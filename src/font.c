/* font.c -- "Font" primitives.

Copyright (C) 2006-2022 Free Software Foundation, Inc.
Copyright (C) 2006, 2007, 2008, 2009, 2010, 2011
  National Institute of Advanced Industrial Science and Technology (AIST)
  Registration Number H13PRO009

This file is NOT part of GNU Emacs.

GNU Emacs is free software: you can redistribute it and/or modify
it under the terms of the GNU General Public License as published by
the Free Software Foundation, either version 3 of the License, or (at
your option) any later version.

GNU Emacs is distributed in the hope that it will be useful,
but WITHOUT ANY WARRANTY; without even the implied warranty of
MERCHANTABILITY or FITNESS FOR A PARTICULAR PURPOSE.  See the
GNU General Public License for more details.

You should have received a copy of the GNU General Public License
along with GNU Emacs.  If not, see <https://www.gnu.org/licenses/>.  */

#include <config.h>
#include <float.h>
#include <stdio.h>
#include <stdlib.h>

#include <c-ctype.h>

#include "lisp.h"
#include "character.h"
#include "buffer.h"
#include "frame.h"
#include "window.h"
#include "dispextern.h"
#include "charset.h"
#include "composite.h"
#include "fontset.h"
#include "font.h"
#include "termhooks.h"
#include "pdumper.h"

#ifdef HAVE_WINDOW_SYSTEM
#include TERM_HEADER
#endif /* HAVE_WINDOW_SYSTEM */

#define DEFAULT_ENCODING Qiso8859_1

/* Vector of Vfont_weight_table, Vfont_slant_table, and Vfont_width_table. */
static Lisp_Object font_style_table;

/* Structure used for tables mapping weight, slant, and width numeric
   values and their names.  */

struct table_entry
{
  int numeric;
  /* The first one is a valid name as a face attribute.
     The second one (if any) is a typical name in XLFD field.  */
  const char *names[6];
};

/* The following tables should be in sync with 'custom-face-attributes'.  */

/* Table of weight numeric values and their names.  This table must be
   sorted by numeric values in ascending order and the numeric values
   must approximately match the weights in the font files.  */

static const struct table_entry weight_table[] =
{
  { 0, { "thin" }},
  { 40, { "ultra-light", "ultralight", "extra-light", "extralight" }},
  { 50, { "light" }},
  { 55, { "semi-light", "semilight", "demilight" }},
  { 80, { "regular", "normal", "unspecified", "book" }},
  { 100, { "medium" }},
  { 180, { "semi-bold", "semibold", "demibold", "demi-bold", "demi" }},
  { 200, { "bold" }},
  { 205, { "extra-bold", "extrabold", "ultra-bold", "ultrabold" }},
  { 210, { "black", "heavy" }},
  { 250, { "ultra-heavy", "ultraheavy" }}
};

/* Table of slant numeric values and their names.  This table must be
   sorted by numeric values in ascending order.  */

static const struct table_entry slant_table[] =
{
  { 0, { "reverse-oblique", "ro" }},
  { 10, { "reverse-italic", "ri" }},
  { 100, { "normal", "r", "unspecified" }},
  { 200, { "italic" ,"i", "ot" }},
  { 210, { "oblique", "o" }}
};

/* Table of width numeric values and their names.  This table must be
   sorted by numeric values in ascending order.  */

static const struct table_entry width_table[] =
{
  { 50, { "ultra-condensed", "ultracondensed" }},
  { 63, { "extra-condensed", "extracondensed" }},
  { 75, { "condensed", "compressed", "narrow" }},
  { 87, { "semi-condensed", "semicondensed", "demicondensed" }},
  { 100, { "normal", "medium", "regular", "unspecified" }},
  { 113, { "semi-expanded", "semiexpanded", "demiexpanded" }},
  { 125, { "expanded" }},
  { 150, { "extra-expanded", "extraexpanded" }},
  { 200, { "ultra-expanded", "ultraexpanded", "wide" }}
};

/* Alist of font registry symbols and the corresponding charset
   information.  The information is retrieved from
   Vfont_encoding_alist on demand.

   Eash element has the form:
	(REGISTRY . (ENCODING-CHARSET-ID . REPERTORY-CHARSET-ID))
   or
	(REGISTRY . nil)

   In the former form, ENCODING-CHARSET-ID is an ID of a charset that
   encodes a character code to a glyph code of a font, and
   REPERTORY-CHARSET-ID is an ID of a charset that tells if a
   character is supported by a font.

   The latter form means that the information for REGISTRY couldn't be
   retrieved.  */
static Lisp_Object font_charset_alist;

/* List of all font drivers.  Each font-backend (XXXfont.c) calls
   register_font_driver in syms_of_XXXfont to register its font-driver
   here.  */
static struct font_driver_list *font_driver_list;

#ifdef ENABLE_CHECKING

/* Used to catch bogus pointers in font objects.  */

bool
valid_font_driver (struct font_driver const *drv)
{
  Lisp_Object tail, frame;
  struct font_driver_list *fdl;

  for (fdl = font_driver_list; fdl; fdl = fdl->next)
    if (fdl->driver == drv)
      return true;
  FOR_EACH_FRAME (tail, frame)
    for (fdl = XFRAME (frame)->font_driver_list; fdl; fdl = fdl->next)
      if (fdl->driver == drv)
	return true;
  return false;
}

#endif /* ENABLE_CHECKING */

/* Creators of font-related Lisp object.  */

static Lisp_Object
font_make_spec (void)
{
  Lisp_Object font_spec;
  struct font_spec *spec
    = ((struct font_spec *)
       allocate_pseudovector (VECSIZE (struct font_spec),
			      FONT_SPEC_MAX, FONT_SPEC_MAX, PVEC_FONT));
  XSETFONT (font_spec, spec);
  return font_spec;
}

Lisp_Object
font_make_entity (void)
{
  Lisp_Object font_entity;
  struct font_entity *entity
    = ((struct font_entity *)
       allocate_pseudovector (VECSIZE (struct font_entity),
			      FONT_ENTITY_MAX, FONT_ENTITY_MAX, PVEC_FONT));
  XSETFONT (font_entity, entity);
  return font_entity;
}

/* Create a font-object whose structure size is SIZE.  If ENTITY is
   not nil, copy properties from ENTITY to the font-object.  If
   PIXELSIZE is positive, set the `size' property to PIXELSIZE.  */
Lisp_Object
font_make_object (int size, Lisp_Object entity, int pixelsize)
{
  Lisp_Object font_object;
  struct font *font
    = (struct font *) allocate_pseudovector (size, FONT_OBJECT_MAX,
					     FONT_OBJECT_MAX, PVEC_FONT);
  int i;

  /* Poison the max_width, so we can detect when it hasn't been set.  */
  eassert (font->max_width = 1024 * 1024 * 1024);

  /* GC can happen before the driver is set up,
     so avoid dangling pointer here (Bug#17771).  */
  font->driver = NULL;
  XSETFONT (font_object, font);

  if (! NILP (entity))
    {
      for (i = 1; i < FONT_SPEC_MAX; i++)
	font->props[i] = AREF (entity, i);
      if (! NILP (AREF (entity, FONT_EXTRA_INDEX)))
	font->props[FONT_EXTRA_INDEX]
	  = Fcopy_alist (AREF (entity, FONT_EXTRA_INDEX));
    }
  if (size > 0)
    font->props[FONT_SIZE_INDEX] = make_fixnum (pixelsize);
  return font_object;
}

#if defined (HAVE_XFT) || defined (HAVE_FREETYPE) || defined (HAVE_NS)

static int font_unparse_fcname (Lisp_Object, int, char *, int);

/* Like above, but also set `type', `name' and `fullname' properties
   of font-object.  */

Lisp_Object
font_build_object (int vectorsize, Lisp_Object type,
		   Lisp_Object entity, double pixelsize)
{
  int len;
  char name[256];
  Lisp_Object font_object = font_make_object (vectorsize, entity, pixelsize);

  ASET (font_object, FONT_TYPE_INDEX, type);
  len = font_unparse_xlfd (entity, pixelsize, name, sizeof name);
  if (len > 0)
    ASET (font_object, FONT_NAME_INDEX, make_string (name, len));
  len = font_unparse_fcname (entity, pixelsize, name, sizeof name);
  if (len > 0)
    ASET (font_object, FONT_FULLNAME_INDEX, make_string (name, len));
  else
    ASET (font_object, FONT_FULLNAME_INDEX,
	  AREF (font_object, FONT_NAME_INDEX));
  return font_object;
}

#endif /* HAVE_XFT || HAVE_FREETYPE || HAVE_NS */

static int font_pixel_size (struct frame *f, Lisp_Object);
static Lisp_Object font_open_entity (struct frame *, Lisp_Object, int);
static Lisp_Object font_matching_entity (struct frame *, Lisp_Object *,
                                         Lisp_Object);
static unsigned font_encode_char (Lisp_Object, int);

/* Number of registered font drivers.  */
static int num_font_drivers;


/* Return a Lispy value of a font property value at STR and LEN bytes.
   If STR is "*", return nil.  If FORCE_SYMBOL, or if STR does not
   consist entirely of one or more digits, return a symbol interned
   from STR.  Otherwise, return an integer.  */

Lisp_Object
font_intern_prop (const char *str, ptrdiff_t len, bool force_symbol)
{
  ptrdiff_t i, nbytes, nchars;
  Lisp_Object tem, name, obarray;

  if (len == 1 && *str == '*')
    return Qnil;
  if (!force_symbol && 0 < len && '0' <= *str && *str <= '9')
    {
      for (i = 1; i < len; i++)
	if (! ('0' <= str[i] && str[i] <= '9'))
	  break;
      if (i == len)
	{
	  i = 0;
	  for (EMACS_INT n = 0;
	       (n += str[i++] - '0') <= MOST_POSITIVE_FIXNUM; )
	    {
	      if (i == len)
		return make_fixnum (n);
	      if (INT_MULTIPLY_WRAPV (n, 10, &n))
		break;
	    }

	  xsignal1 (Qoverflow_error, make_string (str, len));
	}
    }

  /* This code is similar to intern function from lread.c.  */
  obarray = check_obarray (Vobarray);
  parse_str_as_multibyte ((unsigned char *) str, len, &nchars, &nbytes);
  tem = oblookup (obarray, str,
		  (len == nchars || len != nbytes) ? len : nchars, len);
  if (SYMBOLP (tem))
    return tem;
  name = (len != nchars && len == nbytes
	  ? make_multibyte_string (str, nchars, len)
	  : make_unibyte_string (str, len));
  return intern_driver (name, obarray, tem);
}

/* Return a pixel size of font-spec SPEC on frame F.  */

static int
font_pixel_size (struct frame *f, Lisp_Object spec)
{
#ifdef HAVE_WINDOW_SYSTEM
  Lisp_Object size = AREF (spec, FONT_SIZE_INDEX);
  double point_size;
  int dpi, pixel_size;
  Lisp_Object val;

  if (FIXNUMP (size))
    return XFIXNUM (size);
  if (NILP (size))
    return 0;
  if (FRAME_WINDOW_P (f))
    {
      eassert (FLOATP (size));
      point_size = XFLOAT_DATA (size);
      val = AREF (spec, FONT_DPI_INDEX);
      if (FIXNUMP (val))
	dpi = XFIXNUM (val);
      else
	dpi = FRAME_RES_Y (f);
      pixel_size = POINT_TO_PIXEL (point_size, dpi);
      return pixel_size;
    }
#endif
  return 1;
}


/* Return a value of PROP's VAL (symbol or integer) to be stored in a
   font vector.  If VAL is not valid (i.e. not registered in
   font_style_table), return -1 if NOERROR is zero, and return a
   proper index if NOERROR is nonzero.  In that case, register VAL in
   font_style_table if VAL is a symbol, and return the closest index if
   VAL is an integer.  */

int
font_style_to_value (enum font_property_index prop, Lisp_Object val,
                     bool noerror)
{
  Lisp_Object table = AREF (font_style_table, prop - FONT_WEIGHT_INDEX);
  int len;

  CHECK_VECTOR (table);
  len = ASIZE (table);

  if (SYMBOLP (val))
    {
      int i, j;
      char *s;
      Lisp_Object elt;

      /* At first try exact match.  */
      for (i = 0; i < len; i++)
	{
	  CHECK_VECTOR (AREF (table, i));
	  for (j = 1; j < ASIZE (AREF (table, i)); j++)
	    if (EQ (val, AREF (AREF (table, i), j)))
	      {
		CHECK_FIXNUM (AREF (AREF (table, i), 0));
		return ((XFIXNUM (AREF (AREF (table, i), 0)) << 8)
			| (i << 4) | (j - 1));
	      }
	}
      /* Try also with case-folding match.  */
      s = SSDATA (SYMBOL_NAME (val));
      for (i = 0; i < len; i++)
	for (j = 1; j < ASIZE (AREF (table, i)); j++)
	  {
	    elt = AREF (AREF (table, i), j);
	    if (xstrcasecmp (s, SSDATA (SYMBOL_NAME (elt))) == 0)
	      {
		CHECK_FIXNUM (AREF (AREF (table, i), 0));
		return ((XFIXNUM (AREF (AREF (table, i), 0)) << 8)
			| (i << 4) | (j - 1));
	      }
	  }
      if (! noerror)
	return -1;
      eassert (len < 255);
      elt = initialize_vector (2, make_fixnum (100));
      ASET (elt, 1, val);
      ASET (font_style_table, prop - FONT_WEIGHT_INDEX,
	    CALLN (Fvconcat, table, initialize_vector (1, elt)));
      return (100 << 8) | (i << 4);
    }
  else
    {
      int i, last_n;
      EMACS_INT numeric = XFIXNUM (val);

      for (i = 0, last_n = -1; i < len; i++)
	{
	  int n;

	  CHECK_VECTOR (AREF (table, i));
	  CHECK_FIXNUM (AREF (AREF (table, i), 0));
	  n = XFIXNUM (AREF (AREF (table, i), 0));
	  if (numeric == n)
	    return (n << 8) | (i << 4);
	  if (numeric < n)
	    {
	      if (! noerror)
		return -1;
	      return ((i == 0 || n - numeric < numeric - last_n)
		      ? (n << 8) | (i << 4): (last_n << 8 | ((i - 1) << 4)));
	    }
	  last_n = n;
	}
      if (! noerror)
	return -1;
      return ((last_n << 8) | ((i - 1) << 4));
    }
}

Lisp_Object
font_style_symbolic (Lisp_Object font, enum font_property_index prop,
                     bool for_face)
{
  Lisp_Object val = AREF (font, prop);
  Lisp_Object table, elt;
  int i;

  if (NILP (val))
    return Qnil;
  table = AREF (font_style_table, prop - FONT_WEIGHT_INDEX);
  CHECK_VECTOR (table);
  i = XFIXNUM (val) & 0xFF;
  eassert (((i >> 4) & 0xF) < ASIZE (table));
  elt = AREF (table, ((i >> 4) & 0xF));
  CHECK_VECTOR (elt);
  eassert ((i & 0xF) + 1 < ASIZE (elt));
  elt = (for_face ? AREF (elt, 1) : AREF (elt, (i & 0xF) + 1));
  CHECK_SYMBOL (elt);
  return elt;
}

/* Return ENCODING or a cons of ENCODING and REPERTORY of the font
   FONTNAME.  ENCODING is a charset symbol that specifies the encoding
   of the font.  REPERTORY is a charset symbol or nil.  */

Lisp_Object
find_font_encoding (Lisp_Object fontname)
{
  Lisp_Object tail, elt;

  for (tail = Vfont_encoding_alist; CONSP (tail); tail = XCDR (tail))
    {
      elt = XCAR (tail);
      if (CONSP (elt)
	  && STRINGP (XCAR (elt))
	  && fast_string_match_ignore_case (XCAR (elt), fontname) >= 0
	  && (SYMBOLP (XCDR (elt))
	      ? CHARSETP (XCDR (elt))
	      : CONSP (XCDR (elt)) && CHARSETP (XCAR (XCDR (elt)))))
	return (XCDR (elt));
    }
  return Qnil;
}

/* Return encoding charset and repertory charset for REGISTRY in
   ENCODING and REPERTORY correspondingly.  If correct information for
   REGISTRY is available, return 0.  Otherwise return -1.  */

int
font_registry_charsets (Lisp_Object registry, struct charset **encoding, struct charset **repertory)
{
  Lisp_Object val;
  int encoding_id, repertory_id;

  val = Fassoc_string (registry, font_charset_alist, Qt);
  if (! NILP (val))
    {
      val = XCDR (val);
      if (NILP (val))
	return -1;
      encoding_id = XFIXNUM (XCAR (val));
      repertory_id = XFIXNUM (XCDR (val));
    }
  else
    {
      val = find_font_encoding (SYMBOL_NAME (registry));
      if (SYMBOLP (val) && CHARSETP (val))
	{
	  encoding_id = repertory_id = XFIXNUM (CHARSET_SYMBOL_ID (val));
	}
      else if (CONSP (val))
	{
	  if (! CHARSETP (XCAR (val)))
	    goto invalid_entry;
	  encoding_id = XFIXNUM (CHARSET_SYMBOL_ID (XCAR (val)));
	  if (NILP (XCDR (val)))
	    repertory_id = -1;
	  else
	    {
	      if (! CHARSETP (XCDR (val)))
		goto invalid_entry;
	      repertory_id = XFIXNUM (CHARSET_SYMBOL_ID (XCDR (val)));
	    }
	}
      else
	goto invalid_entry;
      val = Fcons (make_fixnum (encoding_id), make_fixnum (repertory_id));
      font_charset_alist
	= nconc2 (font_charset_alist, list1 (Fcons (registry, val)));
    }

  if (encoding)
    *encoding = CHARSET_FROM_ID (encoding_id);
  if (repertory)
    *repertory = repertory_id >= 0 ? CHARSET_FROM_ID (repertory_id) : NULL;
  return 0;

 invalid_entry:
  font_charset_alist
    = nconc2 (font_charset_alist, list1 (Fcons (registry, Qnil)));
  return -1;
}


/* Font property value validators.  See the comment of
   font_property_table for the meaning of the arguments.  */

static Lisp_Object font_prop_validate (int, Lisp_Object, Lisp_Object);
static Lisp_Object font_prop_validate_symbol (Lisp_Object, Lisp_Object);
static Lisp_Object font_prop_validate_style (Lisp_Object, Lisp_Object);
static Lisp_Object font_prop_validate_non_neg (Lisp_Object, Lisp_Object);
static Lisp_Object font_prop_validate_spacing (Lisp_Object, Lisp_Object);
static int get_font_prop_index (Lisp_Object);

static Lisp_Object
font_prop_validate_symbol (Lisp_Object prop, Lisp_Object val)
{
  if (STRINGP (val))
    val = Fintern (val, Qnil);
  if (! SYMBOLP (val))
    val = Qerror;
  else if (EQ (prop, QCregistry))
    val = Fintern (Fdowncase (SYMBOL_NAME (val)), Qnil);
  return val;
}


static Lisp_Object
font_prop_validate_style (Lisp_Object style, Lisp_Object val)
{
  enum font_property_index prop = (EQ (style, QCweight) ? FONT_WEIGHT_INDEX
				   : EQ (style, QCslant) ? FONT_SLANT_INDEX
				   : FONT_WIDTH_INDEX);
  if (FIXNUMP (val))
    {
      EMACS_INT n = XFIXNUM (val);
      CHECK_VECTOR (AREF (font_style_table, prop - FONT_WEIGHT_INDEX));
      if (((n >> 4) & 0xF)
	  >= ASIZE (AREF (font_style_table, prop - FONT_WEIGHT_INDEX)))
	val = Qerror;
      else
	{
	  Lisp_Object elt = AREF (AREF (font_style_table, prop - FONT_WEIGHT_INDEX), (n >> 4) & 0xF);

	  CHECK_VECTOR (elt);
	  if ((n & 0xF) + 1 >= ASIZE (elt))
	    val = Qerror;
	  else
	    {
	      CHECK_FIXNUM (AREF (elt, 0));
	      if (XFIXNUM (AREF (elt, 0)) != (n >> 8))
		val = Qerror;
	    }
	}
    }
  else if (SYMBOLP (val))
    {
      int n = font_style_to_value (prop, val, 0);

      val = n >= 0 ? make_fixnum (n) : Qerror;
    }
  else
    val = Qerror;
  return val;
}

static Lisp_Object
font_prop_validate_non_neg (Lisp_Object prop, Lisp_Object val)
{
  return (FIXNATP (val) || (FLOATP (val) && XFLOAT_DATA (val) >= 0)
	  ? val : Qerror);
}

static Lisp_Object
font_prop_validate_spacing (Lisp_Object prop, Lisp_Object val)
{
  if (NILP (val) || (FIXNATP (val) && XFIXNUM (val) <= FONT_SPACING_CHARCELL))
    return val;
  if (SYMBOLP (val) && SBYTES (SYMBOL_NAME (val)) == 1)
    {
      char spacing = SDATA (SYMBOL_NAME (val))[0];

      if (spacing == 'c' || spacing == 'C')
	return make_fixnum (FONT_SPACING_CHARCELL);
      if (spacing == 'm' || spacing == 'M')
	return make_fixnum (FONT_SPACING_MONO);
      if (spacing == 'p' || spacing == 'P')
	return make_fixnum (FONT_SPACING_PROPORTIONAL);
      if (spacing == 'd' || spacing == 'D')
	return make_fixnum (FONT_SPACING_DUAL);
    }
  return Qerror;
}

static Lisp_Object
font_prop_validate_otf (Lisp_Object prop, Lisp_Object val)
{
  Lisp_Object tail, tmp;
  int i;

  /* VAL = (SCRIPT [ LANGSYS [ GSUB-FEATURES [ GPOS-FEATURES ]]])
     GSUB-FEATURES = (FEATURE ... [ nil FEATURE ... ]) | nil
     GPOS-FEATURES = (FEATURE ... [ nil FEATURE ... ]) | nil  */
  if (! CONSP (val))
    return Qerror;
  if (! SYMBOLP (XCAR (val)))
    return Qerror;
  tail = XCDR (val);
  if (NILP (tail))
    return val;
  if (! CONSP (tail) || ! SYMBOLP (XCAR (val)))
    return Qerror;
  for (i = 0; i < 2; i++)
    {
      tail = XCDR (tail);
      if (NILP (tail))
	return val;
      if (! CONSP (tail))
	return Qerror;
      for (tmp = XCAR (tail); CONSP (tmp); tmp = XCDR (tmp))
	if (! SYMBOLP (XCAR (tmp)))
	  return Qerror;
      if (! NILP (tmp))
	return Qerror;
    }
  return val;
}

/* Structure of known font property keys and validator of the
   values.  */
static const struct
{
  /* Index of the key symbol.  */
  int key;
  /* Function to validate PROP's value VAL, or NULL if any value is
     ok.  The value is VAL or its regularized value if VAL is valid,
     and Qerror if not.  */
  Lisp_Object (*validator) (Lisp_Object prop, Lisp_Object val);
} font_property_table[] =
  { { SYMBOL_INDEX (QCtype), font_prop_validate_symbol },
    { SYMBOL_INDEX (QCfoundry), font_prop_validate_symbol },
    { SYMBOL_INDEX (QCfamily), font_prop_validate_symbol },
    { SYMBOL_INDEX (QCadstyle), font_prop_validate_symbol },
    { SYMBOL_INDEX (QCregistry), font_prop_validate_symbol },
    { SYMBOL_INDEX (QCweight), font_prop_validate_style },
    { SYMBOL_INDEX (QCslant), font_prop_validate_style },
    { SYMBOL_INDEX (QCwidth), font_prop_validate_style },
    { SYMBOL_INDEX (QCsize), font_prop_validate_non_neg },
    { SYMBOL_INDEX (QCdpi), font_prop_validate_non_neg },
    { SYMBOL_INDEX (QCspacing), font_prop_validate_spacing },
    { SYMBOL_INDEX (QCavgwidth), font_prop_validate_non_neg },
    /* The order of the above entries must match with enum
       font_property_index.  */
    { SYMBOL_INDEX (QClang), font_prop_validate_symbol },
    { SYMBOL_INDEX (QCscript), font_prop_validate_symbol },
    { SYMBOL_INDEX (QCotf), font_prop_validate_otf }
  };

/* Return an index number of font property KEY or -1 if KEY is not an
   already known property.  */

static int
get_font_prop_index (Lisp_Object key)
{
  int i;

  for (i = 0; i < ARRAYELTS (font_property_table); i++)
    if (EQ (key, builtin_lisp_symbol (font_property_table[i].key)))
      return i;
  return -1;
}

/* Validate the font property.  The property key is specified by the
   symbol PROP, or the index IDX (if PROP is nil).  If VAL is invalid,
   signal an error.  The value is VAL or the regularized one.  */

static Lisp_Object
font_prop_validate (int idx, Lisp_Object prop, Lisp_Object val)
{
  Lisp_Object validated;

  if (NILP (val))
    return val;
  if (NILP (prop))
    prop = builtin_lisp_symbol (font_property_table[idx].key);
  else
    {
      idx = get_font_prop_index (prop);
      if (idx < 0)
	return val;
    }
  validated = (font_property_table[idx].validator) (prop, val);
  if (EQ (validated, Qerror))
    signal_error ("invalid font property", Fcons (prop, val));
  return validated;
}


/* Store VAL as a value of extra font property PROP in FONT while
   keeping the sorting order.  Don't check the validity of VAL.  If
   VAL is Qunbound, delete the slot for PROP from the list of extra
   properties.  */

Lisp_Object
font_put_extra (Lisp_Object font, Lisp_Object prop, Lisp_Object val)
{
  Lisp_Object extra = AREF (font, FONT_EXTRA_INDEX);
  Lisp_Object slot = (NILP (extra) ? Qnil : assq_no_quit (prop, extra));

  if (NILP (slot))
    {
      Lisp_Object prev = Qnil;

      if (EQ (val, Qunbound))
	return val;
      while (CONSP (extra)
	     && NILP (Fstring_lessp (prop, XCAR (XCAR (extra)))))
	prev = extra, extra = XCDR (extra);

      if (NILP (prev))
        ASET (font, FONT_EXTRA_INDEX, Fcons (Fcons (prop, val), extra));
      else
        XSETCDR (prev, Fcons (Fcons (prop, val), extra));

      return val;
    }
  XSETCDR (slot, val);
  if (EQ (val, Qunbound))
    ASET (font, FONT_EXTRA_INDEX, Fdelq (slot, extra));
  return val;
}


/* Font name parser and unparser.  */

static int parse_matrix (const char *);
static int font_expand_wildcards (Lisp_Object *, int);
static int font_parse_name (char *, ptrdiff_t, Lisp_Object);

/* An enumerator for each field of an XLFD font name.  */
enum xlfd_field_index
{
  XLFD_FOUNDRY_INDEX,
  XLFD_FAMILY_INDEX,
  XLFD_WEIGHT_INDEX,
  XLFD_SLANT_INDEX,
  XLFD_SWIDTH_INDEX,
  XLFD_ADSTYLE_INDEX,
  XLFD_PIXEL_INDEX,
  XLFD_POINT_INDEX,
  XLFD_RESX_INDEX,
  XLFD_RESY_INDEX,
  XLFD_SPACING_INDEX,
  XLFD_AVGWIDTH_INDEX,
  XLFD_REGISTRY_INDEX,
  XLFD_ENCODING_INDEX,
  XLFD_LAST_INDEX
};

/* An enumerator for mask bit corresponding to each XLFD field.  */
enum xlfd_field_mask
{
  XLFD_FOUNDRY_MASK = 0x0001,
  XLFD_FAMILY_MASK = 0x0002,
  XLFD_WEIGHT_MASK = 0x0004,
  XLFD_SLANT_MASK = 0x0008,
  XLFD_SWIDTH_MASK = 0x0010,
  XLFD_ADSTYLE_MASK = 0x0020,
  XLFD_PIXEL_MASK = 0x0040,
  XLFD_POINT_MASK = 0x0080,
  XLFD_RESX_MASK = 0x0100,
  XLFD_RESY_MASK = 0x0200,
  XLFD_SPACING_MASK = 0x0400,
  XLFD_AVGWIDTH_MASK = 0x0800,
  XLFD_REGISTRY_MASK = 0x1000,
  XLFD_ENCODING_MASK = 0x2000
};


/* Parse P pointing to the pixel/point size field of the form
   `[A B C D]' which specifies a transformation matrix:

	A  B  0
	C  D  0
	0  0  1

   by which all glyphs of the font are transformed.  The spec says
   that scalar value N for the pixel/point size is equivalent to:
   A = N * resx/resy, B = C = 0, D = N.

   Return the scalar value N if the form is valid.  Otherwise return
   -1.  */

static int
parse_matrix (const char *p)
{
  double matrix[4];
  char *end;
  int i;

  for (i = 0, p++; i < 4 && *p && *p != ']'; i++)
    {
      if (*p == '~')
	matrix[i] = - strtod (p + 1, &end);
      else
	matrix[i] = strtod (p, &end);
      p = end;
    }
  return (i == 4 ? (int) matrix[3] : -1);
}

/* Expand a wildcard field in FIELD (the first N fields are filled) to
   multiple fields to fill in all 14 XLFD fields while restricting a
   field position by its contents.  */

static int
font_expand_wildcards (Lisp_Object *field, int n)
{
  /* Copy of FIELD.  */
  Lisp_Object tmp[XLFD_LAST_INDEX];
  /* Array of information about where this element can go.  Nth
     element is for Nth element of FIELD. */
  struct {
    /* Minimum possible field.  */
    int from;
    /* Maximum possible field.  */
    int to;
    /* Bit mask of possible field.  Nth bit corresponds to Nth field.  */
    int mask;
  } range[XLFD_LAST_INDEX];
  int i, j;
  int range_from, range_to;
  unsigned range_mask;

#define XLFD_SYMBOL_MASK (XLFD_FOUNDRY_MASK | XLFD_FAMILY_MASK \
			  | XLFD_ADSTYLE_MASK  | XLFD_REGISTRY_MASK)
#define XLFD_NULL_MASK (XLFD_FOUNDRY_MASK | XLFD_ADSTYLE_MASK)
#define XLFD_LARGENUM_MASK (XLFD_POINT_MASK | XLFD_RESX_MASK | XLFD_RESY_MASK \
			    | XLFD_AVGWIDTH_MASK)
#define XLFD_REGENC_MASK (XLFD_REGISTRY_MASK | XLFD_ENCODING_MASK)

  /* Initialize RANGE_MASK for FIELD[0] which can be 0th to (14 - N)th
     field.  The value is shifted to left one bit by one in the
     following loop.  */
  for (i = 0, range_mask = 0; i <= 14 - n; i++)
    range_mask = (range_mask << 1) | 1;

  /* The triplet RANGE_FROM, RANGE_TO, and RANGE_MASK is a
     position-based restriction for FIELD[I].  */
  for (i = 0, range_from = 0, range_to = 14 - n; i < n;
       i++, range_from++, range_to++, range_mask <<= 1)
    {
      Lisp_Object val = field[i];

      tmp[i] = val;
      if (NILP (val))
	{
	  /* Wildcard.  */
	  range[i].from = range_from;
	  range[i].to = range_to;
	  range[i].mask = range_mask;
	}
      else
	{
	  /* The triplet FROM, TO, and MASK is a value-based
	     restriction for FIELD[I].  */
	  int from, to;
	  unsigned mask;

	  if (FIXNUMP (val))
	    {
	      EMACS_INT numeric = XFIXNUM (val);

	      if (i + 1 == n)
		from = to = XLFD_ENCODING_INDEX,
		  mask = XLFD_ENCODING_MASK;
	      else if (numeric == 0)
		from = XLFD_PIXEL_INDEX, to = XLFD_AVGWIDTH_INDEX,
		  mask = XLFD_PIXEL_MASK | XLFD_LARGENUM_MASK;
	      else if (numeric <= 48)
		from = to = XLFD_PIXEL_INDEX,
		  mask = XLFD_PIXEL_MASK;
	      else
		from = XLFD_POINT_INDEX, to = XLFD_AVGWIDTH_INDEX,
		  mask = XLFD_LARGENUM_MASK;
	    }
	  else if (SBYTES (SYMBOL_NAME (val)) == 0)
	    from = XLFD_FOUNDRY_INDEX, to = XLFD_ADSTYLE_INDEX,
	      mask = XLFD_NULL_MASK;
	  else if (i == 0)
	    from = to = XLFD_FOUNDRY_INDEX, mask = XLFD_FOUNDRY_MASK;
	  else if (i + 1 == n)
	    {
	      Lisp_Object name = SYMBOL_NAME (val);

	      if (SDATA (name)[SBYTES (name) - 1] == '*')
		from = XLFD_REGISTRY_INDEX, to = XLFD_ENCODING_INDEX,
		  mask = XLFD_REGENC_MASK;
	      else
		from = to = XLFD_ENCODING_INDEX,
		  mask = XLFD_ENCODING_MASK;
	    }
	  else if (range_from <= XLFD_WEIGHT_INDEX
		   && range_to >= XLFD_WEIGHT_INDEX
		   && FONT_WEIGHT_NAME_NUMERIC (val) >= 0)
	    from = to = XLFD_WEIGHT_INDEX, mask = XLFD_WEIGHT_MASK;
	  else if (range_from <= XLFD_SLANT_INDEX
		   && range_to >= XLFD_SLANT_INDEX
		   && FONT_SLANT_NAME_NUMERIC (val) >= 0)
	    from = to = XLFD_SLANT_INDEX, mask = XLFD_SLANT_MASK;
	  else if (range_from <= XLFD_SWIDTH_INDEX
		   && range_to >= XLFD_SWIDTH_INDEX
		   && FONT_WIDTH_NAME_NUMERIC (val) >= 0)
	    from = to = XLFD_SWIDTH_INDEX, mask = XLFD_SWIDTH_MASK;
	  else
	    {
	      if (EQ (val, Qc) || EQ (val, Qm) || EQ (val, Qp) || EQ (val, Qd))
		from = to = XLFD_SPACING_INDEX, mask = XLFD_SPACING_MASK;
	      else
		from = XLFD_FOUNDRY_INDEX, to = XLFD_ENCODING_INDEX,
		  mask = XLFD_SYMBOL_MASK;
	    }

	  /* Merge position-based and value-based restrictions.  */
	  mask &= range_mask;
	  while (from < range_from)
	    mask &= ~(1 << from++);
	  while (from < 14 && ! (mask & (1 << from)))
	    from++;
	  while (to > range_to)
	    mask &= ~(1 << to--);
	  while (to >= 0 && ! (mask & (1 << to)))
	    to--;
	  if (from > to)
	    return -1;
	  range[i].from = from;
	  range[i].to = to;
	  range[i].mask = mask;

	  if (from > range_from || to < range_to)
	    {
	      /* The range is narrowed by value-based restrictions.
		 Reflect it to the other fields.  */

	      /* Following fields should be after FROM.  */
	      range_from = from;
	      /* Preceding fields should be before TO.  */
	      for (j = i - 1, from--, to--; j >= 0; j--, from--, to--)
		{
		  /* Check FROM for non-wildcard field.  */
		  if (! NILP (tmp[j]) && range[j].from < from)
		    {
		      while (range[j].from < from)
			range[j].mask &= ~(1 << range[j].from++);
		      while (from < 14 && ! (range[j].mask & (1 << from)))
			from++;
		      range[j].from = from;
		    }
		  else
		    from = range[j].from;
		  if (range[j].to > to)
		    {
		      while (range[j].to > to)
			range[j].mask &= ~(1 << range[j].to--);
		      while (to >= 0 && ! (range[j].mask & (1 << to)))
			to--;
		      range[j].to = to;
		    }
		  else
		    to = range[j].to;
		  if (from > to)
		    return -1;
		}
	    }
	}
    }

  /* Decide all fields from restrictions in RANGE.  */
  for (i = j = 0; i < n ; i++)
    {
      if (j < range[i].from)
	{
	  if (i == 0 || ! NILP (tmp[i - 1]))
	    /* None of TMP[X] corresponds to Jth field.  */
	    return -1;
	  memclear (field + j, (range[i].from - j) * word_size);
	  j = range[i].from;
	}
      field[j++] = tmp[i];
    }
  if (! NILP (tmp[n - 1]) && j < XLFD_REGISTRY_INDEX)
    return -1;
  memclear (field + j, (XLFD_LAST_INDEX - j) * word_size);
  if (FIXNUMP (field[XLFD_ENCODING_INDEX]))
    field[XLFD_ENCODING_INDEX]
      = Fintern (Fnumber_to_string (field[XLFD_ENCODING_INDEX]), Qnil);
  return 0;
}


/* Parse NAME (null terminated) as XLFD and store information in FONT
   (font-spec or font-entity).  Size property of FONT is set as
   follows:
	specified XLFD fields		FONT property
	---------------------		-------------
	PIXEL_SIZE			PIXEL_SIZE (Lisp integer)
	POINT_SIZE and RESY		calculated pixel size (Lisp integer)
	POINT_SIZE			POINT_SIZE/10 (Lisp float)

   If NAME is successfully parsed, return 0.  Otherwise return -1.

   FONT is usually a font-spec, but when this function is called from
   X font backend driver, it is a font-entity.  In that case, NAME is
   a fully specified XLFD.  */

static int
font_parse_xlfd_1 (char *name, ptrdiff_t len, Lisp_Object font, int segments)
{
  int i, j, n;
  char *f[XLFD_LAST_INDEX + 1];
  Lisp_Object val;
  char *p;

  if (len > 255 || !len)
    /* Maximum XLFD name length is 255. */
    return -1;

  /* Accept "*-.." as a fully specified XLFD. */
  if (name[0] == '*' && (len == 1 || name[1] == '-'))
    i = 1, f[XLFD_FOUNDRY_INDEX] = name;
  else
    i = 0;

  /* Split into segments. */
  for (p = name + i; *p; p++)
    if (*p == '-')
      {
	/* If we have too many segments, then gather them up into the
	   FAMILY part of the name.  This allows using fonts with
	   dashes in the FAMILY bit. */
	if (segments > XLFD_LAST_INDEX && i == XLFD_WEIGHT_INDEX)
	  segments--;
	else {
	  f[i++] = p + 1;
	  if (i == XLFD_LAST_INDEX)
	    break;
	}
      }
  f[i] = name + len;

#define INTERN_FIELD(N) font_intern_prop (f[N], f[(N) + 1] - 1 - f[N], 0)
#define INTERN_FIELD_SYM(N) font_intern_prop (f[N], f[(N) + 1] - 1 - f[N], 1)

  if (i == XLFD_LAST_INDEX)
    {
      /* Fully specified XLFD.  */
      int pixel_size;

      ASET (font, FONT_FOUNDRY_INDEX, INTERN_FIELD_SYM (XLFD_FOUNDRY_INDEX));
      ASET (font, FONT_FAMILY_INDEX, INTERN_FIELD_SYM (XLFD_FAMILY_INDEX));
      for (i = XLFD_WEIGHT_INDEX, j = FONT_WEIGHT_INDEX;
	   i <= XLFD_SWIDTH_INDEX; i++, j++)
	{
	  val = INTERN_FIELD_SYM (i);
	  if (! NILP (val))
	    {
	      if ((n = font_style_to_value (j, INTERN_FIELD_SYM (i), 0)) < 0)
		return -1;
	      ASET (font, j, make_fixnum (n));
	    }
	}
      ASET (font, FONT_ADSTYLE_INDEX, INTERN_FIELD_SYM (XLFD_ADSTYLE_INDEX));
      if (strcmp (f[XLFD_REGISTRY_INDEX], "*-*") == 0)
	ASET (font, FONT_REGISTRY_INDEX, Qnil);
      else
	ASET (font, FONT_REGISTRY_INDEX,
	      font_intern_prop (f[XLFD_REGISTRY_INDEX],
				f[XLFD_LAST_INDEX] - f[XLFD_REGISTRY_INDEX],
				1));
      p = f[XLFD_PIXEL_INDEX];
      if (*p == '[' && (pixel_size = parse_matrix (p)) >= 0)
	ASET (font, FONT_SIZE_INDEX, make_fixnum (pixel_size));
      else
	{
	  val = INTERN_FIELD (XLFD_PIXEL_INDEX);
	  if (FIXNUMP (val))
	    ASET (font, FONT_SIZE_INDEX, val);
	  else if (FONT_ENTITY_P (font))
	    return -1;
	  else
	    {
	      double point_size = -1;

	      eassert (FONT_SPEC_P (font));
	      p = f[XLFD_POINT_INDEX];
	      if (*p == '[')
		point_size = parse_matrix (p);
	      else if (c_isdigit (*p))
		point_size = atoi (p), point_size /= 10;
	      if (point_size >= 0)
		ASET (font, FONT_SIZE_INDEX, make_float (point_size));
	    }
	}

      val = INTERN_FIELD (XLFD_RESY_INDEX);
      if (! NILP (val) && ! FIXNUMP (val))
	return -1;
      ASET (font, FONT_DPI_INDEX, val);
      val = INTERN_FIELD (XLFD_SPACING_INDEX);
      if (! NILP (val))
	{
	  val = font_prop_validate_spacing (QCspacing, val);
	  if (! FIXNUMP (val))
	    return -1;
	  ASET (font, FONT_SPACING_INDEX, val);
	}
      p = f[XLFD_AVGWIDTH_INDEX];
      if (*p == '~')
	p++;
      val = font_intern_prop (p, f[XLFD_REGISTRY_INDEX] - 1 - p, 0);
      if (! NILP (val) && ! FIXNUMP (val))
	return -1;
      ASET (font, FONT_AVGWIDTH_INDEX, val);
    }
  else
    {
      bool wild_card_found = 0;
      Lisp_Object prop[XLFD_LAST_INDEX];

      if (FONT_ENTITY_P (font))
	return -1;
      for (j = 0; j < i; j++)
	{
	  if (*f[j] == '*')
	    {
	      if (f[j][1] && f[j][1] != '-')
		return -1;
	      prop[j] = Qnil;
	      wild_card_found = 1;
	    }
	  else if (j + 1 < i)
	    prop[j] = INTERN_FIELD (j);
	  else
	    prop[j] = font_intern_prop (f[j], f[i] - f[j], 0);
	}
      if (! wild_card_found)
	return -1;
      if (font_expand_wildcards (prop, i) < 0)
	return -1;

      ASET (font, FONT_FOUNDRY_INDEX, prop[XLFD_FOUNDRY_INDEX]);
      ASET (font, FONT_FAMILY_INDEX, prop[XLFD_FAMILY_INDEX]);
      for (i = XLFD_WEIGHT_INDEX, j = FONT_WEIGHT_INDEX;
	   i <= XLFD_SWIDTH_INDEX; i++, j++)
	if (! NILP (prop[i]))
	  {
	    if ((n = font_style_to_value (j, prop[i], 1)) < 0)
	      return -1;
	    ASET (font, j, make_fixnum (n));
	  }
      ASET (font, FONT_ADSTYLE_INDEX, prop[XLFD_ADSTYLE_INDEX]);
      val = prop[XLFD_REGISTRY_INDEX];
      if (NILP (val))
	{
	  val = prop[XLFD_ENCODING_INDEX];
	  if (! NILP (val))
	    {
	      AUTO_STRING (star_dash, "*-");
	      val = concat2 (star_dash, SYMBOL_NAME (val));
	    }
	}
      else if (NILP (prop[XLFD_ENCODING_INDEX]))
	{
	  AUTO_STRING (dash_star, "-*");
	  val = concat2 (SYMBOL_NAME (val), dash_star);
	}
      else
	{
	  AUTO_STRING (dash, "-");
	  val = concat3 (SYMBOL_NAME (val), dash,
			 SYMBOL_NAME (prop[XLFD_ENCODING_INDEX]));
	}
      if (! NILP (val))
	ASET (font, FONT_REGISTRY_INDEX, Fintern (val, Qnil));

      if (FIXNUMP (prop[XLFD_PIXEL_INDEX]))
	ASET (font, FONT_SIZE_INDEX, prop[XLFD_PIXEL_INDEX]);
      else if (FIXNUMP (prop[XLFD_POINT_INDEX]))
	{
	  double point_size = XFIXNUM (prop[XLFD_POINT_INDEX]);

	  ASET (font, FONT_SIZE_INDEX, make_float (point_size / 10));
	}

      if (FIXNUMP (prop[XLFD_RESX_INDEX]))
	ASET (font, FONT_DPI_INDEX, prop[XLFD_RESY_INDEX]);
      if (! NILP (prop[XLFD_SPACING_INDEX]))
	{
	  val = font_prop_validate_spacing (QCspacing,
					    prop[XLFD_SPACING_INDEX]);
	  if (! FIXNUMP (val))
	    return -1;
	  ASET (font, FONT_SPACING_INDEX, val);
	}
      if (FIXNUMP (prop[XLFD_AVGWIDTH_INDEX]))
	ASET (font, FONT_AVGWIDTH_INDEX, prop[XLFD_AVGWIDTH_INDEX]);
    }

  return 0;
}

int
font_parse_xlfd (char *name, ptrdiff_t len, Lisp_Object font)
{
  int found = font_parse_xlfd_1 (name, len, font, -1);
  if (found > -1)
    return found;

  int segments = 0;
  /* Count how many segments we have. */
  for (char *p = name; *p; p++)
    if (*p == '-')
      segments++;

  /* If we have a surplus of segments, then we try to parse again, in
     case there's a font with dashes in the family name. */
  if (segments > XLFD_LAST_INDEX)
    return font_parse_xlfd_1 (name, len, font, segments);
  else
    return -1;
}


/* Store XLFD name of FONT (font-spec or font-entity) in NAME (NBYTES
   length), and return the name length.  If FONT_SIZE_INDEX of FONT is
   0, use PIXEL_SIZE instead.  */

ptrdiff_t
font_unparse_xlfd (Lisp_Object font, int pixel_size, char *name, int nbytes)
{
  char *p;
  const char *f[XLFD_REGISTRY_INDEX + 1];
  Lisp_Object val;
  int i, j, len;

  eassert (FONTP (font));

  for (i = FONT_FOUNDRY_INDEX, j = XLFD_FOUNDRY_INDEX; i <= FONT_REGISTRY_INDEX;
       i++, j++)
    {
      if (i == FONT_ADSTYLE_INDEX)
	j = XLFD_ADSTYLE_INDEX;
      else if (i == FONT_REGISTRY_INDEX)
	j = XLFD_REGISTRY_INDEX;
      val = AREF (font, i);
      if (NILP (val))
	{
	  if (j == XLFD_REGISTRY_INDEX)
	    f[j] = "*-*";
	  else
	    f[j] = "*";
	}
      else
	{
	  if (SYMBOLP (val))
	    val = SYMBOL_NAME (val);
	  if (j == XLFD_REGISTRY_INDEX
	      && ! strchr (SSDATA (val), '-'))
	    {
	      /* Change "jisx0208*" and "jisx0208" to "jisx0208*-*".  */
	      ptrdiff_t alloc = SBYTES (val) + 4;
	      if (nbytes <= alloc)
		return -1;
	      f[j] = p = alloca (alloc);
	      sprintf (p, "%s%s-*", SDATA (val),
		       &"*"[SDATA (val)[SBYTES (val) - 1] == '*']);
	    }
	  else
	    f[j] = SSDATA (val);
	}
    }

  for (i = FONT_WEIGHT_INDEX, j = XLFD_WEIGHT_INDEX; i <= FONT_WIDTH_INDEX;
       i++, j++)
    {
      val = font_style_symbolic (font, i, 0);
      if (NILP (val))
	f[j] = "*";
      else
	{
	  int c, k, l;
	  ptrdiff_t alloc;

	  val = SYMBOL_NAME (val);
	  alloc = SBYTES (val) + 1;
	  if (nbytes <= alloc)
	    return -1;
	  f[j] = p = alloca (alloc);
	  /* Copy the name while excluding '-', '?', ',', and '"'.  */
	  for (k = l = 0; k < alloc; k++)
	    {
	      c = SREF (val, k);
	      if (c != '-' && c != '?' && c != ',' && c != '"')
		p[l++] = c;
	    }
	}
    }

  val = AREF (font, FONT_SIZE_INDEX);
  eassert (NUMBERP (val) || NILP (val));
  char font_size_index_buf[sizeof "-*"
			   + max (INT_STRLEN_BOUND (EMACS_INT),
				  1 + DBL_MAX_10_EXP + 1)];
  if (INTEGERP (val))
    {
      intmax_t v;
      if (! (integer_to_intmax (val, &v) && 0 < v))
	v = pixel_size;
      if (v > 0)
	{
	  f[XLFD_PIXEL_INDEX] = p = font_size_index_buf;
	  sprintf (p, "%"PRIdMAX"-*", v);
	}
      else
	f[XLFD_PIXEL_INDEX] = "*-*";
    }
  else if (FLOATP (val))
    {
      double v = XFLOAT_DATA (val) * 10;
      f[XLFD_PIXEL_INDEX] = p = font_size_index_buf;
      sprintf (p, "*-%.0f", v);
    }
  else
    f[XLFD_PIXEL_INDEX] = "*-*";

  char dpi_index_buf[sizeof "-" + 2 * INT_STRLEN_BOUND (EMACS_INT)];
  if (FIXNUMP (AREF (font, FONT_DPI_INDEX)))
    {
      EMACS_INT v = XFIXNUM (AREF (font, FONT_DPI_INDEX));
      f[XLFD_RESX_INDEX] = p = dpi_index_buf;
      sprintf (p, "%"pI"d-%"pI"d", v, v);
    }
  else
    f[XLFD_RESX_INDEX] = "*-*";

  if (FIXNUMP (AREF (font, FONT_SPACING_INDEX)))
    {
      EMACS_INT spacing = XFIXNUM (AREF (font, FONT_SPACING_INDEX));

      f[XLFD_SPACING_INDEX] = (spacing <= FONT_SPACING_PROPORTIONAL ? "p"
			       : spacing <= FONT_SPACING_DUAL ? "d"
			       : spacing <= FONT_SPACING_MONO ? "m"
			       : "c");
    }
  else
    f[XLFD_SPACING_INDEX] = "*";

  char avgwidth_index_buf[INT_BUFSIZE_BOUND (EMACS_INT)];
  if (FIXNUMP (AREF (font,  FONT_AVGWIDTH_INDEX)))
    {
      f[XLFD_AVGWIDTH_INDEX] = p = avgwidth_index_buf;
      sprintf (p, "%"pI"d", XFIXNUM (AREF (font, FONT_AVGWIDTH_INDEX)));
    }
  else
    f[XLFD_AVGWIDTH_INDEX] = "*";

  len = snprintf (name, nbytes, "-%s-%s-%s-%s-%s-%s-%s-%s-%s-%s-%s",
		  f[XLFD_FOUNDRY_INDEX], f[XLFD_FAMILY_INDEX],
		  f[XLFD_WEIGHT_INDEX], f[XLFD_SLANT_INDEX],
		  f[XLFD_SWIDTH_INDEX], f[XLFD_ADSTYLE_INDEX],
		  f[XLFD_PIXEL_INDEX], f[XLFD_RESX_INDEX],
		  f[XLFD_SPACING_INDEX], f[XLFD_AVGWIDTH_INDEX],
		  f[XLFD_REGISTRY_INDEX]);
  return len < nbytes ? len : -1;
}

/* Parse NAME (null terminated) and store information in FONT
   (font-spec or font-entity).  NAME is supplied in either the
   Fontconfig or GTK font name format.  If NAME is successfully
   parsed, return 0.  Otherwise return -1.

   The fontconfig format is

    FAMILY[-SIZE][:PROP1[=VAL1][:PROP2[=VAL2]...]]

   The GTK format is

    FAMILY [PROPS...] [SIZE]

   This function tries to guess which format it is.  */

static int
font_parse_fcname (char *name, ptrdiff_t len, Lisp_Object font)
{
  char *p, *q;
  char *size_beg = NULL, *size_end = NULL;
  char *props_beg = NULL, *family_end = NULL;

  if (len == 0)
    return -1;

  for (p = name; *p; p++)
    {
      if (*p == '\\' && p[1])
	p++;
      else if (*p == ':')
	{
	  props_beg = family_end = p;
	  break;
	}
      else if (*p == '-')
	{
	  bool decimal = 0, size_found = 1;
	  for (q = p + 1; *q && *q != ':'; q++)
	    if (! c_isdigit (*q))
	      {
		if (*q != '.' || decimal)
		  {
		    size_found = 0;
		    break;
		  }
		decimal = 1;
	      }
	  if (size_found)
	    {
	      family_end = p;
	      size_beg = p + 1;
	      size_end = q;
	      break;
	    }
	}
    }

  if (family_end)
    {
      Lisp_Object extra_props = Qnil;

      /* A fontconfig name with size and/or property data.  */
      if (family_end > name)
	{
	  Lisp_Object family;
	  family = font_intern_prop (name, family_end - name, 1);
	  ASET (font, FONT_FAMILY_INDEX, family);
	}
      if (size_beg)
	{
	  double point_size = strtod (size_beg, &size_end);
	  ASET (font, FONT_SIZE_INDEX, make_float (point_size));
	  if (*size_end == ':' && size_end[1])
	    props_beg = size_end;
	}
      if (props_beg)
	{
	  /* Now parse ":KEY=VAL" patterns.  */
	  Lisp_Object val;

	  for (p = props_beg; *p; p = q)
	    {
	      for (q = p + 1; *q && *q != '=' && *q != ':'; q++);
	      if (*q != '=')
		{
		  /* Must be an enumerated value.  */
		  ptrdiff_t word_len;
		  p = p + 1;
		  word_len = q - p;
		  val = font_intern_prop (p, q - p, 1);

#define PROP_MATCH(STR) (word_len == strlen (STR)		\
			 && memcmp (p, STR, strlen (STR)) == 0)

		  if (PROP_MATCH ("thin")
		      || PROP_MATCH ("ultra-light")
		      || PROP_MATCH ("light")
		      || PROP_MATCH ("semi-light")
		      || PROP_MATCH ("book")
		      || PROP_MATCH ("medium")
		      || PROP_MATCH ("normal")
		      || PROP_MATCH ("semibold")
		      || PROP_MATCH ("demibold")
		      || PROP_MATCH ("bold")
		      || PROP_MATCH ("ultra-bold")
		      || PROP_MATCH ("black")
		      || PROP_MATCH ("heavy")
		      || PROP_MATCH ("ultra-heavy"))
		    FONT_SET_STYLE (font, FONT_WEIGHT_INDEX, val);
		  else if (PROP_MATCH ("roman")
			   || PROP_MATCH ("italic")
			   || PROP_MATCH ("oblique"))
		    FONT_SET_STYLE (font, FONT_SLANT_INDEX, val);
		  else if (PROP_MATCH ("charcell"))
		    ASET (font, FONT_SPACING_INDEX,
			  make_fixnum (FONT_SPACING_CHARCELL));
		  else if (PROP_MATCH ("mono"))
		    ASET (font, FONT_SPACING_INDEX,
			  make_fixnum (FONT_SPACING_MONO));
		  else if (PROP_MATCH ("proportional"))
		    ASET (font, FONT_SPACING_INDEX,
			  make_fixnum (FONT_SPACING_PROPORTIONAL));
#undef PROP_MATCH
		}
	      else
		{
		  /* KEY=VAL pairs  */
		  Lisp_Object key UNINIT;
		  int prop;

		  if (q - p == 10 && memcmp (p + 1, "pixelsize", 9) == 0)
		    prop = FONT_SIZE_INDEX;
		  else
		    {
		      key = font_intern_prop (p, q - p, 1);
		      prop = get_font_prop_index (key);
		    }

		  p = q + 1;
		  for (q = p; *q && *q != ':'; q++);
		  val = font_intern_prop (p, q - p, 0);

		  if (prop >= FONT_FOUNDRY_INDEX
		      && prop < FONT_EXTRA_INDEX)
                    ASET (font, prop, font_prop_validate (prop, Qnil, val));
		  else
                    {
                      extra_props = nconc2 (extra_props,
                                            list1 (Fcons (key, val)));
                    }
		}
	      p = q;
	    }
	}

      if (! NILP (extra_props))
        {
          struct font_driver_list *driver_list = font_driver_list;
          for ( ; driver_list; driver_list = driver_list->next)
            if (driver_list->driver->filter_properties)
              (*driver_list->driver->filter_properties) (font, extra_props);
        }

    }
  else
    {
      /* Either a fontconfig-style name with no size and property
	 data, or a GTK-style name.  */
      Lisp_Object weight = Qnil, slant = Qnil;
      Lisp_Object width  = Qnil, size  = Qnil;
      char *word_start;
      ptrdiff_t word_len;

      /* Scan backwards from the end, looking for a size.  */
      for (p = name + len - 1; p >= name; p--)
	if (!c_isdigit (*p))
	  break;

      if ((p < name + len - 1) && ((p + 1 == name) || *p == ' '))
	/* Found a font size.  */
	size = make_float (strtod (p + 1, NULL));
      else
	p = name + len;

      /* Now P points to the termination of the string, sans size.
	 Scan backwards, looking for font properties.  */
      for (; p > name; p = q)
	{
	  for (q = p - 1; q >= name; q--)
	    {
	      if (q > name && *(q-1) == '\\')
		--q;   /* Skip quoting backslashes.  */
	      else if (*q == ' ')
		break;
	    }

	  word_start = q + 1;
	  word_len = p - word_start;

#define PROP_MATCH(STR)						\
	  (word_len == strlen (STR)				\
	   && memcmp (word_start, STR, strlen (STR)) == 0)
#define PROP_SAVE(VAR, STR)					\
	  (VAR = NILP (VAR) ? font_intern_prop (STR, strlen (STR), 1) : VAR)

	  if (PROP_MATCH ("Ultra-Light"))
	    PROP_SAVE (weight, "ultra-light");
	  else if (PROP_MATCH ("Light"))
	    PROP_SAVE (weight, "light");
	  else if (PROP_MATCH ("Book"))
	    PROP_SAVE (weight, "book");
	  else if (PROP_MATCH ("Medium"))
	    PROP_SAVE (weight, "medium");
	  else if (PROP_MATCH ("Semi-Bold"))
	    PROP_SAVE (weight, "semi-bold");
	  else if (PROP_MATCH ("Bold"))
	    PROP_SAVE (weight, "bold");
	  else if (PROP_MATCH ("Italic"))
	    PROP_SAVE (slant, "italic");
	  else if (PROP_MATCH ("Oblique"))
	    PROP_SAVE (slant, "oblique");
	  else if (PROP_MATCH ("Semi-Condensed"))
	    PROP_SAVE (width, "semi-condensed");
	  else if (PROP_MATCH ("Condensed"))
	    PROP_SAVE (width, "condensed");
	  /* An unknown word must be part of the font name.  */
	  else
	    {
	      family_end = p;
	      break;
	    }
	}
#undef PROP_MATCH
#undef PROP_SAVE

      if (family_end)
	ASET (font, FONT_FAMILY_INDEX,
	      font_intern_prop (name, family_end - name, 1));
      if (!NILP (size))
	ASET (font, FONT_SIZE_INDEX, size);
      if (!NILP (weight))
	FONT_SET_STYLE (font, FONT_WEIGHT_INDEX, weight);
      if (!NILP (slant))
	FONT_SET_STYLE (font, FONT_SLANT_INDEX, slant);
      if (!NILP (width))
	FONT_SET_STYLE (font, FONT_WIDTH_INDEX, width);
    }

  return 0;
}

#if defined HAVE_XFT || defined HAVE_FREETYPE || defined HAVE_NS

/* Store fontconfig's font name of FONT (font-spec or font-entity) in
   NAME (NBYTES length), and return the name length.  If
   FONT_SIZE_INDEX of FONT is 0, use PIXEL_SIZE instead.
   Return a negative value on error.  */

static int
font_unparse_fcname (Lisp_Object font, int pixel_size, char *name, int nbytes)
{
  Lisp_Object family, foundry;
  Lisp_Object val;
  int point_size;
  int i;
  char *p;
  char *lim;
  Lisp_Object styles[3];
  const char *style_names[3] = { "weight", "slant", "width" };

  family = AREF (font, FONT_FAMILY_INDEX);
  if (! NILP (family))
    {
      if (SYMBOLP (family))
	family = SYMBOL_NAME (family);
      else
	family = Qnil;
    }

  val = AREF (font, FONT_SIZE_INDEX);
  if (FIXNUMP (val))
    {
      if (XFIXNUM (val) != 0)
	pixel_size = XFIXNUM (val);
      point_size = -1;
    }
  else
    {
      eassert (FLOATP (val));
      pixel_size = -1;
      point_size = (int) XFLOAT_DATA (val);
    }

  foundry = AREF (font, FONT_FOUNDRY_INDEX);
  if (! NILP (foundry))
    {
      if (SYMBOLP (foundry))
	foundry = SYMBOL_NAME (foundry);
      else
	foundry = Qnil;
    }

  for (i = 0; i < 3; i++)
    styles[i] = font_style_symbolic (font, FONT_WEIGHT_INDEX + i, 0);

  p = name;
  lim = name + nbytes;
  if (! NILP (family))
    {
      int len = snprintf (p, lim - p, "%s", SSDATA (family));
      if (! (0 <= len && len < lim - p))
	return -1;
      p += len;
    }
  if (point_size > 0)
    {
      int len = snprintf (p, lim - p, &"-%d"[p == name], point_size);
      if (! (0 <= len && len < lim - p))
	return -1;
      p += len;
    }
  else if (pixel_size > 0)
    {
      int len = snprintf (p, lim - p, ":pixelsize=%d", pixel_size);
      if (! (0 <= len && len < lim - p))
	return -1;
      p += len;
    }
  if (! NILP (AREF (font, FONT_FOUNDRY_INDEX)))
    {
      int len = snprintf (p, lim - p, ":foundry=%s",
			  SSDATA (SYMBOL_NAME (AREF (font,
						     FONT_FOUNDRY_INDEX))));
      if (! (0 <= len && len < lim - p))
	return -1;
      p += len;
    }
  for (i = 0; i < 3; i++)
    if (! NILP (styles[i]))
      {
	int len = snprintf (p, lim - p, ":%s=%s", style_names[i],
			    SSDATA (SYMBOL_NAME (styles[i])));
	if (! (0 <= len && len < lim - p))
	  return -1;
	p += len;
      }

  if (FIXNUMP (AREF (font, FONT_DPI_INDEX)))
    {
      int len = snprintf (p, lim - p, ":dpi=%"pI"d",
			  XFIXNUM (AREF (font, FONT_DPI_INDEX)));
      if (! (0 <= len && len < lim - p))
	return -1;
      p += len;
    }

  if (FIXNUMP (AREF (font, FONT_SPACING_INDEX)))
    {
      int len = snprintf (p, lim - p, ":spacing=%"pI"d",
			  XFIXNUM (AREF (font, FONT_SPACING_INDEX)));
      if (! (0 <= len && len < lim - p))
	return -1;
      p += len;
    }

  if (FIXNUMP (AREF (font, FONT_AVGWIDTH_INDEX)))
    {
      int len = snprintf (p, lim - p,
			  (XFIXNUM (AREF (font, FONT_AVGWIDTH_INDEX)) == 0
			   ? ":scalable=true"
			   : ":scalable=false"));
      if (! (0 <= len && len < lim - p))
	return -1;
      p += len;
    }

  return (p - name);
}

#endif

/* Parse NAME (null terminated) and store information in FONT
   (font-spec or font-entity).  If NAME is successfully parsed, return
   0.  Otherwise return -1.  */

static int
font_parse_name (char *name, ptrdiff_t namelen, Lisp_Object font)
{
  if (name[0] == '-' || strchr (name, '*') || strchr (name, '?'))
    return font_parse_xlfd (name, namelen, font);
  return font_parse_fcname (name, namelen, font);
}


/* Merge FAMILY and REGISTRY into FONT_SPEC.  FAMILY may have the form
   "FAMILY-FOUNDRY".  REGISTRY may not contain charset-encoding
   part.  */

void
font_parse_family_registry (Lisp_Object family, Lisp_Object registry, Lisp_Object font_spec)
{
  ptrdiff_t len;
  char *p0, *p1;

  if (! NILP (family)
      && NILP (AREF (font_spec, FONT_FAMILY_INDEX)))
    {
      CHECK_STRING (family);
      len = SBYTES (family);
      p0 = SSDATA (family);
      p1 = strchr (p0, '-');
      if (p1)
	{
	  if ((*p0 != '*' && p1 - p0 > 0)
	      && NILP (AREF (font_spec, FONT_FOUNDRY_INDEX)))
	    Ffont_put (font_spec, QCfoundry, font_intern_prop (p0, p1 - p0, 1));
	  p1++;
	  len -= p1 - p0;
	  Ffont_put (font_spec, QCfamily, font_intern_prop (p1, len, 1));
	}
      else
	ASET (font_spec, FONT_FAMILY_INDEX, Fintern (family, Qnil));
    }
  if (! NILP (registry))
    {
      /* Convert "XXX" and "XXX*" to "XXX*-*".  */
      CHECK_STRING (registry);
      len = SBYTES (registry);
      p0 = SSDATA (registry);
      p1 = strchr (p0, '-');
      if (! p1)
	{
	  bool asterisk = len && p0[len - 1] == '*';
	  AUTO_STRING_WITH_LEN (extra, &"*-*"[asterisk], 3 - asterisk);
	  registry = concat2 (registry, extra);
	}
      registry = Fdowncase (registry);
      ASET (font_spec, FONT_REGISTRY_INDEX, Fintern (registry, Qnil));
    }
}


<<<<<<< HEAD
/* This part (through the next ^L) is still experimental and not
   tested much.  We may drastically change codes.  */

/* OTF handler.  */

#if 0

#define LGSTRING_HEADER_SIZE 6
#define LGSTRING_GLYPH_SIZE 8

static int
check_gstring (Lisp_Object gstring)
{
  Lisp_Object val;
  ptrdiff_t i;
  int j;

  CHECK_VECTOR (gstring);
  val = AREF (gstring, 0);
  CHECK_VECTOR (val);
  if (ASIZE (val) < LGSTRING_HEADER_SIZE)
    goto err;
  CHECK_FONT_OBJECT (LGSTRING_FONT (gstring));
  if (!NILP (LGSTRING_SLOT (gstring, LGSTRING_IX_LBEARING)))
    CHECK_FIXNUM (LGSTRING_SLOT (gstring, LGSTRING_IX_LBEARING));
  if (!NILP (LGSTRING_SLOT (gstring, LGSTRING_IX_RBEARING)))
    CHECK_FIXNUM (LGSTRING_SLOT (gstring, LGSTRING_IX_RBEARING));
  if (!NILP (LGSTRING_SLOT (gstring, LGSTRING_IX_WIDTH)))
    CHECK_FIXNAT (LGSTRING_SLOT (gstring, LGSTRING_IX_WIDTH));
  if (!NILP (LGSTRING_SLOT (gstring, LGSTRING_IX_ASCENT)))
    CHECK_FIXNUM (LGSTRING_SLOT (gstring, LGSTRING_IX_ASCENT));
  if (!NILP (LGSTRING_SLOT (gstring, LGSTRING_IX_ASCENT)))
    CHECK_FIXNUM (LGSTRING_SLOT (gstring, LGSTRING_IX_ASCENT));

  for (i = 0; i < LGSTRING_GLYPH_LEN (gstring); i++)
    {
      val = LGSTRING_GLYPH (gstring, i);
      CHECK_VECTOR (val);
      if (ASIZE (val) < LGSTRING_GLYPH_SIZE)
	goto err;
      if (NILP (AREF (val, LGLYPH_IX_CHAR)))
	break;
      CHECK_FIXNAT (AREF (val, LGLYPH_IX_FROM));
      CHECK_FIXNAT (AREF (val, LGLYPH_IX_TO));
      CHECK_CHARACTER (AREF (val, LGLYPH_IX_CHAR));
      if (!NILP (AREF (val, LGLYPH_IX_CODE)))
	CHECK_FIXNAT (AREF (val, LGLYPH_IX_CODE));
      if (!NILP (AREF (val, LGLYPH_IX_WIDTH)))
	CHECK_FIXNAT (AREF (val, LGLYPH_IX_WIDTH));
      if (!NILP (AREF (val, LGLYPH_IX_ADJUSTMENT)))
	{
	  val = AREF (val, LGLYPH_IX_ADJUSTMENT);
	  CHECK_VECTOR (val);
	  if (ASIZE (val) < 3)
	    goto err;
	  for (j = 0; j < 3; j++)
	    CHECK_FIXNUM (AREF (val, j));
	}
    }
  return i;
 err:
  error ("Invalid glyph-string format");
  return -1;
}

static void
check_otf_features (Lisp_Object otf_features)
{
  Lisp_Object val;

  CHECK_CONS (otf_features);
  CHECK_SYMBOL (XCAR (otf_features));
  otf_features = XCDR (otf_features);
  CHECK_CONS (otf_features);
  CHECK_SYMBOL (XCAR (otf_features));
  otf_features = XCDR (otf_features);
  for (val = Fcar (otf_features); CONSP (val); val = XCDR (val))
    {
      CHECK_SYMBOL (XCAR (val));
      if (SBYTES (SYMBOL_NAME (XCAR (val))) > 4)
	error ("Invalid OTF GSUB feature: %s",
	       SDATA (SYMBOL_NAME (XCAR (val))));
    }
  otf_features = XCDR (otf_features);
  for (val = Fcar (otf_features); CONSP (val); val = XCDR (val))
    {
      CHECK_SYMBOL (XCAR (val));
      if (SBYTES (SYMBOL_NAME (XCAR (val))) > 4)
	error ("Invalid OTF GPOS feature: %s",
	       SDATA (SYMBOL_NAME (XCAR (val))));
    }
}

#ifdef HAVE_LIBOTF
#include <otf.h>

Lisp_Object otf_list;

static Lisp_Object
otf_tag_symbol (OTF_Tag tag)
{
  char name[5];

  OTF_tag_name (tag, name);
  return Fintern (make_unibyte_string (name, 4), Qnil);
}

static OTF *
otf_open (Lisp_Object file)
{
  Lisp_Object val = Fassoc (file, otf_list, Qnil);
  OTF *otf;

  if (! NILP (val))
    otf = xmint_pointer (XCDR (val));
  else
    {
      otf = STRINGP (file) ? OTF_open (SSDATA (file)) : NULL;
      val = make_mint_ptr (otf);
      otf_list = Fcons (Fcons (file, val), otf_list);
    }
  return otf;
}


/* Return a list describing which scripts/languages FONT supports by
   which GSUB/GPOS features of OpenType tables.  See the comment of
   (struct font_driver).otf_capability.  */

Lisp_Object
font_otf_capability (struct font *font)
{
  OTF *otf;
  Lisp_Object capability = Fcons (Qnil, Qnil);
  int i;

  otf = otf_open (font->props[FONT_FILE_INDEX]);
  if (! otf)
    return Qnil;
  for (i = 0; i < 2; i++)
    {
      OTF_GSUB_GPOS *gsub_gpos;
      Lisp_Object script_list = Qnil;
      int j;

      if (OTF_get_features (otf, i == 0) < 0)
	continue;
      gsub_gpos = i == 0 ? otf->gsub : otf->gpos;
      for (j = gsub_gpos->ScriptList.ScriptCount - 1; j >= 0; j--)
	{
	  OTF_Script *script = gsub_gpos->ScriptList.Script + j;
	  Lisp_Object langsys_list = Qnil;
	  Lisp_Object script_tag = otf_tag_symbol (script->ScriptTag);
	  int k;

	  for (k = script->LangSysCount; k >= 0; k--)
	    {
	      OTF_LangSys *langsys;
	      Lisp_Object feature_list = Qnil;
	      Lisp_Object langsys_tag;
	      int l;

	      if (k == script->LangSysCount)
		{
		  langsys = &script->DefaultLangSys;
		  langsys_tag = Qnil;
		}
	      else
		{
		  langsys = script->LangSys + k;
		  langsys_tag
		    = otf_tag_symbol (script->LangSysRecord[k].LangSysTag);
		}
	      for (l = langsys->FeatureCount - 1; l >= 0; l--)
		{
		  OTF_Feature *feature
		    = gsub_gpos->FeatureList.Feature + langsys->FeatureIndex[l];
		  Lisp_Object feature_tag
		    = otf_tag_symbol (feature->FeatureTag);

		  feature_list = Fcons (feature_tag, feature_list);
		}
	      langsys_list = Fcons (Fcons (langsys_tag, feature_list),
				    langsys_list);
	    }
	  script_list = Fcons (Fcons (script_tag, langsys_list),
			       script_list);
	}

      if (i == 0)
	XSETCAR (capability, script_list);
      else
	XSETCDR (capability, script_list);
    }

  return capability;
}

/* Parse OTF features in SPEC and write a proper features spec string
   in FEATURES for the call of OTF_drive_gsub/gpos (of libotf).  It is
   assured that the sufficient memory has already allocated for
   FEATURES.  */

static void
generate_otf_features (Lisp_Object spec, char *features)
{
  Lisp_Object val;
  char *p;
  bool asterisk;

  p = features;
  *p = '\0';
  for (asterisk = 0; CONSP (spec); spec = XCDR (spec))
    {
      val = XCAR (spec);
      CHECK_SYMBOL (val);
      if (p > features)
	*p++ = ',';
      if (SREF (SYMBOL_NAME (val), 0) == '*')
	{
	  asterisk = 1;
	  *p++ = '*';
	}
      else if (! asterisk)
	{
	  val = SYMBOL_NAME (val);
	  p += esprintf (p, "%s", SDATA (val));
	}
      else
	{
	  val = SYMBOL_NAME (val);
	  p += esprintf (p, "~%s", SDATA (val));
	}
    }
  if (CONSP (spec))
    error ("OTF spec too long");
}

Lisp_Object
font_otf_DeviceTable (OTF_DeviceTable *device_table)
{
  int len = device_table->StartSize - device_table->EndSize + 1;

  return Fcons (make_fixnum (len),
		make_unibyte_string (device_table->DeltaValue, len));
}

Lisp_Object
font_otf_ValueRecord (int value_format, OTF_ValueRecord *value_record)
{
  Lisp_Object val = initialize_vector (8, Qnil);

  if (value_format & OTF_XPlacement)
    ASET (val, 0, make_fixnum (value_record->XPlacement));
  if (value_format & OTF_YPlacement)
    ASET (val, 1, make_fixnum (value_record->YPlacement));
  if (value_format & OTF_XAdvance)
    ASET (val, 2, make_fixnum (value_record->XAdvance));
  if (value_format & OTF_YAdvance)
    ASET (val, 3, make_fixnum (value_record->YAdvance));
  if (value_format & OTF_XPlaDevice)
    ASET (val, 4, font_otf_DeviceTable (&value_record->XPlaDevice));
  if (value_format & OTF_YPlaDevice)
    ASET (val, 4, font_otf_DeviceTable (&value_record->YPlaDevice));
  if (value_format & OTF_XAdvDevice)
    ASET (val, 4, font_otf_DeviceTable (&value_record->XAdvDevice));
  if (value_format & OTF_YAdvDevice)
    ASET (val, 4, font_otf_DeviceTable (&value_record->YAdvDevice));
  return val;
}

Lisp_Object
font_otf_Anchor (OTF_Anchor *anchor)
{
  Lisp_Object val = initialize_vector (anchor->AnchorFormat + 1, Qnil);
  ASET (val, 0, make_fixnum (anchor->XCoordinate));
  ASET (val, 1, make_fixnum (anchor->YCoordinate));
  if (anchor->AnchorFormat == 2)
    ASET (val, 2, make_fixnum (anchor->f.f1.AnchorPoint));
  else
    {
      ASET (val, 3, font_otf_DeviceTable (&anchor->f.f2.XDeviceTable));
      ASET (val, 4, font_otf_DeviceTable (&anchor->f.f2.YDeviceTable));
    }
  return val;
}
#endif	/* HAVE_LIBOTF */
#endif	/* 0 */


=======
>>>>>>> 86938bfb
/* Font sorting.  */

static double
font_rescale_ratio (Lisp_Object font_entity)
{
  Lisp_Object tail, elt;
  Lisp_Object name = Qnil;

  for (tail = Vface_font_rescale_alist; CONSP (tail); tail = XCDR (tail))
    {
      elt = XCAR (tail);
      if (FLOATP (XCDR (elt)))
	{
	  if (STRINGP (XCAR (elt)))
	    {
	      if (NILP (name))
		name = Ffont_xlfd_name (font_entity, Qnil);
	      if (fast_string_match_ignore_case (XCAR (elt), name) >= 0)
		return XFLOAT_DATA (XCDR (elt));
	    }
	  else if (FONT_SPEC_P (XCAR (elt)))
	    {
	      if (font_match_p (XCAR (elt), font_entity))
		return XFLOAT_DATA (XCDR (elt));
	    }
	}
    }
  return 1.0;
}

/* We sort fonts by scoring each of them against a specified
   font-spec.  The score value is 32 bit (`unsigned'), and the smaller
   the value is, the closer the font is to the font-spec.

   The lowest 2 bits of the score are used for driver type.  The font
   available by the most preferred font driver is 0.

   The 4 7-bit fields in the higher 28 bits are used for numeric properties
   WEIGHT, SLANT, WIDTH, and SIZE.  */

/* How many bits to shift to store the difference value of each font
   property in a score.  Note that floats for FONT_TYPE_INDEX and
   FONT_REGISTRY_INDEX are not used.  */
static int sort_shift_bits[FONT_SIZE_INDEX + 1];

/* Score font-entity ENTITY against properties of font-spec SPEC_PROP.
   The return value indicates how different ENTITY is compared with
   SPEC_PROP.  */

static unsigned
font_score (Lisp_Object entity, Lisp_Object *spec_prop)
{
  unsigned score = 0;
  int i;

  /* Score three style numeric fields.  Maximum difference is 127. */
  for (i = FONT_WEIGHT_INDEX; i <= FONT_WIDTH_INDEX; i++)
    if (! NILP (spec_prop[i])
	&& ! EQ (AREF (entity, i), spec_prop[i])
	&& FIXNUMP (AREF (entity, i)))
      {
	EMACS_INT diff = ((XFIXNUM (AREF (entity, i)) >> 8)
			  - (XFIXNUM (spec_prop[i]) >> 8));
	score |= min (eabs (diff), 127) << sort_shift_bits[i];
      }

  /* Score the size.  Maximum difference is 127.  */
  if (! NILP (spec_prop[FONT_SIZE_INDEX])
      && XFIXNUM (AREF (entity, FONT_SIZE_INDEX)) > 0)
    {
      /* We use the higher 6-bit for the actual size difference.  The
	 lowest bit is set if the DPI is different.  */
      EMACS_INT diff;
      EMACS_INT pixel_size = XFIXNUM (spec_prop[FONT_SIZE_INDEX]);
      EMACS_INT entity_size = XFIXNUM (AREF (entity, FONT_SIZE_INDEX));

      if (CONSP (Vface_font_rescale_alist))
	pixel_size *= font_rescale_ratio (entity);
      if (pixel_size * 2 < entity_size || entity_size * 2 < pixel_size)
	/* This size is wrong by more than a factor 2: reject it!  */
	return 0xFFFFFFFF;
      diff = eabs (pixel_size - entity_size) << 1;
      if (! NILP (spec_prop[FONT_DPI_INDEX])
	  && ! EQ (spec_prop[FONT_DPI_INDEX], AREF (entity, FONT_DPI_INDEX)))
	diff |= 1;
      if (! NILP (spec_prop[FONT_AVGWIDTH_INDEX])
	  && ! EQ (spec_prop[FONT_AVGWIDTH_INDEX], AREF (entity, FONT_AVGWIDTH_INDEX)))
	diff |= 1;
      score |= min (diff, 127) << sort_shift_bits[FONT_SIZE_INDEX];
    }

  return score;
}


/* Concatenate all elements of LIST into one vector.  LIST is a list
   of font-entity vectors.  */

static Lisp_Object
font_vconcat_entity_vectors (Lisp_Object list)
{
  ptrdiff_t nargs = list_length (list);
  Lisp_Object *args;
  USE_SAFE_ALLOCA;
  SAFE_ALLOCA_LISP (args, nargs);

  for (ptrdiff_t i = 0; i < nargs; i++, list = XCDR (list))
    args[i] = XCAR (list);
  Lisp_Object result = Fvconcat (nargs, args);
  SAFE_FREE ();
  return result;
}


/* The structure for elements being sorted by qsort.  */
struct font_sort_data
{
  unsigned score;
  int font_driver_preference;
  Lisp_Object entity;
};


/* The comparison function for qsort.  */

static int
font_compare (const void *d1, const void *d2)
{
  const struct font_sort_data *data1 = d1;
  const struct font_sort_data *data2 = d2;

  if (data1->score < data2->score)
    return -1;
  else if (data1->score > data2->score)
    return 1;
  return (data1->font_driver_preference - data2->font_driver_preference);
}


/* Sort each font-entity vector in LIST by closeness to font-spec PREFER.
   If PREFER specifies a point-size, calculate the corresponding
   pixel-size from QCdpi property of PREFER or from the Y-resolution
   of FRAME before sorting.

   If BEST-ONLY is nonzero, return the best matching entity (that
   supports the character BEST-ONLY if BEST-ONLY is positive, or any
   if BEST-ONLY is negative).  Otherwise, return the sorted result as
   a single vector of font-entities.

   This function does no optimization for the case that the total
   number of elements is 1.  The caller should avoid calling this in
   such a case.  */

static Lisp_Object
font_sort_entities (Lisp_Object list, Lisp_Object prefer,
		    struct frame *f, int best_only)
{
  Lisp_Object prefer_prop[FONT_SPEC_MAX];
  int len, maxlen, i;
  struct font_sort_data *data;
  unsigned best_score;
  Lisp_Object best_entity;
  Lisp_Object tail;
  Lisp_Object vec UNINIT;
  USE_SAFE_ALLOCA;

  for (i = FONT_WEIGHT_INDEX; i <= FONT_AVGWIDTH_INDEX; i++)
    prefer_prop[i] = AREF (prefer, i);
  if (FLOATP (prefer_prop[FONT_SIZE_INDEX]))
    prefer_prop[FONT_SIZE_INDEX]
      = make_fixnum (font_pixel_size (f, prefer));

  if (NILP (XCDR (list)))
    {
      /* What we have to take care of is this single vector.  */
      vec = XCAR (list);
      maxlen = ASIZE (vec);
    }
  else if (best_only)
    {
      /* We don't have to perform sort, so there's no need of creating
	 a single vector.  But, we must find the length of the longest
	 vector.  */
      maxlen = 0;
      for (tail = list; CONSP (tail); tail = XCDR (tail))
	if (maxlen < ASIZE (XCAR (tail)))
	  maxlen = ASIZE (XCAR (tail));
    }
  else
    {
      /* We have to create a single vector to sort it.  */
      vec = font_vconcat_entity_vectors (list);
      maxlen = ASIZE (vec);
    }

  data = SAFE_ALLOCA (maxlen * sizeof *data);
  best_score = 0xFFFFFFFF;
  best_entity = Qnil;

  for (tail = list; CONSP (tail); tail = XCDR (tail))
    {
      int font_driver_preference = 0;
      Lisp_Object current_font_driver;

      if (best_only)
	vec = XCAR (tail);
      len = ASIZE (vec);

      /* We are sure that the length of VEC > 0.  */
      current_font_driver = AREF (AREF (vec, 0), FONT_TYPE_INDEX);
      /* Score the elements.  */
      for (i = 0; i < len; i++)
	{
	  data[i].entity = AREF (vec, i);
	  data[i].score
	    = ((best_only <= 0 || font_has_char (f, data[i].entity, best_only)
		> 0)
	       ? font_score (data[i].entity, prefer_prop)
	       : 0xFFFFFFFF);
	  if (best_only && best_score > data[i].score)
	    {
	      best_score = data[i].score;
	      best_entity = data[i].entity;
	      if (best_score == 0)
		break;
	    }
	  if (! EQ (current_font_driver, AREF (AREF (vec, i), FONT_TYPE_INDEX)))
	    {
	      current_font_driver = AREF (AREF (vec, i), FONT_TYPE_INDEX);
	      font_driver_preference++;
	    }
	  data[i].font_driver_preference = font_driver_preference;
	}

      /* Sort if necessary.  */
      if (! best_only)
	{
	  qsort (data, len, sizeof *data, font_compare);
	  for (i = 0; i < len; i++)
	    ASET (vec, i, data[i].entity);
	  break;
	}
      else
	vec = best_entity;
    }

  SAFE_FREE ();

  FONT_ADD_LOG ("sort-by", prefer, vec);
  return vec;
}


/* API of Font Service Layer.  */

/* Reflect ORDER (see the variable font_sort_order in xfaces.c) to
   sort_shift_bits.  Finternal_set_font_selection_order calls this
   function with font_sort_order after setting up it.  */

void
font_update_sort_order (int *order)
{
  int i, shift_bits;

  for (i = 0, shift_bits = 23; i < 4; i++, shift_bits -= 7)
    {
      int xlfd_idx = order[i];

      if (xlfd_idx == XLFD_WEIGHT_INDEX)
	sort_shift_bits[FONT_WEIGHT_INDEX] = shift_bits;
      else if (xlfd_idx == XLFD_SLANT_INDEX)
	sort_shift_bits[FONT_SLANT_INDEX] = shift_bits;
      else if (xlfd_idx == XLFD_SWIDTH_INDEX)
	sort_shift_bits[FONT_WIDTH_INDEX] = shift_bits;
      else
	sort_shift_bits[FONT_SIZE_INDEX] = shift_bits;
    }
}

static bool
font_check_otf_features (Lisp_Object script, Lisp_Object langsys,
                         Lisp_Object features, Lisp_Object table)
{
  Lisp_Object val;
  bool negative;

  table = assq_no_quit (script, table);
  if (NILP (table))
    return 0;
  table = XCDR (table);
  if (! NILP (langsys))
    {
      table = assq_no_quit (langsys, table);
      if (NILP (table))
	return 0;
    }
  else
    {
      val = assq_no_quit (Qnil, table);
      if (NILP (val))
	table = XCAR (table);
      else
	table = val;
    }
  table = XCDR (table);
  for (negative = 0; CONSP (features); features = XCDR (features))
    {
      if (NILP (XCAR (features)))
	{
	  negative = 1;
	  continue;
	}
      if (NILP (Fmemq (XCAR (features), table)) != negative)
	return 0;
    }
  return 1;
}

/* Check if OTF_CAPABILITY satisfies SPEC (otf-spec).  */

static bool
font_check_otf (Lisp_Object spec, Lisp_Object otf_capability)
{
  Lisp_Object script, langsys = Qnil, gsub = Qnil, gpos = Qnil;

  script = XCAR (spec);
  spec = XCDR (spec);
  if (! NILP (spec))
    {
      langsys = XCAR (spec);
      spec = XCDR (spec);
      if (! NILP (spec))
	{
	  gsub = XCAR (spec);
	  spec = XCDR (spec);
	  if (! NILP (spec))
	    gpos = XCAR (spec);
	}
    }

  if (! NILP (gsub) && ! font_check_otf_features (script, langsys, gsub,
						  XCAR (otf_capability)))
    return 0;
  if (! NILP (gpos) && ! font_check_otf_features (script, langsys, gpos,
						  XCDR (otf_capability)))
    return 0;
  return 1;
}



/* Check if FONT (font-entity or font-object) matches with the font
   specification SPEC.  */

bool
font_match_p (Lisp_Object spec, Lisp_Object font)
{
  Lisp_Object prop[FONT_SPEC_MAX], *props;
  Lisp_Object extra, font_extra;
  int i;

  for (i = FONT_FOUNDRY_INDEX; i <= FONT_REGISTRY_INDEX; i++)
    if (! NILP (AREF (spec, i))
	&& ! NILP (AREF (font, i))
	&& ! EQ (AREF (spec, i), AREF (font, i)))
      return 0;
  props = XFONT_SPEC (spec)->props;
  if (FLOATP (props[FONT_SIZE_INDEX]))
    {
      for (i = FONT_FOUNDRY_INDEX; i < FONT_SIZE_INDEX; i++)
	prop[i] = AREF (spec, i);
      prop[FONT_SIZE_INDEX]
	= make_fixnum (font_pixel_size (XFRAME (selected_frame), spec));
      props = prop;
    }

  if (font_score (font, props) > 0)
    return 0;
  extra = AREF (spec, FONT_EXTRA_INDEX);
  font_extra = AREF (font, FONT_EXTRA_INDEX);
  for (; CONSP (extra); extra = XCDR (extra))
    {
      Lisp_Object key = XCAR (XCAR (extra));
      Lisp_Object val = XCDR (XCAR (extra)), val2;

      if (EQ (key, QClang))
	{
	  val2 = assq_no_quit (key, font_extra);
	  if (NILP (val2))
	    return 0;
	  val2 = XCDR (val2);
	  if (CONSP (val))
	    {
	      if (! CONSP (val2))
		return 0;
	      while (CONSP (val))
		if (NILP (Fmemq (val, val2)))
		  return 0;
	    }
	  else
	    if (CONSP (val2)
		? NILP (Fmemq (val, XCDR (val2)))
		: ! EQ (val, val2))
	      return 0;
	}
      else if (EQ (key, QCscript))
	{
	  val2 = assq_no_quit (val, Vscript_representative_chars);
	  if (CONSP (val2))
	    {
	      val2 = XCDR (val2);
	      if (CONSP (val2))
		{
		  /* All characters in the list must be supported.  */
		  for (; CONSP (val2); val2 = XCDR (val2))
		    {
		      if (! CHARACTERP (XCAR (val2)))
			continue;
		      if (font_encode_char (font, XFIXNAT (XCAR (val2)))
			  == FONT_INVALID_CODE)
			return 0;
		    }
		}
	      else if (VECTORP (val2))
		{
		  /* At most one character in the vector must be supported.  */
		  for (i = 0; i < ASIZE (val2); i++)
		    {
		      if (! CHARACTERP (AREF (val2, i)))
			continue;
		      if (font_encode_char (font, XFIXNAT (AREF (val2, i)))
			  != FONT_INVALID_CODE)
			break;
		    }
		  if (i == ASIZE (val2))
		    return 0;
		}
	    }
	}
      else if (EQ (key, QCotf))
	{
	  struct font *fontp;

	  if (! FONT_OBJECT_P (font))
	    return 0;
	  fontp = XFONT_OBJECT (font);
	  if (! fontp->driver->otf_capability)
	    return 0;
	  val2 = fontp->driver->otf_capability (fontp);
	  if (NILP (val2) || ! font_check_otf (val, val2))
	    return 0;
	}
    }

  return 1;
}


/* Font cache

   Each font backend has the callback function get_cache, and it
   returns a cons cell of which cdr part can be freely used for
   caching fonts.  The cons cell may be shared by multiple frames
   and/or multiple font drivers.  So, we arrange the cdr part as this:

	((DRIVER-TYPE NUM-FRAMES FONT-CACHE-DATA ...) ...)

   where DRIVER-TYPE is a symbol such as `x', `xft', etc., NUM-FRAMES
   is a number frames sharing this cache, and FONT-CACHE-DATA is a
   cons (FONT-SPEC . [FONT-ENTITY ...]).  */

static void font_clear_cache (struct frame *, Lisp_Object,
                              struct font_driver const *);

static void
font_prepare_cache (struct frame *f, struct font_driver const *driver)
{
  Lisp_Object cache, val;

  cache = driver->get_cache (f);
  val = XCDR (cache);
  while (CONSP (val) && ! EQ (XCAR (XCAR (val)), driver->type))
    val = XCDR (val);
  if (NILP (val))
    {
      val = list2 (driver->type, make_fixnum (1));
      XSETCDR (cache, Fcons (val, XCDR (cache)));
    }
  else
    {
      val = XCDR (XCAR (val));
      XSETCAR (val, make_fixnum (XFIXNUM (XCAR (val)) + 1));
    }
}


static void
font_finish_cache (struct frame *f, struct font_driver const *driver)
{
  Lisp_Object cache, val, tmp;


  cache = driver->get_cache (f);
  val = XCDR (cache);
  while (CONSP (val) && ! EQ (XCAR (XCAR (val)), driver->type))
    cache = val, val = XCDR (val);
  eassert (! NILP (val));
  tmp = XCDR (XCAR (val));
  XSETCAR (tmp, make_fixnum (XFIXNUM (XCAR (tmp)) - 1));
  if (XFIXNUM (XCAR (tmp)) == 0)
    {
      font_clear_cache (f, XCAR (val), driver);
      XSETCDR (cache, XCDR (val));
    }
}


static Lisp_Object
font_get_cache (struct frame *f, struct font_driver const *driver)
{
  Lisp_Object val = driver->get_cache (f);
  Lisp_Object type = driver->type;

  eassert (CONSP (val));
  for (val = XCDR (val); ! EQ (XCAR (XCAR (val)), type); val = XCDR (val));
  eassert (CONSP (val));
  /* VAL = ((DRIVER-TYPE NUM-FRAMES FONT-CACHE-DATA ...) ...) */
  val = XCDR (XCAR (val));
  return val;
}


static void
font_clear_cache (struct frame *f, Lisp_Object cache,
		  struct font_driver const *driver)
{
  Lisp_Object tail, elt;
  Lisp_Object entity;
  ptrdiff_t i;

  /* CACHE = (DRIVER-TYPE NUM-FRAMES FONT-CACHE-DATA ...) */
  for (tail = XCDR (XCDR (cache)); CONSP (tail); tail = XCDR (tail))
    {
      elt = XCAR (tail);
      /* elt should have the form (FONT-SPEC . [FONT-ENTITY ...]) */
      if (CONSP (elt) && FONT_SPEC_P (XCAR (elt)))
	{
	  elt = XCDR (elt);
	  eassert (VECTORP (elt));
	  for (i = 0; i < ASIZE (elt); i++)
	    {
	      entity = AREF (elt, i);

	      if (FONT_ENTITY_P (entity)
		  && EQ (driver->type, AREF (entity, FONT_TYPE_INDEX)))
		{
		  Lisp_Object objlist = AREF (entity, FONT_OBJLIST_INDEX);

		  for (; CONSP (objlist); objlist = XCDR (objlist))
		    {
		      Lisp_Object val = XCAR (objlist);
		      struct font *font = XFONT_OBJECT (val);

		      if (! NILP (AREF (val, FONT_TYPE_INDEX)))
			{
			  eassert (font && driver == font->driver);
			  /* We are going to close the font, so make
			     sure we don't have any lgstrings lying
			     around in lgstring cache that reference
			     the font.  */
			  composition_gstring_cache_clear_font (val);
			  driver->close_font (font);
			}
		    }
		  if (driver->free_entity)
		    driver->free_entity (entity);
		}
	    }
	}
    }
  XSETCDR (cache, Qnil);
}


/* Check whether NAME should be ignored based on Vface_ignored_fonts.
   This is reused by xg_font_filter to apply the same checks to the
   GTK font chooser.  */

bool
font_is_ignored (const char *name, ptrdiff_t namelen)
{
  Lisp_Object tail = Vface_ignored_fonts;
  Lisp_Object regexp;

  FOR_EACH_TAIL_SAFE (tail)
    {
      regexp = XCAR (tail);
      if (STRINGP (regexp)
          && fast_c_string_match_ignore_case (regexp, name,
                                              namelen) >= 0)
        return true;
    }
  return false;
}
static Lisp_Object scratch_font_spec, scratch_font_prefer;

/* Check each font-entity in VEC, and return a list of font-entities
   that satisfy these conditions:
     (1) matches with SPEC and SIZE if SPEC is not nil, and
     (2) doesn't match with any regexps in Vface_ignored_fonts (if non-nil).
*/

static Lisp_Object
font_delete_unmatched (Lisp_Object vec, Lisp_Object spec, int size)
{
  Lisp_Object entity, val;
  enum font_property_index prop;
  ptrdiff_t i;

  for (val = Qnil, i = ASIZE (vec) - 1; i >= 0; i--)
    {
      entity = AREF (vec, i);
      if (! NILP (Vface_ignored_fonts))
	{
	  char name[256];
	  ptrdiff_t namelen;
	  namelen = font_unparse_xlfd (entity, 0, name, 256);
	  if (namelen >= 0)
            if (font_is_ignored (name, namelen))
                continue;
	}
      if (NILP (spec))
	{
	  val = Fcons (entity, val);
	  continue;
	}
      for (prop = FONT_WEIGHT_INDEX; prop < FONT_SIZE_INDEX; prop++)
	{
	  if (FIXNUMP (AREF (spec, prop)))
	    {
	      if (!FIXNUMP (AREF (entity, prop)))
		prop = FONT_SPEC_MAX;
	      else
		{
		  int required = XFIXNUM (AREF (spec, prop)) >> 8;
		  int candidate = XFIXNUM (AREF (entity, prop)) >> 8;

		  if (candidate != required
#ifdef HAVE_NTGUI
		      /* A kludge for w32 font search, where listing a
			 family returns only 4 standard weights: regular,
			 italic, bold, bold-italic.  For other values one
			 must specify the font, not just the family in the
			 :family attribute of the face.  But specifying
			 :family in the face attributes looks for regular
			 weight, so if we require exact match, the
			 non-regular font will be rejected.  So we relax
			 the accuracy of the match here, and let
			 font_sort_entities find the best match.  */
		      && (prop != FONT_WEIGHT_INDEX
			  || eabs (candidate - required) > 100)
#endif
		      )
		    prop = FONT_SPEC_MAX;
		}
	    }
	}
      if (prop < FONT_SPEC_MAX
	  && size
	  && XFIXNUM (AREF (entity, FONT_SIZE_INDEX)) > 0)
	{
	  int diff = XFIXNUM (AREF (entity, FONT_SIZE_INDEX)) - size;

	  if (eabs (diff) > FONT_PIXEL_SIZE_QUANTUM)
	    prop = FONT_SPEC_MAX;
	}
      if (prop < FONT_SPEC_MAX
	  && FIXNUMP (AREF (spec, FONT_DPI_INDEX))
	  && FIXNUMP (AREF (entity, FONT_DPI_INDEX))
	  && XFIXNUM (AREF (entity, FONT_DPI_INDEX)) != 0
	  && ! EQ (AREF (spec, FONT_DPI_INDEX), AREF (entity, FONT_DPI_INDEX)))
	prop = FONT_SPEC_MAX;
      if (prop < FONT_SPEC_MAX
	  && FIXNUMP (AREF (spec, FONT_AVGWIDTH_INDEX))
	  && FIXNUMP (AREF (entity, FONT_AVGWIDTH_INDEX))
	  && XFIXNUM (AREF (entity, FONT_AVGWIDTH_INDEX)) != 0
	  && ! EQ (AREF (spec, FONT_AVGWIDTH_INDEX),
		   AREF (entity, FONT_AVGWIDTH_INDEX)))
	prop = FONT_SPEC_MAX;
      if (prop < FONT_SPEC_MAX)
	val = Fcons (entity, val);
    }
  return (Fvconcat (1, &val));
}


/* Return a list of vectors of font-entities matching with SPEC on
   FRAME.  Each elements in the list is a vector of entities from the
   same font-driver.  */

Lisp_Object
font_list_entities (struct frame *f, Lisp_Object spec)
{
  struct font_driver_list *driver_list = f->font_driver_list;
  Lisp_Object ftype, val;
  Lisp_Object list = Qnil;
  int size;
  bool need_filtering = 0;
  int i;

  eassert (FONT_SPEC_P (spec));

  if (FIXNUMP (AREF (spec, FONT_SIZE_INDEX)))
    size = XFIXNUM (AREF (spec, FONT_SIZE_INDEX));
  else if (FLOATP (AREF (spec, FONT_SIZE_INDEX)))
    size = font_pixel_size (f, spec);
  else
    size = 0;

  ftype = AREF (spec, FONT_TYPE_INDEX);
  for (i = FONT_FOUNDRY_INDEX; i <= FONT_REGISTRY_INDEX; i++)
    ASET (scratch_font_spec, i, AREF (spec, i));
  for (i = FONT_WEIGHT_INDEX; i < FONT_EXTRA_INDEX; i++)
    if (i != FONT_SPACING_INDEX)
      {
	ASET (scratch_font_spec, i, Qnil);
	if (! NILP (AREF (spec, i)))
	  need_filtering = 1;
      }
  ASET (scratch_font_spec, FONT_SPACING_INDEX, AREF (spec, FONT_SPACING_INDEX));
  ASET (scratch_font_spec, FONT_EXTRA_INDEX, AREF (spec, FONT_EXTRA_INDEX));

  for (; driver_list; driver_list = driver_list->next)
    if (driver_list->on
	&& (NILP (ftype) || EQ (driver_list->driver->type, ftype)))
      {
	Lisp_Object cache = font_get_cache (f, driver_list->driver);

	ASET (scratch_font_spec, FONT_TYPE_INDEX, driver_list->driver->type);
	val = assoc_no_quit (scratch_font_spec, XCDR (cache));
	if (CONSP (val))
	  val = XCDR (val);
	else
	  {
	    Lisp_Object copy;

	    val = (driver_list->driver->list) (f, scratch_font_spec);
	    /* We put zero_vector in the font-cache to indicate that
	       no fonts matching SPEC were found on the system.
	       Failure to have this indication in the font cache can
	       cause severe performance degradation in some rare
	       cases, see bug#21028.  */
	    if (NILP (val))
	      val = zero_vector;
	    else
	      val = Fvconcat (1, &val);
	    copy = copy_font_spec (scratch_font_spec);
	    ASET (copy, FONT_TYPE_INDEX, driver_list->driver->type);
	    XSETCDR (cache, Fcons (Fcons (copy, val), XCDR (cache)));
	  }
	if (ASIZE (val) > 0
	    && (need_filtering
		|| ! NILP (Vface_ignored_fonts)))
	  val = font_delete_unmatched (val, need_filtering ? spec : Qnil, size);
	if (ASIZE (val) > 0)
          {
            list = Fcons (val, list);
            /* Querying further backends can be very slow, so we only do
               it if the user has explicitly requested it (Bug#43177).  */
            if (query_all_font_backends == false)
              break;
          }
      }

  list = Fnreverse (list);
  FONT_ADD_LOG ("list", spec, list);
  return list;
}


/* Return a font entity matching with SPEC on FRAME.  ATTRS, if non
   nil, is an array of face's attributes, which specifies preferred
   font-related attributes.  */

static Lisp_Object
font_matching_entity (struct frame *f, Lisp_Object *attrs, Lisp_Object spec)
{
  struct font_driver_list *driver_list = f->font_driver_list;
  Lisp_Object ftype, size, entity;
  Lisp_Object work = copy_font_spec (spec);

  ftype = AREF (spec, FONT_TYPE_INDEX);
  size = AREF (spec, FONT_SIZE_INDEX);

  if (FLOATP (size))
    ASET (work, FONT_SIZE_INDEX, make_fixnum (font_pixel_size (f, spec)));
  FONT_SET_STYLE (work, FONT_WEIGHT_INDEX, attrs[LFACE_WEIGHT_INDEX]);
  FONT_SET_STYLE (work, FONT_SLANT_INDEX, attrs[LFACE_SLANT_INDEX]);
  FONT_SET_STYLE (work, FONT_WIDTH_INDEX, attrs[LFACE_SWIDTH_INDEX]);

  entity = Qnil;
  for (; driver_list; driver_list = driver_list->next)
    if (driver_list->on
	&& (NILP (ftype) || EQ (driver_list->driver->type, ftype)))
      {
	Lisp_Object cache = font_get_cache (f, driver_list->driver);

	ASET (work, FONT_TYPE_INDEX, driver_list->driver->type);
	entity = assoc_no_quit (work, XCDR (cache));
	if (CONSP (entity))
	  entity = AREF (XCDR (entity), 0);
	else
	  {
	    entity = driver_list->driver->match (f, work);
	    if (!NILP (entity))
	      {
		Lisp_Object copy = copy_font_spec (work);
		Lisp_Object match = Fvector (1, &entity);

		ASET (copy, FONT_TYPE_INDEX, driver_list->driver->type);
		XSETCDR (cache, Fcons (Fcons (copy, match), XCDR (cache)));
	      }
	  }
	if (! NILP (entity))
	  break;
      }
  FONT_ADD_LOG ("match", work, entity);
  return entity;
}


/* Open a font of ENTITY and PIXEL_SIZE on frame F, and return the
   opened font object.  */

static Lisp_Object
font_open_entity (struct frame *f, Lisp_Object entity, int pixel_size)
{
  struct font_driver_list *driver_list;
  Lisp_Object objlist, size, val, font_object;
  struct font *font;
  int height, psize;

  eassert (FONT_ENTITY_P (entity));
  size = AREF (entity, FONT_SIZE_INDEX);
  if (XFIXNUM (size) != 0)
    pixel_size = XFIXNUM (size);

  val = AREF (entity, FONT_TYPE_INDEX);
  for (driver_list = f->font_driver_list;
       driver_list && ! EQ (driver_list->driver->type, val);
       driver_list = driver_list->next);
  if (! driver_list)
    return Qnil;

  for (objlist = AREF (entity, FONT_OBJLIST_INDEX); CONSP (objlist);
       objlist = XCDR (objlist))
    {
      Lisp_Object fn = XCAR (objlist);
      if (! NILP (AREF (fn, FONT_TYPE_INDEX))
          && XFONT_OBJECT (fn)->pixel_size == pixel_size)
        {
          if (driver_list->driver->cached_font_ok == NULL
              || driver_list->driver->cached_font_ok (f, fn, entity))
            return fn;
        }
    }

  /* We always open a font of manageable size; i.e non-zero average
     width and height.  */
  for (psize = pixel_size; ; psize++)
    {
      font_object = driver_list->driver->open_font (f, entity, psize);
      if (NILP (font_object))
	return Qnil;
      font = XFONT_OBJECT (font_object);
      if (font->average_width > 0 && font->height > 0)
	break;
      /* Avoid an infinite loop.  */
      if (psize > pixel_size + 15)
	return Qnil;
    }
  ASET (font_object, FONT_SIZE_INDEX, make_fixnum (pixel_size));
  FONT_ADD_LOG ("open", entity, font_object);
  ASET (entity, FONT_OBJLIST_INDEX,
	Fcons (font_object, AREF (entity, FONT_OBJLIST_INDEX)));

  font = XFONT_OBJECT (font_object);
#ifdef HAVE_WINDOW_SYSTEM
  int min_width = (font->min_width ? font->min_width
		   : font->average_width ? font->average_width
		   : font->space_width ? font->space_width
		   : 1);
#endif

  int font_ascent, font_descent;
  get_font_ascent_descent (font, &font_ascent, &font_descent);
  height = font_ascent + font_descent;
  if (height <= 0)
    height = 1;
#ifdef HAVE_WINDOW_SYSTEM
  FRAME_DISPLAY_INFO (f)->n_fonts++;
  if (FRAME_DISPLAY_INFO (f)->n_fonts == 1)
    {
      FRAME_SMALLEST_CHAR_WIDTH (f) = min_width;
      FRAME_SMALLEST_FONT_HEIGHT (f) = height;
      f->fonts_changed = 1;
    }
  else
    {
      if (FRAME_SMALLEST_CHAR_WIDTH (f) > min_width)
	FRAME_SMALLEST_CHAR_WIDTH (f) = min_width, f->fonts_changed = 1;
      if (FRAME_SMALLEST_FONT_HEIGHT (f) > height)
	FRAME_SMALLEST_FONT_HEIGHT (f) = height, f->fonts_changed = 1;
    }
#endif

  return font_object;
}


/* Close FONT_OBJECT that is opened on frame F.  */

static void
font_close_object (struct frame *f, Lisp_Object font_object)
{
  struct font *font = XFONT_OBJECT (font_object);

  if (NILP (AREF (font_object, FONT_TYPE_INDEX)))
    /* Already closed.  */
    return;
  FONT_ADD_LOG ("close", font_object, Qnil);
  font->driver->close_font (font);
#ifdef HAVE_WINDOW_SYSTEM
  eassert (FRAME_DISPLAY_INFO (f)->n_fonts);
  FRAME_DISPLAY_INFO (f)->n_fonts--;
#endif
}


/* Return 1 if FONT on F has a glyph for character C, 0 if not, -1 if
   FONT is a font-entity and it must be opened to check.  */

int
font_has_char (struct frame *f, Lisp_Object font, int c)
{
  struct font *fontp;

  if (FONT_ENTITY_P (font))
    {
      Lisp_Object type = AREF (font, FONT_TYPE_INDEX);
      struct font_driver_list *driver_list;

      for (driver_list = f->font_driver_list;
	   driver_list && ! EQ (driver_list->driver->type, type);
	   driver_list = driver_list->next);
      if (! driver_list)
	return 0;
      if (! driver_list->driver->has_char)
	return -1;
      return driver_list->driver->has_char (font, c);
    }

  eassert (FONT_OBJECT_P (font));
  fontp = XFONT_OBJECT (font);
  if (fontp->driver->has_char)
    {
      int result = fontp->driver->has_char (font, c);

      if (result >= 0)
	return result;
    }
  return (fontp->driver->encode_char (fontp, c) != FONT_INVALID_CODE);
}


/* Return the glyph ID of FONT_OBJECT for character C.  */

static unsigned
font_encode_char (Lisp_Object font_object, int c)
{
  struct font *font;

  eassert (FONT_OBJECT_P (font_object));
  font = XFONT_OBJECT (font_object);
  return font->driver->encode_char (font, c);
}


/* Return the name of FONT_OBJECT.  */

Lisp_Object
font_get_name (Lisp_Object font_object)
{
  eassert (FONT_OBJECT_P (font_object));
  return AREF (font_object, FONT_NAME_INDEX);
}


/* Create a new font spec from FONT_NAME, and return it.  If FONT_NAME
   could not be parsed by font_parse_name, return Qnil.  */

Lisp_Object
font_spec_from_name (Lisp_Object font_name)
{
  Lisp_Object spec = Ffont_spec (0, NULL);

  CHECK_STRING (font_name);
  if (font_parse_name (SSDATA (font_name), SBYTES (font_name), spec) == -1)
    return Qnil;
  font_put_extra (spec, QCname, font_name);
  font_put_extra (spec, QCuser_spec, font_name);
  return spec;
}


void
font_clear_prop (Lisp_Object *attrs, enum font_property_index prop)
{
  Lisp_Object font = attrs[LFACE_FONT_INDEX];

  if (! FONTP (font))
    return;

  if (! NILP (Ffont_get (font, QCname)))
    {
      font = copy_font_spec (font);
      font_put_extra (font, QCname, Qunbound);
    }

  if (NILP (AREF (font, prop))
      && prop != FONT_FAMILY_INDEX
      && prop != FONT_FOUNDRY_INDEX
      && prop != FONT_WIDTH_INDEX
      && prop != FONT_SIZE_INDEX)
    return;
  if (EQ (font, attrs[LFACE_FONT_INDEX]))
    font = copy_font_spec (font);
  ASET (font, prop, Qnil);
  if (prop == FONT_FAMILY_INDEX || prop == FONT_FOUNDRY_INDEX)
    {
      if (prop == FONT_FAMILY_INDEX)
	{
	  ASET (font, FONT_FOUNDRY_INDEX, Qnil);
	  /* If we are setting the font family, we must also clear
	     FONT_WIDTH_INDEX to avoid rejecting families that lack
	     support for some widths.  */
	  ASET (font, FONT_WIDTH_INDEX, Qnil);
	}
      ASET (font, FONT_ADSTYLE_INDEX, Qnil);
      ASET (font, FONT_REGISTRY_INDEX, Qnil);
      ASET (font, FONT_SIZE_INDEX, Qnil);
      ASET (font, FONT_DPI_INDEX, Qnil);
      ASET (font, FONT_SPACING_INDEX, Qnil);
      ASET (font, FONT_AVGWIDTH_INDEX, Qnil);
    }
  else if (prop == FONT_SIZE_INDEX)
    {
      ASET (font, FONT_DPI_INDEX, Qnil);
      ASET (font, FONT_SPACING_INDEX, Qnil);
      ASET (font, FONT_AVGWIDTH_INDEX, Qnil);
    }
  else if (prop == FONT_WIDTH_INDEX)
    ASET (font, FONT_AVGWIDTH_INDEX, Qnil);
  attrs[LFACE_FONT_INDEX] = font;
}

/* Select a font from ENTITIES (list of one or more font-entity
   vectors) that supports the character C (if non-negative) and is the
   best match for ATTRS and PIXEL_SIZE.  */

static Lisp_Object
font_select_entity (struct frame *f, Lisp_Object entities,
		    Lisp_Object *attrs, int pixel_size, int c)
{
  Lisp_Object font_entity;
  Lisp_Object prefer;
  int i;

  /* If we have a single candidate, return it if it supports C.  */
  if (NILP (XCDR (entities))
      && ASIZE (XCAR (entities)) == 1)
    {
      font_entity = AREF (XCAR (entities), 0);
      if (c < 0 || font_has_char (f, font_entity, c) > 0)
	return font_entity;
      return Qnil;
    }

  /* If we have several candidates, find the best match by sorting
     them by properties specified in ATTRS.  Style attributes (weight,
     slant, width, and size) are taken from the font spec in ATTRS (if
     that is non-nil), or from ATTRS, or left as nil.  */
  prefer = scratch_font_prefer;

  for (i = FONT_WEIGHT_INDEX; i <= FONT_SIZE_INDEX; i++)
    ASET (prefer, i, Qnil);
  if (FONTP (attrs[LFACE_FONT_INDEX]))
    {
      Lisp_Object face_font = attrs[LFACE_FONT_INDEX];

      for (i = FONT_WEIGHT_INDEX; i <= FONT_SIZE_INDEX; i++)
	ASET (prefer, i, AREF (face_font, i));
    }
  if (NILP (AREF (prefer, FONT_WEIGHT_INDEX)))
    FONT_SET_STYLE (prefer, FONT_WEIGHT_INDEX, attrs[LFACE_WEIGHT_INDEX]);
  if (NILP (AREF (prefer, FONT_SLANT_INDEX)))
    FONT_SET_STYLE (prefer, FONT_SLANT_INDEX, attrs[LFACE_SLANT_INDEX]);
  if (NILP (AREF (prefer, FONT_WIDTH_INDEX)))
    FONT_SET_STYLE (prefer, FONT_WIDTH_INDEX, attrs[LFACE_SWIDTH_INDEX]);
  ASET (prefer, FONT_SIZE_INDEX, make_fixnum (pixel_size));

  return font_sort_entities (entities, prefer, f, c);
}

/* Return a font-entity that satisfies SPEC and is the best match for
   face's font related attributes in ATTRS.  C, if not negative, is a
   character that the entity must support.  */

Lisp_Object
font_find_for_lface (struct frame *f, Lisp_Object *attrs, Lisp_Object spec, int c)
{
  Lisp_Object work;
  Lisp_Object entities, val;
  Lisp_Object foundry[3], *family, registry[3], adstyle[3];
  int pixel_size;
  int i, j, k, l;
  USE_SAFE_ALLOCA;

  /* Registry specification alternatives: from the most specific to
     the least specific and finally an unspecified one.  */
  registry[0] = AREF (spec, FONT_REGISTRY_INDEX);
  if (NILP (registry[0]))
    {
      registry[0] = DEFAULT_ENCODING;
      registry[1] = Qascii_0;
      registry[2] = zero_vector;
    }
  else
    registry[1] = zero_vector;

  if (c >= 0 && ! NILP (AREF (spec, FONT_REGISTRY_INDEX)))
    {
      struct charset *encoding, *repertory;

      if (font_registry_charsets (AREF (spec, FONT_REGISTRY_INDEX),
				  &encoding, &repertory) < 0)
	return Qnil;
      if (repertory
	  && ENCODE_CHAR (repertory, c) == CHARSET_INVALID_CODE (repertory))
	return Qnil;
      else if (c > encoding->max_char)
	return Qnil;
    }

  work = copy_font_spec (spec);
  ASET (work, FONT_TYPE_INDEX, AREF (spec, FONT_TYPE_INDEX));
  pixel_size = font_pixel_size (f, spec);
  if (pixel_size == 0 && FIXNUMP (attrs[LFACE_HEIGHT_INDEX]))
    {
      double pt = XFIXNUM (attrs[LFACE_HEIGHT_INDEX]);

      pixel_size = POINT_TO_PIXEL (pt / 10, FRAME_RES_Y (f));
      if (pixel_size < 1)
	pixel_size = 1;
    }
  ASET (work, FONT_SIZE_INDEX, Qnil);

  /* Foundry specification alternatives: from the most specific to the
     least specific and finally an unspecified one.  */
  foundry[0] = AREF (work, FONT_FOUNDRY_INDEX);
  if (! NILP (foundry[0]))
    foundry[1] = zero_vector;
  else if (STRINGP (attrs[LFACE_FOUNDRY_INDEX]))
    {
      val = attrs[LFACE_FOUNDRY_INDEX];
      foundry[0] = font_intern_prop (SSDATA (val), SBYTES (val), 1);
      foundry[1] = Qnil;
      foundry[2] = zero_vector;
    }
  else
    foundry[0] = Qnil, foundry[1] = zero_vector;

  /* Additional style specification alternatives: from the most
     specific to the least specific and finally an unspecified one.  */
  adstyle[0] = AREF (work, FONT_ADSTYLE_INDEX);
  if (! NILP (adstyle[0]))
    adstyle[1] = zero_vector;
  else if (FONTP (attrs[LFACE_FONT_INDEX]))
    {
      Lisp_Object face_font = attrs[LFACE_FONT_INDEX];

      if (! NILP (AREF (face_font, FONT_ADSTYLE_INDEX)))
	{
	  adstyle[0] = AREF (face_font, FONT_ADSTYLE_INDEX);
	  adstyle[1] = Qnil;
	  adstyle[2] = zero_vector;
	}
      else
	adstyle[0] = Qnil, adstyle[1] = zero_vector;
    }
  else
    adstyle[0] = Qnil, adstyle[1] = zero_vector;


  /* Family specification alternatives: from the most specific to
     the least specific and finally an unspecified one.  */
  val = AREF (work, FONT_FAMILY_INDEX);
  if (NILP (val) && STRINGP (attrs[LFACE_FAMILY_INDEX]))
    {
      val = attrs[LFACE_FAMILY_INDEX];
      val = font_intern_prop (SSDATA (val), SBYTES (val), 1);
    }
  Lisp_Object familybuf[3];
  if (NILP (val))
    {
      family = familybuf;
      family[0] = Qnil;
      family[1] = zero_vector;	/* terminator.  */
    }
  else
    {
      Lisp_Object alters
	= Fassoc_string (val, Vface_alternative_font_family_alist, Qt);

      if (! NILP (alters))
	{
	  EMACS_INT alterslen = list_length (alters);
	  SAFE_ALLOCA_LISP (family, alterslen + 2);
	  for (i = 0; CONSP (alters); i++, alters = XCDR (alters))
	    family[i] = XCAR (alters);
	  if (NILP (AREF (spec, FONT_FAMILY_INDEX)))
	    family[i++] = Qnil;
	  family[i] = zero_vector;
	}
      else
	{
	  family = familybuf;
	  i = 0;
	  family[i++] = val;
	  if (NILP (AREF (spec, FONT_FAMILY_INDEX)))
	    family[i++] = Qnil;
	  family[i] = zero_vector;
	}
    }

  /* Now look up suitable fonts, from the most specific spec to the
     least specific spec.  Accept the first one that matches.  */
  for (i = 0; SYMBOLP (family[i]); i++)
    {
      ASET (work, FONT_FAMILY_INDEX, family[i]);
      for (j = 0; SYMBOLP (foundry[j]); j++)
	{
	  ASET (work, FONT_FOUNDRY_INDEX, foundry[j]);
	  for (k = 0; SYMBOLP (registry[k]); k++)
	    {
	      ASET (work, FONT_REGISTRY_INDEX, registry[k]);
	      for (l = 0; SYMBOLP (adstyle[l]); l++)
		{
		  ASET (work, FONT_ADSTYLE_INDEX, adstyle[l]);
		  /* Produce the list of candidates for the spec in WORK.  */
		  entities = font_list_entities (f, work);
		  if (! NILP (entities))
		    {
		      /* If there are several candidates, select the
			 best match for PIXEL_SIZE and attributes in ATTRS.  */
		      val = font_select_entity (f, entities,
						attrs, pixel_size, c);
		      if (! NILP (val))
			{
			  SAFE_FREE ();
			  return val;
			}
		    }
		}
	    }
	}
    }

  SAFE_FREE ();
  return Qnil;
}


Lisp_Object
font_open_for_lface (struct frame *f, Lisp_Object entity, Lisp_Object *attrs, Lisp_Object spec)
{
  int size;

  if (FIXNUMP (AREF (entity, FONT_SIZE_INDEX))
      && XFIXNUM (AREF (entity, FONT_SIZE_INDEX)) > 0)
    size = XFIXNUM (AREF (entity, FONT_SIZE_INDEX));
  else
    {
      if (FONT_SPEC_P (spec) && ! NILP (AREF (spec, FONT_SIZE_INDEX)))
	size = font_pixel_size (f, spec);
      else
	{
	  double pt;
	  if (FIXNUMP (attrs[LFACE_HEIGHT_INDEX]))
	    pt = XFIXNUM (attrs[LFACE_HEIGHT_INDEX]);
	  else
	    {
	      /* We need the default face to be valid below.  */
	      if (FRAME_FACE_CACHE (f)->used == 0)
		recompute_basic_faces (f);

	      struct face *def = FACE_FROM_ID (f, DEFAULT_FACE_ID);
	      Lisp_Object height = def->lface[LFACE_HEIGHT_INDEX];
	      eassert (FIXNUMP (height));
	      pt = XFIXNUM (height);
	    }

	  pt /= 10;
	  size = POINT_TO_PIXEL (pt, FRAME_RES_Y (f));
#ifdef HAVE_NS
	  if (size == 0)
	    {
	      Lisp_Object ffsize = get_frame_param (f, Qfontsize);
	      size = (NUMBERP (ffsize)
		      ? POINT_TO_PIXEL (XFLOATINT (ffsize), FRAME_RES_Y (f))
		      : 0);
	    }
#endif
	}
      size *= font_rescale_ratio (entity);
    }

  return font_open_entity (f, entity, size);
}


/* Find a font that satisfies SPEC and is the best match for
   face's attributes in ATTRS on FRAME, and return the opened
   font-object.  */

Lisp_Object
font_load_for_lface (struct frame *f, Lisp_Object *attrs, Lisp_Object spec)
{
  Lisp_Object entity, name;

  entity = font_find_for_lface (f, attrs, spec, -1);
  if (NILP (entity))
    {
      /* No font is listed for SPEC, but each font-backend may have
	 different criteria about "font matching".  So, try it.  */
      entity = font_matching_entity (f, attrs, spec);
      /* Perhaps the user asked for a font "Foobar-123", and we
	 interpreted "-123" as the size, whereas it really is part of
	 the name.  So we reset the size to nil and the family name to
	 the entire "Foobar-123" thing, and try again with that.  */
      if (NILP (entity))
	{
	  name = Ffont_get (spec, QCuser_spec);
	  if (STRINGP (name))
	    {
	      char *p = SSDATA (name), *q = strrchr (p, '-');

	      if (q != NULL && c_isdigit (q[1]))
		{
		  char *tail;
		  double font_size = strtod (q + 1, &tail);

		  if (font_size > 0 && tail != q + 1)
		    {
		      Lisp_Object lsize = Ffont_get (spec, QCsize);

		      if ((FLOATP (lsize) && XFLOAT_DATA (lsize) == font_size)
			  || (FIXNUMP (lsize) && XFIXNUM (lsize) == font_size))
			{
			  ASET (spec, FONT_FAMILY_INDEX,
				font_intern_prop (p, tail - p, 1));
			  ASET (spec, FONT_SIZE_INDEX, Qnil);
			  entity = font_matching_entity (f, attrs, spec);
			}
		    }
		}
	    }
	}
      if (NILP (entity))
	return Qnil;
    }
  /* Don't lose the original name that was put in initially.  We need
     it to re-apply the font when font parameters (like hinting or dpi) have
     changed.  */
  entity = font_open_for_lface (f, entity, attrs, spec);
  if (!NILP (entity))
    {
      name = Ffont_get (spec, QCuser_spec);
      if (STRINGP (name)) font_put_extra (entity, QCuser_spec, name);
    }
  return entity;
}


/* Make FACE on frame F ready to use the font opened for FACE.  */

void
font_prepare_for_face (struct frame *f, struct face *face)
{
  if (face->font->driver->prepare_face)
    face->font->driver->prepare_face (f, face);
}


/* Make FACE on frame F stop using the font opened for FACE.  */

void
font_done_for_face (struct frame *f, struct face *face)
{
  if (face->font->driver->done_face)
    face->font->driver->done_face (f, face);
}


/* Open a font that is a match for font-spec SPEC on frame F.  If no proper
   font is found, return Qnil.  */

Lisp_Object
font_open_by_spec (struct frame *f, Lisp_Object spec)
{
  Lisp_Object attrs[LFACE_VECTOR_SIZE];

  /* We set up the default font-related attributes of a face to prefer
     a moderate font.  */
  attrs[LFACE_FAMILY_INDEX] = attrs[LFACE_FOUNDRY_INDEX] = Qnil;
  attrs[LFACE_SWIDTH_INDEX] = attrs[LFACE_WEIGHT_INDEX]
    = attrs[LFACE_SLANT_INDEX] = Qnormal;
#ifndef HAVE_NS
  attrs[LFACE_HEIGHT_INDEX] = make_fixnum (120);
#else
  attrs[LFACE_HEIGHT_INDEX] = make_fixnum (0);
#endif
  attrs[LFACE_FONT_INDEX] = Qnil;

  return font_load_for_lface (f, attrs, spec);
}


/* Open a font that matches NAME on frame F.  If no proper font is
   found, return Qnil.  */

Lisp_Object
font_open_by_name (struct frame *f, Lisp_Object name)
{
  Lisp_Object spec = CALLN (Ffont_spec, QCname, name);
  Lisp_Object ret = font_open_by_spec (f, spec);
  /* Do not lose name originally put in.  */
  if (!NILP (ret))
    font_put_extra (ret, QCuser_spec, name);

  return ret;
}


/* Register font-driver DRIVER.  This function is used in two ways.

   The first is with frame F non-NULL.  In this case, make DRIVER
   available (but not yet activated) on F.  All frame creators
   (e.g. Fx_create_frame) must call this function at least once with
   an available font-driver.

   The second is with frame F NULL.  In this case, DRIVER is globally
   registered in the variable `font_driver_list'.  All font-driver
   implementations must call this function in its
   syms_of_XXXX_for_pdumper (e.g. syms_of_xfont_for_pdumper).  */

void
register_font_driver (struct font_driver const *driver, struct frame *f)
{
  struct font_driver_list *root = f ? f->font_driver_list : font_driver_list;
  struct font_driver_list *prev, *list;

#ifdef HAVE_WINDOW_SYSTEM
  if (f && ! driver->draw)
    error ("Unusable font driver for a frame: %s",
	   SDATA (SYMBOL_NAME (driver->type)));
#endif /* HAVE_WINDOW_SYSTEM */

  for (prev = NULL, list = root; list; prev = list, list = list->next)
    if (EQ (list->driver->type, driver->type))
      error ("Duplicated font driver: %s", SDATA (SYMBOL_NAME (driver->type)));

  list = xmalloc (sizeof *list);
  list->on = 0;
  list->driver = driver;
  list->next = NULL;
  if (prev)
    prev->next = list;
  else if (f)
    f->font_driver_list = list;
  else
    font_driver_list = list;
  if (! f)
    num_font_drivers++;
}

void
free_font_driver_list (struct frame *f)
{
  struct font_driver_list *list, *next;

  for (list = f->font_driver_list; list; list = next)
    {
      next = list->next;
      xfree (list);
    }
  f->font_driver_list = NULL;
}


/* Make the frame F use font backends listed in NEW_DRIVERS (list of
   symbols, e.g. xft, x).  If NEW_DRIVERS is t, make F use all
   available font drivers that are not superseded by another driver.
   (A font driver SYMBOL is superseded by the driver specified by
   SYMBOL's 'font-driver-superseded-by property if it is a non-nil
   symbol.)  If NEW_DRIVERS is nil, finalize all drivers.

   A caller must free all realized faces if any in advance.  The
   return value is a list of font backends actually made used on
   F.  */

Lisp_Object
font_update_drivers (struct frame *f, Lisp_Object new_drivers)
{
  Lisp_Object active_drivers = Qnil, default_drivers = Qnil;
  struct font_driver_list *list;

  /* Collect all unsuperseded driver symbols into
     `default_drivers'.  */
  Lisp_Object all_drivers = Qnil;
  for (list = f->font_driver_list; list; list = list->next)
    all_drivers = Fcons (list->driver->type, all_drivers);
  for (Lisp_Object rest = all_drivers; CONSP (rest); rest = XCDR (rest))
    {
      Lisp_Object superseded_by
	= Fget (XCAR (rest), Qfont_driver_superseded_by);

      if (NILP (superseded_by)
	  || NILP (Fmemq (superseded_by, all_drivers)))
	default_drivers = Fcons (XCAR (rest), default_drivers);
    }

  if (EQ (new_drivers, Qt))
    new_drivers = default_drivers;

  /* At first, turn off non-requested drivers, and turn on requested
     drivers.  */
  for (list = f->font_driver_list; list; list = list->next)
    {
      struct font_driver const *driver = list->driver;
      if ((! NILP (Fmemq (driver->type, new_drivers))) != list->on)
	{
	  if (list->on)
	    {
	      if (driver->end_for_frame)
		driver->end_for_frame (f);
	      font_finish_cache (f, driver);
	      list->on = 0;
	    }
	  else
	    {
	      if (! driver->start_for_frame
		  || driver->start_for_frame (f) == 0)
		{
		  font_prepare_cache (f, driver);
		  list->on = 1;
		}
	    }
	}
    }

  if (NILP (new_drivers))
    return Qnil;
  else
    {
      /* Re-order the driver list according to new_drivers.  */
      struct font_driver_list **list_table, **next;
      Lisp_Object tail;
      int i;
      USE_SAFE_ALLOCA;

      SAFE_NALLOCA (list_table, 1, num_font_drivers + 1);
      for (i = 0, tail = new_drivers; ! NILP (tail); tail = XCDR (tail))
	{
	  for (list = f->font_driver_list; list; list = list->next)
	    if (list->on && EQ (list->driver->type, XCAR (tail)))
	      break;
	  if (list)
	    list_table[i++] = list;
	}
      for (list = f->font_driver_list; list; list = list->next)
	if (! list->on)
	  list_table[i++] = list;
      list_table[i] = NULL;

      next = &f->font_driver_list;
      for (i = 0; list_table[i]; i++)
	{
	  *next = list_table[i];
	  next = &(*next)->next;
	}
      *next = NULL;
      SAFE_FREE ();

      if (! f->font_driver_list->on)
	{ /* None of the drivers is enabled: enable them all.
	     Happens if you set the list of drivers to (xft x) in your .emacs
	     and then use it under w32 or ns.  */
	  for (list = f->font_driver_list; list; list = list->next)
	    {
	      struct font_driver const *driver = list->driver;
	      eassert (! list->on);
	      if (NILP (Fmemq (driver->type, default_drivers)))
		continue;
	      if (! driver->start_for_frame
		  || driver->start_for_frame (f) == 0)
		{
		  font_prepare_cache (f, driver);
		  list->on = 1;
		}
	    }
	}
    }

  for (list = f->font_driver_list; list; list = list->next)
    if (list->on)
      active_drivers = nconc2 (active_drivers, list1 (list->driver->type));
  return active_drivers;
}

#if (defined HAVE_XFT || defined HAVE_FREETYPE) && !defined USE_CAIRO

static void
fset_font_data (struct frame *f, Lisp_Object val)
{
  f->font_data = val;
}

void
font_put_frame_data (struct frame *f, Lisp_Object driver, void *data)
{
  Lisp_Object val = assq_no_quit (driver, f->font_data);

  if (!data)
    fset_font_data (f, Fdelq (val, f->font_data));
  else
    {
      if (NILP (val))
	fset_font_data (f, Fcons (Fcons (driver, make_mint_ptr (data)),
				  f->font_data));
      else
	XSETCDR (val, make_mint_ptr (data));
    }
}

void *
font_get_frame_data (struct frame *f, Lisp_Object driver)
{
  Lisp_Object val = assq_no_quit (driver, f->font_data);

  return NILP (val) ? NULL : xmint_pointer (XCDR (val));
}

#endif /* (HAVE_XFT || HAVE_FREETYPE) && !USE_CAIRO */

/* Sets attributes on a font.  Any properties that appear in ALIST and
   BOOLEAN_PROPERTIES or NON_BOOLEAN_PROPERTIES are set on the font.
   BOOLEAN_PROPERTIES and NON_BOOLEAN_PROPERTIES are NULL-terminated
   arrays of strings.  This function is intended for use by the font
   drivers to implement their specific font_filter_properties.  */
void
font_filter_properties (Lisp_Object font,
			Lisp_Object alist,
			const char *const boolean_properties[],
			const char *const non_boolean_properties[])
{
  Lisp_Object it;
  int i;

  /* Set boolean values to Qt or Qnil.  */
  for (i = 0; boolean_properties[i] != NULL; ++i)
    for (it = alist; ! NILP (it); it = XCDR (it))
      {
        Lisp_Object key = XCAR (XCAR (it));
        Lisp_Object val = XCDR (XCAR (it));
        char *keystr = SSDATA (SYMBOL_NAME (key));

        if (strcmp (boolean_properties[i], keystr) == 0)
          {
            const char *str = FIXNUMP (val) ? (XFIXNUM (val) ? "true" : "false")
	      : SYMBOLP (val) ? SSDATA (SYMBOL_NAME (val))
	      : "true";

            if (strcmp ("false", str) == 0 || strcmp ("False", str) == 0
                || strcmp ("FALSE", str) == 0 || strcmp ("FcFalse", str) == 0
                || strcmp ("off", str) == 0 || strcmp ("OFF", str) == 0
                || strcmp ("Off", str) == 0)
              val = Qnil;
	    else
              val = Qt;

            Ffont_put (font, key, val);
          }
      }

  for (i = 0; non_boolean_properties[i] != NULL; ++i)
    for (it = alist; ! NILP (it); it = XCDR (it))
      {
        Lisp_Object key = XCAR (XCAR (it));
        Lisp_Object val = XCDR (XCAR (it));
        char *keystr = SSDATA (SYMBOL_NAME (key));
        if (strcmp (non_boolean_properties[i], keystr) == 0)
          Ffont_put (font, key, val);
      }
}


/* Return the font used to draw character C by FACE at buffer position
   POS in window W.  If STRING is non-nil, it is a string containing C
   at index POS.  If C is negative, get C from the current buffer or
   STRING.  */

static Lisp_Object
font_at (int c, ptrdiff_t pos, struct face *face, struct window *w,
	 Lisp_Object string)
{
  struct frame *f;
  bool multibyte;
  Lisp_Object font_object;

  multibyte = (NILP (string)
	       ? ! NILP (BVAR (current_buffer, enable_multibyte_characters))
	       : STRING_MULTIBYTE (string));
  if (c < 0)
    {
      if (NILP (string))
	{
	  if (multibyte)
	    {
	      ptrdiff_t pos_byte = CHAR_TO_BYTE (pos);

	      c = FETCH_CHAR (pos_byte);
	    }
	  else
	    c = FETCH_BYTE (pos);
	}
      else
	{
	  unsigned char *str;

	  multibyte = STRING_MULTIBYTE (string);
	  if (multibyte)
	    {
	      ptrdiff_t pos_byte = string_char_to_byte (string, pos);

	      str = SDATA (string) + pos_byte;
	      c = STRING_CHAR (str);
	    }
	  else
	    c = SDATA (string)[pos];
	}
    }

  f = XFRAME (w->frame);
  if (! FRAME_WINDOW_P (f))
    return Qnil;
  if (! face)
    {
      int face_id;
      ptrdiff_t endptr;

      if (STRINGP (string))
	face_id = face_at_string_position (w, string, pos, 0, &endptr,
	                                   DEFAULT_FACE_ID, false, 0);
      else
	face_id = face_at_buffer_position (w, pos, &endptr,
	                                   pos + 100, false, -1, 0);
      face = FACE_FROM_ID (f, face_id);
    }
  if (multibyte)
    {
      int face_id = FACE_FOR_CHAR (f, face, c, pos, string);
      face = FACE_FROM_ID (f, face_id);
    }
  if (! face->font)
    return Qnil;

  XSETFONT (font_object, face->font);
  return font_object;
}


#ifdef HAVE_WINDOW_SYSTEM

/* Check if CH is a codepoint for which we should attempt to use the
   emoji font, even if the codepoint itself has Emoji_Presentation =
   No.  Vauto_composition_emoji_eligible_codepoints is filled in for
   us by admin/unidata/emoji-zwj.awk.  */
static bool
codepoint_is_emoji_eligible (int ch)
{
  if (EQ (CHAR_TABLE_REF (Vchar_script_table, ch), Qemoji))
    return true;

  if (! NILP (Fmemq (make_fixnum (ch),
		     Vauto_composition_emoji_eligible_codepoints)))
    return true;

  return false;
}

/* Check how many characters after character/byte position POS/POS_BYTE
   (at most to *LIMIT) can be displayed by the same font in the window W.
   FACE, if non-NULL, is the face selected for the character at POS.
   If STRING is not nil, it is the string to check instead of the current
   buffer.  In that case, FACE must be not NULL.

   CH is the character that actually caused the composition
   process to start, it may be different from the character at POS.

   The return value is the font-object for the character at POS.
   *LIMIT is set to the position where that font can't be used.

   It is assured that the current buffer (or STRING) is multibyte.  */

Lisp_Object
font_range (ptrdiff_t pos, ptrdiff_t pos_byte, ptrdiff_t *limit,
	    struct window *w, struct face *face, Lisp_Object string,
	    int ch)
{
  ptrdiff_t ignore;
  int c;
  Lisp_Object font_object = Qnil;
  struct frame *f = XFRAME (w->frame);

  if (!face)
    {
      int face_id;

      if (NILP (string))
	  face_id = face_at_buffer_position (w, pos, &ignore, *limit,
	                                     false, -1, 0);
      else
	{
	  face_id =
	    NILP (Vface_remapping_alist)
	    ? DEFAULT_FACE_ID
	    : lookup_basic_face (w, f, DEFAULT_FACE_ID);

	  face_id = face_at_string_position (w, string, pos, 0, &ignore,
	                                     face_id, false, 0);
	}
      face = FACE_FROM_ID (f, face_id);
    }

  /* If the composition was triggered by an emoji, use a character
     from 'script-representative-chars', rather than the first
     character in the string, to determine the font to use.  */
  if (codepoint_is_emoji_eligible (ch))
    {
      Lisp_Object val = assq_no_quit (Qemoji, Vscript_representative_chars);
      if (CONSP (val))
	{
	  val = XCDR (val);
	  if (CONSP (val))
	    val = XCAR (val);
	  else if (VECTORP (val))
	    val = AREF (val, 0);
	  font_object = font_for_char (face, XFIXNAT (val), pos, string);
	}
    }

  while (pos < *limit)
    {
      c = (NILP (string)
	   ? fetch_char_advance_no_check (&pos, &pos_byte)
	   : fetch_string_char_advance_no_check (string, &pos, &pos_byte));
      Lisp_Object category = CHAR_TABLE_REF (Vunicode_category_table, c);
      if (FIXNUMP (category)
	  && (XFIXNUM (category) == UNICODE_CATEGORY_Cf
	      || CHAR_VARIATION_SELECTOR_P (c)))
	continue;
      if (NILP (font_object))
	{
	  font_object = font_for_char (face, c, pos - 1, string);
	  if (NILP (font_object))
	    return Qnil;
	  continue;
	}
      if (font_encode_char (font_object, c) == FONT_INVALID_CODE)
	*limit = pos - 1;
    }
  return font_object;
}
#endif


/* Lisp API.  */

DEFUN ("fontp", Ffontp, Sfontp, 1, 2, 0,
       doc: /* Return t if OBJECT is a font-spec, font-entity, or font-object.
Return nil otherwise.
Optional 2nd argument EXTRA-TYPE, if non-nil, specifies to check
which kind of font it is.  It must be one of `font-spec', `font-entity',
`font-object'.  */)
  (Lisp_Object object, Lisp_Object extra_type)
{
  if (NILP (extra_type))
    return (FONTP (object) ? Qt : Qnil);
  if (EQ (extra_type, Qfont_spec))
    return (FONT_SPEC_P (object) ? Qt : Qnil);
  if (EQ (extra_type, Qfont_entity))
    return (FONT_ENTITY_P (object) ? Qt : Qnil);
  if (EQ (extra_type, Qfont_object))
    return (FONT_OBJECT_P (object) ? Qt : Qnil);
  wrong_type_argument (Qfont_extra_type, extra_type); ;
}

DEFUN ("font-spec", Ffont_spec, Sfont_spec, 0, MANY, 0,
       doc: /* Return a newly created font-spec with arguments as properties.

ARGS must come in pairs KEY VALUE of font properties.  KEY must be a
valid font property name listed below:

`:family', `:weight', `:slant', `:width'

They are the same as face attributes of the same name.  See
`set-face-attribute'.

`:foundry'

VALUE must be a string or a symbol specifying the font foundry, e.g. `misc'.

`:adstyle'

VALUE must be a string or a symbol specifying the additional
typographic style information of a font, e.g. `sans'.

`:registry'

VALUE must be a string or a symbol specifying the charset registry and
encoding of a font, e.g. `iso8859-1'.

`:size'

VALUE must be a non-negative integer or a floating point number
specifying the font size.  It specifies the font size in pixels (if
VALUE is an integer), or in points (if VALUE is a float).

`:dpi'

VALUE must be a non-negative number that specifies the resolution
(dot per inch) for which the font is designed.

`:spacing'

VALUE specifies the spacing of the font: mono, proportional, charcell,
or dual.  It can be either a number (0 for proportional, 90 for dual,
100 for mono, 110 for charcell) or a 1-letter symbol: `P', `D', `M',
or `C' (lower-case variants are also accepted).

`:avgwidth'

VALUE must be a non-negative integer specifying the average width of
the font in 1/10 pixel units.

`:name'

VALUE must be a string of XLFD-style or fontconfig-style font name.

`:script'

VALUE must be a symbol representing a script that the font must
support.  It may be a symbol representing a subgroup of a script
listed in the variable `script-representative-chars'.

`:lang'

VALUE must be a symbol whose name is a two-letter ISO-639 language
name, e.g. `ja'.  The value is matched against the "Additional Style"
field of the XLFD spec of a font, if it's non-empty, on X, and
against the codepages supported by the font on w32.

`:otf'

VALUE must be a list (SCRIPT-TAG LANGSYS-TAG GSUB [ GPOS ]) to specify
required OpenType features.

  SCRIPT-TAG: OpenType script tag symbol (e.g. `deva').
  LANGSYS-TAG: OpenType language system tag symbol,
     or nil for the default language system.
  GSUB: List of OpenType GSUB feature tag symbols, or nil if none required.
  GPOS: List of OpenType GPOS feature tag symbols, or nil if none required.

GSUB and GPOS may contain nil elements.  In such a case, the font
must not have any of the remaining elements.

For instance, if the VALUE is `(thai nil nil (mark))', the font must
be an OpenType font whose GPOS table of `thai' script's default
language system must contain `mark' feature.

usage: (font-spec ARGS...)  */)
  (ptrdiff_t nargs, Lisp_Object *args)
{
  Lisp_Object spec = font_make_spec ();
  ptrdiff_t i;

  for (i = 0; i < nargs; i += 2)
    {
      Lisp_Object key = args[i], val;

      CHECK_SYMBOL (key);
      if (i + 1 >= nargs)
	error ("No value for key `%s'", SDATA (SYMBOL_NAME (key)));
      val = args[i + 1];

      if (EQ (key, QCname))
	{
	  CHECK_STRING (val);
	  if (font_parse_name (SSDATA (val), SBYTES (val), spec) < 0)
	    error ("Invalid font name: %s", SSDATA (val));
	  font_put_extra (spec, key, val);
	}
      else
	{
	  int idx = get_font_prop_index (key);

	  if (idx >= 0)
	    {
	      val = font_prop_validate (idx, Qnil, val);
	      if (idx < FONT_EXTRA_INDEX)
		ASET (spec, idx, val);
	      else
		font_put_extra (spec, key, val);
	    }
	  else
	    font_put_extra (spec, key, font_prop_validate (0, key, val));
	}
    }
  return spec;
}

/* Return a copy of FONT as a font-spec.  For the sake of speed, this code
   relies on an internal stuff exposed from alloc.c and should be handled
   with care. */

Lisp_Object
copy_font_spec (Lisp_Object font)
{
  enum { font_spec_size = VECSIZE (struct font_spec) };
  Lisp_Object new_spec, tail, *pcdr;
  struct font_spec *spec;

  CHECK_FONT (font);

  /* Make an uninitialized font-spec object.  */
  spec = (struct font_spec *) static_vector_allocator (font_spec_size, false);
  XSETPVECTYPESIZE (spec, PVEC_FONT, FONT_SPEC_MAX,
		    font_spec_size - FONT_SPEC_MAX);

  spec->props[FONT_TYPE_INDEX] = spec->props[FONT_EXTRA_INDEX] = Qnil;

  /* Copy basic properties FONT_FOUNDRY_INDEX..FONT_AVGWIDTH_INDEX.  */
  memcpy (spec->props + 1, XVECTOR (font)->contents + 1,
	  (FONT_EXTRA_INDEX - 1) * word_size);

  /* Copy an alist of extra information but discard :font-entity property.  */
  pcdr = spec->props + FONT_EXTRA_INDEX;
  for (tail = AREF (font, FONT_EXTRA_INDEX); CONSP (tail); tail = XCDR (tail))
    if (!EQ (XCAR (XCAR (tail)), QCfont_entity))
      {
        *pcdr = Fcons (Fcons (XCAR (XCAR (tail)), CDR (XCAR (tail))), Qnil);
        pcdr = xcdr_addr (*pcdr);
      }

  XSETFONT (new_spec, spec);
  return new_spec;
}

/* Merge font-specs FROM and TO, and return a new font-spec.
   Every specified property in FROM overrides the corresponding
   property in TO.  */
Lisp_Object
merge_font_spec (Lisp_Object from, Lisp_Object to)
{
  Lisp_Object extra, tail;
  int i;

  CHECK_FONT (from);
  CHECK_FONT (to);
  to = copy_font_spec (to);
  for (i = 0; i < FONT_EXTRA_INDEX; i++)
    ASET (to, i, AREF (from, i));
  extra = AREF (to, FONT_EXTRA_INDEX);
  for (tail = AREF (from, FONT_EXTRA_INDEX); CONSP (tail); tail = XCDR (tail))
    if (! EQ (XCAR (XCAR (tail)), Qfont_entity))
      {
	Lisp_Object slot = assq_no_quit (XCAR (XCAR (tail)), extra);

	if (! NILP (slot))
	  XSETCDR (slot, XCDR (XCAR (tail)));
	else
	  extra = Fcons (Fcons (XCAR (XCAR (tail)), XCDR (XCAR (tail))), extra);
      }
  ASET (to, FONT_EXTRA_INDEX, extra);
  return to;
}

DEFUN ("font-get", Ffont_get, Sfont_get, 2, 2, 0,
       doc: /* Return the value of FONT's property KEY.
FONT is a font-spec, a font-entity, or a font-object.
KEY can be any symbol, but these are reserved for specific meanings:
  :foundry, :family, :adstyle, :registry, :weight, :slant, :width,
  :size, :dpi, :spacing, :avgwidth, :script, :lang, :otf
See the documentation of `font-spec' for their meanings.

If FONT is a font-entity or a font-object, then values of
:script and :otf properties are different from those of a font-spec
as below:

  The value of :script may be a list of scripts that are supported by
  the font.

  The value of :otf is a cons (GSUB . GPOS) where GSUB and GPOS are
  lists representing the OpenType features supported by the font, of
  this form: ((SCRIPT (LANGSYS FEATURE ...) ...) ...), where
  SCRIPT, LANGSYS, and FEATURE are all symbols representing OpenType
  Layout tags.  See `otf-script-alist' for the OpenType script tags.

In addition to the keys listed above, the following keys are reserved
for the specific meanings as below:

  The value of :type is a symbol that identifies the font backend to be
  used, such as `ftcrhb' or `xfthb' on X , `harfbuzz' or `uniscribe' on
  MS-Windows, `ns' on Cocoa/GNUstep, etc.

  The value of :combining-capability is non-nil if the font-backend of
  FONT supports rendering of combining characters for non-OTF fonts.  */)
  (Lisp_Object font, Lisp_Object key)
{
  int idx;
  Lisp_Object val;

  CHECK_FONT (font);
  CHECK_SYMBOL (key);

  idx = get_font_prop_index (key);
  if (idx >= FONT_WEIGHT_INDEX && idx <= FONT_WIDTH_INDEX)
    return font_style_symbolic (font, idx, 0);
  if (idx >= 0 && idx < FONT_EXTRA_INDEX)
    return AREF (font, idx);
  val = Fassq (key, AREF (font, FONT_EXTRA_INDEX));
  if (NILP (val) && FONT_OBJECT_P (font))
    {
      struct font *fontp = XFONT_OBJECT (font);

      if (EQ (key, QCotf))
	{
	  if (fontp->driver->otf_capability)
	    val = fontp->driver->otf_capability (fontp);
	  else
	    val = Fcons (Qnil, Qnil);
	}
      else if (EQ (key, QCcombining_capability))
	{
	  if (fontp->driver->combining_capability)
	    val = fontp->driver->combining_capability (fontp);
	}
    }
  else
    val = Fcdr (val);
  return val;
}

#ifdef HAVE_WINDOW_SYSTEM

DEFUN ("font-face-attributes", Ffont_face_attributes, Sfont_face_attributes, 1, 2, 0,
       doc: /* Return a plist of face attributes generated by FONT.
FONT is a font name, a font-spec, a font-entity, or a font-object.
The return value is a list of the form

\(:family FAMILY :height HEIGHT :weight WEIGHT :slant SLANT :width WIDTH)

where FAMILY, HEIGHT, WEIGHT, SLANT, and WIDTH are face attribute values
compatible with `set-face-attribute'.  Some of these key-attribute pairs
may be omitted from the list if they are not specified by FONT.

The optional argument FRAME specifies the frame that the face attributes
are to be displayed on.  If omitted, the selected frame is used.  */)
  (Lisp_Object font, Lisp_Object frame)
{
  struct frame *f = decode_live_frame (frame);
  Lisp_Object plist[10];
  Lisp_Object val;
  int n = 0;

  if (STRINGP (font))
    {
      int fontset = fs_query_fontset (font, 0);
      Lisp_Object name = font;
      if (fontset >= 0)
	font = fontset_ascii (fontset);
      font = font_spec_from_name (name);
      if (! FONTP (font))
	signal_error ("Invalid font name", name);
    }
  else if (! FONTP (font))
    signal_error ("Invalid font object", font);

  val = AREF (font, FONT_FAMILY_INDEX);
  if (! NILP (val))
    {
      plist[n++] = QCfamily;
      plist[n++] = SYMBOL_NAME (val);
    }

  val = AREF (font, FONT_SIZE_INDEX);
  if (FIXNUMP (val))
    {
      Lisp_Object font_dpi = AREF (font, FONT_DPI_INDEX);
      int dpi = FIXNUMP (font_dpi) ? XFIXNUM (font_dpi) : FRAME_RES_Y (f);
      plist[n++] = QCheight;
      plist[n++] = make_fixnum (PIXEL_TO_POINT (XFIXNUM (val) * 10, dpi));
    }
  else if (FLOATP (val))
    {
      plist[n++] = QCheight;
      plist[n++] = make_fixnum (10 * (int) XFLOAT_DATA (val));
    }

  val = FONT_WEIGHT_FOR_FACE (font);
  if (! NILP (val))
    {
      plist[n++] = QCweight;
      plist[n++] = val;
    }

  val = FONT_SLANT_FOR_FACE (font);
  if (! NILP (val))
    {
      plist[n++] = QCslant;
      plist[n++] = val;
    }

  val = FONT_WIDTH_FOR_FACE (font);
  if (! NILP (val))
    {
      plist[n++] = QCwidth;
      plist[n++] = val;
    }

  return Flist (n, plist);
}

#endif

DEFUN ("font-put", Ffont_put, Sfont_put, 3, 3, 0,
       doc: /* Set one property of FONT: give property KEY value VAL.
FONT is a font-spec, a font-entity, or a font-object.

If FONT is a font-spec, KEY can be any symbol.  But if KEY is the one
accepted by the function `font-spec' (which see), VAL must be what
allowed in `font-spec'.

If FONT is a font-entity or a font-object, KEY must not be the one
accepted by `font-spec'.

See also `font-get' for KEYs that have special meanings.  */)
  (Lisp_Object font, Lisp_Object prop, Lisp_Object val)
{
  int idx;

  idx = get_font_prop_index (prop);
  if (idx >= 0 && idx < FONT_EXTRA_INDEX)
    {
      CHECK_FONT_SPEC (font);
      ASET (font, idx, font_prop_validate (idx, Qnil, val));
    }
  else
    {
      if (EQ (prop, QCname)
	  || EQ (prop, QCscript)
	  || EQ (prop, QClang)
	  || EQ (prop, QCotf))
	CHECK_FONT_SPEC (font);
      else
	CHECK_FONT (font);
      font_put_extra (font, prop, font_prop_validate (0, prop, val));
    }
  return val;
}

DEFUN ("list-fonts", Flist_fonts, Slist_fonts, 1, 4, 0,
       doc: /* List available fonts matching FONT-SPEC on the current frame.
Optional 2nd argument FRAME specifies the target frame.
Optional 3rd argument NUM, if non-nil, limits the number of returned fonts.
Optional 4th argument PREFER, if non-nil, is a font-spec to
control the order of the returned list.  Fonts are sorted by
how close they are to PREFER.  */)
  (Lisp_Object font_spec, Lisp_Object frame, Lisp_Object num, Lisp_Object prefer)
{
  struct frame *f = decode_live_frame (frame);
  Lisp_Object vec, list;
  EMACS_INT n = 0;

  CHECK_FONT_SPEC (font_spec);
  if (! NILP (num))
    {
      CHECK_FIXNUM (num);
      n = XFIXNUM (num);
      if (n <= 0)
	return Qnil;
    }
  if (! NILP (prefer))
    CHECK_FONT_SPEC (prefer);

  list = font_list_entities (f, font_spec);
  if (NILP (list))
    return Qnil;
  if (NILP (XCDR (list))
      && ASIZE (XCAR (list)) == 1)
    return list1 (AREF (XCAR (list), 0));

  if (! NILP (prefer))
    vec = font_sort_entities (list, prefer, f, 0);
  else
    vec = font_vconcat_entity_vectors (list);
  if (n == 0 || n >= ASIZE (vec))
    list = CALLN (Fappend, vec, Qnil);
  else
    {
      for (list = Qnil, n--; n >= 0; n--)
	list = Fcons (AREF (vec, n), list);
    }
  return list;
}

DEFUN ("font-family-list", Ffont_family_list, Sfont_family_list, 0, 1, 0,
       doc: /* List available font families on the current frame.
If FRAME is omitted or nil, the selected frame is used.  */)
  (Lisp_Object frame)
{
  struct frame *f = decode_live_frame (frame);
  struct font_driver_list *driver_list;
  Lisp_Object list = Qnil;

  for (driver_list = f->font_driver_list; driver_list;
       driver_list = driver_list->next)
    if (driver_list->driver->list_family)
      {
	Lisp_Object val = driver_list->driver->list_family (f);
	Lisp_Object tail = list;

	for (; CONSP (val); val = XCDR (val))
	  if (NILP (Fmemq (XCAR (val), tail))
	      && SYMBOLP (XCAR (val)))
	    list = Fcons (SYMBOL_NAME (XCAR (val)), list);
      }
  return list;
}

DEFUN ("find-font", Ffind_font, Sfind_font, 1, 2, 0,
       doc: /* Return a font-entity matching with FONT-SPEC on the current frame.
Optional 2nd argument FRAME, if non-nil, specifies the target frame.  */)
  (Lisp_Object font_spec, Lisp_Object frame)
{
  Lisp_Object val = Flist_fonts (font_spec, frame, make_fixnum (1), Qnil);

  if (CONSP (val))
    val = XCAR (val);
  return val;
}

DEFUN ("font-xlfd-name", Ffont_xlfd_name, Sfont_xlfd_name, 1, 2, 0,
       doc: /*  Return XLFD name of FONT.
FONT is a font-spec, font-entity, or font-object.
If the name is too long for XLFD (maximum 255 chars), return nil.
If the 2nd optional arg FOLD-WILDCARDS is non-nil,
the consecutive wildcards are folded into one.  */)
  (Lisp_Object font, Lisp_Object fold_wildcards)
{
  char name[256];
  int namelen, pixel_size = 0;

  CHECK_FONT (font);

  if (FONT_OBJECT_P (font))
    {
      Lisp_Object font_name = AREF (font, FONT_NAME_INDEX);

      if (STRINGP (font_name)
	  && SDATA (font_name)[0] == '-')
	{
	  if (NILP (fold_wildcards))
	    return font_name;
	  lispstpcpy (name, font_name);
	  namelen = SBYTES (font_name);
	  goto done;
	}
      pixel_size = XFONT_OBJECT (font)->pixel_size;
    }
  namelen = font_unparse_xlfd (font, pixel_size, name, 256);
  if (namelen < 0)
    return Qnil;
 done:
  if (! NILP (fold_wildcards))
    {
      char *p0 = name, *p1;

      while ((p1 = strstr (p0, "-*-*")))
	{
	  memmove (p1, p1 + 2, (name + namelen + 1) - (p1 + 2));
	  namelen -= 2;
	  p0 = p1;
	}
    }

  return make_string (name, namelen);
}

void
clear_font_cache (struct frame *f)
{
  struct font_driver_list *driver_list = f->font_driver_list;

  for (; driver_list; driver_list = driver_list->next)
    if (driver_list->on)
      {
	Lisp_Object val, tmp, cache = driver_list->driver->get_cache (f);

	val = XCDR (cache);
	while (eassert (CONSP (val)),
	       ! EQ (XCAR (XCAR (val)), driver_list->driver->type))
	  val = XCDR (val);
	tmp = XCDR (XCAR (val));
	if (XFIXNUM (XCAR (tmp)) == 0)
	  {
	    font_clear_cache (f, XCAR (val), driver_list->driver);
	    XSETCDR (cache, XCDR (val));
	  }
      }
}

DEFUN ("clear-font-cache", Fclear_font_cache, Sclear_font_cache, 0, 0, 0,
       doc: /* Clear font cache of each frame.  */)
  (void)
{
  Lisp_Object list, frame;

  FOR_EACH_FRAME (list, frame)
    clear_font_cache (XFRAME (frame));

  return Qnil;
}


void
font_fill_lglyph_metrics (Lisp_Object glyph, struct font *font, unsigned int code)
{
  struct font_metrics metrics;

  LGLYPH_SET_CODE (glyph, code);
  font->driver->text_extents (font, &code, 1, &metrics);
  LGLYPH_SET_LBEARING (glyph, metrics.lbearing);
  LGLYPH_SET_RBEARING (glyph, metrics.rbearing);
  LGLYPH_SET_WIDTH (glyph, metrics.width);
  LGLYPH_SET_ASCENT (glyph, metrics.ascent);
  LGLYPH_SET_DESCENT (glyph, metrics.descent);
}


DEFUN ("font-shape-gstring", Ffont_shape_gstring, Sfont_shape_gstring, 2, 2, 0,
       doc: /* Shape the glyph-string GSTRING subject to bidi DIRECTION.
Shaping means substituting glyphs and/or adjusting positions of glyphs
to get the correct visual image of character sequences set in the
header of the glyph-string.

DIRECTION should be produced by the UBA, the Unicode Bidirectional
Algorithm, and should be a symbol, either L2R or R2L.  It can also
be nil if the bidi context is unknown.

If the shaping was successful, the value is GSTRING itself or a newly
created glyph-string.  Otherwise, the value is nil.

See the documentation of `composition-get-gstring' for the format of
GSTRING.  */)
  (Lisp_Object gstring, Lisp_Object direction)
{
  struct font *font;
  Lisp_Object font_object, n, glyph;
  ptrdiff_t i, from, to;

  if (! composition_gstring_p (gstring))
    signal_error ("Invalid glyph-string: ", gstring);
  if (! NILP (LGSTRING_ID (gstring)))
    return gstring;
  Lisp_Object cached_gstring =
    composition_gstring_lookup_cache (LGSTRING_HEADER (gstring));
  if (! NILP (cached_gstring))
    return cached_gstring;
  font_object = LGSTRING_FONT (gstring);
  CHECK_FONT_OBJECT (font_object);
  font = XFONT_OBJECT (font_object);
  if (! font->driver->shape)
    return Qnil;

  /* Try at most three times with larger gstring each time.  */
  for (i = 0; i < 3; i++)
    {
      n = font->driver->shape (gstring, direction);
      if (FIXNUMP (n))
	break;
      gstring = larger_vector (gstring,
			       LGSTRING_GLYPH_LEN (gstring), -1);
    }
  if (i == 3 || XFIXNUM (n) == 0)
    return Qnil;
  if (XFIXNUM (n) < LGSTRING_GLYPH_LEN (gstring))
    LGSTRING_SET_GLYPH (gstring, XFIXNUM (n), Qnil);

  /* Check FROM_IDX and TO_IDX of each GLYPH in GSTRING to assure that
     GLYPHS covers all characters (except for the last few ones) in
     GSTRING.  More formally, provided that NCHARS is the number of
     characters in GSTRING and GLYPHS[i] is the ith glyph, FROM_IDX
     and TO_IDX of each glyph must satisfy these conditions:

       GLYPHS[0].FROM_IDX == 0
       GLYPHS[i].FROM_IDX <= GLYPHS[i].TO_IDX
       if (GLYPHS[i].FROM_IDX == GLYPHS[i-1].FROM_IDX)
         ;; GLYPHS[i] and GLYPHS[i-1] belongs to the same grapheme cluster
         GLYPHS[i].TO_IDX == GLYPHS[i-1].TO_IDX
       else
         ;; Be sure to cover all characters.
         GLYPHS[i].FROM_IDX == GLYPHS[i-1].TO_IDX + 1 */
  glyph = LGSTRING_GLYPH (gstring, 0);
  from = LGLYPH_FROM (glyph);
  to = LGLYPH_TO (glyph);
  if (from != 0 || to < from)
    goto shaper_error;
  for (i = 1; i < LGSTRING_GLYPH_LEN (gstring); i++)
    {
      glyph = LGSTRING_GLYPH (gstring, i);
      if (NILP (glyph))
	break;
      if (! (LGLYPH_FROM (glyph) <= LGLYPH_TO (glyph)
	     && (LGLYPH_FROM (glyph) == from
		 ? LGLYPH_TO (glyph) == to
		 : LGLYPH_FROM (glyph) == to + 1)))
	goto shaper_error;
      from = LGLYPH_FROM (glyph);
      to = LGLYPH_TO (glyph);
    }
  composition_gstring_adjust_zero_width (gstring);
  return composition_gstring_put_cache (gstring, XFIXNUM (n));

 shaper_error:
  return Qnil;
}

DEFUN ("font-variation-glyphs", Ffont_variation_glyphs, Sfont_variation_glyphs,
       2, 2, 0,
       doc: /* Return a list of variation glyphs for CHARACTER in FONT-OBJECT.
Each element of the value is a cons (VARIATION-SELECTOR . GLYPH-ID),
where
  VARIATION-SELECTOR is a character code of variation selector
    (#xFE00..#xFE0F or #xE0100..#xE01EF).
  GLYPH-ID is a glyph code of the corresponding variation glyph, an integer.  */)
  (Lisp_Object font_object, Lisp_Object character)
{
  unsigned variations[256];
  struct font *font;
  int i, n;
  Lisp_Object val;

  CHECK_FONT_OBJECT (font_object);
  CHECK_CHARACTER (character);
  font = XFONT_OBJECT (font_object);
  if (! font->driver->get_variation_glyphs)
    return Qnil;
  n = font->driver->get_variation_glyphs (font, XFIXNUM (character), variations);
  if (! n)
    return Qnil;
  val = Qnil;
  for (i = 0; i < 255; i++)
    if (variations[i])
      {
	int vs = (i < 16 ? 0xFE00 + i : 0xE0100 + (i - 16));
	Lisp_Object code = INT_TO_INTEGER (variations[i]);
	val = Fcons (Fcons (make_fixnum (vs), code), val);
      }
  return val;
}

/* Return a description of the font at POSITION in the current buffer.
   If the 2nd optional arg CH is non-nil, it is a character to check
   the font instead of the character at POSITION.

   For a graphical display, return a cons (FONT-OBJECT . GLYPH-CODE).
   FONT-OBJECT is the font for the character at POSITION in the current
   buffer.  This is computed from all the text properties and overlays
   that apply to POSITION.  POSITION may be nil, in which case,
   FONT-SPEC is the font for displaying the character CH with the
   default face.  GLYPH-CODE is the glyph code in the font to use for
   the character, it is a fixnum, if it is small enough, otherwise a
   bignum.

   For a text terminal, return a nonnegative integer glyph code for
   the character, or a negative integer if the character is not
   displayable.  Terminal glyph codes are system-dependent integers
   that represent displayable characters: for example, on a Linux x86
   console they represent VGA code points.

   It returns nil in the following cases:

   (1) The window system doesn't have a font for the character (thus
   it is displayed by an empty box).

   (2) The character code is invalid.

   (3) If POSITION is not nil, and the current buffer is not displayed
   in any window.

   (4) For a text terminal, the terminal does not report glyph codes.

   In addition, the returned font name may not take into account of
   such redisplay engine hooks as what used in jit-lock-mode if
   POSITION is currently not visible.  */


DEFUN ("internal-char-font", Finternal_char_font, Sinternal_char_font, 1, 2, 0,
       doc: /* For internal use only.  */)
  (Lisp_Object position, Lisp_Object ch)
{
  ptrdiff_t pos, pos_byte, dummy;
  int face_id;
  int c;
  struct frame *f;

  if (NILP (position))
    {
      CHECK_CHARACTER (ch);
      c = XFIXNUM (ch);
      f = XFRAME (selected_frame);
      face_id = lookup_basic_face (NULL, f, DEFAULT_FACE_ID);
      pos = -1;
    }
  else
    {
      Lisp_Object window;
      struct window *w;

      EMACS_INT fixed_pos = fix_position (position);
      if (! (BEGV <= fixed_pos && fixed_pos < ZV))
	args_out_of_range_3 (position, make_fixnum (BEGV), make_fixnum (ZV));
      pos = fixed_pos;
      pos_byte = CHAR_TO_BYTE (pos);
      if (NILP (ch))
	c = FETCH_CHAR (pos_byte);
      else
	{
	  CHECK_FIXNAT (ch);
	  c = XFIXNUM (ch);
	}
      window = Fget_buffer_window (Fcurrent_buffer (), Qnil);
      if (NILP (window))
	return Qnil;
      w = XWINDOW (window);
      f = XFRAME (w->frame);
      face_id = face_at_buffer_position (w, pos, &dummy,
                                         pos + 100, false, -1, 0);
    }
  if (! CHAR_VALID_P (c))
    return Qnil;

  if (! FRAME_WINDOW_P (f))
    return terminal_glyph_code (FRAME_TERMINAL (f), c);

  /* We need the basic faces to be valid below, so recompute them if
     some code just happened to clear the face cache.  */
  if (FRAME_FACE_CACHE (f)->used == 0)
    recompute_basic_faces (f);

  face_id = FACE_FOR_CHAR (f, FACE_FROM_ID (f, face_id), c, pos, Qnil);
  struct face *face = FACE_FROM_ID (f, face_id);
  if (! face->font)
    return Qnil;
  unsigned code = face->font->driver->encode_char (face->font, c);
  if (code == FONT_INVALID_CODE)
    return Qnil;
  Lisp_Object font_object;
  XSETFONT (font_object, face->font);
  return Fcons (font_object, INT_TO_INTEGER (code));
}


/* This part (through the next ^L) is still experimental and not
   tested much.  We may drastically change codes.  */

/* This code implements support for extracting OTF features of a font
   and exposing them to Lisp, including application of those features
   to arbitrary stretches of text.  FIXME: it would be good to finish
   this work and have this in Emacs.  */

/* OTF handler.  */

#if 0

#define LGSTRING_HEADER_SIZE 6
#define LGSTRING_GLYPH_SIZE 8

static int
check_gstring (Lisp_Object gstring)
{
  Lisp_Object val;
  ptrdiff_t i;
  int j;

  CHECK_VECTOR (gstring);
  val = AREF (gstring, 0);
  CHECK_VECTOR (val);
  if (ASIZE (val) < LGSTRING_HEADER_SIZE)
    goto err;
  CHECK_FONT_OBJECT (LGSTRING_FONT (gstring));
  if (!NILP (LGSTRING_SLOT (gstring, LGSTRING_IX_LBEARING)))
    CHECK_FIXNUM (LGSTRING_SLOT (gstring, LGSTRING_IX_LBEARING));
  if (!NILP (LGSTRING_SLOT (gstring, LGSTRING_IX_RBEARING)))
    CHECK_FIXNUM (LGSTRING_SLOT (gstring, LGSTRING_IX_RBEARING));
  if (!NILP (LGSTRING_SLOT (gstring, LGSTRING_IX_WIDTH)))
    CHECK_FIXNAT (LGSTRING_SLOT (gstring, LGSTRING_IX_WIDTH));
  if (!NILP (LGSTRING_SLOT (gstring, LGSTRING_IX_ASCENT)))
    CHECK_FIXNUM (LGSTRING_SLOT (gstring, LGSTRING_IX_ASCENT));
  if (!NILP (LGSTRING_SLOT (gstring, LGSTRING_IX_ASCENT)))
    CHECK_FIXNUM (LGSTRING_SLOT (gstring, LGSTRING_IX_ASCENT));

  for (i = 0; i < LGSTRING_GLYPH_LEN (gstring); i++)
    {
      val = LGSTRING_GLYPH (gstring, i);
      CHECK_VECTOR (val);
      if (ASIZE (val) < LGSTRING_GLYPH_SIZE)
	goto err;
      if (NILP (AREF (val, LGLYPH_IX_CHAR)))
	break;
      CHECK_FIXNAT (AREF (val, LGLYPH_IX_FROM));
      CHECK_FIXNAT (AREF (val, LGLYPH_IX_TO));
      CHECK_CHARACTER (AREF (val, LGLYPH_IX_CHAR));
      if (!NILP (AREF (val, LGLYPH_IX_CODE)))
	CHECK_FIXNAT (AREF (val, LGLYPH_IX_CODE));
      if (!NILP (AREF (val, LGLYPH_IX_WIDTH)))
	CHECK_FIXNAT (AREF (val, LGLYPH_IX_WIDTH));
      if (!NILP (AREF (val, LGLYPH_IX_ADJUSTMENT)))
	{
	  val = AREF (val, LGLYPH_IX_ADJUSTMENT);
	  CHECK_VECTOR (val);
	  if (ASIZE (val) < 3)
	    goto err;
	  for (j = 0; j < 3; j++)
	    CHECK_FIXNUM (AREF (val, j));
	}
    }
  return i;
 err:
  error ("Invalid glyph-string format");
  return -1;
}

static void
check_otf_features (Lisp_Object otf_features)
{
  Lisp_Object val;

  CHECK_CONS (otf_features);
  CHECK_SYMBOL (XCAR (otf_features));
  otf_features = XCDR (otf_features);
  CHECK_CONS (otf_features);
  CHECK_SYMBOL (XCAR (otf_features));
  otf_features = XCDR (otf_features);
  for (val = Fcar (otf_features); CONSP (val); val = XCDR (val))
    {
      CHECK_SYMBOL (XCAR (val));
      if (SBYTES (SYMBOL_NAME (XCAR (val))) > 4)
	error ("Invalid OTF GSUB feature: %s",
	       SDATA (SYMBOL_NAME (XCAR (val))));
    }
  otf_features = XCDR (otf_features);
  for (val = Fcar (otf_features); CONSP (val); val = XCDR (val))
    {
      CHECK_SYMBOL (XCAR (val));
      if (SBYTES (SYMBOL_NAME (XCAR (val))) > 4)
	error ("Invalid OTF GPOS feature: %s",
	       SDATA (SYMBOL_NAME (XCAR (val))));
    }
}

#ifdef HAVE_LIBOTF
#include <otf.h>

Lisp_Object otf_list;

static Lisp_Object
otf_tag_symbol (OTF_Tag tag)
{
  char name[5];

  OTF_tag_name (tag, name);
  return Fintern (make_unibyte_string (name, 4), Qnil);
}

static OTF *
otf_open (Lisp_Object file)
{
  Lisp_Object val = Fassoc (file, otf_list, Qnil);
  OTF *otf;

  if (! NILP (val))
    otf = xmint_pointer (XCDR (val));
  else
    {
      otf = STRINGP (file) ? OTF_open (SSDATA (file)) : NULL;
      val = make_mint_ptr (otf);
      otf_list = Fcons (Fcons (file, val), otf_list);
    }
  return otf;
}


/* Return a list describing which scripts/languages FONT supports by
   which GSUB/GPOS features of OpenType tables.  See the comment of
   (struct font_driver).otf_capability.  */

Lisp_Object
font_otf_capability (struct font *font)
{
  OTF *otf;
  Lisp_Object capability = Fcons (Qnil, Qnil);
  int i;

  otf = otf_open (font->props[FONT_FILE_INDEX]);
  if (! otf)
    return Qnil;
  for (i = 0; i < 2; i++)
    {
      OTF_GSUB_GPOS *gsub_gpos;
      Lisp_Object script_list = Qnil;
      int j;

      if (OTF_get_features (otf, i == 0) < 0)
	continue;
      gsub_gpos = i == 0 ? otf->gsub : otf->gpos;
      for (j = gsub_gpos->ScriptList.ScriptCount - 1; j >= 0; j--)
	{
	  OTF_Script *script = gsub_gpos->ScriptList.Script + j;
	  Lisp_Object langsys_list = Qnil;
	  Lisp_Object script_tag = otf_tag_symbol (script->ScriptTag);
	  int k;

	  for (k = script->LangSysCount; k >= 0; k--)
	    {
	      OTF_LangSys *langsys;
	      Lisp_Object feature_list = Qnil;
	      Lisp_Object langsys_tag;
	      int l;

	      if (k == script->LangSysCount)
		{
		  langsys = &script->DefaultLangSys;
		  langsys_tag = Qnil;
		}
	      else
		{
		  langsys = script->LangSys + k;
		  langsys_tag
		    = otf_tag_symbol (script->LangSysRecord[k].LangSysTag);
		}
	      for (l = langsys->FeatureCount - 1; l >= 0; l--)
		{
		  OTF_Feature *feature
		    = gsub_gpos->FeatureList.Feature + langsys->FeatureIndex[l];
		  Lisp_Object feature_tag
		    = otf_tag_symbol (feature->FeatureTag);

		  feature_list = Fcons (feature_tag, feature_list);
		}
	      langsys_list = Fcons (Fcons (langsys_tag, feature_list),
				    langsys_list);
	    }
	  script_list = Fcons (Fcons (script_tag, langsys_list),
			       script_list);
	}

      if (i == 0)
	XSETCAR (capability, script_list);
      else
	XSETCDR (capability, script_list);
    }

  return capability;
}

/* Parse OTF features in SPEC and write a proper features spec string
   in FEATURES for the call of OTF_drive_gsub/gpos (of libotf).  It is
   assured that the sufficient memory has already allocated for
   FEATURES.  */

static void
generate_otf_features (Lisp_Object spec, char *features)
{
  Lisp_Object val;
  char *p;
  bool asterisk;

  p = features;
  *p = '\0';
  for (asterisk = 0; CONSP (spec); spec = XCDR (spec))
    {
      val = XCAR (spec);
      CHECK_SYMBOL (val);
      if (p > features)
	*p++ = ',';
      if (SREF (SYMBOL_NAME (val), 0) == '*')
	{
	  asterisk = 1;
	  *p++ = '*';
	}
      else if (! asterisk)
	{
	  val = SYMBOL_NAME (val);
	  p += esprintf (p, "%s", SDATA (val));
	}
      else
	{
	  val = SYMBOL_NAME (val);
	  p += esprintf (p, "~%s", SDATA (val));
	}
    }
  if (CONSP (spec))
    error ("OTF spec too long");
}

Lisp_Object
font_otf_DeviceTable (OTF_DeviceTable *device_table)
{
  int len = device_table->StartSize - device_table->EndSize + 1;

  return Fcons (make_fixnum (len),
		make_unibyte_string (device_table->DeltaValue, len));
}

Lisp_Object
font_otf_ValueRecord (int value_format, OTF_ValueRecord *value_record)
{
  Lisp_Object val = make_nil_vector (8);

  if (value_format & OTF_XPlacement)
    ASET (val, 0, make_fixnum (value_record->XPlacement));
  if (value_format & OTF_YPlacement)
    ASET (val, 1, make_fixnum (value_record->YPlacement));
  if (value_format & OTF_XAdvance)
    ASET (val, 2, make_fixnum (value_record->XAdvance));
  if (value_format & OTF_YAdvance)
    ASET (val, 3, make_fixnum (value_record->YAdvance));
  if (value_format & OTF_XPlaDevice)
    ASET (val, 4, font_otf_DeviceTable (&value_record->XPlaDevice));
  if (value_format & OTF_YPlaDevice)
    ASET (val, 4, font_otf_DeviceTable (&value_record->YPlaDevice));
  if (value_format & OTF_XAdvDevice)
    ASET (val, 4, font_otf_DeviceTable (&value_record->XAdvDevice));
  if (value_format & OTF_YAdvDevice)
    ASET (val, 4, font_otf_DeviceTable (&value_record->YAdvDevice));
  return val;
}

Lisp_Object
font_otf_Anchor (OTF_Anchor *anchor)
{
  Lisp_Object val = make_nil_vector (anchor->AnchorFormat + 1);
  ASET (val, 0, make_fixnum (anchor->XCoordinate));
  ASET (val, 1, make_fixnum (anchor->YCoordinate));
  if (anchor->AnchorFormat == 2)
    ASET (val, 2, make_fixnum (anchor->f.f1.AnchorPoint));
  else
    {
      ASET (val, 3, font_otf_DeviceTable (&anchor->f.f2.XDeviceTable));
      ASET (val, 4, font_otf_DeviceTable (&anchor->f.f2.YDeviceTable));
    }
  return val;
}
#endif	/* HAVE_LIBOTF */

DEFUN ("font-drive-otf", Ffont_drive_otf, Sfont_drive_otf, 6, 6, 0,
       doc: /* Apply OpenType features on glyph-string GSTRING-IN.
OTF-FEATURES specifies which features to apply in this format:
  (SCRIPT LANGSYS GSUB GPOS)
where
  SCRIPT is a symbol specifying a script tag of OpenType,
  LANGSYS is a symbol specifying a langsys tag of OpenType,
  GSUB and GPOS, if non-nil, are lists of symbols specifying feature tags.

If LANGSYS is nil, the default langsys is selected.

The features are applied in the order they appear in the list.  The
symbol `*' means to apply all available features not present in this
list, and the remaining features are ignored.  For instance, (vatu
pstf * haln) is to apply vatu and pstf in this order, then to apply
all available features other than vatu, pstf, and haln.

The features are applied to the glyphs in the range FROM and TO of
the glyph-string GSTRING-IN.

If some feature is actually applicable, the resulting glyphs are
produced in the glyph-string GSTRING-OUT from the index INDEX.  In
this case, the value is the number of produced glyphs.

If no feature is applicable, no glyph is produced in GSTRING-OUT, and
the value is 0.

If GSTRING-OUT is too short to hold produced glyphs, no glyphs are
produced in GSTRING-OUT, and the value is nil.

See the documentation of `composition-get-gstring' for the format of
glyph-string.  */)
  (Lisp_Object otf_features, Lisp_Object gstring_in, Lisp_Object from, Lisp_Object to, Lisp_Object gstring_out, Lisp_Object index)
{
  Lisp_Object font_object = LGSTRING_FONT (gstring_in);
  Lisp_Object val;
  struct font *font;
  int len, num;

  check_otf_features (otf_features);
  CHECK_FONT_OBJECT (font_object);
  font = XFONT_OBJECT (font_object);
  if (! font->driver->otf_drive)
    error ("Font backend %s can't drive OpenType GSUB table",
	   SDATA (SYMBOL_NAME (font->driver->type)));
  CHECK_CONS (otf_features);
  CHECK_SYMBOL (XCAR (otf_features));
  val = XCDR (otf_features);
  CHECK_SYMBOL (XCAR (val));
  val = XCDR (otf_features);
  if (! NILP (val))
    CHECK_CONS (val);
  len = check_gstring (gstring_in);
  CHECK_VECTOR (gstring_out);
  CHECK_FIXNAT (from);
  CHECK_FIXNAT (to);
  CHECK_FIXNAT (index);

  if (XFIXNUM (from) >= XFIXNUM (to) || XFIXNUM (to) > len)
    args_out_of_range_3 (from, to, make_fixnum (len));
  if (XFIXNUM (index) >= ASIZE (gstring_out))
    args_out_of_range (index, make_fixnum (ASIZE (gstring_out)));
  num = font->driver->otf_drive (font, otf_features,
				 gstring_in, XFIXNUM (from), XFIXNUM (to),
				 gstring_out, XFIXNUM (index), 0);
  if (num < 0)
    return Qnil;
  return make_fixnum (num);
}

DEFUN ("font-otf-alternates", Ffont_otf_alternates, Sfont_otf_alternates,
       3, 3, 0,
       doc: /* Return a list of alternate glyphs of CHARACTER in FONT-OBJECT.
OTF-FEATURES specifies which features of the font FONT-OBJECT to apply
in this format:
  (SCRIPT LANGSYS FEATURE ...)
See the documentation of `font-drive-otf' for more detail.

The value is a list of cons cells of the format (GLYPH-ID . CHARACTER),
where GLYPH-ID is a glyph index of the font, and CHARACTER is a
character code corresponding to the glyph or nil if there's no
corresponding character.  */)
  (Lisp_Object font_object, Lisp_Object character, Lisp_Object otf_features)
{
  struct font *font = CHECK_FONT_GET_OBJECT (font_object);
  Lisp_Object gstring_in, gstring_out, g;
  Lisp_Object alternates;
  int i, num;

  if (! font->driver->otf_drive)
    error ("Font backend %s can't drive OpenType GSUB table",
	   SDATA (SYMBOL_NAME (font->driver->type)));
  CHECK_CHARACTER (character);
  CHECK_CONS (otf_features);

  gstring_in = Ffont_make_gstring (font_object, make_fixnum (1));
  g = LGSTRING_GLYPH (gstring_in, 0);
  LGLYPH_SET_CHAR (g, XFIXNUM (character));
  gstring_out = Ffont_make_gstring (font_object, make_fixnum (10));
  while ((num = font->driver->otf_drive (font, otf_features, gstring_in, 0, 1,
					 gstring_out, 0, 1)) < 0)
    gstring_out = Ffont_make_gstring (font_object,
				      make_fixnum (ASIZE (gstring_out) * 2));
  alternates = Qnil;
  for (i = 0; i < num; i++)
    {
      Lisp_Object g = LGSTRING_GLYPH (gstring_out, i);
      int c = LGLYPH_CHAR (g);
      unsigned code = LGLYPH_CODE (g);

      alternates = Fcons (Fcons (make_fixnum (code),
				 c > 0 ? make_fixnum (c) : Qnil),
			  alternates);
    }
  return Fnreverse (alternates);
}
#endif	/* 0 */


#ifdef FONT_DEBUG

DEFUN ("open-font", Fopen_font, Sopen_font, 1, 3, 0,
       doc: /* Open FONT-ENTITY.  */)
  (Lisp_Object font_entity, Lisp_Object size, Lisp_Object frame)
{
  intmax_t isize;
  struct frame *f = decode_live_frame (frame);

  CHECK_FONT_ENTITY (font_entity);

  if (NILP (size))
    isize = XFIXNUM (AREF (font_entity, FONT_SIZE_INDEX));
  else
    {
      CHECK_NUMBER (size);
      if (FLOATP (size))
	isize = POINT_TO_PIXEL (XFLOAT_DATA (size), FRAME_RES_Y (f));
      else if (! integer_to_intmax (size, &isize))
	args_out_of_range (font_entity, size);
      if (! (INT_MIN <= isize && isize <= INT_MAX))
	args_out_of_range (font_entity, size);
      if (isize == 0)
	isize = 120;
    }
  return font_open_entity (f, font_entity, isize);
}

DEFUN ("close-font", Fclose_font, Sclose_font, 1, 2, 0,
       doc: /* Close FONT-OBJECT.  */)
  (Lisp_Object font_object, Lisp_Object frame)
{
  CHECK_FONT_OBJECT (font_object);
  font_close_object (decode_live_frame (frame), font_object);
  return Qnil;
}

DEFUN ("query-font", Fquery_font, Squery_font, 1, 1, 0,
       doc: /* Return information about FONT-OBJECT.
The value is a vector:
  [ NAME FILENAME PIXEL-SIZE SIZE ASCENT DESCENT SPACE-WIDTH AVERAGE-WIDTH
    CAPABILITY ]

NAME is the font name, a string (or nil if the font backend doesn't
provide a name).

FILENAME is the font file name, a string (or nil if the font backend
doesn't provide a file name).

PIXEL-SIZE is a pixel size by which the font is opened.

SIZE is a maximum advance width of the font in pixels.

ASCENT, DESCENT, SPACE-WIDTH, AVERAGE-WIDTH are metrics of the font in
pixels.

CAPABILITY is a list whose first element is a symbol representing the
font format (x, opentype, truetype, type1, pcf, or bdf) and the
remaining elements describe the details of the font capability.

If the font is OpenType font, the form of the list is
  (opentype GSUB GPOS)
where GSUB shows which "GSUB" features the font supports, and GPOS
shows which "GPOS" features the font supports.  Both GSUB and GPOS are
lists of the format:
  ((SCRIPT (LANGSYS FEATURE ...) ...) ...)

If the font is not OpenType font, currently the length of the form is
one.

SCRIPT is a symbol representing OpenType script tag.

LANGSYS is a symbol representing OpenType langsys tag, or nil
representing the default langsys.

FEATURE is a symbol representing OpenType feature tag.

If the font is not OpenType font, CAPABILITY is nil.  */)
  (Lisp_Object font_object)
{
  struct font *font = CHECK_FONT_GET_OBJECT (font_object);
  return CALLN (Fvector,
		AREF (font_object, FONT_NAME_INDEX),
		AREF (font_object, FONT_FILE_INDEX),
		make_fixnum (font->pixel_size),
		make_fixnum (font->max_width),
		make_fixnum (font->ascent),
		make_fixnum (font->descent),
		make_fixnum (font->space_width),
		make_fixnum (font->average_width),
		(font->driver->otf_capability
		 ? Fcons (Qopentype, font->driver->otf_capability (font))
		 : Qnil));
}

DEFUN ("font-has-char-p", Ffont_has_char_p, Sfont_has_char_p, 2, 3, 0,
       doc:
       /* Return non-nil if FONT on FRAME has a glyph for character CH.
FONT can be either a font-entity or a font-object.  If it is
a font-entity and the result is nil, it means the font needs to be
opened (with `open-font') to check.
FRAME defaults to the selected frame if it is nil or omitted.  */)
  (Lisp_Object font, Lisp_Object ch, Lisp_Object frame)
{
  struct frame *f;
  CHECK_FONT (font);
  CHECK_CHARACTER (ch);

  if (NILP (frame))
    f = XFRAME (selected_frame);
  else
    {
      CHECK_FRAME (frame);
      f = XFRAME (frame);
    }

  if (font_has_char (f, font, XFIXNAT (ch)) <= 0)
    return Qnil;
  else
    return Qt;
}

DEFUN ("font-get-glyphs", Ffont_get_glyphs, Sfont_get_glyphs, 3, 4, 0,
       doc:
       /* Return a vector of FONT-OBJECT's glyphs for the specified characters.
FROM and TO are positions (integers or markers) specifying a region
of the current buffer, and can be in either order.  If the optional
fourth arg OBJECT is not nil, it is a string or a vector containing
the target characters between indices FROM and TO, which are treated
as in `substring'.

Each element is a vector containing information of a glyph in this format:
  [FROM-IDX TO-IDX C CODE WIDTH LBEARING RBEARING ASCENT DESCENT ADJUSTMENT]
where
  FROM is an index numbers of a character the glyph corresponds to.
  TO is the same as FROM.
  C is the character of the glyph.
  CODE is the glyph-code of C in FONT-OBJECT.
  WIDTH thru DESCENT are the metrics (in pixels) of the glyph.
  ADJUSTMENT is always nil.

If FONT-OBJECT doesn't have a glyph for a character, the corresponding
element is nil.

Also see `font-has-char-p', which is more efficient than this function
if you just want to check whether FONT-OBJECT has a glyph for a
character.  */)
  (Lisp_Object font_object, Lisp_Object from, Lisp_Object to,
   Lisp_Object object)
{
  struct font *font = CHECK_FONT_GET_OBJECT (font_object);
  ptrdiff_t len;
  Lisp_Object *chars;
  USE_SAFE_ALLOCA;

  if (NILP (object))
    {
      ptrdiff_t charpos, bytepos;

      validate_region (&from, &to);
      if (EQ (from, to))
	return Qnil;
      len = XFIXNAT (to) - XFIXNAT (from);
      SAFE_ALLOCA_LISP (chars, len);
      charpos = XFIXNAT (from);
      bytepos = CHAR_TO_BYTE (charpos);
      for (ptrdiff_t i = 0; charpos < XFIXNAT (to); i++)
	{
	  int c = fetch_char_advance (&charpos, &bytepos);
	  chars[i] = make_fixnum (c);
	}
    }
  else if (STRINGP (object))
    {
      const unsigned char *p;
      ptrdiff_t ifrom, ito;

      validate_subarray (object, from, to, SCHARS (object), &ifrom, &ito);
      if (ifrom == ito)
	return Qnil;
      len = ito - ifrom;
      SAFE_ALLOCA_LISP (chars, len);
      p = SDATA (object);
      if (STRING_MULTIBYTE (object))
	{
	  int c;

	  /* Skip IFROM characters from the beginning.  */
	  for (ptrdiff_t i = 0; i < ifrom; i++)
	    p += BYTES_BY_CHAR_HEAD (*p);

	  /* Now fetch an interesting characters.  */
	  for (ptrdiff_t i = 0; i < len; i++)
	    {
	      c = string_char_advance (&p);
	      chars[i] = make_fixnum (c);
	    }
	}
      else
	for (ptrdiff_t i = 0; i < len; i++)
	  chars[i] = make_fixnum (p[ifrom + i]);
    }
  else if (VECTORP (object))
    {
      ptrdiff_t ifrom, ito;

      validate_subarray (object, from, to, ASIZE (object), &ifrom, &ito);
      if (ifrom == ito)
	return Qnil;
      len = ito - ifrom;
      for (ptrdiff_t i = 0; i < len; i++)
	{
	  Lisp_Object elt = AREF (object, ifrom + i);
	  CHECK_CHARACTER (elt);
	}
      chars = aref_addr (object, ifrom);
    }
  else
    wrong_type_argument (Qarrayp, object);

  Lisp_Object vec = initialize_vector (len, Qnil);
  for (ptrdiff_t i = 0; i < len; i++)
    {
      Lisp_Object g;
      int c = XFIXNAT (chars[i]);
      unsigned code;
      struct font_metrics metrics;

      code = font->driver->encode_char (font, c);
      if (code == FONT_INVALID_CODE)
	{
	  ASET (vec, i, Qnil);
	  continue;
	}
      g = LGLYPH_NEW ();
      LGLYPH_SET_FROM (g, i);
      LGLYPH_SET_TO (g, i);
      LGLYPH_SET_CHAR (g, c);
      LGLYPH_SET_CODE (g, code);
      font->driver->text_extents (font, &code, 1, &metrics);
      LGLYPH_SET_WIDTH (g, metrics.width);
      LGLYPH_SET_LBEARING (g, metrics.lbearing);
      LGLYPH_SET_RBEARING (g, metrics.rbearing);
      LGLYPH_SET_ASCENT (g, metrics.ascent);
      LGLYPH_SET_DESCENT (g, metrics.descent);
      ASET (vec, i, g);
    }
  if (! VECTORP (object))
    SAFE_FREE ();
  return vec;
}

DEFUN ("font-match-p", Ffont_match_p, Sfont_match_p, 2, 2, 0,
       doc: /* Return t if and only if font-spec SPEC matches with FONT.
FONT is a font-spec, font-entity, or font-object. */)
  (Lisp_Object spec, Lisp_Object font)
{
  CHECK_FONT_SPEC (spec);
  CHECK_FONT (font);

  return (font_match_p (spec, font) ? Qt : Qnil);
}

DEFUN ("font-at", Ffont_at, Sfont_at, 1, 3, 0,
       doc: /* Return a font-object for displaying a character at POSITION.
Optional second arg WINDOW, if non-nil, is a window displaying
the current buffer.  It defaults to the currently selected window.
Optional third arg STRING, if non-nil, is a string containing the target
character at index specified by POSITION.  */)
  (Lisp_Object position, Lisp_Object window, Lisp_Object string)
{
  struct window *w = decode_live_window (window);
  EMACS_INT pos;

  if (NILP (string))
    {
      if (XBUFFER (w->contents) != current_buffer)
	error ("Specified window is not displaying the current buffer");
      pos = fix_position (position);
      if (! (BEGV <= pos && pos < ZV))
	args_out_of_range_3 (position, make_fixnum (BEGV), make_fixnum (ZV));
    }
  else
    {
      CHECK_FIXNUM (position);
      CHECK_STRING (string);
      pos = XFIXNUM (position);
      if (! (0 <= pos && pos < SCHARS (string)))
	args_out_of_range (string, position);
    }

  return font_at (-1, pos, NULL, w, string);
}

#if 0
DEFUN ("draw-string", Fdraw_string, Sdraw_string, 2, 2, 0,
       doc: /*  Draw STRING by FONT-OBJECT on the top left corner of the current frame.
The value is a number of glyphs drawn.
Type C-l to recover what previously shown.  */)
  (Lisp_Object font_object, Lisp_Object string)
{
  Lisp_Object frame = selected_frame;
  struct frame *f = XFRAME (frame);
  struct font *font;
  struct face *face;
  int i, len, width;
  unsigned *code;

  CHECK_FONT_GET_OBJECT (font_object, font);
  CHECK_STRING (string);
  len = SCHARS (string);
  code = alloca (sizeof (unsigned) * len);
  for (i = 0; i < len; i++)
    {
      Lisp_Object ch = Faref (string, make_fixnum (i));
      Lisp_Object val;
      int c = XFIXNUM (ch);

      code[i] = font->driver->encode_char (font, c);
      if (code[i] == FONT_INVALID_CODE)
	break;
    }
  face = FACE_FROM_ID (f, DEFAULT_FACE_ID);
  face->fontp = font;
  if (font->driver->prepare_face)
    font->driver->prepare_face (f, face);
  width = font->driver->text_extents (font, code, i, NULL);
  len = font->driver->draw_text (f, face, 0, font->ascent, code, i, width);
  if (font->driver->done_face)
    font->driver->done_face (f, face);
  face->fontp = NULL;
  return make_fixnum (len);
}
#endif

DEFUN ("frame-font-cache", Fframe_font_cache, Sframe_font_cache, 0, 1, 0,
       doc: /* Return FRAME's font cache.  Mainly used for debugging.
If FRAME is omitted or nil, use the selected frame.  */)
  (Lisp_Object frame)
{
#ifdef HAVE_WINDOW_SYSTEM
  struct frame *f = decode_live_frame (frame);

  if (FRAME_WINDOW_P (f))
    return FRAME_DISPLAY_INFO (f)->name_list_element;
  else
#endif
    return Qnil;
}

#endif	/* FONT_DEBUG */

#ifdef HAVE_WINDOW_SYSTEM

DEFUN ("font-info", Ffont_info, Sfont_info, 1, 2, 0,
       doc: /* Return information about a font named NAME on frame FRAME.
If FRAME is omitted or nil, use the selected frame.

The returned value is a vector of 14 elements:
  [ OPENED-NAME FULL-NAME SIZE HEIGHT BASELINE-OFFSET RELATIVE-COMPOSE
    DEFAULT-ASCENT MAX-WIDTH ASCENT DESCENT SPACE-WIDTH AVERAGE-WIDTH
    FILENAME CAPABILITY ]
where
  OPENED-NAME is the name used for opening the font,
  FULL-NAME is the full name of the font,
  SIZE is the pixelsize of the font,
  HEIGHT is the pixel-height of the font (i.e., ascent + descent),
  BASELINE-OFFSET is the upward offset pixels from ASCII baseline,
  RELATIVE-COMPOSE and DEFAULT-ASCENT are the numbers controlling
    how to compose characters,
  MAX-WIDTH is the maximum advance width of the font,
  ASCENT, DESCENT, SPACE-WIDTH, and AVERAGE-WIDTH are metrics of
    the font in pixels,
  FILENAME is the font file name, a string (or nil if the font backend
    doesn't provide a file name).
  CAPABILITY is a list whose first element is a symbol representing the
    font format, one of `x', `opentype', `truetype', `type1', `pcf', or `bdf'.
    The remaining elements describe the details of the font capabilities,
    as follows:

      If the font is OpenType font, the form of the list is
        (opentype GSUB GPOS)
      where GSUB shows which "GSUB" features the font supports, and GPOS
      shows which "GPOS" features the font supports.  Both GSUB and GPOS are
      lists of the form:
	((SCRIPT (LANGSYS FEATURE ...) ...) ...)

      where
        SCRIPT is a symbol representing OpenType script tag.
        LANGSYS is a symbol representing OpenType langsys tag, or nil
         representing the default langsys.
        FEATURE is a symbol representing OpenType feature tag.

      If the font is not an OpenType font, there are no elements
      in CAPABILITY except the font format symbol.

If the named font cannot be opened and loaded, return nil.  */)
  (Lisp_Object name, Lisp_Object frame)
{
  struct frame *f;
  struct font *font;
  Lisp_Object info;
  Lisp_Object font_object;

  if (! FONTP (name))
    CHECK_STRING (name);
  f = decode_window_system_frame (frame);

  if (STRINGP (name))
    {
      int fontset = fs_query_fontset (name, 0);

      if (fontset >= 0)
	name = fontset_ascii (fontset);
      font_object = font_open_by_name (f, name);
    }
  else if (FONT_OBJECT_P (name))
    font_object = name;
  else if (FONT_ENTITY_P (name))
    font_object = font_open_entity (f, name, 0);
  else
    {
      struct face *face = FACE_FROM_ID (f, DEFAULT_FACE_ID);
      Lisp_Object entity = font_matching_entity (f, face->lface, name);

      font_object = ! NILP (entity) ? font_open_entity (f, entity, 0) : Qnil;
    }
  if (NILP (font_object))
    return Qnil;
  font = XFONT_OBJECT (font_object);

  /* Sanity check to make sure we have initialized max_width.  */
  eassert (XFONT_OBJECT (font_object)->max_width < 1024 * 1024 * 1024);

  info = CALLN (Fvector,
		AREF (font_object, FONT_NAME_INDEX),
		AREF (font_object, FONT_FULLNAME_INDEX),
		make_fixnum (font->pixel_size),
		make_fixnum (font->height),
		make_fixnum (font->baseline_offset),
		make_fixnum (font->relative_compose),
		make_fixnum (font->default_ascent),
		make_fixnum (font->max_width),
		make_fixnum (font->ascent),
		make_fixnum (font->descent),
		make_fixnum (font->space_width),
		make_fixnum (font->average_width),
		AREF (font_object, FONT_FILE_INDEX),
		(font->driver->otf_capability
		 ? Fcons (Qopentype, font->driver->otf_capability (font))
		 : Qnil));

#if 0
  /* As font_object is still in FONT_OBJLIST of the entity, we can't
     close it now.  Perhaps, we should manage font-objects
     by `reference-count'.  */
  font_close_object (f, font_object);
#endif
  return info;
}
#endif


#define BUILD_STYLE_TABLE(TBL) build_style_table (TBL, ARRAYELTS (TBL))

static Lisp_Object
build_style_table (const struct table_entry *entry, int nelement)
{
  Lisp_Object table = initialize_vector (nelement, Qnil);
  for (int i = 0; i < nelement; i++)
    {
      int j;
      for (j = 0; entry[i].names[j]; j++)
	continue;
      Lisp_Object elt = initialize_vector (j + 1, Qnil);
      ASET (elt, 0, make_fixnum (entry[i].numeric));
      for (j = 0; entry[i].names[j]; j++)
	ASET (elt, j + 1, intern_c_string (entry[i].names[j]));
      ASET (table, i, elt);
    }
  return table;
}

/* The deferred font-log data of the form [ACTION ARG RESULT].
   If ACTION is not nil, that is added to the log when font_add_log is
   called next time.  At that time, ACTION is set back to nil.  */
static Lisp_Object Vfont_log_deferred;

/* Prepend the font-related logging data in Vfont_log if it is not
   t.  ACTION describes a kind of font-related action (e.g. listing,
   opening), ARG is the argument for the action, and RESULT is the
   result of the action.  */
void
font_add_log (const char *action, Lisp_Object arg, Lisp_Object result)
{
  Lisp_Object val;
  int i;

  if (EQ (Vfont_log, Qt))
    return;
  if (STRINGP (AREF (Vfont_log_deferred, 0)))
    {
      char *str = SSDATA (AREF (Vfont_log_deferred, 0));

      ASET (Vfont_log_deferred, 0, Qnil);
      font_add_log (str, AREF (Vfont_log_deferred, 1),
		    AREF (Vfont_log_deferred, 2));
    }

  if (FONTP (arg))
    {
      Lisp_Object tail, elt;
      AUTO_STRING (equal, "=");

      val = Ffont_xlfd_name (arg, Qt);
      for (tail = AREF (arg, FONT_EXTRA_INDEX); CONSP (tail);
	   tail = XCDR (tail))
	{
	  elt = XCAR (tail);
	  if (EQ (XCAR (elt), QCscript)
	      && SYMBOLP (XCDR (elt)))
	    val = concat3 (val, SYMBOL_NAME (QCscript),
			   concat2 (equal, SYMBOL_NAME (XCDR (elt))));
	  else if (EQ (XCAR (elt), QClang)
		   && SYMBOLP (XCDR (elt)))
	    val = concat3 (val, SYMBOL_NAME (QClang),
			   concat2 (equal, SYMBOL_NAME (XCDR (elt))));
	  else if (EQ (XCAR (elt), QCotf)
		   && CONSP (XCDR (elt)) && SYMBOLP (XCAR (XCDR (elt))))
	    val = concat3 (val, SYMBOL_NAME (QCotf),
			   concat2 (equal, SYMBOL_NAME (XCAR (XCDR (elt)))));
	}
      arg = val;
    }

  if (CONSP (result)
      && VECTORP (XCAR (result))
      && ASIZE (XCAR (result)) > 0
      && FONTP (AREF (XCAR (result), 0)))
    result = font_vconcat_entity_vectors (result);
  if (FONTP (result))
    {
      val = Ffont_xlfd_name (result, Qt);
      if (! FONT_SPEC_P (result))
	{
	  AUTO_STRING (colon, ":");
	  val = concat3 (SYMBOL_NAME (AREF (result, FONT_TYPE_INDEX)),
			 colon, val);
	}
      result = val;
    }
  else if (CONSP (result))
    {
      Lisp_Object tail;
      result = Fcopy_sequence (result);
      for (tail = result; CONSP (tail); tail = XCDR (tail))
	{
	  val = XCAR (tail);
	  if (FONTP (val))
	    val = Ffont_xlfd_name (val, Qt);
	  XSETCAR (tail, val);
	}
    }
  else if (VECTORP (result))
    {
      result = Fcopy_sequence (result);
      for (i = 0; i < ASIZE (result); i++)
	{
	  val = AREF (result, i);
	  if (FONTP (val))
	    val = Ffont_xlfd_name (val, Qt);
	  ASET (result, i, val);
	}
    }
  Vfont_log = Fcons (list3 (intern (action), arg, result), Vfont_log);
}

/* Record a font-related logging data to be added to Vfont_log when
   font_add_log is called next time.  ACTION, ARG, RESULT are the same
   as font_add_log.  */

void
font_deferred_log (const char *action, Lisp_Object arg, Lisp_Object result)
{
  if (EQ (Vfont_log, Qt))
    return;
  ASET (Vfont_log_deferred, 0, build_string (action));
  ASET (Vfont_log_deferred, 1, arg);
  ASET (Vfont_log_deferred, 2, result);
}

void
font_drop_xrender_surfaces (struct frame *f)
{
  struct font_driver_list *list;

  for (list = f->font_driver_list; list; list = list->next)
    if (list->on && list->driver->drop_xrender_surfaces)
      list->driver->drop_xrender_surfaces (f);
}

void
syms_of_font (void)
{
  sort_shift_bits[FONT_TYPE_INDEX] = 0;
  sort_shift_bits[FONT_SLANT_INDEX] = 2;
  sort_shift_bits[FONT_WEIGHT_INDEX] = 9;
  sort_shift_bits[FONT_SIZE_INDEX] = 16;
  sort_shift_bits[FONT_WIDTH_INDEX] = 23;
  /* Note that the other elements in sort_shift_bits are not used.  */
  PDUMPER_REMEMBER_SCALAR (sort_shift_bits);

  font_charset_alist = Qnil;
  staticpro (&font_charset_alist);

  DEFSYM (Qopentype, "opentype");

  /* Currently used by hbfont.c, which has no syms_of_hbfont function
     of its own.  */
  DEFSYM (Qcanonical_combining_class, "canonical-combining-class");

  /* Important character set symbols.  */
  DEFSYM (Qascii_0, "ascii-0");
  DEFSYM (Qiso8859_1, "iso8859-1");
  DEFSYM (Qiso10646_1, "iso10646-1");
  DEFSYM (Qunicode_bmp, "unicode-bmp");
  DEFSYM (Qemoji, "emoji");

  /* Symbols representing keys of font extra info.  */
  DEFSYM (QCotf, ":otf");
  DEFSYM (QClang, ":lang");
  DEFSYM (QCscript, ":script");
  DEFSYM (QCantialias, ":antialias");
  DEFSYM (QCfoundry, ":foundry");
  DEFSYM (QCadstyle, ":adstyle");
  DEFSYM (QCregistry, ":registry");
  DEFSYM (QCspacing, ":spacing");
  DEFSYM (QCdpi, ":dpi");
  DEFSYM (QCscalable, ":scalable");
  DEFSYM (QCavgwidth, ":avgwidth");
  DEFSYM (QCfont_entity, ":font-entity");
  DEFSYM (QCcombining_capability, ":combining-capability");

  /* Symbols representing values of font spacing property.  */
  DEFSYM (Qc, "c");
  DEFSYM (Qm, "m");
  DEFSYM (Qp, "p");
  DEFSYM (Qd, "d");

  /* Special ADSTYLE properties to avoid fonts used for Latin
     characters; used in xfont.c and ftfont.c.  */
  DEFSYM (Qja, "ja");
  DEFSYM (Qko, "ko");

  DEFSYM (QCuser_spec, ":user-spec");

  /* For shapers that need to know text directionality.  */
  DEFSYM (QL2R, "L2R");
  DEFSYM (QR2L, "R2L");

  DEFSYM (Qfont_extra_type, "font-extra-type");
  DEFSYM (Qfont_driver_superseded_by, "font-driver-superseded-by");

  scratch_font_spec = Ffont_spec (0, NULL);
  staticpro (&scratch_font_spec);
  scratch_font_prefer = Ffont_spec (0, NULL);
  staticpro (&scratch_font_prefer);

  Vfont_log_deferred = initialize_vector (3, Qnil);
  staticpro (&Vfont_log_deferred);

#if 0
#ifdef HAVE_LIBOTF
  staticpro (&otf_list);
  otf_list = Qnil;
#endif	/* HAVE_LIBOTF */
#endif	/* 0 */

  defsubr (&Sfontp);
  defsubr (&Sfont_spec);
  defsubr (&Sfont_get);
#ifdef HAVE_WINDOW_SYSTEM
  defsubr (&Sfont_face_attributes);
#endif
  defsubr (&Sfont_put);
  defsubr (&Slist_fonts);
  defsubr (&Sfont_family_list);
  defsubr (&Sfind_font);
  defsubr (&Sfont_xlfd_name);
  defsubr (&Sclear_font_cache);
  defsubr (&Sfont_shape_gstring);
  defsubr (&Sfont_variation_glyphs);
  defsubr (&Sinternal_char_font);
#if 0
  defsubr (&Sfont_drive_otf);
  defsubr (&Sfont_otf_alternates);
#endif	/* 0 */

#ifdef FONT_DEBUG
  defsubr (&Sopen_font);
  defsubr (&Sclose_font);
  defsubr (&Squery_font);
  defsubr (&Sfont_get_glyphs);
  defsubr (&Sfont_has_char_p);
  defsubr (&Sfont_match_p);
  defsubr (&Sfont_at);
#if 0
  defsubr (&Sdraw_string);
#endif
  defsubr (&Sframe_font_cache);
#endif	/* FONT_DEBUG */
#ifdef HAVE_WINDOW_SYSTEM
  defsubr (&Sfont_info);
#endif

  DEFVAR_LISP ("font-encoding-alist", Vfont_encoding_alist,
	       doc: /*
Alist of fontname patterns vs the corresponding encoding and repertory info.
Each element looks like (REGEXP . (ENCODING . REPERTORY)),
where ENCODING is a charset or a char-table,
and REPERTORY is a charset, a char-table, or nil.

If ENCODING and REPERTORY are the same, the element can have the form
\(REGEXP . ENCODING).

ENCODING is for converting a character to a glyph code of the font.
If ENCODING is a charset, encoding a character by the charset gives
the corresponding glyph code.  If ENCODING is a char-table, looking up
the table by a character gives the corresponding glyph code.

REPERTORY specifies a repertory of characters supported by the font.
If REPERTORY is a charset, all characters belonging to the charset are
supported.  If REPERTORY is a char-table, all characters who have a
non-nil value in the table are supported.  If REPERTORY is nil, Emacs
gets the repertory information by an opened font and ENCODING.  */);
  Vfont_encoding_alist = Qnil;

  /* FIXME: These 3 vars are not quite what they appear: setq on them
     won't have any effect other than disconnect them from the style
     table used by the font display code.  So we make them read-only,
     to avoid this confusing situation.  */

  DEFVAR_LISP_NOPRO ("font-weight-table", Vfont_weight_table,
	       doc: /*  Vector of valid font weight values.
Each element has the form:
    [NUMERIC-VALUE SYMBOLIC-NAME ALIAS-NAME ...]
NUMERIC-VALUE is an integer, and SYMBOLIC-NAME and ALIAS-NAME are symbols.
This variable cannot be set; trying to do so will signal an error.  */);
  Vfont_weight_table = BUILD_STYLE_TABLE (weight_table);
  make_symbol_constant (intern_c_string ("font-weight-table"));

  DEFVAR_LISP_NOPRO ("font-slant-table", Vfont_slant_table,
	       doc: /*  Vector of font slant symbols vs the corresponding numeric values.
See `font-weight-table' for the format of the vector.
This variable cannot be set; trying to do so will signal an error.  */);
  Vfont_slant_table = BUILD_STYLE_TABLE (slant_table);
  make_symbol_constant (intern_c_string ("font-slant-table"));

  DEFVAR_LISP_NOPRO ("font-width-table", Vfont_width_table,
	       doc: /*  Alist of font width symbols vs the corresponding numeric values.
See `font-weight-table' for the format of the vector.
This variable cannot be set; trying to do so will signal an error.  */);
  Vfont_width_table = BUILD_STYLE_TABLE (width_table);
  make_symbol_constant (intern_c_string ("font-width-table"));

  staticpro (&font_style_table);
  font_style_table = CALLN (Fvector, Vfont_weight_table, Vfont_slant_table,
			    Vfont_width_table);

  DEFVAR_LISP ("font-log", Vfont_log, doc: /*
A list that logs font-related actions and results, for debugging.
The default value is t, which means to suppress logging.
Set it to nil to enable logging.  If the environment variable
EMACS_FONT_LOG is set at startup, it defaults to nil.  */);
  Vfont_log = Qnil;

  DEFVAR_BOOL ("inhibit-compacting-font-caches", inhibit_compacting_font_caches,
	       doc: /*
If non-nil, don't compact font caches during GC.
Some large fonts cause lots of consing and trigger GC.  If they
are removed from the font caches, they will need to be opened
again during redisplay, which slows down redisplay.  If you
see font-related delays in displaying some special characters,
and cannot switch to a smaller font for those characters, set
this variable non-nil.
Disabling compaction of font caches might enlarge the Emacs memory
footprint in sessions that use lots of different fonts.  */);

#ifdef WINDOWSNT
  /* Compacting font caches causes slow redisplay on Windows with many
     large fonts, so we disable it by default.  */
  inhibit_compacting_font_caches = 1;
#else
  inhibit_compacting_font_caches = 0;
#endif

  DEFVAR_BOOL ("xft-ignore-color-fonts",
	       xft_ignore_color_fonts,
	       doc: /*
Non-nil means don't query fontconfig for color fonts, since they often
cause Xft crashes.  Only has an effect in Xft builds.  */);
  xft_ignore_color_fonts = true;

  DEFVAR_BOOL ("query-all-font-backends", query_all_font_backends,
               doc: /*
If non-nil, attempt to query all available font backends.
By default Emacs will stop searching for a matching font at the first
match.  */);
  query_all_font_backends = false;

#ifdef HAVE_WINDOW_SYSTEM
#ifdef HAVE_FREETYPE
  syms_of_ftfont ();
#ifdef HAVE_X_WINDOWS
  syms_of_xfont ();
#ifdef USE_CAIRO
  syms_of_ftcrfont ();
#else
#ifdef HAVE_XFT
  syms_of_xftfont ();
#endif  /* HAVE_XFT */
#endif  /* not USE_CAIRO */
#else	/* not HAVE_X_WINDOWS */
#ifdef USE_CAIRO
  syms_of_ftcrfont ();
#endif
#endif	/* not HAVE_X_WINDOWS */
#else	/* not HAVE_FREETYPE */
#ifdef HAVE_X_WINDOWS
  syms_of_xfont ();
#endif	/* HAVE_X_WINDOWS */
#endif	/* not HAVE_FREETYPE */
#ifdef HAVE_BDFFONT
  syms_of_bdffont ();
#endif	/* HAVE_BDFFONT */
#ifdef HAVE_NTGUI
  syms_of_w32font ();
#endif	/* HAVE_NTGUI */
#ifdef USE_BE_CAIRO
  syms_of_ftcrfont ();
#endif
#endif	/* HAVE_WINDOW_SYSTEM */
}

void
init_font (void)
{
  Vfont_log = egetenv ("EMACS_FONT_LOG") ? Qnil : Qt;
}<|MERGE_RESOLUTION|>--- conflicted
+++ resolved
@@ -1840,7 +1840,6 @@
 
  
-<<<<<<< HEAD
 /* This part (through the next ^L) is still experimental and not
    tested much.  We may drastically change codes.  */
 
@@ -2132,8 +2131,6 @@
 
  
-=======
->>>>>>> 86938bfb
 /* Font sorting.  */
 
 static double
