--- conflicted
+++ resolved
@@ -2341,23 +2341,8 @@
 			  && NILP (Vinhibit_read_only));
       do
 	{
-<<<<<<< HEAD
 	  if (!INTERVAL_WRITABLE_P (i))
 	    text_read_only (textget (i->plist, Qread_only));
-=======
-	  bool implied, express;
-	  Lisp_Object read_only;
-
-	  read_only = textget ((i)->plist, Qread_only);
-	  implied = INTERVAL_GENERALLY_WRITABLE_P (i, read_only);
-	  express = INTERVAL_EXPRESSLY_WRITABLE_P (i, read_only);
-	  if (!implied && !express)
-	    text_read_only (read_only);
-	  /* If this interval is only implicitly read only and the
-	     buffer is read only as a whole, signal an error.  */
-	  else if (!express && buffer_read_only)
-	    xsignal1 (Qbuffer_read_only, Fcurrent_buffer ());
->>>>>>> b36fd075
 
 	  if (!inhibit_modification_hooks)
 	    {
