--- conflicted
+++ resolved
@@ -1108,7 +1108,6 @@
 	  {
 	    Lisp_Object idxval = POP;
 	    Lisp_Object arrayval = TOP;
-<<<<<<< HEAD
 	    ptrdiff_t size
 	      = ((VECTORP (arrayval) || RECORDP (arrayval))
 		 ? PVSIZE (arrayval)
@@ -1119,26 +1118,6 @@
 		&& (idx = XFIXNUM (idxval),
 		    idx >= 0 && idx < size))
 	      TOP = AREF (arrayval, idx);
-=======
-	    if (!FIXNUMP (idxval))
-	      {
-		record_in_backtrace (Qaref, &TOP, 2);
-		wrong_type_argument (Qfixnump, idxval);
-	      }
-	    ptrdiff_t size;
-	    if (((VECTORP (arrayval) && (size = ASIZE (arrayval), true))
-		 || (RECORDP (arrayval) && (size = PVSIZE (arrayval), true))))
-	      {
-		ptrdiff_t idx = XFIXNUM (idxval);
-		if (idx >= 0 && idx < size)
-		  TOP = AREF (arrayval, idx);
-		else
-		  {
-		    record_in_backtrace (Qaref, &TOP, 2);
-		    args_out_of_range (arrayval, idxval);
-		  }
-	      }
->>>>>>> 27944247
 	    else
 	      TOP = Faref (arrayval, idxval);
 	    NEXT;
@@ -1149,7 +1128,6 @@
 	    Lisp_Object newelt = POP;
 	    Lisp_Object idxval = POP;
 	    Lisp_Object arrayval = TOP;
-<<<<<<< HEAD
 	    ptrdiff_t size
 	      = ((VECTORP (arrayval) || RECORDP (arrayval))
 		 ? PVSIZE (arrayval)
@@ -1159,16 +1137,6 @@
 		&& FIXNUMP (idxval)
 		&& (idx = XFIXNUM (idxval),
 		    idx >= 0 && idx < size))
-=======
-	    if (!FIXNUMP (idxval))
-	      {
-		record_in_backtrace (Qaset, &TOP, 3);
-		wrong_type_argument (Qfixnump, idxval);
-	      }
-	    ptrdiff_t size;
-	    if (((VECTORP (arrayval) && (size = ASIZE (arrayval), true))
-		 || (RECORDP (arrayval) && (size = PVSIZE (arrayval), true))))
->>>>>>> 27944247
 	      {
 		ptrdiff_t idx = XFIXNUM (idxval);
 		if (idx >= 0 && idx < size)
