/* Record indices of function doc strings stored in a file. -*- coding: utf-8 -*-

Copyright (C) 1985-1986, 1993-1995, 1997-2024 Free Software Foundation,
Inc.

This file is NOT part of GNU Emacs.

GNU Emacs is free software: you can redistribute it and/or modify
it under the terms of the GNU General Public License as published by
the Free Software Foundation, either version 3 of the License, or (at
your option) any later version.

GNU Emacs is distributed in the hope that it will be useful,
but WITHOUT ANY WARRANTY; without even the implied warranty of
MERCHANTABILITY or FITNESS FOR A PARTICULAR PURPOSE.  See the
GNU General Public License for more details.

You should have received a copy of the GNU General Public License
along with GNU Emacs.  If not, see <https://www.gnu.org/licenses/>.  */


#include <config.h>

#include <errno.h>
#include <sys/types.h>
#include <sys/file.h>	/* Must be after sys/types.h for USG.  */
#include <fcntl.h>
#include <unistd.h>

#include <c-ctype.h>

#include "lisp.h"
#include "character.h"
#include "coding.h"
#include "buffer.h"
#include "disptab.h"
#include "intervals.h"
#include "keymap.h"

/* Buffer used for reading from documentation file.  */
static char *get_doc_string_buffer;
static ptrdiff_t get_doc_string_buffer_size;

static unsigned char *read_bytecode_pointer;

static char const sibling_etc[] = "../etc/";

/* `readchar' in lread.c calls back here to fetch the next byte.
   If UNREADFLAG is 1, we unread a byte.  */

int
read_bytecode_char (bool unreadflag)
{
  if (unreadflag)
    {
      read_bytecode_pointer--;
      return 0;
    }
  return *read_bytecode_pointer++;
}

/* Extract a doc string from a file.  FILEPOS says where to get it.
   If it is an integer, use that position in the standard DOC file.
   If it is (FILE . INTEGER), use FILE as the file name
   and INTEGER as the position in that file.
   But if INTEGER is negative, make it positive.
   (A negative integer is used for user variables, so we can distinguish
   them without actually fetching the doc string.)

   If the location does not point to the beginning of a docstring
   (e.g. because the file has been modified and the location is stale),
   return nil.

   If UNIBYTE, always make a unibyte string.

   If DEFINITION, assume this is for reading
   a dynamic function definition; convert the bytestring
   and the constants vector with appropriate byte handling,
   and return a cons cell.  */

Lisp_Object
get_doc_string (Lisp_Object filepos, bool unibyte, bool definition)
{
  char *from, *to, *name, *p, *p1;
  Lisp_Object file, pos;
  specpdl_ref count = SPECPDL_INDEX ();
  Lisp_Object dir;
  USE_SAFE_ALLOCA;

  if (FIXNUMP (filepos))
    {
      file = Vdoc_file_name;
      dir = Vdoc_directory;
      pos = filepos;
    }
  else if (CONSP (filepos))
    {
      file = XCAR (filepos);
      dir = Fsymbol_value (Qlisp_directory);
      pos = XCDR (filepos);
    }
  else
    return Qnil;

  EMACS_INT position = eabs (XFIXNUM (pos));

  if (!STRINGP (dir))
    return Qnil;

  if (!STRINGP (file))
    return Qnil;

  /* Put the file name in NAME as a C string.
     If it is relative, combine it with Vdoc_directory.  */

  Lisp_Object tem = Ffile_name_absolute_p (file);
  file = ENCODE_FILE (file);
  Lisp_Object docdir
    = NILP (tem) ? ENCODE_FILE (dir) : empty_unibyte_string;
  ptrdiff_t docdir_sizemax = SBYTES (docdir) + 1;
  if (will_dump_p ())
    docdir_sizemax = max (docdir_sizemax, sizeof sibling_etc);
  name = SAFE_ALLOCA (docdir_sizemax + SBYTES (file));
  lispstpcpy (lispstpcpy (name, docdir), file);

  int fd = emacs_open (name, O_RDONLY, 0);
  if (fd < 0)
    {
      if (will_dump_p ())
	{
	  /* Preparing to dump; DOC file is probably not installed.
	     So check in ../etc.  */
	  lispstpcpy (stpcpy (name, sibling_etc), file);

	  fd = emacs_open (name, O_RDONLY, 0);
	}
      if (fd < 0)
	{
	  if (errno != ENOENT && errno != ENOTDIR)
	    report_file_error ("Read error on documentation file", file);

	  SAFE_FREE ();
	  AUTO_STRING (cannot_open, "Cannot open doc string file \"");
	  AUTO_STRING (quote_nl, "\"\n");
	  return concat3 (cannot_open, file, quote_nl);
	}
    }
  record_unwind_protect_int (close_file_unwind, fd);

  /* Seek only to beginning of disk block.  */
  /* Make sure we read at least 1024 bytes before `position'
     so we can check the leading text for consistency.  */
  int offset = min (position, max (1024, position % (8 * 1024)));
  if (TYPE_MAXIMUM (off_t) < position
      || lseek (fd, position - offset, 0) < 0)
    error ("Position %"pI"d out of range in doc string file \"%s\"",
	   position, name);

  /* Read the doc string into get_doc_string_buffer.
     P points beyond the data just read.  */

  p = get_doc_string_buffer;
  while (1)
    {
      ptrdiff_t space_left = (get_doc_string_buffer_size - 1
			      - (p - get_doc_string_buffer));

      /* Allocate or grow the buffer if we need to.  */
      if (space_left <= 0)
	{
	  ptrdiff_t in_buffer = p - get_doc_string_buffer;
	  get_doc_string_buffer
	    = xpalloc (get_doc_string_buffer, &get_doc_string_buffer_size,
		       16 * 1024, -1, 1);
	  p = get_doc_string_buffer + in_buffer;
	  space_left = (get_doc_string_buffer_size - 1
			- (p - get_doc_string_buffer));
	}

      /* Read a disk block at a time.
         If we read the same block last time, maybe skip this?  */
      if (space_left > 1024 * 8)
	space_left = 1024 * 8;
      int nread = emacs_read_quit (fd, p, space_left);
      if (nread < 0)
	report_file_error ("Read error on documentation file", file);
      p[nread] = 0;
      if (!nread)
	break;
      if (p == get_doc_string_buffer)
	p1 = strchr (p + offset, '\037');
      else
	p1 = strchr (p, '\037');
      if (p1)
	{
	  *p1 = 0;
	  p = p1;
	  break;
	}
      p += nread;
    }
  SAFE_FREE_UNBIND_TO (count, Qnil);

  /* Sanity checking.  */
  if (CONSP (filepos))
    {
      int test = 1;
      /* A dynamic docstring should be either at the very beginning of a "#@
	 comment" or right after a dynamic docstring delimiter (in case we
	 pack several such docstrings within the same comment).  */
      if (get_doc_string_buffer[offset - test] != '\037')
	{
	  if (get_doc_string_buffer[offset - test++] != ' ')
	    return Qnil;
	  while (get_doc_string_buffer[offset - test] >= '0'
		 && get_doc_string_buffer[offset - test] <= '9')
	    test++;
	  if (get_doc_string_buffer[offset - test++] != '@'
	      || get_doc_string_buffer[offset - test] != '#')
	    return Qnil;
	}
    }
  else
    {
      int test = 1;
      if (get_doc_string_buffer[offset - test++] != '\n')
	return Qnil;
      while (get_doc_string_buffer[offset - test] > ' ')
	test++;
      if (get_doc_string_buffer[offset - test] != '\037')
	return Qnil;
    }

  /* Scan the text and perform quoting with ^A (char code 1).
     ^A^A becomes ^A, ^A0 becomes a null char, and ^A_ becomes a ^_.  */
  from = get_doc_string_buffer + offset;
  to = get_doc_string_buffer + offset;
  while (from != p)
    {
      if (*from == 1)
	{
	  from++;
	  int c = *from++;
	  if (c == 1)
	    *to++ = c;
	  else if (c == '0')
	    *to++ = 0;
	  else if (c == '_')
	    *to++ = 037;
	  else
	    {
	      unsigned char uc = c;
	      error ("\
Invalid data in documentation file -- %c followed by code %03o",
		     1, uc);
	    }
	}
      else
	*to++ = *from++;
    }

  /* If DEFINITION, read from this buffer
     the same way we would read bytes from a file.  */
  if (definition)
    {
      read_bytecode_pointer = (unsigned char *) get_doc_string_buffer + offset;
      return Fread (Qlambda);
    }

  if (unibyte)
    return make_unibyte_string (get_doc_string_buffer + offset,
				to - (get_doc_string_buffer + offset));
  else
    {
      /* The data determines whether the string is multibyte.  */
      ptrdiff_t nchars
	= multibyte_chars_in_text (((unsigned char *) get_doc_string_buffer
				    + offset),
				   to - (get_doc_string_buffer + offset));
      return make_multibyte_string (get_doc_string_buffer + offset,
				    nchars,
				    to - (get_doc_string_buffer + offset));
    }
}

/* Get a string from position FILEPOS and pass it through the Lisp reader.
   We use this for fetching the bytecode string and constants vector
   of a compiled function from the .elc file.  */

Lisp_Object
read_doc_string (Lisp_Object filepos)
{
  return get_doc_string (filepos, 0, 1);
}

static bool
reread_doc_file (Lisp_Object file)
{
  if (NILP (file))
    Fsnarf_documentation (Vdoc_file_name);
  else
    save_match_data_load (file, Qt, Qt, Qt, Qnil);

  return 1;
}

DEFUN ("documentation-stringp", Fdocumentation_stringp, Sdocumentation_stringp,
       1, 1, 0,
       doc: /* Return non-nil if OBJECT is a well-formed docstring object.
OBJECT can be either a string or a reference if it's kept externally.  */)
  (Lisp_Object object)
{
  return (STRINGP (object)
          || FIXNUMP (object)   /* Reference to DOC.  */
          || (CONSP (object)    /* Reference to .elc.  */
              && STRINGP (XCAR (object))
              && FIXNUMP (XCDR (object)))
          ? Qt : Qnil);
}

DEFUN ("documentation", Fdocumentation, Sdocumentation, 1, 2, 0,
       doc: /* Return the documentation string of FUNCTION.
Unless a non-nil second argument RAW is given, the
string is passed through `substitute-command-keys'.  */)
  (Lisp_Object function, Lisp_Object raw)
{
  Lisp_Object doc;
  bool try_reload = true;

 documentation:

  doc = Qnil;

  if (SYMBOLP (function))
    {
      Lisp_Object tem = Fget (function, Qfunction_documentation);
      if (!NILP (tem))
	return Fdocumentation_property (function, Qfunction_documentation,
					raw);
    }

  Lisp_Object fun = Findirect_function (function, Qnil);
  if (NILP (fun))
    xsignal1 (Qvoid_function, function);
  if (CONSP (fun) && EQ (XCAR (fun), Qmacro))
    fun = XCDR (fun);
  doc = call1 (Qfunction_documentation, fun);

  /* If DOC is 0, it's typically because of a dumped file missing
     from the DOC file (bug in src/Makefile.in).  */
  if (EQ (doc, make_fixnum (0)))
    doc = Qnil;
  if (FIXNUMP (doc) || CONSP (doc))
    {
      Lisp_Object tem = get_doc_string (doc, 0, 0);
      if (NILP (tem) && try_reload)
	{
	  /* The file is newer, we need to reset the pointers.  */
	  try_reload = reread_doc_file (Fcar_safe (doc));
	  if (try_reload)
	    {
	      try_reload = false;
	      goto documentation;
	    }
	}
      else
	doc = tem;
    }

  if (NILP (raw))
    doc = call1 (Qsubstitute_command_keys, doc);
  return doc;
}

DEFUN ("internal-subr-documentation", Fsubr_documentation, Ssubr_documentation, 1, 1, 0,
       doc: /* Return the raw documentation info of a C primitive.  */)
  (Lisp_Object function)
{
#ifdef HAVE_NATIVE_COMP
  if (!NILP (Fsubr_native_elisp_p (function)))
    return native_function_doc (function);
  else
#endif
  if (SUBRP (function))
    return make_fixnum (XSUBR (function)->doc);
#ifdef HAVE_MODULES
  else if (MODULE_FUNCTIONP (function))
    return module_function_documentation (XMODULE_FUNCTION (function));
#endif
  else
    return Qt;
}

DEFUN ("documentation-property", Fdocumentation_property,
       Sdocumentation_property, 2, 3, 0,
       doc: /* Return the documentation string that is SYMBOL's PROP property.
Third argument RAW omitted or nil means pass the result through
`substitute-command-keys' if it is a string.

This differs from `get' in that it can refer to strings stored in the
`etc/DOC' file; and that it evaluates documentation properties that
aren't strings.  */)
  (Lisp_Object symbol, Lisp_Object prop, Lisp_Object raw)
{
  bool try_reload = true;
  Lisp_Object tem;

 documentation_property:

  tem = Fget (symbol, prop);

  /* If we don't have any documentation for this symbol (and we're asking for
     the variable documentation), try to see whether it's an indirect variable
     and get the documentation from there instead. */
  if (EQ (prop, Qvariable_documentation)
      && NILP (tem))
    {
      Lisp_Object indirect = Findirect_variable (symbol);
      if (!NILP (indirect))
	tem = Fget (indirect, prop);
    }

  if (EQ (tem, make_fixnum (0)))
    tem = Qnil;

  /* See if we want to look for the string in the DOC file. */
  if (FIXNUMP (tem) || (CONSP (tem) && FIXNUMP (XCDR (tem))))
    {
      Lisp_Object doc = tem;
      tem = get_doc_string (tem, 0, 0);
      if (NILP (tem) && try_reload)
	{
	  /* The file is newer, we need to reset the pointers.  */
	  try_reload = reread_doc_file (Fcar_safe (doc));
	  if (try_reload)
	    {
	      try_reload = false;
	      goto documentation_property;
	    }
	}
    }
  else if (!STRINGP (tem))
    /* Feval protects its argument.  */
    tem = Feval (tem, Qnil);

  if (NILP (raw) && STRINGP (tem))
    tem = call1 (Qsubstitute_command_keys, tem);
  return tem;
}

/* Scanning the DOC files and placing docstring offsets into functions.  */

static void
store_function_docstring (Lisp_Object obj, EMACS_INT offset)
{
  /* Don't use indirect_function here, or defaliases will apply their
     docstrings to the base functions (Bug#2603).  */
  Lisp_Object fun = SYMBOLP (obj) ? XSYMBOL (obj)->u.s.function : obj;

  /* The type determines where the docstring is stored.  */

  /* If it's a lisp form, stick it in the form.  */
  if (CONSP (fun) && EQ (XCAR (fun), Qmacro))
    fun = XCDR (fun);
  /* Lisp_Subrs have a slot for it.  */
  if (SUBRP (fun) && !SUBR_NATIVE_COMPILEDP (fun))
    XSUBR (fun)->doc = offset;
  else
    {
<<<<<<< HEAD
      /* This bytecode object must have a slot for the
	 docstring, since we've found a docstring for it.  */
      if (PVSIZE (fun) > COMPILED_DOC_STRING
	  /* Don't overwrite a non-docstring value placed there,
             such as the symbols used for Oclosures.  */
	  && VALID_DOCSTRING_P (AREF (fun, COMPILED_DOC_STRING)))
	ASET (fun, COMPILED_DOC_STRING, make_fixnum (offset));
      else
	{
	  AUTO_STRING (format,
	               (PVSIZE (fun) > COMPILED_DOC_STRING
	                ? "Docstring slot busy for %s"
	                : "No docstring slot for %s"));
	  CALLN (Fmessage, format,
		 (SYMBOLP (obj)
		  ? SYMBOL_NAME (obj)
		  : build_string ("<anonymous>")));
	}
=======
      AUTO_STRING (format, "Ignoring DOC string on non-subr: %S");
      CALLN (Fmessage, format, obj);
>>>>>>> e9a66827
    }
}


DEFUN ("Snarf-documentation", Fsnarf_documentation, Ssnarf_documentation,
       1, 1, 0,
       doc: /* Used during Emacs initialization to scan the `etc/DOC...' file.
This searches the `etc/DOC...' file for doc strings and
records them in function and variable definitions.
The function takes one argument, FILENAME, a string;
it specifies the file name (without a directory) of the DOC file.
That file is found in `../etc' now; later, when the dumped Emacs is run,
the same file name is found in the `doc-directory'.  */)
  (Lisp_Object filename)
{
  int fd;
  char buf[1024 + 1];
  int filled;
  EMACS_INT pos;
  Lisp_Object sym;
  char *p, *name;
  char const *dirname;
  ptrdiff_t dirlen;
  /* Preloaded defcustoms using custom-initialize-delay are added to
     this list, but kept unbound.  See https://debbugs.gnu.org/11565  */
  Lisp_Object delayed_init =
    find_symbol_value (XSYMBOL (intern ("custom-delayed-init-variables")), NULL);

  if (!CONSP (delayed_init)) delayed_init = Qnil;

  CHECK_STRING (filename);

  if (will_dump_p ())
    {
      dirname = sibling_etc;
      dirlen = sizeof sibling_etc - 1;
    }
  else
    {
      CHECK_STRING (Vdoc_directory);
      dirname = SSDATA (Vdoc_directory);
      dirlen = SBYTES (Vdoc_directory);
    }

  specpdl_ref count = SPECPDL_INDEX ();
  USE_SAFE_ALLOCA;
  name = SAFE_ALLOCA (dirlen + SBYTES (filename) + 1);
  lispstpcpy (stpcpy (name, dirname), filename); 	/*** Add this line ***/

  /* Vbuild_files is nil when temacs is run, and non-nil after that.  */
  if (NILP (Vbuild_files))
    {
      static char const *const buildobj[] =
	{
	  #include "buildobj.h"
	};
      int i = ARRAYELTS (buildobj);
      while (0 <= --i)
	Vbuild_files = Fcons (build_string (buildobj[i]), Vbuild_files);
      Vbuild_files = Fpurecopy_maybe (Vbuild_files);
    }

  fd = emacs_open (name, O_RDONLY, 0);
  if (fd < 0)
    {
      int open_errno = errno;
      report_file_errno ("Opening doc string file", build_string (name),
			 open_errno);
    }
  record_unwind_protect_int (close_file_unwind, fd);
  Vdoc_file_name = filename;
  filled = 0;
  pos = 0;
  while (true)
    {
      if (filled < 512)
	filled += emacs_read_quit (fd, &buf[filled], sizeof buf - 1 - filled);
      if (!filled)
	break;

      buf[filled] = 0;
      char *end = buf + (filled < 512 ? filled : filled - 128);
      p = memchr (buf, '\037', end - buf);
      /* p points to ^_Ffunctionname\n or ^_Vvarname\n or ^_Sfilename\n.  */
      if (p)
	{
	  end = strchr (p, '\n');
	  if (!end)
	    error ("DOC file invalid at position %"pI"d", pos);

	  /* We used to skip files not in build_files, so that when a
	     function was defined several times in different files
	     (typically, once in xterm, once in w32term, ...), we only
	     paid attention to the relevant one.

	     But this meant the doc had to be kept and updated in
	     multiple files.  Nowadays we keep the doc only in eg xterm.
	     The (f)boundp checks below ensure we don't report
	     docs for eg w32-specific items on X.
	  */

	  sym = oblookup (Vobarray, p + 2,
			  multibyte_chars_in_text ((unsigned char *) p + 2,
						   end - p - 2),
			  end - p - 2);
          /* Ignore docs that start with SKIP.  These mark
             placeholders where the real doc is elsewhere.  */
	  if (SYMBOLP (sym))
	    {
	      /* Attach a docstring to a variable?  */
	      if (p[1] == 'V')
		{
		  /* Install file-position as variable-documentation property
		     and make it negative for a user-variable
		     (doc starts with a `*').  */
                  if ((!NILP (Fboundp (sym))
                      || !NILP (Fmemq (sym, delayed_init)))
                      && strncmp (end, "\nSKIP", 5))
                    Fput (sym, Qvariable_documentation,
                          make_fixnum ((pos + end + 1 - buf)
                                       * (end[1] == '*' ? -1 : 1)));
		}

	      /* Attach a docstring to a function?  */
	      else if (p[1] == 'F')
                {
                  if (!NILP (Ffboundp (sym)) && strncmp (end, "\nSKIP", 5))
                    store_function_docstring (sym, pos + end + 1 - buf);
                }
	      else if (p[1] == 'S')
		; /* Just a source file name boundary marker.  Ignore it.  */

	      else
		error ("DOC file invalid at position %"pI"d", pos);
	    }
	}
      pos += end - buf;
      filled -= end - buf;
      memmove (buf, end, filled);
    }

  return SAFE_FREE_UNBIND_TO (count, Qnil);
}

/* Return true if text quoting style should default to quote `like this'.  */
static bool
default_to_grave_quoting_style (void)
{
  if (!text_quoting_flag)
    return true;
  if (!DISP_TABLE_P (Vstandard_display_table))
    return false;
  Lisp_Object dv = DISP_CHAR_VECTOR (XCHAR_TABLE (Vstandard_display_table),
				     LEFT_SINGLE_QUOTATION_MARK);
  return (VECTORP (dv) && ASIZE (dv) == 1
	  && EQ (AREF (dv, 0), make_fixnum ('`')));
}

DEFUN ("text-quoting-style", Ftext_quoting_style,
       Stext_quoting_style, 0, 0, 0,
       doc: /* Return the current effective text quoting style.
If the variable `text-quoting-style' is `grave', `straight' or
`curve', just return that value.  If it is nil (the default), return
`grave' if curved quotes cannot be displayed (for instance, on a
terminal with no support for these characters), otherwise return
`quote'.  Any other value is treated as `grave'.

Note that in contrast to the variable `text-quoting-style', this
function will never return nil.  */)
  (void)
{
  /* Use grave accent and apostrophe `like this'.  */
  if (NILP (Vtext_quoting_style)
      ? default_to_grave_quoting_style ()
      : EQ (Vtext_quoting_style, Qgrave))
    return Qgrave;

  /* Use apostrophes 'like this'.  */
  else if (EQ (Vtext_quoting_style, Qstraight))
    return Qstraight;

  /* Use curved single quotes ‘like this’.  */
  else
    return Qcurve;
}


void
syms_of_doc (void)
{
  DEFSYM (Qlisp_directory, "lisp-directory");
  DEFSYM (Qsubstitute_command_keys, "substitute-command-keys");
  DEFSYM (Qfunction_documentation, "function-documentation");
  DEFSYM (Qgrave, "grave");
  DEFSYM (Qstraight, "straight");
  DEFSYM (Qcurve, "curve");

  DEFVAR_LISP ("internal-doc-file-name", Vdoc_file_name,
	       doc: /* Name of file containing documentation strings of built-in symbols.  */);
  Vdoc_file_name = Qnil;

  DEFVAR_LISP ("build-files", Vbuild_files,
               doc: /* A list of files used to build this Emacs binary.  */);
  Vbuild_files = Qnil;

  DEFVAR_LISP ("text-quoting-style", Vtext_quoting_style,
               doc: /* Style to use for single quotes in help and messages.

The value of this variable determines substitution of grave accents
and apostrophes in help output (but not for display of Info
manuals) and in functions like `message' and `format-message', but not
in `format'.

The value should be one of these symbols:
  `curve':    quote with curved single quotes ‘like this’.
  `straight': quote with straight apostrophes \\='like this\\='.
  `grave':    quote with grave accent and apostrophe \\=`like this\\=';
	      i.e., do not alter the original quote marks.
  nil:        like `curve' if curved single quotes are displayable,
	      and like `grave' otherwise.  This is the default.

You should never read the value of this variable directly from a Lisp
program.  Use the function `text-quoting-style' instead, as that will
compute the correct value for the current terminal in the nil case.  */);
  Vtext_quoting_style = Qnil;

  DEFVAR_BOOL ("internal--text-quoting-flag", text_quoting_flag,
	       doc: /* If nil, a nil `text-quoting-style' is treated as `grave'.  */);
  /* Initialized by ‘main’.  */

  defsubr (&Sdocumentation_stringp);
  defsubr (&Sdocumentation);
  defsubr (&Ssubr_documentation);
  defsubr (&Sdocumentation_property);
  defsubr (&Ssnarf_documentation);
  defsubr (&Stext_quoting_style);
}<|MERGE_RESOLUTION|>--- conflicted
+++ resolved
@@ -468,7 +468,6 @@
     XSUBR (fun)->doc = offset;
   else
     {
-<<<<<<< HEAD
       /* This bytecode object must have a slot for the
 	 docstring, since we've found a docstring for it.  */
       if (PVSIZE (fun) > COMPILED_DOC_STRING
@@ -487,10 +486,6 @@
 		  ? SYMBOL_NAME (obj)
 		  : build_string ("<anonymous>")));
 	}
-=======
-      AUTO_STRING (format, "Ignoring DOC string on non-subr: %S");
-      CALLN (Fmessage, format, obj);
->>>>>>> e9a66827
     }
 }
 
