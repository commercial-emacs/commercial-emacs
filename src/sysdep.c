--- conflicted
+++ resolved
@@ -1799,43 +1799,6 @@
   xsignal0 (Qarith_error);
 }
 
-<<<<<<< HEAD
-=======
-#if defined HAVE_ANDROID && !defined ANDROID_STUBIFY && defined HAVE_MMAP
-
-static void
-handle_sigbus (int sig, siginfo_t *siginfo, void *arg)
-{
-  /* If this arrives during sfntfont_open, then Emacs may be
-     screwed.  */
-
-  if (sfntfont_detect_sigbus (siginfo->si_addr))
-    return;
-
-  handle_fatal_signal (sig);
-}
-
-/* Try to set up SIGBUS handling for the sfnt font driver.
-   Value is 1 upon failure, 0 otherwise.  */
-
-static int
-init_sigbus (void)
-{
-  struct sigaction sa;
-
-  sigfillset (&sa.sa_mask);
-  sa.sa_sigaction = handle_sigbus;
-  sa.sa_flags = SA_SIGINFO;
-
-  if (sigaction (SIGBUS, &sa, NULL))
-    return 1;
-
-  return 0;
-}
-
-#endif
-
->>>>>>> 5d9a8c37
 #if defined HAVE_STACK_OVERFLOW_HANDLING && !defined WINDOWSNT
 
 /* Alternate stack used by SIGSEGV handler below.  */
@@ -2081,11 +2044,6 @@
 #ifdef SIGBUS
   sigaction (SIGBUS, &thread_fatal_action, 0);
 #endif
-<<<<<<< HEAD
-=======
-    sigaction (SIGBUS, &thread_fatal_action, 0);
-#endif
->>>>>>> 5d9a8c37
   if (!init_sigsegv ())
     sigaction (SIGSEGV, &thread_fatal_action, 0);
 #ifdef SIGSYS
