--- conflicted
+++ resolved
@@ -4903,11 +4903,7 @@
   if (! load_gccjit_if_necessary (false))
     return;
 
-<<<<<<< HEAD
   if (! native_comp_deferred_compilation
-=======
-  if (!native_comp_jit_compilation
->>>>>>> 0be5f7ab
       || noninteractive
       || ! NILP (Vloadup_pure_table)
       || ! COMPILEDP (definition)
