<<<<<<< HEAD
2012-01-17  Paul Eggert  <eggert@cs.ucla.edu>

	Fix integer width and related bugs (Bug#9874).
	* alloc.c (pure_bytes_used_lisp, pure_bytes_used_non_lisp):
	(allocate_vectorlike, buffer_memory_full, struct sdata, SDATA_SIZE)
	(string_bytes, check_sblock, allocate_string_data):
	(compact_small_strings, Fmake_bool_vector, make_string)
	(make_unibyte_string, make_multibyte_string)
	(make_string_from_bytes, make_specified_string)
	(allocate_vectorlike, Fmake_vector, find_string_data_in_pure)
	(make_pure_string, make_pure_c_string, make_pure_vector, Fpurecopy)
	(mark_vectorlike):
	Use ptrdiff_t, not EMACS_INT, where ptrdiff_t is wide enough.
	(allocate_pseudovector):
	Use int, not EMACS_INT, where int is wide enough.
	(inhibit_garbage_collection, Fgarbage_collect):
	Use ptrdiff_t, not int, to avoid needless 32-bit limit on 64-bit hosts.
	* bidi.c (bidi_mirror_char): Use EMACS_INT, not int, where
	int might not be wide enough.
	(bidi_cache_search, bidi_cache_find, bidi_init_it)
	(bidi_count_bytes, bidi_char_at_pos, bidi_fetch_char)
	(bidi_at_paragraph_end, bidi_find_paragraph_start)
	(bidi_paragraph_init, bidi_resolve_explicit, bidi_resolve_weak)
	(bidi_level_of_next_char, bidi_move_to_visually_next):
	Use ptrdiff_t, not EMACS_INT, where ptrdiff_t is wide enough.
	* buffer.c (copy_overlays, Fgenerate_new_buffer_name)
	(Fkill_buffer, Fset_buffer_major_mode)
	(advance_to_char_boundary, Fbuffer_swap_text)
	(Fset_buffer_multibyte, overlays_at, overlays_in)
	(overlay_touches_p, struct sortvec, record_overlay_string)
	(overlay_strings, recenter_overlay_lists)
	(adjust_overlays_for_insert, adjust_overlays_for_delete)
	(fix_start_end_in_overlays, fix_overlays_before, modify_overlay)
	(Fmove_overlay, Fnext_overlay_change, Fprevious_overlay_change)
	(Foverlay_recenter, last_overlay_modification_hooks_used)
	(report_overlay_modification, evaporate_overlays, enlarge_buffer_text):
	Use ptrdiff_t, not EMACS_INT, where ptrdiff_t is wide enough.
	(validate_region): Omit unnecessary test for b <= e,
	since that's guaranteed by the previous test.
	(adjust_overlays_for_delete): Avoid pos + length overflow.
	(Fmove_overlay, Fdelete_overlay, add_overlay_mod_hooklist)
	(report_overlay_modification):
	Use ptrdiff_t, not int, to avoid needless 32-bit limit on 64-bit hosts.
	(Foverlays_at, Fnext_overlay_change, Fprevious_overlay_change):
	Omit pointer cast, which isn't needed anyway, and doesn't work
	after the EMACS_INT -> ptrdiff_t change.
	(Fmove_overlay): Delete an evaporating overlay
	if it becomes empty after its bounds are adjusted to fit within
	its buffer.  Without this fix, in a nonempty buffer (let ((o
	(make-overlay 1 2))) (overlay-put o 'evaporate t) (move-overlay o 0 1))
	yields an empty overlay that has the evaporate property, which is
	not supposed to happen.  (Bug#9642)
	* buffer.h: Adjust decls to match defn changes elsewhere.
	(struct buffer_text, struct buffer):
	Use ptrdiff_t, not EMACS_INT, where ptrdiff_t is wide enough.
	Use EMACS_INT, not int, where int might not be wide enough.
	* bytecode.c (unmark_byte_stack, exec_byte_code): Use ptrdiff_t,
	not int, to avoid needless 32-bit limit on 64-bit hosts.
	(exec_byte_code): Use tighter memory-full test, one that checks
	for alloca overflow.  Don't compute the address of the object just
	before an array, as that's not portable.  Use EMACS_INT, not
	ptrdiff_t or int, where ptrdiff_t or int might not be wide enough.
	* callint.c (Fcall_interactively):
	Use ptrdiff_t, not int, to avoid needless 32-bit limit on 64-bit hosts.
	* callproc.c (call_process_kill, Fcall_process):
	Don't assume pid_t fits into an Emacs fixnum.
	(call_process_cleanup, Fcall_process, child_setup):
	Don't assume pid_t fits into int.
	(call_process_cleanup, Fcall_process, delete_temp_file)
	(Fcall_process_region):
	Use ptrdiff_t, not int, to avoid needless 32-bit limit on 64-bit hosts.
	(Fcall_process): Simplify handling of volatile integers.
	Use int, not EMACS_INT, where int will do.
	* casefiddle.c (casify_object, casify_region, operate_on_word)
	(Fupcase_word, Fdowncase_word, Fcapitalize_word):
	Use ptrdiff_t, not EMACS_INT, where ptrdiff_t is wide enough.
	(casify_object): Avoid integer overflow when overallocating buffer.
	* casetab.c (set_identity, shuffle): Prefer int to unsigned when
	either works.  Use lint_assume to convince GCC 4.6.1 that it's OK.
	* category.c (Fchar_category_set): Don't assume fixnum fits in int.
	* category.h (CATEGORYP): Don't assume arg is nonnegative.
	* ccl.c (GET_CCL_INT): Remove; no longer needed, since the
	integers are now checked earlier.  All uses replaced with XINT.
	(ccl_driver):
	Use ptrdiff_t, not EMACS_INT, where ptrdiff_t is wide enough.
	For CCL_MapSingle, check that content and value are in int range.
	(ccl_driver, Fregister_code_conversion_map):
	Check that Vcode_version_map_vector is a vector.
	(resolve_symbol_ccl_program): Check that vector header is in range.
	Always copy the vector, so that we can check its contents reliably
	now rather than having to recheck each instruction as it's being
	executed.  Check that vector words fit in 'int'.
	(ccl_get_compiled_code, Fregister_ccl_program)
	(Fregister_code_conversion_map): Use ptrdiff_t, not int, for
	program indexes, to avoid needless 32-bit limit on 64-bit hosts.
	(Fccl_execute, Fccl_execute_on_string): Check that initial reg
	contents are in range.
	(Fccl_execute_on_string): Check that status is in range.
	* ccl.h (struct ccl_program.idx): Now ptrdiff_t, not int.
	* character.c (char_resolve_modifier_mask, Fchar_resolve_modifiers):
	Accept and return EMACS_INT, not int, because callers can pass values
	out of 'int' range.
	(c_string_width, strwidth, lisp_string_width, chars_in_text)
	(multibyte_chars_in_text, parse_str_as_multibyte)
	(str_as_multibyte, count_size_as_multibyte, str_to_multibyte)
	(str_as_unibyte, str_to_unibyte, string_count_byte8)
	(string_escape_byte8, Fget_byte):
	Use ptrdiff_t, not EMACS_INT, where ptrdiff_t is wide enough.
	(Funibyte_string): Use CHECK_RANGED_INTEGER, not CHECK_NATNUM, to
	avoid mishandling large integers.
	* character.h: Adjust decls to match defn changes elsewhere.
	* charset.c (load_charset_map_from_file, find_charsets_in_text)
	(Ffind_charset_region):
	Use ptrdiff_t, not int, to avoid needless 32-bit limit on 64-bit hosts.
	(load_charset_map_from_file): Redo idx calculation to avoid overflow.
	(load_charset_map_from_vector, Fdefine_charset_internal):
	Don't assume fixnum fits in int.
	(load_charset_map_from_vector, Fmap_charset_chars):
	Remove now-unnecessary CHECK_NATNUMs.
	(Fdefine_charset_internal): Check ranges here, more carefully.
	Don't rely on undefined behavior with signed left shift overflow.
	Don't assume unsigned int fits into fixnum, or that fixnum fits
	into unsigned int.  Don't require max_code to be a valid fixnum;
	that's not true for gb10830 4-byte on a 32-bit host.  Allow
	invalid_code to be a cons, for the same reason.  Require code_offset
	to be a character.  Avoid int overflow if max_char is close
	to INT_MAX.
	(CODE_POINT_TO_INDEX): On 32-bit hosts, return int, not unsigned;
	this is intended anyway and avoids some undefined behavior.
	(load_charset_map): Pass unsigned, not int, as 2nd arg of
	INDEX_TO_CODE_POINT, as that's what it expects.
	(Funify_charset, encode_char): Don't stuff unsigned vals into int vars.
	* charset.h (DECODE_CHAR): Return int, not unsigned;
	this is what was intended anyway, and it avoids undefined behavior.
	(CHARSET_OFFSET): Remove unused macro, instead of fixing its
	integer-overflow issues.
	(ENCODE_CHAR): Return unsigned on all hosts, not just on 32-bit hosts.
	Formerly, it returned EMACS_INT on 64-bit hosts in the common case
	where the argument is EMACS_INT, and this behavior is not intended.
	* chartab.c (Fmake_char_table, Fset_char_table_range)
	(uniprop_get_decoder, uniprop_get_encoder):
	Don't assume fixnum fits in int.
	* cmds.c (move_point): New function, that does the gist of
	Fforward_char and Fbackward_char, but does so while checking
	for integer overflow more accurately.
	(Fforward_char, Fbackward_char): Use it.
	(Fforward_line, Fend_of_line, internal_self_insert)
	(internal_self_insert):
	Use ptrdiff_t, not EMACS_INT, where ptrdiff_t is wide enough.
	Fix a FIXME, by checking for integer overflow when calculating
	target_clm and actual_clm.
	* coding.c (detect_coding_XXX, encode_coding_XXX, CODING_DECODE_CHAR)
	(CODING_ENCODE_CHAR, CODING_CHAR_CHARSET, CODING_CHAR_CHARSET_P)
	(ASSURE_DESTINATION, coding_alloc_by_realloc)
	(coding_alloc_by_making_gap, alloc_destination)
	(detect_coding_utf_8, encode_coding_utf_8, decode_coding_utf_16)
	(encode_coding_utf_16, detect_coding_emacs_mule)
	(decode_coding_emacs_mule, encode_coding_emacs_mule)
	(detect_coding_iso_2022, decode_coding_iso_2022)
	(encode_invocation_designation, encode_designation_at_bol)
	(encode_coding_iso_2022, detect_coding_sjis, detect_coding_big5)
	(decode_coding_sjis, decode_coding_big5, encode_coding_sjis)
	(encode_coding_big5, detect_coding_ccl, decode_coding_ccl)
	(encode_coding_ccl, encode_coding_raw_text)
	(detect_coding_charset, decode_coding_charset)
	(encode_coding_charset, detect_eol, decode_eol, produce_chars)
	(produce_composition, produce_charset, produce_annotation)
	(decode_coding, handle_composition_annotation)
	(handle_charset_annotation, consume_chars, decode_coding_gap)
	(decode_coding_object, encode_coding_object, detect_coding_system)
	(Ffind_coding_systems_region_internal, Fcheck_coding_systems_region)
	(code_convert_region, code_convert_string)
	(Fdefine_coding_system_internal)
	(coding_set_source, coding_set_destination):
	Use ptrdiff_t, not EMACS_INT, where ptrdiff_t is wide enough.
	(setup_iso_safe_charsets, consume_chars, Funencodable_char_position)
	(Fdefine_coding_system_internal):
	Don't assume fixnums fit in int.
	(decode_coding_gap, decode_coding_object, encode_coding_object)
	(Fread_coding_system, Fdetect_coding_region)
	(Funencodable_char_position, Fcheck_coding_systems_region)
	(get_translation, handle_composition_annotation, consume_chars):
	Use ptrdiff_t, not int, to avoid needless 32-bit limit on 64-bit hosts.
	(consume_chars): Rewrite to not calculate an address outside buffer.
	(Ffind_operation_coding_system): NATNUMP can eval its arg twice.
	Don't access memory outside of the args array.
	(Fdefine_coding_system_internal): Check for charset-id overflow.
	(ENCODE_ISO_CHARACTER): Use unsigned, not int, to store the unsigned
	result of ENCODE_CHAR.
	* coding.h: Adjust decls to match defn changes elsewhere.
	(struct coding_system):
	Use ptrdiff_t, not EMACS_INT, where ptrdiff_t is wide enough.
	* composite.c (get_composition_id, find_composition)
	(run_composition_function, update_compositions)
	(compose_text, composition_gstring_put_cache)
	(composition_gstring_p, composition_gstring_width)
	(fill_gstring_header, fill_gstring_body, autocmp_chars)
	(composition_compute_stop_pos, composition_reseat_it)
	(composition_update_it, struct position_record)
	(find_automatic_composition, composition_adjust_point)
	(Fcomposition_get_gstring, Ffind_composition_internal):
	Use ptrdiff_t, not EMACS_INT, where ptrdiff_t is wide enough.
	(update_compositions):
	Use ptrdiff_t, not int, to avoid needless 32-bit limit on 64-bit hosts.
	* composite.h: Adjust decls to match defn changes elsewhere.
	(struct composition):
	Use ptrdiff_t, not EMACS_INT, where ptrdiff_t is wide enough.
	* data.c (let_shadows_buffer_binding_p, let_shadows_global_binding_p):
	Do not attempt to compute the address of the object just before a
	buffer; this is not portable.
	(Faref, Faset):
	Use ptrdiff_t, not EMACS_INT, where ptrdiff_t is wide enough.
	(Faset): Use int, not EMACS_INT, where int is wide enough.
	(Fstring_to_number): Don't assume fixnums fit in int.
	(Frem): Don't assume arg is nonnegative.
	* dbusbind.c (xd_append_arg): Check for integers out of range.
	(Fdbus_call_method): Don't overflow the timeout int.
	* dired.c (directory_files_internal, file_name_completion, scmp)
	(file_name_completion_stat):
	Use ptrdiff_t, not int, to avoid needless 32-bit limit on 64-bit hosts.
	(file_name_completion): Don't overflow matchcount.
	(file_name_completion_stat): Use SAFE_ALLOCA, not alloca.
	* dispextern.h: Adjust decls to match defn changes elsewhere.
	(struct text_pos, struct glyph, struct bidi_saved_info)
	(struct bidi_string_data, struct bidi_it, struct composition_it)
	(struct it):
	Use ptrdiff_t, not EMACS_INT, where ptrdiff_t is wide enough.
	(struct display_pos, struct composition_it, struct it):
	Use ptrdiff_t, not int, to avoid needless 32-bit limit on 64-bit hosts.
	* dispnew.c (increment_matrix_positions)
	(increment_row_positions, mode_line_string)
	(marginal_area_string):
	Use ptrdiff_t, not EMACS_INT, where ptrdiff_t is wide enough.
	(change_frame_size_1, Fredisplay, Fframe_or_buffer_changed_p):
	Use ptrdiff_t, not int, to avoid needless 32-bit limit on 64-bit hosts.
	(duration_to_sec_usec): New function, to check for overflow better.
	(Fsleep_for, sit_for): Use it.
	* doc.c (get_doc_string, store_function_docstring):
	Use ptrdiff_t, not EMACS_INT, where ptrdiff_t is wide enough.
	(get_doc_string, Fsnarf_documentation):
	Use int, not EMACS_INT, where int is wide enough.
	(get_doc_string):
	Use SAFE_ALLOCA, not alloca.
	Check for overflow when converting EMACS_INT to off_t.
	* doprnt.c (doprnt):
	Use ptrdiff_t, not EMACS_INT, where ptrdiff_t is wide enough.
	* editfns.c (init_editfns, Fuser_uid, Fuser_real_uid):
	Don't assume uid_t fits into fixnum.
	(buildmark, Fgoto_char, overlays_around, find_field, Fdelete_field)
	(Ffield_string, Ffield_string_no_properties, Ffield_beginning)
	(Ffield_end, Fconstrain_to_field, Fline_beginning_position)
	(Fline_end_position, Fprevious_char, Fchar_after, Fchar_before)
	(general_insert_function)
	(Finsert_char, make_buffer_string, make_buffer_string_both)
	(update_buffer_properties, Fbuffer_substring)
	(Fbuffer_substring_no_properties, Fcompare_buffer_substrings)
	(Fsubst_char_in_region, check_translation)
	(Ftranslate_region_internal, save_restriction_restore, Fformat)
	(transpose_markers, Ftranspose_regions):
	Use ptrdiff_t, not EMACS_INT, where ptrdiff_t is wide enough.
	(clip_to_bounds): Move to lisp.h as an inline function).
	(Fconstrain_to_field): Don't assume integers are nonnegative.
	(Fline_beginning_position, Fsave_excursion, Fsave_current_buffer):
	(Fsubst_char_in_region, Fsave_restriction):
	Use ptrdiff_t, not int, to avoid needless 32-bit limit on 64-bit hosts.
	(Femacs_pid): Don't assume pid_t fits into fixnum.
	(lo_time): Use int, not EMACS_INT, when int suffices.
	(lisp_time_argument): Check for usec out of range.
	(Fencode_time): Don't assume fixnum fits in int.
	(Fuser_login_name, Fuser_full_name): Signal an error
	if a uid argument is out of range, rather than relying on
	undefined behavior.
	(Fformat_time_string): Remove now-unnecessary check.
	lisp_time_argument checks for out-of-range usec now.
	* emacs.c (gdb_valbits, gdb_gctypebits): Now int, not EMACS_INT.
	(gdb_data_seg_bits): Now uintptr_t, not EMACS_INT.
	(PVEC_FLAG, gdb_array_mark_flag): Now ptrdiff_t, not EMACS_INT.
	(init_cmdargs, Fdump_emacs):
	Use ptrdiff_t, not int, to avoid needless 32-bit limit on 64-bit hosts.
	(Fkill_emacs): Don't assume fixnum fits in int; instead, take just
	the bottom (typically) 32 bits of the fixnum.
	* eval.c (specpdl_size, call_debugger):
	Use ptrdiff_t, not EMACS_INT, where ptrdiff_t is wide enough.
	(when_entered_debugger, Fbacktrace_debug):
	Don't assume fixnum can fit in int.
	(Fdefvaralias, Fdefvar): Do not attempt to compute the address of
	the object just before a buffer; this is not portable.
	(FletX, Flet, Funwind_protect, do_autoload, Feval, funcall_lambda)
	(grow_specpdl, unbind_to):
	Use ptrdiff_t, not int, to avoid needless 32-bit limit on 64-bit hosts.
	(Fapply, apply_lambda): Don't assume ptrdiff_t can hold fixnum.
	(grow_specpdl): Simplify allocation by using xpalloc.
	(Fprog1, Fprog2): Don't assume list length fits in int.  Simplify.
	* fileio.c (Ffind_file_name_handler, Fcopy_file, Frename_file)
	(Finsert_file_contents, Fwrite_region, Fdo_auto_save):
	Use ptrdiff_t, not int, to avoid needless 32-bit limit on 64-bit hosts.
	(Ffind_file_name_handler, non_regular_inserted, Finsert_file_contents)
	(a_write, e_write):
	Use ptrdiff_t, not EMACS_INT, where ptrdiff_t is wide enough.
	(Fcopy_file, non_regular_nbytes, read_non_regular)
	(Finsert_file_contents):
	Use int, not EMACS_INT, where int is wide enough.
	(READ_BUF_SIZE): Verify that it fits in int.
	(Finsert_file_contents): Check that counts are in proper range,
	rather than assuming fixnums fit into ptrdiff_t etc.
	Don't assume fixnums fit into int.
	* floatfns.c (Fexpt): Avoid undefined signed * signed overflow.
	* fns.c (Fcompare_strings, Fstring_lessp, struct textprop_rec, concat)
	(string_char_byte_cache_charpos, string_char_byte_cache_bytepos)
	(string_char_to_byte, string_byte_to_char)
	(string_make_multibyte, string_to_multibyte)
	(string_make_unibyte, Fstring_as_unibyte, Fstring_as_multibyte)
	(Fstring_to_unibyte, Fsubstring, Fsubstring_no_properties)
	(substring_both, Fdelete, internal_equal, Ffillarray)
	(Fclear_string, mapcar1)
	(Fbase64_encode_region, Fbase64_encode_string, base64_encode_1)
	(Fbase64_decode_region, Fbase64_decode_string, base64_decode_1)
	(larger_vector, make_hash_table, maybe_resize_hash_table)
	(hash_lookup, hash_remove_from_table, hash_clear, sweep_weak_table)
	(Fmaphash, secure_hash):
	Use ptrdiff_t, not EMACS_INT, where ptrdiff_t is wide enough.
	(concat): Check for string index and length overflow.
	(Fmapconcat): Don't assume fixnums fit into ptrdiff_t.
	(Frequire):
	Use ptrdiff_t, not int, to avoid needless 32-bit limit on 64-bit hosts.
	(larger_vector): New API (vec, incr_min, size_max) replaces old
	one (vec, new_size, init).  This catches size overflow.
	INIT was removed because it was always Qnil.
	All callers changed.
	(INDEX_SIZE_BOUND): New macro, which calculates more precisely
	the upper bound on a hash table index size.
	(make_hash_table, maybe_resize_hash_table): Use it.
	(secure_hash): Computer start_byte and end_byte only after
	they're known to be in ptrdiff_t range.
	* font.c (font_intern_prop, font_at, font_range, Ffont_shape_gstring)
	(Ffont_get_glyphs, Ffont_at):
	Use ptrdiff_t, not EMACS_INT, where ptrdiff_t is wide enough.
	(font_style_to_value, font_prop_validate_style, font_expand_wildcards)
	(Flist_fonts, Fopen_font):
	Don't assume fixnum can fit in int.
	(check_gstring): Don't assume index can fit in int.
	(font_match_p): Check that fixnum is a character, not a nonnegative
	fixnum, since the later code needs to stuff it into an int.
	(font_find_for_lface): Use SAFE_ALLOCA_LISP, not alloca.
	(font_fill_lglyph_metrics): Use unsigned, not EMACS_INT, to avoid
	conversion overflow issues.
	(Fopen_font): Check for integer out of  range.
	(Ffont_get_glyphs): Don't assume index can fit in int.
	* font.h: Adjust decls to match defn changes elsewhere.
	* fontset.c (reorder_font_vector): Redo score calculation to avoid
	integer overflow.
	(num_auto_fontsets, fontset_from_font): Use ptrdiff_t, not
	printmax_t, where ptrdiff_t is wide enough.
	(Finternal_char_font):
	Use ptrdiff_t, not EMACS_INT, where ptrdiff_t is wide enough.
	* frame.c (Fset_mouse_position, Fset_mouse_pixel_position)
	(Fset_frame_height, Fset_frame_width, Fset_frame_size)
	(Fset_frame_position, x_set_frame_parameters)
	(x_set_line_spacing, x_set_border_width)
	(x_set_internal_border_width, x_set_alpha, x_figure_window_size):
	Check that fixnums are in proper range for system types.
	(frame_name_fnn_p, Fframe_parameter, Fmodify_frame_parameters):
	Use ptrdiff_t, not EMACS_INT, where ptrdiff_t is wide enough.
	(Fmodify_frame_parameters): Don't assume fixnum fits in int.
	Use SAFE_ALLOCA_LISP, not alloca.
	* frame.h (struct frame): Use intptr_t, not EMACS_INT, where
	intptr_t is wide enough.
	* fringe.c (lookup_fringe_bitmap, get_logical_fringe_bitmap)
	(Fdefine_fringe_bitmap): Don't assume fixnum fits in int.
	(Ffringe_bitmaps_at_pos): Don't assume index fits in int.
	Check for fixnum out of range.
	* ftfont.c (ftfont_list): Don't assume index fits in int.
	Check that fixnums are in proper range for system types.
	(ftfont_shape_by_flt):
	Use ptrdiff_t, not EMACS_INT, where ptrdiff_t is wide enough.
	* gnutls.c (emacs_gnutls_write, emacs_gnutls_read):
	Use ptrdiff_t, not EMACS_INT, where ptrdiff_t is wide enough.
	(Fgnutls_error_fatalp, Fgnutls_error_string, Fgnutls_boot):
	Check that fixnums are in proper range for system types.
	* gnutls.h: Adjust decls to match defn changes elsewhere.
	* gtkutil.c (xg_dialog_run):
	Use ptrdiff_t, not int, to avoid needless 32-bit limit on 64-bit hosts.
	(update_frame_tool_bar):
	Check that fixnums are in proper range for system types.
	* image.c (parse_image_spec): Redo count calculation to avoid overflow.
	(lookup_image): Check that fixnums are in range for system types.
	* indent.c (last_known_column, last_known_column_point):
	(current_column_bol_cache):
	(skip_invisible, current_column, check_display_width):
	(check_display_width, scan_for_column, current_column_1)
	(Findent_to, Fcurrent_indentation, position_indentation)
	(indented_beyond_p, Fmove_to_column, compute_motion):
	(Fcompute_motion, Fvertical_motion):
	Use ptrdiff_t, not EMACS_INT, where ptrdiff_t is wide enough.
	(last_known_column_modified): Use EMACS_INT, not int.
	(check_display_width):
	(Fcompute_motion):
	Check that fixnums and floats are in proper range for system types.
	(compute_motion): Don't assume index or fixnum fits in int.
	(compute_motion, Fcompute_motion):
	Use int, not EMACS_INT, when it is wide enough.
	(vmotion): Omit local var start_hpos that is always 0; that way
	we don't need to worry about overflow in expressions involving it.
	* indent.h: Adjust decls to match defn changes elsewhere.
	(struct position):
	Use ptrdiff_t, not EMACS_INT, where ptrdiff_t is wide enough.
	Use int, not EMACS_INT, where int is wide enough.
	Remove unused members ovstring_chars_done and tab_offset;
	all uses removed.
	* insdel.c (move_gap, move_gap_both, gap_left, gap_right)
	(adjust_markers_for_delete, adjust_markers_for_insert, adjust_point)
	(adjust_markers_for_replace, make_gap_larger, make_gap_smaller)
	(make_gap, copy_text, insert, insert_and_inherit)
	(insert_before_markers, insert_before_markers_and_inherit)
	(insert_1, count_combining_before, count_combining_after)
	(insert_1_both, insert_from_string)
	(insert_from_string_before_markers, insert_from_string_1)
	(insert_from_gap, insert_from_buffer, insert_from_buffer_1)
	(adjust_after_replace, adjust_after_insert, replace_range)
	(replace_range_2, del_range, del_range_1, del_range_byte)
	(del_range_both, del_range_2, modify_region)
	(prepare_to_modify_buffer, signal_before_change)
	(signal_after_change, Fcombine_after_change_execute):
	Use ptrdiff_t, not EMACS_INT, where ptrdiff_t is wide enough.
	* intervals.c (traverse_intervals, rotate_right, rotate_left)
	(balance_an_interval, split_interval_right, split_interval_left)
	(find_interval, next_interval, update_interval)
	(adjust_intervals_for_insertion, delete_node, delete_interval)
	(interval_deletion_adjustment, adjust_intervals_for_deletion)
	(static_offset_intervals, offset_intervals)
	(merge_interval_right, merge_interval_left, make_new_interval)
	(graft_intervals_into_buffer, temp_set_point_both)
	(temp_set_point, set_point, adjust_for_invis_intang)
	(set_point_both, move_if_not_intangible, get_property_and_range)
	(get_local_map, copy_intervals, copy_intervals_to_string)
	(compare_string_intervals, set_intervals_multibyte_1):
	Use ptrdiff_t, not EMACS_INT, where ptrdiff_t is wide enough.
	* intervals.h: Adjust decls to match defn changes elsewhere.
	(struct interval):
	Use ptrdiff_t, not EMACS_INT, where ptrdiff_t is wide enough.
	* keyboard.c (this_command_key_count, this_single_command_key_start)
	(before_command_key_count, before_command_echo_length, echo_now)
	(echo_length, recursive_edit_1, Frecursive_edit, Ftrack_mouse)
	(command_loop_1, safe_run_hooks, read_char, timer_check_2)
	(menu_item_eval_property, read_key_sequence, Fread_key_sequence)
	(Fread_key_sequence_vector, Fexecute_extended_command, Fsuspend_emacs):
	Use ptrdiff_t, not int, to avoid needless 32-bit limit on 64-bit hosts.
	(last_non_minibuf_size, last_point_position, echo_truncate)
	(command_loop_1, adjust_point_for_property, read_char, gen_help_event)
	(make_lispy_position, make_lispy_event, parse_modifiers_uncached)
	(parse_modifiers, modify_event_symbol, Fexecute_extended_command)
	(stuff_buffered_input):
	Use ptrdiff_t, not EMACS_INT, where ptrdiff_t is wide enough.
	(last_auto_save, command_loop_1, read_char):
	Use EMACS_INT, not int, to avoid integer overflow.
	(record_char): Avoid overflow in total_keys computation.
	(parse_modifiers_uncached): Redo index calculation to avoid overflow.
	* keyboard.h: Adjust decls to match defn changes elsewhere.
	* keymap.c (Fdefine_key, Fcurrent_active_maps, accessible_keymaps_1)
	(Fkey_description, Fdescribe_vector, Flookup_key):
	Use ptrdiff_t, not int, to avoid needless 32-bit limit on 64-bit hosts.
	(click_position): New function, to check that positions are in range.
	(Fcurrent_active_maps):
	(describe_command):
	Use ptrdiff_t, not EMACS_INT, where ptrdiff_t is wide enough.
	(Faccessible_keymaps, Fkey_description):
	(preferred_sequence_p):
	Don't assume fixnum can fit into int.
	(Fkey_description): Use SAFE_ALLOCA_LISP, not alloca.
	Check for integer overflow in size calculations.
	(Ftext_char_description): Use CHECK_CHARACTER, not CHECK_NUMBER, to
	avoid mishandling large integers.
	* lisp.h: Adjust decls to match defn changes elsewhere.
	(ARRAY_MARK_FLAG, PSEUDOVECTOR_FLAG, struct Lisp_String)
	(struct vectorlike_header, struct Lisp_Subr, struct Lisp_Hash_Table)
	(struct Lisp_Marker):
	Use ptrdiff_t, not EMACS_INT, where ptrdiff_t is wide enough.
	(clip_to_bounds): Now an inline function, moved here from editfns.c.
	(GLYPH_CODE_P): Check for overflow in system types, subsuming the
	need for GLYPH_CODE_CHAR_VALID_P and doing proper checking ourselves.
	All callers changed.
	(GLYPH_CODE_CHAR, GLYPH_CODE_FACE):
	Assume the arg has valid form, since it always does.
	(TYPE_RANGED_INTEGERP): Avoid bug when checking against a wide
	unsigned integer system type.
	(CHECK_RANGED_INTEGER, CHECK_TYPE_RANGED_INTEGER): New macros.
	(struct catchtag, specpdl_size, SPECPDL_INDEX, USE_SAFE_ALLOCA):
	Use ptrdiff_t, not int, to avoid needless 32-bit limit on 64-bit hosts.
	(struct catchtag): Use EMACS_INT, not int, since it may be a fixnum.
	(duration_to_sec_usec): New decl.
	* lread.c (read_from_string_index, read_from_string_index_byte)
	(read_from_string_limit, readchar, unreadchar, openp)
	(read_internal_start, read1, oblookup):
	Use ptrdiff_t, not EMACS_INT, where ptrdiff_t is wide enough.
	(Fload, readevalloop, Feval_buffer, Feval_region):
	Use ptrdiff_t, not int, to avoid needless 32-bit limit on 64-bit hosts.
	(openp): Check for out-of-range argument to 'access'.
	(read1): Use int, not EMACS_INT, where int is wide enough.
	Don't assume fixnum fits into int.
	Fix off-by-one error that can read outside a buffer.
	(read_filtered_event): Use duration_to_sec_usec
	to do proper overflow checking on durations.
	* macros.c (Fstart_kbd_macro): Use xpalloc to check for overflow
	in size calculation.
	(Fexecute_kbd_macro):
	Use ptrdiff_t, not int, to avoid needless 32-bit limit on 64-bit hosts.
	* marker.c (cached_charpos, cached_bytepos, CONSIDER)
	(byte_char_debug_check, buf_charpos_to_bytepos, verify_bytepos)
	(buf_bytepos_to_charpos, Fset_marker, set_marker_restricted)
	(set_marker_both, set_marker_restricted_both, marker_position)
	(marker_byte_position, Fbuffer_has_markers_at):
	Use ptrdiff_t, not EMACS_INT, where ptrdiff_t is wide enough.
	(Fset_marker, set_marker_restricted): Don't assume fixnum fits in int.
	* menu.c (ensure_menu_items): Renamed from grow_menu_items.
	It now merely ensures that the menu is large enough, without
	necessarily growing it, as this avoids some integer overflow issues.
	All callers changed.
	(keymap_panes, parse_single_submenu, Fx_popup_menu):
	Use ptrdiff_t, not int, to avoid needless 32-bit limit on 64-bit hosts.
	(parse_single_submenu, Fx_popup_menu): Don't assume fixnum fits in int.
	Use SAFE_ALLOCA_LISP, not alloca.
	(find_and_return_menu_selection): Avoid unnecessary casts of pointers
	to EMACS_INT.  Check that fixnums are in proper range for system types.
	* minibuf.c (minibuf_prompt_width, string_to_object)
	(Fminibuffer_contents, Fminibuffer_contents_no_properties)
	(Fminibuffer_completion_contents, Ftry_completion, Fall_completions):
	Use ptrdiff_t, not EMACS_INT, where ptrdiff_t is wide enough.
	(get_minibuffer, read_minibuf_unwind):
	Use ptrdiff_t, not int, to avoid needless 32-bit limit on 64-bit hosts.
	(read_minibuf): Omit unnecessary arg BACKUP_N, which is always nil;
	this simplifies overflow checking.  All callers changed.
	(read_minibuf, Fread_buffer, Ftry_completion, Fall_completions)
	(Ftest_completion):
	Use ptrdiff_t, not int, to avoid needless 32-bit limit on 64-bit hosts.
	* nsfns.m (check_ns_display_info): Don't assume fixnum fits in long.
	(x_set_menu_bar_lines, x_set_tool_bar_lines, Fx_create_frame):
	Check that fixnums are in proper range for system types.
	(Fx_create_frame, Fx_show_tip):
	Use ptrdiff_t, not int, to avoid needless 32-bit limit on 64-bit hosts.
	* nsfont.m (ns_findfonts, nsfont_list_family):
	Don't assume fixnum fits in long.
	* nsmenu.m (ns_update_menubar, ns_menu_show, ns_popup_dialog):
	Use ptrdiff_t, not int, to avoid needless 32-bit limit on 64-bit hosts.
	(ns_update_menubar): Use intptr_t, not EMACS_INT, when intptr_t is
	wide enough.
	* nsselect.m (ns_get_local_selection, clean_local_selection_data):
	Use ptrdiff_t, not int, to avoid needless 32-bit limit on 64-bit hosts.
	* print.c (print_buffer_size, print_buffer_pos, print_buffer_pos_byte)
	(PRINTDECLARE, PRINTPREPARE):
	(strout, print_string):
	(print, print_preprocess, print_check_string_charset_prop)
	(print_object):
	Use ptrdiff_t, not EMACS_INT, where ptrdiff_t is wide enough.
	(PRINTDECLARE):
	(temp_output_buffer_setup, Fprin1_to_string, print_object):
	Use ptrdiff_t, not int, to avoid needless 32-bit limit on 64-bit hosts.
	(PRINTPREPARE): Use int, not ptrdiff_t, where int is wide enough.
	(printchar, strout): Use xpalloc to catch size calculation overflow.
	(Fexternal_debugging_output): Don't overflow EMACS_INT->int conversion.
	(print_error_message): Use SAFE_ALLOCA, not alloca.
	(print_object): Use int, not EMACS_INT, where int is wide enough.
	* process.c (Fdelete_process): Don't assume pid fits into EMACS_INT.
	(Fset_process_window_size, Fformat_network_address)
	(get_lisp_to_sockaddr_size, set_socket_option, Fmake_network_process)
	(sigchld_handler):
	Check that fixnums are in proper range for system types.
	(Fsignal_process): Simplify by avoiding a goto.
	Check for process-ids out of pid_t range rather than relying on
	undefined behavior.
	(Fformat_network_address, read_process_output, send_process)
	(Fprocess_send_region, status_notify):
	Use ptrdiff_t, not EMACS_INT, where ptrdiff_t is wide enough.
	(Fformat_network_address, Fmake_serial_process, Fmake_network_process)
	(wait_reading_process_output, read_process_output, exec_sentinel):
	Use ptrdiff_t, not int, to avoid needless 32-bit limit on 64-bit hosts.
	(conv_lisp_to_sockaddr): Don't assume fixnums fit into int.
	(Faccept_process_output): Use duration_to_sec_usec to do proper
	overflow checking on durations.
	(emacs_get_tty_pgrp, Fprocess_running_child_p, process_send_signal):
	Don't assume pid_t fits in int.
	* puresize.h (PURESIZE_RATIO): Shrink this to 8/6 on 32-bit hosts
	configured --with-wide-int.
	* scroll.c (calculate_scrolling, calculate_direct_scrolling)
	(line_ins_del): Use int, not EMACS_INT, where int is wide enough.
	* search.c (looking_at_1, string_match_1):
	(fast_string_match, fast_c_string_match_ignore_case)
	(fast_string_match_ignore_case, fast_looking_at, scan_buffer)
	(scan_newline, find_before_next_newline, search_command)
	(trivial_regexp_p, search_buffer, simple_search, boyer_moore)
	(set_search_regs, wordify):
	(Freplace_match):
	(Fmatch_data):
	Use ptrdiff_t, not EMACS_INT, where ptrdiff_t is wide enough.
	(string_match_1, search_buffer, set_search_regs):
	(Fmatch_data):
	Use ptrdiff_t, not int, to avoid needless 32-bit limit on 64-bit hosts.
	(wordify): Check for overflow in size calculation.
	(Freplace_match): Avoid potential buffer overflow in search_regs.start.
	(Fset_match_data): Don't assume fixnum fits in ptrdiff_t.
	Check that fixnums are in proper range for system types.
	* sound.c (struct sound_device)
	(wav_play, au_play, vox_write, alsa_period_size, alsa_write):
	Use ptrdiff_t, not EMACS_INT, where ptrdiff_t is wide enough.
	(Fplay_sound_internal):
	Use ptrdiff_t, not int, to avoid needless 32-bit limit on 64-bit hosts.
	* syntax.c (struct lisp_parse_state, find_start_modiff)
	(Finternal_describe_syntax_value, scan_lists, scan_sexps_forward):
	(Fparse_partial_sexp):
	Don't assume fixnums can fit in int.
	(struct lisp_parse_state, find_start_pos, find_start_value)
	(find_start_value_byte, find_start_begv)
	(update_syntax_table, char_quoted, dec_bytepos)
	(find_defun_start, prev_char_comend_first, back_comment):
	(scan_words, skip_chars, skip_syntaxes, forw_comment, Fforward_comment)
	(scan_lists, Fbackward_prefix_chars, scan_sexps_forward):
	Use ptrdiff_t, not EMACS_INT, where ptrdiff_t is wide enough.
	(Finternal_describe_syntax_value): Check that match_lisp is a
	character, not an integer, since the code stuffs it into int.
	(scan_words, scan_sexps_forward):
	Check that fixnums are in proper range for system types.
	(Fforward_word):
	Use ptrdiff_t, not int, to avoid needless 32-bit limit on 64-bit hosts.
	(scan_sexps_forward):
	Use CHARACTERP, not INTEGERP, since the value must fit into int.
	(Fparse_partial_sexp): Fix doc; element 8 is not ignored.
	* syntax.h: Adjust decls to match defn changes elsewhere.
	(struct gl_state_s):
	Use ptrdiff_t, not EMACS_INT, where ptrdiff_t is wide enough.
	* sysdep.c (wait_for_termination_1, wait_for_termination)
	(interruptible_wait_for_termination, mkdir):
	Don't assume pid_t fits in int; on 64-bit AIX pid_t is 64-bit.
	(emacs_read, emacs_write):
	Use ptrdiff_t, not EMACS_INT, where ptrdiff_t is wide enough.
	(system_process_attributes): Don't assume uid_t, gid_t, EMACS_INT,
	and double all fit in int.
	* term.c (set_tty_color_mode):
	Check that fixnums are in proper range for system types.
	* termhooks.h (struct input_event):
	Use ptrdiff_t, not EMACS_INT, where ptrdiff_t is wide enough.
	* textprop.c (validate_interval_range, interval_of)
	(Fadd_text_properties, set_text_properties_1)
	(Fremove_text_properties, Fremove_list_of_text_properties)
	(Ftext_property_any, Ftext_property_not_all)
	(copy_text_properties, text_property_list, extend_property_ranges)
	(verify_interval_modification):
	Use ptrdiff_t, not EMACS_INT, where ptrdiff_t is wide enough.
	(Fnext_single_char_property_change)
	(Fprevious_single_char_property_change):
	Use ptrdiff_t, not int, to avoid needless 32-bit limit on 64-bit hosts.
	(copy_text_properties):
	Check for integer overflow in index calculation.
	* undo.c (last_boundary_position, record_point, record_insert)
	(record_delete, record_marker_adjustment, record_change)
	(record_property_change):
	Use ptrdiff_t, not EMACS_INT, where ptrdiff_t is wide enough.
	(truncate_undo_list, Fprimitive_undo): Don't assume fixnum fits in int.
	Use ptrdiff_t, not int, to avoid needless 32-bit limit on 64-bit hosts.
	* w32fns.c (Fx_create_frame, x_create_tip_frame, Fx_show_tip)
	(Fx_hide_tip, Fx_file_dialog):
	* w32menu.c (set_frame_menubar):
	Use ptrdiff_t, not int, for consistency with rest of code.
	* window.c (window_scroll_preserve_hpos, window_scroll_preserve_vpos)
	(select_window, Fdelete_other_windows_internal)
	(window_scroll_pixel_based, window_scroll_line_based)
	(Frecenter, Fset_window_configuration):
	Use ptrdiff_t, not EMACS_INT, where ptrdiff_t is wide enough.
	(Fset_window_hscroll, run_window_configuration_change_hook)
	(set_window_buffer, temp_output_buffer_show, scroll_command)
	(Fscroll_other_window, Frecenter):
	Use ptrdiff_t, not int, to avoid needless 32-bit limit on 64-bit hosts.
	(Fwindow_line_height, window_scroll, Fscroll_left, Fscroll_right):
	Don't assume fixnum fits in int.
	(Fset_window_scroll_bars):
	Check that fixnums are in proper range for system types.
	* xdisp.c (help_echo_pos, pos_visible_p, string_pos_nchars_ahead)
	(string_pos, c_string_pos, number_of_chars, init_iterator)
	(in_ellipses_for_invisible_text_p, init_from_display_pos)
	(compute_stop_pos, next_overlay_change, compute_display_string_pos)
	(compute_display_string_end, handle_face_prop)
	(face_before_or_after_it_pos, handle_invisible_prop)
	(handle_display_prop, handle_display_spec, handle_single_display_spec)
	(display_prop_intangible_p, string_buffer_position_lim)
	(string_buffer_position, handle_composition_prop, load_overlay_strings)
	(get_overlay_strings_1, get_overlay_strings)
	(iterate_out_of_display_property, forward_to_next_line_start)
	(back_to_previous_visible_line_start, reseat, reseat_to_string)
	(get_next_display_element, set_iterator_to_next)
	(get_visually_first_element, compute_stop_pos_backwards)
	(handle_stop_backwards, next_element_from_buffer)
	(move_it_in_display_line_to, move_it_in_display_line)
	(move_it_to, move_it_vertically_backward, move_it_by_lines)
	(add_to_log, message_dolog, message_log_check_duplicate)
	(message2, message2_nolog, message3, message3_nolog
	(with_echo_area_buffer, display_echo_area_1, resize_mini_window_1)
	(current_message_1, truncate_echo_area, truncate_message_1)
	(set_message, set_message_1, store_mode_line_noprop)
	(hscroll_window_tree, debug_delta, debug_delta_bytes, debug_end_vpos)
	(text_outside_line_unchanged_p, check_point_in_composition)
	(reconsider_clip_changes)
	(redisplay_internal, set_cursor_from_row, try_scrolling)
	(try_cursor_movement, set_vertical_scroll_bar, redisplay_window)
	(redisplay_window, find_last_unchanged_at_beg_row)
	(find_first_unchanged_at_end_row, row_containing_pos, try_window_id)
	(trailing_whitespace_p, find_row_edges, display_line)
	(RECORD_MAX_MIN_POS, Fcurrent_bidi_paragraph_direction)
	(display_mode_element, store_mode_line_string)
	(pint2str, pint2hrstr, decode_mode_spec)
	(display_count_lines, display_string, draw_glyphs)
	(x_produce_glyphs, x_insert_glyphs)
	(rows_from_pos_range, mouse_face_from_buffer_pos)
	(fast_find_string_pos, mouse_face_from_string_pos)
	(note_mode_line_or_margin_highlight, note_mouse_highlight):
	Use ptrdiff_t, not EMACS_INT, where ptrdiff_t is wide enough.
	(safe_call, init_from_display_pos, handle_fontified_prop)
	(handle_single_display_spec, load_overlay_strings)
	(with_echo_area_buffer, setup_echo_area_for_printing)
	(display_echo_area, echo_area_display)
	(x_consider_frame_title, prepare_menu_bars, update_menu_bar)
	(update_tool_bar, hscroll_window_tree, redisplay_internal)
	(redisplay_window, dump_glyph_row, display_mode_line)
	(Fformat_mode_line, decode_mode_spec, on_hot_spot_p):
	(handle_display_spec, display_prop_string_p):
	Use ptrdiff_t, not int, to avoid needless 32-bit limit on 64-bit hosts.
	(handle_single_display_spec, build_desired_tool_bar_string)
	(redisplay_tool_bar, scroll_window_tree, Fdump_glyph_matrix)
	(get_specified_cursor_type):
	Check that fixnums are in proper range for system types.
	(struct overlay_entry, resize_mini_window, Fdump_glyph_row)
	(Flookup_image_map):
	Don't assume fixnums fit in int.
	(compare_overlay_entries):
	Avoid mishandling comparisons due to subtraction overflow.
	(load_overlay_strings): Use SAFE_NALLOCA, not alloca.
	(last_escape_glyph_face_id, last_glyphless_glyph_face_id):
	(handle_tool_bar_click):
	Use int, not unsigned, since we prefer signed and the signedness
	doesn't matter here.
	(get_next_display_element, next_element_from_display_vector):
	Use int, not EMACS_INT, when int is wide enough.
	(start_hourglass): Use duration_to_sec_usec to do proper
	overflow checking on durations.
	* xfaces.c (Fbitmap_spec_p):
	Check that fixnums are in proper range for system types.
	(compare_fonts_by_sort_order):
	Avoid mishandling comparisons due to subtraction overflow.
	(Fx_family_fonts, realize_basic_faces):
	Use ptrdiff_t, not int, to avoid needless 32-bit limit on 64-bit hosts.
	(Fx_family_fonts):
	Don't assume fixnum fits in int.
	Use SAFE_ALLOCA_LISP, not alloca.
	(merge_face_heights): Remove unnecessary cast to EMACS_INT.
	(Finternal_make_lisp_face): Don't allocate more than MAX_FACE_ID.
	(face_at_buffer_position, face_for_overlay_string)
	(face_at_string_position):
	Use ptrdiff_t, not EMACS_INT, where ptrdiff_t is wide enough.
	(merge_faces): Use int, not EMACS_INT, where int is wide enough.
	* xfns.c (x_set_menu_bar_lines, x_set_tool_bar_lines, x_icon_verify)
	(Fx_show_tip):
	Check that fixnums are in proper range for system types.
	(Fx_create_frame, x_create_tip_frame, Fx_show_tip)
	(Fx_hide_tip, Fx_file_dialog, Fx_select_font):
	Use ptrdiff_t, not int, to avoid needless 32-bit limit on 64-bit hosts.
	(Fx_change_window_property): Don't assume fixnums fit in int.
	* xfont.c (xfont_chars_supported):
	Use ptrdiff_t, not int, to avoid needless 32-bit limit on 64-bit hosts.
	* xmenu.c (Fx_popup_dialog, set_frame_menubar)
	(create_and_show_popup_menu, create_and_show_dialog, xmenu_show):
	Use ptrdiff_t, not int, to avoid needless 32-bit limit on 64-bit hosts.
	* xml.c (parse_region):
	* xrdb.c (magic_file_p):
	Use ptrdiff_t, not EMACS_INT, where ptrdiff_t is wide enough.
	* xselect.c (TRACE1): Don't assume pid_t promotes to int.
	(x_get_local_selection, x_reply_selection_request)
	(x_handle_selection_request, wait_for_property_change):
	Use ptrdiff_t, not int, to avoid needless 32-bit limit on 64-bit hosts.
	(selection_data_to_lisp_data): Use short, not EMACS_INT, where
	short is wide enough.
	(x_send_client_event): Don't assume fixnum fits in int.
	* xterm.c (x_x_to_emacs_modifiers):
	Don't assume EMACS_INT overflows nicely into int.
	(x_emacs_to_x_modifiers): Use EMACS_INT, not int, because values
	may come from Lisp.
	(handle_one_xevent): NATNUMP can eval its arg twice.
	(x_connection_closed):
	Use ptrdiff_t, not int, to avoid needless 32-bit limit on 64-bit hosts.
	* xterm.h: Adjust decls to match defn changes elsewhere.
	(struct scroll_bar): Use struct vectorlike_header
	rather than rolling our own approximation.
	(SCROLL_BAR_VEC_SIZE): Remove; not used.
=======
2012-02-10  Glenn Morris  <rgm@gnu.org>

	* fns.c (Fsecure_hash): Doc fix.

2012-02-09  Kenichi Handa  <handa@m17n.org>

	* coding.c (produce_chars): Fix updating of src_end (Bug#10701).

2012-02-07  Chong Yidong  <cyd@gnu.org>

	* buffer.c (Fbuffer_local_variables)
	(buffer_lisp_local_variables): Handle unbound vars correctly;
	don't let Qunbound leak into Lisp.

2012-02-07  Glenn Morris  <rgm@gnu.org>

	* image.c (Fimagemagick_types): Doc fix.

	* image.c (imagemagick-render-type): Change it from a lisp object
	to an integer.  Move the doc here from the lisp manual.
	Treat all values not equal to 0 the same.

2012-02-06  Chong Yidong  <cyd@gnu.org>

	* doc.c (store_function_docstring): Avoid applying docstring of
	alias to base function (Bug#2603).

2012-02-04  Andreas Schwab  <schwab@linux-m68k.org>

	* .gdbinit (pp1, pv1): Remove redundant defines.
	(pr): Use pp.

2012-02-04  Chong Yidong  <cyd@gnu.org>

	* nsterm.m: Declare a global (Bug#10694).

2012-02-04  Eli Zaretskii  <eliz@gnu.org>

	* w32.c (get_emacs_configuration_options): Include
	--enable-checking, if specified, in the return value.

2012-02-04  Martin Rudalics  <rudalics@gmx.at>

	* dispnew.c (change_frame_size_1): Calculate new_frame_total_cols
	after rounding frame sizes.  (Bug#9723)

2012-02-04  Eli Zaretskii  <eliz@gnu.org>

	* keyboard.c (adjust_point_for_property): Don't position point
	before BEGV.  (Bug#10696)

2012-02-03  Paul Eggert  <eggert@cs.ucla.edu>

	Handle overflow when computing char display width (Bug#9496).
	* character.c (char_width): Return EMACS_INT, not int.
	(char_width, c_string_width): Check for overflow when
	computing the width; this is possible now that individual
	characters can have unbounded width.  Problem introduced
	by merge from Emacs 23 on 2012-01-19.

2012-02-02  Michael Albinus  <michael.albinus@gmx.de>

	* dbusbind.c (Fdbus_register_method): Mention the return value
	:ignore in the docstring.

2012-02-02  Glenn Morris  <rgm@gnu.org>

	* callproc.c (Fcall_process, Fcall_process_region): Doc fix.

	* nsterm.m (syms_of_nsterm) <x-toolkit-scroll-bars>:
	Unconditionally set to t.  (Bug#10673)
	* nsterm.m (syms_of_nsterm) <x-toolkit-scroll-bars>:
	* w32term.c (syms_of_w32term) <x-toolkit-scroll-bars>:
	* xterm.c (syms_of_xterm) <x-toolkit-scroll-bars>: Doc fix.

2012-02-02  Kenichi Handa  <handa@m17n.org>

	(x_produce_glyphs): Cancel previous change.  If cmp->glyph_len is
	0, do not call append_composite_glyph.

2012-02-02  Kenichi Handa  <handa@m17n.org>

	* xdisp.c (BUILD_COMPOSITE_GLYPH_STRING): Initialize first_s to
	NULL (Bug#6988).
	(x_produce_glyphs): If the component of a composition is a null
	string, set it->pixel_width to 1 to avoid zero-width glyph.

2012-02-01  Eli Zaretskii  <eliz@gnu.org>

	* ralloc.c (resize_bloc, r_alloc_sbrk): Don't call memmove if its
	first 2 arguments are identical.  This makes inserting large
	output from a subprocess an order of magnitude faster on
	MS-Windows, where all sbrk'ed memory is always contiguous.

2012-01-31  Glenn Morris  <rgm@gnu.org>

	* nsterm.m (syms_of_nsterm) <x-toolkit-scroll-bars>:
	* w32term.c (syms_of_w32term) <x-toolkit-scroll-bars>:
	* xterm.c (syms_of_xterm) <x-toolkit-scroll-bars>: Sync docs.

2012-01-29  Glenn Morris  <rgm@gnu.org>

	* gnutls.c (syms_of_gnutls): More doc (from etc/NEWS).

2012-01-28  Samuel Thibault  <sthibault@debian.org>  (tiny change)

	* s/gnu.h: Define POSIX_SIGNALS (Bug#10552).

2012-01-28  Chong Yidong  <cyd@gnu.org>

	* minibuf.c (syms_of_minibuf): Doc fix (Bug#10550).

2012-01-26  Chong Yidong  <cyd@gnu.org>

	* keyboard.c (Vecho_keystrokes): Document zero value (Bug#10503).

	* search.c (Fsearch_forward, Fsearch_backward): Document negative
	repeat counts (Bug#10507).

2012-01-26  Glenn Morris  <rgm@gnu.org>

	* lread.c (syms_of_lread): Doc fix.

2012-01-25  HIROSHI OOTA  <nil@mad.dog.cx>  (tiny change)

	* coding.c (encode_designation_at_bol): Change return value to
	EMACS_INT.

2012-01-25  Chong Yidong  <cyd@gnu.org>

	* eval.c (Fuser_variable_p): Doc fix; mention custom-variable-p.

2012-01-21  Chong Yidong  <cyd@gnu.org>

	* floatfns.c (Fcopysign): Make the second argument non-optional,
	since nil is not allowed anyway.

2012-01-21  Andreas Schwab  <schwab@linux-m68k.org>

	* process.c (read_process_output): Use p instead of XPROCESS (proc).
	(send_process): Likewise.

2012-01-19  Martin Rudalics  <rudalics@gmx.at>

	* window.c (save_window_save, Fcurrent_window_configuration)
	(Vwindow_persistent_parameters): Do not use Qstate.  Rewrite
	doc-strings.

2012-01-19  Kenichi Handa  <handa@m17n.org>

	* character.c (char_width): New function.
	(Fchar_width, c_string_width, lisp_string_width):
	Use char_width (Bug#9496).
>>>>>>> cc26d239

2012-01-16  Martin Rudalics  <rudalics@gmx.at>

	* window.c (Vwindow_persistent_parameters): New variable.
	(Fset_window_configuration, save_window_save): Handle persistent
	window parameters.

2012-01-14  Eli Zaretskii  <eliz@gnu.org>

	* w32fns.c (signal_user_input): Don't do a QUIT, to avoid
	thrashing the stack of the thread.  (Bug#9087)

2012-01-12  Paul Eggert  <eggert@cs.ucla.edu>

	* xdisp.c (rows_from_pos_range): Add parens as per gcc -Wparentheses.

2012-01-11  Eli Zaretskii  <eliz@gnu.org>

	* xdisp.c (rows_from_pos_range): Handle the case where the
	highlight ends on a newline.  (Bug#10464)
	(mouse_face_from_buffer_pos): Fix off-by-one error in calculating
	he end column for display of highlight that ends on a newline
	before a R2L line.

2012-01-11  Glenn Morris  <rgm@gnu.org>

	* lread.c (init_lread): If no-site-lisp, remove site-lisp dirs
	from load-path also when installation-directory is nil.  (Bug#10208)

2012-01-10  Glenn Morris  <rgm@gnu.org>

	* emacs.c (syms_of_emacs) <installation-directory>: Doc fix.

	* epaths.in (PATH_LOADSEARCH, PATH_EXEC, PATH_DATA, PATH_DOC):
	Update template values to be closer to their typical values these days.

2012-01-09  Eli Zaretskii  <eliz@gnu.org>

	* xdisp.c (rows_from_pos_range): Accept additional argument
	DISP_STRING, and accept any glyph in a row whose object is that
	string as eligible for mouse highlight.  Fixes mouse highlight of
	display strings from overlays.  (Bug#10464)

2012-01-07  Paul Eggert  <eggert@cs.ucla.edu>

	emacs: fix an auto-save permissions race condition (Bug#10400)
	* fileio.c (auto_saving_dir_umask): New static var.
	(Fmake_directory_internal): Use it.
	(do_auto_save_make_dir): Set it, instead of invoking chmod after
	creating the directory.  The old code temporarily assigns
	too-generous permissions to the directory.
	(do_auto_save_eh): Clear it.
	(Fdo_auto_save): Catch all errors, not just file errors, so
	that the var is always cleared.

2012-01-07  Eli Zaretskii  <eliz@gnu.org>

	* search.c (scan_buffer): Pass character positions to
	know_region_cache, not byte positions.  (Bug#6540)

2012-01-07  LynX  <_LynX@bk.ru>  (tiny change)

	* w32.c (sys_rename): Report EXDEV when rename of a directory
	fails because the target is on another logical disk.  (Bug#10284)

2012-01-07  David Benjamin  <davidben@mit.edu>  (tiny change)

	* xterm.c (x_embed_request_focus): New function.

	* xterm.h: Add prototype.

	* xfns.c (Fx_focus_frame): Use it for embedded frames (Bug#9977).

2012-01-05  Glenn Morris  <rgm@gnu.org>

	* emacs.c (emacs_copyright): Update short copyright year to 2012.

2012-01-01  Eli Zaretskii  <eliz@gnu.org>

	* gnutls.c (init_gnutls_functions): Load gnutls_check_version.
	Load gnutls_transport_set_lowat only if GnuTLS version is below
	2.11.1.
	(emacs_gnutls_handshake): Call gnutls_transport_set_lowat only for
	GnuTLS versions below 2.11.1.

2011-12-31  Antoine Levitt  <antoine.levitt@gmail.com>

	* xdisp.c (syms_of_xdisp) <window-scroll-functions>: Add warning
	to the doc string advising against its use for altering the way
	windows are scrolled.

2011-12-28  Kenichi Handa  <handa@m17n.org>

	* coding.c (Fdefine_coding_system_internal): Make an utf-8 base
	coding-system ASCII compatible only when it does not produce BOM
	on encoding (Bug#10383).

2011-12-26  Jan Djärv  <jan.h.d@swipnet.se>

	* xmenu.c (x_menu_wait_for_event): Use xg_select for Gtk3 so menus
	can scroll.
	(create_and_show_popup_menu): Always use menu_position_func for
	Gtk3 (Bug#10361).

2011-12-24  Andreas Schwab  <schwab@linux-m68k.org>

	* callint.c (Fcall_interactively): Don't truncate prompt string.

2011-12-23  Eli Zaretskii  <eliz@gnu.org>

	* xdisp.c (handle_invisible_prop): Handle correctly an invisible
	property that ends at ZV, so that the bidi iteration could be
	resumed from there (after widening).  (Bug#10360)

2011-12-22  Jan Djärv  <jan.h.d@swipnet.se>

	* nsfont.m (ns_spec_to_descriptor): Do not autorelease fdesc.

2011-12-21  Jan Djärv  <jan.h.d@swipnet.se>

	* nsterm.m (x_free_frame_resources):
	Release f->output_data.ns->miniimage.
	(ns_index_color): Fix indentation.  Do not retain
	color_table->colors[i].

	* nsmenu.m (ns_update_menubar): Call free_menubar_widget_value_tree
	before returning.

	* nsfns.m (x_set_background_color): Assign return value from
	ns_index_color to face-background instead of NSColor*.
	(ns_implicitly_set_icon_type): Fix indentation.
	Change assignment in for loop to comparison.

	* emacs.c (ns_pool): New variable.
	(main): Assign ns_pool.
	(Fkill_emacs): Call ns_release_autorelease_pool.

	* nsfont.m (ns_spec_to_descriptor): Fix indentation,
	autorelease fdesc, release fdAttrs and tdict.
	(ns_get_covering_families): Release charset.
	(ns_findfonts): Release NSFontDescriptor created with new.
	(ns_uni_to_glyphs): Fix indentation.
	(setString): Release attrStr before assigning new value.

2011-12-18  Jan Djärv  <jan.h.d@swipnet.se>

	* nsmenu.m (NSMenuDidBeginTrackingNotification): Declare if OSX < 10.5
	and NS_IMPL_COCOA.
	(trackingNotification): Surround with ifdef NS_IMPL_COCOA.
	(syms_of_nsmenu): Set trackingMenu to 1 if not NS_IMPL_COCOA.

2011-12-18  David Reitter  <reitter@cmu.edu>

	* nsterm.m (ns_term_init): Subscribe for notifications
	NSMenuDidBeginTrackingNotification and NSMenuDidEndTrackingNotification
	to method trackingNotification in EmacsMenu.

	* nsmenu.m (trackingMenu): New variable.
	(trackingNotification): New method (from Aquamacs).
	(menuNeedsUpdate): Expand comment and return if trackingMenu is 0,
	from Aquamacs (Bug#7030).

2011-12-18  Jan Djärv  <jan.h.d@swipnet.se>

	* nsselect.m (CUT_BUFFER_SUPPORT): Remove define.
	(symbol_to_nsstring): Fix indentation.
	(ns_symbol_to_pb): New function.
	(Fns_get_selection_internal): Renamed from Fns_get_cut_buffer_internal.
	(Fns_rotate_cut_buffers_internal): Removed.
	(Fns_store_selection_internal): Renamed from
	Fns_store_cut_buffer_internal.
	(ns_get_foreign_selection, Fx_own_selection_internal)
	(Fx_disown_selection_internal, Fx_selection_exists_p)
	(Fns_get_selection_internal, Fns_store_selection_internal):
	Use ns_symbol_to_pb and check if return value is nil.
	(syms_of_nsselect): Remove ifdef CUT_BUFFER_SUPPORT.  Remove defsubr
	Sns_rotate_cut_buffers_internal.  Sns_get_cut_buffer_internal
	renamed to Sns_get_selection_internal, Sns_store_cut_buffer_internal
	renamed to Sns_store_selection_internal.
	(ns_handle_selection_request): Move code to Fx_own_selection_internal
	and remove this function.
	(ns_handle_selection_clear): Remove, never used.
	(Fx_own_selection_internal): Move code from ns_handle_selection_request
	here.

2011-12-17  Ken Brown  <kbrown@cornell.edu>

	* fileio.c (check_writable) [CYGWIN]: Return non-zero if UID or
	GID is unknown (Bug#10257).

2011-12-17  Paul Eggert  <eggert@cs.ucla.edu>

	* s/gnu-linux.h: Fix mark_memory typo (Bug#10286).
	(GC_MARK_SECONDARY_STACK): Omit removed 3rd arg to mark_memory,
	which caused a build failure on GNU/Linux IA-64.  This problem was
	introduced by my 2011-10-07 patch.

2011-12-15  Juri Linkov  <juri@jurta.org>

	* image.c (imagemagick_error): New function.  (Bug#10112)
	(imagemagick_load_image): Comment out `MagickSetResolution' call.
	Use `imagemagick_error' where ImageMagick functions return
	`MagickFalse'.
	(Fimagemagick_types): Add `Fnreverse' to return the list in the
	proper order.

2011-12-15  YAMAMOTO Mitsuharu  <mituharu@math.s.chiba-u.ac.jp>

	* xftfont.c (xftfont_draw): Use the font metrics of s->font to
	fill background (Bug#8992).

2011-12-13  Martin Rudalics  <rudalics@gmx.at>

	* window.c (Vwindow_combination_resize)
	(Vwindow_combination_limit): Use t instead of non-nil in
	doc-strings.
	(Vrecenter_redisplay): Add first sentence of doc-string on
	separate line.
	(Frecenter): Fix doc-string typo.

2011-12-11  Kenichi Handa  <handa@m17n.org>

	* coding.c (Funencodable_char_position): Pay attention to the
	buffer text relocation (Bug#9389).

2011-12-10  Jan Djärv  <jan.h.d@swipnet.se>

	* xterm.c (x_term_init): Move call to gdk_window_add_filter before
	gtk_init (Bug#10100).

2011-12-10  Eli Zaretskii  <eliz@gnu.org>

	* xdisp.c (RECORD_MAX_MIN_POS): Use IT->cmp_it.charpos only if
	IT->string is nil.  (Bug#10263)

2011-12-10  Jan Djärv  <jan.h.d@swipnet.se>

	* nsterm.h (x_free_frame_resources): Declare.

	* nsfns.m (ns_get_defaults_value): New function (Bug#10103).
	(Fns_get_resource, x_get_string_resource): Call ns_get_defaults_value.

	* nsterm.h (ns_get_defaults_value): Declare.

	* nsterm.m (ns_default): Call ns_get_defaults_value.

2011-12-09  Eli Zaretskii  <eliz@gnu.org>

	* xdisp.c (try_scrolling): Don't set scroll_down_p if dy is zero.
	(Bug#10170)

2011-12-09  YAMAMOTO Mitsuharu  <mituharu@math.s.chiba-u.ac.jp>

	* unexelf.c (unexec) [NS_IMPL_GNUSTEP]: Take account of the case
	that where the value of an _OBJC_* symbol points to is in the .bss
	section (Bug#10240).

2011-12-08  Kazuhiro Ito  <kzhr@d1.dion.ne.jp>  (tiny change)

	* coding.c (encode_coding_ccl): Check (charbuf < charbuf_end)
	after the loop to call ccl_driver at least once (Bug#8619).

2011-12-08  Kenichi Handa  <handa@m17n.org>

	* ftfont.c (get_adstyle_property): Fix previous change
	(Bug#10233).

2011-12-07  Juanma Barranquero  <lekktu@gmail.com>

	* w32.c (init_environment): If no_site_lisp, remove site-lisp
	dirs from the default value of EMACSLOADPATH (bug#10208).

2011-12-07  Glenn Morris  <rgm@gnu.org>

	* lread.c (init_lread): If no_site_lisp, exclude site-lisp/ in
	installation and source directories as well.  (Bug#10208)

2011-12-06  Chong Yidong  <cyd@gnu.org>

	* minibuf.c (Fread_from_minibuffer): Doc fix (Bug#10228).

2011-12-06  Glenn Morris  <rgm@gnu.org>

	* process.c (start_process_unwind): Treat any pid <= 0, except -2,
	as an error, not just -1.  (Bug#10217)

2011-12-05  Chong Yidong  <cyd@gnu.org>

	* keyboard.c (process_special_events): New function.
	(swallow_events, Finput_pending_p): Use it (Bug#10195).

2011-12-05  Paul Eggert  <eggert@cs.ucla.edu>

	* coding.c (encode_designation_at_bol): Don't use uninitialized
	local variable (Bug#9318).

2011-12-05  Kenichi Handa  <handa@m17n.org>

	* ftfont.c (get_adstyle_property): If the font is not BDF nor PCF,
	return Qnil (Bug#8046, Bug#10193).

2011-12-05  Kenichi Handa  <handa@m17n.org>

	* coding.c (encode_designation_at_bol): New args charbuf_end and
	dst.  Return the number of produced bytes.  Callers changed.
	(coding_set_source): Return how many bytes coding->source was
	relocated.
	(coding_set_destination): Return how many bytes
	coding->destination was relocated.
	(CODING_DECODE_CHAR, CODING_ENCODE_CHAR, CODING_CHAR_CHARSET)
	(CODING_CHAR_CHARSET_P): Adjusted for the avove changes.

2011-12-05  Kazuhiro Ito  <kzhr@d1.dion.ne.jp>  (tiny change)

	* coding.c (CODING_CHAR_CHARSET_P): New macro.
	(encode_coding_emacs_mule, encode_coding_iso_2022): Use the above
	macro (Bug#9318).

2011-12-05  Andreas Schwab  <schwab@linux-m68k.org>

	The following changes are to fix Bug#9318.

	* coding.c (CODING_ENCODE_CHAR, CODING_CHAR_CHARSET): New macros.
	(encode_coding_emacs_mule, ENCODE_ISO_CHARACTER)
	(encode_coding_iso_2022, encode_coding_sjis)
	(encode_coding_big5, encode_coding_charset): Use the above macros.

2011-12-05  Juanma Barranquero  <lekktu@gmail.com>

	* lisp.h (process_quit_flag): Fix external declaration.

2011-12-04  Stefan Monnier  <monnier@iro.umontreal.ca>

	Don't macro-inline non-performance-critical code.
	* eval.c (process_quit_flag): New function.
	* lisp.h (QUIT): Use it.

2011-12-04  Jan Djärv  <jan.h.d@swipnet.se>

	* nsfns.m (get_geometry_from_preferences): New function.
	(Fx_create_frame): Call get_geometry_from_preferences (Bug#10103).

2011-12-04  Andreas Schwab  <schwab@linux-m68k.org>

	* emacs.c (Qkill_emacs): Define.
	(syms_of_emacs): Initialize it.
	* keyboard.c (interrupt_signal): Don't call Fkill_emacs here, set
	Qquit_flag to `kill-emacs' instead.
	(quit_throw_to_read_char): Add parameter `from_signal'.
	All callers changed.  Call Fkill_emacs if requested and safe.
	* lisp.h (QUIT): Call Fkill_emacs if requested.

2011-12-03  Jan Djärv  <jan.h.d@swipnet.se>

	* widget.c (update_wm_hints): Return if wmshell is null.
	(widget_update_wm_size_hints): New function.

	* widget.h (widget_update_wm_size_hints): Declare.

	* xterm.c (x_wm_set_size_hint): If USE_X_TOOLKIT, call
	widget_update_wm_size_hints (Bug#10104).

2011-12-03  Eli Zaretskii  <eliz@gnu.org>

	* xdisp.c (handle_invisible_prop): If the invisible text ends just
	before a newline, prepare the bidi iterator for consuming the
	newline, and keep the current paragraph direction.  (Bug#10183)
	(redisplay_window): Don't let `margin' become negative.  (Bug#10192)

2011-12-02  Juri Linkov  <juri@jurta.org>

	* search.c (Fword_search_regexp): New Lisp function created from
	`wordify'.  Change type of arg `lax' from `int' to `Lisp_Object'.
	(Fword_search_backward, Fword_search_forward)
	(Fword_search_backward_lax, Fword_search_forward_lax):
	Use `Fword_search_regexp' instead of `wordify'.  Doc fix.
	(syms_of_search): Define `Sword_search_regexp'.  (Bug#10145)

2011-12-01  Stefan Monnier  <monnier@iro.umontreal.ca>

	* fileio.c (Finsert_file_contents): Move after-change-function call
	to before the "handled:" label, since all "goto handled" appear in
	cases where the *-change-functions have already been properly called
	(bug#10117).

2011-12-01  Andreas Schwab  <schwab@linux-m68k.org>

	* keyboard.c (interrupt_signal): Don't call kill-emacs when
	waiting for input.  (Bug#10169)

2011-11-30  Eli Zaretskii  <eliz@gnu.org>

	* dispnew.c (adjust_glyph_matrix): Remove the assertion that
	verifies glyph row's hash code--we have just reallocated the
	glyphs, so their contents can be complete garbage.  (Bug#10164)

2011-11-30  Juanma Barranquero  <lekktu@gmail.com>

	* dispnew.c (adjust_glyph_matrix) [XASSERTS]: Add missing check.

2011-11-30  Eli Zaretskii  <eliz@gnu.org>

	* dispnew.c (adjust_glyph_matrix) [XASSERTS]: Ensure ROW's
	attributes are tested _before_ calling verify_row_hash, to protect
	against GCC re-ordering of the tests.  (Bug#10164)

2011-11-29  Jan Djärv  <jan.h.d@swipnet.se>

	* xterm.h (struct x_output): net_wm_state_hidden_seen is new.

	* xterm.c (handle_one_xevent): Only set async_visible and friends
	if net_wm_state_hidden_seen is non-zero (Bug#10002)
	(get_current_wm_state): Set net_wm_state_hidden_seen to 1 if
	_NET_WM_STATE_HIDDEN is in NET_WM_STATE.

2011-11-28  Paul Eggert  <eggert@cs.ucla.edu>

	Remove GCPRO-related macros that exist only to avoid shadowing locals.
	* lisp.h (GCPRO1_VAR, GCPRO2_VAR, GCPRO3_VAR, GCPRO4_VAR, GCPRO5_VAR)
	(GCPRO6_VAR, UNGCPRO_VAR): Remove.  See
	<http://lists.gnu.org/archive/html/emacs-diffs/2011-11/msg00265.html>.
	All uses changed to use GCPRO1 etc.
	(GCPRO1, GCPRO2, GCPRO3, GCPRO4, GCPRO5, GCPRO6, UNGCPRO):
	Revert to old implementation (i.e., before 2011-03-11).

2011-11-28  YAMAMOTO Mitsuharu  <mituharu@math.s.chiba-u.ac.jp>

	* dispnew.c (scrolling_window): Truncate overlaps in copy destination
	of scroll runs so as to avoid assigning disabled bogus rows and
	unnecessary graphics copy operations.

2011-11-27  Eli Zaretskii  <eliz@gnu.org>

	* s/ms-w32.h (utimbuf) [_MSC_VER]: Don't define.
	(snprintf) [_MSC_VER]: Redirect to _snprintf.
	(strtoll) [_MSC_VER]: Redirect to _strtoi64.
	(malloc, free, realloc, calloc): Redirect to e_* only when
	compiling Emacs.

	* lisp.h (GCTYPEBITS): Move before first use.
	(ALIGN_GCTYPEBITS) [_MSC_VER]: Define.
	(DECL_ALIGN) [_MSC_VER]: Use it, as MSVC doesn't like bit ops in
	this macro definition.

	* s/ms-w32.h (tzname): Redirect to _tzname for all values of
	_MSC_VER.

2011-11-27  Jan Djärv  <jan.h.d@swipnet.se>

	* gtkutil.c (xg_create_frame_widgets):
	Call gtk_window_set_has_resize_grip (FALSE) if that function is
	present with Gtk+ 2.0.

2011-11-26  Paul Eggert  <eggert@cs.ucla.edu>

	* fileio.c (Finsert_file_contents): Undo previous change; see
	<http://lists.gnu.org/archive/html/emacs-diffs/2011-11/msg00265.html>.

2011-11-26  Paul Eggert  <eggert@cs.ucla.edu>

	Rename locals to avoid shadowing.
	* fileio.c (Finsert_file_contents):
	Rename inner 'gcpro1' to 'inner_gcpro1' to avoid shadowing.
	* process.c (wait_reading_process_output):
	Rename inner 'proc' to 'p' to avoid shadowing.
	Indent for consistency with usual Emacs style.

2011-11-25  Eli Zaretskii  <eliz@gnu.org>

	* xdisp.c (redisplay_window): If cursor row is not fully visible
	after recentering, and scroll-conservatively is set to a large
	number, scroll window by a few more lines to make the cursor fully
	visible and out of scroll-margin.  (Bug#10105)
	(start_display): Don't move to the next line if the display should
	start at a newline that is part of a display vector or an overlay
	string.  (Bug#10119)

2011-11-24  Juri Linkov  <juri@jurta.org>

	* image.c (imagemagick_load_image): Move `MagickSetResolution' down
	after the `MagickPingImage' call.  (Bug#10112)

2011-11-23  Chong Yidong  <cyd@gnu.org>

	* window.c (Fcoordinates_in_window_p): Accept only live windows.

2011-11-23  Martin Rudalics  <rudalics@gmx.at>

	* buffer.c (Fkill_buffer): Run replace_buffer_in_windows before
	making another buffer current.  (Bug#10114)

2011-11-23  Glenn Morris  <rgm@gnu.org>

	* font.c (font_find_for_lface) [HAVE_NS]: Ignore case.  (Bug#2526)

2011-11-23  Chong Yidong  <cyd@gnu.org>

	* xdisp.c (compute_stop_pos): Check validity of end_charpos before
	using it (Bug#5984).

2011-11-22  Eli Zaretskii  <eliz@gnu.org>

	* dispnew.c (adjust_glyph_matrix): Don't verify hash code of mode-
	and header-lines, as they don't have one computed for them.
	(Bug#10098)

	* .gdbinit (prow): Make displayed values more self-explaining.
	Add row's hash code.

2011-11-21  Lars Magne Ingebrigtsen  <larsi@gnus.org>

	* process.c (wait_reading_process_output): Fix asynchrounous
	GnuTLS socket handling on some versions of the GnuTLS library.
	(wait_reading_process_output): Add comment and URL.

2011-11-21  Jan Djärv  <jan.h.d@swipnet.se>

	* xterm.c (x_clear_frame): Reinstate the XClearWindow call.

2011-11-21  Chong Yidong  <cyd@gnu.org>

	* window.c (Fnext_window, Fprevious_window): Doc fix.

2011-11-20  Stefan Monnier  <monnier@iro.umontreal.ca>

	* window.c (get_phys_cursor_glyph): Fix Lisp_Object/int mixup.

2011-11-20  Juanma Barranquero  <lekktu@gmail.com>

	* nsfont.m (syms_of_nsfont) <ns-reg-to-script>: Fix typo.

2011-11-20  Martin Rudalics  <rudalics@gmx.at>

	* window.c (Fset_window_combination_limit): Rename argument
	STATUS to LIMIT.
	(Vwindow_combination_limit): Remove "status" from doc-string.

2011-11-20  Andreas Schwab  <schwab@linux-m68k.org>

	* m/ibms390.h: Remove.
	* m/ibms390x.h: Don't include "ibms390.h".

2011-11-20  Stefan Monnier  <monnier@iro.umontreal.ca>

	* fileio.c (Finsert_file_contents): Add missing gcpro1 variable.
	Suggested by Dmitry Antipov <dmantipov@yandex.ru>.

2011-11-20  Juanma Barranquero  <lekktu@gmail.com>

	* casetab.c (Fset_case_table):
	* charset.c (Fcharset_after): Fix typos.

2011-11-20  Paul Eggert  <eggert@cs.ucla.edu>

	Standardize on VIRT_ADDR_VARIES behavior (Bug#10042).
	Otherwise, valgrind does not work on some platforms.
	Problem reported by Andreas Schwab in
	<http://lists.gnu.org/archive/html/emacs-devel/2011-11/msg00081.html>.
	* puresize.h (pure, PURE_P): Always behave as if VIRT_ADDR_VARIES
	is set, removing the need for VIRT_ADDRESS_VARIES.
	(PURE_P): Use a more-efficient implementation that needs just one
	comparison, not two: on x86-64 with GCC 4.6.2, this cut down the
	number of instructions from 6 (xorl, cmpq, jge, xorl, cmpq, setge)
	to 4 (xorl, subq, cmpq, setbe).
	* alloc.c (pure): Always extern now, since that's the
	VIRT_ADDR_VARIES behavior.
	(PURE_POINTER_P): Use a single comparison, not two, for
	consistency with the new puresize.h.
	* lisp.h (PNTR_COMPARISON_TYPE): Remove; no longer needed.
	* m/ibms390.h, m/intel386.h, m/template.h, s/cygwin.h, s/hpux10-20.h:
	Remove VIRT_ADDR_VARIES no longer needed.

2011-11-19  Eli Zaretskii  <eliz@gnu.org>

	* xdisp.c (x_write_glyphs, draw_phys_cursor_glyph)
	(erase_phys_cursor, update_window_cursor, show_mouse_face)
	(cursor_in_mouse_face_p): If the cursor position is out of bounds,
	behave as if the cursor position were at the window margin.

	* window.c (get_phys_cursor_glyph): If the window is hscrolled,
	and the cursor position is out of bounds, behave as if the cursor
	position were at the window margin.  (Bug#10075)

2011-11-18  Chong Yidong  <cyd@gnu.org>

	* window.c (Fwindow_combination_limit): Make first argument
	non-optional, since it is meaningless for live windows like the
	selected window.

2011-11-18  Dmitry Antipov  <dmantipov@yandex.ru>

	* keymap.c (Fwhere_is_internal): Add missing RETURN_UNGCPROs.

2011-11-18  Stefan Monnier  <monnier@iro.umontreal.ca>

	* intervals.c: Fix grafting over the whole buffer (bug#10071).
	(graft_intervals_into_buffer): Simplify.

2011-11-18  Eli Zaretskii  <eliz@gnu.org>

	* dispnew.c (swap_glyph_pointers): Swap the used[] arrays and the
	hash values of the two rows.
	(copy_row_except_pointers): Preserve the used[] arrays and the
	hash values of the two rows.  (Bug#10035)
	(add_row_entry): Add xassert to verify that ROW's hash code is valid.

	* xdisp.c (row_hash): New function, body extracted from
	compute_line_metrics.
	(compute_line_metrics): Call row_hash, instead of computing the
	hash code inline.

	* dispnew.c (verify_row_hash): Call row_hash for computing the
	hash code of a row, instead of duplicating code from xdisp.c.

	* dispextern.h (row_hash): Add prototype.

2011-11-18  Tassilo Horn  <tassilo@member.fsf.org>

	* frame.c (delete_frame): Don't delete the terminal when the last
	X frame is closed if emacs is built with GTK toolkit.

2011-11-17  Juanma Barranquero  <lekktu@gmail.com>

	* window.c (syms_of_window) <window-combination-resize>: Fix typo.

2011-11-17  Martin Rudalics  <rudalics@gmx.at>

	* window.c (Vwindow_splits): Rename to
	Vwindow_combination_resize.  Suggested by Juri Linkov.
	(Fsplit_window_internal): Use Vwindow_combination_resize instead
	of Vwindow_splits.

2011-11-16  Juanma Barranquero  <lekktu@gmail.com>

	* nsfns.m (Fns_font_name):
	* window.c (syms_of_window) <window-combination-limit>: Fix typos.

2011-11-16  Martin Rudalics  <rudalics@gmx.at>

	* window.h (window): Rename slot "nest" to "combination_limit".
	* window.c (Fwindow_nest): Rename to Fwindow_combination_limit.
	(Fset_window_nest): Rename to Fset_window_combination_limit.
	(Vwindow_nest): Rename to Vwindow_combination_limit.
	(recombine_windows, make_parent_window, make_window)
	(Fsplit_window_internal, saved_window)
	(Fset_window_configuration, save_window_save): Rename all
	occurrences of window_nest to window_combination_limit.

2011-11-15  Juanma Barranquero  <lekktu@gmail.com>

	* image.c (imagemagick_load_image): Fix typo.

2011-11-14  Eli Zaretskii  <eliz@gnu.org>

	* xdisp.c (display_line): Move the call to
	highlight_trailing_whitespace before the call to
	compute_line_metrics, since the latter needs to see the final
	faces of all the glyphs to compute ROW's hash value.
	Fixes assertion violations in row_equal_p.  (Bug#10035)

2011-11-14  Juanma Barranquero  <lekktu@gmail.com>

	* w32proc.c (reader_thread): Don't check pending input if cp->fd < 0,
	just return (bug#10044).

2011-11-12  Eli Zaretskii  <eliz@gnu.org>

	* makefile.w32-in (HEAPSIZE): New variable, allows to build temacs
	with user-defined heap size.  Bump the default size of the temacs
	heap to 27MB, to avoid memory warning when running temacs.
	($(TEMACS)): Use HEAPSIZE instead of a hardcoded value.

	* dispnew.c (scrolling_window): Fix incorrect indices in accessing
	current_matrix and desired_matrix.  (Bug#9990)
	(verify_row_hash) [XASSERTS]: New function.
	(adjust_glyph_matrix, row_equal_p): Use it in xassert to verify
	that the hash value of glyph rows is correct.

2011-11-12  Martin Rudalics  <rudalics@gmx.at>

	* window.h (window): Remove splits slot.
	* window.c (Fwindow_splits, Fset_window_splits): Remove.
	(Fdelete_other_windows_internal, make_parent_window)
	(make_window, Fsplit_window_internal, Fdelete_window_internal)
	(Fset_window_configuration, save_window_save): Don't deal with
	split status of windows.
	(saved_window): Remove splits slot.
	(Vwindow_splits): Rewrite doc-string.

2011-11-11  Jan Djärv  <jan.h.d@swipnet.se>

	* xfns.c (unwind_create_frame):
	* nsfns.m (unwind_create_frame):
	* w32fns.c (unwind_create_frame): Use Fmemq to check if frame is in
	Vframe_list (Bug#9999).

2011-11-11  Dmitry Antipov  <dmantipov@yandex.ru>

	* xdisp.c (syms_of_xdisp): Remove duplicated definition of Qtext.

2011-11-11  Kenichi Handa  <handa@m17n.org>

	* callproc.c (Fcall_process): Set the member dst_multibyte of
	process_coding.

2011-11-11  Johan Bockgård  <bojohan@gnu.org>

	* xdisp.c (fill_composite_glyph_string): Always set s->face, to
	avoid a crash (bug#9496).

2011-11-09  Chong Yidong  <cyd@gnu.org>

	* window.c (Fwindow_inside_edges, Fwindow_inside_pixel_edges)
	(Fwindow_inside_absolute_pixel_edges): Only allow live windows.

2011-11-08  Paul Eggert  <eggert@cs.ucla.edu>

	* s/gnu.h (GC_MARK_STACK): Define to GC_MAKE_GCPROS_NOOPS (Bug#9926).

2011-11-08  Paul Eggert  <eggert@cs.ucla.edu>

	Avoid some portability problems by eschewing 'extern inline' functions.
	The trivial performance wins aren't worth the portability hassles; see
	<http://lists.gnu.org/archive/html/emacs-devel/2011-11/msg00084.html>
	et seq.
	* dispextern.h (window_box, window_box_height, window_text_bottom_y)
	(window_box_width, window_box_left, window_box_left_offset)
	(window_box_right, window_box_right_offset): Undo previous change,
	by removing the "extern"s.
	* intervals.c (adjust_intervals_for_insertion)
	(adjust_intervals_for_deletion): Undo previous change,
	making these static again.
	(offset_intervals, temp_set_point_both, temp_set_point)
	(copy_intervals_to_string): No longer inline.
	* xdisp.c (window_text_bottom_y, window_box_width)
	(window_box_height, window_box_left_offset)
	(window_box_right_offset, window_box_left, window_box_right)
	(window_box): No longer inline.

2011-11-08  Chong Yidong  <cyd@gnu.org>

	* window.c (Fwindow_left_column, Fwindow_top_line): Doc fix.
	(Fwindow_body_height, Fwindow_body_width): Move from Lisp.
	Signal an error if not a live window.
	(Fwindow_total_width, Fwindow_total_height): Move from Lisp.
	(Fwindow_total_size, Fwindow_body_size): Move to Lisp.

2011-11-07  Juanma Barranquero  <lekktu@gmail.com>

	* lisp.h (syms_of_abbrev): Remove declaration.
	Reported by CHENG Gao <chenggao@royau.me>.

2011-11-07  Eli Zaretskii  <eliz@gnu.org>

	* w32.c (check_windows_init_file): Don't look for term/w32-win.el
	if Vpurify_flag is non-nil.  Fixes a crash when running w32 build
	of temacs in GUI mode.

2011-11-07  Martin Rudalics  <rudalics@gmx.at>

	* window.h: Declare delete_all_child_windows instead of
	delete_all_subwindows.
	* window.c (Fwindow_nest, Fset_window_nest)
	(Fset_window_new_total, Fset_window_new_normal)
	(Fwindow_resize_apply): Don't use term subwindow in doc-strings.
	(delete_all_subwindows): Rename to delete_all_child_windows.
	(Fdelete_other_windows_internal, Fset_window_configuration):
	Call delete_all_child_windows instead of delete_all_subwindows.
	* frame.c (delete_frame): Call delete_all_child_windows instead
	of delete_all_subwindows.

2011-11-07  Paul Eggert  <eggert@cs.ucla.edu>

	* alloc.c (DEADP): New macro, for porting to GNU/Hurd (Bug#9926).
	This is also needed for porting to any host where GC_MARK_STACK is
	not GC_MAKE_GCPROS_NOOPS.
	(which_symbols): Use it.

2011-11-07  Kenichi Handa  <handa@m17n.org>

	* coding.c (coding_set_destination): Check coding->src_pos only
	when coding->src_object is a buffer (bug#9910).

	* process.c (send_process): Set the member src_multibyte of coding
	to 0 (bug#9911) when sending a unibyte text.

	* callproc.c (Fcall_process): Set the member src_multibyte of
	process_coding to 0 (bug#9912).

2011-11-06  YAMAMOTO Mitsuharu  <mituharu@math.s.chiba-u.ac.jp>

	* xmenu.c (cleanup_widget_value_tree): New function.
	(xmenu_show, xdialog_show): Use it in record_unwind_protect instead of
	calling free_menubar_widget_value_tree directly (Bug#9830).

2011-11-06  Paul Eggert  <eggert@cs.ucla.edu>

	Fix some portability problems with 'inline'.
	* dispextern.h (window_box, window_box_height, window_text_bottom_y)
	(window_box_width, window_box_left, window_box_left_offset)
	(window_box_right, window_box_right_offset): Declare extern.
	Otherwise, these inline functions do not conform to C99 and
	are miscompiled by Microsoft compilers.  Reported by Eli Zaretskii in
	<http://lists.gnu.org/archive/html/emacs-devel/2011-11/msg00084.html>.
	* intervals.c (adjust_intervals_for_insertion)
	(adjust_intervals_for_deletion): Now extern, because otherwise the
	extern inline functions 'offset_intervals' couldn't refer to it.
	(static_offset_intervals): Remove.
	(offset_intervals): Rewrite using the old contents of
	static_offset_intervals.  The old version didn't conform to C99
	because an extern inline function contained a reference to an
	identifier with static linkage.

2011-11-06  Andreas Schwab  <schwab@linux-m68k.org>

	* keyboard.c (interrupt_signal): Don't call kill-emacs while in
	GC.

2011-11-06  Eli Zaretskii  <eliz@gnu.org>

	* xdisp.c (init_iterator, reseat_to_string): Don't set the
	iterator's bidi_p flag if Vpurify_flag is non-nil.  (Bug#9963)
	(Fcurrent_bidi_paragraph_direction): If Vpurify_flag is non-nil,
	return Qleft_to_right.

2011-11-06  Chong Yidong  <cyd@gnu.org>

	* window.c (Fwindow_live_p, Fwindow_frame, Fframe_root_window)
	(Fminibuffer_window, Fwindow_buffer, Fwindow_splits)
	(Fset_window_splits, Fwindow_nest, Fset_window_nest)
	(Fwindow_use_time, Fwindow_total_size, Fwindow_normal_size)
	(Fwindow_new_normal, Fwindow_left_column, Fwindow_top_line)
	(Fwindow_margins, Fwindow_fringes, Fwindow_scroll_bars)
	(Fwindow_vscroll): Doc fix.
	(Fwindow_top_child, Fwindow_left_child): Eliminate a nil default
	argument, since it makes no sense to pass a live window and for
	consistency with window-child.

2011-11-05  Christoph Scholtes  <cschol2112@googlemail.com>

	* makefile.w32-in ($(TEMACS), (gl-stamp)): Use $(THISDIR) to
	support MSVC.

2011-11-05  Jason Rumney  <jasonr@gnu.org>

	* w32font.c (font_matches_spec): Filter out non-Japanese kana fonts.
	(add_font_entity_to_list): Filter out non-Japanese Shift-JIS
	fonts (Bug#6029).
	(add_font_entity_to_list): Fix logic errors in mixed boolean and
	bitwise arithmetic preventing use of unicode-sip and non-truetype
	opentype fonts.

2011-11-05  Eli Zaretskii  <eliz@gnu.org>

	* s/ms-w32.h (fstat, stat, utime): Move redirections to
	"emacs"-only part.

	* w32fns.c (x_create_tip_frame, Fx_create_frame): Rearrange
	initialization code to keep similarity to xfns.c after changes
	from 2011-11-05.

2011-11-05  Jan Djärv  <jan.h.d@swipnet.se>

	* nsfns.m: Declare image_cache_refcount if GLYPH_DEBUG.
	(unwind_create_frame): New function (Bug#9943).
	(Fx_create_frame): Restructure code to be more similar to the one in
	xfns.c.  Call record_unwind_protect with unwind_create_frame (Bug#9943).
	Initialize image_cache_refcount if GLYPH_DEBUG (Bug#9943).
	Move terminal->reference_count++ just before making the frame official
	(Bug#9943).

	* nsterm.m (x_free_frame_resources): New function.
	(x_destroy_window): Move code to x_free_frame_resources.

	* xfns.c (unwind_create_frame): Fix comment.
	(Fx_create_frame, x_create_tip_frame):
	Move terminal->reference_count++ just before making the frame
	official. Move initialization of image_cache_refcount and
	dpyinfo_refcount before calling init_frame_faces (Bug#9943).

2011-11-05  Eli Zaretskii  <eliz@gnu.org>

	Support MSVC build with newer versions of Visual Studio.
	* makefile.w32-in (TAGS-gmake): Don't use $(patsubst ...), as
	Nmake barfs on that.  Use $(OBJ*_c) variables instead, defined on
	nt/gmake.defs.

	* lisp.h (ENUM_BF): New macro, for enumerated types in bitfields,
	which are not supported by MSVC.
	(Lisp_Symbol, Lisp_Misc_Any, Lisp_Marker, Lisp_Misc_Overlay)
	(Lisp_Save_Value, Lisp_Free): Use ENUM_BF for enumerated types in
	bitfields.
	(Lisp_Object) [USE_LISP_UNION_TYPE]: Use ENUM_BF for enumerated
	types in bitfields.
	(DEFUN) [_MSC_VER]: Define in a different way for MSVC.

	* w32fns.c [_MSC_VER]: DECLARE_HANDLE for any MSVC version.

2011-11-05  Fabrice Popineau  <fabrice.popineau@supelec.fr>  (tiny change)

	Support MSVC build with newer versions of Visual Studio.
	* w32.c: Don't include w32api.h for MSVC.
	(init_environment) [_MSC_VER]: Call sys_access, not _access.

	* s/ms-w32.h <sigset_t, ssize_t> [_MSC_VER]: Typedefs for MSVC.
	[_MSC_VER]: Include sys/timeb.h, sys/stat.h, and signal.h.
	(fstat, stat, utime) [_MSC_VER]: Redirect to their sys_* cousins.
	(malloc, free, realloc, calloc) [_MSC_VER]: Always redirect to the
	e_* cousins.
	(alloca) [_MSC_VER]: Define to _alloca.

	* lisp.h (DECL_ALIGN) [_MSC_VER]: Define for MSVC.

	* regex.c <re_char> [_MSC_VER]: A separate definition for MSVC.

2011-11-04  Eli Zaretskii  <eliz@gnu.org>

	* xdisp.c (note_mouse_highlight): If either of
	previous/next-single-property-change returns nil, treat that as
	the beginning or the end of the buffer.  (Bug#9955)

2011-11-04  Jan Djärv  <jan.h.d@swipnet.se>

	* gtkutil.c (xg_make_tool_item): Add callbacks if one of wimage or
	label is not null (Bug#9951).
	(xg_tool_item_stale_p): Handle the fact that wimage and/or wlbl
	may be NULL.

2011-11-04  Eli Zaretskii  <eliz@gnu.org>

	* window.c (Fwindow_body_size): Mention in the doc string that the
	return value is in frame's canonical units.  (Bug#9949)

2011-11-03  Eli Zaretskii  <eliz@gnu.org>

	* xdisp.c (note_mouse_highlight): Initialize `area'.  (Bug#9947)

	* w32fns.c (unwind_create_frame): If needed, free the glyph
	matrices of the partially constructed frame.  (Bug#9943)
	* xfns.c (unwind_create_frame): Likewise.

2011-11-01  Eli Zaretskii  <eliz@gnu.org>

	* xdisp.c (mouse_face_from_buffer_pos): Fix a typo in a comment.
	Don't stop backward scan on the continuation glyph, even though
	its CHARPOS is positive.
	(mouse_face_from_buffer_pos, note_mouse_highlight):
	Rename cover_string to disp_string.

2011-11-01  Martin Rudalics  <rudalics@gmx.at>

	* window.c (temp_output_buffer_show): Don't use
	Vtemp_buffer_show_specifiers.
	(Vtemp_buffer_show_specifiers): Remove unused variable.

2011-10-30  Eli Zaretskii  <eliz@gnu.org>

	* xdisp.c (try_cursor_movement): Make sure ROW isn't decremented
	past the beginning of the current glyph matrix.

2011-10-30  Adam Sjøgren  <asjo@koldfront.dk>  (tiny change)

	* xterm.c: Include X11/Xproto.h if HAVE_GTK3.
	(x_error_handler): Ignore BadMatch for X_SetInputFocus for
	HAVE_GTK3 (Bug#9869).

	* gtkutil.c (xg_win_to_widget, xg_event_is_for_menubar): Initialize
	type to GDK_NOTHING so valgrind does not complain (Bug#9901).

	* xterm.h (x_display_info): Add Xatom_net_wm_state_hidden (Bug#9893).

	* xterm.c: Declare x_handle_net_wm_state to return int.
	(handle_one_xevent): Check if we are iconified but don't have
	_NET_WM_STATE_HIDDEN.  If do, treat as deiconify (Bug#9893).
	(get_current_wm_state): Return non-zero if not hidden,
	check for _NET_WM_STATE_HIDDEN (Bug#9893).
	(do_ewmh_fullscreen): Ignore return value from get_current_wm_state.
	(x_handle_net_wm_state): Return what get_current_wm_state returns.
	(x_term_init): Initialize dpyinfo->Xatom_net_wm_state_hidden.

2011-10-29  Paul Eggert  <eggert@cs.ucla.edu>

	* alloc.c (which_symbols): Declare EXTERNALLY_VISIBLE,
	so that this new function doesn't get optimized away by a
	whole-program optimizer.  Make the 2nd arg EMACS_INT, not int.

2011-10-29  Andreas Schwab  <schwab@linux-m68k.org>

	* frame.h (MOUSE_HL_INFO): Remove excess parens.

2011-10-29  Eli Zaretskii  <eliz@gnu.org>

	Fix the `xbytecode' command.
	* .gdbinit (xprintbytestr): New command.
	(xwhichsymbols): Rename from `which'; all callers changed.
	(xbytecode): Print the byte-code string as well.

2011-10-29  Kim Storm  <storm@cua.dk>

	* alloc.c (which_symbols): New function.

2011-10-29  Andreas Schwab  <schwab@linux-m68k.org>

	* minibuf.c (read_minibuf_noninteractive): Allow reading empty
	line.  (Bug#9903)

2011-10-29  Glenn Morris  <rgm@gnu.org>

	* process.c (wait_reading_process_output): Revert 2009-08-30 change.
	Not clear what it was for, and it causes various bugs.  (Bug#9839)

2011-10-28  Eli Zaretskii  <eliz@gnu.org>

	* xdisp.c (note_mouse_highlight): Initialize `part', to avoid a
	possible random value that matches one of those tested as
	condition to clear the mouse face.

2011-10-28  Chong Yidong  <cyd@gnu.org>

	* xdisp.c (note_mouse_highlight): Fix use of uninitialized var.

2011-10-28  Dan Nicolaescu  <dann@ics.uci.edu>

	* window.c (make_window): Initialize phys_cursor_on_p.

2011-10-28  Stefan Monnier  <monnier@iro.umontreal.ca>

	* lisp.h (struct Lisp_Symbol): Update comments.

2011-10-28  Juanma Barranquero  <lekktu@gmail.com>

	* w32font.c (w32_load_unicows_or_gdi32): Add missing return.

2011-10-28  Eli Zaretskii  <eliz@gnu.org>

	Fix Emacs on Windows 9X (bug#8562).  Thanks to oslsachem
	<oslsachem@gmail.com> for helping to debug this.

	* w32font.c (g_b_init_is_w9x, g_b_init_get_outline_metrics_w)
	(g_b_init_get_text_metrics_w, g_b_init_get_glyph_outline_w)
	(g_b_init_get_glyph_outline_w): New static variables.
	(GetOutlineTextMetricsW_Proc, GetTextMetricsW_Proc)
	(GetGlyphOutlineW_Proc): New typedefs.
	(w32_load_unicows_or_gdi32, get_outline_metrics_w)
	(get_text_metrics_w, get_glyph_outline_w, globals_of_w32font):
	New functions.
	(w32font_open_internal, compute_metrics):
	Call get_outline_metrics_w, get_text_metrics_w, and get_glyph_outline_w
	instead of calling the "wide" APIs directly.

	* emacs.c (main) [HAVE_NTGUI]: Call globals_of_w32font.

	* w32.h (syms_of_w32font): Add prototype.

2011-10-27  Juanma Barranquero  <lekktu@gmail.com>

	* window.c (Fframe_root_window, Fframe_first_window, Fwindow_end)
	(Fframe_selected_window, Ftemp_output_buffer_show, Fnext_window)
	(Fdelete_window_internal, Fwindow_parameters): Fix typos in docstrings.
	(Fmove_to_window_line): Doc fix.

2011-10-27  Chong Yidong  <cyd@gnu.org>

	* process.c (make_process): Set gnutls_state to NULL.

	* gnutls.c (emacs_gnutls_deinit): Deinit the gnutls_state if it is
	non-NULL, regardless of GNUTLS_INITSTAGE.
	(Fgnutls_boot): Cleanups.  Call emacs_gnutls_deinit if we signal
	an error.  Set process slots as soon as we allocate them.

	* gnutls.h (GNUTLS_LOG, GNUTLS_LOG2): Fix macros.

2011-10-27  Chong Yidong  <cyd@gnu.org>

	* gnutls.c (emacs_gnutls_deinit): New function.
	Deallocate credentials structures as well as calling gnutls_deinit.
	(Fgnutls_deinit, Fgnutls_boot): Use it.

	* process.c (make_process): Initialize GnuTLS credentials to NULL.
	(deactivate_process): Call emacs_gnutls_deinit.

2011-10-27  Juanma Barranquero  <lekktu@gmail.com>

	* image.c (x_create_x_image_and_pixmap):
	* w32.c (sys_rename, w32_delayed_load):
	* w32font.c (fill_in_logfont):
	* w32reg.c (x_get_string_resource): Silence compiler warnings.

2011-10-26  Juanma Barranquero  <lekktu@gmail.com>

	* w32fns.c (w32_default_color_map): New function,
	extracted from Fw32_default_color_map.
	(Fw32_default_color_map, Fx_open_connection): Use it.  (Bug#9785)

2011-10-25  Paul Eggert  <eggert@cs.ucla.edu>

	* dispextern.h (Fcontrolling_tty_p): New decl (Bug#6649 part 2).

2011-10-25  Stefan Monnier  <monnier@iro.umontreal.ca>

	* keyboard.c (test_undefined): New function (bug#9751).
	(read_key_sequence): Use it to detect when a key is bound to `undefined'.

2011-10-25  Enami Tsugutomo  <tsugutomo.enami@jp.sony.com>

	* sysdep.c (init_sys_modes): Fix the check for the controlling
	terminal (Bug#6649).

2011-10-20  Eli Zaretskii  <eliz@gnu.org>

	* dispextern.h (struct bidi_it): New member next_en_type.

	* bidi.c (bidi_line_init): Initialize the next_en_type member.
	(bidi_resolve_explicit_1): When next_en_pos is valid for the
	current character, check also for next_en_type being WEAK_EN.
	(bidi_resolve_weak): Don't enter the expensive loop if the current
	position is before next_en_pos.  Record the bidi type of the first
	non-ET, non-BN character we find, in addition to its position.
	(bidi_level_of_next_char): Invalidate next_en_type when
	next_en_pos is over-stepped.

2011-10-20  Paul Eggert  <eggert@cs.ucla.edu>

	Time zone name fixes for non-ASCII locales (Bug#641, Bug#9794)
	* editfns.c: Rewrite current-time-zone so that it invokes
	the equivalent of (format-time-string "%Z") to get the time zone name.
	This fixes a bug when the time zone name contains characters that
	need converting from the system time locale to Emacs internal format.
	This fixes a shortcoming that I introduced in my 1999-10-19 patch:
	that patch fixed format-time-string to do the conversion, but
	I forgot to fix current-time-zone.
	(format_time_string): New function, containing most of
	what Fformat_time_string used to contain.
	(Fformat_time_string): Rewrite in terms of format_time_string.
	This doesn't change this function's behavior.
	(current-time-zone): Rewrite to use format_time_string.
	This fixes the bug reported by Michael Schierl in
	<http://lists.gnu.org/archive/html/emacs-devel/2007-06/msg00334.html>.
	Jason Rumney's 2007-06-07 change worked around this bug, but
	didn't fix it.
	* systime.h (tzname, timezone): Remove no-longer-used declarations.

2011-10-19  Eli Zaretskii  <eliz@gnu.org>

	* xdisp.c (start_display): If the character at POS is displayed
	via a display vector, reset IT->current.dpvec_index to zero.
	(try_window_reusing_current_matrix): If a line ends in a display
	vector or the next line starts in a display vector, continue
	redrawing the window even though the character position of
	start_row was reached.
	(Bug#9771, part 2)

2011-10-18  Chong Yidong  <cyd@gnu.org>

	* xdisp.c (get_next_display_element): Handle U+2010 and U+2011
	with nobreak-char-display too.

2011-10-18  Eli Zaretskii  <eliz@gnu.org>

	Fix part 3 of bug#9771.
	* bidi.c (bidi_line_init): Initialize next_en_pos to zero, not -1.
	(bidi_resolve_neutral): Don't enter the expensive loop looking for
	non-neutral characters if the current character is a paragraph
	separator (a.k.a. Newline).  This avoids running the same
	expensive loop twice, once when we consume the preceding newline
	and the other time when the line actually needs to be displayed.
	Avoid the loop when we see neutrals on the base embedding level
	following a character whose directionality is the same as the
	paragraph's.  This avoids running the expensive loop when a line
	ends in a long sequence of neutrals, like control characters.
	Add assertion against STRONG_AL type.  Slightly rearrange code
	that determines the type of a neutral given the first non-neutral
	that follows it.
	(bidi_level_of_next_char): Set next_en_pos to zero when
	invalidating its info.

2011-10-17  Eli Zaretskii  <eliz@gnu.org>

	* xdisp.c (push_display_prop): Determine whether to record string
	or buffer position by IT->string, not by IT->method.  Allow
	GET_FROM_DISPLAY_VECTOR as IT->method on entry.  (Bug#9771, part 4)
	(move_it_vertically_backward): Don't look for character position
	immediately after the newline when in a continuation line.
	(Bug#9771, part 1)

2011-10-15  Martin Rudalics  <rudalics@gmx.at>

	* window.c (coordinates_in_window): Rewrite and delabelize
	vertical border check.  (Bug#5357) (Bug#9618)

2011-10-14  Stefan Monnier  <monnier@iro.umontreal.ca>

	* xterm.c (frame_highlight, frame_unhighlight): Ignore unexplained
	errors in XSetWindowBorder (bug#9310).

2011-10-13  Dmitry Antipov  <dmantipov@yandex.ru>

	* editfns.c (Fset_time_zone_rule): Replace free with xfree to
	avoid crash when xmalloc overrun checking is enabled.

2011-10-13  Eli Zaretskii  <eliz@gnu.org>

	* xdisp.c (Fcurrent_bidi_paragraph_direction): Initialize
	itb.paragraph_dir to NEUTRAL_DIR.  Fixes an occasional incorrect
	cursor motion with <left> and <right> arrow keys.

	* bidi.c (bidi_init_it): Don't initialize paragraph_dir here, as
	some callers set that themselves.

2011-10-12  Eli Zaretskii  <eliz@gnu.org>

	* xdisp.c (find_row_edges): Handle the case where ROW comes from a
	display string and the previous row comes from the same string and
	is empty.  (Bug#9739)  (Bug#9738)

2011-10-12  Stefan Monnier  <monnier@iro.umontreal.ca>

	* doc.c (get_doc_string): Encode file name (bug#9735).

2011-10-12  Eli Zaretskii  <eliz@gnu.org>

	* bidi.c (bidi_level_of_next_char):
	* xdisp.c (get_visually_first_element): Remove old incorrect
	comments regarding the Unicode Line Separator character.

	* bidi.c (bidi_init_it): Initialize paragraph_dir to NEUTRAL_DIR.

2011-10-12  Dmitry Antipov  <dmantipov@yandex.ru>

	* alloc.c (Fgc_status): Do not access beyond zombies array
	boundary if nzombies > MAX_ZOMBIES.
	* alloc.c (dump_zombies): Add missing format specifier.

2011-10-12  Paul Eggert  <eggert@cs.ucla.edu>

	* xdisp.c (set_cursor_from_row): Simplify conditionals,
	to pacify GCC 4.6.1 x86-64 with -O2 -Wstrict-overflow.

	* lread.c (read_escape): Allow hex escapes as large as ?\xfffffff.
	Some packages use them to denote characters with modifiers.

2011-10-11  Andreas Schwab  <schwab@linux-m68k.org>

	* lisp.h (GCPRO1_VAR, GCPRO2_VAR, GCPRO3_VAR, GCPRO4_VAR)
	(GCPRO5_VAR, GCPRO6_VAR, UNGCPRO_VAR): Add whitespace to avoid
	matching a pp-number.  Rename parameter var to var1.

2011-10-11  Stefan Monnier  <monnier@iro.umontreal.ca>

	* minibuf.c (Finternal_complete_buffer): Fix last change (bug#9709).

2011-10-08  Glenn Morris  <rgm@gnu.org>

	* callint.c (Fcall_interactively): Give a more explicit error for the
	'c' case with a non-character input.  (Bug#8479)

2011-10-08  Eli Zaretskii  <eliz@gnu.org>

	* xdisp.c (hscroll_window_tree): Support hscroll in right-to-left
	lines.
	(set_cursor_from_row): Fix cursor positioning in mixed L2R+R2L
	lines that are hscrolled on the left.

	* dispnew.c (buffer_posn_from_coords): Account for a possible
	presence of header-line.  (Bug#4426)

2011-10-07  Stefan Monnier  <monnier@iro.umontreal.ca>

	* buffer.c (syms_of_buffer) <enable-multibyte-characters>:
	Don't advertise functionality which we discourage or doesn't work.

2011-10-07  Paul Eggert  <eggert@cs.ucla.edu>

	* alloc.c (GC_LISP_OBJECT_ALIGNMENT): Use offsetof, not __alignof__
	or sizeof.  __alignof__ gives the wrong answer on Fedora x86-64
	with GCC 4.6.1 when configured with CC='gcc -m32' --with-wide-int;
	this makes Emacs dump core during garbage collection on rare
	occasions.  sizeof is obviously inferior to offsetof here, so
	stick with offsetof.
	(GC_POINTER_ALIGNMENT): New macro.
	(mark_memory): Omit 3rd (offset) arg; caller changed.
	Don't assume EMACS_INT alignment is the same as pointer alignment.

2011-10-03  Stefan Monnier  <monnier@iro.umontreal.ca>

	* keyboard.c (read_key_sequence_remapped): New var.
	(read_key_sequence): Compute remapping in the right buffer.
	(command_loop_1): Use read_key_sequence's remapping directly.

2011-10-02  Stefan Monnier  <monnier@iro.umontreal.ca>

	* dired.c (file_name_completion): Don't expand file name.
	(Ffile_name_completion, Ffile_name_all_completions): Expand file name
	before checking file name handler.

	* minibuf.c (Finternal_complete_buffer): Only show internal buffers if
	they've been requested explicitly (bug#9591).

2011-10-01  Andreas Schwab  <schwab@linux-m68k.org>

	* keymap.c (Fsingle_key_description): Use make_specified_string
	instead of build_string to build string from push_key_description.
	(Bug#5193)

2011-09-30  Paul Eggert  <eggert@cs.ucla.edu>

	* buffer.h (struct buffer): Use time_t, not int, for a time stamp.
	This fixes a Y2038 bug on 64-bit hosts.
	* buffer.c (reset_buffer):
	* fileio.c (Fdo_auto_save, Fset_buffer_auto_saved)
	(Fclear_buffer_auto_save_failure):
	Use 0, not -1, to represent an unset failure time, since time_t
	might not be signed.

	Remove dependency on glibc malloc internals.
	* alloc.c (XMALLOC_OVERRUN_CHECK_OVERHEAD, XMALLOC_OVERRUN_CHECK_SIZE):
	Move back here from lisp.h, but with their new implementations.
	(XMALLOC_BASE_ALIGNMENT, COMMON_MULTIPLE, XMALLOC_HEADER_ALIGNMENT)
	(XMALLOC_OVERRUN_SIZE_SIZE): Move these new lisp.h macros here.
	* charset.c (charset_table_init): New static var.
	(syms_of_charset): Use it instead of xmalloc.  This removes a
	dependency on glibc malloc internals.  See Eli Zaretskii's comment in
	<http://lists.gnu.org/archive/html/emacs-devel/2011-09/msg00815.html>.
	* lisp.h (XMALLOC_OVERRUN_CHECK_OVERHEAD, XMALLOC_OVERRUN_CHECK_SIZE):
	Move back to alloc.c.
	(XMALLOC_BASE_ALIGNMENT, COMMON_MULTIPLE, XMALLOC_HEADER_ALIGNMENT)
	(XMALLOC_OVERRUN_SIZE_SIZE): Move to alloc.c.

2011-09-30  Jan Djärv  <jan.h.d@swipnet.se>

	* nsterm.m (windowDidResize): Call x_set_window_size only when
	ns_in_resize is true.  Otherwise set pixelwidth/height and
	call change_frame_size (Bug#9628).

2011-09-30  Paul Eggert  <eggert@cs.ucla.edu>

	Port --enable-checking=all to Fedora 14 x86-64.
	* charset.c (syms_of_charset): Also account for glibc malloc's
	internal overhead when calculating the initial malloc maximum.

	Port --enable-checking=all to Fedora 14 x86.
	* alloc.c (XMALLOC_OVERRUN_CHECK_OVERHEAD, XMALLOC_OVERRUN_CHECK_SIZE):
	Move to lisp.h.
	(xmalloc_put_size, xmalloc_get_size, overrun_check_malloc)
	(overrun_check_realloc, overrun_check_free):
	Use XMALLOC_OVERRUN_SIZE_SIZE, not sizeof (size_t).
	That way, xmalloc returns a properly-aligned pointer even if
	XMALLOC_OVERRUN_CHECK is defined.  The old debugging code happened
	to align OK on typical 64-bit hosts, but not on Fedora 14 x86.
	* charset.c (syms_of_charset): Take XMALLOC_OVERRUN_CHECK_OVERHEAD
	into account when calculating the initial malloc maximum.
	* lisp.h (XMALLOC_OVERRUN_CHECK_OVERHEAD, XMALLOC_OVERRUN_CHECK_SIZE):
	Move here from alloc.c, so that charset.c can use it too.
	Properly align; the old code wasn't right for common 32-bit hosts
	when configured with --enable-checking=all.
	(XMALLOC_BASE_ALIGNMENT, COMMON_MULTIPLE, XMALLOC_HEADER_ALIGNMENT)
	(XMALLOC_OVERRUN_SIZE_SIZE): New macros.

2011-09-29  Eli Zaretskii  <eliz@gnu.org>

	* sysdep.c (snprintf) [!EOVERFLOW]: If EOVERFLOW is not defined,
	use EDOM.

2011-09-28  Eli Zaretskii  <eliz@gnu.org>

	* xdisp.c (compute_display_string_end): If there's no display
	string at CHARPOS, return -1.

	* bidi.c (bidi_fetch_char): When compute_display_string_end
	returns a negative value, treat the character as a normal
	character not covered by a display string.  (Bug#9624)

2011-09-28  Juanma Barranquero  <lekktu@gmail.com>

	* lread.c (Fread_from_string): Fix typo in docstring.

2011-09-27  Eli Zaretskii  <eliz@gnu.org>

	* xdisp.c (handle_invisible_prop): If invisible text ends on a
	newline, reseat the iterator instead of bidi-iterating there one
	character at a time.  (Bug#9610)
	(BUFFER_POS_REACHED_P, move_it_in_display_line_to): Bail when past
	TO_CHARPOS if the bidi iterator is at base embedding level.

2011-09-27  Andreas Schwab  <schwab@linux-m68k.org>

	* lread.c (readevalloop): Use correct code for NBSP.
	(read1): Likewise.  (Bug#9608)

2011-09-25  Michael Albinus  <michael.albinus@gmx.de>

	* dbusbind.c (Fdbus_register_signal): When service is not
	registered, use nil in Vdbus_registered_objects_table.  (Bug#9581)

2011-09-25  Glenn Morris  <rgm@gnu.org>

	* buffer.c (truncate-lines): Doc fix.

2011-09-24  Chong Yidong  <cyd@stupidchicken.com>

	* window.c (Fwindow_prev_buffers, Fset_window_prev_buffers)
	(Fset_window_next_buffers): Doc fix.

2011-09-24  Glenn Morris  <rgm@gnu.org>

	* minibuf.c (read_minibuf): Disable line truncation.  (Bug#5715)

2011-09-24  Paul Eggert  <eggert@cs.ucla.edu>

	Fix minor problems found by static checking.
	* xdisp.c (string_from_display_spec): Don't assume vecsize fits in int.
	* indent.c (Fvertical_motion): Fix == vs = typo.

2011-09-24  Eli Zaretskii  <eliz@gnu.org>

	* dispnew.c (syms_of_display) <redisplay-dont-pause>:
	Default value is now t.  Doc fix.

	* indent.c (Fvertical_motion): Compute and apply the overshoot
	logic when moving up, not only when moving down.  Fix the
	confusing name and values of the it_overshoot_expected variable;
	logic changes accordingly.  (Bug#9254) (Bug#9549)

	* xdisp.c (pos_visible_p): Produce correct pixel coordinates when
	CHARPOS is covered by a display string which includes newlines.
	(move_it_vertically_backward): Avoid inflooping when START_CHARPOS
	is covered by a display string with embedded newlines.

2011-09-24  Michael Albinus  <michael.albinus@gmx.de>

	* dbusbind.c (Fdbus_register_signal): Add match rule to
	Vdbus_registered_objects_table.  (Bug#9581)
	(Fdbus_register_method, Vdbus_registered_objects_table):
	Fix docstring.

2011-09-24  Jim Meyering  <meyering@redhat.com>

	do not ignore write error for any output size
	The previous change was incomplete.
	While it makes emacs --batch detect the vast majority of stdout
	write failures, errors were still ignored whenever the output size is
	k * (BUFSIZ+1) - 4.  E.g., on a system with BUFSIZ of 4096,
	  $ emacs --batch --eval '(print (format "%4093d" 0))' > /dev/full \
	      && echo FAIL: ignored write error
	  FAIL: ignored write error
	  $ emacs --batch --eval '(print (format "%20481d" 0))' > /dev/full \
	      && echo FAIL: ignored write error
	  FAIL: ignored write error
	* emacs.c (Fkill_emacs): Also test ferror.  (Bug#9574)

2011-09-23  Andreas Schwab  <schwab@linux-m68k.org>

	* emacs.c (Fkill_emacs): In noninteractive mode exit
	non-successfully if a write error occurred on stdout.  (Bug#9574)

2011-09-21  Eli Zaretskii  <eliz@gnu.org>

	* xdisp.c (pop_it): Allow it->object that is a cons cell to pass
	the xassert test.

	* dispextern.h (struct it): Update the comment documenting what
	can it->OBJECT be.

2011-09-20  Eli Zaretskii  <eliz@gnu.org>

	* xdisp.c (set_cursor_from_row): If the row ends in a newline from
	a display string, extend search for cursor position to end of row.
	(find_row_edges): If the row ends in a newline from a display
	string, increment its MATRIX_ROW_END_CHARPOS by one.  (Bug#9549)
	Handle the case of a display string with multiple newlines.
	(Fcurrent_bidi_paragraph_direction): Fix search for previous
	non-empty line.  Fixes confusing cursor motion with arrow keys at
	the beginning of a line that starts with whitespace.

2011-09-19  Lars Magne Ingebrigtsen  <larsi@gnus.org>

	* lread.c (Fread_from_string): Document what FINAL-STRING-INDEX is
	(bug#9493).

2011-09-18  Chong Yidong  <cyd@stupidchicken.com>

	* xfns.c (Fx_create_frame): Handle the bitmapIcon resource as
	boolean (Bug#9154).

2011-09-18  Eli Zaretskii  <eliz@gnu.org>

	* xdisp.c (display_line): Record maximum and minimum buffer
	positions even if no glyphs were produced (e.g., by a zero-width
	stretch).  Fixes bug#9530 on a TTY.  Under word-wrap, don't record
	buffer positions that will be removed from the glyph row because
	they don't fit.
	(produce_stretch_glyph): Fix a bug in :align-to on a TTY when the
	column is beyond frame width: don't subtract 1 "pixel" when
	computing width of the stretch.
	(reseat_at_next_visible_line_start): Undo the change made on
	2011-09-17 that saved paragraph information and restored it after
	the call to `reseat'.  (Bug#9545)

2011-09-18  YAMAMOTO Mitsuharu  <mituharu@math.s.chiba-u.ac.jp>

	* xdisp.c (expose_window): Save original value of phys_cursor_on_p
	and turn window cursor on if cleared (Bug#9415).

2011-09-18  Andreas Schwab  <schwab@linux-m68k.org>

	* search.c (boyer_moore): Take unibyte characters from pattern
	literally.  (Bug#9458)

2011-09-18  Eli Zaretskii  <eliz@gnu.org>

	* xdisp.c (reseat_at_next_visible_line_start): Fix last change.

2011-09-18  Paul Eggert  <eggert@cs.ucla.edu>

	Fix minor problem found by static checking.
	* xdisp.c (reseat_at_next_visible_line_start): Mark locals as
	initialized, to pacify gcc -Wuninitialized.

	* fileio.c: Report proper errno when syscall falls.
	(Finsert_file_contents): Save and restore errno,
	so that report_file_error outputs the correct diagnostic.
	(Fwrite_region) [CLASH_DETECTION]: Likewise.

2011-09-18  Eli Zaretskii  <eliz@gnu.org>

	* .gdbinit (pgx): Fix references to fields of `struct glyph'.

2011-09-17  Eli Zaretskii  <eliz@gnu.org>

	* xdisp.c (produce_stretch_glyph): Another fix for changes made on
	2011-08-30T17:32:44Z!eliz@gnu.org.  (Bug#9530)

2011-09-17  Eli Zaretskii  <eliz@gnu.org>

	* xdisp.c (reseat_at_next_visible_line_start): Keep information
	about the current paragraph and restore it after the call to reseat.

	* bidi.c (MAX_PARAGRAPH_SEARCH): New macro.
	(bidi_find_paragraph_start): Search back for paragraph beginning
	at most MAX_PARAGRAPH_SEARCH lines; if not found, return BEGV_BYTE.
	(bidi_move_to_visually_next): Only trigger paragraph-related
	computations when the last character is a newline or at EOB, not
	just any NEUTRAL_B.  (Bug#9470)

	* xdisp.c (set_cursor_from_row): Don't invoke special treatment of
	truncated lines if point is covered by a display string.  (Bug#9524)

2011-09-16  Paul Eggert  <eggert@cs.ucla.edu>

	* xselect.c: Relax test for outgoing X longs (Bug#9498).
	(cons_to_x_long): New function.
	(lisp_data_to_selection_data): Use it.  Correct the test for
	short-versus-long data; it was negated.  Break out of vector
	loop, for efficiency, when a long datum is discovered.

2011-09-16  Stefan Monnier  <monnier@iro.umontreal.ca>

	* eval.c (Fquote): Document its non-consing behavior (bug#9482).

2011-09-16  Eli Zaretskii  <eliz@gnu.org>

	* image.c (tiff_handler): Work around a bug in MinGW GCC 3.x (see
	GCC PR/17406) by declaring this function with external scope.

2011-09-15  Paul Eggert  <eggert@cs.ucla.edu>

	* editfns.c (Fformat): Fix bug in text-property fix (Bug#9514).
	Don't mishandle (length (format "%%")) and (format "%4000s%%" "").

2011-09-15  Andreas Schwab  <schwab@linux-m68k.org>

	* editfns.c (Fformat): Correctly handle text properties on "%%".

2011-09-15  Eli Zaretskii  <eliz@gnu.org>

	* xterm.c (x_draw_composite_glyph_string_foreground):
	* w32term.c (x_draw_composite_glyph_string_foreground):
	* term.c (encode_terminal_code):
	* composite.c (composition_update_it, get_composition_id):
	* xdisp.c (get_next_display_element)
	(fill_composite_glyph_string): Add comments about special meaning
	of TAB characters in a composition.

2011-09-15  Paul Eggert  <eggert@cs.ucla.edu>

	* editfns.c (Fformat): Fix off-by-1 bug for "%%b" (Bug#9514).
	This occurs when processing a multibyte format.
	Problem reported by Wolfgang Jenker.

2011-09-15  Johan Bockgård  <bojohan@gnu.org>

	* xdisp.c (try_cursor_movement): Only check for exact match if
	cursor hpos found by set_cursor_from_row is valid.  (Bug#9495)

2011-09-14  Paul Eggert  <eggert@cs.ucla.edu>

	Remove unused external symbols.
	* dispextern.h (calc_pixel_width_or_height): Remove decl.
	* xdisp.c (calc_pixel_width_or_height): Now static.
	* doprnt.c (exprintf) [! (HAVE_X_WINDOWS && USE_X_TOOLKIT)]: Remove.
	* indent.c (check_display_width):
	* w32term.c: Fix comment to match code.
	* xterm.c, xterm.h (x_catching_errors): Remove.

2011-09-14  Paul Eggert  <eggert@cs.ucla.edu>

	* xselect.c: Use signed conversions more consistently (Bug#9498).
	(selection_data_to_lisp_data): Assume incoming selection data are
	signed integers, not unsigned.  This is to be consistent with
	outgoing selection data, which was modified to use signed integers
	in as part of the fix to Bug#9196 in response to Jan D.'s comment
	in <http://debbugs.gnu.org/cgi/bugreport.cgi?bug=9196#32> that X11
	expects long, not unsigned long.

2011-09-14  Eli Zaretskii  <eliz@gnu.org>

	* xdisp.c (try_window_reusing_current_matrix): Fix incorrect
	computation of loop end.  Reported by Johan Bockgård
	<bojohan@gnu.org>.

2011-09-13  Chong Yidong  <cyd@stupidchicken.com>

	* frame.c (Fother_visible_frames_p): Function deleted.

2011-09-12  Eli Zaretskii  <eliz@gnu.org>

	* indent.c (compute_motion): Process display vector front to back
	rather than the other way around.  (Bug#2496)

2011-09-12  Stefan Monnier  <monnier@iro.umontreal.ca>

	* fileio.c (Finsert_file_contents): Don't assume beg_offset is 0.

2011-09-11  Chong Yidong  <cyd@stupidchicken.com>

	* minibuf.c (Fread_from_minibuffer): Doc fix.

2011-09-11  Eli Zaretskii  <eliz@gnu.org>

	* xdisp.c (produce_stretch_glyph): Fix a typo made in changes from
	2011-08-30T17:32:44Z!eliz@gnu.org.  (Bug#9475)

2011-09-11  Lars Magne Ingebrigtsen  <larsi@gnus.org>

	* fileio.c (Fvisited_file_modtime): Document `(-1 65535)' as a
	value for non-existent files.

2011-09-11  Eli Zaretskii  <eliz@gnu.org>

	* fileio.c (Finsert_file_contents): If the file cannot be opened,
	set its "size" to -1.  This will set the modtime_size field of
	the corresponding buffer to -1, which is what
	verify-visited-file-modtime expects for files that do not exist.
	(Bug#9139)

2011-09-11  Paul Eggert  <eggert@cs.ucla.edu>

	* keymap.h (KEY_DESCRIPTION_SIZE, push_key_description): Move decls
	here ...
	* lisp.h: ... from here.  push_key_description is no longer
	defined in keyboard.c, so its declaration should not be in
	lisp.h's "Defined in keyboard.c" section, and KEY_DESCRIPTION_SIZE
	logically belongs with push_key_description.

2011-09-10  Paul Eggert  <eggert@cs.ucla.edu>

	* buffer.h: Include <sys/types.h> instead of <time.h>.
	Otherwise, off_t wasn't defined on FreeBSD 9.0-BETA2 i386.
	Problem reported by Herbert J. Skuhra.

2011-09-10  Lars Magne Ingebrigtsen  <larsi@gnus.org>

	* xml.c (parse_region): Make the parsing work for
	non-comment-starting XML files again (bug#9144).

2011-09-10  Andreas Schwab  <schwab@linux-m68k.org>

	* image.c (gif_load): Fix calculation of bottom and right corner.
	(Bug#9468)

2011-09-10  Eli Zaretskii  <eliz@gnu.org>

	* xdisp.c (MAX_DISP_SCAN): Decrease to 250.  Prevents sluggish
	redisplay in small windows.

2011-09-09  Eli Zaretskii  <eliz@gnu.org>

	* frame.c (x_report_frame_params): Cast to avoid compiler warnings.

2011-09-08  Martin Rudalics  <rudalics@gmx.at>

	* window.c (Fset_window_prev_buffers, Fset_window_next_buffers):
	Operate on live windows only.

2011-09-08  Juanma Barranquero  <lekktu@gmail.com>

	* emacs.c (my_heap_start): #ifdef to avoid warnings when unused.

2011-09-07  Eli Zaretskii  <eliz@gnu.org>

	* xdisp.c (move_it_in_display_line_to): Call RESTORE_IT on ppos_it
	only under bidi iteration.

2011-09-07  Jan Djärv  <jan.h.d@swipnet.se>

	* gtkutil.c (xg_make_tool_item): Insert comment about eventbox.

2011-09-06  Paul Eggert  <eggert@cs.ucla.edu>

	isnan: Fix porting problem to Solaris 10 with bundled gcc.
	Without this fix, the command to link temacs failed due to an
	undefined symbol __builtin_isnan.  This is because
	/usr/include/iso/math_c99.h #defines isnan(x) to
	__builtin_isnan(x), but the bundled gcc, which identifies itself
	as gcc 3.4.3 (csl-sol210-3_4-branch+sol_rpath), does not have
	a __builtin_isnan.
	* floatfns.c (isnan): #undef, and then #define to a clone of
	what's in data.c.
	(Fisnan): Always define, since it's always available now.
	(syms_of_floatfns): Always define isnan at the Lisp level.

2011-09-06  Paul Eggert  <eggert@cs.ucla.edu>

	* Makefile.in (gl-stamp): move-if-change now in build-aux (Bug#9169).

2011-09-06  Paul Eggert  <eggert@cs.ucla.edu>

	* fileio.c: Fix bugs with large file offsets (Bug#9428).
	The previous code assumed that file offsets (off_t values) fit in
	EMACS_INT variables, which is not true on typical 32-bit hosts.
	The code messed up by falsely reporting buffer overflow in cases
	such as (insert-file-contents "big" nil 1 2) into an empty buffer
	when "big" contains more than 2**29 bytes, even though this
	inserts just one byte and does not overflow the buffer.
	(Finsert_file_contents): Store file offsets as off_t
	values, not as EMACS_INT values.  Check for overflow when
	converting between EMACS_INT and off_t.  When checking for
	buffer overflow or for overlap, take the offsets into account.
	Don't use EMACS_INT for small values where int suffices.
	When checking for overlap, fix a typo: ZV was used where
	ZV_BYTE was intended.
	(Fwrite_region): Don't assume off_t fits into 'long'.
	* buffer.h (struct buffer.modtime_size): Now off_t, not EMACS_INT.

2011-09-05  Michael Albinus  <michael.albinus@gmx.de>

	* dbusbind.c (xd_signature_cat): Rename from signature_cat.

2011-09-04  Paul Eggert  <eggert@cs.ucla.edu>

	sprintf-related integer and memory overflow issues (Bug#9412).

	* doprnt.c (doprnt): Support printing ptrdiff_t and intmax_t values.
	(esprintf, exprintf, evxprintf): New functions.
	* keyboard.c (command_loop_level): Now EMACS_INT, not int.
	(cmd_error): Kbd macro iterations count is now EMACS_INT, not int.
	(modify_event_symbol): Do not assume that the length of
	name_alist_or_stem is safe to alloca and fits in int.
	(Fexecute_extended_command): Likewise for function name and binding.
	(Frecursion_depth): Wrap around reliably on integer overflow.
	* keymap.c (push_key_description): First arg is now EMACS_INT, not int,
	since some callers pass EMACS_INT values.
	(Fsingle_key_description): Don't crash if symbol name contains more
	than MAX_ALLOCA bytes.
	* minibuf.c (minibuf_level): Now EMACS_INT, not int.
	(get_minibuffer): Arg is now EMACS_INT, not int.
	* lisp.h (get_minibuffer, push_key_description): Reflect API changes.
	(esprintf, exprintf, evxprintf): New decls.
	* window.h (command_loop_level, minibuf_level): Reflect API changes.

	* dbusbind.c (signature_cat): New function.
	(xd_signature, Fdbus_register_signal):
	Do not overrun buffer; instead, report string overflow.

	* dispnew.c (add_window_display_history): Don't overrun buffer.
	Truncate instead; this is OK since it's just a log.

	* editfns.c (Fcurrent_time_zone): Don't overrun buffer
	even if the time zone offset is outlandishly large.
	Don't mishandle offset == INT_MIN.

	* emacs.c (main) [NS_IMPL_COCOA]: Don't overrun buffer
	when creating daemon; the previous buffer-overflow check was incorrect.

	* eval.c (verror): Simplify by rewriting in terms of evxprintf,
	which has the guts of the old verror function.

	* filelock.c (lock_file_1, lock_file): Don't blindly alloca long name;
	use SAFE_ALLOCA instead.  Use esprintf to avoid int-overflow issues.

	* font.c: Include <float.h>, for DBL_MAX_10_EXP.
	(font_unparse_xlfd): Don't blindly alloca long strings.
	Don't assume XINT result fits in int, or that XFLOAT_DATA * 10
	fits in int, when using sprintf.  Use single snprintf to count
	length of string rather than counting it via multiple sprintfs;
	that's simpler and more reliable.
	(font_unparse_fcname): Use it to avoid sprintf buffer overrun.
	(generate_otf_features) [0 && HAVE_LIBOTF]: Use esprintf, not
	sprintf, in case result does not fit in int.

	* fontset.c (num_auto_fontsets): Now printmax_t, not int.
	(fontset_from_font): Print it.

	* frame.c (tty_frame_count): Now printmax_t, not int.
	(make_terminal_frame, set_term_frame_name): Print it.
	(x_report_frame_params): In X, window IDs are unsigned long,
	not signed long, so print them as unsigned.
	(validate_x_resource_name): Check for implausibly long names,
	and don't assume name length fits in 'int'.
	(x_get_resource_string): Don't blindly alloca invocation name;
	use SAFE_ALLOCA.  Use esprintf, not sprintf, in case result does
	not fit in int.

	* gtkutil.c: Include <float.h>, for DBL_MAX_10_EXP.
	(xg_check_special_colors, xg_set_geometry):
	Make sprintf buffers a bit bigger, to avoid potential buffer overrun.

	* lread.c (dir_warning): Don't blindly alloca buffer; use SAFE_ALLOCA.
	Use esprintf, not sprintf, in case result does not fit in int.

	* macros.c (executing_kbd_macro_iterations): Now EMACS_INT, not int.
	(Fend_kbd_macro): Don't mishandle MOST_NEGATIVE_FIXNUM by treating
	it as a large positive number.
	(Fexecute_kbd_macro): Don't assume repeat count fits in int.
	* macros.h (executing_kbd_macro_iterations): Now EMACS_INT, not int.

	* nsterm.m ((NSSize)windowWillResize): Use esprintf, not sprintf,
	in case result does not fit in int.

	* print.c (float_to_string): Detect width overflow more reliably.
	(print_object): Make sprintf buffer a bit bigger, to avoid potential
	buffer overrun.  Don't assume list length fits in 'int'.  Treat
	print length of 0 as 0, not as infinity; to be consistent with other
	uses of print length in this function.  Don't overflow print length
	index.  Don't assume hash table size fits in 'long', or that
	vectorlike size fits in 'unsigned long'.

	* process.c (make_process): Use printmax_t, not int, to format
	process-name gensyms.

	* sysdep.c (snprintf) [! HAVE_SNPRINTF]: New function.

	* term.c (produce_glyphless_glyph): Make sprintf buffer a bit bigger
	to avoid potential buffer overrun.

	* xfaces.c (x_update_menu_appearance): Don't overrun buffer
	if X resource line is longer than 512 bytes.

	* xfns.c (x_window): Make sprintf buffer a bit bigger
	to avoid potential buffer overrun.

	* xterm.c (x_io_error_quitter): Don't overrun sprintf buffer.

	* xterm.h (x_check_errors): Add ATTRIBUTE_FORMAT_PRINTF.

2011-09-04  Paul Eggert  <eggert@cs.ucla.edu>

	Integer overflow fixes for scrolling, etc.
	Without these, Emacs silently mishandles large integers sometimes.
	For example, "C-u 4294967297 M-x recenter" was treated as if
	it were "C-u 1 M-x recenter" on a typical 64-bit host.

	* xdisp.c (try_window_id): Check Emacs fixnum range before
	converting to 'int'.

	* window.c (window_scroll_line_based, Frecenter):
	Check that an Emacs fixnum is in range before assigning it to 'int'.
	(Frecenter, Fmove_to_window_line): Use EMACS_INT, not int, for
	values converted from Emacs fixnums.
	(Frecenter): Don't wrap around a line count if it is out of 'int'
	range; instead, treat it as an extreme value.
	(Fset_window_configuration, compare_window_configurations):
	Use ptrdiff_t, not int, for index that might exceed 2 GiB.

	* search.c (Freplace_match): Use ptrdiff_t, not int, for indexes
	that can exceed INT_MAX.  Check that EMACS_INT value is in range
	before assigning it to the (possibly-narrower) index.
	(match_limit): Don't assume that a fixnum can fit in 'int'.

	* print.c (print_object): Use ptrdiff_t, not int, for index that can
	exceed INT_MAX.

	* indent.c (position_indentation): Now takes ptrdiff_t, not int.
	(Fvertical_motion): Don't wrap around LINES values that don't fit
	in 'int'.  Instead, treat them as extreme values.  This is good
	enough for windows, which can't have more than INT_MAX lines anyway.

2011-09-03  Lars Magne Ingebrigtsen  <larsi@gnus.org>

	* Require libxml/parser.h to avoid compilation warning.

	* emacs.c (shut_down_emacs): Call xmlCleanupParser on shutdown.

	* xml.c (parse_region): Don't call xmlCleanupParser after parsing,
	since this reportedly can destroy thread storage.

2011-08-30  Chong Yidong  <cyd@stupidchicken.com>

	* syntax.c (find_defun_start): Update all cache variables if
	exiting early (Bug#9401).

2011-08-30  Eli Zaretskii  <eliz@gnu.org>

	* image.c (x_bitmap_pixmap): Cast to int to avoid compiler warnings.

	* xdisp.c (produce_stretch_glyph): No longer static, compiled also
	when HAVE_WINDOW_SYSTEM is not defined.  Support both GUI and TTY
	frames.  Call tty_append_glyph in the TTY case.  (Bug#9402)

	* term.c (tty_append_glyph): New function.
	(produce_stretch_glyph): Static function and its prototype deleted.

	* dispextern.h (produce_stretch_glyph, tty_append_glyph):
	Add prototypes.

2011-08-29  Paul Eggert  <eggert@cs.ucla.edu>

	* image.c (parse_image_spec): Check for nonnegative, not for positive,
	when checking :margin (Bug#9390).
	(IMAGE_NON_NEGATIVE_INTEGER_VALUE_OR_PAIR):
	Rename from IMAGE_POSITIVE_INTEGER_VALUE_OR_PAIR,
	so that the name doesn't mislead.  All uses changed.

2011-08-28  Johan Bockgård  <bojohan@gnu.org>

	* term.c (init_tty) [HAVE_GPM]: Move mouse settings after
	set_tty_hooks.

2011-08-27  Eli Zaretskii  <eliz@gnu.org>

	* xdisp.c (move_it_to): Don't bail out early when reaching
	position beyond to_charpos, if we are scanning backwards.
	(move_it_vertically_backward): When DY == 0, make sure we get to
	the first character in the line after the newline.

2011-08-27  Paul Eggert  <eggert@cs.ucla.edu>

	* ccl.c: Improve and simplify overflow checking (Bug#9196).
	(ccl_driver): Do not generate an out-of-range pointer.
	(Fccl_execute_on_string): Remove unnecessary check for
	integer overflow, noted by Stefan Monnier in
	<http://lists.gnu.org/archive/html/emacs-devel/2011-08/msg00979.html>.
	Remove a FIXME that didn't need fixing.
	Simplify the newly-introduced buffer reallocation code.

2011-08-27  Juanma Barranquero  <lekktu@gmail.com>

	* makefile.w32-in ($(BLD)/alloc.$(O)): Depend on lib/verify.h.

2011-08-26  Paul Eggert  <eggert@cs.ucla.edu>

	Integer and memory overflow issues (Bug#9196).

	* doc.c (get_doc_string): Rework so that
	get_doc_string_buffer_size is the actual buffer size, rather than
	being 1 less than the actual buffer size; this makes xpalloc more
	convenient.

	* image.c (x_allocate_bitmap_record, cache_image):
	* xselect.c (Fx_register_dnd_atom):
	Simplify previous changes by using xpalloc.

	* buffer.c (overlay_str_len): Now ptrdiff_t, not EMACS_INT,
	since either will do and ptrdiff_t is convenient with xpalloc.

	* charset.c (charset_table_size)
	(struct charset_sort_data.priority): Now ptrdiff_t.
	(charset_compare): Don't overflow if priorities differ greatly.
	(Fsort_charsets): Don't assume list length fits in int.
	Check for size-calculation overflow when allocating sort data.
	(syms_of_charset): Allocate an initial charset table that is
	just under 64 KiB, to avoid problems with glibc malloc and mmap.

	* cmds.c (internal_self_insert): Check for size-calculation overflow.

	* composite.h (struct composition.glyph_len): Now int, not unsigned.
	The actual value is always <= INT_MAX, and leaving it unsigned made
	overflow checking harder.

	* dispextern.h (struct glyph_matrix.rows_allocated)
	(struct face_cache.size): Now ptrdiff_t, for convenience in use
	with xpalloc.  The values are still always <= INT_MAX.

	* indent.c (compute_motion): Adjust to region_cache_forward sig change.

	* lisp.h (xnmalloc, xnrealloc, xpalloc): New decls.
	(SAFE_NALLOCA): New macro.

	* region-cache.c (struct boundary.pos, find_cache_boundary)
	(move_cache_gap, insert_cache_boundary, delete_cache_boundaries)
	(set_cache_region, invalidate_region_cache)
	(revalidate_region_cache, know_region_cache, region_cache_forward)
	(region_cache_backward, pp_cache):
	Use ptrdiff_t, not EMACS_INT, since either will do.  This is needed
	so that ptrdiff_t * can be passed to xpalloc.
	(struct region_cache): Similarly, for gap_start, gap_len, cache_len,
	beg_unchanged, end_unchanged, buffer_beg, buffer_end members.
	(pp_cache): Don't assume cache_len fits in int.
	* region-cache.h: Adjust extern decls to match.

	* search.c (scan_buffer, Freplace_match): Use ptrdiff_t, not
	EMACS_INT, since either will do, for xpalloc.

	* alloc.c: Include verify.h, and check that int fits in ptrdiff_t.
	(xnmalloc, xnrealloc, xpalloc): New functions.

	* bidi.c (bidi_shelve_header_size): New constant.
	(bidi_cache_ensure_space, bidi_shelve_cache): Use it.
	(bidi_cache_ensure_space): Avoid integer overflow when allocating.

	* bidi.c (bidi_cache_shrink):
	* buffer.c (overlays_at, overlays_in, record_overlay_string)
	(overlay_strings):
	Don't update size of array until after memory allocation succeeds,
	because xmalloc/xrealloc may not return.
	(struct sortstrlist.bytes): Now ptrdiff_t, as EMACS_INT doesn't help
	now that we have proper integer overflow checking.
	(record_overlay_string, overlay_strings): Catch overflows when
	calculating size of overlay_str_buf.

	* callproc.c (Fcall_process): Check for size overflow when
	calculating size of args2.
	(child_setup): Avoid overflow by using size_t rather than ptrdiff_t.
	Normally we prefer signed values, but sticking with ptrdiff_t would
	require adding more-complicated checks.

	* ccl.c (Fccl_execute_on_string): Check for memory overflow.
	Use ptrdiff_t rather than EMACS_INT where ptrdiff_t will do.
	Redo buffer-overflow calculations to avoid integer overflow.
	Add a FIXME comment where memory seems to be over-allocated.

	* character.c (Fstring): Check for size-calculation overflow.

	* coding.c (produce_chars): Redo buffer-overflow calculations to avoid
	unnecessary integer overflow.  Check for size overflow.
	(encode_coding_object): Don't update size until xmalloc succeeds.

	* composite.c (get_composition_id): Check for overflow in glyph
	length calculations.

	Integer and memory overflow fixes for display code.
	* dispextern.h (struct glyph_pool.nglyphs): Now ptrdiff_t, not int.
	* dispnew.c (adjust_glyph_matrix, realloc_glyph_pool)
	(scrolling_window): Check for overflow in size calculations.
	(line_draw_cost, realloc_glyph_pool, add_row_entry):
	Don't assume glyph table len fits in int.
	(struct row_entry.bucket, row_entry_pool_size, row_entry_idx)
	(row_table_size): Now ptrdiff_t, not int.
	(scrolling_window): Avoid overflow in size calculations.
	Don't update size until allocation succeeds.
	* fns.c (concat): Check for overflow in size calculations.
	(next_almost_prime): Verify NEXT_ALMOST_PRIME_LIMIT.
	* lisp.h (RANGED_INTEGERP, TYPE_RANGED_INTEGERP): New macros.
	(NEXT_ALMOST_PRIME_LIMIT): New constant.

	* doc.c (get_doc_string_buffer_size): Now ptrdiff_t, not int.
	(get_doc_string): Check for size calculation overflow.
	Don't update size until allocation succeeds.
	(get_doc_string, Fsubstitute_command_keys): Use ptrdiff_t, not
	EMACS_INT, where ptrdiff_t will do.
	(Fsubstitute_command_keys): Check for string overflow.

	* editfns.c (set_time_zone_rule): Don't assume environment length
	fits in int.
	(message_length): Now ptrdiff_t, not int.
	(Fmessage_box): Don't update size until allocation succeeds.
	Don't assume message length fits in int.
	(Fformat): Use ptrdiff_t, not EMACS_INT, where ptrdiff_t will do.

	* emacs.c (main): Do not reallocate argv, since there is a null at
	the end that can be overwritten, and this way there's no need to
	worry about size-calculation overflow.
	(sort_args): Check for size-calculation overflow.

	* eval.c (init_eval_once, grow_specpdl): Don't update size until
	alloc succeeds.
	(call_debugger, grow_specpdl): Redo calculations to avoid overflow.

	* frame.c (set_menu_bar_lines, x_set_frame_parameters)
	(x_set_scroll_bar_width, x_figure_window_size):
	Check for integer overflow.
	(x_set_alpha): Do not assume XINT fits in int.

	* frame.h (struct frame): Use int, not EMACS_INT, where int works.
	This is for the members text_lines, text_cols, total_lines, total_cols,
	where the system imposes an 'int' limit.

	* fringe.c (Fdefine_fringe_bitmap):
	Don't update size until alloc works.

	* ftfont.c (ftfont_get_open_type_spec, setup_otf_gstring)
	(ftfont_shape_by_flt): Check for integer overflow in size calculations.

	* gtkutil.c (get_utf8_string, xg_store_widget_in_map):
	Check for size-calculation overflow.
	(get_utf8_string): Use ptrdiff_t, not size_t, where either will
	do, as we prefer signed integers.
	(id_to_widget.max_size, id_to_widget.used)
	(xg_store_widget_in_map, xg_remove_widget_from_map)
	(xg_get_widget_from_map, xg_get_scroll_id_for_window)
	(xg_remove_scroll_bar, xg_update_scrollbar_pos):
	Use and return ptrdiff_t, not int.
	(xg_gtk_scroll_destroy): Don't assume ptrdiff_t fits in int.
	* gtkutil.h: Change prototypes to match the above.

	* image.c (RANGED_INTEGERP, TYPE_RANGED_INTEGERP): Remove; these
	are duplicate now that they've been promoted to lisp.h.
	(x_allocate_bitmap_record, x_alloc_image_color)
	(make_image_cache, cache_image, xpm_load):
	Don't update size until alloc is done.
	(xpm_load, lookup_rgb_color, lookup_pixel_color, x_to_xcolors)
	(x_detect_edges):
	Check for size calculation overflow.
	(ct_colors_allocated_max): New constant.
	(x_to_xcolors, x_detect_edges): Reorder multiplicands to avoid
	overflow.

	* keyboard.c (read_char, menu_bar_items, tool_bar_items)
	(read_char_x_menu_prompt, read_char_minibuf_menu_width)
	(read_char_minibuf_menu_prompt, follow_key, read_key_sequence):
	Use ptrdiff_t, not int, to count maps.
	(read_char_minibuf_menu_prompt): Check for overflow in size
	calculations.  Don't update size until allocation succeeds.
	Redo calculations to avoid overflow.
	* keyboard.h: Change prototypes to match the above.

	* keymap.c (cmm_size, current_minor_maps): Use ptrdiff_t, not int,
	to count maps.
	(current_minor_maps): Check for size calculation overflow.
	* keymap.h: Change prototypes to match the above.

	* lread.c (read1, init_obarray): Don't update size until alloc done.

	* macros.c (Fstart_kbd_macro): Don't update size until alloc done.
	(store_kbd_macro_char): Reorder multiplicands to avoid overflow.

	* nsterm.h (struct ns_color_table.size, struct ns_color_table.avail):
	Now ptrdiff_t, not int.
	* nsterm.m (ns_index_color): Use ptrdiff_t, not int, for table indexes.
	(ns_draw_fringe_bitmap): Rewrite to avoid overflow.

	* process.c (Fnetwork_interface_list): Check for overflow
	in size calculation.

	* region-cache.c (move_cache_gap): Check for size calculation overflow.

	* scroll.c (do_line_insertion_deletion_costs): Check for size calc
	overflow.  Don't bother calling xmalloc when xrealloc will do.

	* search.c (Freplace_match): Check for size calculation overflow.
	(Fset_match_data): Don't assume list lengths fit in 'int'.

	* sysdep.c (system_process_attributes): Use ptrdiff_t, not int,
	for command line length.  Do not attempt to address one before the
	beginning of an array, as that's not portable.

	* term.c (max_frame_lines): Remove; unused.
	(encode_terminal_src_size, encode_terminal_dst_size): Now ptrdiff_t,
	not int.
	(encode_terminal_code, calculate_costs): Check for size
	calculation overflow.
	(encode_terminal_code): Use ptrdiff_t, not int, to record glyph
	table lengths and related sizes.  Don't update size until alloc
	done.  Redo calculations to avoid overflow.
	(calculate_costs): Don't bother calling xmalloc when xrealloc will do.

	* termcap.c (tgetent): Use ptrdiff_t, not int, to record results of
	subtracting pointers.
	(gobble_line): Check for overflow more carefully.  Don't update size
	until alloc done.

	* tparam.c (tparam1): Use ptrdiff_t, not int, for sizes.
	Don't update size until alloc done.
	Redo size calculations to avoid overflow.
	Check for size calculation overflow.
	(main) [DEBUG]: Fix typo in invoking tparam1.

	* xdisp.c (store_mode_line_noprop_char, x_consider_frame_title):
	Use ptrdiff_t, not int, for sizes.
	(store_mode_line_noprop_char): Don't update size until alloc done.

	* xfaces.c (lface_id_to_name_size, Finternal_make_lisp_face):
	Use ptrdiff_t, not int, for sizes.
	(Finternal_make_lisp_face, cache_face):
	Check for size calculation overflow.
	(cache_face): Treat size calculation overflows as if they were
	memory exhaustion (the usual treatment), rather than aborting.

	* xfns.c (x_encode_text, x_set_name_internal)
	(Fx_change_window_property): Use ptrdiff_t, not int, to count
	sizes, since they can exceed INT_MAX in size.  Check for size
	calculation overflow.

	* xgselect.c (gfds_size): Now ptrdiff_t, for convenience with xpalloc.
	(xg_select): Check for size calculation overflow.
	Don't update size until alloc done.

	* xrdb.c (get_environ_db): Don't assume path length fits in int,
	as sprintf is limited to int lengths.

	* xselect.c (X_LONG_SIZE, X_SHRT_MAX, X_SHRT_MIN, X_LONG_MAX)
	(X_LONG_MIN): New macros.
	Use them to make the following changes clearer.
	(MAX_SELECTION_QUANTUM): Make the other bounds on this value clearer.
	This change doesn't affect the value now, but it may help remind
	future maintainers not to raise the value too much later.
	(SELECTION_QUANTUM): Remove, replacing with ...
	(selection_quantum): ... new function, which avoids overflow.
	All uses changed.
	(struct selection_data.size): Now ptrdiff_t, not int, to avoid
	assumption that selection length fits in 'int'.
	(x_reply_selection_request, x_handle_selection_request)
	(x_get_window_property, receive_incremental_selection)
	(x_get_window_property_as_lisp_data, selection_data_to_lisp_data)
	(lisp_data_to_selection_data, clean_local_selection_data):
	Use ptrdiff_t, not int, to record length of selection.
	(x_reply_selection_request, x_get_window_property)
	(receive_incremental_selection, x_property_data_to_lisp):
	Redo calculations to avoid overflow.
	(x_reply_selection_request): When sending hint, ceiling it at
	X_LONG_MAX rather than relying on wraparound overflow to send
	something.
	(x_get_window_property, receive_incremental_selection)
	(lisp_data_to_selection_data, x_property_data_to_lisp):
	Check for size-calculation overflow.
	(x_get_window_property, receive_incremental_selection)
	(lisp_data_to_selection_data, Fx_register_dnd_atom):
	Don't store size until memory allocation succeeds.
	(x_get_window_property): Plug memory leak on memory exhaustion.
	Don't double-block input; malloc is safe here.  Don't assume 2**34
	- 4 fits in unsigned long.  Add an xassert to check
	XGetWindowProperty overflow.  Be more careful about overflow
	calculations, and distinguish size from memory overflow better.
	(receive_incremental_selection): When tracing, don't assume
	unsigned int is less than INT_MAX.
	(x_selection_data_to_lisp_data): Remove unnecessary (and in theory
	harmful) conversions of unsigned short to int.
	(lisp_data_to_selection_data): Don't assume that integers
	in the range -65535 through -1 fit in an X unsigned short.
	Don't assume that ULONG_MAX == X_ULONG_MAX.  Don't store into
	result parameters unless successful.  Rely on cons_to_unsigned
	to report problems with elements; the old code wasn't right anyway.
	(x_check_property_data): Check for int overflow; we cannot use
	a wider type due to X limits.
	(x_handle_dnd_message): Use unsigned int, to avoid int overflow.

	* xsmfns.c (smc_save_yourself_CB): Check for size calc overflow.

	* xterm.c (x_color_cells, x_send_scrollbar_event, handle_one_xevent)
	(x_term_init): Check for size calculation overflow.
	(x_color_cells): Don't store size until memory allocation succeeds.
	(handle_one_xevent): Use ptrdiff_t, not int, for byte counts.
	Don't assume alloca size is less than MAX_ALLOCA.
	(x_term_init): Don't assume length fits in int (sprintf is limited
	to int size).

	Use ptrdiff_t for composition IDs.
	* character.c (lisp_string_width):
	* composite.c (composition_table_size, n_compositions)
	(get_composition_id, composition_gstring_from_id):
	* dispextern.h (struct glyph_string.cmp_id, struct composition_it.id):
	* xdisp.c (BUILD_COMPOSITE_GLYPH_STRING):
	* window.c (Frecenter):
	Use ptrdiff_t, not int, for composition IDs.
	* composite.c (get_composition_id): Check for integer overflow.
	* composite.h: Adjust prototypes to match the above changes.

	Use ptrdiff_t for hash table indexes.
	* category.c (hash_get_category_set):
	* ccl.c (ccl_driver):
	* charset.h (struct charset.hash_index, CHECK_CHARSET_GET_ID):
	* coding.c (coding_system_charset_list, detect_coding_system):
	* coding.h (struct coding_system.id):
	* composite.c (get_composition_id, gstring_lookup_cache):
	* fns.c (hash_lookup, hash_put, Fgethash, Fputhash):
	* image.c (xpm_get_color_table_h):
	* lisp.h (hash_lookup, hash_put):
	* minibuf.c (Ftest_completion):
	Use ptrdiff_t for hash table indexes, not int (which is too
	narrow, on 64-bit hosts) or EMACS_INT (which is too wide, on
	32-bit --with-wide-int hosts).

	* charset.c (Fdefine_charset_internal): Check for integer overflow.
	Add a FIXME comment about memory leaks.
	(syms_of_charset): Don't assume xmalloc returns.

	Don't assume that stated character widths fit in int.
	* character.c (Fchar_width, c_string_width, lisp_string_width):
	* character.h (CHAR_WIDTH):
	* indent.c (MULTIBYTE_BYTES_WIDTH):
	Use sanitize_char_width to avoid undefined and/or bad behavior
	with outlandish widths.
	* character.h (sanitize_tab_width): Rename from sanitize_width,
	now that we have two such functions.  All uses changed.
	(sanitize_char_width): New inline function.

	Don't assume that tab-width fits in int.
	* character.h (sanitize_width): New inline function.
	(SANE_TAB_WIDTH): New macro.
	(ASCII_CHAR_WIDTH): Use it.
	* indent.c (sane_tab_width): Remove.  All uses replaced by
	SANE_TAB_WIDTH (current_buffer).
	* xdisp.c (init_iterator): Use SANE_TAB_WIDTH.

	* fileio.c: Integer overflow issues with file modes.
	(Fset_file_modes, auto_save_1): Don't assume EMACS_INT fits in int.

	* charset.c (read_hex): New arg OVERFLOW.  All uses changed.
	Remove unreachable code.
	(read_hex, load_charset_map_from_file): Check for integer overflow.

	* xterm.c: Don't go over XClientMessageEvent limit.
	(scroll_bar_windows_size): Now ptrdiff_t, as we prefer signed.
	(x_send_scroll_bar_event): Likewise.  Check that the size does not
	exceed limits imposed by XClientMessageEvent, as well as the usual
	ptrdiff_t and size_t limits.

	* keyboard.c: Overflow, signedness and related fixes.
	(make_lispy_movement): Use same integer type in forward decl
	that is used in the definition.
	(read_key_sequence, keyremap_step):
	Change bufsize argument back to int, undoing my 2011-03-30 change.
	We prefer signed types, and int is wide enough here.
	(parse_tool_bar_item): Don't assume tool_bar_max_label_size is less
	than TYPE_MAXIMUM (EMACS_INT) / 2.  Don't let the label size grow
	larger than STRING_BYTES_BOUND.  Use ptrdiff_t for Emacs string
	length, not size_t.  Use ptrdiff_t for index, not int.
	(keyremap_step, read_key_sequence): Redo bufsize check to avoid
	possibility of integer overflow.

	Overflow, signedness and related fixes for images.

	* dispextern.h (struct it.stack[0].u.image.image_id)
	(struct_it.image_id, struct image.id, struct image_cache.size)
	(struct image_cache.used, struct image_cache.ref_count):
	* gtkutil.c (update_frame_tool_bar):
	* image.c (x_reference_bitmap, Fimage_size, Fimage_mask_p)
	(Fimage_metadata, free_image_cache, clear_image_cache, lookup_image)
	(cache_image, mark_image_cache, x_kill_gs_process, Flookup_image):
	* nsmenu.m (update_frame_tool_bar):
	* xdisp.c (calc_pixel_width_or_height):
	* xfns.c (image_cache_refcount):
	Image IDs are now ptrdiff_t, not int, to avoid arbitrary limits
	on typical 64-bit hosts.

	* image.c (RANGED_INTEGERP, TYPE_RANGED_INTEGERP): New macros.
	(x_bitmap_pixmap, x_create_x_image_and_pixmap):
	Omit unnecessary casts to int.
	(parse_image_spec): Check that integers fall into 'int' range
	when the callers expect that.
	(image_ascent): Redo ascent calculation to avoid int overflow.
	(clear_image_cache): Avoid overflow when sqrt (INT_MAX) < nimages.
	(lookup_image): Remove unnecessary tests.
	(xbm_image_p): Locals are now of int, not EMACS_INT,
	since parse_image_check makes sure they fit into int.
	(png_load, gif_load, svg_load_image):
	Prefer int to unsigned where either will do.
	(tiff_handler): New function, combining the cores of the
	old tiff_error_handler and tiff_warning_handler.
	This function is rewritten to use vsnprintf and thereby avoid
	stack buffer overflows.  It uses only the features of vsnprintf
	that are common to both POSIX and native Microsoft.
	(tiff_error_handler, tiff_warning_handler): Use it.
	(tiff_load, gif_load, imagemagick_load_image):
	Don't assume :index value fits in 'int'.
	(gif_load): Omit unnecessary cast to double, and avoid double-rounding.
	(imagemagick_load_image): Check that crop parameters fit into
	the integer types that MagickCropImage accepts.  Don't assume
	Vimagemagick_render_type has a nonnegative value.  Don't assume
	size_t fits in 'long'.
	(gs_load): Use printmax_t to print the widest integers possible.
	Check for integer overflow when computing image height and width.

2011-08-26  Eli Zaretskii  <eliz@gnu.org>

	* xdisp.c (redisplay_window): Don't force window start if point
	will be invisible in the resulting window.  (Bug#9324)

2011-08-25  Eli Zaretskii  <eliz@gnu.org>

	* xdisp.c (compute_display_string_pos): Return 2 in DISP_PROP when
	the display spec is of the form `(space ...)'.
	(handle_display_spec): Return the value returned by
	handle_single_display_spec, not just 1 or zero.
	(handle_single_display_spec): If the display spec is of the form
	`(space ...)', and specifies display in the text area, return 2
	rather than 1.
	(try_cursor_movement): Check for the need to scroll more
	accurately, and prefer exact match for point under bidi.
	Don't advance `row' beyond the last row of the window.

	* dispextern.h (struct bidi_it): Rename the disp_prop_p member
	into disp_prop; all users changed.

	* bidi.c (bidi_fetch_char): If compute_display_string_pos returns
	DISP_PROP = 2, substitute the u+2029 PARAGRAPH SEPARATOR character
	for the text covered by the display property.

2011-08-25  Chong Yidong  <cyd@stupidchicken.com>

	* buffer.c (Fbury_buffer_internal): Rename from Funrecord_buffer.
	Change return value to nil.
	(Frecord_buffer): Delete unused function.

2011-08-24  Eli Zaretskii  <eliz@gnu.org>

	* xdisp.c (Fcurrent_bidi_paragraph_direction): For unibyte
	buffers, return left-to-right.
	(set_cursor_from_row): Consider candidate row a win if its glyph
	represents a newline and point is on that newline.  Fixes cursor
	positioning on the newline at EOL of R2L text within L2R
	paragraph, and vice versa.
	(try_cursor_movement): Check continued rows, in addition to
	continuation rows.  Fixes unwarranted scroll when point enters a
	continued line of R2L text within an L2R paragraph, or vice versa.
	(cursor_row_p): Consider the case of point being equal to
	MATRIX_ROW_END_CHARPOS.  Prevents cursor being stuck when moving
	from the end of a short line to the beginning of a continued line
	of R2L text within L2R paragraph.
	(RECORD_MAX_MIN_POS): For max_pos, use IT_CHARPOS even for
	composed characters.

	* bidi.c (bidi_check_type): Use xassert.
	(bidi_cache_iterator_state): Update the disp_pos and disp_prop_p
	members.

2011-08-23  Eli Zaretskii  <eliz@gnu.org>

	* bidi.c (bidi_get_type): Abort if we get zero as the bidi type of
	a character.

2011-08-23  Chong Yidong  <cyd@stupidchicken.com>

	* nsfont.m (ns_otf_to_script): Fix typo.

2011-08-22  Kenichi Handa  <handa@m17n.org>

	* chartab.c (Fset_char_table_extra_slot): Do not inhibit setting a
	extra slot even if the purpose is char-code-property-table.

2011-08-23  Eli Zaretskii  <eliz@gnu.org>

	* xdisp.c (redisplay_window): When computing centering_position,
	account for the height of the header line.  (Bug#8874)

	* dispnew.c (buffer_posn_from_coords): Use buf_charpos_to_bytepos
	instead of CHAR_TO_BYTE.  Fixes a crash when a completion
	candidate is selected by the mouse, and that candidate has a
	composed character under the mouse.

	* xdisp.c (x_produce_glyphs): Set it->nglyphs to 1.  Fixes pixel
	coordinates reported by pos-visible-in-window-p for a composed
	character in column zero.

2011-08-23  Stefan Monnier  <monnier@iro.umontreal.ca>

	* cmds.c (Fself_insert_command): Mention post-self-insert-hook.

2011-08-22  Eli Zaretskii  <eliz@gnu.org>

	* xdisp.c (BUFFER_POS_REACHED_P): If this is a composition,
	consider it a hit if to_charpos is anywhere in the range of the
	composed buffer positions.

2011-08-22  Chong Yidong  <cyd@stupidchicken.com>

	* image.c (gif_load): Don't assume that each subimage has the same
	dimensions as the base image.  Handle disposal method that is
	"undefined" by the gif spec (Bug#9335).

2011-08-20  Chong Yidong  <cyd@stupidchicken.com>

	* eval.c (Fsignal): Handle `debug' symbol in error handler (Bug#9329).
	(Fcondition_case): Document `debug' symbol in error handler.

2011-08-19  Eli Zaretskii  <eliz@gnu.org>

	* xfaces.c (face_at_buffer_position): Avoid repeated evaluation of
	face ID by FACE_FROM_ID, and avoid a crash when mouse is moved
	from an Org mode buffer to a Speedbar frame.

	* xdisp.c (RECORD_MAX_MIN_POS): If the display element comes from
	a composition, take its buffer position from IT->cmp_it.charpos.
	Fixes cursor positioning at the beginning of a line that begins
	with a composed character.

2011-08-18  Eli Zaretskii  <eliz@gnu.org>

	* bidi.c (bidi_get_type): If bidi_type_table reports zero as the
	character bidirectional type, use STRONG_L instead.  Fixes crashes
	in a buffer produced by `describe-categories'.

	* dispextern.h (struct bidi_it): Move disp_pos and disp_prop_p
	members before the level stack, so they would be saved and
	restored when copying iterator state.  Fixes incorrect reordering
	around TABs covered by display properties.

2011-08-18  Andreas Schwab  <schwab@linux-m68k.org>

	* process.c (Fnetwork_interface_list): Correctly determine buffer size.

2011-08-17  Chong Yidong  <cyd@stupidchicken.com>

	* eval.c (internal_condition_case, internal_condition_case_1)
	(internal_condition_case_2, internal_condition_case_n):
	Remove unnecessary aborts (Bug#9081).

2011-08-17  Eli Zaretskii  <eliz@gnu.org>

	* lread.c (Fload) [DOS_NT]: If `openp' returns -2, but the file
	has no `load' handler, try opening the file locally.  (Bug#9311)

2011-08-16  Ken Brown  <kbrown@cornell.edu>

	* gmalloc.c: Expand comment.

2011-08-16  Eli Zaretskii  <eliz@gnu.org>

	* xdisp.c (set_cursor_from_row): Don't accept a previous candidate
	if it fails the cursor_row_p test.  Fixes cursor positioning at ZV.

2011-08-16  Ken Brown  <kbrown@cornell.edu>

	Fix memory allocation problems in Cygwin build (Bug#9273).

	* unexcw.c ( __malloc_initialized): Declare external variable.
	(fixup_executable): Force the dumped emacs to reinitialize malloc.

	* gmalloc.c [CYGWIN] (bss_sbrk_heapbase, bss_sbrk_heapinfo):
	New variables.
	(malloc_initialize_1) [CYGWIN]: Prepare for reinitializing the
	dumped emacs.
	(_free_internal_nolock) [CYGWIN]: Ignore requests to free storage
	in the static heap.
	[CYGWIN] (special_realloc): New function.
	(_realloc_internal_nolock) [CYGWIN]: Use the new function on
	requests to realloc storage in the static heap.

2011-08-15  Paul Eggert  <eggert@cs.ucla.edu>

	* bidi.c (bidi_initialize): Remove unused local.

2011-08-15  Eli Zaretskii  <eliz@gnu.org>

	* bidimirror.h:
	* biditype.h: Remove file.
	* makefile.w32-in ($(BLD)/bidi.$(O)):
	* deps.mk (bidi.o): Remove biditype.h and bidimirror.h.

	* dispextern.h: Fix a typo in the comment to bidi_type_t.

	* chartab.c: Improve commentary for the uniprop_table API.

	* bidi.c (bidi_paragraph_init): Support zero value of
	bidi_ignore_explicit_marks_for_paragraph_level.
	(bidi_initialize): Use uniprop_table instead of including
	biditype.h and bidimirror.h.

	* xdisp.c (move_it_in_display_line_to): Don't reset pixel
	coordinates of the iterator when restoring from ppos_it.
	(Bug#9296)

2011-08-14  Kenichi Handa  <handa@m17n.org>

	* process.c (create_process): Call setup_process_coding_systems
	after the pid of the process is set to -1 (Bug#8162).

2011-08-14  Eli Zaretskii  <eliz@gnu.org>

	* xdisp.c (move_it_in_display_line_to): Don't invoke
	IT_RESET_X_ASCENT_DESCENT when iterator position was restored from
	ppos_it.  Fixes vertical cursor motion when line beginning is
	covered by an image.  (Bug#9296)

2011-08-14  Jan Djärv  <jan.h.d@swipnet.se>

	* nsterm.h (ns_run_ascript): Declare.
	(NSAPP_DATA2_RUNASSCRIPT): Define.

	* nsfns.m (as_script, as_result, as_status): New static variables.
	(ns_run_ascript): New function.
	(Fns_do_applescript): Set variables as_*.  Make an NSApplicationDefined
	event with data2 set to NSAPP_DATA2_RUNASSCRIPT, post it and then start
	the event loop.  Get status from as_status (Bug#7276).

	* nsterm.m (sendEvent): If event is NSApplicationDefined and
	data2 is NSAPP_DATA2_RUNASSCRIPT, call ns_run_ascript and then exit
	the event loop (Bug#7276).

2011-08-14  Andreas Schwab  <schwab@linux-m68k.org>

	* gnutls.c (QCgnutls_bootprop_priority)
	(QCgnutls_bootprop_trustfiles, QCgnutls_bootprop_keylist)
	(QCgnutls_bootprop_crlfiles, QCgnutls_bootprop_callbacks)
	(QCgnutls_bootprop_loglevel, QCgnutls_bootprop_hostname)
	(QCgnutls_bootprop_min_prime_bits, QCgnutls_bootprop_verify_flags)
	(QCgnutls_bootprop_verify_hostname_error)
	(QCgnutls_bootprop_callbacks_verify): Rename from
	Qgnutls_bootprop_..., all uses changed.

	* xfaces.c (QCignore_defface): Rename from Qignore_defface, all
	uses changed.

2011-08-14  Paul Eggert  <eggert@cs.ucla.edu>

	* xfaces.c (Qframe_set_background_mode): Now static.
	* dispextern.h (Qframe_set_background_mode): Remove decl.

	* process.c (Fnetwork_interface_info): Declare local only if needed.

2011-08-13  Jan Djärv  <jan.h.d@swipnet.se>

	* process.c: Include ifaddrs.h and net/if_dl.h if available (Bug#8477).
	(Fnetwork_interface_list): Allocate in increments of bytes instead
	of sizeof (struct ifreq).  Iterate over ifconf.ifc_req by counting
	bytes (Bug#8477).  Count bytes correctly when ifr_addr is a struct
	sockaddr.
	(struct ifflag_def): notrailers is smart on OSX.
	(Fnetwork_interface_info): Handle case when ifr_flags is negative.
	Get hardware address with getifaddrs if available.

2011-08-12  Eli Zaretskii  <eliz@gnu.org>

	* xdisp.c (iterate_out_of_display_property): xassert that
	IT->position is set to within IT->object's boundaries.  Break from
	the loop as soon as EOB is reached; avoids infloops in redisplay
	when IT->position is set up wrongly due to some bug.
	Set IT->current to match the bidi iterator unconditionally.
	(push_display_prop): Allow GET_FROM_STRING as IT->method on
	entry.  Force push_it to save on the stack the current
	buffer/string position, to be restored by pop_it.  Fix flags in
	the iterator structure wrt the object coming from a display
	property, as `line-prefix' and `wrap-prefix' are not ``replacing''
	properties.  (Bug#9284)

2011-08-09  Andreas Schwab  <schwab@linux-m68k.org>

	* fontset.c (fontset_get_font_group): Add proper type checks.
	(Bug#9172)

2011-08-09  YAMAMOTO Mitsuharu  <mituharu@math.s.chiba-u.ac.jp>

	* unexmacosx.c (print_load_command_name): Add cases LC_FUNCTION_STARTS
	and LC_VERSION_MIN_MACOSX.
	(copy_linkedit_data) [LC_FUNCTION_STARTS]: New function.
	(dump_it) [LC_FUNCTION_STARTS]: Use it.

2011-08-08  Eli Zaretskii  <eliz@gnu.org>

	* xdisp.c (forward_to_next_line_start): Allow to use the
	no-display-properties-and-no-overlays under bidi display.
	Set disp_pos in the bidi iterator to avoid searches for display
	properties and overlays.

2011-08-08  Chong Yidong  <cyd@stupidchicken.com>

	* editfns.c (Fset_time_zone_rule): Document relationship with the
	setenv function.

	* ftfont.c (ftfont_pattern_entity): Copy the extras argument to
	the font entity extracted from the cache (Bug#8109).

2011-08-07  Chong Yidong  <cyd@stupidchicken.com>

	* composite.c (autocmp_chars): Don't reset point.  That is done by
	restore_point_unwind (Bug#5984).

2011-08-07  Juri Linkov  <juri@jurta.org>

	* editfns.c (Fformat_time_string): Doc fix, add tag `usage:'
	to show the arg `TIME' instead of `TIMEVAL'.

2011-08-06  Eli Zaretskii  <eliz@gnu.org>

	* xdisp.c (set_cursor_from_row): Fix cursor positioning when a
	display property strides EOL and includes a newline, as in
	longlines-mode.  (Bug#9254)
	(move_it_in_display_line_to): Fix vertical-motion in a buffer with
	word-wrap under bidirectional display.  (Bug#9224)

	* bidi.c (bidi_unshelve_cache): Don't reset the cache if JUST_FREE
	is non-zero, even if the data buffer is NULL.  Fixes a crash in
	vertical-motion with longlines-mode.  (Bug#9254)

2011-08-05  Eli Zaretskii  <eliz@gnu.org>

	* bidi.c <bidi_cache_total_alloc>: Now static.
	(bidi_initialize): Initialize bidi_cache_total_alloc.

	* xdisp.c (display_line): Release buffer allocated for shelved bidi
	cache.  (Bug#9221)

	* bidi.c (bidi_shelve_cache, bidi_unshelve_cache): Track total
	amount allocated this far in `bidi_cache_total_alloc'.
	(bidi_unshelve_cache): Accept an additional argument JUST_FREE; if
	non-zero, only free the data buffer without restoring the cache
	contents.  All callers changed.

	* dispextern.h (bidi_unshelve_cache): Update prototype.

	* xdisp.c (SAVE_IT, pos_visible_p, move_it_in_display_line_to)
	(move_it_in_display_line, move_it_to)
	(move_it_vertically_backward, move_it_by_lines): Replace the call
	to xfree to an equivalent call to bidi_unshelve_cache.
	(move_it_in_display_line_to): Fix logic of returning
	MOVE_POS_MATCH_OR_ZV in the bidi case.  (Bug#9224)

2011-08-05  Eli Zaretskii  <eliz@gnu.org>

	* xdisp.c (set_cursor_from_row): Prefer the candidate glyph that
	came from a string character with a `cursor' property.  (Bug#9229)

2011-08-04  Jan Djärv  <jan.h.d@swipnet.se>

	* Makefile.in (LIB_PTHREAD): New variable.
	(LIBES): Add LIB_PTHREAD (Bug#9216).

	* alloc.c, emacs.c, gmalloc.c, gtkutil.c, keyboard.c, syssignal.h:
	Rename HAVE_GTK_AND_PTHREAD to HAVE_PTHREAD (Bug#9216).

2011-08-04  Andreas Schwab  <schwab@linux-m68k.org>

	* regex.c (re_iswctype): Remove some redundant boolean conversions.

2011-08-04  Jan Djärv  <jan.h.d@swipnet.se>

	* xterm.c (x_find_topmost_parent): New function.
	(x_set_frame_alpha): Find topmost parent window with
	x_find_topmost_parent and set the property there also (bug#9181).
	(handle_one_xevent): Call x_set_frame_alpha on ReparentNotify.

2011-08-04  Paul Eggert  <eggert@cs.ucla.edu>

	* callproc.c (Fcall_process): Avoid vfork clobbering
	the local vars buffer, coding_systems, current_dir.

2011-08-03  Stefan Monnier  <monnier@iro.umontreal.ca>

	* keymap.c (Fmake_composed_keymap): Move to subr.el.

2011-08-03  Paul Eggert  <eggert@cs.ucla.edu>

	* fontset.c (dump_fontset) [FONTSET_DEBUG]: Declare EXTERNALLY_VISIBLE
	so that it is not optimized away.

	* xdisp.c (compute_display_string_pos): Remove unused local.

2011-08-02  Eli Zaretskii  <eliz@gnu.org>

	Fix slow cursor motion and scrolling in large buffers with
	selective display, like Org Mode buffers.  (Bug#9218)

	* dispextern.h (struct bidi_it): New member disp_prop_p.

	* xdisp.c: Remove one-slot cache of display string positions.
	(compute_display_string_pos): Accept an additional argument
	DISP_PROP_P; callers changed.  Scan at most 5K characters forward
	for a display string or property.  If found, set DISP_PROP_P
	non-zero.

	* bidi.c (bidi_fetch_char): Accept an additional argument
	DISP_PROP_P, and pass it to compute_display_string_pos.
	Only handle text covered by a display string if DISP_PROP_P is returned
	non-zero.  All callers of bidi_fetch_char changed.

2011-08-02  Stefan Monnier  <monnier@iro.umontreal.ca>

	* keymap.c (Fdefine_key): Fix Lisp_Object/int mixup; apply some CSE.

2010-12-03  Don March  <don@ohspite.net>

	* keymap.c (Fdefine_key): Fix non-prefix key error message when
	last character M-[char] is translated to ESC [char] (bug#7541).

2011-08-02  Kenichi Handa  <handa@m17n.org>

	* lisp.h (uniprop_table): Extern it.

	* chartab.c (uniprop_table): Make it non-static.

2011-08-01  Eli Zaretskii  <eliz@gnu.org>

	* xdisp.c (forward_to_next_line_start): Accept additional argument
	BIDI_IT_PREV, and store into it the state of the bidi iterator had
	on the newline.
	(reseat_at_next_visible_line_start): Use the bidi iterator state
	returned by forward_to_next_line_start to restore the state of
	it->bidi_it after backing up to previous newline.  (Bug#9212)

2011-07-30  Andreas Schwab  <schwab@linux-m68k.org>

	* regex.c (re_comp): Protoize.
	(re_exec): Fix return type.
	(regexec): Fix type of `ret'.  (Bug#9203)

2011-07-28  Paul Eggert  <eggert@cs.ucla.edu>

	* image.c (check_image_size): Use 1024x1024 if unknown frame (Bug#9189).
	This is needed if max-image-size is a floating-point number.

2011-07-28  Andreas Schwab  <schwab@linux-m68k.org>

	* print.c (print_object): Print empty symbol as ##.

	* lread.c (read1): Read ## as empty symbol.

2011-07-28  Alp Aker  <alp.tekin.aker@gmail.com>

	* nsfns.m (x_set_foreground_color): Set f->foreground_pixel when
	setting frame foreground color (Bug#9175).
	(x_set_background_color): Likewise.

	* nsmenu.m (-setText): Size tooltip dimensions precisely to
	contents (Bug#9176).
	(EmacsTooltip -init): Remove bezels and add shadows to
	tooltip windows.

	* nsterm.m (ns_dumpglyphs_stretch): Avoid overwriting left fringe
	or scroll bar (Bug#8470).

	* nsfont.m (nsfont_open): Remove assignment to voffset and
	unnecessary vars hshink, expand, hd, full_height, min_height.
	(nsfont_draw): Use s->ybase as baseline for glyph drawing (Bug#8913).

	* nsterm.h (nsfont_info): Remove voffset field.

2011-07-28  Alp Aker  <alp.tekin.aker@gmail.com>

	Implement strike-through and overline on NextStep (Bug#8863).

	* nsfont.m (nsfont_open): Use underline position provided by font,
	instead of hard-coded value of 2.
	(nsfont_draw): Call ns_draw_text_decoration instead.

	* nsterm.h: Add declaration for ns_draw_text_decoration.

	* nsterm.m (ns_draw_text_decoration): New function for drawing
	underline, overline, and strike-through.
	(ns_dumpglyphs_image, ns_dumpglyphs_stretch): Add call to
	ns_draw_text_decoration.  Change treatment of cursor drawing to
	accommodate underlining, etc.

2011-07-28  Eli Zaretskii  <eliz@gnu.org>

	* buffer.c (init_buffer_once): Set bidi-display-reordering to t by
	default.

2011-07-28  Paul Eggert  <eggert@cs.ucla.edu>

	* alloc.c (memory_full) [!SYNC_INPUT]: Fix signal-related race.
	Without this fix, if a signal arrives just after memory fills up,
	'malloc' might be invoked reentrantly.

	* image.c (x_check_image_size) [!HAVE_X_WINDOWS]: Return 1.
	In other words, assume that every image size is allowed, on non-X
	hosts.  This assumption is probably wrong, but it lets Emacs compile.

2011-07-28  Andreas Schwab  <schwab@linux-m68k.org>

	* regex.c (re_iswctype): Convert return values to boolean.

2011-07-28  Eli Zaretskii  <eliz@fencepost.gnu.org>

	* xdisp.c (compute_display_string_pos): Don't use cached display
	string position if the buffer had its restriction changed.
	(Bug#9184)

2011-07-28  Paul Eggert  <eggert@cs.ucla.edu>

	* callproc.c (Fcall_process): Use 'volatile' to avoid vfork clobbering.

2011-07-28  Paul Eggert  <eggert@cs.ucla.edu>

	Integer signedness and overflow and related fixes.  (Bug#9079)

	* bidi.c: Integer size and overflow fixes.
	(bidi_cache_size, bidi_cache_idx, bidi_cache_last_idx)
	(bidi_cache_start, bidi_cache_fetch_state, bidi_cache_search)
	(bidi_cache_find_level_change, bidi_cache_ensure_space)
	(bidi_cache_iterator_state, bidi_cache_find, bidi_cache_start_stack)
	(bidi_find_other_level_edge):
	Use ptrdiff_t instead of EMACS_INT where either will do.
	This works better on 32-bit hosts configured --with-wide-int.
	(bidi_cache_ensure_space): Check for size-calculation overflow.
	Use % rather than repeated addition, for better worst-case speed.
	Don't set bidi_cache_size until after xrealloc returns, because it
	might not return.
	(bidi_dump_cached_states): Use ptrdiff_t, not int, to avoid overflow.
	(bidi_cache_ensure_space): Also check that the bidi cache size
	does not exceed that of the largest Lisp string or buffer.  See Eli
	Zaretskii in <http://debbugs.gnu.org/cgi/bugreport.cgi?bug=9079#29>.

	* alloc.c (__malloc_size_t): Remove.
	All uses replaced by size_t.  See Andreas Schwab's note
	<http://debbugs.gnu.org/cgi/bugreport.cgi?bug=9079#8>.

	* image.c: Improve checking for integer overflow.
	(check_image_size): Assume that f is nonnull, since
	it is always nonnull in practice.  This is one less thing to
	worry about when checking for integer overflow later.
	(x_check_image_size): New function, which checks for integer
	overflow issues inside X.
	(x_create_x_image_and_pixmap, xbm_read_bitmap_data): Use it.
	This removes the need for a memory_full check.
	(xbm_image_p): Rewrite to avoid integer multiplication overflow.
	(Create_Pixmap_From_Bitmap_Data, xbm_load): Use x_check_image_size.
	(xbm_read_bitmap_data): Change locals back to 'int', since
	their values must fit in 'int'.
	(xpm_load_image, png_load, tiff_load):
	Invoke x_create_x_image_and_pixmap earlier,
	to avoid much needless work if the image is too large.
	(tiff_load): Treat overly large images as if
	x_create_x_image_and_pixmap failed, not as malloc failures.
	(gs_load): Use x_check_image_size.

	* gtkutil.c: Omit integer casts.
	(xg_get_pixbuf_from_pixmap): Remove unnecessary cast.
	(xg_set_toolkit_scroll_bar_thumb): Rewrite to avoid need for cast.

	* image.c (png_load): Don't assume height * row_bytes fits in 'int'.

	* xfaces.c (Fbitmap_spec_p): Fix integer overflow bug.
	Without this fix, (bitmap-spec-p '(34359738368 1 "x"))
	would wrongly return t on a 64-bit host.

	* dispnew.c (init_display): Use *_RANGE_OVERFLOW macros.
	The plain *_OVERFLOW macros run afoul of GCC bug 49705
	<http://gcc.gnu.org/bugzilla/show_bug.cgi?id=49705>
	and therefore cause GCC to emit a bogus diagnostic in some cases.

	* image.c: Integer signedness and overflow and related fixes.
	This is not an exhaustive set of fixes, but it's time to
	record what I've got.
	(lookup_pixel_color, check_image_size): Remove redundant decls.
	(check_image_size): Don't assume that arbitrary EMACS_INT values
	fit in 'int', or that arbitrary 'double' values fit in 'int'.
	(x_alloc_image_color, x_create_x_image_and_pixmap, png_load)
	(tiff_load, imagemagick_load_image):
	Check for overflow in size calculations.
	(x_create_x_image_and_pixmap): Remove unnecessary test for
	xmalloc returning NULL; that can't happen.
	(xbm_read_bitmap_data): Don't assume sizes fit into 'int'.
	(xpm_color_bucket): Use better integer hashing function.
	(xpm_cache_color): Don't possibly over-allocate memory.
	(struct png_memory_storage, tiff_memory_source, tiff_seek_in_memory)
	(gif_memory_source):
	Use ptrdiff_t, not int or size_t, to record sizes.
	(png_load): Don't assume values greater than 2**31 fit in 'int'.
	(our_stdio_fill_input_buffer): Prefer ptrdiff_t to size_t when
	either works, as we prefer signed integers.
	(tiff_read_from_memory, tiff_write_from_memory):
	Return tsize_t, not size_t, since that's what the TIFF API wants.
	(tiff_read_from_memory): Don't fail simply because the read would
	go past EOF; instead, return a short read.
	(tiff_load): Omit no-longer-needed casts.
	(Fimagemagick_types): Don't assume size fits into 'int'.

	Improve hashing quality when configured --with-wide-int.
	* fns.c (hash_string): New function, taken from sxhash_string.
	Do not discard information about ASCII character case; this
	discarding is no longer needed.
	(sxhash-string): Use it.  Change sig to match it.  Caller changed.
	* lisp.h: Declare it.
	* lread.c (hash_string): Remove, since we now use fns.c's version.
	The fns.c version returns a wider integer if --with-wide-int is
	specified, so this should help the quality of the hashing a bit.

	* emacs.c: Integer overflow minor fix.
	(heap_bss_diff): Now uprintmax_t, not unsigned long.  All used changed.
	Define only if GNU_LINUX.
	(main, Fdump_emacs): Set and use heap_bss_diff only if GNU_LINUX.

	* dispnew.c: Integer signedness and overflow fixes.
	Remove unnecessary forward decls, that were a maintenance hassle.
	(history_tick): Now uprintmax_t, so it's more likely to avoid overflow.
	All uses changed.
	(adjust_glyph_matrix, realloc_glyph_pool, adjust_frame_message_buffer)
	(scrolling_window): Use ptrdiff_t, not int, for byte count.
	(prepare_desired_row, line_draw_cost):
	Use int, not unsigned, where either works.
	(save_current_matrix, restore_current_matrix):
	Use ptrdiff_t, not size_t, where either works.
	(init_display): Check for overflow more accurately, and without
	relying on undefined behavior.

	* editfns.c (pWIDE, pWIDElen, signed_wide, unsigned_wide):
	Remove, replacing with the new symbols in lisp.h.  All uses changed.
	* fileio.c (make_temp_name):
	* filelock.c (lock_file_1, lock_file):
	* xdisp.c (message_dolog):
	Don't assume PRIdMAX etc. works; this isn't portable to pre-C99 hosts.
	Use pMd etc. instead.
	* lisp.h (printmax_t, uprintmax_t, pMd, pMu): New types and macros,
	replacing the pWIDE etc. symbols removed from editfns.c.

	* keyboard.h (num_input_events): Now uintmax_t.
	This is (very slightly) less likely to mess up due to wraparound.
	All uses changed.

	* buffer.c: Integer signedness fixes.
	(alloc_buffer_text, enlarge_buffer_text):
	Use ptrdiff_t rather than size_t when either will do, as we prefer
	signed integers.

	* alloc.c: Integer signedness and overflow fixes.
	Do not impose an arbitrary 32-bit limit on malloc sizes when debugging.
	(__malloc_size_t): Default to size_t, not to int.
	(pure_size, pure_bytes_used_before_overflow, stack_copy_size)
	(Fgarbage_collect, mark_object_loop_halt, mark_object):
	Prefer ptrdiff_t to size_t when either would do, as we prefer
	signed integers.
	(XMALLOC_OVERRUN_CHECK_OVERHEAD): New macro.
	(xmalloc_overrun_check_header, xmalloc_overrun_check_trailer):
	Now const.  Initialize with values that are in range even if char
	is signed.
	(XMALLOC_PUT_SIZE, XMALLOC_GET_SIZE): Remove, replacing with ...
	(xmalloc_put_size, xmalloc_get_size): New functions.  All uses changed.
	These functions do the right thing with sizes > 2**32.
	(check_depth): Now ptrdiff_t, not int.
	(overrun_check_malloc, overrun_check_realloc, overrun_check_free):
	Adjust to new way of storing sizes.  Check for size overflow bugs
	in rest of code.
	(STRING_BYTES_MAX): Adjust to new overheads.  The old code was
	slightly wrong anyway, as it missed one instance of
	XMALLOC_OVERRUN_CHECK_OVERHEAD.
	(refill_memory_reserve): Omit needless cast to size_t.
	(mark_object_loop_halt): Mark as externally visible.

	* xselect.c: Integer signedness and overflow fixes.
	(Fx_register_dnd_atom, x_handle_dnd_message):
	Use ptrdiff_t, not size_t, since we prefer signed.
	(Fx_register_dnd_atom): Check for ptrdiff_t (and size_t) overflow.
	* xterm.h (struct x_display_info): Use ptrdiff_t, not size_t, for
	x_dnd_atoms_size and x_dnd_atoms_length.

	* doprnt.c: Prefer signed to unsigned when either works.
	* eval.c (verror):
	* doprnt.c (doprnt):
	* lisp.h (doprnt):
	* xdisp.c (vmessage):
	Use ptrdiff_t, not size_t, when using or implementing doprnt,
	since the sizes cannot exceed ptrdiff_t bounds anyway, and we
	prefer signed arithmetic to avoid comparison confusion.
	* doprnt.c (doprnt): Avoid a "+ 1" that can't overflow,
	but is a bit tricky.

	Assume freestanding C89 headers, string.h, stdlib.h.
	* data.c, doprnt.c, floatfns.c, print.c:
	Include float.h unconditionally.
	* gmalloc.c: Assume C89-at-least behavior for preprocessor,
	limits.h, stddef.h, string.h.  Use memset instead of 'flood'.
	* regex.c: Likewise for stddef.h, string.h.
	(ISASCII): Remove; can assume it returns 1 now.  All uses removed.
	* s/aix4-2.h (HAVE_STRING_H): Remove obsolete undef.
	* s/ms-w32.h (HAVE_LIMITS_H, HAVE_STRING_H, HAVE_STDLIB_H)
	(STDC_HEADERS): Remove obsolete defines.
	* sysdep.c: Include limits.h unconditionally.

	Assume support for memcmp, memcpy, memmove, memset.
	* lisp.h, sysdep.c (memcmp, memcpy, memmove, memset):
	* regex.c (memcmp, memcpy):
	Remove; we assume C89 now.

	* gmalloc.c (memcpy, memset, memmove): Remove; we assume C89 now.
	(__malloc_safe_bcopy): Remove; no longer needed.

	* lisp.h (struct vectorlike_header, struct Lisp_Subr): Signed sizes.
	Use EMACS_INT, not EMACS_UINT, for sizes.  The code works equally
	well either way, and we prefer signed to unsigned.

2011-07-27  Lars Magne Ingebrigtsen  <larsi@gnus.org>

	* gnutls.c (emacs_gnutls_read): Don't message anything if the peer
	closes the connection while we're reading (bug#9182).

2011-07-25  Jan Djärv  <jan.h.d@swipnet.se>

	* nsmenu.m (ns_popup_dialog): Add an "ok" button if no buttons
	are specified (Bug#9168).

2011-07-25  Paul Eggert  <eggert@cs.ucla.edu>

	* bidi.c (bidi_dump_cached_states): Fix printf format mismatch.
	Found by GCC static checking and --with-wide-int on a 32-bit host.

2011-07-25  Eli Zaretskii  <eliz@gnu.org>

	* xdisp.c (compute_display_string_pos): Fix logic of caching
	previous display string position.  Initialize cached_prev_pos to
	-1.  Fixes slow-down at the beginning of a buffer.

2011-07-24  Eli Zaretskii  <eliz@gnu.org>

	* xfaces.c (check_lface_attrs) [HAVE_WINDOW_SYSTEM]: Allow `nil'
	for attrs[LFACE_FONTSET_INDEX].

2011-07-23  Paul Eggert  <eggert@cs.ucla.edu>

	* xml.c (parse_region): Remove unused local
	that was recently introduced.

2011-07-23  Eli Zaretskii  <eliz@gnu.org>

	* xfns.c (unwind_create_frame) [GLYPH_DEBUG]: Adapt to changes in
	2008-02-22T17:42:09Z!monnier@iro.umontreal.ca.

	* xdisp.c (move_it_in_display_line_to): Record the best matching
	position for TO_CHARPOS while scanning the line, and restore it on
	exit if none of the characters scanned was an exact match.
	Fixes vertical-motion and pos-visible-in-window-p under bidi redisplay
	when exact match is impossible due to invisible text, and the
	lines are truncated.

2011-07-23  Jan Djärv  <jan.h.d@swipnet.se>

	* nsterm.m (initFrameFromEmacs): Set NSTitledWindowMask in styleMask
	for OSX >= 10.7.

2011-07-22  Eli Zaretskii  <eliz@gnu.org>

	Fix a significant slow-down of cursor motion with C-n, C-p,
	C-f/C-b, and C-v/M-v that couldn't keep up with keyboard
	auto-repeat under bidi redisplay in fontified buffers.
	* xdisp.c (compute_stop_pos_backwards): New function.
	(next_element_from_buffer): Call compute_stop_pos_backwards to
	find a suitable prev_stop when we find ourselves before
	base_level_stop.
	(reseat): Don't look for prev_stop, as that could mean a very long
	run.
	<cached_disp_pos, cached_disp_buffer, cached_disp_modiff>
	<cached_disp_overlay_modiff>: Cache for last found display string
	position.
	(compute_display_string_pos): Return the cached position if asked
	about the same buffer in the same area of character positions, and
	the buffer wasn't changed since the time the display string
	position was cached.

2011-07-22  Eli Zaretskii  <eliz@gnu.org>

	* xdisp.c (rows_from_pos_range): Don't ignore glyphs whose object
	is an integer, which is important for empty lines.  (Bug#9149)

2011-07-22  Chong Yidong  <cyd@stupidchicken.com>

	* frame.c (Fmodify_frame_parameters): In tty case, update the
	default face if necessary (Bug#4238).

2011-07-21  Chong Yidong  <cyd@stupidchicken.com>

	* editfns.c (Fstring_to_char): No need to explain what a character
	is in the docstring (Bug#6576).

2011-07-20  Lars Magne Ingebrigtsen  <larsi@gnus.org>

	* xml.c (parse_region): Make sure we always return a tree.

2011-07-20  HAMANO Kiyoto  <khiker.mail@gmail.com>

	* xml.c (parse_region): If a document contains only comments,
	return that, too.

2011-07-20  Lars Magne Ingebrigtsen  <larsi@gnus.org>

	* xml.c (make_dom): Return comments, too.

2011-07-19  Paul Eggert  <eggert@cs.ucla.edu>

	Port to OpenBSD.
	See http://lists.gnu.org/archive/html/emacs-devel/2011-07/msg00688.html
	and the surrounding thread.
	* minibuf.c (read_minibuf_noninteractive): Rewrite to use getchar
	rather than fgets, and retry after EINTR.  Otherwise, 'emacs
	--batch -f byte-compile-file' fails on OpenBSD if an inactivity
	timer goes off.
	* s/openbsd.h (BROKEN_SIGIO): Define.
	* unexelf.c (unexec) [__OpenBSD__]:
	Don't update the .mdebug section of the Alpha COFF symbol table.

2011-07-19  Lars Magne Ingebrigtsen  <larsi@gnus.org>

	* lread.c (syms_of_lread): Clarify when `lexical-binding' is used
	(bug#8460).

2011-07-18  Paul Eggert  <eggert@cs.ucla.edu>

	* fileio.c (Fcopy_file) [!MSDOS]: Tighten created file's mask.
	This fixes some race conditions on the permissions of any newly
	created file.

	* alloc.c (valid_pointer_p): Use pipe, not open.
	This fixes some permissions issues when debugging.

	* fileio.c (Fcopy_file): Adjust mode if fchown fails.  (Bug#9002)
	If fchown fails to set both uid and gid, try to set just gid,
	as that is sometimes allowed.  Adjust the file's mode to eliminate
	setuid or setgid bits that are inappropriate if fchown fails.

2011-07-18  Stefan Monnier  <monnier@iro.umontreal.ca>

	* xdisp.c (next_element_from_string, next_element_from_buffer): Use EQ
	to compare Lisp_Objects.
	* gnutls.c (syms_of_gnutls): Rename Vgnutls_log_level to
	global_gnutls_log_level, don't mistake it for a Lisp_Object.
	(init_gnutls_functions, emacs_gnutls_handle_error): Fix up uses.

2011-07-17  Andreas Schwab  <schwab@linux-m68k.org>

	* lread.c (read_integer): Unread even EOF character.
	(read1): Likewise.  Properly record start position of symbol.

	* lread.c (read1): Read `#:' as empty uninterned symbol if no
	symbol character follows.

2011-07-17  Paul Eggert  <eggert@cs.ucla.edu>

	* fileio.c (Fcopy_file): Pacify gcc re fchown.  (Bug#9002)
	This works around a problem with the previous change to Fcopy_file.
	Recent glibc declares fchown with __attribute__((warn_unused_result)),
	and without this change, GCC might complain about discarding
	fchown's return value.

2011-07-16  Juanma Barranquero  <lekktu@gmail.com>

	* makefile.w32-in (GLOBAL_SOURCES): Add gnutls.c (followup to bug#9059).

2011-07-16  Paul Eggert  <eggert@cs.ucla.edu>

	* fileio.c (Fcopy_file): Don't diagnose fchown failures.  (Bug#9002)

2011-07-16  Lars Magne Ingebrigtsen  <larsi@gnus.org>

	* gnutls.c (syms_of_gnutls): Define `gnutls-log-level' here, since
	it's used from the C level.

	* process.c: Use the same condition for POLL_FOR_INPUT in both
	keyboard.c and process.c (bug#1858).

2011-07-09  Lawrence Mitchell  <wence@gmx.li>

	* gnutls.c (Qgnutls_bootprop_min_prime_bits): New variable.
	(Fgnutls_boot): Use it.

2011-07-15  Andreas Schwab  <schwab@linux-m68k.org>

	* doc.c (Fsubstitute_command_keys): Revert last change.

2011-07-15  Lars Magne Ingebrigtsen  <larsi@gnus.org>

	* doc.c (Fsubstitute_command_keys): Clarify that \= really only
	quotes the next character, and doesn't affect other longer
	sequences (bug#8935).

	* lread.c (syms_of_lread): Clarify that is isn't only
	`eval-buffer' and `eval-defun' that's affected by
	`lexical-binding' (bug#8460).

2011-07-15  Eli Zaretskii  <eliz@gnu.org>

	* xdisp.c (move_it_in_display_line_to): Fix vertical motion with
	bidi redisplay when a line includes both an image and is truncated.

2011-07-14  Paul Eggert  <eggert@cs.ucla.edu>

	Fix minor problems found by static checking.
	* bidi.c (bidi_cache_size): Now EMACS_INT, not size_t.
	(elsz): Now a signed constant, not a size_t var.  We prefer signed
	types to unsigned, to avoid integer comparison confusion.  Without
	this change, GCC 4.6.1 with -Wunsafe-loop-optimizations complains
	"cannot optimize loop, the loop counter may overflow", a symptom
	of the confusion.
	* indent.c (Fvertical_motion): Mark locals as initialized.
	* xdisp.c (reseat_to_string): Fix pointer signedness issue.

2011-07-14  Lars Magne Ingebrigtsen  <larsi@gnus.org>

	* search.c (Fre_search_backward): Mention `case-fold-search' in
	all the re_search_* functions (bug#8138).

	* keyboard.c (Fopen_dribble_file): Document when the file is
	closed (bug#8056).

2011-07-14  Eli Zaretskii  <eliz@gnu.org>

	* bidi.c (bidi_dump_cached_states): Fix format of displaying
	bidi_cache_idx.

	Support bidi reordering of display and overlay strings.
	* xdisp.c (compute_display_string_pos)
	(compute_display_string_end): Accept additional argument STRING.
	(init_iterator, reseat_1): Initialize bidi_it->string.s to NULL.
	(reseat_to_string): Initialize bidi_it->string.s and
	bidi_it->string.schars.
	(Fcurrent_bidi_paragraph_direction): Initialize itb.string.s to
	NULL (avoids a crash in bidi_paragraph_init).
	Initialize itb.string.lstring.
	(init_iterator): Call bidi_init_it only of a valid
	buffer position was specified.  Initialize paragraph_embedding to
	L2R.
	(reseat_to_string): Initialize the bidi iterator.
	(display_string): If we need to ignore text properties of
	LISP_STRING, set IT->stop_charpos to IT->end_charpos.  (The
	original value of -1 will not work with bidi.)
	(compute_display_string_pos): First arg is now struct
	`text_pos *'; all callers changed.  Support display properties on
	Lisp strings.
	(compute_display_string_end): Support display properties on Lisp
	strings.
	(init_iterator, reseat_1, reseat_to_string): Initialize the
	string.bufpos member to 0 (zero, for compatibility with IT_CHARPOS
	when iterating on a string not from display properties).
	(compute_display_string_pos, compute_display_string_end):
	Fix calculation of the object to scan.  Fixes an error when using
	arrow keys.
	(next_element_from_buffer): Don't abort when IT_CHARPOS is before
	base_level_stop; instead, set base_level_stop to BEGV.
	Fixes crashes in vertical-motion.
	(next_element_from_buffer): Improve commentary for when
	the iterator is before prev_stop.
	(init_iterator): Initialize bidi_p from the default value of
	bidi-display-reordering, not from buffer-local value.  Use the
	buffer-local value only if initializing for buffer iteration.
	(handle_invisible_prop): Support invisible properties on strings
	that are being bidi-reordered.
	(set_iterator_to_next): Support bidi reordering of C strings and
	Lisp strings.
	(next_element_from_string): Support bidi reordering of Lisp
	strings.
	(handle_stop_backwards): Support Lisp strings as well.
	(display_string): Support display of R2L glyph rows.
	Use IT_STRING_CHARPOS when displaying from a Lisp string.
	(init_iterator): Don't initialize it->bidi_p for strings
	here.
	(reseat_to_string): Initialize it->bidi_p for strings here.
	(next_element_from_string, next_element_from_c_string)
	(next_element_from_buffer): Add xassert's for correspondence
	between IT's object being iterated and it->bidi_it.string
	structure.
	(face_before_or_after_it_pos): Support bidi iteration.
	(next_element_from_c_string): Handle the case of the first string
	character that is not the first one in the visual order.
	(get_visually_first_element): New function, refactored from common
	parts of next_element_from_buffer, next_element_from_string, and
	next_element_from_c_string.
	(tool_bar_lines_needed, redisplay_tool_bar)
	(display_menu_bar): Force left-to-right direction.  Add a FIXME
	comment for making that be controlled by a user option.
	(push_it, pop_it): Save and restore the state of the
	bidi iterator.  Save and restore the bidi_p flag.
	(pop_it): Iterate out of display property for string iteration as
	well.
	(iterate_out_of_display_property): Support iteration over strings.
	(handle_single_display_spec): Set up it->bidi_it for iteration
	over a display string, and call bidi_init_it.
	(handle_single_display_spec, next_overlay_string)
	(get_overlay_strings_1, push_display_prop): Set up the bidi
	iterator for displaying display or overlay strings.
	(forward_to_next_line_start): Don't use the shortcut if
	bidi-iterating.
	(back_to_previous_visible_line_start): If handle_display_prop
	pushed the iterator stack, restore the internal state of the bidi
	iterator by calling bidi_pop_it same number of times.
	(reseat_at_next_visible_line_start): If ON_NEWLINE_P is non-zero,
	and we are bidi-iterating, don't decrement the iterator position;
	instead, set the first_elt flag in the bidi iterator, to produce
	the same effect.
	(reseat_1): Remove redundant setting of string_from_display_prop_p.
	(push_display_prop): xassert that we are iterating a buffer.
	(push_it, pop_it): Save and restore paragraph_embedding member.
	(handle_single_display_spec, next_overlay_string)
	(get_overlay_strings_1, reseat_1, reseat_to_string)
	(push_display_prop): Set up the `unibyte' member of bidi_it.string
	correctly.  Don't assume unibyte strings are not bidi-reordered.
	(compute_display_string_pos)
	(compute_display_string_end): Fix handling the case of C string.
	(push_it, pop_it): Save and restore from_disp_prop_p.
	(handle_single_display_spec, push_display_prop): Set the
	from_disp_prop_p flag.
	(get_overlay_strings_1): Reset the from_disp_prop_p flag.
	(pop_it): Call iterate_out_of_display_property only if we are
	popping after iteration over a string that came from a display
	property.  Fix a typo in popping stretch info.  Add an assertion
	for verifying that the iterator position is in sync with the bidi
	iterator.
	(handle_single_display_spec, get_overlay_strings_1)
	(push_display_prop): Fix initialization of paragraph direction for
	string when that of the parent object is not yet determined.
	(reseat_1): Call bidi_init_it to resync the bidi
	iterator with IT's position.  (Bug#7616)
	(find_row_edges): If ROW->start.pos gives position
	smaller than min_pos, use it as ROW->minpos.  (Bug#7616)
	(handle_stop, back_to_previous_visible_line_start, reseat_1):
	Reset the from_disp_prop_p flag.
	(SAVE_IT, RESTORE_IT): New macros.
	(pos_visible_p, face_before_or_after_it_pos)
	(back_to_previous_visible_line_start)
	(move_it_in_display_line_to, move_it_in_display_line)
	(move_it_to, move_it_vertically_backward, move_it_by_lines)
	(try_scrolling, redisplay_window, display_line): Use them when
	saving a temporary copy of the iterator and restoring it back.
	(back_to_previous_visible_line_start, reseat_1)
	(init_iterator): Empty the bidi cache "stack".
	(move_it_in_display_line_to): If iterator ended up at
	EOL, but we never saw any buffer positions smaller than
	to_charpos, return MOVE_POS_MATCH_OR_ZV.  Fixes vertical cursor
	motion in bidi-reordered lines.
	(move_it_in_display_line_to): Record prev_method and prev_pos
	immediately before the call to set_iterator_to_next.  Fixes cursor
	motion in bidi-reordered lines with stretch glyphs and strings
	displayed in margins.  (Bug#8133) (Bug#8867)
	Return MOVE_POS_MATCH_OR_ZV only if iterator position is past
	TO_CHARPOS.
	(pos_visible_p): Support positions in bidi-reordered lines.
	Save and restore bidi cache.

	* bidi.c (bidi_level_of_next_char): clen should be EMACS_NT, not int.
	(bidi_paragraph_info): Delete unused struct.
	(bidi_cache_idx, bidi_cache_last_idx): Declare EMACS_INT.
	(bidi_cache_start): New variable.
	(bidi_cache_reset): Reset bidi_cache_idx to bidi_cache_start, not
	to zero.
	(bidi_cache_fetch_state, bidi_cache_search)
	(bidi_cache_find_level_change, bidi_cache_iterator_state)
	(bidi_cache_find, bidi_peek_at_next_level)
	(bidi_level_of_next_char, bidi_find_other_level_edge)
	(bidi_move_to_visually_next): Compare cache index with
	bidi_cache_start rather than with zero.
	(bidi_fetch_char): Accept new argument STRING; all callers
	changed.  Support iteration over a string.  Support strings with
	display properties.  Support unibyte strings.  Fix the type of
	`len' according to what STRING_CHAR_AND_LENGTH expects.
	(bidi_paragraph_init, bidi_resolve_explicit_1)
	(bidi_resolve_explicit, bidi_resolve_weak)
	(bidi_level_of_next_char, bidi_move_to_visually_next):
	Support iteration over a string.
	(bidi_set_sor_type, bidi_resolve_explicit_1)
	(bidi_resolve_explicit, bidi_type_of_next_char): ignore_bn_limit
	can now be zero (for strings); special values 0 and -1 were
	changed to -1 and -2, respectively.
	(bidi_char_at_pos): New function.
	(bidi_paragraph_init, bidi_resolve_explicit, bidi_resolve_weak):
	Call it instead of FETCH_MULTIBYTE_CHAR.
	(bidi_move_to_visually_next): Abort if charpos or bytepos were not
	initialized to valid values.
	(bidi_init_it): Don't initialize charpos and bytepos with invalid
	values.
	(bidi_level_of_next_char): Allow the sentinel "position" to pass
	the test for valid cached positions.  Fix the logic for looking up
	the sentinel state in the cache.  GCPRO the Lisp string we are
	iterating.
	(bidi_push_it, bidi_pop_it): New functions.
	(bidi_initialize): Initialize the bidi cache start stack pointer.
	(bidi_cache_ensure_space): New function, refactored from part of
	bidi_cache_iterator_state.  Don't assume the required size is just
	one BIDI_CACHE_CHUNK away.
	(bidi_cache_start_stack, bidi_push_it): Use IT_STACK_SIZE.
	(bidi_count_bytes, bidi_char_at_pos): New functions.
	(bidi_cache_search): Don't assume bidi_cache_last_idx is
	always valid if bidi_cache_idx is valid.
	(bidi_cache_find_level_change): xassert that bidi_cache_last_idx
	is valid if it's going to be used.
	(bidi_shelve_cache, bidi_unshelve_cache): New functions.
	(bidi_cache_fetch_state, bidi_cache_search)
	(bidi_cache_find_level_change, bidi_cache_ensure_space)
	(bidi_cache_iterator_state, bidi_cache_find)
	(bidi_find_other_level_edge, bidi_cache_start_stack):
	All variables related to cache indices are now EMACS_INT.

	* dispextern.h (struct bidi_string_data): New structure.
	(struct bidi_it): New member `string'.  Make flag members be 1-bit
	fields, and put them last in the struct.
	(compute_display_string_pos, compute_display_string_end):
	Update prototypes.
	(bidi_push_it, bidi_pop_it): Add prototypes.
	(struct iterator_stack_entry): New members bidi_p,
	paragraph_embedding, and from_disp_prop_p.
	(struct it): Member bidi_p is now a bit field 1 bit wide.
	(bidi_shelve_cache, bidi_unshelve_cache):
	Declare prototypes.

	* .gdbinit (xvectype, xvector, xcompiled, xchartable, xboolvector)
	(xpr, xfont, xbacktrace): Use "header.size" when accessing vectors
	and vector-like objects.

	* dispnew.c (buffer_posn_from_coords): Save and restore the bidi
	cache around display iteration.

	* window.c (Fwindow_end, window_scroll_pixel_based)
	(displayed_window_lines, Frecenter): Save and restore the bidi
	cache around display iteration.

2011-07-14  Lars Magne Ingebrigtsen  <larsi@gnus.org>

	* editfns.c (Fdelete_region): Clarify the use of the named
	parameters (bug#6788).

2011-07-14  Martin Rudalics  <rudalics@gmx.at>

	* indent.c (Fvertical_motion): Set and restore w->pointm when
	saving and restoring the window's buffer (Bug#9006).

2011-07-13  Lars Magne Ingebrigtsen  <larsi@gnus.org>

	* editfns.c (Fstring_to_char): Clarify just what is returned
	(bug#6576).  Text by Eli Zaretskii.

2011-07-13  Juanma Barranquero  <lekktu@gmail.com>

	* gnutls.c (init_gnutls_functions): Honor gnutls_log_level (bug#9059).

2011-07-13  Eli Zaretskii  <eliz@gnu.org>

	* buffer.c (mmap_find): Fix a typo.

2011-07-13  Johan Bockgård  <bojohan@gnu.org>

	Fix execution of x selection hooks.
	* xselect.c (Qx_lost_selection_functions)
	(Qx_sent_selection_functions): New vars.
	(syms_of_xselect): DEFSYM them.
	(x_handle_selection_request): Pass Qx_sent_selection_functions
	rather than Vx_sent_selection_functions to Frun_hook_with_args.
	(x_handle_selection_clear,x_clear_frame_selections):
	Pass Qx_lost_selection_functions rather than
	Vx_lost_selection_functions to Frun_hook_with_args.

2011-07-13  Paul Eggert  <eggert@cs.ucla.edu>

	* buffer.c (Fget_buffer_create): Initialize inhibit_shrinking.
	The old code sometimes used this field without initializing it.

	* alloc.c (gc_sweep): Don't read past end of array.
	In theory, the old code could also have corrupted Emacs internals,
	though it'd be very unlikely.

2011-07-12  Andreas Schwab  <schwab@linux-m68k.org>

	* character.c (Fcharacterp): Don't advertise optional ignored
	argument.  (Bug#4026)

2011-07-12  Lars Magne Ingebrigtsen  <larsi@gnus.org>

	* keymap.c (syms_of_keymap): Clarify that "modifier" is "modifier
	key" (bug#4257).

	* window.c (Fset_window_start): Doc fix (bug#4199).
	(Fset_window_hscroll): Ditto.

2011-07-12  Paul Eggert  <eggert@cs.ucla.edu>

	Fix minor new problems caught by GCC 4.6.1.
	* term.c (init_tty): Remove unused local.
	* xsettings.c (store_monospaced_changed): Define this function only
	if (defined HAVE_GSETTINGS || defined HAVE_GCONF), as it's
	not used otherwise.

2011-07-12  Chong Yidong  <cyd@stupidchicken.com>

	* xdisp.c (Vresize_mini_windows): Minor doc fix (Bug#3300).

2011-07-11  Lars Magne Ingebrigtsen  <larsi@gnus.org>

	* xdisp.c (syms_of_xdisp): Make it explicit that the mini-windows
	are the mini-buffer and the echo area (bug#3320).

	* term.c (init_tty): Remove support for supdup, c10 and perq
	terminals, which are no longer supported (bug#1482).

2011-07-10  Johan Bockgård  <bojohan@gnu.org>

	* xdisp.c (Ftool_bar_lines_needed): Fix WINDOWP check.

2011-07-10  Jan Djärv  <jan.h.d@swipnet.se>

	* xmenu.c (menu_highlight_callback): Only pass frame to show_help_event
	for non-popups (Bug#3642).

2011-07-10  Andreas Schwab  <schwab@linux-m68k.org>

	* alloc.c (reset_malloc_hooks): Protoize.
	* buffer.c (mmap_init, mmap_find, mmap_free_1, mmap_enlarge)
	(mmap_set_vars, mmap_alloc, mmap_free, mmap_realloc): Likewise.
	* cm.c (losecursor): Likewise.
	* data.c (fmod): Likewise.
	* dispnew.c (swap_glyphs_in_rows): Likewise.
	* emacs.c (memory_warning_signal): Likewise.
	* floatfns.c (float_error): Likewise.
	* font.c (check_gstring, check_otf_features, otf_tag_symbol)
	(otf_open, font_otf_capability, generate_otf_features)
	(font_otf_DeviceTable, font_otf_ValueRecord, font_otf_Anchor):
	Likewise.
	* image.c (pbm_read_file): Likewise.
	* indent.c (string_display_width): Likewise.
	* intervals.c (check_for_interval, search_for_interval)
	(inc_interval_count, count_intervals, root_interval)
	(adjust_intervals_for_insertion, make_new_interval): Likewise.
	* lread.c (defalias): Likewise.
	* ralloc.c (r_alloc_check): Likewise.
	* regex.c (set_image_of_range_1, set_image_of_range)
	(regex_grow_registers): Likewise.
	* sysdep.c (strerror): Likewise.
	* termcap.c (valid_filename_p, tprint, main): Likewise.
	* tparam.c (main): Likewise.
	* unexhp9k800.c (run_time_remap, save_data_space)
	(update_file_ptrs, read_header, write_header, calculate_checksum)
	(copy_file, copy_rest, display_header): Likewise.
	* widget.c (mark_shell_size_user_specified, create_frame_gcs):
	Likewise.
	* xdisp.c (check_it): Likewise.
	* xfaces.c (register_color, unregister_color, unregister_colors):
	Likewise.
	* xfns.c (print_fontset_result): Likewise.
	* xrdb.c (member, fatal, main): Likewise.

2011-07-10  Paul Eggert  <eggert@cs.ucla.edu>

	Fix minor problems found by static checking (Bug#9031).
	* chartab.c (char_table_set_range, map_sub_char_table):
	Remove unused locals.
	(uniprop_table): Now static.
	* composite.c (_work_char): Remove unused static var.

2011-07-09  Juanma Barranquero  <lekktu@gmail.com>

	* chartab.c (uniprop_table_uncompress): Remove unused local variable.

2011-07-09  Jan Djärv  <jan.h.d@swipnet.se>

	* gtkutil.c (qttip_cb): Remove code without function.

2011-07-09  Eli Zaretskii  <eliz@gnu.org>

	* w32.c (pthread_sigmask): New stub.

2011-07-08  Paul Eggert  <eggert@cs.ucla.edu>

	Use pthread_sigmask, not sigprocmask (Bug#9010).
	sigprocmask is portable only for single-threaded applications, and
	Emacs can be multi-threaded when it uses GTK.
	* Makefile.in (LIB_PTHREAD_SIGMASK): New macro.
	(LIBES): Use it.
	* callproc.c (Fcall_process):
	* process.c (create_process):
	* sysdep.c (sys_sigblock, sys_sigunblock, sys_sigsetmask):
	Use pthread_sigmask, not sigprocmask.

2011-07-08  Jan Djärv  <jan.h.d@swipnet.se>

	* gtkutil.c (qttip_cb): Set line wrap to FALSE for tooltip widget.
	(xg_prepare_tooltip): Revert text in x->ttip_lbl, margins was
	wrong (Bug#8591).

2011-07-08  Jan Djärv  <jan.h.d@swipnet.se>

	* gtkutil.c (xg_prepare_tooltip): Fix indentation and comment.
	Put text in x->ttip_lbl instead of gtk_tooltip_set_text (Bug#8591).
	(xg_hide_tooltip): Fix comment.

	* nsterm.m (initFrameFromEmacs): Don't use ns_return_types
	in registerServicesMenuSendTypes.
	(validRequestorForSendType): Don't check ns_return_types.

	* nsfns.m (Fx_open_connection): Put NSStringPboardType into
	ns_return_type.

2011-07-08  Jason Rumney  <jasonr@gnu.org>

	* w32term.c (x_make_frame_visible): Use SH_SHOWNORMAL rather than
	SH_SHOW for hidden windows (Bug#5482).

	* w32fns.c (w32_wnd_proc) [WM_TIMER, WM_SET_CURSOR]: Avoid using
	frame struct members of non-existent frames (Bug#6284).

2011-07-08  Jan Djärv  <jan.h.d@swipnet.se>

	* nsterm.m (keyDown): Call to wantsToDelayTextChangeNotifications and
	variable firstTime not needed on OSX >= 10.6.
	(setPosition): setFloatValue:knobProportion: is deprecated on OSX
	>= 10.5.  Use setKnobProportion, setDoubleValue.

	* nsterm.h (MAC_OS_X_VERSION_10_3, MAC_OS_X_VERSION_10_4)
	(MAC_OS_X_VERSION_10_5): Define if not defined.
	(EmacsView, EmacsTooltip): Implements NSWindowDelegate on OSX >= 10.6.
	(EmacsMenu): Implements NSMenuDelegate on OSX >= 10.6.
	(EmacsToolbar): Implements NSToolbarDelegate on OSX >= 10.6.

	* nsselect.m (ns_string_from_pasteboard): Don't use deprecated methods
	cString and lossyCString on OSX >= 10.4

	* nsmenu.m (fillWithWidgetValue): Don't use deprecated method
	sizeToFit on OSX >= 10.2.

	* nsimage.m (allocInitFromFile): Don't use deprecated method
	bestRepresentationForDevice on OSX >= 10.6.

	* nsfns.m (check_ns_display_info): Cast to long and use %ld in error
	to avoid warning.

	* emacs.c: Declare unexec_init_emacs_zone.

	* nsgui.h: Fix compiler warning about gnulib redefining verify.

	* nsselect.m (ns_get_local_selection): Change to extern (Bug#8842).

	* nsmenu.m (ns_update_menubar): Remove useless setDelegate call
	on svcsMenu (Bug#8842).

	* nsfns.m (Fx_open_connection): Remove NSStringPboardType from
	ns_return_types.
	(Fns_list_services): Just return Qnil on 10.6, code not working there.

	* nsterm.m (QUTF8_STRING): Declare.
	(initFrameFromEmacs): Call registerServicesMenuSendTypes.
	(validRequestorForSendType): Return type is (id).
	Change indexOfObjectIdenticalTo to indexOfObject.
	Check if we have local selection before returning self (Bug#8842).
	(writeSelectionToPasteboard): Put local selection into paste board
	if we have a local selection (Bug#8842).
	(syms_of_nsterm): DEFSYM QUTF8_STRING.

	* nsterm.h (MAC_OS_X_VERSION_10_6): Define here instead of nsterm.m.
	(ns_get_local_selection): Declare.

2011-07-07  Lars Magne Ingebrigtsen  <larsi@gnus.org>

	* keymap.c (describe_map_tree): Don't insert a double newline at
	the end of the buffer (bug#1169) and return whether we inserted
	something.

	* callint.c (Fcall_interactively): Change "reading args" to
	"providing args" to try to clarify what it does (bug#1010).

2011-07-07  Kenichi Handa  <handa@m17n.org>

	* composite.c (composition_compute_stop_pos): Ignore a static
	composition starting before CHARPOS (Bug#8915).

	* xdisp.c (handle_composition_prop): Likewise.

2011-07-07  Eli Zaretskii  <eliz@gnu.org>

	* term.c (produce_glyphs) <xassert>: Allow IT_GLYPHLESS in it->what.
	(Bug#9015)

2011-07-07  Kenichi Handa  <handa@m17n.org>

	* character.h (unicode_category_t): New enum type.

	* chartab.c (uniprop_decoder_t, uniprop_encoder_t): New types.
	(Qchar_code_property_table): New variable.
	(UNIPROP_TABLE_P, UNIPROP_GET_DECODER)
	(UNIPROP_COMPRESSED_FORM_P): New macros.
	(char_table_ascii): Uncompress the compressed values.
	(sub_char_table_ref): New arg is_uniprop.  Callers changed.
	Uncompress the compressed values.
	(sub_char_table_ref_and_range): Likewise.
	(char_table_ref_and_range): Uncompress the compressed values.
	(sub_char_table_set): New arg is_uniprop.  Callers changed.
	Uncompress the compressed values.
	(sub_char_table_set_range): Args changed.  Callers changed.
	(char_table_set_range): Adjuted for the above change.
	(map_sub_char_table): Delete args default_val and parent.  Add arg
	top.  Give decoded values to a Lisp function.
	(map_char_table): Adjust for the above change.  Give decoded
	values to a Lisp function.  Gcpro more variables.
	(uniprop_table_uncompress)
	(uniprop_decode_value_run_length): New functions.
	(uniprop_decoder, uniprop_decoder_count): New variables.
	(uniprop_get_decoder, uniprop_encode_value_character)
	(uniprop_encode_value_run_length, uniprop_encode_value_numeric):
	New functions.
	(uniprop_encoder, uniprop_encoder_count): New variables.
	(uniprop_get_encoder, uniprop_table)
	(Funicode_property_table_internal, Fget_unicode_property_internal)
	(Fput_unicode_property_internal): New functions.
	(syms_of_chartab): DEFSYM Qchar_code_property_table, defsubr
	Sunicode_property_table_internal, Sget_unicode_property_internal,
	and Sput_unicode_property_internal.  Defvar_lisp
	char-code-property-alist.

	* composite.c (CHAR_COMPOSABLE_P): Adjust for the change of
	Vunicode_category_table.

	* font.c (font_range): Adjust for the change of
	Vunicode_category_table.

2011-07-07  Dan Nicolaescu  <dann@ics.uci.edu>

	* m/iris4d.h: Remove file, move contents ...
	* s/irix6-5.h: ... here.

2011-07-06  Paul Eggert  <eggert@cs.ucla.edu>

	Remove unportable assumption about struct layout (Bug#8884).
	* alloc.c (mark_buffer):
	* buffer.c (reset_buffer_local_variables, Fbuffer_local_variables)
	(clone_per_buffer_values): Don't assume that
	sizeof (struct buffer) is a multiple of sizeof (Lisp_Object).
	This isn't true in general, and it's particularly not true
	if Emacs is configured with --with-wide-int.
	* buffer.h (FIRST_FIELD_PER_BUFFER, LAST_FIELD_PER_BUFFER):
	New macros, used in the buffer.c change.

2011-07-05  Jan Djärv  <jan.h.d@swipnet.se>

	* xsettings.c: Use both GConf and GSettings if both are available.
	(store_config_changed_event): Add comment.
	(dpyinfo_valid, store_font_name_changed, map_tool_bar_style)
	(store_tool_bar_style_changed): New functions.
	(store_monospaced_changed): Add comment.  Call dpyinfo_valid.
	(struct xsettings): Move font inside HAVE_XFT.
	(GSETTINGS_TOOL_BAR_STYLE, GSETTINGS_FONT_NAME): New defines.
	(GSETTINGS_MONO_FONT): Rename from SYSTEM_MONO_FONT.
	Move inside HAVE_XFT.
	(something_changed_gsettingsCB): Rename from something_changedCB.
	Check for changes in GSETTINGS_TOOL_BAR_STYLE and GSETTINGS_FONT_NAME
	also.
	(GCONF_TOOL_BAR_STYLE, GCONF_FONT_NAME): New defines.
	(GCONF_MONO_FONT): Rename from SYSTEM_MONO_FONT.  Move inside HAVE_XFT.
	(something_changed_gconfCB): Rename from something_changedCB.
	Check for changes in GCONF_TOOL_BAR_STYLE and GCONF_FONT_NAME also.
	(parse_settings): Move check for font inside HAVE_XFT.
	(read_settings, apply_xft_settings): Add comment.
	(read_and_apply_settings): Add comment.  Call map_tool_bar_style and
	store_tool_bar_style_changed.  Move check for font inside HAVE_XFT and
	call store_font_name_changed.
	(xft_settings_event): Add comment.
	(init_gsettings): Add comment.  Get values for GSETTINGS_TOOL_BAR_STYLE
	and GSETTINGS_FONT_NAME.  Move check for fonts within HAVE_XFT.
	(init_gconf): Add comment.  Get values for GCONF_TOOL_BAR_STYLE
	and GCONF_FONT_NAME.  Move check for fonts within HAVE_XFT.
	(xsettings_initialize): Call init_gsettings last.
	(xsettings_get_system_font, xsettings_get_system_normal_font):
	Add comment.

2011-07-05  Paul Eggert  <eggert@cs.ucla.edu>

	Random fixes.  E.g., (random) never returned negative values.
	* fns.c (Frandom): Use GET_EMACS_TIME for random seed, and add the
	subseconds part to the entropy, as that's a bit more random.
	Prefer signed to unsigned, since the signedness doesn't matter and
	in general we prefer signed.  When given a limit, use a
	denominator equal to INTMASK + 1, not to VALMASK + 1, because the
	latter isn't right if USE_2_TAGS_FOR_INTS.
	* sysdep.c (get_random): Return a value in the range 0..INTMASK,
	not 0..VALMASK.  Don't discard "excess" bits that random () returns.

2011-07-04  Stefan Monnier  <monnier@iro.umontreal.ca>

	* textprop.c (text_property_stickiness):
	Obey Vtext_property_default_nonsticky.
	(syms_of_textprop): Add `display' to Vtext_property_default_nonsticky.
	* w32fns.c (syms_of_w32fns):
	* xfns.c (syms_of_xfns): Don't Add `display' since it's there by default.

2011-07-04  Paul Eggert  <eggert@cs.ucla.edu>

	* fileio.c (barf_or_query_if_file_exists): Use S_ISDIR.
	This is more efficient than Ffile_directory_p and avoids a minor race.

2011-07-04  Lars Magne Ingebrigtsen  <larsi@gnus.org>

	* buffer.c (Foverlay_put): Say what the return value is
	(bug#7835).

	* fileio.c (barf_or_query_if_file_exists): Check first if the file
	is a directory before asking whether to use the file name
	(bug#7564).
	(barf_or_query_if_file_exists): Make the "File is a directory"
	error be more correct.

	* fns.c (Frequire): Remove the mention of the .gz files, since
	that's installation-specific, but keep the mention of
	`get-load-suffixes'.

2011-07-04  Paul Eggert  <eggert@cs.ucla.edu>

	* editfns.c (Fformat_time_string): Don't assume strlen fits in int.
	Report string overflow if the output is too long.

2011-07-04  Juanma Barranquero  <lekktu@gmail.com>

	* gnutls.c (Fgnutls_boot): Don't mention :verify-error.
	(syms_of_gnutls): Remove duplicate DEFSYM for
	Qgnutls_bootprop_verify_hostname_error, an error for
	Qgnutls_bootprop_verify_error (which is no longer used).

	* eval.c (find_handler_clause): Remove parameters `sig' and `data',
	unused since 2011-01-26T20:02:07Z!monnier@iro.umontreal.ca.  All callers changed.
	Also (re)move comments that are misplaced or no longer relevant.

2011-07-03  Lars Magne Ingebrigtsen  <larsi@gnus.org>

	* callint.c (Finteractive): Clarify the meaning of "@" (bug#8813).

2011-07-03  Chong Yidong  <cyd@stupidchicken.com>

	* xfaces.c (Finternal_merge_in_global_face): Modify the foreground
	and background color parameters if they have been changed.

2011-07-03  Lars Magne Ingebrigtsen  <larsi@gnus.org>

	* editfns.c (Fformat): Clarify the - and 0 flags (bug#6659).

2011-07-03  Paul Eggert  <eggert@cs.ucla.edu>

	* xsettings.c (SYSTEM_FONT): Define only when used.
	No need to define when HAVE_GSETTINGS || !HAVE_XFT.

	* keymap.c (access_keymap_1): Now static.

2011-07-02  Chong Yidong  <cyd@stupidchicken.com>

	* keyboard.c (command_loop_1): If a down-mouse event is unbound,
	leave any prefix arg for the up event (Bug#1586).

2011-07-02  Lars Magne Ingebrigtsen  <larsi@gnus.org>

	* lread.c (syms_of_lread): Mention single symbols defined by
	`defvar' or `defconst' (bug#7154).

	* fns.c (Frequire): Mention .el.gz files (bug#7314).
	(Frequire): Mention get-load-suffixes.

2011-07-02  Martin Rudalics  <rudalics@gmx.at>

	* window.h (window): Remove clone_number slot.
	* window.c (Fwindow_clone_number, Fset_window_clone_number):
	Remove.
	(make_parent_window, make_window, saved_window)
	(Fset_window_configuration, save_window_save): Don't deal with
	clone numbers.
	* buffer.c (Qclone_number): Remove declaration.
	(sort_overlays, overlay_strings): Don't deal with clone numbers.

2011-07-02  Stefan Monnier  <monnier@iro.umontreal.ca>

	Add multiple inheritance to keymaps.
	* keymap.c (Fmake_composed_keymap): New function.
	(Fset_keymap_parent): Simplify.
	(fix_submap_inheritance): Remove.
	(access_keymap_1): New function extracted from access_keymap to handle
	embedded parents and handle lists of maps.
	(access_keymap): Use it.
	(Fkeymap_prompt, map_keymap_internal, map_keymap, store_in_keymap)
	(Fcopy_keymap): Handle embedded parents.
	(Fcommand_remapping, define_as_prefix): Simplify.
	(Fkey_binding): Simplify.
	(syms_of_keymap): Move minibuffer-local-completion-map,
	minibuffer-local-filename-completion-map,
	minibuffer-local-must-match-map, and
	minibuffer-local-filename-must-match-map to Elisp.
	(syms_of_keymap): Defsubr make-composed-keymap.
	* keyboard.c (menu_bar_items): Use map_keymap_canonical.
	(parse_menu_item): Trivial simplification.

2011-07-01  Glenn Morris  <rgm@gnu.org>

	* Makefile.in (SETTINGS_LIBS): Fix typo.

2011-07-01  Kazuhiro Ito  <kzhr@d1.dion.ne.jp>  (tiny patch)

	* coding.c (Fencode_coding_string): Record the last coding system
	used, as the function doc string says (bug#8738).

2011-07-01  Jan Djärv  <jan.h.d@swipnet.se>

	* xsettings.c (store_monospaced_changed): Take new font as arg and
	check for change against current_mono_font.
	(EMACS_TYPE_SETTINGS): Remove this and related defines.
	(emacs_settings_constructor, emacs_settings_get_property)
	(emacs_settings_set_property, emacs_settings_class_init)
	(emacs_settings_init, gsettings_obj): Remove.
	(something_changedCB): New function for HAVE_GSETTINGS.
	(something_changedCB): HAVE_GCONF: Call store_monospaced_changed
	with value as argument.
	(init_gsettings): Check that GSETTINGS_SCHEMA exists before calling
	g_settings_new (Bug#8967).  Do not create gsettings_obj.
	Remove calls to g_settings_bind.  Connect something_changedCB to
	"changed".

	* xgselect.c: Add defined (HAVE_GSETTINGS).
	(xgselect_initialize): Ditto.

	* process.c: Add defined (HAVE_GSETTINGS) for xgselect.h
	(wait_reading_process_output): Add defined (HAVE_GSETTINGS) for
	xg_select.

2011-07-01  Paul Eggert  <eggert@cs.ucla.edu>

	* eval.c (struct backtrace): Simplify and port the data structure.
	Do not assume that "int nargs : BITS_PER_INT - 2;" produces a
	signed bit field, as this assumption is not portable and it makes
	Emacs crash when compiled with Sun C 5.8 on sparc.  Do not use
	"char debug_on_exit : 1" as this is not portable either; instead,
	use the portable "unsigned int debug_on_exit : 1".  Remove unused
	member evalargs.  Remove obsolete comments about cc bombing out.

2011-06-30  Jan Djärv  <jan.h.d@swipnet.se>

	* xsettings.c: Include glib-object.h, gio/gio.h if HAVE_GSETTINGS.
	Let HAVE_GSETTINGS override HAVE_GCONF.
	(store_monospaced_changed): New function.
	(EMACS_SETTINGS): A new type derived from GObject to handle
	GSettings notifications.
	(emacs_settings_constructor, emacs_settings_get_property)
	(emacs_settings_set_property, emacs_settings_class_init):
	New functions.
	(gsettings_client, gsettings_obj): New variables.
	(GSETTINGS_SCHEMA): New define.
	(something_changedCB): Call store_monospaced_changed.
	(init_gsettings): New function.
	(xsettings_initialize): Call init_gsettings.
	(syms_of_xsettings): Initialize gsettings_client, gsettings_obj
	to NULL.

	* Makefile.in (SETTINGS_CFLAGS, SETTINGS_LIBS): Rename from
	GCONF_CFLAGS/LIBS.

2011-06-29  Martin Rudalics  <rudalics@gmx.at>

	* window.c (resize_root_window, grow_mini_window)
	(shrink_mini_window): Rename Qresize_root_window to
	Qwindow_resize_root_window and Qresize_root_window_vertically to
	Qwindow_resize_root_window_vertically.

2011-06-28  Paul Eggert  <eggert@cs.ucla.edu>

	* gnutls.c (Qgnutls_bootprop_verify_error): Remove unused var.

2011-06-27  Juanma Barranquero  <lekktu@gmail.com>

	* makefile.w32-in: Redesign dependencies so they reflect more
	clearly which files are directly included by each source file,
	and not through other includes.

2011-06-27  Martin Rudalics  <rudalics@gmx.at>

	* buffer.c (Qclone_number): Declare static and DEFSYM it.
	(sort_overlays, overlay_strings): When an overlay's clone number
	matches the window's clone number process the overlay even if
	the overlay's window property doesn't match the current window.

	* window.c (Fwindow_vchild): Rename to Fwindow_top_child.
	(Fwindow_hchild): Rename to Fwindow_left_child.
	(Fwindow_next): Rename to Fwindow_next_sibling.
	(Fwindow_prev): Rename to Fwindow_prev_sibling.
	(resize_window_check): Rename to window_resize_check.
	(resize_window_apply): Rename to window_resize_apply.
	(Fresize_window_apply): Rename to Fwindow_resize_apply.
	(Fdelete_other_windows_internal, resize_frame_windows)
	(Fsplit_window_internal, Fdelete_window_internal)
	(grow_mini_window, shrink_mini_window)
	(Fresize_mini_window_internal): Fix callers accordingly.

2011-06-26  Jan Djärv  <jan.h.d@swipnet.se>

	* emacsgtkfixed.h: State that this is only used with Gtk+3.
	(emacs_fixed_set_min_size): Remove.
	(emacs_fixed_new): Take frame as argument.

	* emacsgtkfixed.c: State that this is only used with Gtk+3.
	(_EmacsFixedPrivate): Remove minwidth/height.
	Add struct frame *f.
	(emacs_fixed_init): Initialize priv->f.
	(get_parent_class, emacs_fixed_set_min_size): Remove.
	(emacs_fixed_new): Set priv->f to argument.
	(emacs_fixed_get_preferred_width)
	(emacs_fixed_get_preferred_height): Use min_width/height from
	frames size_hint to set minimum and natural (Bug#8919).
	(XSetWMSizeHints, XSetWMNormalHints): Override these functions
	and use min_width/height from frames size_hint to set
	min_width/height (Bug#8919).

	* gtkutil.c (xg_create_frame_widgets): Pass f to emacs_fixed_new.
	(x_wm_set_size_hint): Remove call to emacs_fixed_set_min_size.
	Fix indentation.

2011-06-26  Eli Zaretskii  <eliz@gnu.org>

	* bidi.c (bidi_paragraph_init): Test for ZV_BYTE before calling
	bidi_at_paragraph_end, since fast_looking_at doesn't like to be
	called at ZV.

2011-06-26  Chong Yidong  <cyd@stupidchicken.com>

	* process.c (wait_reading_process_output): Bypass select if
	waiting for a cell while ignoring keyboard input, and input is
	pending.  Suggested by Jan Djärv (Bug#8869).

2011-06-25  Paul Eggert  <eggert@cs.ucla.edu>

	Use gnulib's dup2 module instead of rolling our own.
	* sysdep.c (dup2) [!HAVE_DUP2]: Remove; gnulib now does this.

2011-06-25  YAMAMOTO Mitsuharu  <mituharu@math.s.chiba-u.ac.jp>

	* dispnew.c (scrolling_window): Before scrolling, turn off a
	mouse-highlight in the window being scrolled.

2011-06-24  Juanma Barranquero  <lekktu@gmail.com>

	Move DEFSYM to lisp.h and use everywhere.

	* character.h (DEFSYM): Move declaration...
	* lisp.h (DEFSYM): ...here.

	* gnutls.c:
	* minibuf.c:
	* w32menu.c:
	* w32proc.c:
	* w32select.c: Don't include character.h.

	* alloc.c (syms_of_alloc):
	* buffer.c (syms_of_buffer):
	* bytecode.c (syms_of_bytecode):
	* callint.c (syms_of_callint):
	* casefiddle.c (syms_of_casefiddle):
	* casetab.c (init_casetab_once):
	* category.c (init_category_once, syms_of_category):
	* ccl.c (syms_of_ccl):
	* cmds.c (syms_of_cmds):
	* composite.c (syms_of_composite):
	* dbusbind.c (syms_of_dbusbind):
	* dired.c (syms_of_dired):
	* dispnew.c (syms_of_display):
	* doc.c (syms_of_doc):
	* editfns.c (syms_of_editfns):
	* emacs.c (syms_of_emacs):
	* eval.c (syms_of_eval):
	* fileio.c (syms_of_fileio):
	* fns.c (syms_of_fns):
	* frame.c (syms_of_frame):
	* fringe.c (syms_of_fringe):
	* insdel.c (syms_of_insdel):
	* keymap.c (syms_of_keymap):
	* lread.c (init_obarray, syms_of_lread):
	* macros.c (syms_of_macros):
	* msdos.c (syms_of_msdos):
	* print.c (syms_of_print):
	* process.c (syms_of_process):
	* search.c (syms_of_search):
	* sound.c (syms_of_sound):
	* syntax.c (init_syntax_once, syms_of_syntax):
	* terminal.c (syms_of_terminal):
	* textprop.c (syms_of_textprop):
	* undo.c (syms_of_undo):
	* w32.c (globals_of_w32):
	* window.c (syms_of_window):
	* xdisp.c (syms_of_xdisp):
	* xfaces.c (syms_of_xfaces):
	* xfns.c (syms_of_xfns):
	* xmenu.c (syms_of_xmenu):
	* xsettings.c (syms_of_xsettings):
	* xterm.c (syms_of_xterm): Use DEFSYM.

2011-06-24  Teodor Zlatanov  <tzz@lifelogs.com>

	* gnutls.c (syms_of_gnutls): Use the DEFSYM macro from character.h.

2011-06-23  Paul Eggert  <eggert@cs.ucla.edu>

	Integer and buffer overflow fixes (Bug#8873).

	* print.c (printchar, strout): Check for string overflow.
	(PRINTPREPARE, printchar, strout):
	Don't set size unless allocation succeeds.

	* minibuf.c (read_minibuf_noninteractive): Use ptrdiff_t, not int,
	for sizes.  Check for string overflow more accurately.
	Simplify newline removal at end; this suppresses a GCC 4.6.0 warning.

	* macros.c: Integer and buffer overflow fixes.
	* keyboard.h (struct keyboard.kbd_macro_bufsize):
	* macros.c (Fstart_kbd_macro, store_kbd_macro_char):
	Use ptrdiff_t, not int, for sizes.
	Don't increment bufsize until after realloc succeeds.
	Check for size-calculation overflow.
	(Fstart_kbd_macro): Use EMACS_INT, not int, for XINT result.

	* lisp.h (DEFVAR_KBOARD): Use offsetof instead of char * finagling.

	* lread.c: Integer overflow fixes.
	(read_integer): Radix is now EMACS_INT, not int,
	to improve quality of diagnostics for out-of-range radices.
	Calculate buffer size correctly for out-of-range radices.
	(read1): Check for integer overflow in radices, and in
	read-circle numbers.
	(read_escape): Avoid int overflow.
	(Fload, openp, read_buffer_size, read1)
	(substitute_object_recurse, read_vector, read_list, map_obarray):
	Use ptrdiff_t, not int, for sizes.
	(read1): Use EMACS_INT, not int, for sizes.
	Check for size overflow.

	* image.c (cache_image): Check for size arithmetic overflow.

	* lread.c: Integer overflow issues.
	(saved_doc_string_size, saved_doc_string_length)
	(prev_saved_doc_string_size, prev_saved_doc_string_length):
	Now ptrdiff_t, not int.
	(read1): Don't assume doc string length fits in int.  Check for
	out-of-range doc string lengths.
	(read_list): Don't assume file position fits in int.
	(read_escape): Check for hex character overflow.

2011-06-22  Leo Liu  <sdl.web@gmail.com>

	* minibuf.c (Fcompleting_read_default, Vcompleting_read_function):
	Move to minibuffer.el.

2011-06-22  Paul Eggert  <eggert@cs.ucla.edu>

	Fixes for GLYPH_DEBUG found by GCC 4.6.0 static checking.
	The following patches are for when GLYPH_DEBUG && !XASSERT.
	* dispextern.h (trace_redisplay_p, dump_glyph_string):
	* dispnew.c (flush_stdout):
	* xdisp.c (dump_glyph_row, dump_glyph_matrix, dump_glyph):
	Mark as externally visible.
	* dispnew.c (check_window_matrix_pointers): Now static.
	* dispnew.c (window_to_frame_vpos):
	* xfns.c (unwind_create_frame):
	* xterm.c (x_check_font): Remove unused local.
	* scroll.c (CHECK_BOUNDS):
	* xfaces.c (cache_fache): Rename local to avoid shadowing.
	* xfns.c, w32fns.c (image_cache_refcount, dpyinfo_refcount): Now static.
	* xdisp.c (check_window_end): Now a no-op if !XASSERTS.
	(debug_first_unchanged_at_end_vpos, debug_last_unchanged_at_beg_vpos)
	(debug_dvpos, debug_dy, debug_delta, debug_delta_bytes, debug_end_vpos):
	Now static.
	(debug_method_add): Use va_list and vsprintf rather than relying
	on undefined behavior with wrong number of arguments.
	(dump_glyph, dump_glyph_row, Fdump_glyph_matrix):
	Don't assume ptrdiff_t and EMACS_INT are the same width as int.
	In this code, it's OK to assume C99 behavior for ptrdiff_t formats
	since we're not interested in debugging glyphs with old libraries.
	* xfaces.c (cache_face): Move debugging code earlier; this pacifies
	GCC 4.6.0's static checking.

2011-06-22  Paul Eggert  <eggert@cs.ucla.edu>

	Integer overflow and signedness fixes (Bug#8873).
	A few related buffer overrun fixes, too.

	* font.c (font_score): Use EMACS_INT, not int, to store XINT value.

	* dispextern.h (struct face.stipple):
	* image.c (x_bitmap_height, x_bitmap_width, x_bitmap_pixmap)
	(x_bitmap_mask, x_allocate_bitmap_record)
	(x_create_bitmap_from_data, x_create_bitmap_from_file)
	(x_destroy_bitmap, x_destroy_all_bitmaps, x_create_bitmap_mask)
	(x_create_bitmap_from_xpm_data):
	* nsterm.h (struct ns_display_info.bitmaps_size, .bitmaps_last):
	* w32term.h (struct w32_display_info.icon_bitmap_id, .bitmaps_size)
	(.bitmaps_last):
	* xfaces.c (load_pixmap):
	* xterm.c (x_bitmap_icon, x_wm_set_icon_pixmap):
	* xterm.h (struct x_display_info.icon_bitmap_id, .bitmaps_size)
	(.bitmaps_last, struct x_output.icon_bitmap):
	Use ptrdiff_t, not int, for bitmap indexes.
	(x_allocate_bitmap_record): Check for size overflow.
	* dispextern.h, lisp.h: Adjust to API changes elsewhere.

	Use ptrdiff_t, not int, for overlay counts.
	* buffer.h (overlays_at, sort_overlays, GET_OVERLAYS_AT):
	* editfns.c (overlays_around, get_pos_property):
	* textprop.c (get_char_property_and_overlay):
	* xdisp.c (next_overlay_change, note_mouse_highlight):
	* xfaces.c (face_at_buffer_position):
	* buffer.c (OVERLAY_COUNT_MAX): New macro.
	(overlays_at, overlays_in, sort_overlays, Foverlays_at)
	(Fnext_overlay_change, Fprevious_overlay_change)
	(mouse_face_overlay_overlaps, Foverlays_in):
	Use ptrdiff_t, not int, for sizes.
	(overlays_at, overlays_in): Check for size-calculation overflow.

	* xterm.c (xim_initialize, same_x_server): Strlen may not fit in int.

	* xsmfns.c (smc_save_yourself_CB, x_session_initialize): Avoid strlen.
	(x_session_initialize): Do not assume string length fits in int.

	* xsettings.c (apply_xft_settings): Fix potential buffer overrun.
	This is unlikely, but can occur if DPI is outlandish.

	* xsettings.c (Ffont_get_system_normal_font, Ffont_get_system_font):
	* xselect.c (Fx_get_atom_name): Avoid need for strlen.

	* xrdb.c: Don't assume strlen fits in int; avoid some strlens.
	* xrdb.c (magic_file_p, search_magic_path):
	Omit last arg SUFFIX; it was always 0.  All callers changed.
	(magic_file_p): Use ptrdiff_t, not int.  Check for size overflow.

	* xfont.c (xfont_match): Avoid need for strlen.

	* xfns.c: Don't assume strlen fits in int.
	(xic_create_fontsetname, x_window): Use ptrdiff_t, not int.

	* xdisp.c (message_log_check_duplicate): Return intmax_t,
	not unsigned long, as we prefer signed integers.  All callers changed.
	Detect integer overflow in repeat count.
	(message_dolog): Don't assume print length fits in 39 bytes.
	(display_mode_element): Don't assume strlen fits in int.

	* termcap.c: Don't assume sizes fit in int and never overflow.
	(struct termcap_buffer, tgetent): Use ptrdiff_t, not int, for sizes.
	(gobble_line): Check for size-calculation overflow.

	* minibuf.c (Fread_buffer):
	* lread.c (intern, intern_c_string):
	* image.c (xpm_scan) [HAVE_NS && !HAVE_XPM]:
	Don't assume string length fits in int.

	* keyboard.c (parse_tool_bar_item):
	* gtkutil.c (style_changed_cb): Avoid need for strlen.

	* font.c: Don't assume string length fits in int.
	(font_parse_xlfd, font_parse_fcname, font_unparse_fcname):
	Use ptrdiff_t, not int.
	(font_intern_prop): Don't assume string length fits in int.
	Don't assume integer property fits in fixnum.
	* font.h (font_intern_prop): 2nd arg is now ptrdiff_t, not int.

	* filelock.c: Fix some buffer overrun and integer overflow issues.
	(get_boot_time): Don't assume gzip command string fits in 100 bytes.
	Reformulate so as not to need the command string.
	Invoke gzip -cd rather than gunzip, as it's more portable.
	(lock_info_type, lock_file_1, lock_file):
	Don't assume pid_t and time_t fit in unsigned long.
	(LOCK_PID_MAX): Remove; we now use more-reliable bounds.
	(current_lock_owner): Prefer signed type for sizes.
	Use memcpy, not strncpy, where memcpy is what is really wanted.
	Don't assume (via atoi) that time_t and pid_t fit in int.
	Check for time_t and/or pid_t out of range, e.g., via a network share.
	Don't alloca where an auto var works fine.

	* fileio.c: Fix some integer overflow issues.
	(file_name_as_directory, Fexpand_file_name, Fsubstitute_in_file_name):
	Don't assume string length fits in int.
	(directory_file_name): Don't assume string length fits in long.
	(make_temp_name): Don't assume pid fits in int, or that its print
	length is less than 20.

	* data.c (Fsubr_name): Rewrite to avoid a strlen call.

	* coding.c (make_subsidiaries): Don't assume string length fits in int.

	* callproc.c (child_setup): Rewrite to avoid two strlen calls.

	* process.c (Fformat_network_address): Use EMACS_INT, not EMACS_UINT.
	We prefer signed integers, even for size calculations.

	* emacs.c: Don't assume string length fits in 'int'.
	(DEFINE_DUMMY_FUNCTION, sort_args): Use ptrdiff_t, not int.
	(main): Don't invoke strlen when not needed.

	* dbusbind.c (XD_ERROR): Don't arbitrarily truncate string.
	(XD_DEBUG_MESSAGE): Don't waste a byte.

	* callproc.c (getenv_internal_1, getenv_internal)
	(Fgetenv_internal):
	* buffer.c (init_buffer): Don't assume string length fits in 'int'.

	* lread.c (invalid_syntax): Omit length argument.
	All uses changed.  This doesn't fix a bug, but it simplifies the
	code away from its former Hollerith-constant appearance, and it's
	one less 'int' to worry about when looking at integer-overflow issues.
	(string_to_number): Simplify 2011-04-26 change by invoking xsignal1.

	* lisp.h (DEFUN): Remove bogus use of sizeof (struct Lisp_Subr).
	This didn't break anything, but it didn't help either.
	It's confusing to put a bogus integer in a place where the actual
	value does not matter.
	(LIST_END_P): Remove unused macro and its bogus comment.
	(make_fixnum_or_float): Remove unnecessary cast to EMACS_INT.

	* lisp.h (union Lisp_Object.i): EMACS_INT, not EMACS_UINT.
	This is for consistency with the ordinary, non-USE_LISP_UNION_TYPE,
	implementation.
	(struct Lisp_Bool_Vector.size): EMACS_INT, not EMACS_UINT.
	We prefer signed types, and the value cannot exceed the EMACS_INT
	range anyway (because otherwise the length would not be representable).
	(XSET) [USE_LISP_UNION_TYPE]: Use uintptr_t and intptr_t,
	not EMACS_UINT and EMACS_INT, when converting pointer to integer.
	This avoids a GCC warning when WIDE_EMACS_INT.

	* indent.c (sane_tab_width): New function.
	(current_column, scan_for_column, Findent_to, position_indentation)
	(compute_motion): Use it.  This is just for clarity.
	(Fcompute_motion): Don't assume hscroll and tab offset fit in int.

	* image.c (xbm_image_p): Don't assume stated width, height fit in int.

	* lisp.h (lint_assume): New macro.
	* composite.c (composition_gstring_put_cache):
	* ftfont.c (ftfont_shape_by_flt): Use it to pacify GCC 4.6.0.

	* editfns.c, insdel.c:
	Omit unnecessary forward decls, to simplify future changes.

	* ftfont.c (ftfont_shape_by_flt): Use signed integers for lengths.

	* font.c (Ffont_shape_gstring): Don't assume glyph len fits in 'int'.

	* fns.c (Ffillarray): Don't assume bool vector size fits in 'int'.
	Use much-faster test for byte-length change.
	Don't assume string byte-length fits in 'int'.
	Check that character arg fits in 'int'.
	(mapcar1): Declare byte as byte, for clarity.

	* alloc.c (Fmake_bool_vector): Avoid unnecessary multiplication.

	* fns.c (concat): Catch string overflow earlier.
	Do not rely on integer wraparound.

	* dispextern.h (struct it.overlay_strings_charpos)
	(struct it.selective): Now EMACS_INT, not int.
	* xdisp.c (forward_to_next_line_start)
	(back_to_previous_visible_line_start)
	(reseat_at_next_visible_line_start, next_element_from_buffer):
	Don't arbitrarily truncate the value of 'selective' to int.

	* xdisp.c (init_iterator): Use XINT, not XFASTINT; it might be < 0.

	* composite.c: Don't truncate sizes to 'int'.
	(composition_gstring_p, composition_reseat_it)
	(composition_adjust_point): Use EMACS_INT, not int.
	(get_composition_id, composition_gstring_put_cache): Use EMACS_INT,
	not EMACS_UINT, for indexes.

	* category.h (CATEGORY_SET_P): Remove unnecessary cast to EMACS_INT.

	* buffer.c: Include <verify.h>.
	(struct sortvec.priority, struct sortstr.priority):
	Now EMACS_INT, not int.
	(compare_overlays, cmp_for_strings): Avoid subtraction overflow.
	(struct sortstr.size, record_overlay_string)
	(struct sortstrlist.size, struct sortlist.used):
	Don't truncate size to int.
	(record_overlay_string): Check for size-calculation overflow.
	(init_buffer_once): Check at compile-time, not run-time.

2011-06-22  Jim Meyering  <meyering@redhat.com>

	Don't leak an XBM-image-sized buffer
	* image.c (xbm_load): Free the image buffer after using it.

2011-06-21  Paul Eggert  <eggert@cs.ucla.edu>

	Port to Sun C.
	* composite.c (find_automatic_composition): Omit needless 'return 0;'
	that Sun C diagnosed.
	* fns.c (secure_hash): Fix pointer signedness issue.
	* intervals.c (static_offset_intervals): New function.
	(offset_intervals): Use it.

2011-06-21  Leo Liu  <sdl.web@gmail.com>

	* deps.mk (fns.o):
	* makefile.w32-in ($(BLD)/fns.$(O)): Include sha256.h and
	sha512.h.

	* fns.c (secure_hash): Rename from crypto_hash_function and change
	the first arg to accept symbols.
	(Fsecure_hash): New primitive.
	(syms_of_fns): New symbols.

2011-06-20  Deniz Dogan  <deniz@dogan.se>

	* process.c (Fset_process_buffer): Clarify return value in
	docstring.

2011-06-18  Chong Yidong  <cyd@stupidchicken.com>

	* dispnew.c (add_window_display_history): Use BVAR.

	* xdisp.c (debug_method_add): Use BVAR.
	(check_window_end, dump_glyph_matrix, dump_glyph)
	(dump_glyph_row, dump_glyph_string): Convert arglist to ANSI C.

	* xfaces.c (check_lface_attrs, check_lface, dump_realized_face):
	Likewise.

	* xfns.c (Fx_create_frame, x_create_tip_frame): Delay image cache
	check till after the cache is created in init_frame_faces.

2011-06-17  Stefan Monnier  <monnier@iro.umontreal.ca>

	* fns.c (Fsafe_length): Yet another int/Lisp_Object mixup.

2011-06-16  Paul Eggert  <eggert@cs.ucla.edu>

	* lisp.h: Include <limits.h>, for INT_MAX, LONG_MAX, LLONG_MAX.
	Without this, prin1 mishandles Lisp_Misc_Save_Value printing on
	hosts with pre-C99 libraries, because pD is wrongly defined to "t".

	Improve buffer-overflow checking (Bug#8873).
	* fileio.c (Finsert_file_contents):
	* insdel.c (insert_from_buffer_1, replace_range, replace_range_2):
	Remove the old (too-loose) buffer overflow checks.
	They weren't needed, since make_gap checks for buffer overflow.
	* insdel.c (make_gap_larger): Catch buffer overflows that were missed.
	The old code merely checked for Emacs fixnum overflow, and relied
	on undefined (wraparound) behavior.  The new code avoids undefined
	behavior, and also checks for ptrdiff_t and/or size_t overflow.

	* editfns.c (Finsert_char): Don't dump core with very negative counts.
	Tune.  Don't use wider integers than needed.  Don't use alloca.
	Use a bigger 'string' buffer.  Rewrite to avoid 'n > 0' test.

	* insdel.c (replace_range): Fix buf overflow when insbytes < outgoing.

	* insdel.c, lisp.h (buffer_overflow): New function.
	(insert_from_buffer_1, replace_range, replace_range_2):
	* insdel.c (make_gap_larger):
	* editfns.c (Finsert_char):
	* fileio.c (Finsert_file_contents): Use it, to normalize wording.

	* buffer.h (BUF_BYTES_MAX): Cast to ptrdiff_t so that it's signed.

2011-06-15  Paul Eggert  <eggert@cs.ucla.edu>

	Integer overflow and signedness fixes (Bug#8873, Bug#8828).

	* ccl.c (ASCENDING_ORDER): New macro, to work around GCC bug 43772.
	(GET_CCL_RANGE, IN_INT_RANGE): Use it.

	* fileio.c: Don't assume EMACS_INT fits in off_t.
	(emacs_lseek): New static function.
	(Finsert_file_contents, Fwrite_region): Use it.
	Use SEEK_SET, SEEK_CUR, SEEK_END as appropriate.

	* fns.c (Fload_average): Don't assume 100 * load average fits in int.

	* fns.c: Don't overflow int when computing a list length.
	* fns.c (QUIT_COUNT_HEURISTIC): New constant.
	(Flength, Fsafe_length): Use EMACS_INT, not int, to avoid unwanted
	truncation on 64-bit hosts.  Check for QUIT every
	QUIT_COUNT_HEURISTIC entries rather than every other entry; that's
	faster and is responsive enough.
	(Flength): Report an error instead of overflowing an integer.
	(Fsafe_length): Return a float if the value is not representable
	as a fixnum.  This shouldn't happen except in contrived situations.
	(Fnthcdr, Fsort): Don't assume list length fits in int.
	(Fcopy_sequence): Don't assume vector length fits in int.

	* alloc.c: Check that resized vectors' lengths fit in fixnums.
	(header_size, word_size): New constants.
	(allocate_vectorlike): Don't check size overflow here.
	(allocate_vector): Check it here instead, since this is the only
	caller of allocate_vectorlike that could cause overflow.
	Check that the new vector's length is representable as a fixnum.

	* fns.c (next_almost_prime): Don't return a multiple of 3 or 5.
	The previous code was bogus.  For example, next_almost_prime (32)
	returned 39, which is undesirable as it is a multiple of 3; and
	next_almost_prime (24) returned 25, which is a multiple of 5 so
	why was the code bothering to check for multiples of 7?

	* bytecode.c (exec_byte_code): Use ptrdiff_t, not int, for vector length.

	* eval.c, doprnt.c (SIZE_MAX): Remove; inttypes.h defines this now.

	Variadic C functions now count arguments with ptrdiff_t.
	This partly undoes my 2011-03-30 change, which replaced int with size_t.
	Back then I didn't know that the Emacs coding style prefers signed int.
	Also, in the meantime I found a few more instances where arguments
	were being counted with int, which may truncate counts on 64-bit
	machines, or EMACS_INT, which may be unnecessarily wide.
	* lisp.h (struct Lisp_Subr.function.aMANY)
	(DEFUN_ARGS_MANY, internal_condition_case_n, safe_call):
	Arg counts are now ptrdiff_t, not size_t.
	All variadic functions and their callers changed accordingly.
	(struct gcpro.nvars): Now size_t, not size_t.  All uses changed.
	* bytecode.c (exec_byte_code): Check maxdepth for overflow,
	to avoid potential buffer overrun.  Don't assume arg counts fit in 'int'.
	* callint.c (Fcall_interactively): Check arg count for overflow,
	to avoid potential buffer overrun.  Use signed char, not 'int',
	for 'varies' array, so that we needn't bother to check its size
	calculation for overflow.
	* editfns.c (Fformat): Use ptrdiff_t, not EMACS_INT, to count args.
	* eval.c (apply_lambda):
	* fns.c (Fmapconcat): Use XFASTINT, not XINT, to get args length.
	(struct textprop_rec.argnum): Now ptrdiff_t, not int.  All uses changed.
	(mapconcat): Use ptrdiff_t, not int and EMACS_INT, to count args.

	* callint.c (Fcall_interactively): Don't use index var as event count.

	* vm-limit.c (check_memory_limits): Fix incorrect extern function decls.
	* mem-limits.h (SIZE): Remove; no longer used.

	* xterm.c (x_alloc_nearest_color_1): Prefer int to long when int works.

	Remove unnecessary casts.
	* xterm.c (x_term_init):
	* xfns.c (x_set_border_pixel):
	* widget.c (create_frame_gcs): Remove casts to unsigned long etc.
	These aren't needed now that we assume ANSI C.

	* sound.c (Fplay_sound_internal): Remove cast to unsigned long.
	It's more likely to cause problems (due to unsigned overflow)
	than to cure them.

	* dired.c (Ffile_attributes): Don't use 32-bit hack on 64-bit hosts.

	* unexelf.c (unexec): Don't assume BSS addr fits in unsigned.

	* xterm.c (handle_one_xevent): Omit unnecessary casts to unsigned.

	* keyboard.c (modify_event_symbol): Don't limit alist len to UINT_MAX.

	* lisp.h (CHAR_TABLE_SET): Omit now-redundant test.

	* lread.c (Fload): Don't compare a possibly-garbage time_t value.

	GLYPH_CODE_FACE returns EMACS_INT, not int.
	* dispextern.h (merge_faces):
	* xfaces.c (merge_faces):
	* xdisp.c (get_next_display_element, next_element_from_display_vector):
	Don't assume EMACS_INT fits in int.

	* character.h (CHAR_VALID_P): Remove unused parameter.
	* fontset.c, lisp.h, xdisp.c: All uses changed.

	* editfns.c (Ftranslate_region_internal): Omit redundant test.

	* fns.c (concat): Minor tuning based on overflow analysis.
	This doesn't fix any bugs.  Use int to hold character, instead
	of constantly refetching from Emacs object.  Use XFASTINT, not
	XINT, for value known to be a character.  Don't bother comparing
	a single byte to 0400, as it's always less.

	* floatfns.c (Fexpt):
	* fileio.c (make_temp_name): Omit unnecessary cast to unsigned.

	* editfns.c (Ftranslate_region_internal): Use int, not EMACS_INT
	for characters.

	* doc.c (get_doc_string): Omit (unsigned)c that mishandled negatives.

	* data.c (Faset): If ARRAY is a string, check that NEWELT is a char.
	Without this fix, on a 64-bit host (aset S 0 4294967386) would
	incorrectly succeed when S was a string, because 4294967386 was
	truncated before it was used.

	* chartab.c (Fchar_table_range): Use CHARACTERP to check range.
	Otherwise, an out-of-range integer could cause undefined behavior
	on a 64-bit host.

	* composite.c: Use int, not EMACS_INT, for characters.
	(fill_gstring_body, composition_compute_stop_pos): Use int, not
	EMACS_INT, for values that are known to be in character range.
	This doesn't fix any bugs but is the usual style inside Emacs and
	may generate better code on 32-bit machines.

	Make sure a 64-bit char is never passed to ENCODE_CHAR.
	This is for reasons similar to the recent CHAR_STRING fix.
	* charset.c (Fencode_char): Check that character arg is actually
	a character.  Pass an int to ENCODE_CHAR.
	* charset.h (ENCODE_CHAR): Verify that the character argument is no
	wider than 'int', as a compile-time check to prevent future regressions
	in this area.

	* character.c (char_string): Remove unnecessary casts.

	Make sure a 64-bit char is never passed to CHAR_STRING.
	Otherwise, CHAR_STRING would do the wrong thing on a 64-bit platform,
	by silently ignoring the top 32 bits, allowing some values
	that were far too large to be valid characters.
	* character.h: Include <verify.h>.
	(CHAR_STRING, CHAR_STRING_ADVANCE): Verify that the character
	arguments are no wider than unsigned, as a compile-time check
	to prevent future regressions in this area.
	* data.c (Faset):
	* editfns.c (Fchar_to_string, general_insert_function, Finsert_char)
	(Fsubst_char_in_region):
	* fns.c (concat):
	* xdisp.c (decode_mode_spec_coding):
	Adjust to CHAR_STRING's new requirement.
	* editfns.c (Finsert_char, Fsubst_char_in_region):
	* fns.c (concat): Check that character args are actually
	characters.  Without this test, these functions did the wrong
	thing with wildly out-of-range values on 64-bit hosts.

	Remove incorrect casts to 'unsigned' that lose info on 64-bit hosts.
	These casts should not be needed on 32-bit hosts, either.
	* keyboard.c (read_char):
	* lread.c (Fload): Remove casts to unsigned.

	* lisp.h (UNSIGNED_CMP): New macro.
	This fixes comparison bugs on 64-bit hosts.
	(ASCII_CHAR_P): Use it.
	* casefiddle.c (casify_object):
	* character.h (ASCII_BYTE_P, CHAR_VALID_P)
	(SINGLE_BYTE_CHAR_P, CHAR_STRING):
	* composite.h (COMPOSITION_ENCODE_RULE_VALID):
	* dispextern.h (FACE_FROM_ID):
	* keyboard.c (read_char): Use UNSIGNED_CMP.

	* xmenu.c (dialog_selection_callback) [!USE_GTK]: Cast to intptr_t,
	not to EMACS_INT, to avoid GCC warning.

	* xfns.c (x_set_scroll_bar_default_width): Remove unused 'int' locals.

	* buffer.h (PTR_BYTE_POS, BUF_PTR_BYTE_POS): Remove harmful cast.
	The cast incorrectly truncated 64-bit byte offsets to 32 bits, and
	isn't needed on 32-bit machines.

	* buffer.c (Fgenerate_new_buffer_name):
	Use EMACS_INT for count, not int.
	(advance_to_char_boundary): Return EMACS_INT, not int.

	* data.c (Qcompiled_function): Now static.

	* window.c (window_body_lines): Now static.

	* image.c (gif_load): Rename local to avoid shadowing.

	* lisp.h (SAFE_ALLOCA_LISP): Check for integer overflow.
	(struct Lisp_Save_Value): Use ptrdiff_t, not int, for 'integer' member.
	* alloc.c (make_save_value): Integer argument is now of type
	ptrdiff_t, not int.
	(mark_object): Use ptrdiff_t, not int.
	* lisp.h (pD): New macro.
	* print.c (print_object): Use it.

	* alloc.c: Use EMACS_INT, not int, to count objects.
	(total_conses, total_markers, total_symbols, total_vector_size)
	(total_free_conses, total_free_markers, total_free_symbols)
	(total_free_floats, total_floats, total_free_intervals)
	(total_intervals, total_strings, total_free_strings):
	Now EMACS_INT, not int.  All uses changed.
	(Fgarbage_collect): Compute overall total using a double, so that
	integer overflow is less likely to be a problem.  Check for overflow
	when converting back to an integer.
	(n_interval_blocks, n_string_blocks, n_float_blocks, n_cons_blocks)
	(n_vectors, n_symbol_blocks, n_marker_blocks): Remove.
	These were 'int' variables that could overflow on 64-bit hosts;
	they were never used, so remove them instead of repairing them.
	(nzombies, ngcs, max_live, max_zombies): Now EMACS_INT, not 'int'.
	(inhibit_garbage_collection): Set gc_cons_threshold to max value.
	Previously, this ceilinged at INT_MAX, but that doesn't work on
	64-bit machines.
	(allocate_pseudovector): Don't use EMACS_INT when int would do.

	* alloc.c (Fmake_bool_vector): Don't assume vector size fits in int.
	(allocate_vectorlike): Check for ptrdiff_t overflow.
	(mark_vectorlike, mark_char_table, mark_object): Avoid EMACS_UINT
	when a (possibly-narrower) signed value would do just as well.
	We prefer using signed arithmetic, to avoid comparison confusion.

	* alloc.c: Catch some string size overflows that we were missing.
	(XMALLOC_OVERRUN_CHECK_SIZE) [!XMALLOC_OVERRUN_CHECK]: Define to 0,
	for convenience in STRING_BYTES_MAX.
	(STRING_BYTES_MAX): New macro, superseding the old one in lisp.h.
	The definition here is exact; the one in lisp.h was approximate.
	(allocate_string_data): Check for string overflow.  This catches
	some instances we weren't catching before.  Also, it catches
	size_t overflow on (unusual) hosts where SIZE_MAX <= min
	(PTRDIFF_MAX, MOST_POSITIVE_FIXNUM), e.g., when size_t is 32 bits
	and ptrdiff_t and EMACS_INT are both 64 bits.

	* character.c, coding.c, doprnt.c, editfns.c, eval.c:
	All uses of STRING_BYTES_MAX replaced by STRING_BYTES_BOUND.
	* lisp.h (STRING_BYTES_BOUND): Rename from STRING_BYTES_MAX.

	* character.c (string_escape_byte8): Fix nbytes/nchars typo.

	* alloc.c (Fmake_string): Check for out-of-range init.

2011-06-15  Stefan Monnier  <monnier@iro.umontreal.ca>

	* eval.c (Fdefvaralias): Also mark the target as variable-special-p.

2011-06-14  Jan Djärv  <jan.h.d@swipnet.se>

	* xfns.c (x_set_scroll_bar_default_width): Remove argument to
	xg_get_default_scrollbar_width.

	* gtkutil.c: Include emacsgtkfixed.h if HAVE_GTK3.
	(int_gtk_range_get_value): Move to the scroll bar part of the file.
	(style_changed_cb): Call update_theme_scrollbar_width and call
	x_set_scroll_bar_default_width and xg_frame_set_char_size for
	all frames (Bug#8505).
	(xg_create_frame_widgets): Call emacs_fixed_new if HAVE_GTK3 (Bug#8505).
	Call gtk_window_set_resizable if HAVE_GTK3.
	(x_wm_set_size_hint): Call emacs_fixed_set_min_size with min width
	and height if HAVE_GTK3 (Bug#8505).
	(scroll_bar_width_for_theme): New variable.
	(update_theme_scrollbar_width): New function.
	(xg_get_default_scrollbar_width): Move code to
	update_theme_scrollbar_width, just return scroll_bar_width_for_theme.
	(xg_initialize): Call update_theme_scrollbar_width.

	* gtkutil.h (xg_get_default_scrollbar_width): Remove argument.

	* emacsgtkfixed.c, emacsgtkfixed.h: New files.

2011-06-12  Martin Rudalics  <rudalics@gmx.at>

	* frame.c (make_frame): Call other_buffer_safely instead of
	other_buffer.

	* window.c (temp_output_buffer_show): Call display_buffer with
	second argument Vtemp_buffer_show_specifiers and reset latter
	immediately after the call.
	(Vtemp_buffer_show_specifiers): New variable.
	(auto_window_vscroll_p, next_screen_context_lines)
	(Vscroll_preserve_screen_position): Remove leading asterisks from
	doc-strings.

2011-06-12  Paul Eggert  <eggert@cs.ucla.edu>

	Fix minor problems found by GCC 4.6.0 static checking.
	* buffer.c (Qclone_number): Remove for now, as it's unused.
	(record_buffer, Funrecord_buffer): Rename local to avoid shadowing.
	(record_buffer): Remove unused local.
	* frame.c (other_visible_frames, frame_buffer_list): Now static.
	(set_frame_buffer_list): Remove; unused.
	* frame.h (other_visible_frames): Remove decl.
	* keyboard.h (menu_items_inuse): Declare only if USE_GTK || USE_MOTIF.
	* lisp.h (frame_buffer_list, set_frame_buffer_list): Remove decls.
	(add_gpm_wait_descriptor, delete_gpm_wait_descriptor): Declare only
	if HAVE_GPM.
	* menu.c (menu_items_inuse): Now static unless USE_GTK || USE_MOTIF.
	* process.c (add_gpm_wait_descriptor, delete_gpm_wait_descriptor):
	Define only if HAVE_GPM.
	* widget.c (EmacsFrameResize, emacsFrameClassRec): Now static.
	(update_hints_inhibit): Remove; never set.  All uses removed.
	* widgetprv.h (emacsFrameClassRec): Remove decl.
	* window.c (delete_deletable_window): Now returns void, since it
	wasn't returning anything.
	(compare_window_configurations): Remove unused locals.
	* xfns.c (x_set_scroll_bar_default_width): Remove unused locals.
	* xmenu.c (x_menu_set_in_use): Define only if USE_GTK || USE_MOTIF.
	(dialog_selection_callback) [!USE_GTK]: Prefer intptr_t for integers
	the same widths as pointers.  This follows up on the 2011-05-06 patch.
	* xterm.c (x_alloc_lighter_color_for_widget): Define only if USE_LUCID.
	* xterm.h: Likewise.
	(x_menu_set_in_use): Declare only if USE_GTK || USE_MOTIF.

2011-06-12  Juanma Barranquero  <lekktu@gmail.com>

	* makefile.w32-in: Update dependencies.
	(LISP_H): Add lib/intprops.h.

2011-06-11  Chong Yidong  <cyd@stupidchicken.com>

	* image.c (gif_load): Add animation frame delay to the metadata.
	(syms_of_image): Use DEFSYM.  New symbol `delay'.

2011-06-11  Martin Rudalics  <rudalics@gmx.at>

	* window.c (delete_deletable_window): Re-add.
	(Fset_window_configuration): Rewrite to handle dead buffers and
	consequently deletable windows.
	(window_tree, Fwindow_tree): Remove.  Supply functionality in
	window.el.
	(compare_window_configurations): Simplify code.

2011-06-11  Andreas Schwab  <schwab@linux-m68k.org>

	* image.c (imagemagick_load_image): Fix type mismatch.
	(Fimagemagick_types): Likewise.

	* window.h (replace_buffer_in_windows): Declare.

2011-06-11  Martin Rudalics  <rudalics@gmx.at>

	* buffer.c: New Lisp objects Qbuffer_list_update_hook and
	Qclone_number.  Remove external declaration of Qdelete_window.
	(Fbuffer_list): Rewrite doc-string.  Minor restructuring of
	code.
	(Fget_buffer_create, Fmake_indirect_buffer, Frename_buffer):
	Run Qbuffer_list_update_hook if allowed.
	(Fother_buffer): Rewrite doc-string.  Major rewrite for new
	buffer list implementation.
	(other_buffer_safely): New function.
	(Fkill_buffer): Replace call to replace_buffer_in_all_windows by
	calls to replace_buffer_in_windows and
	replace_buffer_in_windows_safely.  Run Qbuffer_list_update_hook
	if allowed.
	(record_buffer): Inhibit quitting and rewrite using quittable
	functions.  Run Qbuffer_list_update_hook if allowed.
	(Frecord_buffer, Funrecord_buffer): New functions.
	(switch_to_buffer_1, Fswitch_to_buffer): Remove.
	Move switch-to-buffer to window.el.
	(bury-buffer): Move to window.el.
	(Vbuffer_list_update_hook): New variable.

	* lisp.h (other_buffer_safely): Add prototype in buffer.c
	section.

	* window.h (resize_frame_windows): Move up in code.
	(Fwindow_frame): Remove EXFUN.
	(replace_buffer_in_all_windows): Remove prototype.
	(replace_buffer_in_windows_safely): Add prototype.

	* window.c: Declare Qdelete_window static again.  Move down
	declaration of select_count.
	(Fnext_window, Fprevious_window): Rewrite doc-strings.
	(Fother_window): Move to window.el.
	(window_loop): Remove DELETE_BUFFER_WINDOWS and UNSHOW_BUFFER
	cases.  Add REPLACE_BUFFER_IN_WINDOWS_SAFELY case.
	(Fdelete_windows_on, Freplace_buffer_in_windows): Move to
	window.el.
	(replace_buffer_in_windows): Implement by calling
	Qreplace_buffer_in_windows.
	(replace_buffer_in_all_windows): Remove with some functionality
	moved into replace_buffer_in_windows_safely.
	(replace_buffer_in_windows_safely): New function.
	(select_window_norecord, select_frame_norecord): Move in front
	of run_window_configuration_change_hook.  Remove now obsolete
	declarations.
	(Fset_window_buffer): Rewrite doc-string.
	Call Qrecord_window_buffer.
	(keys_of_window): Move binding for other-window to window.el.

2011-06-11  Chong Yidong  <cyd@stupidchicken.com>

	* dispextern.h (struct image): Replace data member, whose int_val
	and ptr_val fields were not used by anything, with a single
	lisp_val object.

	* image.c (Fimage_metadata, make_image, mark_image, tiff_load)
	(gif_clear_image, gif_load, imagemagick_load_image)
	(gs_clear_image, gs_load): Callers changed.

2011-06-10  Paul Eggert  <eggert@cs.ucla.edu>

	* buffer.h: Include <time.h>, for time_t.
	Needed to build on FreeBSD 8.2.  Problem reported by Herbert J. Skuhra.

	Fix minor problems found by static checking.

	* image.c (PixelGetMagickColor): Declare if ImageMagick headers don't.

	Make identifiers static if they are not used in other modules.
	* data.c (Qcompiled_function, Qframe, Qvector):
	* image.c (QimageMagick, Qsvg):
	* minibuf.c (Qmetadata):
	* window.c (resize_window_check, resize_root_window): Now static.
	* window.h (resize_window_check, resize_root_window): Remove decls.

	* window.c (window_deletion_count, delete_deletable_window):
	Remove; unused.
	(window_body_lines): Now static.
	(Fdelete_other_windows_internal): Mark vars as initialized.
	Make sure 'resize_failed' is initialized.
	(run_window_configuration_change_hook): Rename local to avoid shadowing.
	(resize_window_apply): Remove unused local.
	* window.h (delete_deletable_window): Remove decl.

	* image.c (gif_load, svg_load_image): Rename locals to avoid shadowing.
	(imagemagick_load_image): Fix pointer signedness problem by changing
	last arg from unsigned char * to char *.  All uses changed.
	Also, fix a local for similar reasons.
	Remove unused locals.  Remove locals to avoid shadowing.
	(fn_rsvg_handle_free): Remove; unused.
	(svg_load, svg_load_image): Fix pointer signedness problem.
	(imagemagick_load_image): Don't use garbage pointer image_wand.

	* ftfont.c (ftfont_get_metrics, ftfont_drive_otf): Remove unused locals.

2011-06-10  Chong Yidong  <cyd@stupidchicken.com>

	* image.c (gif_load): Fix omitted cast error introduced by
	2011-06-06 change.

2011-06-10  Martin Rudalics  <rudalics@gmx.at>

	* window.h (resize_proportionally, orig_total_lines)
	(orig_top_line): Remove from window structure.
	(set_window_height, set_window_width, change_window_heights)
	(Fdelete_window): Remove prototypes.
	(resize_frame_windows): Remove duplicate declaration.

2011-06-10  Eli Zaretskii  <eliz@gnu.org>

	* window.h (resize_frame_windows, resize_window_check)
	(delete_deletable_window, resize_root_window)
	(resize_frame_windows): Declare prototypes.

	* window.c (resize_window_apply): Make definition be "static" to
	match the prototype.

2011-06-10  Martin Rudalics  <rudalics@gmx.at>

	* window.c: Remove declarations of Qwindow_size_fixed,
	window_min_size_1, window_min_size_2, window_min_size,
	size_window, window_fixed_size_p, enlarge_window, delete_window.
	Remove static from declaration of Qdelete_window, it's
	temporarily needed by Fbury_buffer.
	(replace_window): Don't assign orig_top_line and
	orig_total_lines.
	(Fdelete_window, delete_window): Remove.  Window deletion is
	handled by window.el.
	(window_loop): Remove DELETE_OTHER_WINDOWS case.
	Replace Fdelete_window calls with calls to Qdelete_window.
	(Fdelete_other_windows): Remove.  Deleting other windows is
	handled by window.el.
	(window_fixed_size_p): Remove.  Fixed-sizeness of windows is
	handled in window.el.
	(window_min_size_2, window_min_size_1, window_min_size): Remove.
	Window minimum sizes are handled in window.el.
	(shrink_windows, size_window, set_window_height)
	(set_window_width, change_window_heights, window_height)
	(window_width, CURBEG, CURSIZE, enlarge_window)
	(adjust_window_trailing_edge, Fadjust_window_trailing_edge)
	(Fenlarge_window, Fshrink_window): Remove.  Window resizing is
	handled in window.el.
	(make_dummy_parent): Rename to make_parent_window and give it a
	second argument horflag.
	(make_window): Don't set resize_proportionally any more.
	(Fsplit_window): Remove.  Windows are split in window.el.
	(save_restore_action, save_restore_orig_size)
	(shrink_window_lowest_first, save_restore_orig_size): Remove.
	Resize mini windows in window.el.
	(grow_mini_window, shrink_mini_window): Implement by calling
	Qresize_root_window_vertically, resize_window_check and
	resize_window_apply.
	(saved_window, Fset_window_configuration, save_window_save):
	Do not handle orig_top_line, orig_total_lines, and
	resize_proportionally.
	(window_min_height, window_min_width): Move to window.el.
	(keys_of_window): Move bindings for delete-other-windows,
	split-window, delete-window and enlarge-window to window.el.

	* buffer.c: Temporarily extern Qdelete_window.
	(Fbury_buffer): Temporarily call Qdelete_window instead of
	Fdelete_window (Fbury_buffer will move to window.el soon).

	* frame.c (set_menu_bar_lines_1): Remove code handling
	orig_top_line and orig_total_lines.

	* dispnew.c (adjust_frame_glyphs_initially): Don't use
	set_window_height but set heights directly.
	(change_frame_size_1): Use resize_frame_windows.

	* xdisp.c (init_xdisp): Don't use set_window_height but set
	heights directly.

	* xfns.c (x_set_menu_bar_lines, x_set_tool_bar_lines):
	Use resize_frame_windows instead of change_window_heights and run
	run_window_configuration_change_hook.

	* w32fns.c (x_set_tool_bar_lines): Use resize_frame_windows
	instead of change_window_heights and run
	run_window_configuration_change_hook.

2011-06-09  Martin Rudalics  <rudalics@gmx.at>

	* window.c (replace_window): Rename second argument REPLACEMENT to
	NEW.  New third argument SETFLAG.  Rewrite.
	(delete_window, make_dummy_parent): Call replace_window with
	third argument 1.
	(window_list_1): Move down in code.
	(run_window_configuration_change_hook): Move set_buffer part
	before select_frame_norecord part in order to unwind correctly.
	Rename count1 to count.
	(recombine_windows, delete_deletable_window, resize_root_window)
	(Fdelete_other_windows_internal)
	(Frun_window_configuration_change_hook, make_parent_window)
	(resize_window_check, resize_window_apply, Fresize_window_apply)
	(resize_frame_windows, Fsplit_window_internal)
	(Fdelete_window_internal, Fresize_mini_window_internal):
	New functions.
	(syms_of_window): New variables Vwindow_splits and Vwindow_nest.

2011-06-08  Martin Rudalics  <rudalics@gmx.at>

	* window.h (window): Add some new members to window structure -
	normal_lines, normal_cols, new_total, new_normal, clone_number,
	splits, nest, prev_buffers, next_buffers.
	(WINDOW_TOTAL_SIZE): Move here from window.c.
	(MIN_SAFE_WINDOW_WIDTH, MIN_SAFE_WINDOW_HEIGHT): Define here.

	* window.c (Fwindow_height, Fwindow_width, Fwindow_full_width_p):
	Remove.
	(make_dummy_parent): Set new members of windows structure.
	(make_window): Move down in code.  Handle new members of window
	structure.
	(Fwindow_clone_number, Fwindow_splits, Fset_window_splits)
	(Fwindow_nest, Fset_window_nest, Fwindow_new_total)
	(Fwindow_normal_size, Fwindow_new_normal, Fwindow_prev_buffers)
	(Fset_window_prev_buffers, Fwindow_next_buffers)
	(Fset_window_next_buffers, Fset_window_clone_number):
	New functions.
	(Fwindow_hscroll, Fwindow_at, Fwindow_point, Fwindow_start)
	(Fwindow_end, Fwindow_line_height, Fset_window_dedicated_p):
	Doc-string fixes.
	(Fwindow_parameters, Fwindow_parameter, Fset_window_parameter):
	Argument WINDOW can be now internal window too.
	(Fwindow_use_time): Move up in code.
	(Fget_buffer_window): Rename argument FRAME to ALL-FRAMES.
	Rewrite doc-string.
	(Fset_window_configuration, saved_window)
	(Fcurrent_window_configuration, save_window_save): Handle new
	members of window structure.
	(WINDOW_TOTAL_SIZE, MIN_SAFE_WINDOW_WIDTH)
	(MIN_SAFE_WINDOW_HEIGHT): Move to window.h.
	(syms_of_window): New Lisp objects Qrecord_window_buffer,
	Qwindow_deletable_p, Qdelete_window, Qreplace_buffer_in_windows,
	Qget_mru_window, Qresize_root_window,
	Qresize_root_window_vertically, Qsafe, Qabove, Qbelow,
	Qauto_buffer_name; staticpro them.

2011-06-07  Martin Rudalics  <rudalics@gmx.at>

	* window.c (Fwindow_total_size, Fwindow_left_column)
	(Fwindow_top_line, window_body_lines, Fwindow_body_size)
	(Fwindow_list_1): New functions.
	(window_box_text_cols): Replace with window_body_cols.
	(Fwindow_width, Fscroll_left, Fscroll_right):
	Use window_body_cols instead of window_box_text_cols.
	(delete_window, Fset_window_configuration):
	Call delete_all_subwindows with window as argument.
	(delete_all_subwindows): Take a window as argument and not a
	structure.  Rewrite.
	(window_loop): Remove handling of GET_LRU_WINDOW and
	GET_LARGEST_WINDOW.
	(Fget_lru_window, Fget_largest_window): Move to window.el.

	* window.h: Extern window_body_cols instead of
	window_box_text_cols.  delete_all_subwindows now takes a
	Lisp_Object as argument.

	* indent.c (compute_motion, Fcompute_motion):
	Use window_body_cols instead of window_box_text_cols.

	* frame.c (delete_frame): Call delete_all_subwindows with root
	window as argument.

2011-06-07  Daniel Colascione  <dan.colascione@gmail.com>

	* fns.c (Fputhash): Document return value.

2011-06-06  Chong Yidong  <cyd@stupidchicken.com>

	* image.c (gif_load): Implement gif89a spec "no disposal" method.

2011-06-06  Paul Eggert  <eggert@cs.ucla.edu>

	Cons<->int and similar integer overflow fixes (Bug#8794).

	Check for overflow when converting integer to cons and back.
	* charset.c (Fdefine_charset_internal, Fdecode_char):
	Use cons_to_unsigned to catch overflow.
	(Fencode_char): Use INTEGER_TO_CONS.
	* composite.h (LGLYPH_CODE): Use cons_to_unsigned.
	(LGLYPH_SET_CODE): Use INTEGER_TO_CONS.
	* data.c (long_to_cons, cons_to_long): Remove.
	(cons_to_unsigned, cons_to_signed): New functions.
	These signal an error for invalid or out-of-range values.
	* dired.c (Ffile_attributes): Use INTEGER_TO_CONS.
	* fileio.c (Fset_visited_file_modtime): Use CONS_TO_INTEGER.
	* font.c (Ffont_variation_glyphs):
	* fontset.c (Finternal_char_font): Use INTEGER_TO_CONS.
	* lisp.h: Include <intprops.h>.
	(INTEGER_TO_CONS, CONS_TO_INTEGER): New macros.
	(cons_to_signed, cons_to_unsigned): New decls.
	(long_to_cons, cons_to_long): Remove decls.
	* undo.c (record_first_change): Use INTEGER_TO_CONS.
	(Fprimitive_undo): Use CONS_TO_INTEGER.
	* xfns.c (Fx_window_property): Likewise.
	* xselect.c: Include <limits.h>.
	(x_own_selection, selection_data_to_lisp_data):
	Use INTEGER_TO_CONS.
	(x_handle_selection_request, x_handle_selection_clear)
	(x_get_foreign_selection, Fx_disown_selection_internal)
	(Fx_get_atom_name, x_send_client_event): Use CONS_TO_INTEGER.
	(lisp_data_to_selection_data): Use cons_to_unsigned.
	(x_fill_property_data): Use cons_to_signed.
	Report values out of range.

	Check for buffer and string overflow more precisely.
	* buffer.h (BUF_BYTES_MAX): New macro.
	* lisp.h (STRING_BYTES_MAX): New macro.
	* alloc.c (Fmake_string):
	* character.c (string_escape_byte8):
	* coding.c (coding_alloc_by_realloc):
	* doprnt.c (doprnt):
	* editfns.c (Fformat):
	* eval.c (verror):
	Use STRING_BYTES_MAX, not MOST_POSITIVE_FIXNUM,
	since they may not be the same number.
	* editfns.c (Finsert_char):
	* fileio.c (Finsert_file_contents):
	Likewise for BUF_BYTES_MAX.

	* image.c: Use ptrdiff_t, not int, for sizes.
	(slurp_file): Switch from int to ptrdiff_t.
	All uses changed.
	(slurp_file): Check that file size fits in both size_t (for
	malloc) and ptrdiff_t (for sanity and safety).

	* fileio.c (Fverify_visited_file_modtime): Avoid time overflow
	if b->modtime has its maximal value.

	* dired.c (Ffile_attributes): Don't assume EMACS_INT has >32 bits.

	Don't assume time_t can fit into int.
	* buffer.h (struct buffer.modtime): Now time_t, not int.
	* fileio.c (Fvisited_file_modtime): No need for time_t cast now.
	* undo.c (Fprimitive_undo): Use time_t, not int, for time_t value.

	Minor fixes for signed vs unsigned integers.
	* character.h (MAYBE_UNIFY_CHAR):
	* charset.c (maybe_unify_char):
	* keyboard.c (read_char, reorder_modifiers):
	XINT -> XFASTINT, since the integer must be nonnegative.
	* ftfont.c (ftfont_spec_pattern):
	* keymap.c (access_keymap, silly_event_symbol_error):
	XUINT -> XFASTINT, since the integer must be nonnegative.
	(Fsingle_key_description, preferred_sequence_p): XUINT -> XINT,
	since it makes no difference and we prefer signed.
	* keyboard.c (record_char): Use XUINT when all the neighbors do.
	(access_keymap): NATNUMP -> INTEGERP, since the integer must be
	nonnegative.

2011-06-06  Stefan Monnier  <monnier@iro.umontreal.ca>

	* window.h (Fwindow_frame): Declare.

2011-06-06  Paul Eggert  <eggert@cs.ucla.edu>

	* alloc.c: Simplify handling of large-request failures (Bug#8800).
	(SPARE_MEMORY): Always define.
	(LARGE_REQUEST): Remove.
	(memory_full): Use SPARE_MEMORY rather than LARGE_REQUEST.

2011-06-06  Martin Rudalics  <rudalics@gmx.at>

	* lisp.h: Move EXFUNS for Fframe_root_window,
	Fframe_first_window and Fset_frame_selected_window to window.h.

	* window.h: Move EXFUNS for Fframe_root_window,
	Fframe_first_window and Fset_frame_selected_window here from
	lisp.h.

	* frame.c (Fwindow_frame, Fframe_first_window)
	(Fframe_root_window, Fframe_selected_window)
	(Fset_frame_selected_window): Move to window.c.
	(Factive_minibuffer_window): Move to minibuf.c.
	(Fother_visible_frames_p): New function.

	* minibuf.c (Factive_minibuffer_window): Move here from frame.c.

	* window.c (decode_window, decode_any_window): Move up in code.
	(Fwindowp, Fwindow_live_p): Rewrite doc-strings.
	(inhibit_frame_unsplittable): Remove unused variable.
	(Fwindow_buffer): Move up and rewrite doc-string.
	(Fwindow_parent, Fwindow_vchild, Fwindow_hchild, Fwindow_next)
	(Fwindow_prev): New functions.
	(Fwindow_frame): Move here from frame.c.  Accept any window as
	argument.
	(Fframe_root_window, Fframe_first_window)
	(Fframe_selected_window): Move here from frame.c.  Accept frame
	or arbitrary window as argument.  Update doc-strings.
	(Fminibuffer_window): Move up in code.
	(Fwindow_minibuffer_p): Move up in code and simplify.
	(Fset_frame_selected_window): Move here from frame.c.
	Marginal rewrite.
	(Fselected_window, select_window, Fselect_window): Move up in
	code.  Minor doc-string fixes.

2011-06-06  Paul Eggert  <eggert@cs.ucla.edu>

	* alloc.c (memory_full) [SYSTEM_MALLOC]: Port to MacOS (Bug#8800).
	Do not assume that spare memory exists; that assumption is valid
	only if SYSTEM_MALLOC.
	(LARGE_REQUEST): New macro, so that the issue of large requests
	is separated from the issue of spare memory.

2011-06-05  Andreas Schwab  <schwab@linux-m68k.org>

	* editfns.c (Fformat): Correctly handle zero flag with hexadecimal
	format.  (Bug#8806)

	* gtkutil.c (xg_get_default_scrollbar_width): Avoid warning.

	* xfns.c (x_set_scroll_bar_default_width): Move declarations
	before statements.

2011-06-05  Jan Djärv  <jan.h.d@swipnet.se>

	* gtkutil.c (xg_get_default_scrollbar_width): New function.

	* gtkutil.h: Declare xg_get_default_scrollbar_width.

	* xfns.c (x_set_scroll_bar_default_width): If USE_GTK, get
	min width by calling x_set_scroll_bar_default_width (Bug#8505).

2011-06-05  Juanma Barranquero  <lekktu@gmail.com>

	* xdisp.c (single_display_spec_intangible_p): Remove declaration.

2011-06-04  Chong Yidong  <cyd@stupidchicken.com>

	* xselect.c (x_clipboard_manager_save): Remove redundant arg.
	(x_clipboard_manager_save): Add return value.
	(x_clipboard_manager_error_1, x_clipboard_manager_error_2):
	New error handlers.
	(x_clipboard_manager_save_frame, x_clipboard_manager_save_all):
	Obey Vx_select_enable_clipboard_manager.  Catch errors in
	x_clipboard_manager_save (Bug#8779).
	(Vx_select_enable_clipboard_manager): New variable.
	(x_get_foreign_selection): Reduce scope of x_catch_errors (Bug#8790).

2011-06-04  Dan Nicolaescu  <dann@ics.uci.edu>

	* emacs.c (main): Warn when starting a GTK emacs in daemon mode.

2011-06-04  YAMAMOTO Mitsuharu  <mituharu@math.s.chiba-u.ac.jp>

	* fringe.c (update_window_fringes): Don't update overlay arrow bitmap
	in the current matrix if keep_current_p is non-zero.

2011-06-04  Eli Zaretskii  <eliz@gnu.org>

	* bidi.c (bidi_level_of_next_char): Fix last change.

2011-06-03  Eli Zaretskii  <eliz@gnu.org>

	Support bidi reordering of text covered by display properties.

	* bidi.c (bidi_copy_it): Use offsetof instead of emulating it.
	(bidi_fetch_char, bidi_fetch_char_advance): New functions.
	(bidi_cache_search, bidi_cache_iterator_state)
	(bidi_paragraph_init, bidi_resolve_explicit, bidi_resolve_weak)
	(bidi_level_of_next_char, bidi_move_to_visually_next):
	Support character positions inside a run of characters covered by a
	display string.
	(bidi_paragraph_init, bidi_resolve_explicit_1)
	(bidi_level_of_next_char): Call bidi_fetch_char and
	bidi_fetch_char_advance instead of FETCH_CHAR and
	FETCH_CHAR_ADVANCE.
	(bidi_init_it): Initialize new members.
	(LRE_CHAR, RLE_CHAR, PDF_CHAR, LRO_CHAR, RLO_CHAR): Remove macro
	definitions.
	(bidi_explicit_dir_char): Lookup character type in bidi_type_table,
	instead of using explicit *_CHAR codes.
	(bidi_resolve_explicit, bidi_resolve_weak):
	Use FETCH_MULTIBYTE_CHAR instead of FETCH_CHAR, as reordering of
	bidirectional text is supported only in multibyte buffers.
	(bidi_init_it): Accept additional argument FRAME_WINDOW_P and use
	it to initialize the frame_window_p member of struct bidi_it.
	(bidi_cache_iterator_state, bidi_resolve_explicit_1)
	(bidi_resolve_explicit, bidi_resolve_weak)
	(bidi_level_of_next_char, bidi_move_to_visually_next): Abort if
	bidi_it->nchars is non-positive.
	(bidi_level_of_next_char): Don't try to lookup the cache for the
	next/previous character if nothing is cached there yet, or if we
	were just reseat()'ed to a new position.

	* xdisp.c (set_cursor_from_row): Set start and stop points
	according to the row's direction when priming the loop that looks
	for the glyph on which to display cursor.
	(single_display_spec_intangible_p): Function deleted.
	(display_prop_intangible_p): Reimplement to call
	handle_display_spec instead of single_display_spec_intangible_p.
	Accept 3 additional arguments needed by handle_display_spec.
	This fixes incorrect cursor motion across display property with complex
	values: lists, `(when COND...)' forms, etc.
	(single_display_spec_string_p): Support property values that are
	lists with the argument STRING its top-level element.
	(display_prop_string_p): Fix the condition for processing a
	property that is a list to be consistent with handle_display_spec.
	(handle_display_spec): New function, refactored from the
	last portion of handle_display_prop.
	(compute_display_string_pos): Accept additional argument
	FRAME_WINDOW_P.  Call handle_display_spec to determine whether the
	value of a `display' property is a "replacing spec".
	(handle_single_display_spec): Accept 2 additional arguments BUFPOS
	and FRAME_WINDOW_P.  If IT is NULL, don't set up the iterator from
	the display property, but just return a value indicating whether
	the display property will replace the characters it covers.
	(Fcurrent_bidi_paragraph_direction): Initialize the nchars and
	frame_window_p members of struct bidi_it.
	(compute_display_string_pos, compute_display_string_end):
	New functions.
	(push_it): Accept second argument POSITION, where pop_it should
	jump to continue iteration.
	(reseat_1): Initialize bidi_it.disp_pos.

	* keyboard.c (adjust_point_for_property): Adjust the call to
	display_prop_intangible_p to its new signature.

	* dispextern.h (struct bidi_it): New member frame_window_p.
	(bidi_init_it): Update prototypes.
	(display_prop_intangible_p): Update prototype.
	(compute_display_string_pos, compute_display_string_end):
	Declare prototypes.
	(struct bidi_it): New members nchars and disp_pos.  ch_len is now
	EMACS_INT.

2011-06-02  Paul Eggert  <eggert@cs.ucla.edu>

	Malloc failure behavior now depends on size of allocation.
	* alloc.c (buffer_memory_full, memory_full): New arg NBYTES.
	* lisp.h: Change signatures accordingly.
	* alloc.c, buffer.c, editfns.c, menu.c, minibuf.c, xterm.c:
	All callers changed.  (Bug#8762)

	* gnutls.c: Use Emacs's memory allocators.
	Without this change, the gnutls library would invoke malloc etc.
	directly, which causes problems on non-SYNC_INPUT hosts, and which
	runs afoul of improving memory_full behavior.  (Bug#8761)
	(fn_gnutls_global_set_mem_functions): New macro or function pointer.
	(emacs_gnutls_global_init): Use it to specify xmalloc, xrealloc,
	xfree instead of the default malloc, realloc, free.
	(Fgnutls_boot): No need to check for memory allocation failure,
	since xmalloc does that for us.

	Remove arbitrary limit of 2**31 entries in hash tables.  (Bug#8771)
	* category.c (hash_get_category_set):
	* ccl.c (ccl_driver):
	* charset.c (Fdefine_charset_internal):
	* charset.h (struct charset.hash_index):
	* composite.c (get_composition_id, gstring_lookup_cache)
	(composition_gstring_put_cache):
	* composite.h (struct composition.hash_index):
	* dispextern.h (struct image.hash):
	* fns.c (next_almost_prime, larger_vector, cmpfn_eql)
	(cmpfn_equal, cmpfn_user_defined, hashfn_eq, hashfn_eql)
	(hashfn_equal, hashfn_user_defined, make_hash_table)
	(maybe_resize_hash_table, hash_lookup, hash_put)
	(hash_remove_from_table, hash_clear, sweep_weak_table, SXHASH_COMBINE)
	(sxhash_string, sxhash_list, sxhash_vector, sxhash_bool_vector)
	(Fsxhash, Fgethash, Fputhash, Fmaphash):
	* image.c (make_image, search_image_cache, lookup_image)
	(xpm_put_color_table_h):
	* lisp.h (struct Lisp_Hash_Table):
	* minibuf.c (Ftry_completion, Fall_completions, Ftest_completion):
	* print.c (print): Use 'EMACS_UINT' and 'EMACS_INT'
	for hashes and hash indexes, instead of 'unsigned' and 'int'.
	* alloc.c (allocate_vectorlike):
	Check for overflow in vector size calculations.
	* ccl.c (ccl_driver):
	Check for overflow when converting EMACS_INT to int.
	* fns.c, image.c: Remove unnecessary static decls that would otherwise
	need to be updated by these changes.
	* fns.c (make_hash_table, maybe_resize_hash_table):
	Check for integer overflow with large hash tables.
	(make_hash_table, maybe_resize_hash_table, Fmake_hash_table):
	Prefer the faster XFLOAT_DATA to XFLOATINT where either will do.
	(SXHASH_REDUCE): New macro.
	(sxhash_string, sxhash_list, sxhash_vector, sxhash_bool_vector):
	Use it instead of discarding useful hash info with large hash values.
	(sxhash_float): New function.
	(sxhash): Use it.  No more need for "& INTMASK" due to above changes.
	* lisp.h (FIXNUM_BITS): New macro, useful for SXHASH_REDUCE etc.
	(MOST_NEGATIVE_FIXNUM, MOST_POSITIVE_FIXNUM, INTMASK):
	Rewrite to use FIXNUM_BITS, as this simplifies things.
	(next_almost_prime, larger_vector, sxhash, hash_lookup, hash_put):
	Adjust signatures to match updated version of code.
	(consing_since_gc): Now EMACS_INT, since a single hash table can
	use more than INT_MAX bytes.

2011-06-01  Dan Nicolaescu  <dann@ics.uci.edu>

	Make it possible to build with GCC-4.6+ -O2 -flto.

	* emacs.c (__malloc_initialize_hook): Mark as EXTERNALLY_VISIBLE.

2011-06-01  Stefan Monnier  <monnier@iro.umontreal.ca>

	* minibuf.c (get_minibuffer, read_minibuf_unwind):
	Call minibuffer-inactive-mode.

2011-05-31  Juanma Barranquero  <lekktu@gmail.com>

	* makefile.w32-in ($(BLD)/data.$(O), $(BLD)/editfns.$(O)):
	Update dependencies.

2011-05-31  Dan Nicolaescu  <dann@ics.uci.edu>

	* data.c (init_data): Remove code for UTS, this system is not
	supported anymore.

2011-05-31  Dan Nicolaescu  <dann@ics.uci.edu>

	Don't force ./temacs to start in terminal mode.

	* frame.c (make_initial_frame): Initialize faces in all cases, not
	only when CANNOT_DUMP is defined.
	* dispnew.c (init_display): Remove CANNOT_DUMP condition.

2011-05-31  Dan Nicolaescu  <dann@ics.uci.edu>

	* dispnew.c (add_window_display_history): Use const for the string
	pointer.  Remove declaration, not needed.

2011-05-31  Paul Eggert  <eggert@cs.ucla.edu>

	Use 'inline', not 'INLINE'.
	<http://lists.gnu.org/archive/html/emacs-devel/2011-05/msg00914.html>
	* alloc.c, fontset.c (INLINE): Remove.
	* alloc.c, bidi.c, charset.c, coding.c, dispnew.c, fns.c, image.c:
	* intervals.c, keyboard.c, process.c, syntax.c, textprop.c, w32term.c:
	* xdisp.c, xfaces.c, xterm.c: Replace all uses of INLINE with inline.
	* gmalloc.c (register_heapinfo): Use inline unconditionally.
	* lisp.h (LISP_MAKE_RVALUE): Use inline, not __inline__.

2011-05-31  Dan Nicolaescu  <dann@ics.uci.edu>

	Make it possible to run ./temacs.

	* callproc.c (set_initial_environment): Remove CANNOT_DUMP code,
	syms_of_callproc does the same thing.  Remove test for
	"initialized", do it in the caller.
	* emacs.c (main): Avoid calling set_initial_environment when dumping.

2011-05-31  Stefan Monnier  <monnier@iro.umontreal.ca>

	* minibuf.c (Finternal_complete_buffer): Return `category' metadata.
	(read_minibuf): Use get_minibuffer.
	(syms_of_minibuf): Use DEFSYM.
	(Qmetadata): New var.
	* data.c (Qbuffer): Don't make it static.
	(syms_of_data): Use DEFSYM.

2011-05-31  Paul Eggert  <eggert@cs.ucla.edu>

	* ccl.c (CCL_CODE_RANGE): Allow negative numbers.  (Bug#8751)
	(CCL_CODE_MIN): New macro.

2011-05-30  Paul Eggert  <eggert@cs.ucla.edu>

	* alloc.c (lisp_align_malloc): Omit unnecessary val==NULL tests.

	* eval.c (Qdebug): Now static.
	* lisp.h (Qdebug): Remove decl.  This reverts a part of the
	2011-04-26T11:26:05Z!dan.colascione@gmail.com that inadvertently undid part of
	2011-04-14T06:48:41Z!eggert@cs.ucla.edu.

2011-05-29  Chong Yidong  <cyd@stupidchicken.com>

	* image.c: Various fixes to ImageMagick code comments.
	(Fimagemagick_types): Doc fix.

2011-05-29  Paul Eggert  <eggert@cs.ucla.edu>

	Minor fixes prompted by GCC 4.6.0 warnings.

	* xselect.c (converted_selections, conversion_fail_tag): Now static.

	* emacs.c [HAVE_X_WINDOWS]: Include "xterm.h".
	(x_clipboard_manager_save_all): Move extern decl to ...
	* xterm.h: ... here, so that it can be checked for consistency.

2011-05-29  Chong Yidong  <cyd@stupidchicken.com>

	* xselect.c (x_clipboard_manager_save_frame)
	(x_clipboard_manager_save_all): New functions.
	(Fx_clipboard_manager_save): Lisp function deleted.

	* emacs.c (Fkill_emacs): Call x_clipboard_manager_save_all.
	* frame.c (delete_frame): Call x_clipboard_manager_save_frame.

	* xterm.h: Update prototype.

2011-05-28  William Xu  <william.xwl@gmail.com>

	* nsterm.m (ns_term_shutdown): Synchronize user defaults before
	exiting (Bug#8239).

2011-05-28  Jim Meyering  <meyering@redhat.com>

	Avoid a sign-extension bug in crypto_hash_function.
	* fns.c (to_uchar): Define.
	(crypto_hash_function): Use it to convert some newly-signed
	variables to unsigned, to avoid sign-extension bugs.  For example,
	without this change, (md5 "truc") would evaluate to
	45723a2aff78ff4fff7fff1114760e62 rather than the expected
	45723a2af3788c4ff17f8d1114760e62.  Reported by Antoine Levitt in
	https://lists.gnu.org/archive/html/emacs-devel/2011-05/msg00883.html.

2011-05-27  Paul Eggert  <eggert@cs.ucla.edu>

	Integer overflow fixes.

	* dbusbind.c: Serial number integer overflow fixes.
	(CHECK_DBUS_SERIAL_GET_SERIAL): New macro.
	(Fdbus_call_method_asynchronously, xd_read_message_1): Use a float
	to hold a serial number that is too large for a fixnum.
	(Fdbus_method_return_internal, Fdbus_method_error_internal):
	Check for serial numbers out of range.  Decode any serial number
	that was so large that it became a float.  (Bug#8722)

	* dbusbind.c: Use XFASTINT rather than XUINT, and check for nonneg.
	(Fdbus_call_method, Fdbus_call_method_asynchronously):
	Use XFASTINT rather than XUINT when numbers are nonnegative.
	(xd_append_arg, Fdbus_method_return_internal):
	(Fdbus_method_error_internal): Likewise.  Also, for unsigned
	arguments, check that Lisp number is nonnegative, rather than
	silently wrapping negative numbers around.  (Bug#8722)
	(xd_read_message_1): Don't assume dbus_uint32_t can fit in int.
	(Bug#8722)

	* data.c (arith_driver, Flsh): Avoid unnecessary casts to EMACS_UINT.

	* ccl.c (ccl_driver): Redo slightly to avoid the need for 'unsigned'.

	ccl: Add integer overflow checks.
	* ccl.c (CCL_CODE_MAX, GET_CCL_RANGE, GET_CCL_CODE, GET_CCL_INT):
	(IN_INT_RANGE): New macros.
	(ccl_driver): Use them to check for integer overflow when
	decoding a CCL program.  Many of the new checks are whether XINT (x)
	fits in int; it doesn't always, on 64-bit hosts.  The new version
	doesn't catch all possible integer overflows, but it's an
	improvement.  (Bug#8719)

	* alloc.c (make_event_array): Use XINT, not XUINT.
	There's no need for unsigned here.

	* mem-limits.h (EXCEEDS_LISP_PTR) [!USE_LSB_TAG]: EMACS_UINT -> uintptr_t
	This follows up to the 2011-05-06 change that substituted uintptr_t
	for EMACS_INT.  This case wasn't caught back then.

	Rework Fformat to avoid integer overflow issues.
	* editfns.c: Include <float.h> unconditionally, as it's everywhere
	now (part of C89).  Include <verify.h>.
	(MAX_10_EXP, CONVERTED_BYTE_SIZE): Remove; no longer needed.
	(pWIDE, pWIDElen, signed_wide, unsigned_wide): New defns.
	(Fformat): Avoid the prepass trying to compute sizes; it was only
	approximate and thus did not catch overflow reliably.  Instead, walk
	through the format just once, formatting and computing sizes as we go,
	checking for integer overflow at every step, and allocating a larger
	buffer as needed.  Keep track separately whether the format is
	multibyte.  Keep only the most-recently calculated precision, rather
	than them all.  Record whether each argument has been converted to
	string.  Use EMACS_INT, not int, for byte and char and arg counts.
	Support field widths and precisions larger than INT_MAX.  Avoid
	sprintf's undefined behavior with conversion specifications such as %#d
	and %.0c.  Fix bug with strchr succeeding on '\0' when looking for
	flags.  Fix bug with (format "%c" 256.0).  Avoid integer overflow when
	formatting out-of-range floating point numbers with int
	formats.  (Bug#8668)

	* lisp.h (FIXNUM_OVERFLOW_P): Work even if arg is a NaN.

	* data.c: Avoid integer truncation in expressions involving floats.
	* data.c: Include <intprops.h>.
	(arith_driver): When there's an integer overflow in an expression
	involving floating point, convert the integers to floating point
	so that the resulting value does not suffer from catastrophic
	integer truncation.  For example, on a 64-bit host (* 4
	most-negative-fixnum 0.5) should yield about -4.6e+18, not zero.
	Do not rely on undefined behavior after integer overflow.

	merge count_size_as_multibyte, parse_str_to_multibyte
	* character.c, character.h (count_size_as_multibyte):
	Rename from parse_str_to_multibyte; all uses changed.
	Check for integer overflow.
	* insdel.c, lisp.h (count_size_as_multibyte): Remove,
	since it's now a duplicate of the other.  This is more of
	a character than a buffer op, so better that it's in character.c.
	* fns.c, print.c: Adjust to above changes.

2011-05-27  Stefan Monnier  <monnier@iro.umontreal.ca>

	* xselect.c (x_convert_selection): Yet another int/Lisp_Object mixup.

2011-05-27  Paul Eggert  <eggert@cs.ucla.edu>

	* xselect.c: Fix minor problems prompted by GCC 4.6.0 warnings.
	(x_handle_selection_request, frame_for_x_selection): Remove unused vars.
	(x_clipboard_manager_save): Now static.
	(Fx_clipboard_manager_save): Rename local to avoid shadowing.

	* fns.c: Fix minor problems prompted by GCC 4.6.0 warnings.
	(crypto_hash_function): Now static.
	Fix pointer signedness problems.  Avoid unnecessary initializations.

2011-05-27  Chong Yidong  <cyd@stupidchicken.com>

	* termhooks.h (Vselection_alist): Make it terminal-local.

	* terminal.c (create_terminal): Initialize it.

	* xselect.c: Support for clipboard managers.
	(Vselection_alist): Move to termhooks.h as terminal-local var.
	(LOCAL_SELECTION): New macro.
	(x_atom_to_symbol): Handle x_display_info_for_display fail case.
	(symbol_to_x_atom): Remove gratuitous arg.
	(x_handle_selection_request, lisp_data_to_selection_data)
	(x_get_foreign_selection, Fx_register_dnd_atom): Callers changed.
	(x_own_selection, x_get_local_selection, x_convert_selection):
	New arg, specifying work frame.  Use terminal-local Vselection_alist.
	(some_frame_on_display): Delete unused function.
	(Fx_own_selection_internal, Fx_get_selection_internal)
	(Fx_disown_selection_internal, Fx_selection_owner_p)
	(Fx_selection_exists_p): New optional frame arg.
	(frame_for_x_selection, Fx_clipboard_manager_save): New functions.
	(x_handle_selection_clear): Don't treat other terminals with the
	same keyboard specially.  Use the terminal-local Vselection_alist.
	(x_clear_frame_selections): Use Frun_hook_with_args.

	* xterm.c (x_term_init): Intern ATOM and CLIPBOARD_MANAGER atoms.

	* xterm.h: Add support for those atoms.

2011-05-26  Chong Yidong  <cyd@stupidchicken.com>

	* xselect.c: ICCCM-compliant handling of MULTIPLE targets.
	(converted_selections, conversion_fail_tag): New global variables.
	(x_selection_request_lisp_error): Free the above.
	(x_get_local_selection): Remove unnecessary code.
	(x_reply_selection_request): Args changed; handle arbitrary array
	of converted selections stored in converted_selections.
	Separate the XChangeProperty and SelectionNotify steps.
	(x_handle_selection_request): Rewrite to handle MULTIPLE target.
	(x_convert_selection): New function.
	(x_handle_selection_event): Simplify.
	(x_get_foreign_selection): Don't ignore incoming requests while
	waiting for an answer; this will fail when we implement
	SAVE_TARGETS, and seems unnecessary anyway.
	(selection_data_to_lisp_data): Recognize ATOM_PAIR type.
	(Vx_sent_selection_functions): Doc fix.

2011-05-26  Leo Liu  <sdl.web@gmail.com>

	* editfns.c (Ftranspose_regions): Allow empty regions.  (Bug#8699)

2011-05-25  YAMAMOTO Mitsuharu  <mituharu@math.s.chiba-u.ac.jp>

	* dispextern.h (struct glyph_row): New member fringe_bitmap_periodic_p.

	* dispnew.c (shift_glyph_matrix, scrolling_window): Mark scrolled row
	for fringe update if it has periodic bitmap.
	(row_equal_p): Also compare left_fringe_offset, right_fringe_offset,
	and fringe_bitmap_periodic_p.

	* fringe.c (get_fringe_bitmap_data): New function.
	(draw_fringe_bitmap_1, update_window_fringes): Use it.
	(update_window_fringes): Record periodicity of fringe bitmap in glyph
	row.  Mark glyph row for fringe update if periodicity changed.

	* xdisp.c (try_window_reusing_current_matrix): Don't mark scrolled row
	for fringe update unless it has periodic bitmap.

2011-05-25  Kenichi Handa  <handa@m17n.org>

	* xdisp.c (get_next_display_element): Set correct it->face_id for
	a static composition.

2011-05-24  Leo Liu  <sdl.web@gmail.com>

	* deps.mk (fns.o):
	* makefile.w32-in ($(BLD)/fns.$(O)): Include sha1.h.

	* fns.c (crypto_hash_function, Fsha1): New function.
	(Fmd5): Use crypto_hash_function.
	(syms_of_fns): Add Ssha1.

2011-05-22  Paul Eggert  <eggert@cs.ucla.edu>

	* gnutls.c: Remove unused macros.
	(fn_gnutls_transport_set_lowat, fn_gnutls_transport_set_pull_function):
	(fn_gnutls_transport_set_push_function) [!WINDOWSNT]:
	Remove macros that are defined and never used.
	Caught by gcc -Wunused-macros (GCC 4.6.0, Fedora 14).

2011-05-22  Chong Yidong  <cyd@stupidchicken.com>

	* xselect.c (syms_of_xselect): Remove unused symbol SAVE_TARGETS.
	(Fx_get_selection_internal): Minor cleanup.
	(Fx_own_selection_internal): Rename arguments for consistency with
	select.el.

2011-05-22  Paul Eggert  <eggert@cs.ucla.edu>

	* xselect.c (QSAVE_TARGETS): New static var, to fix build failure.

2011-05-22  Chong Yidong  <cyd@stupidchicken.com>

	* xselect.c (syms_of_xselect): Include character.h; use DEFSYM.

2011-05-21  YAMAMOTO Mitsuharu  <mituharu@math.s.chiba-u.ac.jp>

	* dispnew.c (scrolling_window): Don't exclude the case that the
	last enabled row in the desired matrix touches the bottom boundary.

2011-05-21  Glenn Morris  <rgm@gnu.org>

	* Makefile.in ($(etc)/DOC): Make second command line even shorter.
	(SOME_MACHINE_OBJECTS): Replace FONT_OBJ by its maximal expansion,
	and add some more files.

2011-05-20  Eli Zaretskii  <eliz@gnu.org>

	* callproc.c (Fcall_process) [MSDOS]: Fix arguments to
	report_file_error introduced by the change from 2011-05-07.

2011-05-20  Paul Eggert  <eggert@cs.ucla.edu>

	* systime.h (Time): Define only if emacs is defined.
	This is to allow ../lib-src/profile.c to be compiled on FreeBSD,
	where the include path doesn't have X11/X.h by default.  See
	<http://lists.gnu.org/archive/html/emacs-devel/2011-05/msg00561.html>.

2011-05-20  Kenichi Handa  <handa@m17n.org>

	* composite.c (find_automatic_composition): Fix previous change.

2011-05-20  Glenn Morris  <rgm@gnu.org>

	* lisp.mk: New file, split from Makefile.in.
	* Makefile.in (lisp): Move to separate file, inserted by @lisp_frag@.
	(shortlisp): Remove.
	($(etc)/DOC): Edit lisp.mk rather than using $shortlisp.

2011-05-19  Glenn Morris  <rgm@gnu.org>

	* Makefile.in (MSDOS_SUPPORT_REAL, MSDOS_SUPPORT, NS_SUPPORT)
	(REAL_MOUSE_SUPPORT, GPM_MOUSE_SUPPORT, MOUSE_SUPPORT, TOOLTIP_SUPPORT)
	(BASE_WINDOW_SUPPORT, X_WINDOW_SUPPORT, WINDOW_SUPPORT): Remove.
	(lisp): Set the order to that of loadup.el.
	(shortlisp): Make it a copy of $lisp.
	(SOME_MACHINE_LISP): Remove.
	($(etc)/DOC): Depend just on $lisp, not $SOME_MACHINE_LISP too.
	Use just $shortlisp, not $SOME_MACHINE_LISP too.

2011-05-18  Kenichi Handa  <handa@m17n.org>

	* composite.c (CHAR_COMPOSABLE_P): Add more check for efficiency.
	(BACKWARD_CHAR): Wrap the arg STOP by parenthesis.
	(find_automatic_composition): Mostly rewrite for efficiency.

2011-05-18  Juanma Barranquero  <lekktu@gmail.com>

	* makefile.w32-in: Update dependencies.

2011-05-18  Christoph Scholtes  <cschol2112@googlemail.com>

	* menu.c: Include limits.h (fixes the MS-Windows build broken by
	2011-06-18T18:49:19Z!cyd@stupidchicken.com).

2011-05-18  Paul Eggert  <eggert@cs.ucla.edu>

	Fix some integer overflow issues, such as string length overflow.

	* insdel.c (count_size_as_multibyte): Check for string overflow.

	* character.c (lisp_string_width): Check for string overflow.
	Use EMACS_INT, not int, for string indexes and lengths; in
	particular, 2nd arg is now EMACS_INT, not int.  Do not crash if
	the resulting string length overflows an EMACS_INT; instead,
	report a string overflow if no precision given.  When checking for
	precision exhaustion, use a check that cannot possibly have
	integer overflow.  (Bug#8675)
	* character.h (lisp_string_width): Adjust to new signature.

	* alloc.c (string_overflow): New function.
	(Fmake_string): Use it.  This doesn't change behavior, but saves
	a few bytes and will simplify future changes.
	* character.c (string_escape_byte8): Likewise.
	* lisp.h (string_overflow): New decl.

	Fixups, following up to the user-interface timestamp change.
	* nsterm.m (last_mouse_movement_time, ns_mouse_position): Use Time
	for UI timestamps, instead of unsigned long.
	* msdos.c (mouse_get_pos): Likewise.
	* w32inevt.c (movement_time, w32_console_mouse_position): Likewise.
	* w32gui.h (Time): Define by including "systime.h" rather than by
	declaring it ourselves.  (Bug#8664)

	* dispextern.h (struct image): Don't assume time_t <= unsigned long.
	* image.c (clear_image_cache): Likewise.

	* term.c (term_mouse_position): Don't assume time_t wraparound.

	Be more systematic about user-interface timestamps.
	Before, the code sometimes used 'Time', sometimes 'unsigned long',
	and sometimes 'EMACS_UINT', to represent these timestamps.
	This change causes it to use 'Time' uniformly, as that's what X uses.
	This makes the code easier to follow, and makes it easier to catch
	integer overflow bugs such as Bug#8664.
	* frame.c (Fmouse_position, Fmouse_pixel_position):
	Use Time, not unsigned long, for user-interface timestamps.
	* keyboard.c (last_event_timestamp, kbd_buffer_get_event): Likewise.
	(button_down_time, make_lispy_position, make_lispy_movement): Likewise.
	* keyboard.h (last_event_timestamp): Likewise.
	* menu.c (Fx_popup_menu) [!HAVE_X_WINDOWS]: Likewise.
	* menu.h (xmenu_show): Likewise.
	* term.c (term_mouse_position): Likewise.
	* termhooks.h (struct input_event.timestamp): Likewise.
	(struct terminal.mouse_position_hook): Likewise.
	* xmenu.c (create_and_show_popup_menu, xmenu_show): Likewise.
	* xterm.c (XTmouse_position, x_scroll_bar_report_motion): Likewise.
	* systime.h (Time): New decl.  Pull it in from <X11/X.h> if
	HAVE_X_WINDOWS, otherwise define it as unsigned long, which is
	what it was before.
	* menu.h, termhooks.h: Include "systime.h", for Time.

	* keyboard.c (make_lispy_event): Fix problem in integer overflow.
	Don't assume that the difference between two unsigned long values
	can fit into an integer.  At this point, we know button_down_time
	<= event->timestamp, so the difference must be nonnegative, so
	there's no need to cast the result if double-click-time is
	nonnegative, as it should be; check that it's nonnegative, just in
	case.  This bug is triggered when events are more than 2**31 ms
	apart (about 25 days).  (Bug#8664)

	* xselect.c (last_event_timestamp): Remove duplicate decl.
	(x_own_selection): Remove needless cast to unsigned long.

	* xmenu.c (set_frame_menubar): Use int, not EMACS_UINT, for indexes
	that always fit in int.  Use a sentinel instead of a counter, to
	avoid a temp and to allay GCC's concerns about possible int overflow.
	* frame.h (struct frame): Use int for menu_bar_items_used
	instead of EMACS_INT, since it always fits in int.

	* menu.c (grow_menu_items): Check for int overflow.

	* xmenu.c (set_frame_menubar): Don't mishandle vectors with no nils.

	* xterm.c: Use EMACS_INT for Emacs modifiers, and int for X modifiers.
	Before, the code was not consistent.  These values cannot exceed
	2**31 - 1 so there's no need to make them unsigned.
	(x_x_to_emacs_modifiers): Accept int and return EMACS_INT.
	(x_emacs_to_x_modifiers): Accept EMACS_INT and return int.
	(x_x_to_emacs_modifiers, x_emacs_to_x_modifiers): Reject non-integers
	as modifiers.
	* xterm.h (x_x_to_emacs_modifiers): Adjust to signature change.

	* lisp.h (XINT) [USE_LISP_UNION_TYPE]: Cast to EMACS_INT.
	(XUINT) [USE_LISP_UNION_TYPE]: Cast to EMACS_UINT.
	Otherwise, GCC 4.6.0 warns about printf (pI, XINT (...)),
	presumably because the widths might not match.

	* window.c (size_window): Avoid needless test at loop start.

2011-05-18  Courtney Bane  <emacs-bugs-7626@cbane.org>  (tiny change)

	* term.c (Fresume_tty): Restore hooks before reinitializing (bug#8687).

2011-05-12  Drew Adams  <drew.adams@oracle.com>

	* textprop.c (Fprevious_single_char_property_change): Doc fix (bug#8655).

2011-05-12  YAMAMOTO Mitsuharu  <mituharu@math.s.chiba-u.ac.jp>

	* w32term.c (w32_draw_fringe_bitmap): Rename local vars `left' and
	`width' to `bar_area_x' and `bar_area_width', respectively.
	(x_scroll_run): Take account of fringe background extension.

	* xterm.c (x_draw_fringe_bitmap) [USE_TOOLKIT_SCROLL_BARS]:
	Rename local vars `left' and `width' to `bar_area_x' and
	`bar_area_width', respectively.
	(x_scroll_run) [USE_TOOLKIT_SCROLL_BARS]: Take account of fringe
	background extension.

2011-05-10  Jim Meyering  <meyering@redhat.com>

	* xdisp.c (x_intersect_rectangles): Fix typo "the the -> the".

2011-05-10  Juanma Barranquero  <lekktu@gmail.com>

	* image.c (Finit_image_library): Return t for built-in image types,
	like pbm and xbm.  (Bug#8640)

2011-05-09  Andreas Schwab  <schwab@linux-m68k.org>

	* w32menu.c (set_frame_menubar): Fix submenu allocation.

2011-05-07  Eli Zaretskii  <eliz@gnu.org>

	* w32console.c (Fset_screen_color): Doc fix.
	(Fget_screen_color): New function.
	(syms_of_ntterm): Defsubr it.

	* callproc.c (call_process_cleanup) [MSDOS]: Don't close and
	unlink the temporary file if Fcall_process didn't create it in the
	first place.
	(Fcall_process) [MSDOS]: Don't create tempfile if stdout of the
	child process will be redirected to a file specified with `:file'.
	Don't try to re-open tempfile in that case, and set fd[0] to -1 as
	cue to call_process_cleanup not to close that handle.

2011-05-07  Ben Key  <bkey76@gmail.com>

	* makefile.w32-in: The bootstrap-temacs rule now makes use of
	one of two shell specific rules, either bootstrap-temacs-CMD or
	bootstrap-temacs-SH.  The bootstrap-temacs-SH rule is identical
	to the previous implementation of the bootstrap-temacs rule.
	The bootstrap-temacs-CMD rule is similar to the previous
	implementation of the bootstrap-temacs rule except that it
	makes use of the ESC_CFLAGS variable instead of the CFLAGS
	variable.

	These changes, along with some changes to nt/configure.bat,
	nt/gmake.defs, and nt/nmake.defs, are required to extend my
	earlier fix to add support for --cflags and --ldflags options
	that include quotes so that it works whether make uses cmd or
	sh as the shell.

2011-05-06  Michael Albinus  <michael.albinus@gmx.de>

	* dbusbind.c (QCdbus_type_unix_fd): Declare static.
	(xd_remove_watch): Don't check QCdbus_type_unix_fd for SYMBOLP, it
	is a constant.
	(Fdbus_init_bus, xd_read_queued_messages): Bus can be a symbol or
	a string.  Handle both cases.
	(Fdbus_call_method_asynchronously, Fdbus_register_signal)
	(Fdbus_register_method): Use Qinvalid_function.

2011-05-06  Juanma Barranquero  <lekktu@gmail.com>

	* makefile.w32-in: Update dependencies.
	(LISP_H): Add inttypes.h and stdin.h.
	(PROCESS_H): Add unistd.h.

2011-05-06  Eli Zaretskii  <eliz@gnu.org>

	* lread.c: Include limits.h (fixes the MS-Windows build broken by
	2011-05-06T07:13:19Z!eggert@cs.ucla.edu).

2011-05-06  Paul Eggert  <eggert@cs.ucla.edu>

	* image.c (Finit_image_library) [!HAVE_NTGUI]: Omit unused local.

	* term.c (vfatal): Remove stray call to va_end.
	It's not needed and the C Standard doesn't allow it here anyway.

	Use C99's va_copy to avoid undefined behavior on x86-64 GNU/Linux.
	* eval.c (verror): doprnt a copy of ap, not the original.  (Bug#8545)

	* eval.c (verror): OK to create a string of up to MOST_POSITIVE_FIXNUM
	bytes.

	* term.c: Don't include <stdarg.h>, as <lisp.h> does that.

	* callproc.c (Fcall_process): Use 'volatile' to avoid vfork clobbering.

	* process.c (Fformat_network_address): Fix typo: args2 -> *args2.

	* xmenu.c (set_frame_menubar): Fix typo: int * -> int (3 times).

	* coding.c (detect_coding_charset): Fix typo: * 2 -> *4 (Bug#8601).

	* charset.h (struct charset.code_space): Now has 15 elements, not 16.
	* charset.c (Fdefine_charset_internal): Don't initialize
	charset.code_space[15].  The value was garbage, on hosts with
	32-bit int (Bug#8600).

	* lread.c (read_integer): Be more consistent with string-to-number.
	Use string_to_number to do the actual conversion; this avoids
	rounding errors and fixes some other screwups.  Without this fix,
	for example, #x1fffffffffffffff was misread as -2305843009213693952.
	(digit_to_number): Move earlier, for benefit of read_integer.
	Return -1 if the digit is out of range for the base, -2 if it is
	not a digit in any supported base.  (Bug#8602)

	* doprnt.c (doprnt): Support arbitrary pI values, such as "I64".

	* dispnew.c (scrolling_window): Return 1 if we scrolled,
	to match comment at start of function.  This also removes a
	GCC warning about overflow in a 32+64-bit port.

	* lisp.h (EMACS_INT, EMACS_UINT, BITS_PER_EMACS_INT, pI): Simplify.

	* dbusbind.c: Do not use XPNTR on a value that may be an integer.
	Reported by Stefan Monnier in
	<http://lists.gnu.org/archive/html/emacs-devel/2011-04/msg00919.html>.
	(xd_remove_watch, Fdbus_init_bus, xd_read_queued_messages):
	Use SYMBOLP-guarded XSYMBOL, not XPNTR.

	* lisp.h (EMACS_INTPTR): Remove.  All uses changed to intptr_t.
	(EMACS_UINTPTR): Likewise, with uintptr_t.

	* lisp.h: Prefer 64-bit EMACS_INT if available.
	(EMACS_INT, EMACS_UINT, BITS_PER_EMACS_INT, pI): Define to 64-bit
	on 32-bit hosts that have 64-bit int, so that they can access
	large files.
	However, temporarily disable this change unless the temporary
	symbol WIDE_EMACS_INT is defined.

	* lread.c, process.c: Do not include <inttypes.h>; lisp.h does it now.

	Prefer intptr_t/uintptr_t for integers the same widths as pointers.
	This removes an assumption that EMACS_INT and long are the same
	width as pointers.  The assumption is true for Emacs porting targets
	now, but we want to make other targets possible.
	* lisp.h: Include <inttypes.h>, for INTPTR_MAX, UINTPTR_MAX.
	(EMACS_INTPTR, EMACS_UINTPTR): New macros.
	In the rest of the code, change types of integers that hold casted
	pointers to EMACS_INTPTR and EMACS_UINTPTR, systematically
	replacing EMACS_INT, long, EMACS_UINT, and unsigned long.
	(XTYPE): Don't cast arg to EMACS_UINT; normally is not needed.
	(XSET): Cast type of XTYPE arg to EMACS_INTPTR; it is needed here.
	No need to cast type when ORing.
	(XPNTR): Return a value of type EMACS_INTPTR or EMACS_UINTPTR.
	* alloc.c (lisp_align_malloc): Remove a no-longer-needed cast.
	* doc.c (store_function_docstring): Use EMACS_INTPTR, so as not to
	assume EMACS_INT is the same width as char *.
	* gtkutil.c (xg_gtk_scroll_destroy, xg_tool_bar_button_cb):
	(xg_tool_bar_callback, xg_tool_bar_help_callback, xg_make_tool_item):
	Remove no-longer-needed casts.
	(xg_create_scroll_bar, xg_tool_bar_button_cb, xg_tool_bar_callback):
	(xg_tool_bar_help_callback, xg_make_tool_item):
	Use EMACS_INTPTR to hold an integer
	that will be cast to void *; this can avoid a GCC warning
	if EMACS_INT is not the same width as void *.
	* menu.c (find_and_call_menu_selection): Remove no-longer-needed cast.
	* xdisp.c (display_echo_area_1, resize_mini_window_1):
	(current_message_1, set_message_1):
	Use a local to convert to proper width without a cast.
	* xmenu.c (dialog_selection_callback): Likewise.

	* sysdep.c (get_random): Don't assume EMACS_INT is no wider than long.
	Also, don't assume VALBITS / RAND_BITS is less than 5,
	and don't rely on undefined behavior when shifting a 1 left into
	the sign bit.
	* lisp.h (get_random): Change signature to match.

	* lread.c (hash_string): Use size_t, not int, for hash computation.
	Normally we prefer signed values; but hashing is special, because
	it's better to use unsigned division on hash table sizes so that
	the remainder is nonnegative.  Also, size_t is the natural width
	for hashing into memory.  The previous code used 'int', which doesn't
	retain enough info to hash well into very large tables.
	(oblookup, oblookup_last_bucket_number, Funintern): Likewise.

	* dbusbind.c: Don't possibly lose pointer info when converting.
	(xd_remove_watch, Fdbus_init_bus, xd_read_queued_messages):
	Use XPNTR rather than XHASH, so that the high-order bits of
	the pointer aren't lost when converting through void *.

	* eval.c (Fautoload): Don't double-shift a pointer.

	* fns.c (Frandom): Let EMACS_UINT be wider than unsigned long.

2011-05-06  Juanma Barranquero  <lekktu@gmail.com>

	* gnutls.c (DEF_GNUTLS_FN):
	* image.c (DEF_IMGLIB_FN): Make function pointers static.

2011-05-05  Andreas Schwab  <schwab@linux-m68k.org>

	* lread.c (lisp_file_lexically_bound_p): Stop scanning at end
	marker.  (Bug#8610)

2011-05-05  Eli Zaretskii  <eliz@gnu.org>

	* w32heap.c (allocate_heap) [USE_LISP_UNION_TYPE || USE_LSB_TAG]:
	New version that can reserve upto 2GB of heap space.

2011-05-05  Chong Yidong  <cyd@stupidchicken.com>

	* nsfns.m (Fns_read_file_name): Doc fix (Bug#8534).

2011-05-05  Teodor Zlatanov  <tzz@lifelogs.com>

	* gnutls.c (fn_gnutls_certificate_set_x509_key_file): Add alias to
	`gnutls_certificate_set_x509_key_file'.

2011-05-05  Juanma Barranquero  <lekktu@gmail.com>

	* makefile.w32-in ($(BLD)/image.$(O), $(BLD)/process.$(O)):
	Update dependencies.

2011-05-04  Juanma Barranquero  <lekktu@gmail.com>

	* gnutls.h (emacs_gnutls_write, emacs_gnutls_read):
	* gnutls.c (emacs_gnutls_write, emacs_gnutls_read):
	Remove unused parameter `fildes'.
	* process.c (read_process_output, send_process): Don't pass it.

2011-05-04  Juanma Barranquero  <lekktu@gmail.com>

	Fix previous change: the library cache is defined in w32.c.
	* image.c (CACHE_IMAGE_TYPE) [!HAVE_NTGUI]: Define to noop.
	(Finit_image_library): Wrap Vlibrary_cache on "#ifdef HAVE_NTGUI".

2011-05-04  Juanma Barranquero  <lekktu@gmail.com>

	Implement dynamic loading of GnuTLS on Windows.

	* gnutls.h (GNUTLS_EMACS_ERROR_NOT_LOADED): New macro.
	(emacs_gnutls_write, emacs_gnutls_read): Mark as extern.
	(emacs_gnutls_record_check_pending, emacs_gnutls_transport_set_errno):
	Declare.

	* gnutls.c (Qgnutls_dll): Define.
	(DEF_GNUTLS_FN, LOAD_GNUTLS_FN): New macros.
	(gnutls_*): Declare function pointers.
	(init_gnutls_functions): New function to initialize function pointers.
	(emacs_gnutls_handshake, Fgnutls_error_string, Fgnutls_deinit)
	(emacs_gnutls_global_init, Fgnutls_bye): Use function pointers.
	(emacs_gnutls_record_check_pending, emacs_gnutls_transport_set_errno):
	Wrappers for gnutls_record_check_pending and gnutls_transport_set_errno.
	(emacs_gnutls_write, emacs_gnutls_read)
	(emacs_gnutls_handle_error, Fgnutls_error_fatalp)
	(Fgnutls_available_p): New function.
	(Fgnutls_boot): Call Fgnutls_available_p.  Use function pointers.
	(syms_of_gnutls) <Qgnutls_dll>: Initialize and staticpro it.
	(syms_of_gnutls) <Sgnutls_available_p>: defsubr it.

	* image.c: Include w32.h.
	(Vimage_type_cache): Delete.
	(syms_of_image) <Vimage_type_cache>: Don't initialize and staticpro it.
	(CACHE_IMAGE_TYPE, Finit_image_library): Use Vlibrary_cache instead.
	(w32_delayed_load): Move to w32.c.

	* w32.h (VlibraryCache, QCloaded_from, w32_delayed_load): Declare.

	* w32.c (QCloaded_from, Vlibrary_cache): Define.
	(w32_delayed_load): Move from image.c.  When loading a library, record
	its filename in the :loaded-from property of the library id.
	(globals_of_w32) <QCloaded_from, Vlibrary_cache>:
	Initialize and staticpro them.
	(emacs_gnutls_pull, emacs_gnutls_push): Call emacs_gnutls_* functions.

	* process.c: Include lisp.h before w32.h, not after.
	(wait_reading_process_output): Call emacs_gnutls_record_check_pending
	instead of gnutls_record_check_pending.

	* callproc.c, emacs.c: Include lisp.h before w32.h, not after.

2011-05-04  Teodor Zlatanov  <tzz@lifelogs.com>

	* gnutls.c (Fgnutls_boot): Support :keylist and :crlfiles options
	instead of :keyfiles.  Give GnuTLS the keylist and the CRL lists
	as passed in.

2011-05-03  Jan Djärv  <jan.h.d@swipnet.se>

	* xterm.c (x_set_frame_alpha): Do not set property on anything
	else than FRAME_X_OUTER_WINDOW (Bug#8608).

2011-05-02  Juanma Barranquero  <lekktu@gmail.com>

	* sysdep.c (get_tty_size) [WINDOWSNT]: Implement.  (Bug#8596)

2011-05-02  Juanma Barranquero  <lekktu@gmail.com>

	* gnutls.c (Qgnutls_log_level, Qgnutls_code, Qgnutls_anon)
	(Qgnutls_x509pki, Qgnutls_e_interrupted, Qgnutls_e_again)
	(Qgnutls_e_invalid_session, Qgnutls_e_not_ready_for_handshake)
	(gnutls_global_initialized, Qgnutls_bootprop_priority)
	(Qgnutls_bootprop_trustfiles, Qgnutls_bootprop_keyfiles)
	(Qgnutls_bootprop_callbacks, Qgnutls_bootprop_loglevel)
	(Qgnutls_bootprop_hostname, Qgnutls_bootprop_verify_flags)
	(Qgnutls_bootprop_verify_error, Qgnutls_bootprop_verify_hostname_error)
	(Qgnutls_bootprop_callbacks_verify): Make static.

2011-05-01  Andreas Schwab  <schwab@linux-m68k.org>

	* callproc.c: Indentation fixup.

	* sysdep.c (wait_for_termination_1): Make static.
	(wait_for_termination, interruptible_wait_for_termination):
	Move after wait_for_termination_1.

2011-05-01  Lars Magne Ingebrigtsen  <larsi@gnus.org>

	* sysdep.c (interruptible_wait_for_termination): New function
	which is like wait_for_termination, but allows keyboard
	interruptions.

	* callproc.c (Fcall_process): Add (:file "file") as an option for
	the STDOUT buffer.
	(Fcall_process_region): Ditto.

2011-04-30  Eli Zaretskii  <eliz@gnu.org>

	* dosfns.c (Fint86, Fdos_memget, Fdos_memput): Use `ASIZE (FOO)'
	rather than `XVECTOR (FOO)->size'.

	* process.c: Remove HAVE_INTTYPES_H condition from inclusion of
	inttypes.h, as a gnulib replacement is used if it not available in
	system headers.

2011-04-21  Eli Zaretskii  <eliz@gnu.org>

	Lift the MOST_POSITIVE_FIXNUM/4 limitation on visited files.
	* fileio.c (Finsert_file_contents): Don't limit file size to 1/4
	of MOST_POSITIVE_FIXNUM.  (Bug#8528)

	* coding.c (coding_alloc_by_realloc): Error out if destination
	will grow beyond MOST_POSITIVE_FIXNUM.
	(decode_coding_emacs_mule): Abort if there isn't enough place in
	charbuf for the composition carryover bytes.  Reserve an extra
	space for up to 2 characters produced in a loop.
	(decode_coding_iso_2022): Abort if there isn't enough place in
	charbuf for the composition carryover bytes.

2011-04-21  Eli Zaretskii  <eliz@gnu.org>

	* doprnt.c (doprnt) [!HAVE_LONG_LONG_INT]: Error out instead of
	aborting when %lld or %lll format is passed.
	[!HAVE_UNSIGNED_LONG_LONG_INT]: Error out instead of aborting when
	%llo or %llx format is passed.  (Bug#8545)

	* window.c (window_scroll_line_based): Use a marker instead of
	simple variables to record original value of point.  (Bug#7952)

	* doprnt.c (doprnt): Fix the case where a multibyte sequence
	produced by %s or %c overflows available buffer space.  (Bug#8545)

2011-04-28  Paul Eggert  <eggert@cs.ucla.edu>

	* doprnt.c (doprnt): Omit useless test; int overflow check (Bug#8545).
	(SIZE_MAX): Move defn after all includes, as they might #define it.

2011-04-28  Juanma Barranquero  <lekktu@gmail.com>

	* w32.c (init_environment): Warn about defaulting HOME to C:\.

2011-04-28  Juanma Barranquero  <lekktu@gmail.com>

	* keyboard.c (Qdelayed_warnings_hook): Define.
	(command_loop_1): Run `delayed-warnings-hook'
	if Vdelayed_warnings_list is non-nil.
	(syms_of_keyboard) <delayed-warnings-hook>: DEFSYM it.
	(syms_of_keyboard) <delayed-warnings-list>: DEFVAR_LISP it.

2011-04-28  Eli Zaretskii  <eliz@gnu.org>

	* doprnt.c (doprnt): Don't return value smaller than the buffer
	size if the message was truncated.  (Bug#8545).

2011-04-28  Juanma Barranquero  <lekktu@gmail.com>

	* w32fns.c (Fx_change_window_property, Fx_delete_window_property)
	(Fx_window_property): #if-0 the whole functions, not just the bodies.

2011-04-27  Paul Eggert  <eggert@cs.ucla.edu>

	* doprnt.c (doprnt): Support "ll" length modifier, for long long.

2011-04-27  Juanma Barranquero  <lekktu@gmail.com>

	* makefile.w32-in: Update dependencies.

2011-04-27  Eli Zaretskii  <eliz@gnu.org>

	Improve `doprnt' and its usage.  (Bug#8545)
	* doprnt.c (doprnt): Make sure `format' is never accessed beyond
	`format_end'.  Remove support for %l as a conversion specifier.
	Don't use xrealloc.  Improve diagnostics when the %l size modifier
	is used.  Update the commentary.

	* eval.c (verror): Simplify calculation of size_t.

	* coding.c (Ffind_operation_coding_system): Fix diagnostic error
	messages.

2011-04-27  Yoshiaki Kasahara  <kasahara@nc.kyushu-u.ac.jp>  (tiny change)

	* buffer.c (init_buffer) [USE_MMAP_FOR_BUFFERS]: Adjust to aliasing
	change.

2011-04-27  Paul Eggert  <eggert@cs.ucla.edu>

	* nsmenu.m: Replace all uses of XVECTOR with ASIZE and AREF.
	This makes this file independent of the recent pseudovector change.

2011-04-26  Paul Eggert  <eggert@cs.ucla.edu>

	* keyboard.c (handle_user_signal): Fix pointer signedness problem.

	* gnutls.c (emacs_gnutls_handle_error): Remove unused local.
	(Fgnutls_boot): gnutls_certificate_verify_peers2 wants unsigned *.
	Remove unused local.
	(emacs_gnutls_write): Don't use uninitialized rtnval if nbyte <= 0.

	* lisp.h: Fix a problem with aliasing and vector headers.  (Bug#8546)
	GCC 4.6.0 optimizes based on type-based alias analysis.
	For example, if b is of type struct buffer * and v of type struct
	Lisp_Vector *, then gcc -O2 was incorrectly assuming that &b->size
	!= &v->size, and therefore "v->size = 1; b->size = 2; return
	v->size;" must therefore return 1.  This assumption is incorrect
	for Emacs, since it type-puns struct Lisp_Vector * with many other
	types.  To fix this problem, this patch adds a new type struct
	vectorlike_header that documents the constraints on layout of vectors
	and pseudovectors, and helps optimizing compilers not get fooled
	by Emacs's type punning.  It also adds the macros XSETTYPED_PVECTYPE
	XSETTYPED_PSEUDOVECTOR, TYPED_PSEUDOVECTORP, for similar reasons.
	* lisp.h (XSETTYPED_PVECTYPE): New macro, specifying the name of
	the size member.
	(XSETPVECTYPE): Rewrite in terms of new macro.
	(XSETPVECTYPESIZE): New macro, specifying both type and size.
	This is a bit clearer, and further avoids the possibility of
	undesirable aliasing.
	(XSETTYPED_PSEUDOVECTOR): New macro, specifying the size.
	(XSETPSEUDOVECTOR): Rewrite in terms of XSETTYPED_PSEUDOVECTOR.
	(XSETSUBR): Rewrite in terms of XSETTYPED_PSEUDOVECTOR and XSIZE,
	since Lisp_Subr is a special case (no "next" field).
	(ASIZE): Now uses header.size rather than size.
	All previous uses of XVECTOR (foo)->size replaced to use this macro,
	to avoid the hassle of writing XVECTOR (foo)->header.size.
	(struct vectorlike_header): New type.
	(TYPED_PSEUDOVECTORP): New macro, also specifying the C type of the
	object, to help avoid aliasing.
	(PSEUDOVECTORP): Rewrite in terms of TYPED_PSEUDOVECTORP.
	(SUBRP): Likewise, since Lisp_Subr is a special case.
	* lisp.h (struct Lisp_Vector, struct Lisp_Char_Table):
	(struct Lisp_Sub_Char_Table, struct Lisp_Bool_Vector):
	(struct Lisp_Hash_Table): Combine first two members into a single
	struct vectorlike_header member.  All uses of "size" and "next" members
	changed to be "header.size" and "header.next".
	* buffer.h (struct buffer): Likewise.
	* font.h (struct font_spec, struct font_entity, struct font): Likewise.
	* frame.h (struct frame): Likewise.
	* process.h (struct Lisp_Process): Likewise.
	* termhooks.h (struct terminal): Likewise.
	* window.c (struct save_window_data, struct saved_window): Likewise.
	* window.h (struct window): Likewise.
	* alloc.c (allocate_buffer, Fmake_bool_vector, allocate_pseudovector):
	Use XSETPVECTYPESIZE, not XSETPVECTYPE, to avoid aliasing problems.
	* buffer.c (init_buffer_once): Likewise.
	* lread.c (defsubr): Use XSETTYPED_PVECTYPE, since Lisp_Subr is a
	special case.
	* process.c (Fformat_network_address): Use local var for size,
	for brevity.

	* bytecode.c (exec_byte_code): Don't use XVECTOR before CHECK_VECTOR.

	Make the Lisp reader and string-to-float more consistent (Bug#8525)
	* data.c (atof): Remove decl; no longer used or needed.
	(digit_to_number): Move to lread.c.
	(Fstring_to_number): Use new string_to_number function, to be
	consistent with how the Lisp reader treats infinities and NaNs.
	Do not assume that floating-point numbers represent EMACS_INT
	without losing information; this is not true on most 64-bit hosts.
	Avoid double-rounding errors, by insisting on integers when
	parsing non-base-10 numbers, as the documentation specifies.
	* lisp.h (string_to_number): New decl, replacing ...
	(isfloat_string): Remove.
	* lread.c: Include <inttypes.h>, for uintmax_t and strtoumax.
	(read1): Do not accept +. and -. as integers; this
	appears to have been a coding error.  Similarly, do not accept
	strings like +-1e0 as floating point numbers.  Do not report
	overflow for integer overflows unless the base is not 10 which
	means we have no simple and reliable way to continue.
	Break out the floating-point parsing into a new
	function string_to_number, so that Fstring_to_number parses
	floating point numbers consistently with the Lisp reader.
	(digit_to_number): Move here from data.c.  Make it static inline.
	(E_CHAR, EXP_INT): Remove, replacing with ...
	(E_EXP): New macro, to solve the "1.0e+" problem mentioned below.
	(string_to_number): New function, replacing isfloat_string.
	This function checks for valid syntax and produces the resulting
	Lisp float number too.  Rework it so that string-to-number
	no longer mishandles examples like "1.0e+".  Use strtoumax,
	so that overflow for non-base-10 numbers is reported only when
	there's no portable and simple way to convert to floating point.

	* textprop.c (set_text_properties_1): Rewrite for clarity,
	and to avoid GCC warning about integer overflow.

	* intervals.h (struct interval): Use EMACS_INT for members
	where EMACS_UINT might cause problems.  See
	<http://lists.gnu.org/archive/html/emacs-devel/2011-04/msg00514.html>.
	(CHECK_TOTAL_LENGTH): Remove cast to EMACS_INT; no longer needed.
	* intervals.c (interval_deletion_adjustment): Now returns EMACS_INT.
	All uses changed.
	(offset_intervals): Tell GCC not to worry about length overflow
	when negating a negative length.

	* alloc.c (overrun_check_malloc, overrun_check_realloc): Now static.
	(overrun_check_free): Likewise.

	* alloc.c (SDATA_SIZE) [!GC_CHECK_STRING_BYTES]: Avoid runtime check
	in the common case where SDATA_DATA_OFFSET is a multiple of Emacs
	word size.

	* gnutls.c: Fix problems found by GCC 4.6.0 on Ubuntu 10.10.
	(gnutls_make_error): Rename local to avoid shadowing.
	(gnutls_emacs_global_deinit): ifdef out; not used.
	(Fgnutls_boot): Use const for pointer to readonly storage.
	Comment out unused local.  Fix pointer signedness problems.

	* lread.c (openp): Don't stuff size_t into an 'int'.
	Use <= on length, not < on length + 1, to avoid GCC 4.6.0 warning
	about possible signed overflow.

	* gtkutil.c: Fix problems found by GCC 4.6.0 on Ubuntu 10.10.
	(GDK_KEY_g): Don't define if already defined.
	(xg_prepare_tooltip): Avoid pointer signedness problem.
	(xg_set_toolkit_scroll_bar_thumb): Redo to avoid two casts.

	* process.c (Fnetwork_interface_info): Avoid left-shift undefined
	behavior with 1 << 31.  GCC 4.6.0 warns about this on 32-bit hosts.

	* xfns.c (Fx_window_property): Simplify a bit,
	to make a bit faster and to avoid GCC 4.6.0 warning.
	* xselect.c (x_get_window_property, x_handle_dnd_message): Likewise.

	* fns.c (internal_equal): Don't assume size_t fits in int.

	* alloc.c (compact_small_strings): Tighten assertion a little.

	Replace pEd with more-general pI, and fix some printf arg casts.
	* lisp.h (pI): New macro, generalizing old pEd macro to other
	conversion specifiers.  For example, use "...%"pI"d..." rather
	than "...%"pEd"...".
	(pEd): Remove.  All uses replaced with similar uses of pI.
	* src/m/amdx86-64.h, src/m/ia64.h, src/m/ibms390x.h: Likewise.
	* alloc.c (check_pure_size): Don't overflow by converting size to int.
	* bidi.c (bidi_dump_cached_states): Use pI to avoid cast.
	* data.c (Fnumber_to_string): Use pI instead of if-then-else-abort.
	* dbusbind.c (xd_append_arg): Use pI to avoid cast.
	(Fdbus_method_return_internal, Fdbus_method_error_internal): Likewise.
	* font.c (font_unparse_xlfd): Avoid potential buffer overrun on
	64-bit hosts.
	(font_unparse_xlfd, font_unparse_fcname): Use pI to avoid casts.
	* keyboard.c (record_char, modify_event_symbol): Use pI to avoid casts.
	* print.c (safe_debug_print, print_object): Likewise.
	(print_object): Don't overflow by converting EMACS_INT or EMACS_UINT
	to int.
	Use pI instead of if-then-else-abort.  Use %p to avoid casts,
	avoiding the 0 flag, which is not portable.
	* process.c (Fmake_network_process): Use pI to avoid cast.
	* region-cache.c (pp_cache): Likewise.
	* xdisp.c (decode_mode_spec): Likewise.
	* xrdb.c (x_load_resources) [USE_MOTIF]: Use pI to avoid undefined
	behavior on 64-bit hosts with printf arg.
	* xselect.c (x_queue_event): Use %p to avoid casts, avoiding 0 flag.
	(x_stop_queuing_selection_requests): Likewise.
	(x_get_window_property): Don't truncate byte count to an 'int'
	when tracing.

	* frame.c (frame_name_fnn_p): Get rid of strtol, which isn't right
	here, since it parses constructs like leading '-' and spaces,
	which are not wanted; and it overflows with large numbers.
	Instead, simply match F[0-9]+, which is what is wanted anyway.

	* alloc.c: Remove unportable assumptions about struct layout.
	(SDATA_SELECTOR, SDATA_DATA_OFFSET): New macros.
	(SDATA_OF_STRING, SDATA_SIZE, allocate_string_data):
	(allocate_vectorlike, make_pure_vector): Use the new macros,
	plus offsetof, to remove unportable assumptions about struct layout.
	These assumptions hold on all porting targets that I know of, but
	they are not guaranteed, they're easy to remove, and removing them
	makes further changes easier.

	* alloc.c (BLOCK BYTES): Fix typo by changing "ablock" to "ablocks".
	This doesn't fix a bug but makes the code clearer.
	(string_overrun_cookie): Now const.  Use initializers that
	don't formally overflow signed char, to avoid warnings.
	(allocate_string_data) [GC_CHECK_STRING_OVERRUN]: Fix typo that
	can cause Emacs to crash when string overrun checking is enabled.
	(allocate_buffer): Don't assume sizeof (struct buffer) is a
	multiple of sizeof (EMACS_INT); it need not be, if
	alignof(EMACS_INT) < sizeof (EMACS_INT).
	(check_sblock, check_string_bytes, check_string_free_list): Protoize.

2011-04-26  Juanma Barranquero  <lekktu@gmail.com>

	* keyboard.c (QCrtl): Rename from Qrtl.  All uses changed.

2011-04-26  Teodor Zlatanov  <tzz@lifelogs.com>

	* gnutls.c (emacs_gnutls_handshake): Return an error if we're not
	supposed to be handshaking.  (Bug#8556)
	Reported by Paul Eggert <eggert@cs.ucla.edu>.

2011-04-26  Daniel Colascione  <dan.colascione@gmail.com>

	* lisp.h (Qdebug): List symbol.
	* eval.c (Qdebug): Restore global linkage.
	* keyboard.c (debug-on-event): New variable.
	(handle_user_signal): Break into debugger when debug-on-event
	matches the current signal symbol.

2011-04-25  Dan Nicolaescu  <dann@ics.uci.edu>

	* alloc.c (check_sblock, check_string_bytes)
	(check_string_free_list): Convert to standard C.

2011-04-25  Teodor Zlatanov  <tzz@lifelogs.com>

	* w32.c (emacs_gnutls_push): Fix typo.

2011-04-25  Eli Zaretskii  <eliz@gnu.org>

	* gnutls.c (emacs_gnutls_handshake): Avoid compiler warnings about
	"cast to pointer from integer of different size".

	Improve doprnt and its use in verror.  (Bug#8545)
	* doprnt.c (doprnt): Document the set of format control sequences
	supported by the function.  Use SAFE_ALLOCA instead of always
	using `alloca'.

	* eval.c (verror): Don't limit the buffer size at size_max-1, that
	is one byte too soon.  Don't use xrealloc; instead xfree and
	xmalloc anew.

2011-04-24  Teodor Zlatanov  <tzz@lifelogs.com>

	* gnutls.h: Add GNUTLS_STAGE_CALLBACKS enum to denote we're in the
	callbacks stage.

	* gnutls.c: Renamed global_initialized to
	gnutls_global_initialized.  Added internals for the
	:verify-hostname-error, :verify-error, and :verify-flags
	parameters of `gnutls-boot' and documented those parameters in the
	docstring.  Start callback support.
	(emacs_gnutls_handshake): Add Woe32 support.  Retry handshake
	unless a fatal error occurred.  Call gnutls_alert_send_appropriate
	on error.  Return error code.
	(emacs_gnutls_write): Call emacs_gnutls_handle_error.
	(emacs_gnutls_read): Likewise.
	(Fgnutls_boot): Return handshake error code.
	(emacs_gnutls_handle_error): New function.
	(wsaerror_to_errno): Likewise.

	* w32.h (emacs_gnutls_pull): Add prototype.
	(emacs_gnutls_push): Likewise.

	* w32.c (emacs_gnutls_pull): New function for GnuTLS on Woe32.
	(emacs_gnutls_push): Likewise.

2011-04-24  Claudio Bley  <claudio.bley@gmail.com>  (tiny change)

	* process.c (wait_reading_process_output): Check if GnuTLS
	buffered some data internally if no FDs are set for TLS
	connections.

	* makefile.w32-in (OBJ2): Add gnutls.$(O).
	(LIBS): Link to USER_LIBS.
	($(BLD)/gnutls.$(0)): New target.

2011-04-24  Eli Zaretskii  <eliz@gnu.org>

	* xdisp.c (handle_single_display_spec): Rename the
	display_replaced_before_p argument into display_replaced_p, to
	make it consistent with the commentary.  Fix typos in the
	commentary.

	* textprop.c (syms_of_textprop): Remove dead code.
	(copy_text_properties): Delete obsolete commentary about an
	interface that was deleted long ago.  Fix typos in the description
	of arguments.

	* msdos.c (XMenuActivate, XMenuAddSelection): Adjust argument list
	to changes in oldXMenu/XMenu.h from 2011-04-16.
	<menu_help_message, prev_menu_help_message>: Constify.
	(IT_menu_make_room): menu->help_text is now `const char **';
	adjust.

	* msdos.h (XMenuActivate, XMenuAddSelection): Adjust prototypes
	to changes in oldXMenu/XMenu.h from 2011-04-16.
	(struct XMenu): Declare `help_text' `const char **'.

	* xfaces.c <Qunspecified>: Make extern again.

	* syntax.c: Include sys/types.h before including regex.h, as
	required by Posix.

	* doc.c (get_doc_string): Improve the format passed to `error'.

	* doprnt.c (doprnt): Improve commentary.

	* term.c (init_tty) [MSDOS]: Fix 1st argument to maybe_fatal.

	* Makefile.in (TAGS): Depend on $(M_FILE) and $(S_FILE), and scan
	them with etags.

	* makefile.w32-in (globals.h): Add a dummy recipe, to make any
	changes in globals.h immediately force recompilation.
	(TAGS): Depend on $(CURDIR)/m/intel386.h and
	$(CURDIR)/s/ms-w32.h.
	(TAGS-gmake): Scan $(CURDIR)/m/intel386.h and $(CURDIR)/s/ms-w32.h.

	* character.c (Fchar_direction): Function deleted.
	(syms_of_character): Don't defsubr it.
	<char-direction-table>: Deleted.

2011-04-23  Eli Zaretskii  <eliz@gnu.org>

	Fix doprnt so it could be used again safely in `verror'.  (Bug#8435)
	* doprnt.c: Include limits.h.
	(SIZE_MAX): New macro.
	(doprnt): Return a size_t value.  2nd arg is now size_t.
	Many local variables are now size_t instead of int or unsigned.
	Improve overflow protection.  Support `l' modifier for integer
	conversions.  Support %l conversion.  Don't assume an EMACS_INT
	argument for integer conversions and for %c.

	* lisp.h (doprnt): Restore prototype.

	* makefile.w32-in ($(BLD)/callint.$(O)): Depend on
	$(SRC)/character.h.

	* Makefile.in (base_obj): Add back doprnt.o.

	* deps.mk (doprnt.o): Add back prerequisites.
	(callint.o): Depend on character.h.

	* eval.c (internal_lisp_condition_case): Include the handler
	representation in the error message.
	(verror): Call doprnt instead of vsnprintf.  Fix an off-by-one bug
	when breaking from the loop.

	* xdisp.c (vmessage): Call doprnt instead of vsnprintf.

	* callint.c (Fcall_interactively): When displaying error message
	about invalid control letter, pass the character's codepoint, not
	a pointer to its multibyte form.  Improve display of the character
	in octal and display also its hex code.

	* character.c (char_string): Use %x to display the (unsigned)
	codepoint of an invalid character, to avoid displaying a bogus
	negative value.

	* font.c (check_otf_features): Pass SDATA of SYMBOL_NAME to
	`error', not SYMBOL_NAME itself.

	* coding.c (Fencode_sjis_char, Fencode_big5_char): Use %c for
	character arguments to `error'.

	* charset.c (check_iso_charset_parameter): Fix incorrect argument
	to `error' in error message about FINAL_CHAR argument.  Make sure
	FINAL_CHAR is a character, and use %c when it is passed as
	argument to `error'.

2011-04-23  Eli Zaretskii  <eliz@gnu.org>

	* s/ms-w32.h (localtime): Redirect to sys_localtime.

	* w32.c: Include <time.h>.
	(sys_localtime): New function.

2011-04-23  Chong Yidong  <cyd@stupidchicken.com>

	* xdisp.c (init_xdisp): Initialize echo_area_window (Bug#6451).

	* buffer.c (syms_of_buffer): Doc fix (Bug#6902).

2011-04-23  Samuel Thibault  <sthibault@debian.org>  (tiny change)

	* sysdep.c (wait_for_termination): On GNU Hurd, kill returns -1 on
	zombies (Bug#8467).

2011-04-19  Eli Zaretskii  <eliz@gnu.org>

	* syntax.h (SETUP_SYNTAX_TABLE_FOR_OBJECT): Fix setting of
	gl_state.e_property when gl_state.object is Qt.

	* insdel.c (make_gap_larger): Remove limitation of buffer size
	to <= INT_MAX.

2011-04-18  Chong Yidong  <cyd@stupidchicken.com>

	* xdisp.c (lookup_glyphless_char_display)
	(produce_glyphless_glyph): Handle cons cell entry in
	glyphless-char-display.
	(Vglyphless_char_display): Document it.

	* term.c (produce_glyphless_glyph): Handle cons cell entry in
	glyphless-char-display.

2011-04-17  Chong Yidong  <cyd@stupidchicken.com>

	* xdisp.c (get_next_display_element): Remove unnecessary ifdefs.

	* termhooks.h (FRAME_WINDOW_P): Remove duplicated definitions.

	* dispextern.h (FACE_SUITABLE_FOR_ASCII_CHAR_P): Add missing
	definition for no-X builds.

2011-04-16  Paul Eggert  <eggert@cs.ucla.edu>

	Static checks with GCC 4.6.0 and non-default toolkits.

	* s/sol2-6.h, s/unixware.h (PTY_TTY_NAME_SPRINTF): Protoize decl.

	* process.c (keyboard_bit_set): Define only if SIGIO.
	(send_process_trap): Mark it with NO_RETURN if it doesn't return.
	(send_process): Repair possible setjmp clobbering.

	* s/usg5-4-common.h (SETUP_SLAVE_PTY): Don't pass extra arg to 'fatal'.

	* eval.c: Include <stdio.h>, for vsnprintf on non-GNU/Linux hosts.

	* data.c (arith_error): Mark with NO_RETURN if it doesn't return.

	* alloc.c (bytes_used_when_full, SPARE_MEMORY, BYTES_USED):
	Define only if needed.

	* sysdep.c (_FILE_OFFSET_BITS): Make this hack even uglier
	by pacifying GCC about it.  Maybe it's time to retire it?
	* xfaces.c (USG, __TIMEVAL__): Likewise.

	* dispextern.h (struct redisplay_interface): Rename param
	to avoid shadowing.
	* termhooks.h (struct terminal): Likewise.
	* xterm.c (xembed_send_message): Likewise.

	* insdel.c (make_gap_smaller): Define only if
	USE_MMAP_FOR_BUFFERS || REL_ALLOC || DOUG_LEA_MALLOC.

	* keyboard.c (read_char): Make a var volatile so longjmp won't clobber
	it.

	* emacs.c (MAX_HEAP_BSS_DIFF, my_edata): Move to where they're used,
	so that we aren't warned about unused symbols.

	* xfns.c (Fx_file_dialog): Rename local to avoid shadowing.

	* xdisp.c (x_produce_glyphs): Mark var as initialized (Bug#8512).

	* xfns.c (x_real_positions): Mark locals as initialized.

	* xmenu.c (xmenu_show): Don't use uninitialized vars.

	* xterm.c: Fix problems found by static analysis with other toolkits.
	(toolkit_scroll_bar_interaction): Define and use only if USE_X_TOOLKIT.
	(x_dispatch_event): Declare static if USE_GTK, and
	define if USE_GTK || USE_X_TOOLKIT.
	(SET_SAVED_BUTTON_EVENT): Define only if USE_X_TOOLKIT || USE_GTK.
	* xterm.h (x_dispatch_event): Extern only if USE_X_TOOLKIT.
	* xterm.c, xterm.h (x_mouse_leave): Bring this function back, but only
	if defined HAVE_MENUS && !defined USE_X_TOOLKIT && !defined USE_GTK.

	* xmenu.c (menu_help_callback): Pointer type fixes.
	Use const pointers when pointing at readonly data.  Avoid pointer
	signedness clashes.
	(FALSE): Remove unused macro.
	(update_frame_menubar): Remove unused decl.

	* xfns.c (Fx_hide_tip): Move locals to avoid shadowing.

	* menu.c (push_submenu_start, push_submenu_end): Do not define unless
	USE_X_TOOLKIT || USE_GTK || HAVE_NS || defined HAVE_NTGUI.
	(single_menu_item): Rename local to avoid shadowing.

	* keyboard.c (make_lispy_event): Remove unused local var.

	* frame.c, frame.h (x_get_resource_string): Bring this back, but
	only if HAVE_X_WINDOWS && !USE_X_TOOLKIT.

	* bitmaps: Change bitmaps from unsigned char back to the X11
	compatible char.  Avoid the old compiler warnings about
	out-of-range initializers by using, for example, '\xab' rather
	than 0xab.

	* xgselect.c (xgselect_initialize): Check vs interface
	even if ! (defined (USE_GTK) || defined (HAVE_GCONF)).

	* xmenu.c (xmenu_show): Rename parm to avoid shadowing.

	* xterm.c (x_create_toolkit_scroll_bar): Use const * for pointers
	to read-only memory.

	* fns.c (vector): Remove; this old hack is no longer needed.

	* xsmfns.c (create_client_leader_window): Rename shadowing arg.
	Remove unused var.
	(gdk_x11_set_sm_client_id) [!USE_GTK]: Don't define.

	* xrdb.c (x_load_resources): Omit unused local.

	* xfns.c (free_frame_menubar, atof): Remove duplicate decls.
	(x_window): Rename locals to avoid shadowing.
	(USG): Use the kludged USG macro, to pacify gcc.

	* xterm.c (x_alloc_nearest_color_for_widget): Remove; unused.
	(x_term_init): Remove local to avoid shadowing.

	* xfns.c, xterm.c (_XEditResCheckMessages): Protoize decl.

	* xdisp.c, dispextern.h (set_vertical_scroll_bar): Now extern if
	USE_TOOLKIT_SCROLL_BARS && !USE_GTK, as xterm.c needs it then.

2011-04-16  Eli Zaretskii  <eliz@gnu.org>

	* gnutls.c (Fgnutls_boot): Don't pass Lisp_Object to `error'.

	Fix regex.c, syntax.c and friends for buffers > 2GB.
	* syntax.h (struct gl_state_s): Declare character position members
	EMACS_INT.

	* syntax.c (update_syntax_table): Declare 2nd argument EMACS_INT.

	* textprop.c (verify_interval_modification, interval_of):
	Declare arguments EMACS_INT.

	* intervals.c (adjust_intervals_for_insertion): Declare arguments
	EMACS_INT.

	* intervals.h (CHECK_TOTAL_LENGTH): Cast to EMACS_INT, not `int'.

	* indent.c (Fvertical_motion): Local variable it_start is now
	EMACS_INT.

	* regex.c (re_match, re_match_2, re_match_2_internal)
	(bcmp_translate, regcomp, regexec, print_double_string)
	(group_in_compile_stack, re_search, re_search_2, regex_compile)
	(re_compile_pattern, re_exec): Declare arguments and local
	variables `size_t' and `ssize_t' and return values `regoff_t', as
	appropriate.
	(POP_FAILURE_REG_OR_COUNT) <pfreg>: Declare `long'.
	(CHECK_INFINITE_LOOP) <failure>: Declare `ssize_t'.
	<compile_stack_type>: `size' and `avail' are now `size_t'.

	* regex.h <regoff_t>: Use ssize_t, not int.
	(re_search, re_search_2, re_match, re_match_2): Arguments that
	specify buffer/string position and length are now ssize_t and
	size_t.  Return type is regoff_t.

2011-04-16  Ben Key  <bkey76@gmail.com>

	* nsfont.m: Fixed bugs in ns_get_family and
	ns_descriptor_to_entity that were caused by using free to
	deallocate memory blocks that were allocated by xmalloc (via
	xstrdup).  This caused Emacs to crash when compiled with
	XMALLOC_OVERRUN_CHECK defined (when Emacs was configured with
	--enable-checking=xmallocoverrun).  xfree is now used to
	deallocate these memory blocks.

2011-04-15  Paul Eggert  <eggert@cs.ucla.edu>

	* sysdep.c (emacs_read): Remove unnecessary check vs MAX_RW_COUNT.

	emacs_write: Accept and return EMACS_INT for sizes.
	See http://lists.gnu.org/archive/html/emacs-devel/2011-04/msg00514.html
	et seq.
	* gnutls.c, gnutls.h (emacs_gnutls_read, emacs_gnutls_write):
	Accept and return EMACS_INT.
	(emacs_gnutls_write): Return the number of bytes written on
	partial writes.
	* sysdep.c, lisp.h (emacs_read, emacs_write): Likewise.
	(emacs_read, emacs_write): Remove check for negative size, as the
	Emacs source code has been audited now.
	* sysdep.c (MAX_RW_COUNT): New macro, to work around kernel bugs.
	(emacs_read, emacs_write): Use it.
	* process.c (send_process): Adjust to the new signatures of
	emacs_write and emacs_gnutls_write.  Do not attempt to store
	a byte offset into an 'int'; it might overflow.
	See http://lists.gnu.org/archive/html/emacs-devel/2011-04/msg00483.html

	* sound.c: Don't assume sizes fit in 'int'.
	(struct sound_device.period_size, alsa_period_size):
	Return EMACS_INT, not int.
	(struct sound_device.write, vox_write, alsa_write):
	Accept EMACS_INT, not int.
	(wav_play, au_play): Use EMACS_INT to store sizes and to
	record read return values.

2011-04-15  Ben Key  <bkey76@gmail.com>

	* keyboard.c (Qundefined): Don't declare static since it is used
	in nsfns.m.
	* xfaces.c (Qbold, Qexpanded, Qitalic, Qcondensed): Don't declare
	static since they are used in nsfont.m.

2011-04-15  Stefan Monnier  <monnier@iro.umontreal.ca>

	* process.c (Qprocessp): Don't declare static.
	* lisp.h (Qprocessp): Declare again.

2011-04-15  Juanma Barranquero  <lekktu@gmail.com>

	* font.c (Qopentype): Don't make static (used from w32uniscribe.c).

2011-04-14  Paul Eggert  <eggert@cs.ucla.edu>

	Improve C-level modularity by making more things 'static'.

	Don't publish debugger-only interfaces to other modules.
	* lisp.h (safe_debug_print, debug_output_compilation_hack):
	(verify_bytepos, count_markers): Move decls to the only modules
	that need them.
	* region-cache.h (pp_cache): Likewise.
	* window.h (check_all_windows): Likewise.
	* marker.c, print.c, region-cache.c, window.c: Decls moved here.

	* sysdep.c (croak): Now static, if
	defined TIOCNOTTY || defined USG5 || defined CYGWIN.
	* syssignal.h (croak): Declare only if not static.

	* alloc.c (refill_memory_reserve): Now static if
	!defined REL_ALLOC || defined SYSTEM_MALLOC.
	* lisp.h (refill_memory_reserve): Declare only if not static.

	* xsettings.c, xsettings.h (xsettings_get_system_normal_font):
	Define only if USE_LUCID.

	* xrdb.c (x_customization_string, x_rm_string): Now static.

	* xmenu.c (x_menu_wait_for_event): Export only if USE_MOTIF.
	* xterm.h (x_menu_wait_for_event): Declare only if USE_MOTIF.

	* xdisp.c (draw_row_with_mouse_face): Now static.
	* dispextern.h (draw_row_with_mouse_fave): Remove decl.

	* window.h (check_all_windows): Mark externally visible.

	* window.c (window_deletion_count): Now static.

	* undo.c: Make symbols static if they're not exported.
	(last_undo_buffer, last_boundary_position, pending_boundary):
	Now static.

	* textprop.c (interval_insert_behind_hooks): Now static.
	(interval_insert_in_front_hooks): Likewise.

	* term.c: Make symbols static if they're not exported.
	(tty_turn_off_highlight, get_tty_terminal, max_frame_cols):
	(max_frame_lines, tty_set_terminal_modes):
	(tty_reset_terminal_modes, tty_turn_off_highlight):
	(get_tty_terminal): Now static.
	(term_mouse_moveto): Do not define if HAVE_WINDOW_SYSTEM.
	* termhooks.h (term_mouse_moveto): Do not declare if
	HAVE_WINDOW_SYSTEM.
	* dispextern.h (tty_set_terminal_modes, tty_reset_terminal_modes):
	(tty_turn_off_highlight, get_tty_terminal): Remove decls.

	* sysdep.c: Make symbols static if they're not exported.
	(emacs_get_tty, emacs_set_tty, old_fcntl_flags, old_fcntl_owner):
	Now static.
	(sigprocmask_set, full_mask): Remove; unused.
	(wait_debugging): Mark as visible.
	* syssignal.h (SIGFULLMASK, full_mask): Remove decls.
	* systty.h (emacs_get_tty, emacs_set_tty): Remove decls.

	* syntax.c (syntax_temp): Define only if !__GNUC__.

	* sound.c (current_sound_device, current_sound): Now static.

	* search.c (searchbufs, searchbuf_head): Now static.

	* scroll.c (scroll_cost): Remove; unused.
	* dispextern.h (scroll_cost): Remove decl.

	* region-cache.h (pp_cache): Mark as externally visible.

	* process.c: Make symbols static if they're not exported.
	(process_tick, update_tick, create_process, chan_process):
	(Vprocess_alist, proc_buffered_char, datagram_access):
	(fd_callback_data, send_process_frame, process_sent_to): Now static.
	(deactivate_process): Mark defn as static, as well as decl.
	* lisp.h (create_process): Remove decl.
	* process.h (chan_process, Vprocess_alist): Remove decls.

	* print.c: Make symbols static if they're not exported.
	(print_depth, new_backquote_output, being_printed, print_buffer):
	(print_buffer_size, print_buffer_pos, print_buffer_pos_byte):
	(print_interval, print_number_index, initial_stderr_stream):
	Now static.
	* lisp.h (Fprinc): Remove decl.
	(debug_output_compilation_hack): Mark as externally visible.

	* sysdep.c (croak): Move decl from here to syssignal.h.
	* syssignal.h (croak): Put it here, so the API can be checked when
	'croak' is called from dissociate_if_controlling_tty.

	* minibuf.c: Make symbols static if they're not exported.
	(minibuf_save_list, choose_minibuf_frame): Now static.
	* lisp.h (choose_minibuf_frame): Remove decl.

	* lisp.h (verify_bytepos, count_markers): Mark as externally visible.

	* lread.c: Make symbols static if they're not exported.
	(read_objects, initial_obarray, oblookup_last_bucket_number):
	Now static.
	(make_symbol): Remove; unused.
	* lisp.h (initial_obarray, make_symbol): Remove decls.

	* keyboard.c: Make symbols static if they're not exported.
	(single_kboard, recent_keys_index, total_keys, recent_keys):
	(this_command_key_count_reset, raw_keybuf, raw_keybuf_count):
	(this_single_command_key_start, echoing, last_auto_save):
	(read_key_sequence_cmd, dribble, recursive_edit_unwind):
	(command_loop, echo_now, keyboard_init_hook, help_char_p):
	(quit_throw_to_read_char, command_loop_2, top_level_1, poll_timer):
	(Vlispy_mouse_stem, double_click_count):
	Now static.
	(force_auto_save_soon): Define only if SIGDANGER.
	(ignore_mouse_drag_p): Now static if
	!defined HAVE_WINDOW_SYSTEM || defined USE_GTK || defined HAVE_NS.
	(print_help): Remove; unused.
	(stop_character, last_timer_event): Mark as externally visible.
	* keyboard.h (ignore_mouse_drag_p): Declare only if
	defined HAVE_WINDOW_SYSTEM && !defined USE_GTK && !defined HAVE_NS.
	(echo_now, help_char_p, quit_throw_to_read_char): Remove decls.
	* lisp.h (echoing): Remove decl.
	(force_auto_save_soon): Declare only if SIGDANGER.
	* xdisp.c (redisplay_window): Simplify code, to make it more
	obvious that ignore_mouse_drag_p is not accessed if !defined
	USE_GTK && !defined HAVE_NS.

	* intervals.c: Make symbols static if they're not exported.
	(merge_properties_sticky, merge_interval_right, delete_interval):
	Now static.
	* intervals.h (merge_interval_right, delete_interval): Remove decls.

	* insdel.c: Make symbols static if they're not exported.
	However, leave prepare_to_modify_buffer alone.  It's never
	called from outside this function, but that appears to be a bug.
	(combine_after_change_list, combine_after_change_buffer):
	(adjust_after_replace, signal_before_change): Now static.
	(adjust_after_replace_noundo): Remove; unused.
	* lisp.h (adjust_after_replace, adjust_after_replace_noundo):
	(signal_before_change): Remove decls.

	* indent.c (val_compute_motion, val_vmotion): Now static.

	* image.c: Make symbols static if they're not exported.
	* dispextern.h (x_create_bitmap_from_xpm_data): Do not declare
	if USE_GTK.
	* image.c (x_create_bitmap_from_xpm_data): Do not define if USE_GTK.
	(xpm_color_cache, ct_table, ct_colors_allocated): Now static.

	* fringe.c (standard_bitmaps): Now static.
	(max_used_fringe_bitmap): Now static, unless HAVE_NS.

	* frame.c: Make symbols static if they're not exported.
	(x_report_frame_params, make_terminal_frame): Now static.
	(get_frame_param): Now static, unless HAVE_NS.
	(x_fullscreen_adjust): Define if WINDOWSNT, not if HAVE_WINDOW_SYSTEM.
	(x_get_resource_string): Remove; not used.
	* frame.h (make_terminal_frame, x_report_frame_params):
	(x_get_resource_string); Remove decls.
	(x_fullscreen_adjust): Declare only if WINDOWSNT.
	* lisp.h (get_frame_param): Declare only if HAVE_NS.

	* font.c, fontset.c: Make symbols static if they're not exported.
	* dispextern.h (FACE_SUITABLE_FOR_ASCII_CHAR_P): New macro.
	(FACE_SUITABLE_FOR_CHAR_P): Use it.
	* font.c (font_close_object): Now static.
	* font.h (font_close_object): Remove.
	* fontset.c (FONTSET_OBJLIST): Remove.
	(free_realized_fontset) #if-0 the body, which does nothing.
	(face_suitable_for_char_p): #if-0, as it's never called.
	* fontset.h (face_suitable_for_char_p): Remove decl.
	* xfaces.c (face_at_string_position):
	Use FACE_SUITABLE_FOR_ASCII_CHAR_P, not FACE_SUITABLE_FOR_CHAR_P,
	since 0 is always ASCII.

	* fns.c (weak_hash_tables): Now static.

	* fileio.c: Make symbols static if they're not exported.
	(auto_saving, auto_save_mode_bits, auto_save_error_occurred):
	(Vwrite_region_annotation_buffers): Now static.

	* eval.c: Make symbols static if they're not exported.
	(backtrace_list, lisp_eval_depth, when_entered_debugger): Now static.
	* lisp.h (backtrace_list): Remove decl.

	* emacs.c: Make symbols static if they're not exported.
	(malloc_state_ptr, malloc_using_checking, syms_of_emacs):
	(fatal_error_code, fatal_error_signal_hook, standard_args):
	Now static.
	(fatal_error_signal): Now static, unless FLOAT_CATCH_SIGKILL.
	(DEFINE_DUMMY_FUNCTION): Mark function as externally visible.
	(__CTOR_LIST__, __DTOR_LIST__): Now externally visible.
	* lisp.h (fatal_error_signal_hook): Remove decl.
	(fatal_error_signal): Declare only if FLOAT_CATCH_SIGKILL.

	* editfns.c: Move a (normally-unused) function to its only use.
	* editfns.c, lisp.h (get_operating_system_release): Remove.
	* process.c (init_process) [DARWIN_OS]: Do it inline, as it is not
	worth the hassle of breaking this out.

	* xterm.c: Make symbols static if they're not exported.
	(x_raise_frame, x_lower_frame, x_wm_set_window_state):
	(x_wm_set_icon_pixmap, x_initialize, XTread_socket_fake_io_error):
	(x_destroy_window, x_delete_display):
	Now static.
	(x_dispatch_event): Now static if ! (USE_MOTIF || USE_X_TOOLKIT).
	(x_mouse_leave): Remove; unused.
	* xterm.h (x_display_info_for_name, x_raise_frame, x_lower_frame):
	(x_destroy_window, x_wm_set_window_state, x_wm_set_icon_pixmap):
	(x_delete_display, x_initialize, x_set_border_pixel, x_screen_planes):
	Remove decls.
	(x_mouse_leave): Declare only if WINDOWSNT.
	(x_dispatch_event): Declare only if USE_MOTIF or USE_X_TOOLKIT.
	(xic_create_fontsetname): Declare only if HAVE_X_WINDOWS &&
	USE_X_TOOLKIT.

	* ftxfont.c: Make symbols static if they're not exported.
	(ftxfont_driver): Export only if !defined HAVE_XFT && def8ined
	HAVE_FREETYPE.
	* font.h (ftxfont_driver): Likewise.

	* xfns.c: Make symbols static if they're not exported.
	(x_last_font_name, x_display_info_for_name):
	(x_set_foreground_color, x_set_background_color, x_set_mouse_color):
	(x_set_cursor_color, x_set_border_pixel, x_set_border_color):
	(x_set_cursor_type, x_set_icon_type, x_set_icon_name):
	(x_set_scroll_bar_foreground, x_set_scroll_bar_background):
	(x_explicitly_set_name, x_set_title, xic_defaut_fontset, tip_timer):
	(last_show_tip_args): Now static.
	(xic_defaut_fontset, xic_create_fontsetname): Define only if
	defined HAVE_X_WINDOWS && defined USE_X_TOOLKIT
	(x_screen_planes): Remove; unused.
	* dispextern.h (x_screen_planes): Remove decl.

	* dispnew.c: Make symbols static if they're not exported.
	* dispextern.h (redraw_garbaged_frames, scrolling):
	(increment_row_positions): Remove.
	* dispnew.c (new_glyph_matrix, increment_row_positions, scrolling):
	(delayed_size_change, glyph_matrix_count, glyph_pool_count):
	Now static.
	(redraw_garbaged_frames): Remove; unused.

	* xfaces.c: Make symbols static if they're not exported.
	* dispextern.h (ascii_face_of_lisp_face, free_realized_face):
	Remove decls.
	* xterm.h (defined_color): Remove decls.
	(x_free_dpy_colors): Declare only if USE_X_TOOLKIT.
	* xfaces.c (tty_suppress_bold_inverse_default_colors_p):
	(menu_face_changed_default, defined_color, free_realized_face):
	(x_free_dpy_colors): Define only if USE_X_TOOLKIT.
	(ascii_face_of_lisp_face): Remove; unused.

	* xdisp.c: Make symbols static if they're not exported.
	* dispextern.h (scratch_glyph_row, window_box_edges):
	(glyph_to_pixel_coords, set_cursor_from_row):
	(get_next_display_element, set_iterator_to_next):
	(highlight_trailing_whitespace, frame_to_window_pixel_xy):
	(show_mouse_face): Remove decls
	* frame.h (message_buf_print): Likewise.
	* lisp.h (pop_message, set_message, check_point_in_composition):
	Likewise.
	* xterm.h (set_vertical_scroll_bar): Likewise.
	* xdisp.c (list_of_error, Vmessage_stack, line_number_displayed):
	(message_buf_print, scratch_glyph_row, displayed_buffer):
	(set_iterator_to_next, pop_message, set_message, set_cursor_from_row):
	(get_next_display_element, show_mouse_face, window_box_edges):
	(frame_to_window_pixel_xy, check_point_in_composition):
	(set_vertical_scroll_bar, highlight_trailing_whitespace): Now static.
	(glyph_to_pixel_coords): Remove; unused.

	* dired.c (file_name_completion): Now static.

	* dbusbind.c (xd_in_read_queued_messages): Now static.

	* lisp.h (circular_list_error, FOREACH): Remove; unused.
	* data.c (circular_list_error): Remove.

	* commands.h (last_point_position, last_point_position_buffer):
	(last_point_position_window): Remove decls.
	* keyboard.c: Make these variables static.

	* coding.h (coding, code_convert_region, encode_coding_gap):
	Remove decls.
	* coding.c (Vsjis_coding_system, Vbig5_coding_system):
	(iso_code_class, detect_coding, code_convert_region): Now static.
	(encode_coding_gap): Remove; unused.

	* chartab.c (chartab_chars, chartab_bits): Now static.

	* charset.h (charset_iso_8859_1): Remove decl.
	* charset.c (charset_iso_8859_1, charset_emacs, map_charset_for_dump):
	Now static.

	* ccl.h (check_ccl_update, Vccl_program_table): Remove decls.
	* ccl.c (Vccl_program_table): Now static.
	(check_ccl_update): Remove; unused.

	* category.c (SET_CATEGORY_SET, set_category_set): Move here.
	* category.h: ... from here.
	* category.c (check_category_table, set_category_set): Now static.

	* casetab.c (Vascii_upcase_table, Vascii_eqv_table): Now static.
	* lisp.h: Remove these decls.

	* buffer.c (buffer_count): Remove unused var.

	* bidi.c (bidi_dump_cached_states): Mark as externally visible,
	so that it's not optimized away.
	(bidi_ignore_explicit_marks_for_paragraph_level): Likewise.
	* dispextern.h (bidi_dump_cached_states): Remove, since it's
	exported only to the debugger.

	* atimer.c (alarm_signal_handler, run_all_atimers): Now static.
	* atimer.h (run_all_atimers): Remove; not exported.

	font.c: Make copy_font_spec and merge_font_spec ordinary C functions.
	* font.c (copy_font_spec): Rename from Fcopy_font_spec, since it
	was inaccessible from Lisp.
	(merge_font_spec): Likewise, renaming from Fmerge_font_spec.
	* font.c, font.h, fontset.c, xfaces.c, xfont.c: Change all uses.

	alloc.c: Import and export fewer symbols, and remove unused items.
	* lisp.h (suppress_checking, die): Declare only if ENABLE_CHECKING
	is defined.
	(suppress_checking): Add EXTERNALLY_VISIBLE attribute, so that
	it's not optimized away by whole-program optimization.
	(message_enable_multibyte, free_misc): Remove.
	(catchlist, handlerlist, mark_backtrace):
	Declare only if BYTE_MARK_STACK.
	(mark_byte_stack): Likewise, fixing a ifdef-vs-if typo.
	* alloc.c (pure): Export only if VIRT_ADDR_VARIES is defined.
	(message_enable_multibyte): Remove decl.
	(free_misc, interval_free_list, float_block, float_block_index):
	(n_float_blocks, float_free_list, cons_block, cons_block_index):
	(cons_free_list, last_marked_index):
	Now static.
	(suppress_checking, die): Define only if ENABLE_CHECKING is defined.
	* eval.c (catchlist, handlerlist): Export only if BYTE_MARK_STACK.
	(mark_backtrace): Define only if BYTE_MARK_STACK.
	* xdisp.c (message_enable_multibyte): Now static.

	Declare Lisp_Object Q* variables to be 'static' if not exported.
	This makes it easier for human readers (and static analyzers)
	to see whether these variables are used from other modules.
	* alloc.c, buffer.c, bytecode.c, callint.c, casetab.c, category.c:
	* ccl.c, character.c, charset.c, cmds.c, coding.c, composite.c:
	* data.c, dbusbind.c, dired.c, editfns.c, eval.c, fileio.c, fns.c:
	* font.c, frame.c, fringe.c, ftfont.c, image.c, keyboard.c, keymap.c:
	* lread.c, macros.c, minibuf.c, print.c, process.c, search.c:
	* sound.c, syntax.c, textprop.c, window.c, xdisp.c, xfaces.c, xfns.c:
	* xmenu.c, xselect.c:
	Declare Q* vars static if they are not used in other modules.
	* ccl.h, character.h, charset.h, coding.h, composite.h, font.h:
	* frame.h, intervals.h, keyboard.h, lisp.h, process.h, syntax.h:
	Remove decls of unexported vars.
	* keyboard.h (EVENT_HEAD_UNMODIFIED): Remove now-unused macro.

	* lisp.h (DEFINE_FUNC): Make sname 'static'.

	Make Emacs functions such as Fatom 'static' by default.
	This makes it easier for human readers (and static analyzers)
	to see whether these functions can be called from other modules.
	DEFUN now defines a static function.  To make the function external
	so that it can be used in other C modules, use the new macro DEFUE.
	* lisp.h (Funibyte_char_to_multibyte, Fsyntax_table_p):
	(Finit_image_library):
	(Feval_region, Fbacktrace, Ffetch_bytecode, Fswitch_to_buffer):
	(Ffile_executable_p, Fmake_symbolic_link, Fcommand_execute):
	(Fget_process, Fdocumentation_property, Fbyte_code, Ffile_attributes):
	Remove decls, since these functions are now static.
	(Funintern, Fget_internal_run_time): New decls, since these functions
	were already external.

	* alloc.c, buffer.c, callint.c, callproc.c, casefiddle.c, casetab.c:
	* ccl.c, character.c, chartab.c, cmds.c, coding.c, data.c, dispnew.c:
	* doc.c, editfns.c, emacs.c, eval.c, fileio.c, filelock.c, floatfns.c:
	* fns.c, font.c, fontset.c, frame.c, image.c, indent.c:
	* keyboard.c, keymap.c, lread.c:
	* macros.c, marker.c, menu.c, minibuf.c, print.c, process.c, search.c:
	* syntax.c, term.c, terminal.c, textprop.c, undo.c:
	* window.c, xdisp.c, xfaces.c, xfns.c, xmenu.c, xsettings.c:
	Mark functions with DEFUE instead of DEFUN,
	if they are used in other modules.
	* buffer.c (Fset_buffer_major_mode, Fdelete_overlay): New forward
	decls for now-static functions.
	* buffer.h (Fdelete_overlay): Remove decl.
	* callproc.c (Fgetenv_internal): Mark as internal.
	* composite.c (Fremove_list_of_text_properties): Remove decl.
	(Fcomposition_get_gstring): New forward static decl.
	* composite.h (Fcomposite_get_gstring): Remove decl.
	* dired.c (Ffile_attributes): New forward static decl.
	* doc.c (Fdocumntation_property): New forward static decl.
	* eval.c (Ffetch_bytecode): New forward static decl.
	(Funintern): Remove extern decl; now in .h file where it belongs.
	* fileio.c (Fmake_symbolic_link): New forward static decl.
	* image.c (Finit_image_library): New forward static decl.
	* insdel.c (Fcombine_after_change_execute): Make forward decl static.
	* intervals.h (Fprevious_property_change):
	(Fremove_list_of_text_properties): Remove decls.
	* keyboard.c (Fthis_command_keys): Remove decl.
	(Fcommand_execute): New forward static decl.
	* keymap.c (Flookup_key): New forward static decl.
	(Fcopy_keymap): Now static.
	* keymap.h (Flookup_key): Remove decl.
	* process.c (Fget_process): New forward static decl.
	(Fprocess_datagram_address): Mark as internal.
	* syntax.c (Fsyntax_table_p): New forward static decl.
	(skip_chars): Remove duplicate decl.
	* textprop.c (Fprevious_property_change): New forward static decl.
	* window.c (Fset_window_fringes, Fset_window_scroll_bars):
	Now internal.
	(Fset_window_margins, Fset_window_vscroll): New forward static decls.
	* window.h (Fset_window_vscroll, Fset_window_margins): Remove decls.

	* editfns.c (Fformat): Remove unreachable code.

2011-04-14  Andreas Schwab  <schwab@linux-m68k.org>

	* fileio.c (Finsert_file_contents): Fix typo in 2005-05-13
	change.  (Bug#8496)

2011-04-13  Eli Zaretskii  <eliz@gnu.org>

	* xdisp.c (handle_invisible_prop): Don't call bidi_paragraph_init
	when at ZV.  (Bug#8487)

2011-04-12  Andreas Schwab  <schwab@linux-m68k.org>

	* charset.c (Fclear_charset_maps): Use xfree instead of free.
	(Bug#8437)
	* keyboard.c (parse_tool_bar_item): Likewise.
	* sound.c (sound_cleanup, alsa_close): Likewise.
	* termcap.c (tgetent): Likewise.
	* xfns.c (x_default_font_parameter): Likewise.
	* xsettings.c (read_and_apply_settings): Likewise.

	* alloc.c (overrun_check_malloc, overrun_check_realloc)
	(overrun_check_free): Protoize.

2011-04-12  Paul Eggert  <eggert@cs.ucla.edu>

	* sysdep.c (emacs_read, emacs_write): Check for negative sizes
	since callers should never pass a negative size.
	Change the signature to match that of plain 'read' and 'write'; see
	<http://lists.gnu.org/archive/html/emacs-devel/2011-04/msg00397.html>.
	* lisp.h: Update prototypes of emacs_write and emacs_read.

2011-04-11  Eli Zaretskii  <eliz@gnu.org>

	* xdisp.c (redisplay_window): Don't try to determine the character
	position of the scroll margin if the window start point w->startp
	is outside the buffer's accessible region.  (Bug#8468)

2011-04-10  Eli Zaretskii  <eliz@gnu.org>

	Fix write-region and its subroutines for buffers > 2GB.
	* fileio.c (a_write, e_write): Modify declaration of arguments and
	local variables to support buffers larger than 2GB.
	(Fcopy_file): Use EMACS_INT for return value of emacs_read.

	* sysdep.c (emacs_write, emacs_read): Use ssize_t for last
	argument, local variables, and return value.

	* lisp.h: Update prototypes of emacs_write and emacs_read.

	* sound.c (vox_write): Use ssize_t for return value of emacs_write.

2011-04-10  Paul Eggert  <eggert@cs.ucla.edu>

	* xdisp.c (vmessage): Use memchr, not strnlen, which some hosts lack.

	Fix more problems found by GCC 4.6.0's static checks.

	* xdisp.c (vmessage): Use a better test for character truncation.

	* charset.c (load_charset_map): <, not <=, for optimization,
	and to avoid potential problems with integer overflow.
	* chartab.c (sub_char_table_set_range, char_table_set_range): Likewise.
	* casetab.c (set_identity, shuffle): Likewise.
	* editfns.c (Fformat): Likewise.
	* syntax.c (skip_chars): Likewise.

	* xmenu.c (set_frame_menubar): Allocate smaller local vectors.
	This also lets GCC 4.6.0 generate slightly better loop code.

	* callint.c (Fcall_interactively): <, not <=, for optimization.
	(Fcall_interactively): Count the number of arguments produced,
	not the number of arguments given.  This is simpler and lets GCC
	4.6.0 generate slightly better code.

	* ftfont.c: Distingish more carefully between FcChar8 and char.
	The previous code passed unsigned char * to a functions like
	strlen and xstrcasecmp that expect char *, which does not
	conform to the C standard.
	(get_adstyle_property, ftfont_pattern_entity): Use FcChar8 for
	arguments to FcPatternGetString, and explicitly cast FcChar8 * to
	char * when the C standard requires it.

	* keyboard.c (read_char): Remove unused var.

	* eval.c: Port to Windows vsnprintf (Bug#8435).
	Include <limits.h>.
	(SIZE_MAX): Define if the headers do not.
	(verror): Do not give up if vsnprintf returns a negative count.
	Instead, grow the buffer.  This ports to Windows vsnprintf, which
	does not conform to C99.  Problem reported by Eli Zaretskii.
	Also, simplify the allocation scheme, by avoiding the need for
	calling realloc, and removing the ALLOCATED variable.

	* eval.c (verror): Initial buffer size is 4000 (not 200) bytes.

	Remove invocations of doprnt, as Emacs now uses vsnprintf.
	But keep the doprint source code for now, as we might revamp it
	and use it again (Bug#8435).
	* lisp.h (doprnt): Remove.
	* Makefile.in (base_obj): Remove doprnt.o.
	* deps.mk (doprnt.o): Remove.

	error: Print 32- and 64-bit integers portably (Bug#8435).
	Without this change, on typical 64-bit hosts error ("...%d...", N)
	was used to print both 32- and 64-bit integers N, which relied on
	undefined behavior.
	* lisp.h, src/m/amdx86-64.h, src/m/ia64.h, src/m/ibms390x.h (pEd):
	New macro.
	* lisp.h (error, verror): Mark as printf-like functions.
	* eval.c (verror): Use vsnprintf, not doprnt, to do the real work.
	Report overflow in size calculations when allocating printf buffer.
	Do not truncate output string at its first null byte.
	* xdisp.c (vmessage): Use vsnprintf, not doprnt, to do the real work.
	Truncate the output at a character boundary, since vsnprintf does not
	do that.
	* charset.c (check_iso_charset_parameter): Convert internal
	character to string before calling 'error', since %c now has the
	printf meaning.
	* coding.c (Fdecode_sjis_char, Fdecode_big5_char): Avoid int
	overflow when computing char to be passed to 'error'.  Do not
	pass Lisp_Object to 'error'; pass the integer instead.
	* nsfns.m (Fns_do_applescript): Use int, not long, since it's
	formatted with plain %d.

	* eval.c (internal_lisp_condition_case): Don't pass spurious arg.

	* keyboard.c (access_keymap_keyremap): Print func name, not garbage.

	* coding.c (Fdecode_sjis_char): Don't assume CODE fits in int.

	* xterm.c (x_catch_errors): Remove duplicate declaration.

	* term.c (maybe_fatal): Mark its 3rd arg as a printf format, too.

	* xdisp.c, lisp.h (message_nolog): Remove; unused.

2011-04-10  Jim Meyering  <meyering@redhat.com>

	use ssize_t and size_t for read- and write-like emacs_gnutls_* functions
	* gnutls.c (emacs_gnutls_read): Adjust signature to be more read-like:
	return ssize_t not "int", and use size_t as the buffer length.
	(emacs_gnutls_write): Likewise, and make the buffer pointer "const".
	* gnutls.h: Update declarations.
	* process.c (read_process_output): Use ssize_t, to match.
	(send_process): Likewise.

2011-04-09  Chong Yidong  <cyd@stupidchicken.com>

	* image.c (Fimagemagick_types): Doc fix, and comment cleanup.

2011-04-09  Chong Yidong  <cyd@stupidchicken.com>

	* ftfont.c (get_adstyle_property, ftfont_pattern_entity):
	Use unsigned char, to match FcChar8 type definition.

	* xterm.c (handle_one_xevent):
	* xmenu.c (create_and_show_popup_menu):
	* xselect.c (x_decline_selection_request)
	(x_reply_selection_request): Avoid type-punned deref of X events.

2011-04-09  Eli Zaretskii  <eliz@gnu.org>

	Fix some uses of `int' instead of EMACS_INT.
	* search.c (string_match_1, fast_string_match)
	(fast_c_string_match_ignore_case, fast_string_match_ignore_case)
	(scan_buffer, find_next_newline_no_quit)
	(find_before_next_newline, search_command, Freplace_match)
	(Fmatch_data): Make some `int' variables be EMACS_INT.

	* xdisp.c (display_count_lines): 3rd argument and return value now
	EMACS_INT.  All callers changed.
	(pint2hrstr): Last argument is now EMACS_INT.

	* coding.c (detect_coding_utf_8, detect_coding_emacs_mule)
	(detect_coding_iso_2022, detect_coding_sjis, detect_coding_big5)
	(detect_coding_ccl, detect_coding_charset, decode_coding_utf_8)
	(decode_coding_utf_16, decode_coding_emacs_mule)
	(decode_coding_iso_2022, decode_coding_sjis, decode_coding_big5)
	(decode_coding_ccl, decode_coding_charset)
	<consumed_chars, consumed_chars_base>: Declare EMACS_INT.
	(decode_coding_iso_2022, decode_coding_emacs_mule)
	(decode_coding_sjis, decode_coding_big5, decode_coding_charset)
	<char_offset, last_offset>: Declare EMACS_INT.
	(encode_coding_utf_8, encode_coding_utf_16)
	(encode_coding_emacs_mule, encode_invocation_designation)
	(encode_designation_at_bol, encode_coding_iso_2022)
	(encode_coding_sjis, encode_coding_big5, encode_coding_ccl)
	(encode_coding_raw_text, encode_coding_charset) <produced_chars>:
	Declare EMACS_INT.
	(ASSURE_DESTINATION): Declare more_bytes EMACS_INT.
	(encode_invocation_designation): Last argument P_NCHARS is now
	EMACS_INT.
	(decode_eol): Declare pos_byte, pos, and pos_end EMACS_INT.
	(produce_chars): from_nchars and to_nchars are now EMACS_INT.

	* coding.h (struct coding_system) <head_ascii>: Declare EMACS_INT.
	All users changed.

	* ccl.c (Fccl_execute_on_string): Declare some variables
	EMACS_INT.

2011-04-08  Samuel Thibault  <sthibault@debian.org>  (tiny change)

	* term.c (init_tty): Fix incorrect ifdef placement (Bug#8450).

2011-03-19  Christoph Scholtes  <cschol2112@googlemail.com>

	* process.c (Fformat_network_address): Doc fix.

2011-04-08  T.V. Raman  <tv.raman.tv@gmail.com>  (tiny change)

	* xml.c (parse_region): Avoid creating spurious whitespace nodes.

2011-04-08  Chong Yidong  <cyd@stupidchicken.com>

	* keyboard.c (read_char): Call Lisp function help-form-show,
	instead of using internal_with_output_to_temp_buffer.
	(Qhelp_form_show): New var.
	(syms_of_keyboard): Use DEFSYM macro.

	* print.c (internal_with_output_to_temp_buffer): Function deleted.

	* lisp.h (internal_with_output_to_temp_buffer): Remove prototype.

2011-04-06  Chong Yidong  <cyd@stupidchicken.com>

	* process.c (Flist_processes): Remove to Lisp.
	(list_processes_1): Delete.

2011-04-06  Eli Zaretskii  <eliz@gnu.org>

	* msdos.c (careadlinkat, careadlinkatcwd): MS-DOS replacements.

	* w32.c (careadlinkat, careadlinkatcwd): New always-fail stubs.

2011-04-06  Paul Eggert  <eggert@cs.ucla.edu>

	Fix more problems found by GCC 4.6.0's static checks.

	* xmenu.c (Fx_popup_dialog): Don't assume string is free of formats.

	* menu.c (Fx_popup_menu): Don't assume error_name lacks printf formats.

	* lisp.h (message, message_nolog, fatal): Mark as printf-like.

	* xdisp.c (vmessage): Mark as a printf-like function.

	* term.c (vfatal, maybe_fatal): Mark as printf-like functions.

	* sound.c (sound_warning): Don't crash if arg contains a printf format.

	* image.c (tiff_error_handler, tiff_warning_handler): Mark as
	printf-like functions.
	(tiff_load): Add casts to remove these marks before passing them
	to system-supplied API.

	* eval.c (Fsignal): Remove excess argument to 'fatal'.

	* coding.c (EMIT_ONE_BYTE, EMIT_TWO_BYTES): Use unsigned, not int.
	This avoids several warnings with gcc -Wstrict-overflow.
	(DECODE_COMPOSITION_RULE): If the rule is invalid, goto invalid_code
	directly, rather than having caller test rule sign.  This avoids
	some unnecessary tests.
	* composite.h (COMPOSITION_ENCODE_RULE_VALID): New macro.
	(COMPOSITION_ENCODE_RULE): Arguments now must be valid.  This
	affects only one use, in DECODE_COMPOSITION_RULE, which is changed.

	* xfont.c (xfont_text_extents): Remove var that was set but not used.
	(xfont_open): Avoid unnecessary tests.

	* composite.c (composition_gstring_put_cache): Use unsigned integer.

	* composite.h, composite.c (composition_gstring_put_cache):
	Use EMACS_INT, not int, for length.

	* composite.h (COMPOSITION_DECODE_REFS): New macro,
	breaking out part of COMPOSITION_DECODE_RULE.
	(COMPOSITION_DECODE_RULE): Use it.
	* composite.c (get_composition_id): Remove unused local vars,
	by using the new macro.

	* textprop.c (set_text_properties_1): Change while to do-while,
	since the condition is always true at first.

	* intervals.c (graft_intervals_into_buffer): Mark var as used.
	(interval_deletion_adjustment): Return unsigned value.
	All uses changed.

	* process.c (list_processes_1, create_pty, read_process_output):
	(exec_sentinel): Remove vars that were set but not used.
	(create_pty): Remove unnecessary "volatile"s.
	(Fnetwork_interface_info): Avoid possibility of int overflow.
	(read_process_output): Do adaptive read buffering even if carryover.
	(read_process_output): Simplify nbytes computation if buffered.

	* bytecode.c (exec_byte_code): Rename local to avoid shadowing.

	* syntax.c (scan_words): Remove var that was set but not used.
	(update_syntax_table): Use unsigned instead of int.

	* lread.c (lisp_file_lexically_bound_p): Use ints rather than endptrs.
	(lisp_file_lexically_bound_p, read1): Use unsigned instead of int.
	(safe_to_load_p): Make the end-of-loop test the inverse of the in-loop.

	* print.c (print_error_message): Avoid int overflow.

	* font.c (font_list_entities): Redo for clarity,
	so that reader need not know FONT_DPI_INDEX + 1 == FONT_SPACING_INDEX.

	* font.c (font_find_for_lface, Ffont_get_glyphs): Remove unused vars.
	(font_score): Avoid potential overflow in diff calculation.

	* fns.c (substring_both): Remove var that is set but not used.
	(sxhash): Redo loop for clarity and to avoid wraparound warning.

	* eval.c (funcall_lambda): Rename local to avoid shadowing.

	* alloc.c (mark_object_loop_halt, mark_object): Use size_t, not int.
	Otherwise, GCC 4.6.0 optimizes the loop check away since the check
	can always succeed if overflow has undefined behavior.

	* search.c (boyer_moore, wordify): Remove vars set but not used.
	(wordify): Omit three unnecessary tests.

	* indent.c (MULTIBYTE_BYTES_WIDTH): Don't compute wide_column.
	All callers changed.  This avoids the need for an unused var.

	* casefiddle.c (casify_region): Remove var that is set but not used.

	* dired.c (file_name_completion): Remove var that is set but not used.

	* fileio.c (Finsert_file_contents): Make EOF condition clearer.

	* fileio.c (Finsert_file_contents): Avoid signed integer overflow.
	(Finsert_file_contents): Remove unnecessary code checking fd.

	* minibuf.c (read_minibuf_noninteractive): Use size_t for sizes.
	Check for integer overflow on size calculations.

	* buffer.c (Fprevious_overlay_change): Remove var that is set
	but not used.

	* keyboard.c (menu_bar_items, read_char_minibuf_menu_prompt):
	Remove vars that are set but not used.
	(timer_check_2): Don't assume timer-list and idle-timer-list are lists.
	(timer_check_2): Mark vars as initialized.

	* gtkutil.c (xg_get_file_with_chooser): Mark var as initialized.

	* image.c (lookup_image): Remove var that is set but not used.
	(xbm_load): Use parse_p, for gcc -Werror=unused-but-set-variable.

	* fontset.c (Finternal_char_font, Ffontset_info): Remove vars
	that are set but not used.

	* xfns.c (make_invisible_cursor): Don't return garbage
	if XCreateBitmapFromData fails (Bug#8410).

	* xselect.c (x_get_local_selection, x_handle_property_notify):
	Remove vars that are set but not used.

	* xfns.c (x_create_tip_frame): Remove var that is set but not used.
	(make_invisible_cursor): Initialize a possibly-uninitialized variable.

	* xterm.c (x_scroll_bar_to_input_event) [!USE_GTK]:
	Remove var that is set but not used.
	(scroll_bar_windows_size): Now size_t, not int.
	(x_send_scroll_bar_event): Use size_t, not int, for sizes.
	Check for overflow.

	* xfaces.c (realize_named_face): Remove vars that are set but not used.
	(map_tty_color) [!defined MSDOS]: Likewise.

	* term.c (tty_write_glyphs): Use size_t; this avoids overflow warning.

	* coding.c: Remove vars that are set but not used.
	(DECODE_COMPOSITION_RULE): Remove 2nd arg, which is unused.
	All callers changed.
	(decode_coding_utf_8, decode_coding_utf_16 decode_coding_emacs_mule):
	(decode_coding_iso_2022, encode_coding_sjis, encode_coding_big5):
	(decode_coding_charset): Remove vars that are set but not used.

	* bytecode.c (Fbyte_code) [!defined BYTE_CODE_SAFE]: Remove var
	that is set but not used.

	* print.c (print_object): Remove var that is set but not used.

	Replace 2 copies of readlink code with 1 gnulib version (Bug#8401).
	The gnulib version avoids calling malloc in the usual case,
	and on 64-bit hosts doesn't have some arbitrary 32-bit limits.
	* fileio.c (Ffile_symlink_p): Use emacs_readlink.
	* filelock.c (current_lock_owner): Likewise.
	* lisp.h (READLINK_BUFSIZE, emacs_readlink): New function.
	* sysdep.c: Include allocator.h, careadlinkat.h.
	(emacs_no_realloc_allocator): New static constant.
	(emacs_readlink): New function.
	* deps.mk (sysdep.o): Depend on ../lib/allocator.h and on
	../lib/careadlinkat.h.

2011-04-04  Stefan Monnier  <monnier@iro.umontreal.ca>

	* keyboard.c (safe_run_hook_funcall): Fix last change (don't stop at the
	first non-nil return value).

2011-04-03  Jan Djärv  <jan.h.d@swipnet.se>

	* nsterm.m (ns_update_auto_hide_menu_bar): Define MAC_OS_X_VERSION_10_6
	if not defined (Bug#8403).

2011-04-02  Juanma Barranquero  <lekktu@gmail.com>

	* xdisp.c (display_count_lines): Remove parameter `start',
	unused since 1998-01-01T02:27:27Z!rms@gnu.org.  All callers changed.
	(get_char_face_and_encoding): Remove parameter `multibyte_p',
	unused since 2008-05-14T01:40:23Z!handa@m17n.org.  All callers changed.
	(fill_stretch_glyph_string): Remove parameters `row' and `area',
	unused at least since Kim's GUI unification at 2003-03-16T20:45:46Z!storm@cua.dk
	and thereabouts.  All callers changed.
	(get_per_char_metric): Remove parameter `f', unused since
	2008-05-14T01:40:23Z!handa@m17n.org.  All callers changed.

2011-04-02  Jim Meyering  <meyering@redhat.com>

	do not dereference NULL upon failed strdup
	* nsfont.m (ns_descriptor_to_entity): Use xstrdup, not strdup.
	(ns_get_family): Likewise.

2011-04-02  Juanma Barranquero  <lekktu@gmail.com>

	* eval.c (unwind_to_catch) [DEBUG_GCPRO]: Remove redundant assignment.

2011-04-02  Jan Djärv  <jan.h.d@swipnet.se>

	* nsterm.m (ns_update_auto_hide_menu_bar): Only for OSX 10.6 or
	later (Bug#8403).

2011-04-01  Stefan Monnier  <monnier@iro.umontreal.ca>

	Add lexical binding.

	* window.c (Ftemp_output_buffer_show): New fun.
	(Fsave_window_excursion):
	* print.c (Fwith_output_to_temp_buffer): Move to subr.el.

	* lread.c (lisp_file_lexically_bound_p): New function.
	(Fload): Bind Qlexical_binding.
	(readevalloop): Remove `evalfun' arg.
	Bind Qinternal_interpreter_environment.
	(Feval_buffer): Bind Qlexical_binding.
	(defvar_int, defvar_bool, defvar_lisp_nopro, defvar_kboard):
	Mark as dynamic.
	(syms_of_lread): Declare `lexical-binding'.

	* lisp.h (struct Lisp_Symbol): New field `declared_special'.

	* keyboard.c (eval_dyn): New fun.
	(menu_item_eval_property): Use it.

	* image.c (parse_image_spec): Use Ffunctionp.

	* fns.c (concat, mapcar1): Accept byte-code-functions.

	* eval.c (Fsetq): Handle lexical vars.
	(Fdefun, Fdefmacro, Ffunction): Make closures when needed.
	(Fdefconst, Fdefvaralias, Fdefvar): Mark as dynamic.
	(FletX, Flet): Obey lexical binding.
	(Fcommandp): Handle closures.
	(Feval): New `lexical' arg.
	(eval_sub): New function extracted from Feval.  Use it almost
	everywhere where Feval was used.  Look up vars in lexical env.
	Handle closures.
	(Ffunctionp): Move from subr.el.
	(Ffuncall): Handle closures.
	(apply_lambda): Remove `eval_flags'.
	(funcall_lambda): Handle closures and new byte-code-functions.
	(Fspecial_variable_p): New function.
	(syms_of_eval): Initialize the Vinternal_interpreter_environment var,
	but without exporting it to Lisp.

	* doc.c (Fdocumentation, store_function_docstring):
	* data.c (Finteractive_form): Handle closures.

	* callint.c (Fcall_interactively): Preserve lexical-binding mode for
	interactive spec.

	* bytecode.c (Bstack_ref, Bstack_set, Bstack_set2, BdiscardN):
	New byte-codes.
	(exec_byte_code): New function extracted from Fbyte_code to handle new
	calling convention for byte-code-functions.  Add new byte-codes.

	* buffer.c (defvar_per_buffer): Set new `declared_special' field.

	* alloc.c (Fmake_symbol): Init new `declared_special' field.

2011-03-31  Juanma Barranquero  <lekktu@gmail.com>

	* xdisp.c (redisplay_internal): Fix prototype.

2011-03-31  Eli Zaretskii  <eliz@gnu.org>

	* xdisp.c (SCROLL_LIMIT): New macro.
	(try_scrolling): Use it when setting scroll_limit.
	Limit scrolling to 100 screen lines.
	(redisplay_window): Even when falling back on "recentering",
	position point in the window according to scroll-conservatively,
	scroll-margin, and scroll-*-aggressively variables.  (Bug#6671)

	(try_scrolling): When point is above the window, allow searching
	as far as scroll_max, or one screenful, to compute vertical
	distance from PT to the scroll margin position.  This prevents
	try_scrolling from unnecessarily failing when
	scroll-conservatively is set to a value slightly larger than the
	window height.  Clean up the case of PT below the margin at bottom
	of window: scroll_max can no longer be INT_MAX.  When aggressive
	scrolling is in use, don't let point enter the opposite scroll
	margin as result of the scroll.
	(syms_of_xdisp) <scroll-conservatively>: Document the
	threshold of 100 lines for never-recentering scrolling.

2011-03-31  Juanma Barranquero  <lekktu@gmail.com>

	* dispextern.h (move_it_by_lines):
	* xdisp.c (move_it_by_lines): Remove parameter `need_y_p', unused
	since 2000-12-29T14:24:09Z!gerd@gnu.org.  All callers changed.
	(message_log_check_duplicate): Remove parameters `prev_bol' and
	`this_bol', unused since 1998-01-01T02:27:27Z!rms@gnu.org.  All callers changed.
	(redisplay_internal): Remove parameter `preserve_echo_area',
	unused since 1999-07-21T21:43:52Z!gerd@gnu.org.  All callers changed.

	* indent.c (Fvertical_motion):
	* window.c (window_scroll_pixel_based, Frecenter):
	Don't pass `need_y_p' to `move_it_by_lines'.

2011-03-30  Stefan Monnier  <monnier@iro.umontreal.ca>

	* eval.c (struct backtrace): Don't cheat with negative numbers, but do
	steal a few bits to be more compact.
	(interactive_p, Fbacktrace, Fbacktrace_frame, mark_backtrace):
	Remove unneeded casts.

	* bytecode.c (Fbyte_code): CAR and CDR can GC.

2011-03-30  Zachary Kanfer  <zkanfer@gmail.com>  (tiny change)

	* keyboard.c (Fexecute_extended_command): Do log the "suggest key
	binding" message (bug#7967).

2011-03-30  Paul Eggert  <eggert@cs.ucla.edu>

	Fix more problems found by GCC 4.6.0's static checks.

	* unexelf.c (unexec) [! (defined _SYSTYPE_SYSV || defined __sgi)]:
	Remove unused local var.

	* editfns.c (Fmessage_box): Remove unused local var.

	* xdisp.c (try_window_reusing_current_matrix, x_produce_glyphs):
	(note_mode_line_or_margin_highlight, note_mouse_highlight):
	Omit unused local vars.
	* window.c (shrink_windows): Omit unused local var.
	* menu.c (digest_single_submenu): Omit unused local var.
	* dispnew.c (update_window) [PERIODIC_PREEMPTION_CHECKING]:
	Omit unused local var.

	* keyboard.c (parse_modifiers_uncached, parse_modifiers):
	Don't assume string length fits in int.
	(keyremap_step, read_key_sequence): Use size_t for sizes.
	(read_key_sequence): Don't check last_real_key_start redundantly.

	* callproc.c (Fcall_process, Fcall_process_region): Use SAFE_ALLOCA
	instead of alloca (Bug#8344).

	* eval.c (Fbacktrace): Don't assume nargs fits in int.
	(Fbacktrace_frame): Don't assume nframes fits in int.

	* syntax.c (scan_sexps_forward): Avoid pointer wraparound.

	* xterm.c (x_make_frame_visible, same_x_server): Redo to avoid overflow
	concerns.

	* term.c (produce_glyphless_glyph): Remove unnecessary test.

	* cm.c (calccost): Turn while-do into do-while, for clarity.

	* keyboard.c (syms_of_keyboard): Use the same style as later
	in this function when indexing through an array.  This also
	works around GCC bug 48267.

	* image.c (tiff_load): Fix off-by-one image count (Bug#8336).

	* xselect.c (x_check_property_data): Return correct size (Bug#8335).

	* chartab.c (sub_char_table_ref_and_range): Redo for slight
	efficiency gain, and to bypass a gcc -Wstrict-overflow warning.

	* keyboard.c, keyboard.h (num_input_events): Now size_t.
	This avoids undefined behavior on integer overflow, and is a bit
	more convenient anyway since it is compared to a size_t variable.

	Variadic C functions now count arguments with size_t, not int.
	This avoids an unnecessary limitation on 64-bit machines, which
	caused (substring ...) to crash on large vectors (Bug#8344).
	* lisp.h (struct Lisp_Subr.function.aMANY): Now takes size_t, not int.
	(DEFUN_ARGS_MANY, internal_condition_case_n, safe_call): Likewise.
	All variadic functions and their callers changed accordingly.
	(struct gcpro.nvars): Now size_t, not int.  All uses changed.
	* data.c (arith_driver, float_arith_driver): Likewise.
	* editfns.c (general_insert_function): Likewise.
	* eval.c (struct backtrace.nargs, interactive_p)
	(internal_condition_case_n, run_hook_with_args, apply_lambda)
	(funcall_lambda, mark_backtrace): Likewise.
	* fns.c (concat): Likewise.
	* frame.c (x_set_frame_parameters): Likewise.
	* fns.c (get_key_arg): Now accepts and returns size_t, and returns
	0 if not found, not -1.  All callers changed.

	* alloc.c (garbage_collect): Don't assume stack size fits in int.
	(stack_copy_size): Now size_t, not int.
	(stack_copy, stack_copy_size): Define only if MAX_SAVE_STACK > 0.

2011-03-28  Juanma Barranquero  <lekktu@gmail.com>

	* coding.c (encode_designation_at_bol): Remove parameter `charbuf_end',
	unused since 2002-03-01T01:17:24Z!handa@m17n.org and 2008-02-01T16:01:31Z!miles@gnu.org.
	All callers changed.

	* lisp.h (multibyte_char_to_unibyte):
	* character.c (multibyte_char_to_unibyte): Remove parameter `rev_tbl',
	unused since 2002-03-01T01:16:34Z!handa@m17n.org and 2008-02-01T16:01:31Z!miles@gnu.org.
	* character.h (CHAR_TO_BYTE8):
	* cmds.c (internal_self_insert):
	* editfns.c (general_insert_function):
	* keymap.c (push_key_description):
	* search.c (Freplace_match):
	* xdisp.c (message_dolog, set_message_1): All callers changed.

2011-03-28  Stefan Monnier  <monnier@iro.umontreal.ca>

	* keyboard.c (safe_run_hook_funcall): New function.
	(safe_run_hooks_1, safe_run_hooks_error, safe_run_hooks): On error,
	don't set the hook to nil, but remove the offending function instead.
	(Qcommand_hook_internal): Remove, unused.
	(syms_of_keyboard): Don't initialize Qcommand_hook_internal nor define
	Vcommand_hook_internal.

	* eval.c (enum run_hooks_condition): Remove.
	(funcall_nil, funcall_not): New functions.
	(run_hook_with_args): Call each function through a `funcall' argument.
	Remove `cond' argument, now redundant.
	(Frun_hooks, Frun_hook_with_args, Frun_hook_with_args_until_success)
	(Frun_hook_with_args_until_failure): Adjust accordingly.
	(run_hook_wrapped_funcall, Frun_hook_wrapped): New functions.

2011-03-28  Juanma Barranquero  <lekktu@gmail.com>

	* dispextern.h (string_buffer_position): Remove declaration.

	* print.c (strout): Remove parameter `multibyte', unused since
	1999-08-21T19:30:21Z!gerd@gnu.org.  All callers changed.

	* search.c (boyer_moore): Remove parameters `len', `pos' and `lim',
	never used since function introduction in 1998-02-08T21:33:56Z!rms@gnu.org.
	All callers changed.

	* w32.c (_wsa_errlist): Use braces for struct initializers.

	* xdisp.c (string_buffer_position_lim): Remove parameter `w',
	never used since function introduction in 2001-03-09T18:41:50Z!gerd@gnu.org.
	All callers changed.
	(string_buffer_position): Likewise.  Also, make static (it's never
	used outside xdisp.c).
	(cursor_row_p): Remove parameter `w', unused since
	2000-10-17T16:08:57Z!gerd@gnu.org.  All callers changed.
	(decode_mode_spec): Remove parameter `precision', introduced during
	Gerd Moellmann's rewrite at 1999-07-21T21:43:52Z!gerd@gnu.org, but never used.
	All callers changed.

2011-03-27  Jan Djärv  <jan.h.d@swipnet.se>

	* nsterm.m (syms_of_nsterm): Use doc: for ns-auto-hide-menu-bar.

2011-03-27  Anders Lindgren  <andlind@gmail.com>

	* nsterm.m (ns_menu_bar_is_hidden): New variable.
	(ns_constrain_all_frames, ns_menu_bar_should_be_hidden)
	(ns_update_auto_hide_menu_bar): New functions.
	(ns_update_begin): Call ns_update_auto_hide_menu_bar.
	(applicationDidBecomeActive): Call ns_update_auto_hide_menu_bar and
	ns_constrain_all_frames.
	(constrainFrameRect): Return at once if ns_menu_bar_should_be_hidden.
	(syms_of_nsterm): DEFVAR ns-auto-hide-menu-bar, init to Qnil.

2011-03-27  Jan Djärv  <jan.h.d@swipnet.se>

	* nsmenu.m (runDialogAt): Remove argument to timer_check.

2011-03-27  Glenn Morris  <rgm@gnu.org>

	* syssignal.h: Replace RETSIGTYPE with void.
	* atimer.c, data.c, dispnew.c, emacs.c, floatfns.c, keyboard.c:
	* keyboard.h, lisp.h, process.c, sysdep.c, xterm.c:
	Replace SIGTYPE with void everywhere.
	* s/usg5-4-common.h (SIGTYPE): Remove definition.
	* s/template.h (SIGTYPE): Remove commented out definition.

2011-03-26  Eli Zaretskii  <eliz@gnu.org>

	* xdisp.c (redisplay_window): Don't check buffer's clip_changed
	flag as a prerequisite for invoking try_scrolling.  (Bug#6671)

2011-03-26  Juanma Barranquero  <lekktu@gmail.com>

	* w32.c (read_unc_volume): Use parameter `henum', instead of
	global variable `wget_enum_handle'.

	* keymap.c (describe_vector): Remove parameters `indices' and
	`char_table_depth', unused since 2002-03-01T01:43:26Z!handa@m17n.org.
	(describe_map, Fdescribe_vector): Adjust calls to `describe_vector'.

	* keyboard.h (timer_check, show_help_echo): Remove unused parameters.

	* keyboard.c (timer_check): Remove parameter `do_it_now',
	unused since 1996-04-12T06:01:29Z!rms@gnu.org.
	(show_help_echo): Remove parameter `ok_to_overwrite_keystroke_echo',
	unused since 2008-04-19T19:30:53Z!monnier@iro.umontreal.ca.

	* keyboard.c (read_char):
	* w32menu.c (w32_menu_display_help):
	* xmenu.c (show_help_event, menu_help_callback):
	Adjust calls to `show_help_echo'.

	* gtkutil.c (xg_maybe_add_timer):
	* keyboard.c (readable_events):
	* process.c (wait_reading_process_output):
	* xmenu.c (x_menu_wait_for_event): Adjust calls to `timer_check'.

	* insdel.c (adjust_markers_gap_motion):
	Remove; no-op since 1998-01-02T21:29:48Z!rms@gnu.org.
	(gap_left, gap_right): Don't call it.

2011-03-25  Chong Yidong  <cyd@stupidchicken.com>

	* xdisp.c (handle_fontified_prop): Discard changes to clip_changed
	incurred during fontification.

2011-03-25  Juanma Barranquero  <lekktu@gmail.com>

	* buffer.c (defvar_per_buffer): Remove unused parameter `doc'.
	(DEFVAR_PER_BUFFER): Don't pass it.

	* dispnew.c (row_equal_p, add_row_entry): Remove unused parameter `w'.
	(scrolling_window): Don't pass it.

2011-03-25  Juanma Barranquero  <lekktu@gmail.com>

	* dispextern.h (glyph_matric): Use #if GLYPH_DEBUG, not #ifdef.

	* fileio.c (check_executable) [DOS_NT]: Remove unused variables `len'
	and `suffix'.
	(Fset_file_selinux_context) [HAVE_LIBSELINUX]: Move here declaration
	of variables specific to SELinux and computation of `encoded_absname'.

	* image.c (XPutPixel): Remove unused variable `height'.

	* keyboard.c (make_lispy_event): Remove unused variable `hpos'.

	* unexw32.c (get_section_info): Remove unused variable `section'.

	* w32.c (stat): Remove unused variables `drive_root' and `devtype'.
	(system_process_attributes): Remove unused variable `sess'.
	(sys_read): Remove unused variable `err'.

	* w32fns.c (top): Wrap variables with #if GLYPH_DEBUG, not #ifdef.
	(w32_wnd_proc): Remove unused variable `isdead'.
	(unwind_create_frame): Use #if GLYPH_DEBUG, not #ifdef.
	(Fx_server_max_request_size): Remove unused variable `dpyinfo'.
	(x_create_tip_frame): Remove unused variable `tem'.

	* w32inevt.c (w32_console_read_socket):
	Remove unused variable `no_events'.

	* w32term.c (x_draw_composite_glyph_string_foreground):
	Remove unused variable `width'.

2011-03-24  Juanma Barranquero  <lekktu@gmail.com>

	* w32term.c (x_set_glyph_string_clipping):
	Don't pass uninitialized region to CombineRgn.

2011-03-23  Juanma Barranquero  <lekktu@gmail.com>

	* w32fns.c (x_set_menu_bar_lines): Remove unused variable `olines'.
	(w32_wnd_proc): Pass NULL to Windows API, not uninitialized buffer.
	(Fx_close_connection): Remove unused variable `i'.

	* w32font.c (w32font_draw): Return number of glyphs.
	(w32font_open_internal): Remove unused variable `i'.
	(w32font_driver): Add missing initializer.

	* w32menu.c (utf8to16): Remove unused variable `utf16'.
	(fill_in_menu): Remove unused variable `items_added'.

	* w32term.c (last_mouse_press_frame): Remove static global variable.
	(w32_clip_to_row): Remove unused variable `f'.
	(x_delete_terminal): Remove unused variable `i'.

	* w32uniscribe.c (uniscribe_shape): Remove unused variable `nclusters'.
	(NOTHING): Remove unused static global variable.
	(uniscribe_check_otf): Remove unused variable `table'.
	(uniscribe_font_driver): Add missing initializers.

2011-03-23  Julien Danjou  <julien@danjou.info>

	* term.c (Fsuspend_tty, Fresume_tty):
	* minibuf.c (read_minibuf, run_exit_minibuf_hook):
	* window.c (temp_output_buffer_show):
	* insdel.c (signal_before_change):
	* frame.c (Fhandle_switch_frame):
	* fileio.c (Fdo_auto_save):
	* emacs.c (Fkill_emacs):
	* editfns.c (save_excursion_restore):
	* cmds.c (internal_self_insert):
	* callint.c (Fcall_interactively):
	* buffer.c (Fkill_all_local_variables):
	* keyboard.c (Fcommand_execute, Fsuspend_emacs, safe_run_hooks_1):
	Use Frun_hooks.
	(command_loop_1): Use Frun_hooks.  Call safe_run_hooks
	unconditionally since it does the check itself.

2011-03-23  Paul Eggert  <eggert@cs.ucla.edu>

	Fix more problems found by GCC 4.5.2's static checks.

	* coding.c (encode_coding_raw_text): Avoid unnecessary test
	the first time through the loop, since we know p0 < p1 then.
	This also avoids a gcc -Wstrict-overflow warning.

	* lisp.h (SAFE_ALLOCA, SAFE_ALLOCA_LISP): Avoid 'int' overflow
	leading to a memory leak, possible in functions like
	load_charset_map_from_file that can allocate an unbounded number
	of objects (Bug#8318).

	* xmenu.c (set_frame_menubar): Use EMACS_UINT, not int, for indexes
	that could (at least in theory) be that large.

	* xdisp.c (message_log_check_duplicate): Return unsigned long, not int.
	This is less likely to overflow, and avoids undefined behavior if
	overflow does occur.  All callers changed.  Use strtoul to scan
	for the unsigned long integer.
	(pint2hrstr): Simplify and tune code slightly.
	This also avoids a (bogus) GCC warning with gcc -Wstrict-overflow.

	* scroll.c (do_scrolling): Work around GCC bug 48228.
	See <http://gcc.gnu.org/bugzilla/show_bug.cgi?id=48228>.

	* frame.c (Fmodify_frame_parameters): Simplify loop counter.
	This also avoids a warning with gcc -Wstrict-overflow.
	(validate_x_resource_name): Simplify count usage.
	This also avoids a warning with gcc -Wstrict-overflow.

	* fileio.c (Fcopy_file): Report error if fchown or fchmod
	fail (Bug#8306).

	* emacs.c (Fdaemon_initialized): Do not ignore I/O errors (Bug#8303).

	* process.c (Fmake_network_process): Use socklen_t, not int,
	where POSIX says socklen_t is required in portable programs.
	This fixes a porting bug on hosts like 64-bit HP-UX, where
	socklen_t is wider than int (Bug#8277).
	(Fmake_network_process, server_accept_connection):
	(wait_reading_process_output, read_process_output):
	Likewise.

	* process.c: Rename or move locals to avoid shadowing.
	(list_processes_1, Fmake_network_process):
	(read_process_output_error_handler, exec_sentinel_error_handler):
	Rename or move locals.
	(Fmake_network_process): Define label "retry_connect" only if needed.
	(Fnetwork_interface_info): Fix pointer signedness.
	(process_send_signal): Add cast to avoid pointer signedness problem.
	(FIRST_PROC_DESC, IF_NON_BLOCKING_CONNECT): Remove unused macros.
	(create_process): Use 'volatile' to avoid vfork clobbering (Bug#8298).

	Make tparam.h and terminfo.c consistent.
	* cm.c (tputs, tgoto, BC, UP): Remove extern decls.
	Include tparam.h instead, since it declares them.
	* cm.h (PC): Remove extern decl; tparam.h now does this.
	* deps.mk (cm.o, terminfo.o): Depend on tparam.h.
	* terminfo.c: Include tparam.h, to check interfaces.
	(tparm): Make 1st arg a const pointer in decl.  Put it at top level.
	(tparam): Adjust signature to match interface in tparam.h;
	this removes some undefined behavior.  Check that outstring and len
	are zero, which they always are with Emacs.
	* tparam.h (PC, BC, UP): New extern decls.

	* xftfont.c (xftfont_shape): Now static, and defined only if needed.
	(xftfont_open): Rename locals to avoid shadowing.

	* ftfont.c (ftfont_resolve_generic_family): Fix pointer signedness.
	(ftfont_otf_capability, ftfont_shape): Omit decls if not needed.
	(OTF_TAG_SYM): Omit macro if not needed.
	(ftfont_list): Remove unused local.
	(get_adstyle_property, ftfont_pattern_entity):
	(ftfont_lookup_cache, ftfont_open, ftfont_anchor_point):
	Rename locals to avoid shadowing.

	* xfont.c (xfont_list_family): Mark var as initialized.

	* xml.c (make_dom): Now static.

	* composite.c (composition_compute_stop_pos): Rename local to
	avoid shadowing.
	(composition_reseat_it): Remove unused locals.
	(find_automatic_composition, composition_adjust_point): Likewise.
	(composition_update_it): Mark var as initialized.
	(find_automatic_composition): Mark vars as initialized,
	with a FIXME (Bug#8290).

	character.h: Rename locals to avoid shadowing.
	* character.h (PREV_CHAR_BOUNDARY, FETCH_STRING_CHAR_ADVANCE):
	(FETCH_STRING_CHAR_AS_MULTIBYTE_ADVANCE, FETCH_CHAR_ADVANCE):
	(FETCH_CHAR_ADVANCE_NO_CHECK, INC_POS, DEC_POS, BUF_INC_POS):
	(BUF_DEC_POS): Be more systematic about renaming local temporaries
	to avoid shadowing.

	* textprop.c (property_change_between_p): Remove; unused.

	* intervals.c (interval_start_pos): Now static.

	* intervals.h (CHECK_TOTAL_LENGTH): Avoid empty "else".

	* atimer.c (start_atimer, append_atimer_lists, set_alarm):
	Rename locals to avoid shadowing.

	* sound.c (wav_play, au_play, Fplay_sound_internal):
	Fix pointer signedness.
	(alsa_choose_format): Remove unused local var.
	(wav_play): Initialize a variable to 0, to prevent undefined
	behavior (Bug#8278).

	* region-cache.c (insert_cache_boundary): Redo var to avoid shadowing.

	* region-cache.h (pp_cache): New decl, for gcc -Wmissing-prototypes.

	* callproc.c (Fcall_process): Use 'volatile' to avoid vfork
	clobbering (Bug#8298).
	* sysdep.c (sys_subshell): Likewise.
	Previously, the sys_subshell 'volatile' was incorrectly IF_LINTted out.

	* lisp.h (child_setup): Now NO_RETURN unless DOS_NT.
	This should get cleaned up, so that child_setup has the
	same signature on all platforms.

	* callproc.c (call_process_cleanup): Now static.
	(relocate_fd): Rename locals to avoid shadowing.

2011-03-22  Chong Yidong  <cyd@stupidchicken.com>

	* xterm.c (x_clear_frame): Remove XClearWindow call.  This appears
	not to be necessary, and produces flickering.

2011-03-20  Glenn Morris  <rgm@gnu.org>

	* config.in: Remove file.

2011-03-20  Juanma Barranquero  <lekktu@gmail.com>

	* minibuf.c (Vcompleting_read_function): Don't declare, global variables
	are now in src/globals.h.
	(syms_of_minibuf): Remove spurious & from previous change.

2011-03-20  Leo Liu  <sdl.web@gmail.com>

	* minibuf.c (completing-read-function): New variable.
	(completing-read-default): Rename from completing-read.
	(completing-read): Call completing-read-function.

2011-03-19  Juanma Barranquero  <lekktu@gmail.com>

	* xfaces.c (Fx_load_color_file):
	Read color file from absolute filename (bug#8250).

2011-03-19  Juanma Barranquero  <lekktu@gmail.com>

	* makefile.w32-in: Update dependencies.

2011-03-17  Eli Zaretskii  <eliz@gnu.org>

	* makefile.w32-in ($(BLD)/unexw32.$(O)): Depend on $(SRC)/unexec.h.

2011-03-17  Paul Eggert  <eggert@cs.ucla.edu>

	Fix more problems found by GCC 4.5.2's static checks.

	* process.c (make_serial_process_unwind, send_process_trap):
	(sigchld_handler): Now static.

	* process.c (allocate_pty): Let PTY_ITERATION declare iteration vars.
	That way, the code declares only the vars that it needs.
	* s/aix4-2.h (PTY_ITERATION): Declare iteration vars.
	* s/cygwin.h (PTY_ITERATION): Likewise.
	* s/darwin.h (PTY_ITERATION): Likewise.
	* s/gnu-linux.h (PTY_ITERATION): Likewise.

	* s/irix6-5.h (PTY_OPEN): Declare stb, to loosen coupling.
	* process.c (allocate_pty): Don't declare stb unless it's needed.

	* bytecode.c (MAYBE_GC): Rewrite so as not to use empty "else".
	(CONSTANTLIM): Remove; unused.
	(METER_CODE, Bscan_buffer, Bread_char, Bset_mark):
	Define only if needed.

	* unexelf.c (unexec): Name an expression,
	to avoid gcc -Wbad-function-cast warning.
	Use a different way to cause a compilation error if anyone uses
	n rather than nn, a way that does not involve shadowing.
	(ELF_BSS_SECTION_NAME, OLD_PROGRAM_H): Remove; unused.

	* deps.mk (unexalpha.o): Remove; unused.

	New file unexec.h, the (simple) interface for unexec (Bug#8267).
	* unexec.h: New file.
	* deps.mk (emacs.o, unexaix.o, unexcw.o, unexcoff.o, unexelf.o):
	(unexhp9k800.o, unexmacosx.o, unexsol.o, unexw32.o):
	Depend on unexec.h.
	* emacs.c [!defined CANNOT_DUMP]: Include unexec.h.
	* unexaix.c, unexcoff.c, unexcw.c, unexelf.c, unexhp9k800.c:
	* unexmacosx.c, unexsol.c, unexw32.c: Include unexec.h.
	Change as necessary to match prototype in unexec.h.

	* syntax.c (Fforward_comment, scan_lists): Rename locals to avoid
	shadowing.
	(back_comment, skip_chars): Mark vars as initialized.

	* character.h (FETCH_STRING_CHAR_ADVANCE_NO_CHECK, BUF_INC_POS):
	Rename locals to avoid shadowing.

	* lread.c (read1): Rewrite so as not to use empty "else".
	(Fload, readevalloop, read1): Rename locals to avoid shadowing.

	* print.c (Fredirect_debugging_output): Fix pointer signedess.

	* lisp.h (debug_output_compilation_hack): Add decl here, to avoid
	warning when compiling print.c.

	* font.c (font_unparse_fcname): Abort in an "impossible" situation
	instead of using an uninitialized var.
	(font_sort_entities): Mark var as initialized.

	* character.h (FETCH_CHAR_ADVANCE): Rename locals to avoid shadowing.

	* font.c (font_unparse_xlfd): Don't mix pointers to variables with
	pointers to constants.
	(font_parse_fcname): Remove unused vars.
	(font_delete_unmatched): Now static.
	(font_get_spec): Remove; unused.
	(font_style_to_value, font_prop_validate_style, font_unparse_fcname):
	(font_update_drivers, Ffont_get_glyphs, font_add_log):
	Rename or move locals to avoid shadowing.

	* fns.c (require_nesting_list, require_unwind): Now static.
	(Ffillarray): Rename locals to avoid shadowing.

	* floatfns.c (domain_error2): Define only if needed.
	(Ffrexp, Fldexp): Rename locals to avoid shadowing.

	* alloc.c (mark_backtrace): Move decl from here ...
	* lisp.h: ... to here, so that it can be checked.

	* eval.c (call_debugger, do_debug_on_call, grow_specpdl): Now static.
	(Fdefvar): Rewrite so as not to use empty "else".
	(lisp_indirect_variable): Name an expression,
	to avoid gcc -Wbad-function-cast warning.
	(Fdefvar): Rename locals to avoid shadowing.

	* callint.c (quotify_arg, quotify_args): Now static.
	(Fcall_interactively): Rename locals to avoid shadowing.
	Use const pointer when appropriate.

	* lisp.h (get_system_name, get_operating_system_release):
	Move decls here, to check interfaces.
	* process.c (get_operating_system_release): Move decl to lisp.h.
	* xrdb.c (get_system_name): Likewise.
	* editfns.c (init_editfns, Fuser_login_name, Fuser_uid):
	(Fuser_real_uid, Fuser_full_name): Remove unnecessary casts,
	some of which prompt warnings from gcc -Wbad-function-cast.
	(Fformat_time_string, Fencode_time, Finsert_char):
	(Ftranslate_region_internal, Fformat):
	Rename or remove local vars to avoid shadowing.
	(Ftranslate_region_internal): Mark var as initialized.

	* doc.c (Fdocumentation, Fsnarf_documentation): Move locals to
	avoid shadowing.

	* lisp.h (eassert): Check that the argument compiles, even if
	ENABLE_CHECKING is not defined.

	* data.c (Findirect_variable): Name an expression, to avoid
	gcc -Wbad-function-cast warning.
	(default_value, arithcompare, arith_driver, arith_error): Now static.
	(store_symval_forwarding): Rename local to avoid shadowing.
	(Fmake_variable_buffer_local, Fmake_local_variable):
	Mark variables as initialized.
	(do_blv_forwarding, do_symval_forwarding): Remove; unused.

	* alloc.c (check_cons_list): Do not define unless GC_CHECK_CONS_LIST.
	(Fmake_vector, Fvector, Fmake_byte_code, Fgarbage_collect):
	Rename locals to avoid shadowing.
	(mark_stack): Move local variables into the #ifdef region where
	they're used.
	(BLOCK_INPUT_ALLOC, UNBLOCK_INPUT_ALLOC): Define only if
	! defined SYSTEM_MALLOC && ! defined SYNC_INPUT, as they are not
	needed otherwise.
	(CHECK_ALLOCATED): Define only if GC_CHECK_MARKED_OBJECTS.
	(GC_STRING_CHARS): Remove; not used.
	(Fmemory_limit): Cast sbrk's returned value to char *.

	* lisp.h (check_cons_list): Declare if GC_CHECK_CONS_LIST; this
	avoids undefined behavior in theory.

	* regex.c (IF_LINT): Add defn, for benefit of ../lib-src.

	Use functions, not macros, for up- and down-casing (Bug#8254).
	* buffer.h (DOWNCASE_TABLE, UPCASE_TABLE, DOWNCASE, UPPERCASEP):
	(NOCASEP, LOWERCASEP, UPCASE, UPCASE1): Remove.  All callers changed
	to use the following functions instead of these macros.
	(downcase): Adjust to lack of DOWNCASE_TABLE.  Return int, not
	EMACS_INT, since callers assume the returned value fits in int.
	(upcase1): Likewise, for UPCASE_TABLE.
	(uppercasep, lowercasep, upcase): New static inline functions.
	* editfns.c (Fchar_equal): Remove no-longer-needed workaround for
	the race-condition problem in the old DOWNCASE.

	* regex.c (CHARSET_LOOKUP_RANGE_TABLE_RAW, POP_FAILURE_REG_OR_COUNT):
	Rename locals to avoid shadowing.
	(regex_compile, re_match_2_internal): Move locals to avoid shadowing.
	(regex_compile, re_search_2, re_match_2_internal):
	Remove unused local vars.
	(FREE_VAR): Rewrite so as not to use empty "else",
	which gcc can warn about.
	(regex_compile, re_match_2_internal): Mark locals as initialized.
	(RETALLOC_IF): Define only if needed.
	(WORDCHAR_P): Likewise.  This one is never needed, but is used
	only in a comment talking about a compiler bug, so put inside
	the #if 0 of that comment.
	(CHARSET_LOOKUP_BITMAP, FAIL_STACK_FULL, RESET_FAIL_STACK):
	(PUSH_FAILURE_ELT, BUF_PUSH_3, STOP_ADDR_VSTRING):
	Remove; unused.

	* search.c (boyer_moore): Rename locals to avoid shadowing.
	* character.h (FETCH_STRING_CHAR_AS_MULTIBYTE_ADVANCE):
	(PREV_CHAR_BOUNDARY): Likewise.

	* search.c (simple_search): Remove unused var.

	* dired.c (compile_pattern): Move decl from here ...
	* lisp.h: ... to here, so that it can be checked.
	(struct re_registers): New forward decl.

	* character.h (INC_POS, DEC_POS): Rename locals to avoid shadowing.

	* indent.c (MULTIBYTE_BYTES_WIDTH): New args bytes, width.
	All uses changed.
	(MULTIBYTE_BYTES_WIDTH, scan_for_column, compute_motion):
	Rename locals to avoid shadowing.
	(Fvertical_motion): Mark locals as initialized.

	* casefiddle.c (casify_object, casify_region): Now static.
	(casify_region): Mark local as initialized.

	* cmds.c (internal_self_insert): Rename local to avoid shadowing.

	* lisp.h (GCPRO2_VAR, GCPRO3_VAR, GCPRO4_VAR, GCPRO5_VAR, GCPRO6_VAR):
	New macros, so that the caller can use some names other than
	gcpro1, gcpro2, etc.
	(GCPRO2, GCPRO3, GCPRO4, GCPRO5, GCPRO6): Reimplement in terms
	of the new macros.
	(GCPRO1_VAR, UNGCPRO_VAR): Change the meaning of the second
	argument, for consistency with GCPRO2_VAR, etc: it is now the
	prefix of the variable, not the variable itself.  All uses
	changed.
	* dired.c (directory_files_internal, file_name_completion):
	Rename locals to avoid shadowing.

	Fix a race condition diagnosed by gcc -Wsequence-point (Bug#8254).
	An expression of the form (DOWNCASE (x) == DOWNCASE (y)), found in
	dired.c's scmp function, had undefined behavior.
	* lisp.h (DOWNCASE_TABLE, UPCASE_TABLE, DOWNCASE, UPPERCASEP):
	(NOCASEP, LOWERCASEP, UPCASE, UPCASE1): Move from here ...
	* buffer.h: ... to here, because these macros use current_buffer,
	and the new implementation with inline functions needs to have
	current_buffer in scope now, rather than later when the macros
	are used.
	(downcase, upcase1): New static inline functions.
	(DOWNCASE, UPCASE1): Reimplement using these functions.
	This avoids undefined behavior in expressions like
	DOWNCASE (x) == DOWNCASE (y), which previously suffered
	from race conditions in accessing the global variables
	case_temp1 and case_temp2.
	* casetab.c (case_temp1, case_temp2): Remove; no longer needed.
	* lisp.h (case_temp1, case_temp2): Remove their decls.
	* character.h (ASCII_CHAR_P): Move from here ...
	* lisp.h: ... to here, so that the inline functions mentioned
	above can use them.

	* dired.c (directory_files_internal_unwind): Now static.

	* fileio.c (file_name_as_directory, directory_file_name):
	(barf_or_query_if_file_exists, auto_save_error, auto_save_1):
	Now static.
	(file_name_as_directory): Use const pointers when appropriate.
	(Fexpand_file_name): Likewise.  In particular, newdir might
	point at constant storage, so make it a const pointer.
	(Fmake_directory_internal, Fread_file_name): Remove unused vars.
	(Ffile_selinux_context, Fset_file_selinux_context): Fix pointer
	signedness issues.
	(Fset_file_times, Finsert_file_contents, auto_save_error):
	Rename locals to avoid shadowing.

	* minibuf.c (choose_minibuf_frame_1): Now static.
	(Ftry_completion, Fall_completions): Rename or remove locals
	to avoid shadowing.

	* marker.c (bytepos_to_charpos): Remove; unused.

	* lisp.h (verify_bytepos, count_markers): New decls,
	so that gcc does not warn that these functions aren't declared.

	* insdel.c (check_markers, make_gap_larger, make_gap_smaller):
	(reset_var_on_error, Fcombine_after_change_execute_1): Now static.
	(CHECK_MARKERS): Redo to avoid gcc -Wempty-body diagnostic.
	(copy_text): Remove unused local var.

	* filelock.c (within_one_second): Now static.
	(lock_file_1): Rename local to avoid shadowing.

	* buffer.c (fix_overlays_before): Mark locals as initialized.
	(fix_start_end_in_overlays): Likewise.  This function should be
	simplified by using pointers-to-pointers, but that's a different
	matter.
	(switch_to_buffer_1): Now static.
	(Fkill_buffer, record_buffer, Fbury_buffer, Fset_buffer_multibyte):
	(report_overlay_modification): Rename locals to avoid shadowing.

	* sysdep.c (system_process_attributes): Rename vars to avoid shadowing.
	Fix pointer signedness issue.
	(sys_subshell): Mark local as volatile if checking for lint,
	to suppress a gcc -Wclobbered warning that does not seem to be right.
	(MAXPATHLEN): Define only if needed.

	* process.c (serial_open, serial_configure): Move decls from here ...
	* systty.h: ... to here, so that they can be checked.

	* fns.c (get_random, seed_random): Move extern decls from here ...
	* lisp.h: ... to here, so that they can be checked.

	* sysdep.c (reset_io): Now static.
	(wait_for_termination_signal): Remove; unused.

	* keymap.c (keymap_parent, keymap_memberp, map_keymap_internal):
	(copy_keymap_item, append_key, push_text_char_description):
	Now static.
	(Fwhere_is_internal): Don't test CONSP (sequences) unnecessarily.
	(DENSE_TABLE_SIZE): Remove; unused.
	(get_keymap, access_keymap, Fdefine_key, Fwhere_is_internal):
	(describe_map_tree):
	Rename locals to avoid shadowing.

	* keyboard.c: Declare functions static if they are not used elsewhere.
	(echo_char, echo_dash, cmd_error, top_level_2):
	(poll_for_input, handle_async_input): Now static.
	(read_char, kbd_buffer_get_event, make_lispy_position):
	(make_lispy_event, make_lispy_movement, apply_modifiers):
	(decode_keyboard_code, tty_read_avail_input, menu_bar_items):
	(parse_tool_bar_item, read_key_sequence, Fread_key_sequence):
	(Fread_key_sequence_vector): Rename locals to avoid shadowing.
	(read_key_sequence, read_char): Mark locals as initialized.
	(Fexit_recursive_edit, Fabort_recursive_edit): Mark with NO_RETURN.

	* keyboard.h (make_ctrl_char): New decl.
	(mark_kboards): Move decl here ...
	* alloc.c (mark_kboards): ... from here.

	* lisp.h (force_auto_save_soon): New decl.

	* emacs.c (init_cmdargs): Rename local to avoid shadowing.
	(DEFINE_DUMMY_FUNCTION): New macro.
	(__do_global_ctors, __do_global_ctors_aux, __do_global_dtors, __main):
	Use it.
	(main): Add casts to avoid warnings
	if GCC considers string literals to be constants.

	* lisp.h (fatal_error_signal): Add decl, since it's exported.

	* dbusbind.c: Pointer signedness fixes.
	(xd_signature, xd_append_arg, xd_initialize):
	(Fdbus_call_method, Fdbus_call_method_asynchronously):
	(Fdbus_method_return_internal, Fdbus_method_error_internal):
	(Fdbus_send_signal, xd_read_message_1, Fdbus_register_service):
	(Fdbus_register_signal): Use SSDATA when the context wants char *.

	* dbusbind.c (Fdbus_init_bus): Add cast to avoid warning
	if GCC considers string literals to be constants.
	(Fdbus_register_service, Fdbus_register_method): Remove unused vars.

2011-03-16  Stefan Monnier  <monnier@iro.umontreal.ca>

	* print.c (PRINT_CIRCLE_CANDIDATE_P): New macro.
	(print_preprocess, print_object): New macro to fix last change.

	* print.c (print_preprocess): Don't forget font objects.

2011-03-16  Juanma Barranquero  <lekktu@gmail.com>

	* emacs.c (USAGE3): Doc fixes.

2011-03-15  Andreas Schwab  <schwab@linux-m68k.org>

	* coding.c (detect_coding_iso_2022): Reorganize code to clarify
	structure.

2011-03-14  Juanma Barranquero  <lekktu@gmail.com>

	* lisp.h (VWindow_system, Qfile_name_history):
	* keyboard.h (lispy_function_keys) [WINDOWSNT]:
	* w32term.h (w32_system_caret_hwnd, w32_system_caret_height)
	(w32_system_caret_x, w32_system_caret_y): Declare extern.

	* w32select.c: Don't #include "keyboard.h".
	(run_protected): Add extern declaration for waiting_for_input.

	* w32.c (Qlocal, noninteractive1, inhibit_window_system):
	* w32console.c (detect_input_pending, read_input_pending)
	(encode_terminal_code):
	* w32fns.c (quit_char, lispy_function_keys, Qtooltip)
	(w32_system_caret_hwnd, w32_system_caret_height, w32_system_caret_x)
	(w32_system_caret_y, Qfile_name_history):
	* w32font.c (w32font_driver, QCantialias, QCotf, QClang):
	* w32inevt.c (reinvoke_input_signal, lispy_function_keys):
	* w32menu.c (Qmenu_bar, QCtoggle, QCradio, Qoverriding_local_map)
	(Qoverriding_terminal_local_map, Qmenu_bar_update_hook):
	* w32proc.c (Qlocal, report_file_error):
	* w32term.c (Vwindow_system, updating_frame):
	* w32uniscribe.c (initialized, uniscribe_font_driver):
	Remove unneeded extern declarations.

2011-03-14  Chong Yidong  <cyd@stupidchicken.com>

	* buffer.c (Fmake_indirect_buffer): Fix incorrect assertions.

2011-03-13  Chong Yidong  <cyd@stupidchicken.com>

	* buffer.h (BUF_BEGV, BUF_BEGV_BYTE, BUF_ZV, BUF_ZV_BYTE, BUF_PT)
	(BUF_PT_BYTE): Rewrite to handle indirect buffers (Bug#8219).
	These macros can no longer be used for assignment.

	* buffer.c (Fget_buffer_create, Fmake_indirect_buffer):
	Assign struct members directly, instead of using BUF_BEGV etc.
	(record_buffer_markers, fetch_buffer_markers): New functions for
	recording and fetching special buffer markers.
	(set_buffer_internal_1, set_buffer_temp): Use them.

	* lread.c (unreadchar): Use SET_BUF_PT_BOTH.

	* insdel.c (adjust_point): Use SET_BUF_PT_BOTH.

	* intervals.c (temp_set_point_both): Use SET_BUF_PT_BOTH.
	(get_local_map): Use SET_BUF_BEGV_BOTH and SET_BUF_ZV_BOTH.

	* xdisp.c (hscroll_window_tree):
	(reconsider_clip_changes): Use PT instead of BUF_PT.

2011-03-13  Eli Zaretskii  <eliz@gnu.org>

	* makefile.w32-in ($(BLD)/editfns.$(O)): Depend on
	$(EMACS_ROOT)/lib/intprops.h.

2011-03-13  Paul Eggert  <eggert@cs.ucla.edu>

	Fix more problems found by GCC 4.5.2's static checks.

	* gtkutil.c (xg_get_pixbuf_from_pixmap): Add cast from char *
	to unsigned char * to avoid compiler diagnostic.
	(xg_free_frame_widgets): Make it clear that a local variable is
	needed only if USE_GTK_TOOLTIP.
	(gdk_window_get_screen): Make it clear that this macro is needed
	only if USE_GTK_TOOLTIP.
	(int_gtk_range_get_value): New function, which avoids a diagnostic
	from gcc -Wbad-function-cast.
	(xg_set_toolkit_scroll_bar_thumb): Use it.
	(xg_tool_bar_callback, xg_tool_item_stale_p): Rewrite to avoid
	diagnostic from gcc -Wbad-function-cast.
	(get_utf8_string, xg_get_file_with_chooser):
	Rename locals to avoid shadowing.
	(create_dialog): Move locals to avoid shadowing.

	* xgselect.c (xg_select): Remove unused var.

	* image.c (four_corners_best): Mark locals as initialized.
	(gif_load): Initialize transparent_p to zero (Bug#8238).
	Mark another local as initialized.
	(my_png_error, my_error_exit): Mark with NO_RETURN.

	* image.c (clear_image_cache): Now static.
	(DIM, HAVE_STDLIB_H_1): Remove unused macros.
	(xpm_load): Redo to avoid "discards qualifiers" gcc warning.
	(x_edge_detection): Remove unnecessary cast that
	gcc -Wbad-function-cast diagnoses.
	(gif_load): Fix pointer signedness.
	(clear_image_cache, xbm_read_bitmap_data, x_detect_edges):
	(jpeg_load, gif_load): Rename locals to avoid shadowing.

2011-03-12  Paul Eggert  <eggert@cs.ucla.edu>

	Improve quality of tests for time stamp overflow.
	For example, without this patch (encode-time 0 0 0 1 1
	1152921504606846976) returns the obviously-bogus value (-948597
	62170) on my RHEL 5.5 x86-64 host.  With the patch, it correctly
	reports time overflow.  See
	<http://lists.gnu.org/archive/html/emacs-devel/2011-03/msg00470.html>.
	* deps.mk (editfns.o): Depend on ../lib/intprops.h.
	* editfns.c: Include limits.h and intprops.h.
	(TIME_T_MIN, TIME_T_MAX): New macros.
	(time_overflow): Move earlier, to before first use.
	(hi_time, lo_time): New functions, for an accurate test for
	out-of-range times.
	(Fcurrent_time, Fget_internal_run_time, make_time): Use them.
	(Fget_internal_run_time): Don't assume time_t fits in int.
	(make_time): Use list2 instead of Fcons twice.
	(Fdecode_time): More accurate test for out-of-range times.
	(check_tm_member): New function.
	(Fencode_time): Use it, to test for out-of-range times.
	(lisp_time_argument): Don't rely on undefined left-shift and
	right-shift behavior when checking for time stamp overflow.

	* editfns.c (time_overflow): New function, refactoring common code.
	(Fformat_time_string, Fdecode_time, Fencode_time):
	(Fcurrent_time_string): Use it.

	Move 'make_time' to be next to its inverse 'lisp_time_argument'.
	* dired.c (make_time): Move to ...
	* editfns.c (make_time): ... here.
	* systime.h: Note the move.

2011-03-12  YAMAMOTO Mitsuharu  <mituharu@math.s.chiba-u.ac.jp>

	* fringe.c (update_window_fringes): Remove unused variables.

	* unexmacosx.c (copy_data_segment): Also copy __got section.
	(Bug#8223)

2011-03-12  Eli Zaretskii  <eliz@gnu.org>

	* termcap.c [MSDOS]: Include "msdos.h".
	(find_capability, tgetnum, tgetflag, tgetstr, tputs, tgetent):
	Constify `char *' arguments and their references according to
	prototypes in tparam.h.

	* deps.mk (termcap.o): Depend on tparam.h and msdos.h.

	* msdos.c (XMenuAddPane): 3rd argument is `const char *' now.
	Adapt all references accordingly.

	* msdos.h (XMenuAddPane): 3rd argument is `const char *' now.

2011-03-11  Tom Tromey  <tromey@redhat.com>

	* buffer.c (syms_of_buffer): Remove obsolete comment.

2011-03-11  Eli Zaretskii  <eliz@gnu.org>

	* termhooks.h (encode_terminal_code): Declare prototype.

	* msdos.c (encode_terminal_code): Don't declare prototype.

	* term.c (encode_terminal_code): Now external again, used by
	w32console.c and msdos.c.

	* makefile.w32-in ($(BLD)/term.$(O), ($(BLD)/tparam.$(O)):
	Depend on $(SRC)/tparam.h, see 2011-03-11T07:24:21Z!eggert@cs.ucla.edu.

2011-03-11  Paul Eggert  <eggert@cs.ucla.edu>

	Fix some minor problems found by GCC 4.5.2's static checks.

	* fringe.c (update_window_fringes): Mark locals as initialized
	(Bug#8227).
	(destroy_fringe_bitmap, init_fringe_bitmap): Now static.

	* alloc.c (mark_fringe_data): Move decl from here ...
	* lisp.h (mark_fringe_data) [HAVE_WINDOW_SYSTEM]: ... to here,
	to check its interface.
	(init_fringe_once): Do not declare unless HAVE_WINDOW_SYSTEM.

	* fontset.c (free_realized_fontset): Now static.
	(Fset_fontset_font): Rename local to avoid shadowing.
	(fontset_font): Mark local as initialized.
	(FONTSET_SPEC, FONTSET_REPERTORY, RFONT_DEF_REPERTORY): Remove; unused.

	* xrdb.c: Include "xterm.h", to check x_load_resources's interface.

	* xselect.c (x_disown_buffer_selections): Remove; not used.
	(TRACE3) [!defined TRACE_SELECTION]: Remove; not used.
	(x_own_selection, Fx_disown_selection_internal): Rename locals
	to avoid shadowing.
	(x_handle_dnd_message): Remove local to avoid shadowing.

	* lisp.h (GCPRO1_VAR, UNGCPRO_VAR): New macros,
	so that the caller can use some name other than gcpro1.
	(GCPRO1, UNGCPRO): Reimplement in terms of the new macros.
	* xfns.c (Fx_create_frame, x_create_tip_frame, Fx_show_tip):
	(Fx_backspace_delete_keys_p):
	Use them to avoid shadowing, and rename vars to avoid shadowing.
	(x_decode_color, x_set_name, x_window): Now static.
	(Fx_create_frame): Add braces to silence GCC warning.
	(Fx_file_dialog, Fx_select_font): Fix pointer signedness.
	(x_real_positions, xg_set_icon_from_xpm_data, x_create_tip_frame):
	Remove unused locals.
	(Fx_create_frame, x_create_tip_frame, Fx_show_tip):
	(Fx_backspace_delete_keys_p): Rename locals to avoid shadowing.
	Some of these renamings use the new GCPRO1_VAR and UNGCPRO_VAR
	macros.

	* xterm.h (x_mouse_leave): New decl.

	* xterm.c (x_copy_dpy_color, x_focus_on_frame, x_unfocus_frame):
	Remove unused functions.
	(x_shift_glyphs_for_insert, XTflash, XTring_bell):
	(x_calc_absolute_position): Now static.
	(XTread_socket): Don't define label "out" unless it's used.
	Don't declare local "event" unless it's used.
	(x_iconify_frame, x_free_frame_resources): Don't declare locals
	unless they are used.
	(XEMBED_VERSION, xembed_set_info): Don't define unless needed.
	(x_fatal_error_signal): Remove; not used.
	(x_draw_image_foreground, redo_mouse_highlight, XTmouse_position):
	(x_scroll_bar_report_motion, handle_one_xevent, x_draw_bar_cursor):
	(x_error_catcher, x_connection_closed, x_error_handler):
	(x_error_quitter, xembed_send_message, x_iconify_frame):
	(my_log_handler): Rename locals to avoid shadowing.
	(x_delete_glyphs, x_ins_del_lines): Mark with NO_RETURN.
	(x_connection_closed): Tell GCC not to suggest NO_RETURN.

	* xfaces.c (clear_face_cache, Fx_list_fonts, Fface_font):
	Rename or move locals to avoid shadowing.
	(tty_defined_color, merge_face_heights): Now static.
	(free_realized_faces_for_fontset): Remove; not used.
	(Fx_list_fonts): Mark variable that gcc -Wuninitialized
	does not deduce is never used uninitialized.
	(STRDUPA, LSTRDUPA, FONT_POINT_SIZE_QUANTUM): Remove; not used.
	(LFACEP): Define only if XASSERTS, as it's not needed otherwise.

	* terminal.c (store_terminal_param): Now static.

	* xmenu.c (menu_highlight_callback): Now static.
	(set_frame_menubar): Remove unused local.
	(xmenu_show): Rename parameter to avoid shadowing.
	(xmenu_show, xdialog_show, xmenu_show): Make local pointers "const"
	since they might point to immutable storage.
	(next_menubar_widget_id): Declare only if USE_X_TOOLKIT,
	since it's unused otherwise.

	* xdisp.c (produce_glyphless_glyph): Initialize lower_xoff.
	Add a FIXME, since the code still doesn't look right.  (Bug#8215)
	(Fcurrent_bidi_paragraph_direction): Simplify slightly; this
	avoids a gcc -Wuninitialized diagnostic.
	(display_line, BUILD_COMPOSITE_GLYPH_STRING, draw_glyphs):
	(note_mouse_highlight): Mark variables that gcc -Wuninitialized
	does not deduce are never used uninitialized.

	* lisp.h (IF_LINT): New macro, copied from ../lib-src/emacsclient.c.

	* xdisp.c (redisplay_window): Rename local to avoid shadowing.
	* window.c (window_loop, size_window):
	(run_window_configuration_change_hook, enlarge_window): Likewise.

	* window.c (display_buffer): Now static.
	(size_window): Mark variables that gcc -Wuninitialized
	does not deduce are never used uninitialized.
	* window.h (check_all_windows): New decl, to forestall
	gcc -Wmissing-prototypes diagnostic.
	* dispextern.h (bidi_dump_cached_states): Likewise.

	* charset.h (CHECK_CHARSET_GET_CHARSET): Rename locals to avoid
	shadowing.
	* charset.c (map_charset_for_dump, Fchar_charset): Likewise.
	Include <limits.h>.
	(Fsort_charsets): Redo min/max calculation to shorten the code a bit
	and to avoid gcc -Wuninitialized warning.
	(load_charset_map): Mark variables that gcc -Wuninitialized
	does not deduce are never used uninitialized.
	(load_charset): Abort instead of using uninitialized var (Bug#8229).

	* coding.c (coding_set_source, coding_set_destination):
	Use "else { /* comment */ }" rather than "else /* comment */;"
	for clarity, and to avoid gcc -Wempty-body warning.
	(Fdefine_coding_system_internal): Don't redeclare 'i' inside
	a block, when the outer 'i' will do.
	(decode_coding_utf_8, decode_coding_utf_16, detect_coding_emacs_mule):
	(emacs_mule_char, decode_coding_emacs_mule, detect_coding_iso_2022):
	(decode_coding_iso_2022, decode_coding_sjis, decode_coding_big5):
	(decode_coding_raw_text, decode_coding_charset, get_translation_table):
	(Fdecode_sjis_char, Fdefine_coding_system_internal):
	Rename locals to avoid shadowing.
	* character.h (FETCH_STRING_CHAR_ADVANCE): Likewise.
	* coding.c (emacs_mule_char, encode_invocation_designation):
	Now static, since they're not used elsewhere.
	(decode_coding_iso_2022): Add "default: abort ();" as a safety check.
	(decode_coding_object, encode_coding_object, detect_coding_system):
	(decode_coding_emacs_mule): Mark variables that gcc
	-Wuninitialized does not deduce are never used uninitialized.
	(detect_coding_iso_2022): Initialize a local variable that might
	be used uninitialized.  Leave a FIXME because it's not clear that
	this initialization is needed.  (Bug#8211)
	(ISO_CODE_LF, ISO_CODE_CR, CODING_ISO_FLAG_EUC_TW_SHIFT):
	(ONE_MORE_BYTE_NO_CHECK, UTF_BOM, UTF_16_INVALID_P):
	(SHIFT_OUT_OK, ENCODE_CONTROL_SEQUENCE_INTRODUCER):
	(ENCODE_DIRECTION_R2L, ENCODE_DIRECTION_L2R):
	Remove unused macros.

	* category.c (hash_get_category_set): Remove unused local var.
	(copy_category_table): Now static, since it's not used elsewhere.
	* character.c (string_count_byte8): Likewise.

	* ccl.c (CCL_WRITE_STRING, CCL_ENCODE_CHAR, Fccl_execute_on_string):
	(Fregister_code_conversion_map): Rename locals to avoid shadowing.

	* chartab.c (copy_sub_char_table): Now static, since it's not used
	elsewhere.
	(sub_char_table_ref_and_range, char_table_ref_and_range):
	Rename locals to avoid shadowing.
	(ASET_RANGE, GET_SUB_CHAR_TABLE): Remove unused macros.

	* bidi.c (bidi_check_type): Now static, since it's not used elsewhere.
	(BIDI_BOB): Remove unused macro.

	* cm.c (cmgoto): Mark variables that gcc -Wuninitialized does not
	deduce are never used uninitialized.
	* term.c (encode_terminal_code): Likewise.

	* term.c (encode_terminal_code): Now static.  Remove unused local.

	* tparam.h: New file.
	* term.c, tparam.h: Include it.
	* deps.mk (term.o, tparam.o): Depend on tparam.h.
	* term.c (tputs, tgetent, tgetflag, tgetnum, tparam, tgetstr):
	Move these decls to tparam.h, and make them agree with what
	is actually in tparam.c.  The previous trick of using incompatible
	decls in different modules does not conform to the C standard.
	All callers of tparam changed to use tparam's actual API.
	* tparam.c (tparam1, tparam, tgoto):
	Use const pointers where appropriate.

	* cm.c (calccost, cmgoto): Use const pointers where appropriate.
	* cm.h (struct cm): Likewise.
	* dispextern.h (do_line_insertion_deletion_costs): Likewise.
	* scroll.c (ins_del_costs, do_line_insertion_deletion_costs): Likewise.
	* term.c (tty_ins_del_lines, calculate_costs, struct fkey_table):
	(term_get_fkeys_1, append_glyphless_glyph, produce_glyphless_glyph):
	(turn_on_face, init_tty): Likewise.
	* termchar.h (struct tty_display_info): Likewise.

	* term.c (term_mouse_position): Rename local to avoid shadowing.

	* alloc.c (mark_ttys): Move decl from here ...
	* lisp.h (mark_ttys): ... to here, so that it's checked against defn.

2011-03-11  Andreas Schwab  <schwab@linux-m68k.org>

	* .gdbinit (pwinx, xbuffer): Fix access to buffer name.

2011-03-09  Juanma Barranquero  <lekktu@gmail.com>

	* search.c (compile_pattern_1): Remove argument regp, unused since
	revid:rms@gnu.org-19941211082627-3x1g1wyqkjmwloig.
	(compile_pattern): Don't pass it.

2011-03-08  Jan Djärv  <jan.h.d@swipnet.se>

	* xterm.h (DEFAULT_GDK_DISPLAY): New define.
	(GDK_WINDOW_XID, gtk_widget_get_preferred_size): New defines
	for ! HAVE_GTK3.
	(GTK_WIDGET_TO_X_WIN): Use GDK_WINDOW_XID.

	* xmenu.c (menu_position_func): Call gtk_widget_get_preferred_size.

	* gtkutil.c: Include gtkx.h if HAVE_GTK3.  If ! HAVE_GTK3, define
	gdk_window_get_screen, gdk_window_get_geometry,
	gdk_x11_window_lookup_for_display and GDK_KEY_g.
	(xg_set_screen): Use DEFAULT_GDK_DISPLAY.
	(xg_get_pixbuf_from_pixmap): New function.
	(xg_get_pixbuf_from_pix_and_mask): Change parameters from GdkPixmap
	to Pixmap, take frame as parameter, remove GdkColormap parameter.
	Call xg_get_pixbuf_from_pixmap instead of
	gdk_pixbuf_get_from_drawable.
	(xg_get_image_for_pixmap): Do not make GdkPixmaps, call
	xg_get_pixbuf_from_pix_and_mask with Pixmap parameters instead.
	(xg_check_special_colors): Use GtkStyleContext and its functions
	for HAVE_GTK3.
	(xg_prepare_tooltip, xg_hide_tooltip): Call gdk_window_get_screen.
	(xg_prepare_tooltip, create_dialog, menubar_map_cb)
	(xg_update_frame_menubar, xg_tool_bar_detach_callback)
	(xg_tool_bar_attach_callback, xg_update_tool_bar_sizes):
	Call gtk_widget_get_preferred_size.
	(xg_frame_resized): gdk_window_get_geometry only takes 5
	parameters.
	(xg_win_to_widget, xg_event_is_for_menubar):
	Call gdk_x11_window_lookup_for_display.
	(xg_set_widget_bg): New function.
	(delete_cb): New function.
	(xg_create_frame_widgets): Connect delete-event to delete_cb.
	Call xg_set_widget_bg.  Only set background pixmap for ! HAVE_GTK3
	(xg_set_background_color): Call xg_set_widget_bg.
	(xg_set_frame_icon): Call xg_get_pixbuf_from_pix_and_mask.
	(xg_create_scroll_bar): vadj is a GtkAdjustment for HAVE_GTK3.
	Only call gtk_range_set_update_policy if ! HAVE_GTK3.
	(xg_make_tool_item): Only connect xg_tool_bar_item_expose_callback
	if ! HAVE_GTK3.
	(update_frame_tool_bar): Call gtk_widget_hide.
	(xg_initialize): Use GDK_KEY_g.

	* xsmfns.c (gdk_set_sm_client_id): Define to gdk_set_sm_client_id
	if ! HAVE_GTK3
	(x_session_initialize): Call gdk_x11_set_sm_client_id.

	* xterm.c (XFillRectangle): Use cairo routines for HAVE_GTK3.
	(x_term_init): Disable Xinput(2) with GDK_CORE_DEVICE_EVENTS.
	Load ~/emacs.d/gtkrc only for ! HAVE_GTK3.

2011-03-08  Juanma Barranquero  <lekktu@gmail.com>

	* w32xfns.c (select_palette): Check success of RealizePalette against
	GDI_ERROR, not zero.

See ChangeLog.11 for earlier changes.

;; Local Variables:
;; coding: utf-8
;; End:

  Copyright (C) 2011-2012  Free Software Foundation, Inc.

  This file is part of GNU Emacs.

  GNU Emacs is free software: you can redistribute it and/or modify
  it under the terms of the GNU General Public License as published by
  the Free Software Foundation, either version 3 of the License, or
  (at your option) any later version.

  GNU Emacs is distributed in the hope that it will be useful,
  but WITHOUT ANY WARRANTY; without even the implied warranty of
  MERCHANTABILITY or FITNESS FOR A PARTICULAR PURPOSE.  See the
  GNU General Public License for more details.

  You should have received a copy of the GNU General Public License
  along with GNU Emacs.  If not, see <http://www.gnu.org/licenses/>.<|MERGE_RESOLUTION|>--- conflicted
+++ resolved
@@ -1,5 +1,4 @@
-<<<<<<< HEAD
-2012-01-17  Paul Eggert  <eggert@cs.ucla.edu>
+2012-02-10  Paul Eggert  <eggert@cs.ucla.edu>
 
 	Fix integer width and related bugs (Bug#9874).
 	* alloc.c (pure_bytes_used_lisp, pure_bytes_used_non_lisp):
@@ -788,7 +787,7 @@
 	(struct scroll_bar): Use struct vectorlike_header
 	rather than rolling our own approximation.
 	(SCROLL_BAR_VEC_SIZE): Remove; not used.
-=======
+
 2012-02-10  Glenn Morris  <rgm@gnu.org>
 
 	* fns.c (Fsecure_hash): Doc fix.
@@ -942,7 +941,6 @@
 	* character.c (char_width): New function.
 	(Fchar_width, c_string_width, lisp_string_width):
 	Use char_width (Bug#9496).
->>>>>>> cc26d239
 
 2012-01-16  Martin Rudalics  <rudalics@gmx.at>
 
