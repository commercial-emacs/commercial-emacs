/* -*- coding: utf-8 -*- */
/* GNU Emacs case conversion functions.

Copyright (C) 1985, 1994, 1997-1999, 2001-2022 Free Software Foundation,
Inc.

This file is NOT part of GNU Emacs.

GNU Emacs is free software: you can redistribute it and/or modify
it under the terms of the GNU General Public License as published by
the Free Software Foundation, either version 3 of the License, or (at
your option) any later version.

GNU Emacs is distributed in the hope that it will be useful,
but WITHOUT ANY WARRANTY; without even the implied warranty of
MERCHANTABILITY or FITNESS FOR A PARTICULAR PURPOSE.  See the
GNU General Public License for more details.

You should have received a copy of the GNU General Public License
along with GNU Emacs.  If not, see <https://www.gnu.org/licenses/>.  */


#include <config.h>

#include "lisp.h"
#include "character.h"
#include "buffer.h"
#include "commands.h"
#include "syntax.h"
#include "composite.h"
#include "keymap.h"

#ifdef HAVE_TREE_SITTER
<<<<<<< HEAD
#include "tree-sitter.h"
=======
#include "treesit.h"
>>>>>>> aeadba14
#endif

enum case_action {CASE_UP, CASE_DOWN, CASE_CAPITALIZE, CASE_CAPITALIZE_UP};

/* State for casing individual characters.  */
struct casing_context
{
  /* A char-table with title-case character mappings or nil.  Non-nil implies
     flag is CASE_CAPITALIZE or CASE_CAPITALIZE_UP.  */
  Lisp_Object titlecase_char_table;

  /* The unconditional special-casing Unicode property char tables for upper
     casing, lower casing and title casing respectively.  */
  Lisp_Object specialcase_char_tables[3];

  /* User-requested action.  */
  enum case_action flag;

  /* If true, the function operates on a buffer as opposed to a string
     or character.  When run on a buffer, syntax_prefix_flag_p is
     taken into account when determining whether the context is within
     a word.  */
  bool inbuffer;

  /* Whether the context is within a word.  */
  bool inword;

  /* What the last operation was.  */
  bool downcase_last;
};

/* Initialize CTX structure for casing characters.  */
static void
prepare_casing_context (struct casing_context *ctx,
			enum case_action flag, bool inbuffer)
{
  ctx->flag = flag;
  ctx->inbuffer = inbuffer;
  ctx->inword = false;
  ctx->titlecase_char_table
    = (flag < CASE_CAPITALIZE ? Qnil
       : uniprop_table (Qtitlecase));
  ctx->specialcase_char_tables[CASE_UP]
    = (flag == CASE_DOWN ? Qnil
       : uniprop_table (Qspecial_uppercase));
  ctx->specialcase_char_tables[CASE_DOWN]
    = (flag == CASE_UP ? Qnil
       : uniprop_table (Qspecial_lowercase));
  ctx->specialcase_char_tables[CASE_CAPITALIZE]
    = (flag < CASE_CAPITALIZE ? Qnil
       : uniprop_table (Qspecial_titlecase));

  /* If the case table is flagged as modified, rescan it.  */
  if (NILP (XCHAR_TABLE (BVAR (current_buffer, downcase_table))->extras[1]))
    Fset_case_table (BVAR (current_buffer, downcase_table));

  if (inbuffer && flag >= CASE_CAPITALIZE)
    SETUP_BUFFER_SYNTAX_TABLE ();	/* For syntax_prefix_flag_p.  */
}

struct casing_str_buf
{
  unsigned char data[max (6, MAX_MULTIBYTE_LENGTH)];
  unsigned char len_chars;
  unsigned char len_bytes;
};

/* Based on CTX, case character CH.  If BUF is NULL, return cased character.
   Otherwise, if BUF is non-NULL, save result in it and return whether the
   character has been changed.

   Since meaning of return value depends on arguments, it’s more convenient to
   use case_single_character or case_character instead.  */
static int
case_character_impl (struct casing_str_buf *buf,
		     struct casing_context *ctx, int ch)
{
  enum case_action flag;
  Lisp_Object prop;
  int cased;

  /* Update inword state */
  bool was_inword = ctx->inword;
  ctx->inword = SYNTAX (ch) == Sword &&
    (!ctx->inbuffer || was_inword || !syntax_prefix_flag_p (ch));

  /* Normalize flag so its one of CASE_UP, CASE_DOWN or CASE_CAPITALIZE.  */
  if (ctx->flag == CASE_CAPITALIZE)
    flag = ctx->flag - was_inword;
  else if (ctx->flag != CASE_CAPITALIZE_UP)
    flag = ctx->flag;
  else if (!was_inword)
    flag = CASE_CAPITALIZE;
  else
    {
      cased = ch;
      goto done;
    }

  /* Look through the special casing entries.  */
  if (buf && !NILP (ctx->specialcase_char_tables[flag]))
    {
      prop = CHAR_TABLE_REF (ctx->specialcase_char_tables[flag], ch);
      if (STRINGP (prop))
        {
          struct Lisp_String *str = XSTRING (prop);
          if (STRING_BYTES (str) <= sizeof buf->data)
	    {
	      buf->len_chars = str->u.s.size;
	      buf->len_bytes = STRING_BYTES (str);
	      memcpy (buf->data, str->u.s.data, buf->len_bytes);
	      return 1;
	    }
        }
    }

  /* Handle simple, one-to-one case.  */
  if (flag == CASE_DOWN)
    {
      cased = downcase (ch);
      ctx->downcase_last = true;
    }
  else
    {
      bool cased_is_set = false;
      ctx->downcase_last = false;
      if (!NILP (ctx->titlecase_char_table))
	{
	  prop = CHAR_TABLE_REF (ctx->titlecase_char_table, ch);
	  if (CHARACTERP (prop))
	    {
	      cased = XFIXNAT (prop);
	      cased_is_set = true;
	    }
	}
      if (!cased_is_set)
	cased = upcase (ch);
    }

  /* And we’re done.  */
 done:
  if (!buf)
    return cased;
  buf->len_chars = 1;
  buf->len_bytes = CHAR_STRING (cased, buf->data);
  return cased != ch;
}

/* In Greek, lower case sigma has two forms: one when used in the middle and one
   when used at the end of a word.  Below is to help handle those cases when
   casing.

   The rule does not conflict with any other casing rules so while it is
   a conditional one, it is independent of language.  */

enum { GREEK_CAPITAL_LETTER_SIGMA = 0x03A3 }; /* Σ */
enum { GREEK_SMALL_LETTER_FINAL_SIGMA = 0x03C2 }; /* ς */

/* Based on CTX, case character CH accordingly.  Update CTX as necessary.
   Return cased character.

   Special casing rules (such as upcase(ﬁ) = FI) are not handled.  For
   characters whose casing results in multiple code points, the character is
   returned unchanged.  */
static inline int
case_single_character (struct casing_context *ctx, int ch)
{
  return case_character_impl (NULL, ctx, ch);
}

/* Save in BUF result of casing character CH.  Return whether casing changed the
   character.

   If not-NULL, NEXT points to the next character in the cased string.  If NULL,
   it is assumed current character is the last one being cased.  This is used to
   apply some rules which depend on proceeding state.

   This is like case_single_character but also handles one-to-many casing
   rules.  */
static bool
case_character (struct casing_str_buf *buf, struct casing_context *ctx,
		int ch, const unsigned char *next)
{
  bool was_inword = ctx->inword;
  bool changed = case_character_impl (buf, ctx, ch);

  /* If we have just down-cased a capital sigma and the next character no longer
     has a word syntax (i.e. current character is end of word), use final
     sigma.  */
  if (was_inword && ch == GREEK_CAPITAL_LETTER_SIGMA && changed
      && (!next || SYNTAX (STRING_CHAR (next)) != Sword))
    {
      buf->len_bytes = CHAR_STRING (GREEK_SMALL_LETTER_FINAL_SIGMA, buf->data);
      buf->len_chars = 1;
    }

  return changed;
}

/* If C is not ASCII, make it unibyte. */
static inline int
make_char_unibyte (int c)
{
  return ASCII_CHAR_P (c) ? c : CHAR_TO_BYTE8 (c);
}

static Lisp_Object
do_casify_natnum (struct casing_context *ctx, Lisp_Object obj)
{
  int flagbits = (CHAR_ALT | CHAR_SUPER | CHAR_HYPER
		  | CHAR_SHIFT | CHAR_CTL | CHAR_META);
  int ch = XFIXNAT (obj);

  /* If the character has higher bits set above the flags, return it unchanged.
     It is not a real character.  */
  if (! (0 <= ch && ch <= flagbits))
    return obj;

  int flags = ch & flagbits;
  ch = ch & ~flagbits;

  /* FIXME: Even if enable-multibyte-characters is nil, we may manipulate
     multibyte chars.  This means we have a bug for latin-1 chars since when we
     receive an int 128-255 we can't tell whether it's an eight-bit byte or
     a latin-1 char.  */
  bool multibyte = (ch >= 256
		    || !NILP (BVAR (current_buffer,
				    enable_multibyte_characters)));
  if (! multibyte)
    ch = make_char_multibyte (ch);
  int cased = case_single_character (ctx, ch);
  if (cased == ch)
    return obj;

  if (! multibyte)
    cased = make_char_unibyte (cased);
  return make_fixed_natnum (cased | flags);
}

static Lisp_Object
do_casify_multibyte_string (struct casing_context *ctx, Lisp_Object obj)
{
  /* Verify that ‘data’ is the first member of struct casing_str_buf
     so that when casting char * to struct casing_str_buf *, the
     representation of the character is at the beginning of the
     buffer.  This is why we don’t need a separate struct
     casing_str_buf object, and can write directly to the destination.  */
  verify (offsetof (struct casing_str_buf, data) == 0);

  ptrdiff_t size = SCHARS (obj), n;
  USE_SAFE_ALLOCA;
  if (INT_MULTIPLY_WRAPV (size, MAX_MULTIBYTE_LENGTH, &n)
      || INT_ADD_WRAPV (n, sizeof (struct casing_str_buf), &n))
    n = PTRDIFF_MAX;
  unsigned char *dst = SAFE_ALLOCA (n);
  unsigned char *dst_end = dst + n;
  unsigned char *o = dst;

  const unsigned char *src = SDATA (obj);

  for (n = 0; size; --size)
    {
      if (dst_end - o < sizeof (struct casing_str_buf))
	string_overflow ();
      int ch = string_char_advance (&src);
      case_character ((struct casing_str_buf *) o, ctx, ch,
		      size > 1 ? src : NULL);
      n += ((struct casing_str_buf *) o)->len_chars;
      o += ((struct casing_str_buf *) o)->len_bytes;
    }
  eassert (o <= dst_end);
  obj = make_multibyte_string ((char *) dst, n, o - dst);
  SAFE_FREE ();
  return obj;
}

static int
ascii_casify_character (bool downcase, int c)
{
  Lisp_Object cased = CHAR_TABLE_REF (downcase?
				      uniprop_table (Qlowercase) :
				      uniprop_table (Quppercase),
				      c);
  return FIXNATP (cased) ? XFIXNAT (cased) : c;
}

static Lisp_Object
do_casify_unibyte_string (struct casing_context *ctx, Lisp_Object obj)
{
  ptrdiff_t i, size = SCHARS (obj);
  int ch, cased;

  obj = Fcopy_sequence (obj);
  for (i = 0; i < size; i++)
    {
      ch = make_char_multibyte (SREF (obj, i));
      cased = case_single_character (ctx, ch);
      if (ch == cased)
	continue;
      /* If down/upcasing changed an ASCII character into a non-ASCII
	 character (this can happen in some locales, like the Turkish
	 "I"), downcase using the ASCII char table.  */
      if (ASCII_CHAR_P (ch) && !SINGLE_BYTE_CHAR_P (cased))
	cased = ascii_casify_character (ctx->downcase_last, ch);
      SSET (obj, i, make_char_unibyte (cased));
    }
  return obj;
}

static Lisp_Object
casify_object (enum case_action flag, Lisp_Object obj)
{
  struct casing_context ctx;
  prepare_casing_context (&ctx, flag, false);

  if (FIXNATP (obj))
    return do_casify_natnum (&ctx, obj);
  else if (!STRINGP (obj))
    wrong_type_argument (Qchar_or_string_p, obj);
  else if (!SCHARS (obj))
    return obj;
  else if (STRING_MULTIBYTE (obj))
    return do_casify_multibyte_string (&ctx, obj);
  else
    return do_casify_unibyte_string (&ctx, obj);
}

DEFUN ("upcase", Fupcase, Supcase, 1, 1, 0,
       doc: /* Convert argument to upper case and return that.
The argument may be a character or string.  The result has the same
type.  (See `downcase' for further details about the type.)

The argument object is not altered--the value is a copy.  If argument
is a character, characters which map to multiple code points when
cased, e.g. ﬁ, are returned unchanged.

See also `capitalize', `downcase' and `upcase-initials'.  */)
  (Lisp_Object obj)
{
  return casify_object (CASE_UP, obj);
}

DEFUN ("downcase", Fdowncase, Sdowncase, 1, 1, 0,
       doc: /* Convert argument to lower case and return that.
The argument may be a character or string.  The result has the same type,
including the multibyteness of the string.

This means that if this function is called with a unibyte string
argument, and downcasing it would turn it into a multibyte string
(according to the current locale), the downcasing is done using ASCII
\"C\" rules instead.  To accurately downcase according to the current
locale, the string must be converted into multibyte first.

The argument object is not altered--the value is a copy.  */)
  (Lisp_Object obj)
{
  return casify_object (CASE_DOWN, obj);
}

DEFUN ("capitalize", Fcapitalize, Scapitalize, 1, 1, 0,
       doc: /* Convert argument to capitalized form and return that.
This means that each word's first character is converted to either
title case or upper case, and the rest to lower case.

The argument may be a character or string.  The result has the same
type.  (See `downcase' for further details about the type.)

The argument object is not altered--the value is a copy.  If argument
is a character, characters which map to multiple code points when
cased, e.g. ﬁ, are returned unchanged.  */)
  (Lisp_Object obj)
{
  return casify_object (CASE_CAPITALIZE, obj);
}

/* Like Fcapitalize but change only the initials.  */

DEFUN ("upcase-initials", Fupcase_initials, Supcase_initials, 1, 1, 0,
       doc: /* Convert the initial of each word in the argument to upper case.
This means that each word's first character is converted to either
title case or upper case, and the rest are left unchanged.

The argument may be a character or string.  The result has the same
type.  (See `downcase' for further details about the type.)

The argument object is not altered--the value is a copy.  If argument
is a character, characters which map to multiple code points when
cased, e.g. ﬁ, are returned unchanged.  */)
  (Lisp_Object obj)
{
  return casify_object (CASE_CAPITALIZE_UP, obj);
}

/* Based on CTX, case region in a unibyte buffer from *STARTP to *ENDP.

   Save first and last positions that has changed in *STARTP and *ENDP
   respectively.  If no characters were changed, save -1 to *STARTP and leave
   *ENDP unspecified.

   Always return 0.  This is so that interface of this function is the same as
   do_casify_multibyte_region.  */
static ptrdiff_t
do_casify_unibyte_region (struct casing_context *ctx,
			  ptrdiff_t *startp, ptrdiff_t *endp)
{
  ptrdiff_t first = -1, last = -1;  /* Position of first and last changes.  */
  ptrdiff_t end = *endp;

  for (ptrdiff_t pos = *startp; pos < end; ++pos)
    {
      int ch = make_char_multibyte (FETCH_BYTE (pos));
      int cased = case_single_character (ctx, ch);
      if (cased == ch)
	continue;

      last = pos + 1;
      if (first < 0)
	first = pos;

      FETCH_BYTE (pos) = make_char_unibyte (cased);
    }

  *startp = first;
  *endp = last;
  return 0;
}

/* Based on CTX, case region in a multibyte buffer from *STARTP to *ENDP.

   Return number of added characters (may be negative if more characters were
   deleted then inserted), save first and last positions that has changed in
   *STARTP and *ENDP respectively.  If no characters were changed, return 0,
   save -1 to *STARTP and leave *ENDP unspecified.  */
static ptrdiff_t
do_casify_multibyte_region (struct casing_context *ctx,
			    ptrdiff_t *startp, ptrdiff_t *endp)
{
  ptrdiff_t first = -1, last = -1;  /* Position of first and last changes.  */
  ptrdiff_t pos = *startp, pos_byte = CHAR_TO_BYTE (pos), size = *endp - pos;
  ptrdiff_t opoint = PT, added = 0;

  for (; size; --size)
    {
      int len, ch = string_char_and_length (BYTE_POS_ADDR (pos_byte), &len);
      struct casing_str_buf buf;
      if (!case_character (&buf, ctx, ch,
			   size > 1 ? BYTE_POS_ADDR (pos_byte + len) : NULL))
	{
	  pos_byte += len;
	  ++pos;
	  continue;
	}

      last = pos + buf.len_chars;
      if (first < 0)
	first = pos;

      if (buf.len_chars == 1 && buf.len_bytes == len)
	memcpy (BYTE_POS_ADDR (pos_byte), buf.data, len);
      else
	{
	  /* Replace one character with the other(s), keeping text
	     properties the same.  */
	  replace_range_2 (pos, pos_byte, pos + 1, pos_byte + len,
			   (const char *) buf.data, buf.len_chars,
			   buf.len_bytes,
			   0);
	  added += (ptrdiff_t) buf.len_chars - 1;
	  if (opoint > pos)
	    opoint += (ptrdiff_t) buf.len_chars - 1;
	}

      pos_byte += buf.len_bytes;
      pos += buf.len_chars;
    }

  if (PT != opoint)
    TEMP_SET_PT_BOTH (opoint, CHAR_TO_BYTE (opoint));

  *startp = first;
  *endp = last;
  return added;
}

/* flag is CASE_UP, CASE_DOWN or CASE_CAPITALIZE or CASE_CAPITALIZE_UP.  b and
   e specify range of buffer to operate on.  Return character position of the
   end of the region after changes.  */
static ptrdiff_t
casify_region (enum case_action flag, Lisp_Object b, Lisp_Object e)
{
  ptrdiff_t added, start, end, orig_end;
  struct casing_context ctx;

  validate_region (&b, &e);
  start = XFIXNAT (b);
  orig_end = end = XFIXNAT (e);
  if (start == end)
    /* Not modifying because nothing marked.  */
    return end;
  modify_text (start, end);
  prepare_casing_context (&ctx, flag, true);
<<<<<<< HEAD
=======

#ifdef HAVE_TREE_SITTER
  ptrdiff_t start_byte = CHAR_TO_BYTE (start);
  ptrdiff_t old_end_byte = CHAR_TO_BYTE (end);
#endif

  ptrdiff_t orig_end = end;
>>>>>>> aeadba14
  record_delete (start, make_buffer_string (start, end, true), false);
  if (NILP (BVAR (current_buffer, enable_multibyte_characters)))
    {
      record_insert (start, end - start);
      added = do_casify_unibyte_region (&ctx, &start, &end);
    }
  else
    {
      ptrdiff_t len = end - start, ostart = start;
      added = do_casify_multibyte_region (&ctx, &start, &end);
      record_insert (ostart, len + added);
    }

  if (start >= 0)
    {
      signal_after_change (start, end - start - added, end - start);
      update_compositions (start, end, CHECK_ALL);
#ifdef HAVE_TREE_SITTER
      treesit_record_change (start_byte, old_end_byte, CHAR_TO_BYTE (end));
#endif
    }

  return orig_end + added;
}

/* Casify a possibly noncontiguous region according to FLAG.  BEG and
   END specify the bounds, except that if REGION_NONCONTIGUOUS_P is
   non-nil, the region's bounds are specified by (funcall
   region-extract-function 'bounds) instead.  */

static Lisp_Object
casify_pnc_region (enum case_action flag, Lisp_Object beg, Lisp_Object end,
		   Lisp_Object region_noncontiguous_p)
{
  if (!NILP (region_noncontiguous_p))
    {
      Lisp_Object bounds = call1 (Vregion_extract_function, Qbounds);
      FOR_EACH_TAIL (bounds)
	{
	  CHECK_CONS (XCAR (bounds));
	  casify_region (flag, XCAR (XCAR (bounds)), XCDR (XCAR (bounds)));
	}
      CHECK_LIST_END (bounds, bounds);
    }
  else
    casify_region (flag, beg, end);

  return Qnil;
}

DEFUN ("upcase-region", Fupcase_region, Supcase_region, 2, 3,
       "(list (region-beginning) (region-end) (region-noncontiguous-p))",
       doc: /* Convert the region to upper case.  In programs, wants two arguments.
These arguments specify the starting and ending character numbers of
the region to operate on.  When used as a command, the text between
point and the mark is operated on.
See also `capitalize-region'.  */)
  (Lisp_Object beg, Lisp_Object end, Lisp_Object region_noncontiguous_p)
{
  return casify_pnc_region (CASE_UP, beg, end, region_noncontiguous_p);
}

DEFUN ("downcase-region", Fdowncase_region, Sdowncase_region, 2, 3,
       "(list (region-beginning) (region-end) (region-noncontiguous-p))",
       doc: /* Convert the region to lower case.  In programs, wants two arguments.
These arguments specify the starting and ending character numbers of
the region to operate on.  When used as a command, the text between
point and the mark is operated on.  */)
  (Lisp_Object beg, Lisp_Object end, Lisp_Object region_noncontiguous_p)
{
  return casify_pnc_region (CASE_DOWN, beg, end, region_noncontiguous_p);
}

DEFUN ("capitalize-region", Fcapitalize_region, Scapitalize_region, 2, 3,
       "(list (region-beginning) (region-end) (region-noncontiguous-p))",
       doc: /* Convert the region to capitalized form.
This means that each word's first character is converted to either
title case or upper case, and the rest to lower case.
In programs, give two arguments, the starting and ending
character positions to operate on.  */)
  (Lisp_Object beg, Lisp_Object end, Lisp_Object region_noncontiguous_p)
{
  return casify_pnc_region (CASE_CAPITALIZE, beg, end, region_noncontiguous_p);
}

/* Like Fcapitalize_region but change only the initials.  */

DEFUN ("upcase-initials-region", Fupcase_initials_region,
       Supcase_initials_region, 2, 3,
       "(list (region-beginning) (region-end) (region-noncontiguous-p))",
       doc: /* Upcase the initial of each word in the region.
This means that each word's first character is converted to either
title case or upper case, and the rest are left unchanged.
In programs, give two arguments, the starting and ending
character positions to operate on.  */)
     (Lisp_Object beg, Lisp_Object end, Lisp_Object region_noncontiguous_p)
{
  return casify_pnc_region (CASE_CAPITALIZE_UP, beg, end,
			    region_noncontiguous_p);
}

static Lisp_Object
casify_word (enum case_action flag, Lisp_Object arg)
{
  CHECK_FIXNUM (arg);
  ptrdiff_t farend = scan_words (PT, XFIXNUM (arg));
  if (!farend)
    farend = XFIXNUM (arg) <= 0 ? BEGV : ZV;
  SET_PT (casify_region (flag, make_fixnum (PT), make_fixnum (farend)));
  return Qnil;
}

DEFUN ("upcase-word", Fupcase_word, Supcase_word, 1, 1, "p",
       doc: /* Convert to upper case from point to end of word, moving over.

If point is in the middle of a word, the part of that word before point
is ignored when moving forward.

With negative argument, convert previous words but do not move.
See also `capitalize-word'.  */)
  (Lisp_Object arg)
{
  return casify_word (CASE_UP, arg);
}

DEFUN ("downcase-word", Fdowncase_word, Sdowncase_word, 1, 1, "p",
       doc: /* Convert to lower case from point to end of word, moving over.

If point is in the middle of a word, the part of that word before point
is ignored when moving forward.

With negative argument, convert previous words but do not move.  */)
  (Lisp_Object arg)
{
  return casify_word (CASE_DOWN, arg);
}

DEFUN ("capitalize-word", Fcapitalize_word, Scapitalize_word, 1, 1, "p",
       doc: /* Capitalize from point to the end of word, moving over.
With numerical argument ARG, capitalize the next ARG-1 words as well.
This gives the word(s) a first character in upper case
and the rest lower case.

If point is in the middle of a word, the part of that word before point
is ignored when moving forward.

With negative argument, capitalize previous words but do not move.  */)
  (Lisp_Object arg)
{
  return casify_word (CASE_CAPITALIZE, arg);
}

void
syms_of_casefiddle (void)
{
  DEFSYM (Qbounds, "bounds");
  DEFSYM (Qidentity, "identity");
  DEFSYM (Qtitlecase, "titlecase");
  DEFSYM (Qlowercase, "lowercase");
  DEFSYM (Quppercase, "uppercase");
  DEFSYM (Qspecial_uppercase, "special-uppercase");
  DEFSYM (Qspecial_lowercase, "special-lowercase");
  DEFSYM (Qspecial_titlecase, "special-titlecase");

  DEFVAR_LISP ("region-extract-function", Vregion_extract_function,
	       doc: /* Function to get the region's content.
Called with one argument METHOD which can be:
- nil: return the content as a string (list of strings for
  non-contiguous regions).
- `delete-only': delete the region; the return value is undefined.
- `bounds': return the boundaries of the region as a list of one
  or more cons cells of the form (START . END).
- anything else: delete the region and return its content
  as a string (or list of strings for non-contiguous regions),
  after filtering it with `filter-buffer-substring', which
  is called, for each contiguous sub-region, with METHOD as its
  3rd argument.  */);
  Vregion_extract_function = Qnil; /* simple.el sets this.  */

  defsubr (&Supcase);
  defsubr (&Sdowncase);
  defsubr (&Scapitalize);
  defsubr (&Supcase_initials);
  defsubr (&Supcase_region);
  defsubr (&Sdowncase_region);
  defsubr (&Scapitalize_region);
  defsubr (&Supcase_initials_region);
  defsubr (&Supcase_word);
  defsubr (&Sdowncase_word);
  defsubr (&Scapitalize_word);
}<|MERGE_RESOLUTION|>--- conflicted
+++ resolved
@@ -31,11 +31,7 @@
 #include "keymap.h"
 
 #ifdef HAVE_TREE_SITTER
-<<<<<<< HEAD
 #include "tree-sitter.h"
-=======
-#include "treesit.h"
->>>>>>> aeadba14
 #endif
 
 enum case_action {CASE_UP, CASE_DOWN, CASE_CAPITALIZE, CASE_CAPITALIZE_UP};
@@ -541,16 +537,6 @@
     return end;
   modify_text (start, end);
   prepare_casing_context (&ctx, flag, true);
-<<<<<<< HEAD
-=======
-
-#ifdef HAVE_TREE_SITTER
-  ptrdiff_t start_byte = CHAR_TO_BYTE (start);
-  ptrdiff_t old_end_byte = CHAR_TO_BYTE (end);
-#endif
-
-  ptrdiff_t orig_end = end;
->>>>>>> aeadba14
   record_delete (start, make_buffer_string (start, end, true), false);
   if (NILP (BVAR (current_buffer, enable_multibyte_characters)))
     {
