--- conflicted
+++ resolved
@@ -271,16 +271,9 @@
 	  ptrdiff_t name_nbytes = SBYTES (name);
 	  ptrdiff_t nbytes = directory_nbytes + needsep + name_nbytes;
 	  ptrdiff_t nchars = SCHARS (directory) + needsep + SCHARS (name);
-<<<<<<< HEAD
 	  finalname = make_multibyte_string (NULL, nchars, nbytes);
 	  if (nchars == nbytes)
 	    STRING_SET_UNIBYTE (finalname);
-=======
-	  /* FIXME: Why not make them all multibyte?  */
-	  finalname = (nchars == nbytes)
-	              ? make_uninit_string (nbytes)
-	              : make_uninit_multibyte_string (nchars, nbytes);
->>>>>>> 46a2e5dc
 	  memcpy (SDATA (finalname), SDATA (directory), directory_nbytes);
 	  if (needsep)
 	    SSET (finalname, directory_nbytes, DIRECTORY_SEP);
