--- conflicted
+++ resolved
@@ -1,8 +1,4 @@
-<<<<<<< HEAD
 # serial 41
-=======
-# serial 46
->>>>>>> 3add626f
 
 dnl From Jim Meyering.
 dnl Check for the nanosleep function.
@@ -112,14 +108,8 @@
         4|5|6) gl_cv_func_nanosleep='no (mishandles large arguments)';; dnl (
         *)   gl_cv_func_nanosleep=no;;
         esac],
-<<<<<<< HEAD
        [case "$host_os" in dnl ((
           linux*) # Guess it halfway works when the kernel is Linux.
-=======
-       [case "$host_os" in
-            # Guess it halfway works when the kernel is Linux.
-          linux*)
->>>>>>> 3add626f
             gl_cv_func_nanosleep='guessing no (mishandles large arguments)' ;;
             # Guess no on native Windows.
           mingw* | windows*)
