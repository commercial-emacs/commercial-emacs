--- conflicted
+++ resolved
@@ -1,8 +1,4 @@
-<<<<<<< HEAD
 # serial 41
-=======
-# serial 44
->>>>>>> 5315e6e8
 
 dnl From Jim Meyering.
 dnl Check for the nanosleep function.
