--- conflicted
+++ resolved
@@ -3,12 +3,8 @@
 dnl From Jim Meyering.
 dnl A wrapper around AC_FUNC_GETGROUPS.
 
-<<<<<<< HEAD
-# Copyright (C) 1996-1997, 1999-2004, 2008-2023 Free Software Foundation, Inc.
-=======
 # Copyright (C) 1996-1997, 1999-2004, 2008-2024 Free Software
 # Foundation, Inc.
->>>>>>> dc4e6b13
 #
 # This file is free software; the Free Software Foundation
 # gives unlimited permission to copy and/or distribute it,
