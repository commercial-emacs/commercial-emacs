--- conflicted
+++ resolved
@@ -11,11 +11,7 @@
 # setting of _LARGEFILE_SOURCE is needed so that <stdio.h> declares fseeko
 # and ftello in C++ mode as well.
 AC_DEFUN([gl_SET_LARGEFILE_SOURCE],
-<<<<<<< HEAD
 [
-=======
- m4_ifndef([AC_SYS_YEAR2038], [[
->>>>>>> 39b77970
   AC_REQUIRE([AC_CANONICAL_HOST])
   AC_FUNC_FSEEKO
   case "$host_os" in
@@ -24,17 +20,10 @@
         [Define to 1 to make fseeko visible on some hosts (e.g. glibc 2.2).])
       ;;
   esac
-<<<<<<< HEAD
 ])
 
 # Work around a problem in Autoconf through at least 2.71 on glibc 2.34+
 # with _TIME_BITS.  Also, work around a problem in autoconf <= 2.69:
-=======
- ]])
-)
-
-# Work around a problem in autoconf <= 2.69:
->>>>>>> 39b77970
 # AC_SYS_LARGEFILE does not configure for large inodes on Mac OS X 10.5,
 # or configures them incorrectly in some cases.
 m4_version_prereq([2.70], [], [
@@ -54,12 +43,6 @@
 ])
 ])# m4_version_prereq 2.70
 
-<<<<<<< HEAD
-=======
-# Support AC_SYS_YEAR2038, even if Autoconf 2.71 or earlier.
-# This code is taken from Autoconf master.
-m4_ifndef([AC_SYS_YEAR2038], [
->>>>>>> 39b77970
 
 # _AC_SYS_YEAR2038_TEST_CODE
 # --------------------------
@@ -322,7 +305,6 @@
 # This macro allows configuration to continue if the system doesn't support
 # large files.
 AC_DEFUN([AC_SYS_LARGEFILE],
-<<<<<<< HEAD
 [AC_ARG_ENABLE(largefile,
                [  --disable-largefile     omit support for large files])
 AS_IF([test "$enable_largefile" != no],
@@ -360,13 +342,6 @@
     [64],
       [gl_YEAR2038_BODY([])])])
 ])# AC_SYS_LARGEFILE
-=======
-[m4_provide_if([_AC_SYS_LARGEFILE_PROBE], [], [dnl
-  AS_IF([test "$enable_largefile" != no], [_AC_SYS_LARGEFILE_PROBE])
-  AC_CONFIG_COMMANDS_PRE([_AC_SYS_LARGEFILE_ENABLE])
-])])
-])# m4_ifndef AC_SYS_YEAR2038
->>>>>>> 39b77970
 
 # Enable large files on systems where this is implemented by Gnulib, not by the
 # system headers.
