# gnulib-common.m4 serial 86
dnl Copyright (C) 2007-2023 Free Software Foundation, Inc.
dnl This file is free software; the Free Software Foundation
dnl gives unlimited permission to copy and/or distribute it,
dnl with or without modifications, as long as this notice is preserved.

AC_PREREQ([2.62])

# gl_COMMON
# is expanded unconditionally through gnulib-tool magic.
AC_DEFUN([gl_COMMON], [
  dnl Use AC_REQUIRE here, so that the code is expanded once only.
  AC_REQUIRE([gl_00GNULIB])
  AC_REQUIRE([gl_COMMON_BODY])
  AC_REQUIRE([gl_ZZGNULIB])
])
AC_DEFUN([gl_COMMON_BODY], [
  AH_VERBATIM([0witness],
[/* Witness that <config.h> has been included.  */
#define _GL_CONFIG_H_INCLUDED 1
])
  AH_VERBATIM([_GL_GNUC_PREREQ],
[/* True if the compiler says it groks GNU C version MAJOR.MINOR.  */
#if defined __GNUC__ && defined __GNUC_MINOR__
# define _GL_GNUC_PREREQ(major, minor) \
    ((major) < __GNUC__ + ((minor) <= __GNUC_MINOR__))
#else
# define _GL_GNUC_PREREQ(major, minor) 0
#endif
])
  AH_VERBATIM([_Noreturn],
[/* The _Noreturn keyword of C11.  */
#ifndef _Noreturn
# if (defined __cplusplus \
      && ((201103 <= __cplusplus && !(__GNUC__ == 4 && __GNUC_MINOR__ == 7)) \
          || (defined _MSC_VER && 1900 <= _MSC_VER)) \
      && 0)
    /* [[noreturn]] is not practically usable, because with it the syntax
         extern _Noreturn void func (...);
       would not be valid; such a declaration would only be valid with 'extern'
       and '_Noreturn' swapped, or without the 'extern' keyword.  However, some
       AIX system header files and several gnulib header files use precisely
       this syntax with 'extern'.  */
#  define _Noreturn [[noreturn]]
# elif (defined __clang__ && __clang_major__ < 16 \
        && defined _GL_WORK_AROUND_LLVM_BUG_59792)
   /* Compile with -D_GL_WORK_AROUND_LLVM_BUG_59792 to work around
      that rare LLVM bug, though you may get many false-alarm warnings.  */
#  define _Noreturn
# elif ((!defined __cplusplus || defined __clang__) \
        && (201112 <= (defined __STDC_VERSION__ ? __STDC_VERSION__ : 0) \
            || (!defined __STRICT_ANSI__ \
                && (_GL_GNUC_PREREQ (4, 7) \
                    || (defined __apple_build_version__ \
                        ? 6000000 <= __apple_build_version__ \
                        : 3 < __clang_major__ + (5 <= __clang_minor__))))))
   /* _Noreturn works as-is.  */
# elif _GL_GNUC_PREREQ (2, 8) || defined __clang__ || 0x5110 <= __SUNPRO_C
#  define _Noreturn __attribute__ ((__noreturn__))
# elif 1200 <= (defined _MSC_VER ? _MSC_VER : 0)
#  define _Noreturn __declspec (noreturn)
# else
#  define _Noreturn
# endif
#endif
])
  AH_VERBATIM([isoc99_inline],
[/* Work around a bug in Apple GCC 4.0.1 build 5465: In C99 mode, it supports
   the ISO C 99 semantics of 'extern inline' (unlike the GNU C semantics of
   earlier versions), but does not display it by setting __GNUC_STDC_INLINE__.
   __APPLE__ && __MACH__ test for Mac OS X.
   __APPLE_CC__ tests for the Apple compiler and its version.
   __STDC_VERSION__ tests for the C99 mode.  */
#if defined __APPLE__ && defined __MACH__ && __APPLE_CC__ >= 5465 && !defined __cplusplus && __STDC_VERSION__ >= 199901L && !defined __GNUC_STDC_INLINE__
# define __GNUC_STDC_INLINE__ 1
#endif])
  AH_VERBATIM([attribute],
[/* Attributes.  */
#if (defined __has_attribute \
     && (!defined __clang_minor__ \
         || (defined __apple_build_version__ \
             ? 6000000 <= __apple_build_version__ \
             : 5 <= __clang_major__)))
# define _GL_HAS_ATTRIBUTE(attr) __has_attribute (__##attr##__)
#else
# define _GL_HAS_ATTRIBUTE(attr) _GL_ATTR_##attr
# define _GL_ATTR_alloc_size _GL_GNUC_PREREQ (4, 3)
# define _GL_ATTR_always_inline _GL_GNUC_PREREQ (3, 2)
# define _GL_ATTR_artificial _GL_GNUC_PREREQ (4, 3)
# define _GL_ATTR_cold _GL_GNUC_PREREQ (4, 3)
# define _GL_ATTR_const _GL_GNUC_PREREQ (2, 95)
# define _GL_ATTR_deprecated _GL_GNUC_PREREQ (3, 1)
# define _GL_ATTR_diagnose_if 0
# define _GL_ATTR_error _GL_GNUC_PREREQ (4, 3)
# define _GL_ATTR_externally_visible _GL_GNUC_PREREQ (4, 1)
# define _GL_ATTR_fallthrough _GL_GNUC_PREREQ (7, 0)
# define _GL_ATTR_format _GL_GNUC_PREREQ (2, 7)
# define _GL_ATTR_leaf _GL_GNUC_PREREQ (4, 6)
# define _GL_ATTR_malloc _GL_GNUC_PREREQ (3, 0)
# ifdef _ICC
#  define _GL_ATTR_may_alias 0
# else
#  define _GL_ATTR_may_alias _GL_GNUC_PREREQ (3, 3)
# endif
# define _GL_ATTR_noinline _GL_GNUC_PREREQ (3, 1)
# define _GL_ATTR_nonnull _GL_GNUC_PREREQ (3, 3)
# define _GL_ATTR_nonstring _GL_GNUC_PREREQ (8, 0)
# define _GL_ATTR_nothrow _GL_GNUC_PREREQ (3, 3)
# define _GL_ATTR_packed _GL_GNUC_PREREQ (2, 7)
# define _GL_ATTR_pure _GL_GNUC_PREREQ (2, 96)
# define _GL_ATTR_returns_nonnull _GL_GNUC_PREREQ (4, 9)
# define _GL_ATTR_sentinel _GL_GNUC_PREREQ (4, 0)
# define _GL_ATTR_unused _GL_GNUC_PREREQ (2, 7)
# define _GL_ATTR_warn_unused_result _GL_GNUC_PREREQ (3, 4)
#endif

/* Disable GCC -Wpedantic if using __has_c_attribute and this is not C23+.  */
#if (defined __has_c_attribute && _GL_GNUC_PREREQ (4, 6) \
     && (defined __STDC_VERSION__ ? __STDC_VERSION__ : 0) <= 201710)
# pragma GCC diagnostic ignored "-Wpedantic"
#endif

<<<<<<< HEAD
]dnl There is no _GL_ATTRIBUTE_ALIGNED; use stdalign's _Alignas instead.
=======
/* Define if, in a function declaration, the attributes in bracket syntax
   [[...]] must come before the attributes in __attribute__((...)) syntax.
   If this is defined, it is best to avoid the bracket syntax, so that the
   various _GL_ATTRIBUTE_* can be cumulated on the same declaration in any
   order.  */
#ifdef __cplusplus
# if defined __clang__
#  define _GL_BRACKET_BEFORE_ATTRIBUTE 1
# endif
#else
# if defined __GNUC__ && !defined __clang__
#  define _GL_BRACKET_BEFORE_ATTRIBUTE 1
# endif
#endif
]dnl There is no _GL_ATTRIBUTE_ALIGNED; use stdalign's alignas instead.
>>>>>>> ebf5e4ca
[
/* _GL_ATTRIBUTE_ALLOC_SIZE ((N)) declares that the Nth argument of the function
   is the size of the returned memory block.
   _GL_ATTRIBUTE_ALLOC_SIZE ((M, N)) declares that the Mth argument multiplied
   by the Nth argument of the function is the size of the returned memory block.
 */
/* Applies to: function, pointer to function, function types.  */
#ifndef _GL_ATTRIBUTE_ALLOC_SIZE
# if _GL_HAS_ATTRIBUTE (alloc_size)
#  define _GL_ATTRIBUTE_ALLOC_SIZE(args) __attribute__ ((__alloc_size__ args))
# else
#  define _GL_ATTRIBUTE_ALLOC_SIZE(args)
# endif
#endif

/* _GL_ATTRIBUTE_ALWAYS_INLINE tells that the compiler should always inline the
   function and report an error if it cannot do so.  */
/* Applies to: function.  */
#ifndef _GL_ATTRIBUTE_ALWAYS_INLINE
# if _GL_HAS_ATTRIBUTE (always_inline)
#  define _GL_ATTRIBUTE_ALWAYS_INLINE __attribute__ ((__always_inline__))
# else
#  define _GL_ATTRIBUTE_ALWAYS_INLINE
# endif
#endif

/* _GL_ATTRIBUTE_ARTIFICIAL declares that the function is not important to show
    in stack traces when debugging.  The compiler should omit the function from
    stack traces.  */
/* Applies to: function.  */
#ifndef _GL_ATTRIBUTE_ARTIFICIAL
# if _GL_HAS_ATTRIBUTE (artificial)
#  define _GL_ATTRIBUTE_ARTIFICIAL __attribute__ ((__artificial__))
# else
#  define _GL_ATTRIBUTE_ARTIFICIAL
# endif
#endif

/* _GL_ATTRIBUTE_COLD declares that the function is rarely executed.  */
/* Applies to: functions.  */
/* Avoid __attribute__ ((cold)) on MinGW; see thread starting at
   <https://lists.gnu.org/r/emacs-devel/2019-04/msg01152.html>.
   Also, Oracle Studio 12.6 requires 'cold' not '__cold__'.  */
#ifndef _GL_ATTRIBUTE_COLD
# if _GL_HAS_ATTRIBUTE (cold) && !defined __MINGW32__
#  ifndef __SUNPRO_C
#   define _GL_ATTRIBUTE_COLD __attribute__ ((__cold__))
#  else
#   define _GL_ATTRIBUTE_COLD __attribute__ ((cold))
#  endif
# else
#  define _GL_ATTRIBUTE_COLD
# endif
#endif

/* _GL_ATTRIBUTE_CONST declares that it is OK for a compiler to omit duplicate
   calls to the function with the same arguments.
   This attribute is safe for a function that neither depends on nor affects
   observable state, and always returns exactly once - e.g., does not loop
   forever, and does not call longjmp.
   (This attribute is stricter than _GL_ATTRIBUTE_PURE.)  */
/* Applies to: functions.  */
#ifndef _GL_ATTRIBUTE_CONST
# if _GL_HAS_ATTRIBUTE (const)
#  define _GL_ATTRIBUTE_CONST __attribute__ ((__const__))
# else
#  define _GL_ATTRIBUTE_CONST
# endif
#endif

/* _GL_ATTRIBUTE_DEALLOC (F, I) declares that the function returns pointers
   that can be freed by passing them as the Ith argument to the
   function F.
   _GL_ATTRIBUTE_DEALLOC_FREE declares that the function returns pointers that
   can be freed via 'free'; it can be used only after declaring 'free'.  */
/* Applies to: functions.  Cannot be used on inline functions.  */
#ifndef _GL_ATTRIBUTE_DEALLOC
# if _GL_GNUC_PREREQ (11, 0)
#  define _GL_ATTRIBUTE_DEALLOC(f, i) __attribute__ ((__malloc__ (f, i)))
# else
#  define _GL_ATTRIBUTE_DEALLOC(f, i)
# endif
#endif
/* If gnulib's <string.h> or <wchar.h> has already defined this macro, continue
   to use this earlier definition, since <stdlib.h> may not have been included
   yet.  */
#ifndef _GL_ATTRIBUTE_DEALLOC_FREE
# if defined __cplusplus && defined __GNUC__ && !defined __clang__
/* Work around GCC bug <https://gcc.gnu.org/bugzilla/show_bug.cgi?id=108231> */
#  define _GL_ATTRIBUTE_DEALLOC_FREE \
     _GL_ATTRIBUTE_DEALLOC ((void (*) (void *)) free, 1)
# else
#  define _GL_ATTRIBUTE_DEALLOC_FREE \
     _GL_ATTRIBUTE_DEALLOC (free, 1)
# endif
#endif

/* _GL_ATTRIBUTE_DEPRECATED: Declares that an entity is deprecated.
   The compiler may warn if the entity is used.  */
/* Applies to:
     - function, variable,
     - struct, union, struct/union member,
     - enumeration, enumeration item,
     - typedef,
   in C++ also: namespace, class, template specialization.  */
#ifndef _GL_ATTRIBUTE_DEPRECATED
# ifndef _GL_BRACKET_BEFORE_ATTRIBUTE
#  ifdef __has_c_attribute
#   if __has_c_attribute (__deprecated__)
#    define _GL_ATTRIBUTE_DEPRECATED [[__deprecated__]]
#   endif
#  endif
# endif
# if !defined _GL_ATTRIBUTE_DEPRECATED && _GL_HAS_ATTRIBUTE (deprecated)
#  define _GL_ATTRIBUTE_DEPRECATED __attribute__ ((__deprecated__))
# endif
# ifndef _GL_ATTRIBUTE_DEPRECATED
#  define _GL_ATTRIBUTE_DEPRECATED
# endif
#endif

/* _GL_ATTRIBUTE_ERROR(msg) requests an error if a function is called and
   the function call is not optimized away.
   _GL_ATTRIBUTE_WARNING(msg) requests a warning if a function is called and
   the function call is not optimized away.  */
/* Applies to: functions.  */
#if !(defined _GL_ATTRIBUTE_ERROR && defined _GL_ATTRIBUTE_WARNING)
# if _GL_HAS_ATTRIBUTE (error)
#  define _GL_ATTRIBUTE_ERROR(msg) __attribute__ ((__error__ (msg)))
#  define _GL_ATTRIBUTE_WARNING(msg) __attribute__ ((__warning__ (msg)))
# elif _GL_HAS_ATTRIBUTE (diagnose_if)
#  define _GL_ATTRIBUTE_ERROR(msg) __attribute__ ((__diagnose_if__ (1, msg, "error")))
#  define _GL_ATTRIBUTE_WARNING(msg) __attribute__ ((__diagnose_if__ (1, msg, "warning")))
# else
#  define _GL_ATTRIBUTE_ERROR(msg)
#  define _GL_ATTRIBUTE_WARNING(msg)
# endif
#endif

/* _GL_ATTRIBUTE_EXTERNALLY_VISIBLE declares that the entity should remain
   visible to debuggers etc., even with '-fwhole-program'.  */
/* Applies to: functions, variables.  */
#ifndef _GL_ATTRIBUTE_EXTERNALLY_VISIBLE
# if _GL_HAS_ATTRIBUTE (externally_visible)
#  define _GL_ATTRIBUTE_EXTERNALLY_VISIBLE __attribute__ ((externally_visible))
# else
#  define _GL_ATTRIBUTE_EXTERNALLY_VISIBLE
# endif
#endif

/* _GL_ATTRIBUTE_FALLTHROUGH declares that it is not a programming mistake if
   the control flow falls through to the immediately following 'case' or
   'default' label.  The compiler should not warn in this case.  */
/* Applies to: Empty statement (;), inside a 'switch' statement.  */
/* Always expands to something.  */
#ifndef _GL_ATTRIBUTE_FALLTHROUGH
# ifdef __has_c_attribute
#  if __has_c_attribute (__fallthrough__)
#   define _GL_ATTRIBUTE_FALLTHROUGH [[__fallthrough__]]
#  endif
# endif
# if !defined _GL_ATTRIBUTE_FALLTHROUGH && _GL_HAS_ATTRIBUTE (fallthrough)
#  define _GL_ATTRIBUTE_FALLTHROUGH __attribute__ ((__fallthrough__))
# endif
# ifndef _GL_ATTRIBUTE_FALLTHROUGH
#  define _GL_ATTRIBUTE_FALLTHROUGH ((void) 0)
# endif
#endif

/* _GL_ATTRIBUTE_FORMAT ((ARCHETYPE, STRING-INDEX, FIRST-TO-CHECK))
   declares that the STRING-INDEXth function argument is a format string of
   style ARCHETYPE, which is one of:
     printf, gnu_printf
     scanf, gnu_scanf,
     strftime, gnu_strftime,
     strfmon,
   or the same thing prefixed and suffixed with '__'.
   If FIRST-TO-CHECK is not 0, arguments starting at FIRST-TO_CHECK
   are suitable for the format string.  */
/* Applies to: functions.  */
#ifndef _GL_ATTRIBUTE_FORMAT
# if _GL_HAS_ATTRIBUTE (format)
#  define _GL_ATTRIBUTE_FORMAT(spec) __attribute__ ((__format__ spec))
# else
#  define _GL_ATTRIBUTE_FORMAT(spec)
# endif
#endif

/* _GL_ATTRIBUTE_LEAF declares that if the function is called from some other
   compilation unit, it executes code from that unit only by return or by
   exception handling.  This declaration lets the compiler optimize that unit
   more aggressively.  */
/* Applies to: functions.  */
#ifndef _GL_ATTRIBUTE_LEAF
# if _GL_HAS_ATTRIBUTE (leaf)
#  define _GL_ATTRIBUTE_LEAF __attribute__ ((__leaf__))
# else
#  define _GL_ATTRIBUTE_LEAF
# endif
#endif

/* _GL_ATTRIBUTE_MALLOC declares that the function returns a pointer to freshly
   allocated memory.  */
/* Applies to: functions.  */
#ifndef _GL_ATTRIBUTE_MALLOC
# if _GL_HAS_ATTRIBUTE (malloc)
#  define _GL_ATTRIBUTE_MALLOC __attribute__ ((__malloc__))
# else
#  define _GL_ATTRIBUTE_MALLOC
# endif
#endif

/* _GL_ATTRIBUTE_MAY_ALIAS declares that pointers to the type may point to the
   same storage as pointers to other types.  Thus this declaration disables
   strict aliasing optimization.  */
/* Applies to: types.  */
/* Oracle Studio 12.6 mishandles may_alias despite __has_attribute OK.  */
#ifndef _GL_ATTRIBUTE_MAY_ALIAS
# if _GL_HAS_ATTRIBUTE (may_alias) && !defined __SUNPRO_C
#  define _GL_ATTRIBUTE_MAY_ALIAS __attribute__ ((__may_alias__))
# else
#  define _GL_ATTRIBUTE_MAY_ALIAS
# endif
#endif

/* _GL_ATTRIBUTE_MAYBE_UNUSED declares that it is not a programming mistake if
   the entity is not used.  The compiler should not warn if the entity is not
   used.  */
/* Applies to:
     - function, variable,
     - struct, union, struct/union member,
     - enumeration, enumeration item,
     - typedef,
   in C++ also: class.  */
/* In C++ and C23, this is spelled [[__maybe_unused__]].
   GCC's syntax is __attribute__ ((__unused__)).
   clang supports both syntaxes.  Except that with clang ≥ 6, < 10, in C++ mode,
   __has_c_attribute (__maybe_unused__) yields true but the use of
   [[__maybe_unused__]] nevertheless produces a warning.  */
#ifndef _GL_ATTRIBUTE_MAYBE_UNUSED
# ifndef _GL_BRACKET_BEFORE_ATTRIBUTE
#  if defined __clang__ && defined __cplusplus
#   if !defined __apple_build_version__ && __clang_major__ >= 10
#    define _GL_ATTRIBUTE_MAYBE_UNUSED [[__maybe_unused__]]
#   endif
#  elif defined __has_c_attribute
#   if __has_c_attribute (__maybe_unused__)
#    define _GL_ATTRIBUTE_MAYBE_UNUSED [[__maybe_unused__]]
#   endif
#  endif
# endif
# ifndef _GL_ATTRIBUTE_MAYBE_UNUSED
#  define _GL_ATTRIBUTE_MAYBE_UNUSED _GL_ATTRIBUTE_UNUSED
# endif
#endif
/* Alternative spelling of this macro, for convenience.  */
#define _GL_UNUSED _GL_ATTRIBUTE_MAYBE_UNUSED
/* Earlier spellings of this macro.  */
#define _UNUSED_PARAMETER_ _GL_ATTRIBUTE_MAYBE_UNUSED

/* _GL_ATTRIBUTE_NODISCARD declares that the caller of the function should not
   discard the return value.  The compiler may warn if the caller does not use
   the return value, unless the caller uses something like ignore_value.  */
/* Applies to: function, enumeration, class.  */
#ifndef _GL_ATTRIBUTE_NODISCARD
# ifndef _GL_BRACKET_BEFORE_ATTRIBUTE
#  if defined __clang__ && defined __cplusplus
  /* With clang up to 15.0.6 (at least), in C++ mode, [[__nodiscard__]] produces
     a warning.
     The 1000 below means a yet unknown threshold.  When clang++ version X
     starts supporting [[__nodiscard__]] without warning about it, you can
     replace the 1000 with X.  */
#   if __clang_major__ >= 1000
#    define _GL_ATTRIBUTE_NODISCARD [[__nodiscard__]]
#   endif
#  elif defined __has_c_attribute
#   if __has_c_attribute (__nodiscard__)
#    define _GL_ATTRIBUTE_NODISCARD [[__nodiscard__]]
#   endif
#  endif
# endif
# if !defined _GL_ATTRIBUTE_NODISCARD && _GL_HAS_ATTRIBUTE (warn_unused_result)
#  define _GL_ATTRIBUTE_NODISCARD __attribute__ ((__warn_unused_result__))
# endif
# ifndef _GL_ATTRIBUTE_NODISCARD
#  define _GL_ATTRIBUTE_NODISCARD
# endif
#endif

/* _GL_ATTRIBUTE_NOINLINE tells that the compiler should not inline the
   function.  */
/* Applies to: functions.  */
#ifndef _GL_ATTRIBUTE_NOINLINE
# if _GL_HAS_ATTRIBUTE (noinline)
#  define _GL_ATTRIBUTE_NOINLINE __attribute__ ((__noinline__))
# else
#  define _GL_ATTRIBUTE_NOINLINE
# endif
#endif

/* _GL_ATTRIBUTE_NONNULL ((N1, N2,...)) declares that the arguments N1, N2,...
   must not be NULL.
   _GL_ATTRIBUTE_NONNULL () declares that all pointer arguments must not be
   null.  */
/* Applies to: functions.  */
#ifndef _GL_ATTRIBUTE_NONNULL
# if _GL_HAS_ATTRIBUTE (nonnull)
#  define _GL_ATTRIBUTE_NONNULL(args) __attribute__ ((__nonnull__ args))
# else
#  define _GL_ATTRIBUTE_NONNULL(args)
# endif
#endif

/* _GL_ATTRIBUTE_NONSTRING declares that the contents of a character array is
   not meant to be NUL-terminated.  */
/* Applies to: struct/union members and variables that are arrays of element
   type '[[un]signed] char'.  */
#ifndef _GL_ATTRIBUTE_NONSTRING
# if _GL_HAS_ATTRIBUTE (nonstring)
#  define _GL_ATTRIBUTE_NONSTRING __attribute__ ((__nonstring__))
# else
#  define _GL_ATTRIBUTE_NONSTRING
# endif
#endif

/* There is no _GL_ATTRIBUTE_NORETURN; use _Noreturn instead.  */

/* _GL_ATTRIBUTE_NOTHROW declares that the function does not throw exceptions.
 */
/* Applies to: functions.  */
#ifndef _GL_ATTRIBUTE_NOTHROW
# if _GL_HAS_ATTRIBUTE (nothrow) && !defined __cplusplus
#  define _GL_ATTRIBUTE_NOTHROW __attribute__ ((__nothrow__))
# else
#  define _GL_ATTRIBUTE_NOTHROW
# endif
#endif

/* _GL_ATTRIBUTE_PACKED declares:
   For struct members: The member has the smallest possible alignment.
   For struct, union, class: All members have the smallest possible alignment,
   minimizing the memory required.  */
/* Applies to: struct members, struct, union,
   in C++ also: class.  */
#ifndef _GL_ATTRIBUTE_PACKED
# if _GL_HAS_ATTRIBUTE (packed)
#  define _GL_ATTRIBUTE_PACKED __attribute__ ((__packed__))
# else
#  define _GL_ATTRIBUTE_PACKED
# endif
#endif

/* _GL_ATTRIBUTE_PURE declares that It is OK for a compiler to omit duplicate
   calls to the function with the same arguments if observable state is not
   changed between calls.
   This attribute is safe for a function that does not affect
   observable state, and always returns exactly once.
   (This attribute is looser than _GL_ATTRIBUTE_CONST.)  */
/* Applies to: functions.  */
#ifndef _GL_ATTRIBUTE_PURE
# if _GL_HAS_ATTRIBUTE (pure)
#  define _GL_ATTRIBUTE_PURE __attribute__ ((__pure__))
# else
#  define _GL_ATTRIBUTE_PURE
# endif
#endif

/* _GL_ATTRIBUTE_RETURNS_NONNULL declares that the function's return value is
   a non-NULL pointer.  */
/* Applies to: functions.  */
#ifndef _GL_ATTRIBUTE_RETURNS_NONNULL
# if _GL_HAS_ATTRIBUTE (returns_nonnull)
#  define _GL_ATTRIBUTE_RETURNS_NONNULL __attribute__ ((__returns_nonnull__))
# else
#  define _GL_ATTRIBUTE_RETURNS_NONNULL
# endif
#endif

/* _GL_ATTRIBUTE_SENTINEL(pos) declares that the variadic function expects a
   trailing NULL argument.
   _GL_ATTRIBUTE_SENTINEL () - The last argument is NULL (requires C99).
   _GL_ATTRIBUTE_SENTINEL ((N)) - The (N+1)st argument from the end is NULL.  */
/* Applies to: functions.  */
#ifndef _GL_ATTRIBUTE_SENTINEL
# if _GL_HAS_ATTRIBUTE (sentinel)
#  define _GL_ATTRIBUTE_SENTINEL(pos) __attribute__ ((__sentinel__ pos))
# else
#  define _GL_ATTRIBUTE_SENTINEL(pos)
# endif
#endif

/* A helper macro.  Don't use it directly.  */
#ifndef _GL_ATTRIBUTE_UNUSED
# if _GL_HAS_ATTRIBUTE (unused)
#  define _GL_ATTRIBUTE_UNUSED __attribute__ ((__unused__))
# else
#  define _GL_ATTRIBUTE_UNUSED
# endif
#endif

]dnl There is no _GL_ATTRIBUTE_VISIBILITY; see m4/visibility.m4 instead.
[
/* _GL_UNUSED_LABEL; declares that it is not a programming mistake if the
   immediately preceding label is not used.  The compiler should not warn
   if the label is not used.  */
/* Applies to: label (both in C and C++).  */
/* Note that g++ < 4.5 does not support the '__attribute__ ((__unused__)) ;'
   syntax.  But clang does.  */
#ifndef _GL_UNUSED_LABEL
# if !(defined __cplusplus && !_GL_GNUC_PREREQ (4, 5)) || defined __clang__
#  define _GL_UNUSED_LABEL _GL_ATTRIBUTE_UNUSED
# else
#  define _GL_UNUSED_LABEL
# endif
#endif
])
  AH_VERBATIM([c_linkage],
[/* In C++, there is the concept of "language linkage", that encompasses
    name mangling and function calling conventions.
    The following macros start and end a block of "C" linkage.  */
#ifdef __cplusplus
# define _GL_BEGIN_C_LINKAGE extern "C" {
# define _GL_END_C_LINKAGE }
#else
# define _GL_BEGIN_C_LINKAGE
# define _GL_END_C_LINKAGE
#endif
])
  AH_VERBATIM([async_safe],
[/* The _GL_ASYNC_SAFE marker should be attached to functions that are
   signal handlers (for signals other than SIGABRT, SIGPIPE) or can be
   invoked from such signal handlers.  Such functions have some restrictions:
     * All functions that it calls should be marked _GL_ASYNC_SAFE as well,
       or should be listed as async-signal-safe in POSIX
       <https://pubs.opengroup.org/onlinepubs/9699919799/functions/V2_chap02.html#tag_15_04>
       section 2.4.3.  Note that malloc(), sprintf(), and fwrite(), in
       particular, are NOT async-signal-safe.
     * All memory locations (variables and struct fields) that these functions
       access must be marked 'volatile'.  This holds for both read and write
       accesses.  Otherwise the compiler might optimize away stores to and
       reads from such locations that occur in the program, depending on its
       data flow analysis.  For example, when the program contains a loop
       that is intended to inspect a variable set from within a signal handler
           while (!signal_occurred)
             ;
       the compiler is allowed to transform this into an endless loop if the
       variable 'signal_occurred' is not declared 'volatile'.
   Additionally, recall that:
     * A signal handler should not modify errno (except if it is a handler
       for a fatal signal and ends by raising the same signal again, thus
       provoking the termination of the process).  If it invokes a function
       that may clobber errno, it needs to save and restore the value of
       errno.  */
#define _GL_ASYNC_SAFE
])
  AH_VERBATIM([micro_optimizations],
[/* _GL_CMP (n1, n2) performs a three-valued comparison on n1 vs. n2, where
   n1 and n2 are expressions without side effects, that evaluate to real
   numbers (excluding NaN).
   It returns
     1  if n1 > n2
     0  if n1 == n2
     -1 if n1 < n2
   The naïve code   (n1 > n2 ? 1 : n1 < n2 ? -1 : 0)  produces a conditional
   jump with nearly all GCC versions up to GCC 10.
   This variant     (n1 < n2 ? -1 : n1 > n2)  produces a conditional with many
   GCC versions up to GCC 9.
   The better code  (n1 > n2) - (n1 < n2)  from Hacker's Delight § 2-9
   avoids conditional jumps in all GCC versions >= 3.4.  */
#define _GL_CMP(n1, n2) (((n1) > (n2)) - ((n1) < (n2)))
])
  dnl Hint which direction to take regarding cross-compilation guesses:
  dnl When a user installs a program on a platform they are not intimately
  dnl familiar with, --enable-cross-guesses=conservative is the appropriate
  dnl choice.  It implements the "If we don't know, assume the worst" principle.
  dnl However, when an operating system developer (on a platform which is not
  dnl yet known to gnulib) builds packages for their platform, they want to
  dnl expose, not hide, possible platform bugs; in this case,
  dnl --enable-cross-guesses=risky is the appropriate choice.
  dnl Sets the variables
  dnl gl_cross_guess_normal    (to be used when 'yes' is good and 'no' is bad),
  dnl gl_cross_guess_inverted  (to be used when 'no' is good and 'yes' is bad).
  AC_ARG_ENABLE([cross-guesses],
    [AS_HELP_STRING([[--enable-cross-guesses={conservative|risky}]],
       [specify policy for cross-compilation guesses])],
    [if test "x$enableval" != xconservative && test "x$enableval" != xrisky; then
       AC_MSG_WARN([invalid argument supplied to --enable-cross-guesses])
       enableval=conservative
     fi
     gl_cross_guesses="$enableval"],
    [gl_cross_guesses=conservative])
  if test $gl_cross_guesses = risky; then
    gl_cross_guess_normal="guessing yes"
    gl_cross_guess_inverted="guessing no"
  else
    gl_cross_guess_normal="guessing no"
    gl_cross_guess_inverted="guessing yes"
  fi
  dnl Preparation for running test programs:
  dnl Tell glibc to write diagnostics from -D_FORTIFY_SOURCE=2 to stderr, not
  dnl to /dev/tty, so they can be redirected to log files.  Such diagnostics
  dnl arise e.g., in the macros gl_PRINTF_DIRECTIVE_N, gl_SNPRINTF_DIRECTIVE_N.
  LIBC_FATAL_STDERR_=1
  export LIBC_FATAL_STDERR_
])

# gl_MODULE_INDICATOR_INIT_VARIABLE([variablename])
# gl_MODULE_INDICATOR_INIT_VARIABLE([variablename], [initialvalue])
# initializes the shell variable that indicates the presence of the given module
# as a C preprocessor expression.
AC_DEFUN([gl_MODULE_INDICATOR_INIT_VARIABLE],
[
  GL_MODULE_INDICATOR_PREFIX[]_[$1]=m4_if([$2], , [0], [$2])
  AC_SUBST(GL_MODULE_INDICATOR_PREFIX[]_[$1])
])

# gl_MODULE_INDICATOR_CONDITION
# expands to a C preprocessor expression that evaluates to 1 or 0, depending
# whether a gnulib module that has been requested shall be considered present
# or not.
m4_define([gl_MODULE_INDICATOR_CONDITION], [1])

# gl_MODULE_INDICATOR_SET_VARIABLE([modulename])
# sets the shell variable that indicates the presence of the given module to
# a C preprocessor expression that will evaluate to 1.
AC_DEFUN([gl_MODULE_INDICATOR_SET_VARIABLE],
[
  gl_MODULE_INDICATOR_SET_VARIABLE_AUX(
    [GL_MODULE_INDICATOR_PREFIX[]_GNULIB_[]m4_translit([[$1]],
                                                       [abcdefghijklmnopqrstuvwxyz./-],
                                                       [ABCDEFGHIJKLMNOPQRSTUVWXYZ___])],
    [gl_MODULE_INDICATOR_CONDITION])
])

# gl_MODULE_INDICATOR_SET_VARIABLE_AUX([variable])
# modifies the shell variable to include the gl_MODULE_INDICATOR_CONDITION.
# The shell variable's value is a C preprocessor expression that evaluates
# to 0 or 1.
AC_DEFUN([gl_MODULE_INDICATOR_SET_VARIABLE_AUX],
[
  m4_if(m4_defn([gl_MODULE_INDICATOR_CONDITION]), [1],
    [
     dnl Simplify the expression VALUE || 1 to 1.
     $1=1
    ],
    [gl_MODULE_INDICATOR_SET_VARIABLE_AUX_OR([$1],
                                             [gl_MODULE_INDICATOR_CONDITION])])
])

# gl_MODULE_INDICATOR_SET_VARIABLE_AUX_OR([variable], [condition])
# modifies the shell variable to include the given condition.  The shell
# variable's value is a C preprocessor expression that evaluates to 0 or 1.
AC_DEFUN([gl_MODULE_INDICATOR_SET_VARIABLE_AUX_OR],
[
  dnl Simplify the expression 1 || CONDITION to 1.
  if test "$[]$1" != 1; then
    dnl Simplify the expression 0 || CONDITION to CONDITION.
    if test "$[]$1" = 0; then
      $1=$2
    else
      $1="($[]$1 || $2)"
    fi
  fi
])

# gl_MODULE_INDICATOR([modulename])
# defines a C macro indicating the presence of the given module
# in a location where it can be used.
#                                             |  Value  |   Value   |
#                                             | in lib/ | in tests/ |
# --------------------------------------------+---------+-----------+
# Module present among main modules:          |    1    |     1     |
# --------------------------------------------+---------+-----------+
# Module present among tests-related modules: |    0    |     1     |
# --------------------------------------------+---------+-----------+
# Module not present at all:                  |    0    |     0     |
# --------------------------------------------+---------+-----------+
AC_DEFUN([gl_MODULE_INDICATOR],
[
  AC_DEFINE_UNQUOTED([GNULIB_]m4_translit([[$1]],
      [abcdefghijklmnopqrstuvwxyz./-],
      [ABCDEFGHIJKLMNOPQRSTUVWXYZ___]),
    [gl_MODULE_INDICATOR_CONDITION],
    [Define to a C preprocessor expression that evaluates to 1 or 0,
     depending whether the gnulib module $1 shall be considered present.])
])

# gl_MODULE_INDICATOR_FOR_TESTS([modulename])
# defines a C macro indicating the presence of the given module
# in lib or tests. This is useful to determine whether the module
# should be tested.
#                                             |  Value  |   Value   |
#                                             | in lib/ | in tests/ |
# --------------------------------------------+---------+-----------+
# Module present among main modules:          |    1    |     1     |
# --------------------------------------------+---------+-----------+
# Module present among tests-related modules: |    1    |     1     |
# --------------------------------------------+---------+-----------+
# Module not present at all:                  |    0    |     0     |
# --------------------------------------------+---------+-----------+
AC_DEFUN([gl_MODULE_INDICATOR_FOR_TESTS],
[
  AC_DEFINE([GNULIB_TEST_]m4_translit([[$1]],
      [abcdefghijklmnopqrstuvwxyz./-],
      [ABCDEFGHIJKLMNOPQRSTUVWXYZ___]), [1],
    [Define to 1 when the gnulib module $1 should be tested.])
])

# gl_ASSERT_NO_GNULIB_POSIXCHECK
# asserts that there will never be a need to #define GNULIB_POSIXCHECK.
# and thereby enables an optimization of configure and config.h.
# Used by Emacs.
AC_DEFUN([gl_ASSERT_NO_GNULIB_POSIXCHECK],
[
  dnl Override gl_WARN_ON_USE_PREPARE.
  dnl But hide this definition from 'aclocal'.
  AC_DEFUN([gl_W][ARN_ON_USE_PREPARE], [])
])

# gl_ASSERT_NO_GNULIB_TESTS
# asserts that there will be no gnulib tests in the scope of the configure.ac
# and thereby enables an optimization of config.h.
# Used by Emacs.
AC_DEFUN([gl_ASSERT_NO_GNULIB_TESTS],
[
  dnl Override gl_MODULE_INDICATOR_FOR_TESTS.
  AC_DEFUN([gl_MODULE_INDICATOR_FOR_TESTS], [])
])

# Test whether <features.h> exists.
# Set HAVE_FEATURES_H.
AC_DEFUN([gl_FEATURES_H],
[
  AC_CHECK_HEADERS_ONCE([features.h])
  if test $ac_cv_header_features_h = yes; then
    HAVE_FEATURES_H=1
  else
    HAVE_FEATURES_H=0
  fi
  AC_SUBST([HAVE_FEATURES_H])
])

# gl_PROG_CC_C99
# Modifies the value of the shell variable CC in an attempt to make $CC
# understand ISO C99 source code.
AC_DEFUN([gl_PROG_CC_C99],
[
  dnl Just use AC_PROG_CC_C99.
  dnl When AC_PROG_CC_C99 and AC_PROG_CC_STDC are used together, the substituted
  dnl value of CC will contain the C99 enabling options twice. But this is only
  dnl a cosmetic problem.
  dnl With Autoconf >= 2.70, use AC_PROG_CC since it implies AC_PROG_CC_C99;
  dnl this avoids a "warning: The macro `AC_PROG_CC_C99' is obsolete."
  m4_version_prereq([2.70],
    [AC_REQUIRE([AC_PROG_CC])],
    [AC_REQUIRE([AC_PROG_CC_C99])])
])

# gl_PROG_AR_RANLIB
# Determines the values for AR, ARFLAGS, RANLIB that fit with the compiler.
# The user can set the variables AR, ARFLAGS, RANLIB if he wants to override
# the values.
AC_DEFUN([gl_PROG_AR_RANLIB],
[
  dnl Minix 3 comes with two toolchains: The Amsterdam Compiler Kit compiler
  dnl as "cc", and GCC as "gcc". They have different object file formats and
  dnl library formats. In particular, the GNU binutils programs ar and ranlib
  dnl produce libraries that work only with gcc, not with cc.
  AC_REQUIRE([AC_PROG_CC])
  dnl The '][' hides this use from 'aclocal'.
  AC_BEFORE([$0], [A][M_PROG_AR])
  AC_CACHE_CHECK([for Minix Amsterdam compiler], [gl_cv_c_amsterdam_compiler],
    [
      AC_EGREP_CPP([Amsterdam],
        [
#ifdef __ACK__
Amsterdam
#endif
        ],
        [gl_cv_c_amsterdam_compiler=yes],
        [gl_cv_c_amsterdam_compiler=no])
    ])

  dnl Don't compete with AM_PROG_AR's decision about AR/ARFLAGS if we are not
  dnl building with __ACK__.
  if test $gl_cv_c_amsterdam_compiler = yes; then
    if test -z "$AR"; then
      AR='cc -c.a'
    fi
    if test -z "$ARFLAGS"; then
      ARFLAGS='-o'
    fi
  else
    dnl AM_PROG_AR was added in automake v1.11.2.  AM_PROG_AR does not AC_SUBST
    dnl ARFLAGS variable (it is filed into Makefile.in directly by automake
    dnl script on-demand, if not specified by ./configure of course).
    dnl Don't AC_REQUIRE the AM_PROG_AR otherwise the code for __ACK__ above
    dnl will be ignored.  Also, pay attention to call AM_PROG_AR in else block
    dnl because AM_PROG_AR is written so it could re-set AR variable even for
    dnl __ACK__.  It may seem like its easier to avoid calling the macro here,
    dnl but we need to AC_SUBST both AR/ARFLAGS (thus those must have some good
    dnl default value and automake should usually know them).
    dnl
    dnl The '][' hides this use from 'aclocal'.
    m4_ifdef([A][M_PROG_AR], [A][M_PROG_AR], [:])
  fi

  dnl In case the code above has not helped with setting AR/ARFLAGS, use
  dnl Automake-documented default values for AR and ARFLAGS, but prefer
  dnl ${host}-ar over ar (useful for cross-compiling).
  AC_CHECK_TOOL([AR], [ar], [ar])
  if test -z "$ARFLAGS"; then
    ARFLAGS='cr'
  fi

  AC_SUBST([AR])
  AC_SUBST([ARFLAGS])
  if test -z "$RANLIB"; then
    if test $gl_cv_c_amsterdam_compiler = yes; then
      RANLIB=':'
    else
      dnl Use the ranlib program if it is available.
      AC_PROG_RANLIB
    fi
  fi
  AC_SUBST([RANLIB])
])

# AC_C_RESTRICT
# This definition is copied from post-2.70 Autoconf and overrides the
# AC_C_RESTRICT macro from autoconf 2.60..2.70.
m4_version_prereq([2.70.1], [], [
AC_DEFUN([AC_C_RESTRICT],
[AC_CACHE_CHECK([for C/C++ restrict keyword], [ac_cv_c_restrict],
  [ac_cv_c_restrict=no
   # Put '__restrict__' first, to avoid problems with glibc and non-GCC; see:
   # https://lists.gnu.org/archive/html/bug-autoconf/2016-02/msg00006.html
   # Put 'restrict' last, because C++ lacks it.
   for ac_kw in __restrict__ __restrict _Restrict restrict; do
     AC_COMPILE_IFELSE(
      [AC_LANG_PROGRAM(
         [[typedef int *int_ptr;
           int foo (int_ptr $ac_kw ip) { return ip[0]; }
           int bar (int [$ac_kw]); /* Catch GCC bug 14050.  */
           int bar (int ip[$ac_kw]) { return ip[0]; }
         ]],
         [[int s[1];
           int *$ac_kw t = s;
           t[0] = 0;
           return foo (t) + bar (t);
         ]])],
      [ac_cv_c_restrict=$ac_kw])
     test "$ac_cv_c_restrict" != no && break
   done
  ])
 AH_VERBATIM([restrict],
[/* Define to the equivalent of the C99 'restrict' keyword, or to
   nothing if this is not supported.  Do not define if restrict is
   supported only directly.  */
#undef restrict
/* Work around a bug in older versions of Sun C++, which did not
   #define __restrict__ or support _Restrict or __restrict__
   even though the corresponding Sun C compiler ended up with
   "#define restrict _Restrict" or "#define restrict __restrict__"
   in the previous line.  This workaround can be removed once
   we assume Oracle Developer Studio 12.5 (2016) or later.  */
#if defined __SUNPRO_CC && !defined __RESTRICT && !defined __restrict__
# define _Restrict
# define __restrict__
#endif])
 case $ac_cv_c_restrict in
   restrict) ;;
   no) AC_DEFINE([restrict], []) ;;
   *)  AC_DEFINE_UNQUOTED([restrict], [$ac_cv_c_restrict]) ;;
 esac
])# AC_C_RESTRICT
])

# gl_BIGENDIAN
# is like AC_C_BIGENDIAN, except that it can be AC_REQUIREd.
# Note that AC_REQUIRE([AC_C_BIGENDIAN]) does not work reliably because some
# macros invoke AC_C_BIGENDIAN with arguments.
AC_DEFUN([gl_BIGENDIAN],
[
  AC_C_BIGENDIAN
])

# A temporary file descriptor.
# Must be less than 10, because dash 0.5.8 does not support redirections
# with multi-digit file descriptors.
m4_define([GL_TMP_FD], 9)

# gl_SILENT(command)
# executes command, but without the normal configure output.
# This is useful when you want to invoke AC_CACHE_CHECK (or AC_CHECK_FUNC etc.)
# inside another AC_CACHE_CHECK.
AC_DEFUN([gl_SILENT],
[
  exec GL_TMP_FD>&AS_MESSAGE_FD AS_MESSAGE_FD>/dev/null
  $1
  exec AS_MESSAGE_FD>&GL_TMP_FD GL_TMP_FD>&-
])

# gl_CACHE_VAL_SILENT(cache-id, command-to-set-it)
# is like AC_CACHE_VAL(cache-id, command-to-set-it), except that it does not
# output a spurious "(cached)" mark in the midst of other configure output.
# This macro should be used instead of AC_CACHE_VAL when it is not surrounded
# by an AC_MSG_CHECKING/AC_MSG_RESULT pair.
AC_DEFUN([gl_CACHE_VAL_SILENT],
[
  gl_SILENT([
    AC_CACHE_VAL([$1], [$2])
  ])
])

# gl_CONDITIONAL(conditional, condition)
# is like AM_CONDITIONAL(conditional, condition), except that it does not
# produce an error
#   configure: error: conditional "..." was never defined.
#   Usually this means the macro was only invoked conditionally.
# when only invoked conditionally. Instead, in that case, both the _TRUE
# and the _FALSE case are disabled.
AC_DEFUN([gl_CONDITIONAL],
[
  pushdef([AC_CONFIG_COMMANDS_PRE], [:])dnl
  AM_CONDITIONAL([$1], [$2])
  popdef([AC_CONFIG_COMMANDS_PRE])dnl
  if test -z "${[$1]_TRUE}" && test -z "${[$1]_FALSE}"; then
    [$1]_TRUE='#'
    [$1]_FALSE='#'
  fi
])

# gl_CC_ALLOW_WARNINGS
# sets and substitutes a variable GL_CFLAG_ALLOW_WARNINGS, to a $(CC) option
# that reverts a preceding '-Werror' option, if available.
# This is expected to be '-Wno-error' on gcc, clang (except clang/MSVC), xlclang
# and empty otherwise.
AC_DEFUN([gl_CC_ALLOW_WARNINGS],
[
  AC_REQUIRE([AC_PROG_CC])
  AC_CACHE_CHECK([for C compiler option to allow warnings],
    [gl_cv_cc_wallow],
    [rm -f conftest*
     echo 'int dummy;' > conftest.c
     AC_TRY_COMMAND([${CC-cc} $CFLAGS $CPPFLAGS -c conftest.c 2>conftest1.err]) >/dev/null
     AC_TRY_COMMAND([${CC-cc} $CFLAGS $CPPFLAGS -Wno-error -c conftest.c 2>conftest2.err]) >/dev/null
     dnl Test the number of error output lines, because AIX xlc accepts the
     dnl option '-Wno-error', just to produce a warning
     dnl "Option -Wno-error was incorrectly specified. The option will be ignored."
     dnl afterwards.
     if test $? = 0 && test `wc -l < conftest1.err` = `wc -l < conftest2.err`; then
       gl_cv_cc_wallow='-Wno-error'
     else
       gl_cv_cc_wallow=none
     fi
     rm -f conftest*
    ])
  case "$gl_cv_cc_wallow" in
    none) GL_CFLAG_ALLOW_WARNINGS='' ;;
    *)    GL_CFLAG_ALLOW_WARNINGS="$gl_cv_cc_wallow" ;;
  esac
  AC_SUBST([GL_CFLAG_ALLOW_WARNINGS])
])

# gl_CXX_ALLOW_WARNINGS
# sets and substitutes a variable GL_CXXFLAG_ALLOW_WARNINGS, to a $(CC) option
# that reverts a preceding '-Werror' option, if available.
AC_DEFUN([gl_CXX_ALLOW_WARNINGS],
[
  dnl Requires AC_PROG_CXX or gl_PROG_ANSI_CXX.
  if test -n "$CXX" && test "$CXX" != no; then
    AC_CACHE_CHECK([for C++ compiler option to allow warnings],
      [gl_cv_cxx_wallow],
      [rm -f conftest*
       echo 'int dummy;' > conftest.cc
       AC_TRY_COMMAND([${CXX-c++} $CXXFLAGS $CPPFLAGS -c conftest.cc 2>conftest1.err]) >/dev/null
       AC_TRY_COMMAND([${CXX-c++} $CXXFLAGS $CPPFLAGS -Wno-error -c conftest.cc 2>conftest2.err]) >/dev/null
       dnl Test the number of error output lines, because AIX xlC accepts the
       dnl option '-Wno-error', just to produce a warning
       dnl "Option -Wno-error was incorrectly specified. The option will be ignored."
       dnl afterwards.
       if test $? = 0 && test `wc -l < conftest1.err` = `wc -l < conftest2.err`; then
         gl_cv_cxx_wallow='-Wno-error'
       else
         gl_cv_cxx_wallow=none
       fi
       rm -f conftest*
      ])
    case "$gl_cv_cxx_wallow" in
      none) GL_CXXFLAG_ALLOW_WARNINGS='' ;;
      *)    GL_CXXFLAG_ALLOW_WARNINGS="$gl_cv_cxx_wallow" ;;
    esac
  else
    GL_CXXFLAG_ALLOW_WARNINGS=''
  fi
  AC_SUBST([GL_CXXFLAG_ALLOW_WARNINGS])
])

# gl_CC_GNULIB_WARNINGS
# sets and substitutes a variable GL_CFLAG_GNULIB_WARNINGS, to a $(CC) option
# set that enables or disables warnings as suitable for the Gnulib coding style.
AC_DEFUN([gl_CC_GNULIB_WARNINGS],
[
  AC_REQUIRE([gl_CC_ALLOW_WARNINGS])
  dnl Assume that the compiler supports -Wno-* options only if it also supports
  dnl -Wno-error.
  GL_CFLAG_GNULIB_WARNINGS=''
  if test -n "$GL_CFLAG_ALLOW_WARNINGS"; then
    dnl Enable these warning options:
    dnl
    dnl                                       GCC             clang
    dnl -Wno-cast-qual                        >= 3            >= 3.9
    dnl -Wno-conversion                       >= 3            >= 3.9
    dnl -Wno-float-conversion                 >= 4.9          >= 3.9
    dnl -Wno-float-equal                      >= 3            >= 3.9
    dnl -Wimplicit-fallthrough                >= 7            >= 3.9
    dnl -Wno-pedantic                         >= 4.8          >= 3.9
    dnl -Wno-sign-compare                     >= 3            >= 3.9
    dnl -Wno-sign-conversion                  >= 4.3          >= 3.9
    dnl -Wno-type-limits                      >= 4.3          >= 3.9
    dnl -Wno-undef                            >= 3            >= 3.9
    dnl -Wno-unsuffixed-float-constants       >= 4.5
    dnl -Wno-unused-function                  >= 3            >= 3.9
    dnl -Wno-unused-parameter                 >= 3            >= 3.9
    dnl
    cat > conftest.c <<\EOF
      #if __GNUC__ >= 3 || (__clang_major__ + (__clang_minor__ >= 9) > 3)
      -Wno-cast-qual
      -Wno-conversion
      -Wno-float-equal
      -Wno-sign-compare
      -Wno-undef
      -Wno-unused-function
      -Wno-unused-parameter
      #endif
      #if __GNUC__ + (__GNUC_MINOR__ >= 9) > 4 || (__clang_major__ + (__clang_minor__ >= 9) > 3)
      -Wno-float-conversion
      #endif
      #if __GNUC__ >= 7 || (__clang_major__ + (__clang_minor__ >= 9) > 3)
      -Wimplicit-fallthrough
      #endif
      #if __GNUC__ + (__GNUC_MINOR__ >= 8) > 4 || (__clang_major__ + (__clang_minor__ >= 9) > 3)
      -Wno-pedantic
      #endif
      #if __GNUC__ + (__GNUC_MINOR__ >= 3) > 4 || (__clang_major__ + (__clang_minor__ >= 9) > 3)
      -Wno-sign-conversion
      -Wno-type-limits
      #endif
      #if __GNUC__ + (__GNUC_MINOR__ >= 5) > 4
      -Wno-unsuffixed-float-constants
      #endif
EOF
    gl_command="$CC $CFLAGS $CPPFLAGS -E conftest.c > conftest.out"
    if AC_TRY_EVAL([gl_command]); then
      gl_options=`grep -v '#' conftest.out`
      for word in $gl_options; do
        GL_CFLAG_GNULIB_WARNINGS="$GL_CFLAG_GNULIB_WARNINGS $word"
      done
    fi
    rm -f conftest.c conftest.out
  fi
  AC_SUBST([GL_CFLAG_GNULIB_WARNINGS])
])

dnl gl_CONDITIONAL_HEADER([foo.h])
dnl takes a shell variable GL_GENERATE_FOO_H (with value true or false) as input
dnl and produces
dnl   - an AC_SUBSTed variable FOO_H that is either a file name or empty, based
dnl     on whether GL_GENERATE_FOO_H is true or false,
dnl   - an Automake conditional GL_GENERATE_FOO_H that evaluates to the value of
dnl     the shell variable GL_GENERATE_FOO_H.
AC_DEFUN([gl_CONDITIONAL_HEADER],
[
  m4_pushdef([gl_header_name], AS_TR_SH(m4_toupper($1)))
  m4_pushdef([gl_generate_var], [GL_GENERATE_]AS_TR_SH(m4_toupper($1)))
  m4_pushdef([gl_generate_cond], [GL_GENERATE_]AS_TR_SH(m4_toupper($1)))
  case "$gl_generate_var" in
    false) gl_header_name='' ;;
    true)
      dnl It is OK to use a .h file in lib/ from within tests/, but not vice
      dnl versa.
      if test -z "$gl_header_name"; then
        gl_header_name="${gl_source_base_prefix}$1"
      fi
      ;;
    *) echo "*** gl_generate_var is not set correctly" 1>&2; exit 1 ;;
  esac
  AC_SUBST(gl_header_name)
  gl_CONDITIONAL(gl_generate_cond, [$gl_generate_var])
  m4_popdef([gl_generate_cond])
  m4_popdef([gl_generate_var])
  m4_popdef([gl_header_name])
])

dnl Preparations for gl_CHECK_FUNCS_MACOS.
AC_DEFUN([gl_PREPARE_CHECK_FUNCS_MACOS],
[
  AC_REQUIRE([AC_CANONICAL_HOST])
  AC_REQUIRE([gl_COMPILER_CLANG])
  AC_CACHE_CHECK([for compiler option needed when checking for future declarations],
    [gl_cv_compiler_check_future_option],
    [case "$host_os" in
       dnl This is only needed on macOS.
       darwin*)
         if test $gl_cv_compiler_clang = yes; then
           dnl Test whether the compiler supports the option
           dnl '-Werror=unguarded-availability-new'.
           save_ac_compile="$ac_compile"
           ac_compile="$ac_compile -Werror=unguarded-availability-new"
           AC_COMPILE_IFELSE([AC_LANG_PROGRAM([[]],[[]])],
             [gl_cv_compiler_check_future_option='-Werror=unguarded-availability-new'],
             [gl_cv_compiler_check_future_option=none])
           ac_compile="$save_ac_compile"
         else
           gl_cv_compiler_check_future_option=none
         fi
         ;;
       *) gl_cv_compiler_check_future_option=none ;;
     esac
    ])
])

dnl Pieces of the expansion of
dnl gl_CHECK_FUNCS_ANDROID
dnl gl_CHECK_FUNCS_MACOS
dnl gl_CHECK_FUNCS_ANDROID_MACOS

AC_DEFUN([gl_CHECK_FUNCS_DEFAULT_CASE],
[
         *)
           AC_CHECK_FUNC([$1])
           [gl_cv_onwards_func_][$1]=$[ac_cv_func_][$1]
           ;;
])

AC_DEFUN([gl_CHECK_FUNCS_CASE_FOR_ANDROID],
[
         linux*-android*)
           AC_CHECK_DECL([$1], , , [$2])
           if test $[ac_cv_have_decl_][$1] = yes; then
             AC_CHECK_FUNC([[$1]])
             if test $[ac_cv_func_][$1] = yes; then
               [gl_cv_onwards_func_][$1]=yes
             else
               dnl The function is declared but does not exist. This should not
               dnl happen normally. But anyway, we know that a future version
               dnl of Android will have the function.
               [gl_cv_onwards_func_][$1]='future OS version'
             fi
           else
             [gl_cv_onwards_func_][$1]='future OS version'
           fi
           ;;
])

AC_DEFUN([gl_CHECK_FUNCS_CASE_FOR_MACOS],
[
         darwin*)
           if test "x$gl_cv_compiler_check_future_option" != "xnone"; then
             dnl Use a compile test, not a link test.
             save_ac_compile="$ac_compile"
             ac_compile="$ac_compile $gl_cv_compiler_check_future_option"
             save_ac_compile_for_check_decl="$ac_compile_for_check_decl"
             ac_compile_for_check_decl="$ac_compile_for_check_decl $gl_cv_compiler_check_future_option"
             unset [ac_cv_have_decl_][$1]
             AC_CHECK_DECL([$1], , , [$2])
             ac_compile="$save_ac_compile"
             ac_compile_for_check_decl="$save_ac_compile_for_check_decl"
             [ac_cv_func_][$1]="$[ac_cv_have_decl_][$1]"
             if test $[ac_cv_func_][$1] = yes; then
               [gl_cv_onwards_func_][$1]=yes
             else
               unset [ac_cv_have_decl_][$1]
               AC_CHECK_DECL([$1], , , [$2])
               if test $[ac_cv_have_decl_][$1] = yes; then
                 [gl_cv_onwards_func_][$1]='future OS version'
               else
                 [gl_cv_onwards_func_][$1]=no
               fi
             fi
           else
             AC_CHECK_FUNC([$1])
             [gl_cv_onwards_func_][$1]=$[ac_cv_func_][$1]
           fi
           ;;
])

AC_DEFUN([gl_CHECK_FUNCS_SET_RESULTS],
[
  case "$[gl_cv_onwards_func_][$1]" in
    future*) [ac_cv_func_][$1]=no ;;
    *)       [ac_cv_func_][$1]=$[gl_cv_onwards_func_][$1] ;;
  esac
  if test $[ac_cv_func_][$1] = yes; then
    AC_DEFINE([HAVE_]m4_translit([[$1]],
                                 [abcdefghijklmnopqrstuvwxyz],
                                 [ABCDEFGHIJKLMNOPQRSTUVWXYZ]),
              [1], [Define to 1 if you have the `$1' function.])
  fi
])

dnl gl_CHECK_FUNCS_ANDROID([func], [[#include <foo.h>]])
dnl is like AC_CHECK_FUNCS([func]), taking into account a portability problem
dnl on Android.
dnl
dnl When code is compiled on Android, it is in the context of a certain
dnl "Android API level", which indicates the minimum version of Android on
dnl which the app can be installed. In other words, you don't compile for a
dnl specific version of Android. You compile for all versions of Android,
dnl onwards from the given API level.
dnl Thus, the question "does the OS have the function func" has three possible
dnl answers:
dnl   - yes, in all versions starting from the given API level,
dnl   - no, in no version,
dnl   - not in the given API level, but in a later version of Android.
dnl
dnl In detail, this works as follows:
dnl If func was added to Android API level, say, 28, then the libc.so has the
dnl symbol func always, whereas the header file <foo.h> declares func
dnl conditionally:
dnl   #if __ANDROID_API__ >= 28
dnl   ... func (...) __INTRODUCED_IN(28);
dnl   #endif
dnl Thus, when compiling with "clang -target armv7a-unknown-linux-android28",
dnl the function func is declared and exists in libc.
dnl Whereas when compiling with "clang -target armv7a-unknown-linux-android27",
dnl the function func is not declared but exists in libc.
dnl
dnl This macro sets two variables:
dnl   - gl_cv_onwards_func_<func>   to yes / no / "future OS version"
dnl   - ac_cv_func_<func>           to yes / no / no
dnl The first variable allows to distinguish all three cases.
dnl The second variable is set, so that an invocation
dnl   gl_CHECK_FUNCS_ANDROID([func], [[#include <foo.h>]])
dnl can be used as a drop-in replacement for
dnl   AC_CHECK_FUNCS([func]).
AC_DEFUN([gl_CHECK_FUNCS_ANDROID],
[
  AC_REQUIRE([AC_CANONICAL_HOST])
  AC_CACHE_CHECK([for [$1]],
    [[gl_cv_onwards_func_][$1]],
    [gl_SILENT([
       case "$host_os" in
         gl_CHECK_FUNCS_CASE_FOR_ANDROID([$1], [$2])
         gl_CHECK_FUNCS_DEFAULT_CASE([$1])
       esac
      ])
    ])
  gl_CHECK_FUNCS_SET_RESULTS([$1])
])

dnl gl_CHECK_FUNCS_MACOS([func], [[#include <foo.h>]])
dnl is like AC_CHECK_FUNCS([func]), taking into account a portability problem
dnl on macOS.
dnl
dnl When code is compiled on macOS, it is in the context of a certain minimum
dnl macOS version, that can be set through the option '-mmacosx-version-min='.
dnl In other words, you don't compile for a specific version of macOS. You
dnl compile for all versions of macOS, onwards from the given version.
dnl Thus, the question "does the OS have the function func" has three possible
dnl answers:
dnl   - yes, in all versions starting from the given version,
dnl   - no, in no version,
dnl   - not in the given version, but in a later version of macOS.
dnl
dnl In detail, this works as follows:
dnl If func was added to, say, macOS version 13, then the libc has the
dnl symbol func always, whereas the header file <foo.h> declares func
dnl conditionally with a special availability attribute:
dnl   ... func (...) __attribute__((availability(macos,introduced=13.0)));
dnl Thus, when compiling with "clang mmacosx-version-min=13", there is no
dnl warning about the use of func, and the resulting binary
dnl   - runs fine on macOS 13,
dnl   - aborts with a dyld "Symbol not found" message on macOS 12.
dnl Whereas, when compiling with "clang mmacosx-version-min=12", there is a
dnl   warning: 'func' is only available on macOS 13.0 or newer
dnl   [-Wunguarded-availability-new],
dnl and the resulting binary
dnl   - runs fine on macOS 13,
dnl   - crashes with a SIGSEGV (signal 11) on macOS 12.
dnl
dnl This macro sets two variables:
dnl   - gl_cv_onwards_func_<func>   to yes / no / "future OS version"
dnl   - ac_cv_func_<func>           to yes / no / no
dnl The first variable allows to distinguish all three cases.
dnl The second variable is set, so that an invocation
dnl   gl_CHECK_FUNCS_MACOS([func], [[#include <foo.h>]])
dnl can be used as a drop-in replacement for
dnl   AC_CHECK_FUNCS([func]).
AC_DEFUN([gl_CHECK_FUNCS_MACOS],
[
  AC_REQUIRE([AC_CANONICAL_HOST])
  AC_REQUIRE([gl_PREPARE_CHECK_FUNCS_MACOS])
  AC_CACHE_CHECK([for [$1]],
    [[gl_cv_onwards_func_][$1]],
    [gl_SILENT([
       case "$host_os" in
         gl_CHECK_FUNCS_CASE_FOR_MACOS([$1], [$2])
         gl_CHECK_FUNCS_DEFAULT_CASE([$1])
       esac
      ])
    ])
  gl_CHECK_FUNCS_SET_RESULTS([$1])
])

dnl gl_CHECK_FUNCS_ANDROID_MACOS([func], [[#include <foo.h>]])
dnl is like AC_CHECK_FUNCS([func]), taking into account a portability problem
dnl on Android and on macOS.
dnl It is the combination of gl_CHECK_FUNCS_ANDROID and gl_CHECK_FUNCS_MACOS.
AC_DEFUN([gl_CHECK_FUNCS_ANDROID_MACOS],
[
  AC_REQUIRE([AC_CANONICAL_HOST])
  AC_REQUIRE([gl_PREPARE_CHECK_FUNCS_MACOS])
  AC_CACHE_CHECK([for [$1]],
    [[gl_cv_onwards_func_][$1]],
    [gl_SILENT([
       case "$host_os" in
         gl_CHECK_FUNCS_CASE_FOR_ANDROID([$1], [$2])
         gl_CHECK_FUNCS_CASE_FOR_MACOS([$1], [$2])
         gl_CHECK_FUNCS_DEFAULT_CASE([$1])
       esac
      ])
    ])
  gl_CHECK_FUNCS_SET_RESULTS([$1])
])

dnl Expands to some code for use in .c programs that, on native Windows, defines
dnl the Microsoft deprecated alias function names to the underscore-prefixed
dnl actual function names. With this macro, these function names are available
dnl without linking with '-loldnames' and without generating warnings.
dnl Usage: Use it after all system header files are included.
dnl          #include <...>
dnl          #include <...>
dnl          ]GL_MDA_DEFINES[
dnl          ...
AC_DEFUN([GL_MDA_DEFINES],[
AC_REQUIRE([_GL_MDA_DEFINES])
[$gl_mda_defines]
])
AC_DEFUN([_GL_MDA_DEFINES],
[gl_mda_defines='
#if defined _WIN32 && !defined __CYGWIN__
#define access    _access
#define chdir     _chdir
#define chmod     _chmod
#define close     _close
#define creat     _creat
#define dup       _dup
#define dup2      _dup2
#define ecvt      _ecvt
#define execl     _execl
#define execle    _execle
#define execlp    _execlp
#define execv     _execv
#define execve    _execve
#define execvp    _execvp
#define execvpe   _execvpe
#define fcloseall _fcloseall
#define fcvt      _fcvt
#define fdopen    _fdopen
#define fileno    _fileno
#define gcvt      _gcvt
#define getcwd    _getcwd
#define getpid    _getpid
#define getw      _getw
#define isatty    _isatty
#define j0        _j0
#define j1        _j1
#define jn        _jn
#define lfind     _lfind
#define lsearch   _lsearch
#define lseek     _lseek
#define memccpy   _memccpy
#define mkdir     _mkdir
#define mktemp    _mktemp
#define open      _open
#define putenv    _putenv
#define putw      _putw
#define read      _read
#define rmdir     _rmdir
#define strdup    _strdup
#define swab      _swab
#define tempnam   _tempnam
#define tzset     _tzset
#define umask     _umask
#define unlink    _unlink
#define utime     _utime
#define wcsdup    _wcsdup
#define write     _write
#define y0        _y0
#define y1        _y1
#define yn        _yn
#endif
'
])<|MERGE_RESOLUTION|>--- conflicted
+++ resolved
@@ -120,25 +120,7 @@
 # pragma GCC diagnostic ignored "-Wpedantic"
 #endif
 
-<<<<<<< HEAD
 ]dnl There is no _GL_ATTRIBUTE_ALIGNED; use stdalign's _Alignas instead.
-=======
-/* Define if, in a function declaration, the attributes in bracket syntax
-   [[...]] must come before the attributes in __attribute__((...)) syntax.
-   If this is defined, it is best to avoid the bracket syntax, so that the
-   various _GL_ATTRIBUTE_* can be cumulated on the same declaration in any
-   order.  */
-#ifdef __cplusplus
-# if defined __clang__
-#  define _GL_BRACKET_BEFORE_ATTRIBUTE 1
-# endif
-#else
-# if defined __GNUC__ && !defined __clang__
-#  define _GL_BRACKET_BEFORE_ATTRIBUTE 1
-# endif
-#endif
-]dnl There is no _GL_ATTRIBUTE_ALIGNED; use stdalign's alignas instead.
->>>>>>> ebf5e4ca
 [
 /* _GL_ATTRIBUTE_ALLOC_SIZE ((N)) declares that the Nth argument of the function
    is the size of the returned memory block.
