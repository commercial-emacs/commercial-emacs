--- conflicted
+++ resolved
@@ -19,18 +19,6 @@
   gl_NEXT_HEADERS([time.h])
   AC_REQUIRE([gl_CHECK_TYPE_STRUCT_TIMESPEC])
 
-<<<<<<< HEAD
-=======
-  dnl Check for declarations of anything we want to poison if the
-  dnl corresponding gnulib module is not in use.
-  gl_WARN_ON_USE_PREPARE([[
-#include <time.h>
-    ]], [
-      asctime asctime_r ctime ctime_r gmtime_r localtime localtime_r mktime
-      nanosleep strftime strptime time timegm timespec_get timespec_getres tzset
-    ])
-
->>>>>>> 5315e6e8
   AC_REQUIRE([AC_C_RESTRICT])
 
   AC_CACHE_CHECK([for TIME_UTC in <time.h>],
