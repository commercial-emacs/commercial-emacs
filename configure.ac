dnl  Autoconf script for GNU Emacs
dnl To rebuild the 'configure' script from this, execute the command
dnl	autoconf
dnl in the directory containing this script.
dnl If you changed any AC_DEFINES, also run autoheader.
dnl
dnl Copyright (C) 1994-1996, 1999-2023 Free Software Foundation, Inc.
dnl
dnl  This file is NOT part of GNU Emacs.
dnl
dnl  GNU Emacs is free software: you can redistribute it and/or modify
dnl  it under the terms of the GNU General Public License as published by
dnl  the Free Software Foundation, either version 3 of the License, or
dnl  (at your option) any later version.
dnl
dnl  GNU Emacs is distributed in the hope that it will be useful,
dnl  but WITHOUT ANY WARRANTY; without even the implied warranty of
dnl  MERCHANTABILITY or FITNESS FOR A PARTICULAR PURPOSE.  See the
dnl  GNU General Public License for more details.
dnl
dnl  You should have received a copy of the GNU General Public License
dnl  along with GNU Emacs.  If not, see <https://www.gnu.org/licenses/>.

AC_PREREQ([2.65])
dnl Note this is parsed by (at least) make-dist and lisp/cedet/ede/emacs.el.
AC_INIT(Commercial Emacs, 0.3.1, richard@commandlinesystems.com, , https://github.com/commercial-emacs/commercial-emacs/)

dnl Set emacs_config_options to the options of 'configure', quoted for the shell,
dnl and then quoted again for a C string.  Separate options with spaces.
dnl Add some environment variables, if they were passed via the environment
dnl rather than on the command-line.
emacs_config_options=
optsep=
dnl This is the documented way to record the args passed to configure,
dnl rather than $ac_configure_args.
for opt in "$@" CFLAGS CPPFLAGS LDFLAGS; do
  case $opt in
    -n | --no-create | --no-recursion)
      continue ;;
    CFLAGS | CPPFLAGS | LDFLAGS)
      eval 'test "${'$opt'+set}" = set' || continue
      case " $*" in
	*" $opt="*) continue ;;
      esac
      eval opt=$opt=\$$opt ;;
  esac

  emacs_shell_specials=$IFS\''"#$&()*;<>?@<:@\\`{|~'
  case $opt in
    *[["$emacs_shell_specials"]]*)
      case $opt in
	*\'*)
	  emacs_quote_apostrophes="s/'/'\\\\''/g"
	  opt=`AS_ECHO(["$opt"]) | sed "$emacs_quote_apostrophes"` ;;
      esac
      opt="'$opt'"
      case $opt in
	*[['"\\']]*)
	  emacs_quote_for_c='s/[["\\]]/\\&/g; $!s/$/\\n\\/'
	  opt=`AS_ECHO(["$opt"]) | sed "$emacs_quote_for_c"` ;;
      esac ;;
  esac
  AS_VAR_APPEND([emacs_config_options], ["$optsep$opt"])
  optsep=' '
done

AC_CONFIG_HEADERS([src/config.h:src/config.in])
AC_CONFIG_SRCDIR([src/lisp.h])
AC_CONFIG_AUX_DIR([build-aux])
AC_CONFIG_MACRO_DIR([m4])

xcsdkdir=
AC_CHECK_PROGS([XCRUN], [xcrun])
if test -n "$XCRUN"; then
  if test -z "$MAKE"; then
    dnl Call the variable MAKE_PROG, not MAKE, to avoid confusion with
    dnl the usual MAKE variable that 'make' itself uses.
    AC_CHECK_PROG([MAKE_PROG], [make], [yes])
    if test -z "$MAKE_PROG"; then
      MAKE="$XCRUN MAKE"
      export MAKE
      xcsdkdir=`$XCRUN --show-sdk-path 2>/dev/null`
    fi
  fi
fi

dnl Check for GNU Make and possibly set MAKE.
[emacs_check_gnu_make ()
{
  emacs_makeout=`($1 --version) 2>/dev/null` &&
  case $emacs_makeout in
    'GNU Make '3.8[1-9]* | 'GNU Make '3.9[0-9]* | \
    'GNU Make '3.[1-9][0-9][0-9]* | 'GNU Make '[4-9]* | 'GNU Make '[1-9][0-9]* )
       ac_path_MAKE_found=:;;
  esac
}]
AC_CACHE_CHECK([for GNU Make], [ac_cv_path_MAKE],
  [ac_path_MAKE_found=false
   if test -n "$MAKE"; then
     emacs_check_gnu_make "$MAKE"
     ac_cv_path_MAKE=$MAKE
   else
     emacs_tried_make=false
     emacs_tried_gmake=false
     emacs_tried_gnumake=false
     AC_PATH_PROGS_FEATURE_CHECK([MAKE], [make gmake gnumake],
       [[emacs_check_gnu_make "$ac_path_MAKE"
	 if $ac_path_MAKE_found; then
	   # Use the fully-qualified program name only if the basename
	   # would not resolve to it.
	   if eval \$emacs_tried_$ac_prog; then
	     ac_cv_path_MAKE=$ac_path_MAKE
	   else
	     ac_cv_path_MAKE=$ac_prog
	   fi
	 fi
	 eval emacs_tried_$ac_prog=:]])
   fi])
$ac_path_MAKE_found || {
AC_MSG_ERROR([[Building Emacs requires GNU Make, at least version 3.81.
If you have it installed under another name, configure with 'MAKE=...'.
For example, run '$0 MAKE=gnu-make'.]])
}
MAKE=$ac_cv_path_MAKE
export MAKE

dnl Canonicalize the configuration name.
AC_CANONICAL_HOST

case $host in
 *-mingw*)

  if test -z "$host_alias"; then

      # No --host argument was given to 'configure'; therefore $host
      # was set to a default value based on the build platform.  But
      # this default value may be wrong if we are building from a
      # 64-bit MSYS[2] pre-configured to build 32-bit MinGW programs.
      # Therefore, we'll try to get the right host platform from the
      # compiler's target.

      AC_MSG_CHECKING([the compiler's target])
      if test -z "$CC"; then
	  cc=gcc
      else
	  cc=$CC
      fi
      cc_target=`$cc -v 2>&1 | sed -n 's/Target: //p'`
      case "$cc_target" in
          *-*) host=$cc_target
	      ;;
          "") AC_MSG_ERROR([Impossible to obtain $cc compiler target.
Please explicitly provide --host.])
              ;;
	  *) AC_MSG_WARN([Compiler reported non-standard target.
Defaulting to $host.])
              ;;
      esac
      AC_MSG_RESULT([$host])
  fi

  . $srcdir/nt/mingw-cfg.site

  case $srcdir in
    /* | ?:*)
      # srcdir is an absolute path.  In this case, force the format
      # "/c/foo/bar", to simplify later conversions to native Windows
      # format ("c:/foo/bar").
      srcdir=`cd "${srcdir}" && pwd -W`
      # 'eval' pacifies strict POSIX non-MinGW shells (Bug#18612).
      # We downcase the drive letter to avoid warnings when
      # generating autoloads.
      eval 'srcdir=/`echo ${srcdir:0:1} | sed "y/ABCDEFGHIJKLMNOPQRSTUVWXYZ/abcdefghijklmnopqrstuvwxyz/"`"${srcdir:2}"'
      ;;
  esac;;
esac

canonical=$host
configuration=${host_alias-${build_alias-$host}}
emacs_uname_r=`uname -r`

dnl Support for --program-prefix, --program-suffix and
dnl --program-transform-name options
AC_ARG_PROGRAM

dnl It is important that variables on the RHS not be expanded here,
dnl hence the single quotes.  This is per the GNU coding standards, see
dnl (autoconf) Installation Directory Variables
dnl See also epaths.h below.
lispdirrel='${version}/lisp'
lispdir='${datadir}/emacs/'${lispdirrel}
standardlisppath='${lispdir}'
locallisppath='${datadir}/emacs/${version}/site-lisp:'\
'${datadir}/emacs/site-lisp'
lisppath='${locallisppath}:${standardlisppath}'
etcdir='${datadir}/emacs/${version}/etc'
archlibdir='${libexecdir}/emacs/${version}/${configuration}'
etcdocdir='${datadir}/emacs/${version}/etc'
gamedir='${localstatedir}/games/emacs'

dnl Special option to disable the most of other options.
AC_ARG_WITH([all],
[AS_HELP_STRING([--without-all],
		[omit almost all features and build
		small executable with minimal dependencies])],
  [with_features=$withval],
  [with_features=yes])

dnl OPTION_DEFAULT_OFF(NAME, HELP-STRING)
dnl Create a new --with option that defaults to being disabled.
dnl NAME is the base name of the option.  The shell variable with_NAME
dnl   will be set to either the user's value (if the option is
dnl   specified; 'yes' for a plain --with-NAME) or to 'no' (if the
dnl   option is not specified).  Note that the shell variable name is
dnl   constructed as autoconf does, by replacing non-alphanumeric
dnl   characters with "_".
dnl HELP-STRING is the help text for the option.
AC_DEFUN([OPTION_DEFAULT_OFF], [dnl
  AC_ARG_WITH([$1],[AS_HELP_STRING([--with-$1],[$2])],[],[dnl
    m4_bpatsubst([with_$1], [[^0-9a-z]], [_])=no])dnl
])dnl

dnl OPTION_DEFAULT_IFAVAILABLE(NAME, HELP-STRING)
dnl Create a new --with option that defaults to 'ifavailable',
dnl unless it is overriden by $with_features being equal to 'no'.
dnl NAME is the base name of the option.  The shell variable with_NAME
dnl   will be set to either the user's value (if the option is
dnl   specified; 'yes' for a plain --with-NAME) or to 'ifavailable' (if the
dnl   option is not specified).  Note that the shell variable name is
dnl   constructed as autoconf does, by replacing non-alphanumeric
dnl   characters with "_".
dnl HELP-STRING is the help text for the option.
AC_DEFUN([OPTION_DEFAULT_IFAVAILABLE], [dnl
  AC_ARG_WITH([$1],[AS_HELP_STRING([--with-$1],[$2])],[],[dnl
    AS_IF([test "$with_features" != no],
      [m4_bpatsubst([with_$1], [[^0-9a-z]], [_])=ifavailable],
      [m4_bpatsubst([with_$1], [[^0-9a-z]], [_])=no])dnl
  ])dnl
])dnl

dnl OPTION_DEFAULT_ON(NAME, HELP-STRING)
dnl Create a new --with option that defaults to $with_features.
dnl NAME is the base name of the option.  The shell variable with_NAME
dnl   will be set either to 'no' (for a plain --without-NAME) or to
dnl   'yes' (if the option is not specified).  Note that the shell
dnl   variable name is constructed as autoconf does, by replacing
dnl   non-alphanumeric characters with "_".
dnl HELP-STRING is the help text for the option.
AC_DEFUN([OPTION_DEFAULT_ON], [dnl
  AC_ARG_WITH([$1],[AS_HELP_STRING([--without-$1],[$2])],[],[dnl
   m4_bpatsubst([with_$1], [[^0-9a-z]], [_])=$with_features])dnl
])dnl

# For retrieving mail, unencrypted network connections are the default
# only on native MS-Windows platforms.  (FIXME: These platforms should
# also be secure by default.)

AC_ARG_WITH([mailutils],
  [AS_HELP_STRING([--with-mailutils],
     [rely on GNU Mailutils, so that the --without-pop through --with-mailhost
      options are irrelevant; this is the default if GNU Mailutils is
      installed])],
  [],
  [with_mailutils=$with_features
   if test "$with_mailutils" = yes; then
     (movemail --version) >/dev/null 2>&1 || with_mailutils=no
   fi])
if test "$with_mailutils" = no; then
  with_mailutils=
fi
AC_SUBST([with_mailutils])

AC_ARG_WITH([pop],
  [AS_HELP_STRING([--with-pop],
     [Support POP mail retrieval if Emacs movemail is used (not recommended,
      as Emacs movemail POP is insecure).  This is the default only on
      native MS-Windows.])],
  [],
  [case $host in
     *-mingw*) with_pop=yes;;
     *) with_pop=no-by-default;;
   esac])
if test "$with_pop" = yes; then
   AC_DEFINE([MAIL_USE_POP])
fi
AH_TEMPLATE([MAIL_USE_POP], [Define to support POP mail retrieval.])dnl

OPTION_DEFAULT_OFF([kerberos],[support Kerberos-authenticated POP])
if test "$with_kerberos" != no; then
   AC_DEFINE([KERBEROS])
fi
AH_TEMPLATE([KERBEROS],
	    [Define to support Kerberos-authenticated POP mail retrieval.])dnl

OPTION_DEFAULT_OFF([kerberos5],[support Kerberos version 5 authenticated POP])
if test "${with_kerberos5}" != no; then
  if test "${with_kerberos}" = no; then
    with_kerberos=yes
    AC_DEFINE([KERBEROS])
  fi
  AC_DEFINE([KERBEROS5], [1],
    [Define to use Kerberos 5 instead of Kerberos 4.])
fi

OPTION_DEFAULT_OFF([hesiod],[support Hesiod to get the POP server host])
dnl FIXME hesiod support may not be present, so it seems like an error
dnl to define, or at least use, this unconditionally.
if test "$with_hesiod" != no; then
  AC_DEFINE([HESIOD], [1],
    [Define to support using a Hesiod database to find the POP server.])
fi

OPTION_DEFAULT_OFF([mail-unlink],[unlink, rather than empty, mail spool after reading])
if test "$with_mail_unlink" != no; then
   AC_DEFINE([MAIL_UNLINK_SPOOL], [1],
     [Define to unlink, rather than empty, mail spool after reading.])
fi

AC_ARG_WITH([mailhost],[AS_HELP_STRING([--with-mailhost=HOSTNAME],
    [string giving default POP mail host])],
    AC_DEFINE_UNQUOTED([MAILHOST], ["$withval"],
      [String giving fallback POP mail host.]))

AC_ARG_WITH([sound],[AS_HELP_STRING([--with-sound=VALUE],
  [compile with sound support (VALUE one of: yes, alsa, oss, bsd-ossaudio, no;
default yes).  Only for GNU/Linux, FreeBSD, NetBSD, MinGW, Cygwin.])],
  [ case "${withval}" in
      yes|no|alsa|oss|bsd-ossaudio) val=$withval ;;
      *) AC_MSG_ERROR(['--with-sound=$withval' is invalid;
this option's value should be 'yes', 'no', 'alsa', 'oss', or 'bsd-ossaudio'.])
      ;;
    esac
    with_sound=$val
  ],
  [with_sound=$with_features])

AC_ARG_WITH([pdumper],
  AS_HELP_STRING(
    [--with-pdumper=VALUE],
    [enable pdumper support unconditionally
      ('yes', 'no', or 'auto': default 'auto')]),
    [ case "${withval}" in
        yes|no|auto) val=$withval ;;
        *) AC_MSG_ERROR(
           ['--with-pdumper=$withval' is invalid;
this option's value should be 'yes' or 'no'.]) ;;
      esac
      with_pdumper=$val
    ],
    [with_pdumper=auto])

AC_ARG_WITH([dumping],[AS_HELP_STRING([--with-dumping=VALUE],
    [kind of dumping to use for initial Emacs build
(VALUE one of: pdumper, none; default pdumper)])],
    [ case "${withval}" in
        pdumper|none) val=$withval ;;
        *) AC_MSG_ERROR(['--with-dumping=$withval is invalid;
this option's value should be 'pdumper', or 'none'.])
        ;;
      esac
      with_dumping=$val
    ],
    [with_dumping=pdumper])

if test "$with_pdumper" = "auto"; then
  if test "$with_dumping" = "pdumper"; then
    with_pdumper=yes
  else
    with_pdumper=no
  fi
fi

if test "$with_dumping" = "pdumper" && test "$with_pdumper" = "no"; then
  AC_MSG_ERROR(['--with-dumping=pdumper' requires pdumper support])
fi

if test "$with_pdumper" = "yes"; then
  AC_DEFINE([HAVE_PDUMPER], [1],
    [Define to build with portable dumper support])
  HAVE_PDUMPER=yes
else
  HAVE_PDUMPER=no
fi
AC_SUBST([HAVE_PDUMPER])

DUMPING=$with_dumping
AC_SUBST([DUMPING])

dnl FIXME currently it is not the last.
dnl This should be the last --with option, because --with-x is
dnl added later on when we find the file name of X, and it's best to
dnl keep them together visually.
AC_ARG_WITH([x-toolkit],[AS_HELP_STRING([--with-x-toolkit=KIT],
 [use an X toolkit (KIT one of: yes or gtk, gtk2, gtk3, lucid or athena, motif, no)])],
[	  case "${withval}" in
	    y | ye | yes )	val=gtk ;;
	    n | no )		val=no  ;;
	    l | lu | luc | luci | lucid )	val=lucid ;;
	    a | at | ath | athe | athen | athena )	val=athena ;;
	    m | mo | mot | moti | motif )	val=motif ;;
	    g | gt | gtk  )	val=gtk ;;
	    gtk2  )	val=gtk2 ;;
	    gtk3  )	val=gtk3 ;;
	    * )
AC_MSG_ERROR(['--with-x-toolkit=$withval' is invalid;
this option's value should be 'yes', 'no', 'lucid', 'athena', 'motif', 'gtk',
'gtk2' or 'gtk3'.  'yes' and 'gtk' are synonyms.
'athena' and 'lucid' are synonyms.])
	    ;;
	  esac
	  with_x_toolkit=$val
])

OPTION_DEFAULT_OFF([wide-int],
  [prefer wide Emacs integers (typically 62-bit);
   on 32-bit hosts, this allows buffer and string size up to 2GB,
   at the cost of 10% to 30% slowdown of Lisp interpreter
   and larger memory footprint])
if test "$with_wide_int" = yes; then
  AC_DEFINE([WIDE_EMACS_INT], [1], [Use long long for EMACS_INT if available.])
fi

dnl _ON results in a '--without' option in the --help output, so
dnl the help text should refer to "don't compile", etc.
with_xpm_set=${with_xpm+set}
OPTION_DEFAULT_ON([xpm],[don't compile with XPM image support])
OPTION_DEFAULT_ON([jpeg],[don't compile with JPEG image support])
OPTION_DEFAULT_ON([tiff],[don't compile with TIFF image support])
OPTION_DEFAULT_ON([gif],[don't compile with GIF image support])
OPTION_DEFAULT_ON([png],[don't compile with PNG image support])
OPTION_DEFAULT_ON([rsvg],[don't compile with SVG image support])
OPTION_DEFAULT_ON([webp],[don't compile with WebP image support])
OPTION_DEFAULT_OFF([sqlite3],[compile with sqlite3 support])
OPTION_DEFAULT_ON([lcms2],[don't compile with Little CMS support])
OPTION_DEFAULT_ON([libsystemd],[don't compile with libsystemd support])
OPTION_DEFAULT_ON([cairo],[don't compile with Cairo drawing])
OPTION_DEFAULT_OFF([cairo-xcb], [use XCB surfaces for Cairo support])
OPTION_DEFAULT_ON([xml2],[don't compile with XML parsing support])
OPTION_DEFAULT_OFF([imagemagick],[compile with ImageMagick image support])
OPTION_DEFAULT_ON([native-image-api], [don't use native image APIs (GDI+ on Windows)])
OPTION_DEFAULT_IFAVAILABLE([json], [compile with native JSON support])
OPTION_DEFAULT_IFAVAILABLE([tree-sitter], [compile with tree-sitter])

OPTION_DEFAULT_ON([xft],[don't use XFT for anti aliased fonts])
OPTION_DEFAULT_ON([harfbuzz],[don't use HarfBuzz for text shaping])
OPTION_DEFAULT_ON([libotf],[don't use libotf for OpenType font support])
OPTION_DEFAULT_ON([m17n-flt],[don't use m17n-flt for text shaping])

OPTION_DEFAULT_ON([toolkit-scroll-bars],[don't use Motif/Xaw3d/GTK toolkit scroll bars])
OPTION_DEFAULT_ON([xaw3d],[don't use Xaw3d])
OPTION_DEFAULT_ON([xim],[at runtime, default X11 XIM to off])
OPTION_DEFAULT_ON([xdbe],[don't use X11 double buffering support])
AC_ARG_WITH([ns],[AS_HELP_STRING([--with-ns],
[use Nextstep (macOS Cocoa or GNUstep) windowing system.
On by default on macOS.])],[],[with_ns=maybe])
OPTION_DEFAULT_OFF([w32], [use native MS Windows GUI in a Cygwin build])
OPTION_DEFAULT_OFF([pgtk], [use GTK to support window systems other than X])
OPTION_DEFAULT_OFF([multithreaded], [experimental multithreading])

OPTION_DEFAULT_ON([gpm],[don't use -lgpm for mouse support on a GNU/Linux console])
OPTION_DEFAULT_ON([dbus],[don't compile with D-Bus support])
AC_ARG_WITH([gconf],[AS_HELP_STRING([--with-gconf],
[compile with Gconf support (Gsettings replaces this)])],[],
[if test $with_features = yes; then
with_gconf=maybe
else
with_gconf=no
fi])
OPTION_DEFAULT_ON([gsettings],[don't compile with GSettings support])
OPTION_DEFAULT_ON([selinux],[don't compile with SELinux support])
OPTION_DEFAULT_ON([gnutls],[don't use -lgnutls for SSL/TLS support])
OPTION_DEFAULT_ON([zlib],[don't compile with zlib decompression support])
OPTION_DEFAULT_ON([modules],[don't compile with dynamic modules support])
OPTION_DEFAULT_ON([threads],[don't compile with elisp threading support])
OPTION_DEFAULT_OFF([cygwin32-native-compilation],[use native compilation on 32-bit Cygwin])
OPTION_DEFAULT_ON([xinput2],[don't use version 2 of the X Input Extension for input])
OPTION_DEFAULT_OFF([small-ja-dic],[generate a smaller-size Japanese dictionary])

AC_ARG_WITH([file-notification],[AS_HELP_STRING([--with-file-notification=LIB],
 [use a file notification library (LIB one of: yes, inotify, kqueue, gfile, w32, no)])],
 [ case "${withval}" in
    y | ye | yes )	val=yes ;;
    n | no )		val=no  ;;
    i | in | ino | inot | inoti | inotif | inotify )	val=inotify ;;
    k | kq | kqu | kque | kqueu | kqueue )	val=kqueue ;;
    g | gf | gfi | gfil | gfile )	val=gfile ;;
    w | w3 | w32 )	val=w32 ;;
    * ) AC_MSG_ERROR(['--with-file-notification=$withval' is invalid;
this option's value should be 'yes', 'no', 'inotify', 'kqueue', 'gfile' or 'w32'.
'yes' is a synonym for 'w32' on MS-Windows, for 'no' on Nextstep,
otherwise for the first of 'inotify', 'kqueue' or 'gfile' that is usable.])
    ;;
   esac
   with_file_notification=$val
 ],
 [with_file_notification=$with_features])

OPTION_DEFAULT_OFF([xwidgets],
  [enable use of xwidgets in Emacs buffers (requires gtk3 or macOS Cocoa)])

OPTION_DEFAULT_OFF([be-app],
  [enable use of Haiku's Application Kit as a window system])

OPTION_DEFAULT_OFF([be-cairo],
  [enable use of cairo under Haiku's Application Kit])

## Makefile.in needs the cache file name.
AC_SUBST([cache_file])

## This is an option because I do not know if all info/man support
## compressed files, nor how to test if they do so.
OPTION_DEFAULT_ON([compress-install],
  [don't compress some files (.el, .info, etc.) when installing.  Equivalent to:
make GZIP_PROG= install])

AC_ARG_WITH([gameuser],
[AS_HELP_STRING([--with-gameuser=USER_OR_GROUP],
		[user for shared game score files.
		An argument prefixed by ':' specifies a group instead.])])
gameuser=
gamegroup=
case ${with_gameuser} in
  '' | no) ;;
  yes) gamegroup=games ;;
  :*) gamegroup=${with_gameuser#:} ;;
  *) gameuser=${with_gameuser} ;;
esac

AC_ARG_WITH([gnustep-conf],
[AS_HELP_STRING([--with-gnustep-conf=FILENAME],
   [name of GNUstep configuration file to use on systems where the command
    'gnustep-config' does not work; default $GNUSTEP_CONFIG_FILE, or
    /etc/GNUstep/GNUstep.conf])])
test "X${with_gnustep_conf}" != X && test "${with_gnustep_conf}" != yes && \
  GNUSTEP_CONFIG_FILE="${with_gnustep_conf}"
test "X$GNUSTEP_CONFIG_FILE" = "X" && \
     GNUSTEP_CONFIG_FILE=/etc/GNUstep/GNUstep.conf

AC_ARG_ENABLE([ns-self-contained],
[AS_HELP_STRING([--disable-ns-self-contained],
                [disable self contained build under NeXTstep])],
   [EN_NS_SELF_CONTAINED=$enableval],
   [EN_NS_SELF_CONTAINED=yes])

locallisppathset=no
AC_ARG_ENABLE([locallisppath],
[AS_HELP_STRING([--enable-locallisppath=PATH],
                [directories Emacs should search for lisp files specific
		 to this site])],
[if test "${enableval}" = "no"; then
  locallisppath=
elif test "${enableval}" != "yes"; then
  locallisppath=${enableval} locallisppathset=yes
fi])

AC_ARG_ENABLE([checking],
[AS_HELP_STRING([--enable-checking@<:@=LIST@:>@],
		[enable expensive checks.  With LIST,
		 enable only specific categories of checks.
		 Categories are: all,yes,no.
		 Flags are: stringbytes, stringoverrun, stringfreelist,
		 structs, glyphs])],
[ac_checking_flags="${enableval}"],[])
IFS="${IFS= 	}"; ac_save_IFS="$IFS"; IFS="$IFS,"
CHECK_STRUCTS=false
for check in $ac_checking_flags
do
	case $check in
	# these set all the flags to specific states
	yes)		ac_enable_checking=1 ;;
	no)		ac_enable_checking= ;
			CHECK_STRUCTS=false
			ac_gc_check_stringbytes= ;
	                ac_gc_check_string_overrun= ;
	                ac_gc_check_string_free_list= ;
			ac_glyphs_debug= ;;
	all)		ac_enable_checking=1 ;
			CHECK_STRUCTS=true
			ac_gc_check_stringbytes=1 ;
	                ac_gc_check_string_overrun=1 ;
	                ac_gc_check_string_free_list=1 ;
			ac_glyphs_debug=1 ;;
	# these enable particular checks
	stringbytes)	ac_gc_check_stringbytes=1 ;;
	stringoverrun)	ac_gc_check_string_overrun=1 ;;
	stringfreelist) ac_gc_check_string_free_list=1 ;;
	structs)	CHECK_STRUCTS=true ;;
	glyphs)		ac_glyphs_debug=1 ;;
	*)	AC_MSG_ERROR([unknown check category $check]) ;;
	esac
done
IFS="$ac_save_IFS"

if test x$ac_enable_checking != x ; then
  AC_DEFINE([ENABLE_CHECKING], [1],
[Define to 1 if expensive run-time data type and consistency checks are enabled.])
fi
if $CHECK_STRUCTS; then
  AC_DEFINE([CHECK_STRUCTS], [1],
    [Define this to check whether someone updated the portable dumper
     code after changing the layout of a structure that it uses.
     If you change one of these structures, check that the pdumper.c
     code is still valid, and update the pertinent hash in pdumper.c
     by manually copying the hash from the newly-generated dmpstruct.h.])
fi
AC_SUBST([CHECK_STRUCTS])
if test x$ac_gc_check_stringbytes != x ; then
  AC_DEFINE([GC_CHECK_STRING_BYTES], [1],
[Define this temporarily to hunt a bug.  If defined, the size of
   strings is redundantly recorded in sdata structures so that it can
   be compared to the sizes recorded in Lisp strings.])
fi
if test x$ac_gc_check_string_overrun != x ; then
  AC_DEFINE([GC_CHECK_STRING_OVERRUN], [1],
[Define this to check for short string overrun.])
fi
if test x$ac_gc_check_string_free_list != x ; then
  AC_DEFINE([GC_CHECK_STRING_FREE_LIST], [1],
[Define this to check the string free list.])
fi
if test x$ac_glyphs_debug != x ; then
  AC_DEFINE([GLYPH_DEBUG], [1],
[Define this to enable glyphs debugging code.])
fi

dnl The name of this option is unfortunate.  It predates, and has no
dnl relation to, the "sampling-based elisp profiler" added in 24.3.
dnl Actually, it stops it working.
dnl https://lists.gnu.org/r/emacs-devel/2012-11/msg00393.html
AC_ARG_ENABLE([profiling],
[AS_HELP_STRING([--enable-profiling],
		[build emacs with low-level, gprof profiling support.
                Mainly useful for debugging Emacs itself.  May not work on
                all platforms.  Stops profiler.el working.])],
[ac_enable_profiling="${enableval}"],[])
if test x$ac_enable_profiling != x ; then
   PROFILING_CFLAGS="-pg"
else
   PROFILING_CFLAGS=
fi
AC_SUBST([PROFILING_CFLAGS])

AC_ARG_ENABLE([autodepend],
[AS_HELP_STRING([--enable-autodepend],
		[automatically generate dependencies to .h-files.
		 Requires gcc, enabled if found.])],
[ac_enable_autodepend="${enableval}"],[ac_enable_autodepend=yes])

AC_ARG_ENABLE([gtk-deprecation-warnings],
[AS_HELP_STRING([--enable-gtk-deprecation-warnings],
		[Show Gtk+/Gdk deprecation warnings for Gtk+ >= 3.0])],
[ac_enable_gtk_deprecation_warnings="${enableval}"],[])

BUILD_DETAILS=
AC_ARG_ENABLE([build-details],
  [AS_HELP_STRING([--disable-build-details],
		  [Make the build more deterministic by omitting host
		   names, time stamps, etc. from the output.])],
  [test "$enableval" = no && BUILD_DETAILS=--no-build-details])
AC_SUBST([BUILD_DETAILS])

DUMPING_OVERWRITE=
AC_ARG_ENABLE([dumping-overwrite],
  [AS_HELP_STRING([--enable-dumping-overwrite],
		  [Overwrite pdumper artifacts to conserve disk space.])],
  [test "$enableval" = yes && DUMPING_OVERWRITE=--dumping-overwrite],
  [DUMPING_OVERWRITE=--dumping-overwrite])
AC_SUBST([DUMPING_OVERWRITE])

dnl This used to use changequote, but, apart from 'changequote is evil'
dnl per the autoconf manual, we can speed up autoconf somewhat by quoting
dnl the great gob of text.  Thus it's not processed for possible expansion.
dnl Just make sure the brackets remain balanced.
dnl
dnl Since Emacs can't find matching pairs of quotes, boundaries are
dnl indicated by comments.
dnl quotation begins
[

### If you add support for a new configuration, add code to this
### switch statement to recognize your configuration name and select
### the appropriate opsys.

### As far as handling version numbers on operating systems is
### concerned, make sure things will fail in a fixable way.  If
### /etc/MACHINES doesn't say anything about version numbers, be
### prepared to handle anything reasonably.  If version numbers
### matter, be sure /etc/MACHINES says something about it.

opsys='' unported=no
case "${canonical}" in

  ## GNU/Linux and similar ports
  *-*-linux* )
    opsys=gnu-linux
  ;;

  ## FreeBSD ports
  *-*-freebsd* )
    opsys=freebsd
  ;;

  ## DragonFly ports
  *-*-dragonfly* )
    opsys=dragonfly
  ;;

  ## FreeBSD kernel + glibc based userland
  *-*-kfreebsd*gnu* )
    opsys=gnu-kfreebsd
  ;;

  ## NetBSD ports
  *-*-netbsd* )
    opsys=netbsd
  ;;

  ## OpenBSD ports
  *-*-openbsd* | *-*-mirbsd* )
    opsys=openbsd
  ;;

  ## Apple Darwin / macOS
  *-apple-darwin* )
    case "${canonical}" in
      *-apple-darwin[0-9].*) unported=yes ;;
      i[3456]86-* | x86_64-* | arm-* | aarch64-* )  ;;
      * )            unported=yes ;;
    esac
    opsys=darwin
    ## FIXME: Find a way to use Fink if available (Bug#11507).
  ;;

  ## Chromium Native Client
  *-nacl )
    opsys=nacl
  ;;

  ## Cygwin ports
  *-*-cygwin )
    opsys=cygwin
  ;;

  ## HP 9000 series 700 and 800, running HP/UX
  hppa*-hp-hpux10.2* )
    opsys=hpux10-20
  ;;
  hppa*-hp-hpux1[1-9]* )
    opsys=hpux11
    CFLAGS="-D_INCLUDE__STDC_A1_SOURCE $CFLAGS"
  ;;

  ## IBM machines
  rs6000-ibm-aix4.[23]* )
    opsys=aix4-2
  ;;
  powerpc-ibm-aix4.[23]*  )
    opsys=aix4-2
  ;;
  rs6000-ibm-aix[56]* )
    opsys=aix4-2
  ;;
  powerpc-ibm-aix[5-9]* | powerpc-ibm-aix[1-9][0-9]* )
    opsys=aix4-2
  ;;

  ## Solaris
  *-*-solaris* | *-*-sunos*)
    case "${canonical}" in
      i[3456]86-*-* )   ;;
      amd64-*-*|x86_64-*-*) ;;
      sparc* )		;;
      * )		unported=yes ;;
    esac
    opsys=solaris
    ## Watch out for a compiler that we know will not work.
    if [ "$CC" = /usr/ucb/cc ]; then
      ## /usr/ucb/cc doesn't work;
      ## we should find some other compiler that does work.
      unset CC
    fi
  ;;

  ## QNX Neutrino
  *-nto-qnx* )
    opsys=qnxnto
    test -z "$CC" && CC=qcc
    LDFLAGS="-N2M $LDFLAGS"
  ;;

  *-haiku )
    opsys=haiku
  ;;

  ## Intel 386 machines where we don't care about the manufacturer.
  i[3456]86-*-* )
    case "${canonical}" in
      *-darwin* )               opsys=darwin ;;
      *-mingw* )
		opsys=mingw32
		# MinGW overrides and adds some system headers in nt/inc.
		GCC_TEST_OPTIONS="-I $srcdir/nt/inc"
		;;
      *-sysv4.2uw* )		opsys=unixware ;;
      *-sysv5uw* )		opsys=unixware ;;
      *-sysv5OpenUNIX* )	opsys=unixware ;;
      ## Otherwise, we'll fall through to the generic opsys code at the bottom.
    esac
  ;;

  # MinGW64
  x86_64-*-* )
    case "${canonical}" in
      *-mingw* )
		opsys=mingw32
		# MinGW overrides and adds some system headers in nt/inc.
		GCC_TEST_OPTIONS="-I $srcdir/nt/inc"
		;;
      ## Otherwise, we'll fall through to the generic opsys code at the bottom.
    esac
  ;;

  * )
    unported=yes
  ;;
esac

### If the code above didn't choose an operating system, just choose
### an operating system based on the configuration name.  You really
### only want to use this when you have no idea what the right
### operating system is; if you know what operating systems a machine
### runs, it's cleaner to make it explicit in the case statement
### above.
if test x"${opsys}" = x; then
  case "${canonical}" in
    *-gnu* )				opsys=gnu ;;
    * )
      unported=yes
    ;;
  esac
fi

]
dnl quotation ends

if test $unported = yes; then
  AC_MSG_ERROR([Emacs does not support '${canonical}' systems.
If you think it should, please send a report to ${PACKAGE_BUGREPORT}.
Check 'etc/MACHINES' for recognized configuration names.])
fi

#### Choose a compiler.

dnl Don't bother to test for C89.
AC_DEFUN([_AC_PROG_CC_C89], [$2])

dnl Sets GCC=yes if using gcc.
AC_PROG_CC([gcc cc cl clang "$XCRUN gcc" "$XCRUN clang"])
if test -n "$XCRUN"; then
  AC_CHECK_PROGS([AR], [ar "$XCRUN ar"])
  test -n "$AR" && export AR
fi

dnl Emacs needs C99 or later.
gl_PROG_CC_C99

AC_PROG_CC_C_O

if test x$GCC = xyes; then
  test "x$GCC_TEST_OPTIONS" != x && CC="$CC $GCC_TEST_OPTIONS"
fi

# Avoid gnulib's tests for -lcrypto, so that there's no static dependency on it.
AC_DEFUN([gl_CRYPTO_CHECK])
# Avoid gnulib's tests for HAVE_WORKING_O_NOATIME and HAVE_WORKING_O_NOFOLLOW,
# as we don't use them.
AC_DEFUN([gl_FCNTL_O_FLAGS])
# Avoid gnulib's test for pthread_sigmask.
funcs=
for func in $ac_func_list; do
  test $func = pthread_sigmask || AS_VAR_APPEND([funcs], [" $func"])
done
ac_func_list=$funcs
# Emacs does not use the wchar or wctype-h modules.
AC_DEFUN([gt_TYPE_WINT_T],
  [GNULIBHEADERS_OVERRIDE_WINT_T=0
   AC_SUBST([GNULIBHEADERS_OVERRIDE_WINT_T])])
# Emacs does not need precise checks for the Solaris 10 MB_CUR_MAX bug.
AC_DEFUN_ONCE([gl_STDLIB_H],
  [AC_REQUIRE([gl_STDLIB_H_DEFAULTS])
   gl_NEXT_HEADERS([stdlib.h])])

# Initialize gnulib right after choosing the compiler.
dnl Amongst other things, this sets AR and ARFLAGS.
gl_EARLY

if test "$ac_test_CFLAGS" != set; then
  # It's helpful to have C macros available to GDB, so prefer -g3 to -g
  # if -g3 works and the user does not specify CFLAGS.
  # This test must follow gl_EARLY; otherwise AC_LINK_IFELSE complains.
  case $CFLAGS in
    '-g')
      emacs_g3_CFLAGS='-g3';;
    '-g -O2')
      emacs_g3_CFLAGS='-g3 -O2';;
    *)
      emacs_g3_CFLAGS='';;
  esac
  if test -n "$emacs_g3_CFLAGS"; then
    emacs_save_CFLAGS=$CFLAGS
    CFLAGS=$emacs_g3_CFLAGS
    AC_CACHE_CHECK([whether $CC accepts $emacs_g3_CFLAGS],
      [emacs_cv_prog_cc_g3],
      [AC_LINK_IFELSE([AC_LANG_PROGRAM()],
	 [emacs_cv_prog_cc_g3=yes],
	 [emacs_cv_prog_cc_g3=no])])
    if test $emacs_cv_prog_cc_g3 != yes; then
      CFLAGS=$emacs_save_CFLAGS
    fi
    # Haiku also needs -gdwarf-2 because its GDB is too old
    # to understand newer formats.
    if test $opsys = mingw32 || test $opsys = haiku; then
      CFLAGS="$CFLAGS -gdwarf-2"
    fi
  fi

  case $CFLAGS in
    *-O*) ;;
    *)
      # No optimization flag was inferred for this non-GCC compiler.
      # Try -O.  This is needed for xlc on AIX; see Bug#14258.
      emacs_save_CFLAGS=$CFLAGS
      test -z "$CFLAGS" || CFLAGS="$CFLAGS "
      CFLAGS=${CFLAGS}-O
      AC_CACHE_CHECK([whether $CC accepts -O],
        [emacs_cv_prog_cc_o],
	[AC_LINK_IFELSE([AC_LANG_PROGRAM()],
	   [emacs_cv_prog_cc_o=yes],
	   [emacs_cv_prog_cc_o=no])])
      if test $emacs_cv_prog_cc_o != yes; then
	CFLAGS=$emacs_save_CFLAGS
      fi ;;
  esac
fi

# gl_GCC_VERSION_IFELSE([major], [minor], [run-if-found], [run-if-not-found])
# ---------------------------------------------------------------------------
# If $CPP is gcc-MAJOR.MINOR or newer, then run RUN-IF-FOUND.
# Otherwise, run RUN-IF-NOT-FOUND.
AC_DEFUN([gl_GCC_VERSION_IFELSE],
  [AC_PREPROC_IFELSE(
    [AC_LANG_PROGRAM(
      [[
#if ($1) < __GNUC__ || (($1) == __GNUC__ && ($2) <= __GNUC_MINOR__)
/* ok */
#else
# error "your version of gcc is older than $1.$2"
#endif
      ]]),
    ], [$3], [$4])
  ]
)

# clang is unduly picky about some things.
AC_CACHE_CHECK([whether the compiler is clang], [emacs_cv_clang],
  [AC_COMPILE_IFELSE(
     [AC_LANG_PROGRAM([[
	  #ifndef __clang__
	    error "not clang";
	  #endif
        ]])],
     [emacs_cv_clang=yes],
     [emacs_cv_clang=no])])

AC_ARG_ENABLE([gcc-warnings],
  [AS_HELP_STRING([--enable-gcc-warnings@<:@=TYPE@:>@],
                  [control generation of GCC warnings.  The TYPE 'yes'
		   means to fail if any warnings are issued; 'warn-only'
		   means issue warnings without failing (default for
		   developer builds); 'no' means disable warnings
		   (default for non-developer builds).])],
  [case $enableval in
     yes|no|warn-only) ;;
     *)      AC_MSG_ERROR([bad value $enableval for gcc-warnings option]) ;;
   esac
   gl_gcc_warnings=$enableval],
  [# By default, use 'warn-only' if it looks like the invoker of 'configure'
   # is a developer as opposed to a builder.  This is most likely true
   # if GCC is recent enough and there is a .git directory or file;
   # however, if there is also a .tarball-version file it is probably
   # just a release imported into Git for patch management.
   gl_gcc_warnings=no
   if test -e "$srcdir"/.git && test ! -f "$srcdir"/.tarball-version; then
      # Clang typically identifies itself as GCC 4.2 or something similar
      # even if it is recent enough to accept the warnings we enable.
      AS_IF([test "$emacs_cv_clang" = yes],
         [gl_gcc_warnings=warn-only],
         [gl_GCC_VERSION_IFELSE([5], [3], [gl_gcc_warnings=warn-only])])
   fi])

NATIVE_COMPILATION_AOT=no
AC_ARG_WITH([native-compilation],
  [AS_HELP_STRING([--with-native-compilation@<:@=TYPE@:>@],
                  [compile with Emacs Lisp native compiler support.  The TYPE
		   'yes' (or empty) means to enable it and compile natively
		   preloaded Lisp files; 'no' means to disable it;
		   'aot' will make the build process compile all the Lisp
		   files in the tree natively ahead of time.  (This will
		   usually be quite slow.)])],
  [
  case $withval in
     aot)
       withval=yes
       NATIVE_COMPILATION_AOT=yes
       ;;
     yes|no) ;;
     *)      AC_MSG_ERROR([bad value $withval for native-compilation option]) ;;
   esac
   with_native_compilation=$withval],
  [with_native_compilation=no]
)
AC_SUBST([NATIVE_COMPILATION_AOT])

AC_ARG_ENABLE([check-lisp-object-type],
  [AS_HELP_STRING([--enable-check-lisp-object-type],
     [Enable compile time checks for the Lisp_Object data type,
      which can catch some bugs during development.])])
if test "$enable_check_lisp_object_type" = yes; then
  AC_DEFINE([CHECK_LISP_OBJECT_TYPE], [1],
    [Define to enable compile-time checks for the Lisp_Object data type.])
fi

AC_SUBST([WERROR_CFLAGS])
# When compiling with GCC, prefer -isystem to -I when including system
# include files, to avoid generating useless diagnostics for the files.
AS_IF([test $gl_gcc_warnings = no],
 [
  isystem='-I'
  AS_IF([test "$emacs_cv_clang" = yes],
   [
     # Turn off some warnings if supported.
     gl_WARN_ADD([-Wno-switch])
     gl_WARN_ADD([-Wno-pointer-sign])
     gl_WARN_ADD([-Wno-string-plus-int])
     gl_WARN_ADD([-Wno-unknown-attributes])
     gl_WARN_ADD([-Wno-unknown-pragmas])
   ])
 ],[
  isystem='-isystem '

  # This, $nw, is the list of warnings we disable.
  nw=

  case $with_x_toolkit in
    lucid | athena | motif)
       # Old toolkits mishandle 'const'.
       nw="$nw -Wwrite-strings"
       ;;
  esac
  AS_IF([test $gl_gcc_warnings = yes],
    [WERROR_CFLAGS=-Werror],
    [# Use -fanalyzer and related options only if --enable-gcc-warnings,
     # as they slow GCC considerably.
     nw="$nw -fanalyzer -Wno-analyzer-double-free -Wno-analyzer-malloc-leak"
     nw="$nw -Wno-analyzer-null-dereference -Wno-analyzer-use-after-free"
     # Use -Wsuggest-attribute=malloc only if --enable-gcc-warnings,
     # as it doesn't flag code that is wrong in any way.
     nw="$nw -Wsuggest-attribute=malloc"])

  nw="$nw -Wcast-align=strict"      # Emacs is tricky with pointers.
  nw="$nw -Wduplicated-branches"    # Too many false alarms
  nw="$nw -Wformat-overflow=2"      # False alarms due to GCC bug 110333
  nw="$nw -Wsystem-headers"         # Don't let system headers trigger warnings
  nw="$nw -Woverlength-strings"     # Not a problem these days
  nw="$nw -Wvla"                    # Emacs uses <vla.h>.
  nw="$nw -Wunused-const-variable=2" # lisp.h declares const objects.
  nw="$nw -Winline"                 # OK to ignore 'inline'
  nw="$nw -Wstrict-overflow"        # OK to optimize assuming that
                                    # signed overflow has undefined behavior
  nw="$nw -Wsync-nand"              # irrelevant here, and provokes ObjC warning
  nw="$nw -Wunsafe-loop-optimizations" # OK to suppress unsafe optimizations
  nw="$nw -Wbad-function-cast"      # These casts are no worse than others.

  # Emacs doesn't care about shadowing; see
  # <https://lists.gnu.org/r/emacs-diffs/2011-11/msg00265.html>.
  nw="$nw -Wshadow"

  # Emacs's use of alloca inhibits protecting the stack.
  nw="$nw -Wstack-protector"

  # Emacs's use of __attribute__ ((cold)) causes false alarms with this option.
  nw="$nw -Wsuggest-attribute=cold"

  # Emacs's use of partly-const functions such as Fgnutls_available_p
  # make this option problematic.
  nw="$nw -Wsuggest-attribute=const"

  # Emacs's use of partly-pure functions such as CHECK_TYPE make this
  # option problematic.
  nw="$nw -Wsuggest-attribute=pure"

  # Emacs doesn't need this paranoia.
  nw="$nw -Wbidi-chars=any,ucn"

  if test "$emacs_cv_clang" = yes; then
    nw="$nw -Wdouble-promotion"
    nm="$nm -Wunknown-pragmas"
  fi

  # This causes too much noise in the MinGW build.
  if test $opsys = mingw32; then
    nw="$nw -Wsuggest-attribute=format"
  fi

  gl_MANYWARN_ALL_GCC([ws])
  gl_MANYWARN_COMPLEMENT([ws], [$ws], [$nw])
  for w in $ws; do
    gl_WARN_ADD([$w])
  done
  gl_WARN_ADD([-Wredundant-decls])     # Prefer this, as we don't use Bison.
  gl_WARN_ADD([-Wno-missing-field-initializers]) # We need this one
  gl_WARN_ADD([-Wno-override-init])    # More trouble than it is worth
  gl_WARN_ADD([-Wno-sign-compare])     # Too many warnings for now
  gl_WARN_ADD([-Wno-type-limits])      # Too many warnings for now
  gl_WARN_ADD([-Wno-unused-parameter]) # Too many warnings for now
  gl_WARN_ADD([-Wno-format-nonliteral])
  gl_WARN_ADD([-Wno-bidi-chars])
  AS_IF([test $gl_gcc_warnings = yes],
    [gl_WARN_ADD([-Wno-analyzer-fd-leak])]) # GCC bug 109839

  # clang is unduly picky about some things.
  if test "$emacs_cv_clang" = yes; then
    gl_WARN_ADD([-Wno-bitwise-instead-of-logical])
    gl_WARN_ADD([-Wno-missing-braces])
    gl_WARN_ADD([-Wno-null-pointer-arithmetic])
    gl_WARN_ADD([-Wno-implicit-const-int-float-conversion])
    gl_WARN_ADD([-Wno-int-in-bool-context])
  fi

  # This causes too much noise in the MinGW build
  if test $opsys = mingw32; then
    gl_WARN_ADD([-Wno-pointer-sign])
  fi

  AC_DEFINE([GCC_LINT], [1], [Define to 1 if --enable-gcc-warnings.])
  AS_IF([test $gl_gcc_warnings = yes],
    [AC_DEFINE([GNULIB_PORTCHECK], [1], [enable some gnulib portability checks])
     AH_VERBATIM([GNULIB_PORTCHECK_FORTIFY_SOURCE],
     [/* Enable compile-time and run-time bounds-checking, and some warnings,
	 without upsetting glibc 2.15+. */
      #if (defined GNULIB_PORTCHECK && !defined _FORTIFY_SOURCE \
	   && defined __OPTIMIZE__ && __OPTIMIZE__)
      # define _FORTIFY_SOURCE 2
      #endif
     ])])
 ])

# clang is picky about these regardless of whether
# --enable-gcc-warnings is specified.
if test "$emacs_cv_clang" = yes; then
  gl_WARN_ADD([-Wno-initializer-overrides])
  gl_WARN_ADD([-Wno-tautological-compare])
  gl_WARN_ADD([-Wno-tautological-constant-out-of-range-compare])
fi

# Suppress deprecation warnings from using sprintf variants,
# starting with Xcode 14.1 on macOS 13.
# These warnings are false alarms, as Emacs usage of sprintf is safe.
if test $opsys = darwin; then
  gl_WARN_ADD([-Wno-deprecated-declarations])
fi

# Use a slightly smaller set of warning options for lib/.
nw=
nw="$nw -Wunused-macros"
gl_MANYWARN_COMPLEMENT([GNULIB_WARN_CFLAGS], [$WARN_CFLAGS], [$nw])

AC_SUBST([GNULIB_WARN_CFLAGS])

edit_cflags="
  s,///*,/,g
  s/^/ /
  s/ -I/ $isystem/g
  s/^ //
"

AC_ARG_ENABLE([link-time-optimization],
[AS_HELP_STRING([--enable-link-time-optimization],
                [build with link-time optimization
		 (experimental; see INSTALL)])],
if test "${enableval}" != "no"; then
   ac_lto_supported=no
   if test "$emacs_cv_clang" = yes; then
      AC_MSG_CHECKING([whether link-time optimization is supported by clang])
      GOLD_PLUGIN=`$CC -print-file-name=LLVMgold.so 2>/dev/null`
      if test -x "$GOLD_PLUGIN"; then
	 LTO="-flto"
      fi
   elif test x$GCC = xyes; then
      AC_MSG_CHECKING([whether link-time optimization is supported by gcc])
      CPUS=`getconf _NPROCESSORS_ONLN 2>/dev/null`
      if test x$CPUS != x; then
	 LTO="-flto=$CPUS"
      else
	 LTO="-flto"
      fi
   else
      AC_MSG_ERROR([Link-time optimization is not supported with your compiler.])
   fi
   if test -z "$LTO"; then
      ac_lto_supported=no
   else
      old_CFLAGS=$CFLAGS
      CFLAGS="$CFLAGS $LTO"
      AC_COMPILE_IFELSE([AC_LANG_PROGRAM([[]], [[]])],
         [ac_lto_supported=yes], [ac_lto_supported=no])
         CFLAGS="$old_CFLAGS"
   fi
   AC_MSG_RESULT([$ac_lto_supported])
   if test "$ac_lto_supported" = "yes"; then
      CFLAGS="$CFLAGS $LTO"
      if test "$emacs_cv_clang" = yes; then
	 AC_MSG_WARN([Please read INSTALL before using link-time optimization with clang])
	 # WARNING: 'ar --plugin ...' doesn't work without
	 # command, so plugin name is appended to ARFLAGS.
	 ARFLAGS="cru --plugin $GOLD_PLUGIN"
	 RANLIB="$RANLIB --plugin $GOLD_PLUGIN"
      else
        dnl The following is needed for GCC 4.9.0.  The GCC 4.9.0 release notes
        dnl suggest that instead of -ffat-lto-objects we should use gcc-ar and
        dnl gcc-ranlib in place of ar and ranlib, but gcc-ar makes /usr/bin/ar
        dnl dump core on Fedora 20, so play it safe for now.
        gl_COMPILER_OPTION_IF([-ffat-lto-objects],
          [CFLAGS="$CFLAGS -ffat-lto-objects"])
      fi
   fi
fi)


dnl Automake replacements.
AC_DEFUN([AM_CONDITIONAL],
  [$2 && $1_CONDITION=1 || $1_CONDITION=
   AC_SUBST([$1_CONDITION])])
AC_DEFUN([AM_COND_IF],
  [AS_IF([test "$$1_CONDITION"], [$2], [$3])])

dnl Prefer silent make output.  For verbose output, use
dnl 'configure --disable-silent-rules' or 'make V=1' .
AC_ARG_ENABLE([silent-rules],
  [AS_HELP_STRING(
     [--disable-silent-rules],
     [verbose build output (undo: "make V=0")])])
if test "$enable_silent_rules" = no; then
  AM_DEFAULT_VERBOSITY=1
else
  AM_DEFAULT_VERBOSITY=0
fi
AC_SUBST([AM_DEFAULT_VERBOSITY])
AC_CONFIG_FILES([src/verbose.mk])

dnl Some other nice autoconf tests.
AC_PROG_INSTALL
dnl These are commented out, since gl_EARLY and/or Autoconf already does them.
dnl AC_PROG_MKDIR_P
dnl if test "x$RANLIB" = x; then
dnl   AC_PROG_RANLIB
dnl fi


dnl Sadly, AC_PROG_LN_S is too restrictive.  It also tests whether links
dnl can be made to directories.  This is not relevant for our usage, and
dnl excludes some cases that work fine for us.  Eg MS Windows or files
dnl hosted on AFS, both examples where simple links work, but links to
dnl directories fail.  We use a cut-down version instead.
dnl AC_PROG_LN_S

AC_CACHE_CHECK([command to symlink files in the same directory], [emacs_cv_ln_s_fileonly],
[rm -f conf$$ conf$$.file

emacs_cv_ln_s_fileonly='cp -p'

dnl On MinGW, ensure we will call the MSYS /bin/ln.exe, not some
dnl random program in the current directory.
if (echo >conf$$.file) 2>/dev/null; then
  if test "$opsys" = "mingw32"; then
    emacs_cv_ln_s_fileonly=/bin/ln
  elif ln -s conf$$.file conf$$ 2>/dev/null; then
    emacs_cv_ln_s_fileonly='ln -s'
  elif ln conf$$.file conf$$ 2>/dev/null; then
    emacs_cv_ln_s_fileonly=ln
  fi
fi

rm -f conf$$ conf$$.file])
LN_S_FILEONLY=$emacs_cv_ln_s_fileonly

AC_SUBST([LN_S_FILEONLY])


dnl AC_PROG_LN_S sets LN_S to 'cp -pR' for MinGW, on the premise that 'ln'
dnl doesn't support links to directories, as in "ln file dir".  But that
dnl use is non-portable, and OTOH MinGW wants to use hard links for Emacs
dnl executables at "make install" time.
dnl See https://lists.gnu.org/r/emacs-devel/2013-04/msg00475.html
dnl for more details.
if test "$opsys" = "mingw32"; then
  LN_S="/bin/ln"
fi

dnl On some Debian versions, "install-info" prints irritating messages
dnl "This is not dpkg install-info anymore, but GNU install-info"
dnl if called via an absolute file name.
dnl Use the entirely-identical-but-quieter ginstall-info instead if present.
dnl Sadly some people may have an old ginstall-info installed on
dnl non-Debian systems, so we can't use this.
dnl AC_PATH_PROGS([INSTALL_INFO], [ginstall-info install-info], [:],
dnl   [$PATH$PATH_SEPARATOR/usr/sbin$PATH_SEPARATOR/sbin])

AC_PATH_PROG([INSTALL_INFO], [install-info], [:],
  [$PATH$PATH_SEPARATOR/usr/sbin$PATH_SEPARATOR/sbin])
dnl Don't use GZIP, which is used by gzip for additional parameters.
AC_PATH_PROG([GZIP_PROG], [gzip])

test $with_compress_install != yes && test -n "$GZIP_PROG" && \
   GZIP_PROG=" # $GZIP_PROG # (disabled by configure --without-compress-install)"

AC_CACHE_CHECK([for 'find' args to delete a file],
  [emacs_cv_find_delete],
  [if touch conftest.tmp && find conftest.tmp -delete 2>/dev/null &&
      test ! -f conftest.tmp
   then emacs_cv_find_delete="-delete"
   else emacs_cv_find_delete="-exec rm -f {} ';'"
   fi])
FIND_DELETE=$emacs_cv_find_delete
AC_SUBST([FIND_DELETE])

# Makeinfo on macOS is ancient, check whether there is a more recent
# version installed by Homebrew.
AC_CHECK_PROGS([BREW], [brew])
if test -n "$BREW"; then
  AC_PATH_PROG([MAKEINFO], [makeinfo], [],
    [`$BREW --prefix texinfo 2>/dev/null`/bin$PATH_SEPARATOR$PATH])
fi

# Check MacPorts on macOS.
if test $opsys = darwin; then
  AC_PATH_PROG([HAVE_MACPORTS], [port])
fi

## Require makeinfo >= 4.13 (last of the 4.x series) to build the manuals.
: ${MAKEINFO:=makeinfo}
case `($MAKEINFO --version) 2>/dev/null` in
  *' (GNU texinfo) '4.1[[3-9]]* | \
  *' (GNU texinfo) '[[5-9]]* | \
  *' (GNU texinfo) '[[1-9][0-9]]* ) ;;
  *) MAKEINFO=no;;
esac

## Makeinfo is unusual.  For a released Emacs, the manuals are
## pre-built, and not deleted by the normal clean rules.  makeinfo is
## therefore in the category of "special tools" not normally required, which
## configure does not have to check for (eg autoconf itself).
## In a repository checkout on the other hand, the manuals are not included.
## So makeinfo is a requirement to build from the repository, and configure
## should test for it as it does for any other build requirement.
## We use the presence of $srcdir/info/emacs to distinguish a release,
## with pre-built manuals, from a repository checkout.
if test "$MAKEINFO" = "no"; then
  MAKEINFO=makeinfo
  if test ! -e "$srcdir/info/emacs" && test ! -e "$srcdir/info/emacs.info"; then
    AC_MSG_ERROR( [You do not seem to have makeinfo >= 4.13, and your
source tree does not seem to have pre-built manuals in the 'info' directory.
Please install a suitable version of makeinfo.] )
  else
    AC_MSG_WARN( [You do not seem to have makeinfo >= 4.13.
You will not be able to rebuild the manuals if you delete them or change
their sources.] )
  fi
fi
AC_SUBST([MAKEINFO])

if test $opsys = mingw32; then
   DOCMISC_W32=efaq-w32
else
   DOCMISC_W32=
fi
AC_SUBST([DOCMISC_W32])

dnl Add our options to ac_link now, after it is set up.

if test x$GCC = xyes; then
  test "x$GCC_LINK_TEST_OPTIONS" != x && \
    ac_link="$ac_link $GCC_LINK_TEST_OPTIONS"
else
  test "x$NON_GCC_LINK_TEST_OPTIONS" != x && \
    ac_link="$ac_link $NON_GCC_LINK_TEST_OPTIONS"
fi

AC_CACHE_CHECK([whether addresses are sanitized],
  [emacs_cv_sanitize_address],
  [AC_COMPILE_IFELSE(
     [AC_LANG_PROGRAM(
	[[#ifndef __has_feature
	  #define __has_feature(f) 0
	  #endif
	  #if defined __SANITIZE_ADDRESS__ || __has_feature (address_sanitizer)
	  #else
	   error "Addresses are not sanitized.";
	  #endif
	]])],
     [emacs_cv_sanitize_address=yes],
     [emacs_cv_sanitize_address=no])])

UNEXEC_OBJ=
AC_SUBST(UNEXEC_OBJ)

ac_link="$ac_link"

## This setting of LD_SWITCH_SYSTEM references LD_SWITCH_X_SITE_RPATH,
## which has not been defined yet.  When this was handled with cpp,
## it was expanded to null when configure sourced the s/*.h file.
## Thus LD_SWITCH_SYSTEM had different values in configure and the Makefiles.
## FIXME it would be cleaner to put this in LD_SWITCH_SYSTEM_TEMACS
## (or somesuch), but because it is supposed to go at the _front_
## of LD_SWITCH_SYSTEM, we cannot do that in exactly the same way.
## Compare with the gnu-linux case below, which added to the end
## of LD_SWITCH_SYSTEM, and so can instead go at the front of
## LD_SWITCH_SYSTEM_TEMACS.
LD_SWITCH_SYSTEM=
case "$opsys" in
  netbsd|openbsd)
   LD_SWITCH_SYSTEM="\$(LD_SWITCH_X_SITE_RPATH) $LD_SWITCH_SYSTEM" ;;
esac
AC_SUBST(LD_SWITCH_SYSTEM)

C_SWITCH_MACHINE=
AC_SUBST(C_SWITCH_MACHINE)

C_SWITCH_SYSTEM=
## Some programs in src produce warnings saying certain subprograms
## are too complex and need a MAXMEM value greater than 2000 for
## additional optimization.  --nils@exp-math.uni-essen.de
test "$opsys" = "aix4.2" && test "x$GCC" != "xyes" && \
  C_SWITCH_SYSTEM="-ma -qmaxmem=4000"
if test "$opsys" = "mingw32"; then
  case "$canonical" in
    x86_64-*-mingw*) C_SWITCH_SYSTEM="-mtune=generic" ;;
    *) C_SWITCH_SYSTEM="-mtune=pentium4" ;;
  esac
fi
## gnu-linux might need -D_BSD_SOURCE on old libc5 systems.
## It is redundant in glibc2, since we define _GNU_SOURCE.
AC_SUBST([C_SWITCH_SYSTEM])


LIBS_SYSTEM=
case "$opsys" in
  ## IBM's X11R5 uses -lIM and -liconv in AIX 3.2.2.
  aix4-2) LIBS_SYSTEM="-lrts -lIM -liconv" ;;

  freebsd|dragonfly) LIBS_SYSTEM="-lutil" ;;

  hpux*) LIBS_SYSTEM="-l:libdld.sl" ;;

  qnxnto) LIBS_SYSTEM="-lsocket" ;;

  solaris) LIBS_SYSTEM="-lsocket -lnsl" ;;

  ## Motif needs -lgen.
  unixware) LIBS_SYSTEM="-lsocket -lnsl -lelf -lgen" ;;

  # Haiku needs -lbsd for cfsetspeed.
  haiku) LIBS_SYSTEM="-lnetwork -lbsd" ;;
esac

AC_SUBST([LIBS_SYSTEM])

### Make sure subsequent tests use flags consistent with the build flags.

if test x"${OVERRIDE_CPPFLAGS}" != x; then
  CPPFLAGS="${OVERRIDE_CPPFLAGS}"
else
  CPPFLAGS="$C_SWITCH_SYSTEM $CPPFLAGS"
fi

# Suppress obsolescent Autoconf test for size_t; Emacs assumes C99 or better.
AC_DEFUN([AC_TYPE_SIZE_T])
# Likewise for obsolescent test for uid_t, gid_t; Emacs assumes them.
AC_DEFUN([AC_TYPE_UID_T])

# Check for all math.h functions that Emacs uses; on some platforms,
# -lm is needed for some of these functions.
AC_CACHE_CHECK([for math library],
  [emacs_cv_lib_math],
  [OLD_LIBS=$LIBS
   AC_LINK_IFELSE(
     [AC_LANG_SOURCE([[
	#include <math.h>
	int
	main (int argc, char **argv)
	{
	  double d = argc;
	  float f = argc;
	  int i = argc;
	  long l = argc;
	  d = acos (d);
	  d = asin (d);
	  d = atan (d);
	  d = atan2 (d, d);
	  d = ceil (d);
	  d = copysign (d, d);
	  d = cos (d);
	  d = exp (d);
	  d = fabs (d);
	  d = floor (d);
	  d = fmod (d, d);
	  d = frexp (d, &i);
	  d = ldexp (d, i);
	  d = log (d);
	  d = log2 (d);
	  d = log10 (d);
	  d = pow (d, d);
	  d = rint (d);
	  d = scalbn (d, l);
	  d = sin (d);
	  d = sqrt (d);
	  d = tan (d);
	  d = trunc (d);
	  f = fabsf (f);
	  f = powf (f, f);
	  i = ilogb (d);
	  i = signbit (d);
	  l = lrint (d);
	  l = lround (d);
	  return d == f && i == l;
	}
     ]])],
     [emacs_cv_lib_math='none required'],
     [LIBS="-lm $LIBS"
      AC_LINK_IFELSE([],
        [emacs_cv_lib_math=-lm],
	[AC_MSG_ERROR([Math library (-lm) not found])])])
   LIBS=$OLD_LIBS])
case $emacs_cv_lib_math in
  -*) LIB_MATH=$emacs_cv_lib_math;;
  *)  LIB_MATH=;;
esac

dnl Current possibilities handled by sed (aix4-2 -> aix,
dnl gnu-linux -> gnu/linux, etc.):
dnl gnu, gnu/linux, gnu/kfreebsd, aix, cygwin, darwin, hpux.
dnl And special cases: berkeley-unix, usg-unix-v, ms-dos, windows-nt.
SYSTEM_TYPE=`echo $opsys | sed -e 's/[[0-9]].*//' -e 's|-|/|'`

case $opsys in
  cygwin )
    LIB_MATH=
    ;;
  darwin )
    ## Adding -lm confuses the dynamic linker, so omit it.
    LIB_MATH=
    ;;
  freebsd | dragonfly )
    SYSTEM_TYPE=berkeley-unix
    ;;
  gnu-linux | gnu-kfreebsd )
    ;;
  hpux10-20 | hpux11 )
    ;;
  mingw32 )
    LIB_MATH=
    SYSTEM_TYPE=windows-nt
    ;;
  netbsd | openbsd )
    SYSTEM_TYPE=berkeley-unix
    ;;

  solaris | unixware )
    SYSTEM_TYPE=usg-unix-v
    ;;

esac

AC_SUBST([LIB_MATH])
AC_DEFINE_UNQUOTED([SYSTEM_TYPE], ["$SYSTEM_TYPE"],
  [The type of system you are compiling for; sets 'system-type'.])
AC_SUBST([SYSTEM_TYPE])


pre_PKG_CONFIG_CFLAGS=$CFLAGS
pre_PKG_CONFIG_LIBS=$LIBS

PKG_PROG_PKG_CONFIG([0.9.0])

dnl EMACS_CHECK_MODULES([GSTUFF], [gtk+-2.0 >= 1.3 glib = 1.3.4])
dnl acts like PKG_CHECK_MODULES([GSTUFF], [gtk+-2.0 >= 1.3 glib = 1.3.4],
dnl [HAVE_GSTUFF=yes], [HAVE_GSTUFF=no]) -- see pkg-config man page --
dnl except that it postprocesses CFLAGS as needed for --enable-gcc-warnings.
dnl EMACS_CHECK_MODULES accepts optional 3rd and 4th arguments that
dnl can take the place of the default HAVE_GSTUFF=yes and HAVE_GSTUFF=no
dnl actions.
AC_DEFUN([EMACS_CHECK_MODULES],
  [PKG_CHECK_MODULES([$1], [$2],
     [$1_CFLAGS=`AS_ECHO(["$$1_CFLAGS"]) | sed -e "$edit_cflags"`
      m4_default([$3], [HAVE_$1=yes])],
     [m4_default([$4], [HAVE_$1=no])])])

HAVE_SOUND=no
if test "${with_sound}" != "no"; then
  # Sound support for GNU/Linux, the free BSDs, MinGW, and Cygwin.
  AC_CHECK_HEADERS([machine/soundcard.h sys/soundcard.h soundcard.h mmsystem.h],
    [have_sound_header=yes], [], [
    #ifdef __MINGW32__
    #define WIN32_LEAN_AND_MEAN
    #include <windows.h>
    #endif
    ])
  test "${with_sound}" = "oss" && test "${have_sound_header}" != "yes" && \
    AC_MSG_ERROR([OSS sound support requested but not found.])

  if test "${with_sound}" = "bsd-ossaudio" || test "${with_sound}" = "yes"; then
    # OSS emulation library used on NetBSD and OpenBSD.
    AC_CHECK_LIB([ossaudio], [_oss_ioctl], [LIBSOUND=-lossaudio], [LIBSOUND=])
    test "${with_sound}" = "bsd-ossaudio" && test -z "$LIBSOUND" && \
      AC_MSG_ERROR([bsd-ossaudio sound support requested but not found.])
    # On {Net,Open}BSD use the system audio library instead of
    # potentially switching to ALSA below, as ALSA on these appears to
    # just wrap system libraries.
    test "${with_sound}" = "yes" && test "$LIBSOUND" = "-lossaudio" && \
      with_sound="bsd-ossaudio"
  fi
  AC_SUBST([LIBSOUND])

  if test "${with_sound}" = "alsa" || test "${with_sound}" = "yes"; then
    ALSA_REQUIRED=1.0.0
    ALSA_MODULES="alsa >= $ALSA_REQUIRED"
    EMACS_CHECK_MODULES([ALSA], [$ALSA_MODULES])
    if test $HAVE_ALSA = yes; then
      LIBSOUND="$LIBSOUND $ALSA_LIBS"
      CFLAGS_SOUND="$CFLAGS_SOUND $ALSA_CFLAGS"
      AC_DEFINE([HAVE_ALSA], [1], [Define to 1 if ALSA is available.])
    elif test "${with_sound}" = "alsa"; then
      AC_MSG_ERROR([ALSA sound support requested but not found.])
    fi
  fi                            dnl with_sound = alsa|yes

  dnl Define HAVE_SOUND if we have sound support.  We know it works and
  dnl compiles only on the specified platforms.  For others, it
  dnl probably doesn't make sense to try.
  dnl FIXME So surely we should bypass this whole section if not using
  dnl one of these platforms?
  if test x$have_sound_header = xyes || test $HAVE_ALSA = yes; then
     case "$opsys" in
       dnl defined __FreeBSD__ || defined __NetBSD__ || defined __linux__
       dnl Adjust the --with-sound help text if you change this.
       gnu-linux|freebsd|netbsd|mingw32|cygwin)
	 AC_DEFINE([HAVE_SOUND], [1], [Define to 1 if you have sound support.])
         HAVE_SOUND=yes
         ;;
     esac
  fi

  AC_SUBST([CFLAGS_SOUND])
fi

dnl checks for header files
AC_CHECK_HEADERS_ONCE(
 [linux/fs.h
  malloc.h
  sys/systeminfo.h
  sys/sysinfo.h
  coff.h pty.h
  sys/resource.h
  sys/utsname.h pwd.h util.h
  sanitizer/lsan_interface.h
  sanitizer/asan_interface.h
  sanitizer/common_interface_defs.h])

AC_CACHE_CHECK([for ADDR_NO_RANDOMIZE],
  [emacs_cv_personality_addr_no_randomize],
  [AC_COMPILE_IFELSE(
     [AC_LANG_PROGRAM([[#include <sys/personality.h>]],
		      [[personality (personality (0xffffffff)
				     | ADDR_NO_RANDOMIZE)]])],
     [emacs_cv_personality_addr_no_randomize=yes],
     [emacs_cv_personality_addr_no_randomize=no])])
if test $emacs_cv_personality_addr_no_randomize = yes; then
  AC_DEFINE([HAVE_PERSONALITY_ADDR_NO_RANDOMIZE], [1],
            [Define to 1 if personality flag ADDR_NO_RANDOMIZE exists.])
fi

# Note that Solaris has sys/sysinfo.h which defines struct
# sysinfo as well.  To make sure that we're using GNU/Linux
# sysinfo, we explicitly set one of its fields.
if test "$ac_cv_header_sys_sysinfo_h" = yes; then
  AC_CACHE_CHECK([if Linux sysinfo may be used], [emacs_cv_linux_sysinfo],
  [AC_COMPILE_IFELSE([AC_LANG_PROGRAM([[#include <sys/sysinfo.h>]],
                                     [[struct sysinfo si;
                                       si.totalram = 0;
                                       sysinfo (&si)]])],
    emacs_cv_linux_sysinfo=yes, emacs_cv_linux_sysinfo=no)])

  if test $emacs_cv_linux_sysinfo = yes; then
    AC_DEFINE([HAVE_LINUX_SYSINFO], [1],
      [Define to 1 if you have Linux sysinfo function.])
    AC_COMPILE_IFELSE([AC_LANG_PROGRAM([[#include <sys/sysinfo.h>]],
                                       [[struct sysinfo si; return si.mem_unit]])],
      AC_DEFINE([LINUX_SYSINFO_UNIT], [1],
                [Define to 1 if Linux sysinfo sizes are in multiples of mem_unit bytes.]))
  fi
fi

dnl On Solaris 8 there's a compilation warning for term.h because
dnl it doesn't define 'bool'.
AC_PREPROC_IFELSE([AC_LANG_PROGRAM([[#include <term.h>]],[[]])],
  [AC_DEFINE([HAVE_TERM_H], [1],
     [Define to 1 if you have the <term.h> header file.])])
AC_HEADER_SYS_WAIT

AC_CHECK_HEADERS_ONCE([sys/socket.h])
AC_CHECK_HEADERS([net/if.h], [], [], [AC_INCLUDES_DEFAULT
#if HAVE_SYS_SOCKET_H
#include <sys/socket.h>
#endif])
AC_CHECK_HEADERS([ifaddrs.h], [], [], [AC_INCLUDES_DEFAULT
#if HAVE_SYS_SOCKET_H
#include <sys/socket.h>
#endif])
AC_CHECK_HEADERS([net/if_dl.h], [], [], [AC_INCLUDES_DEFAULT
#if HAVE_SYS_SOCKET_H
#include <sys/socket.h>
#endif])

dnl checks for structure members
AC_CHECK_MEMBERS([struct ifreq.ifr_flags, struct ifreq.ifr_hwaddr,
		  struct ifreq.ifr_netmask, struct ifreq.ifr_broadaddr,
		  struct ifreq.ifr_addr,
		  struct ifreq.ifr_addr.sa_len], [], [],
		 [AC_INCLUDES_DEFAULT
#if HAVE_SYS_SOCKET_H
#include <sys/socket.h>
#endif
#if HAVE_NET_IF_H
#include <net/if.h>
#endif])

dnl Check for endianness.
dnl AC_C_BIGENDIAN is done by gnulib.

dnl check for Make feature

AUTO_DEPEND=no
AUTODEPEND_PARENTS='lib src'
dnl check if we have GCC and autodepend is on.
if test "$GCC" = yes && test "$ac_enable_autodepend" = yes; then
   AC_CACHE_CHECK([whether gcc understands -MMD -MF], [emacs_cv_autodepend],
   [SAVE_CFLAGS="$CFLAGS"
   CFLAGS="$CFLAGS -MMD -MF deps.d -MP"
   AC_COMPILE_IFELSE([AC_LANG_PROGRAM([[]], [[]])],
     [emacs_cv_autodepend=yes], [emacs_cv_autodepend=no])
   CFLAGS="$SAVE_CFLAGS"
   test -f deps.d || emacs_cv_autodepend=no
   rm -rf deps.d])
   if test $emacs_cv_autodepend = yes; then
      AUTO_DEPEND=yes
   fi
fi
AC_SUBST([AUTO_DEPEND])

#### Choose a window system.

## We leave window_system equal to none if
## we end up building without one.  Any new window system should
## set window_system to an appropriate value and add objects to
## window-system-specific substs.

window_system=none

if test "${with_pgtk}" = "yes"; then
  window_system=pgtk
fi


AC_PATH_X
if test "$no_x" != yes && test "${with_pgtk}" != "yes"; then
  window_system=x11
fi

LD_SWITCH_X_SITE_RPATH=
if test "${x_libraries}" != NONE; then
  if test -n "${x_libraries}"; then
    LD_SWITCH_X_SITE=-L`AS_ECHO(["$x_libraries"]) | sed -e 's/:/ -L/g'`
    LD_SWITCH_X_SITE_RPATH=-Wl,-rpath,`
      AS_ECHO(["$x_libraries"]) | sed -e 's/:/ -Wl,-rpath,/g'
    `
  fi
  x_default_search_path=""
  x_search_path=${x_libraries}
  if test -z "${x_search_path}"; then
    x_search_path=/usr/lib
  fi
  for x_library in `AS_ECHO(["$x_search_path:"]) | \
		    sed -e "s/:/ /g" -e p -e "s:/lib[[^ /]]* :/share :g"`; do
    x_search_path="\
${x_library}/X11/%L/%T/%N%C%S:\
${x_library}/X11/%l/%T/%N%C%S:\
${x_library}/X11/%T/%N%C%S:\
${x_library}/X11/%L/%T/%N%S:\
${x_library}/X11/%l/%T/%N%S:\
${x_library}/X11/%T/%N%S"
    if test x"${x_default_search_path}" = x; then
      x_default_search_path=${x_search_path}
    else
      x_default_search_path="${x_search_path}:${x_default_search_path}"
    fi
  done
fi
AC_SUBST([LD_SWITCH_X_SITE_RPATH])

if test "${x_includes}" != NONE && test -n "${x_includes}"; then
  C_SWITCH_X_SITE=$isystem`AS_ECHO(["$x_includes"]) | sed -e "s/:/ $isystem/g"`
fi

if test x"${x_includes}" = x; then
  bitmapdir=/usr/include/X11/bitmaps
else
  # accumulate include directories that have X11 bitmap subdirectories
  bmd_acc=
  for bmd in `AS_ECHO(["$x_includes"]) | sed -e 's/:/ /g'`; do
    if test -d "${bmd}/X11/bitmaps"; then
      bmd_acc="${bmd_acc}:${bmd}/X11/bitmaps"
    fi
    if test -d "${bmd}/bitmaps"; then
      bmd_acc="${bmd_acc}:${bmd}/bitmaps"
    fi
  done
  bitmapdir=${bmd_acc#:}
fi

NATIVE_IMAGE_API=no

test "${with_ns}" = maybe && test "${opsys}" != darwin && with_ns=no
HAVE_NS=no
NS_GNUSTEP_CONFIG=no
NS_IMPL_COCOA=no
NS_IMPL_GNUSTEP=no
tmp_CPPFLAGS="$CPPFLAGS"
tmp_CFLAGS="$CFLAGS"
CPPFLAGS="$CPPFLAGS -x objective-c"
CFLAGS="$CFLAGS -x objective-c"
GNU_OBJC_CFLAGS=""
LIBS_GNUSTEP=
if test "${with_ns}" != no; then
  # macfont.o requires macuvs.h which is absent after 'make extraclean',
  # so avoid NS_IMPL_COCOA if macuvs.h is absent.
  # Even a headless Emacs can build macuvs.h, so this should let you bootstrap.
  if test "${opsys}" = darwin && test -f "$srcdir/src/macuvs.h"; then
     NS_IMPL_COCOA=yes
     ns_appdir=`pwd`/nextstep/Emacs.app
     ns_appbindir=${ns_appdir}/Contents/MacOS
     ns_applibexecdir=${ns_appdir}/Contents/MacOS/libexec
     ns_applibdir=${ns_appdir}/Contents/Frameworks
     ns_appresdir=${ns_appdir}/Contents/Resources
     ns_appsrc=Cocoa/Emacs.base
     ns_fontfile=macfont.o
  elif flags=`(gnustep-config --objc-flags) 2>/dev/null`; then
     NS_IMPL_GNUSTEP=yes
     NS_GNUSTEP_CONFIG=yes
     GNU_OBJC_CFLAGS="$flags"
     LIBS_GNUSTEP=`gnustep-config --gui-libs || exit`
  elif test -f $GNUSTEP_CONFIG_FILE; then
     NS_IMPL_GNUSTEP=yes
     dnl FIXME sourcing this several times in subshells seems inefficient.
     GNUSTEP_SYSTEM_HEADERS=`. $GNUSTEP_CONFIG_FILE \
       && AS_ECHO(["$GNUSTEP_SYSTEM_HEADERS"])`
     GNUSTEP_SYSTEM_LIBRARIES=` . $GNUSTEP_CONFIG_FILE \
       && AS_ECHO(["$GNUSTEP_SYSTEM_LIBRARIES"])`
     dnl I seemed to need these as well with GNUstep-startup 0.25.
     GNUSTEP_LOCAL_HEADERS=`. $GNUSTEP_CONFIG_FILE \
       && AS_ECHO(["$GNUSTEP_LOCAL_HEADERS"])`
     GNUSTEP_LOCAL_LIBRARIES=`. $GNUSTEP_CONFIG_FILE \
       && AS_ECHO(["$GNUSTEP_LOCAL_LIBRARIES"])`
     test "x${GNUSTEP_LOCAL_HEADERS}" != "x" && \
       GNUSTEP_LOCAL_HEADERS="-I${GNUSTEP_LOCAL_HEADERS}"
     test "x${GNUSTEP_LOCAL_LIBRARIES}" != "x" && \
       GNUSTEP_LOCAL_LIBRARIES="-L${GNUSTEP_LOCAL_LIBRARIES}"
     CPPFLAGS="$CPPFLAGS -isystem ${GNUSTEP_SYSTEM_HEADERS} ${GNUSTEP_LOCAL_HEADERS}"
     CFLAGS="$CFLAGS -isystem ${GNUSTEP_SYSTEM_HEADERS} ${GNUSTEP_LOCAL_HEADERS}"
     LDFLAGS="$LDFLAGS -L${GNUSTEP_SYSTEM_LIBRARIES} ${GNUSTEP_LOCAL_LIBRARIES}"
     LIBS_GNUSTEP="-lgnustep-gui -lgnustep-base -lobjc -lpthread"
     dnl GNUstep defines BASE_NATIVE_OBJC_EXCEPTIONS to 0 or 1.
     dnl If they had chosen to either define it or not, we could have
     dnl just used AC_CHECK_DECL here.
     AC_CACHE_CHECK([if GNUstep defines BASE_NATIVE_OBJC_EXCEPTIONS],
       [emacs_cv_objc_exceptions],
       [AC_COMPILE_IFELSE(
	  [AC_LANG_PROGRAM([[#include <GNUstepBase/GSConfig.h>]],
[[#if defined BASE_NATIVE_OBJC_EXCEPTIONS && BASE_NATIVE_OBJC_EXCEPTIONS > 0
1;
#else
fail;
#endif]])],
       [emacs_cv_objc_exceptions=yes],
       [emacs_cv_objc_exceptions=no])])
     if test $emacs_cv_objc_exceptions = yes; then
       dnl _NATIVE_OBJC_EXCEPTIONS is used by the GNUstep headers.
       AC_DEFINE([_NATIVE_OBJC_EXCEPTIONS], [1],
         [Define if GNUstep uses ObjC exceptions.])
       GNU_OBJC_CFLAGS="$GNU_OBJC_CFLAGS -fobjc-exceptions"
     fi
  fi
  if test $NS_IMPL_GNUSTEP = yes; then
     ns_appdir=`pwd`/nextstep/Emacs.app
     ns_appbindir=${ns_appdir}
     ns_applibexecdir=${ns_appdir}/libexec
     ns_applibdir=${ns_appdir}/Frameworks
     ns_appresdir=${ns_appdir}/Resources
     ns_appsrc=GNUstep/Emacs.base
     ns_fontfile=nsfont.o
  fi

  dnl This is only used while we test the NS headers, it gets reset below.
  CPPFLAGS="$CPPFLAGS $GNU_OBJC_CFLAGS"
  CFLAGS="$CFLAGS $GNU_OBJC_CFLAGS"

  AC_CHECK_HEADER([AppKit/AppKit.h], [HAVE_NS=yes],
		  [AC_MSG_ERROR([The include files (AppKit/AppKit.h etc) that
are required for a Nextstep build are missing or cannot be compiled.
Either fix this, or re-configure with the option '--without-ns'.])])

  macfont_file=""
  if test "${NS_IMPL_COCOA}" = "yes"; then
    AC_MSG_CHECKING([for Mac OS X 10.6 or newer])
    AC_COMPILE_IFELSE([AC_LANG_PROGRAM([#include <AppKit/AppKit.h>],
                                     [
#ifdef MAC_OS_X_VERSION_MAX_ALLOWED
#if MAC_OS_X_VERSION_MAX_ALLOWED >= 1060
 ; /* OK */
#else
 error "Mac OS X 10.6 or newer required";
#endif
#endif
		    ])],
		    [ns_osx_have_106=yes],
		    [ns_osx_have_106=no])
    AC_MSG_RESULT([$ns_osx_have_106])

    if test $ns_osx_have_106 = no; then
       AC_MSG_ERROR([Mac OS X 10.6 or newer is required]);
    fi
  fi

  AC_CACHE_CHECK([for Mac OS X 12.0 or later],
                 [emacs_cv_macosx_12_0],
                 AC_COMPILE_IFELSE([AC_LANG_PROGRAM([[
#include <AvailabilityMacros.h>
#if MAC_OS_X_VERSION_MAX_ALLOWED >= 120000
Mac OS X 12.x or later.
#endif
                 ]])], [emacs_cv_macosx_12_0=no],
                 [emacs_cv_macosx_12_0=yes]))

  if test "${with_native_image_api}" = yes; then
     AC_DEFINE([HAVE_NATIVE_IMAGE_API], [1],
       [Define to use native OS APIs for images.])
     NATIVE_IMAGE_API="yes (ns)"
  fi
fi

AC_SUBST([LIBS_GNUSTEP])

INSTALL_ARCH_INDEP_EXTRA=install-etc
ns_self_contained=no
NS_OBJ=
NS_OBJC_OBJ=
if test "${HAVE_NS}" = yes; then
  if test "$with_toolkit_scroll_bars" = "no"; then
    AC_MSG_WARN([Non-toolkit scroll bars are not implemented for Nextstep.])
  fi

  window_system=nextstep
  # set up packaging dirs
  if test "${EN_NS_SELF_CONTAINED}" = yes; then
     AC_DEFINE([NS_SELF_CONTAINED], [1], [Build an NS bundled app])
     ns_self_contained=yes
     prefix=${ns_appresdir}
     exec_prefix=${ns_appbindir}
     dnl This one isn't really used, only archlibdir is.
     libexecdir="\${ns_applibexecdir}"
     archlibdir="\${ns_applibexecdir}"
     etcdocdir="\${ns_appresdir}/etc"
     etcdir="\${ns_appresdir}/etc"
     dnl FIXME maybe set datarootdir instead.
     dnl That would also get applications, icons, man.
     infodir="\${ns_appresdir}/info"
     mandir="\${ns_appresdir}/man"
     lispdir="\${ns_appresdir}/lisp"
     lispdirrel="\${ns_appresdir}/lisp"
     test "$locallisppathset" = no && locallisppath="\${ns_appresdir}/site-lisp"
     INSTALL_ARCH_INDEP_EXTRA=
  fi

  NS_OBJC_OBJ="nsterm.o nsfns.o nsmenu.o nsselect.o nsimage.o $ns_fontfile"
fi
CFLAGS="$tmp_CFLAGS"
CPPFLAGS="$tmp_CPPFLAGS"
AC_SUBST([INSTALL_ARCH_INDEP_EXTRA])
AC_SUBST([ns_self_contained])
AC_SUBST([NS_OBJ])
AC_SUBST([NS_OBJC_OBJ])

if test "${HAVE_NS}" = yes; then
  AC_LANG_PUSH([Objective C])
  AC_CACHE_CHECK(
    [if the Objective C compiler supports instancetype],
    [emacs_cv_objc_instancetype],
    [AC_COMPILE_IFELSE(
       [AC_LANG_SOURCE([[@interface Test
                          + (instancetype)test;
                          @end]])],
       [emacs_cv_objc_instancetype=yes],
       [emacs_cv_objc_instancetype=no])])

  if test x$emacs_cv_objc_instancetype = xyes ; then
    AC_DEFINE([NATIVE_OBJC_INSTANCETYPE], [1],
              [Define if ObjC compiler supports instancetype natively.])
  fi

  AC_CACHE_CHECK(
    [if the Objective C compiler defaults to C99],
    [emacs_cv_objc_c99],
    [AC_COMPILE_IFELSE(
       [AC_LANG_PROGRAM([], [[for (int i = 0;;);]])],
       [emacs_cv_objc_c99=yes],
       [emacs_cv_objc_c99=no])])

  if test x$emacs_cv_objc_c99 = xno ; then
    GNU_OBJC_CFLAGS="$GNU_OBJC_CFLAGS -std=c99"
  fi
  AC_LANG_POP([Objective C])
fi

HAVE_BE_APP=no
if test "${opsys}" = "haiku" && test "${with_be_app}" = "yes"; then
   dnl Only GCC is supported.  Clang might work, but it's
   dnl not reliable, so don't check for it here.
   AC_PROG_CXX([gcc g++])
   CXXFLAGS="$CXXFLAGS $emacs_g3_CFLAGS"
   AC_LANG_PUSH([C++])
   AC_CHECK_HEADER([app/Application.h], [HAVE_BE_APP=yes],
                   [AC_MSG_ERROR([The Application Kit headers required for building
with the Application Kit were not found or cannot be compiled. Either fix this, or
re-configure with the option '--without-be-app'.])])
   AC_LANG_POP([C++])
fi

AC_SUBST([HAVE_BE_APP])

HAVE_W32=no
W32_OBJ=
W32_LIBS=
EMACSRES=
CLIENTRES=
CLIENTW=
W32_RES_LINK=
EMACS_MANIFEST=
if test "${with_w32}" != no; then
  case "${opsys}" in
    cygwin)
      AC_CHECK_HEADER([windows.h], [HAVE_W32=yes],
             [AC_MSG_ERROR(['--with-w32' was specified, but windows.h
                   cannot be found.])])
    ;;
    mingw32)
    ## Using --with-w32 with MinGW is a no-op, but we allow it.
    ;;
    *)
      AC_MSG_ERROR([Using w32 with an autotools build is only supported for Cygwin and MinGW32.])
    ;;
  esac
fi

if test "${opsys}" = "mingw32"; then
  AC_CACHE_CHECK([whether Windows API headers are recent enough], [emacs_cv_w32api],
  [AC_COMPILE_IFELSE([AC_LANG_PROGRAM([[
     #include <windows.h>
     #include <usp10.h>]],
   [[PIMAGE_NT_HEADERS pHeader;
     PIMAGE_SECTION_HEADER pSection = IMAGE_FIRST_SECTION(pHeader)]])],
   [emacs_cv_w32api=yes], [emacs_cv_w32api=no])])
  if test "${emacs_cv_w32api}" = "no"; then
    AC_MSG_ERROR([the Windows API headers are too old to support this build.])
  fi
  HAVE_W32=${emacs_cv_w32api}
fi

FIRSTFILE_OBJ=
NTDIR=
LIBS_ECLIENT=
LIB_WSOCK32=
NTLIB=
CM_OBJ="cm.o"
XARGS_LIMIT=
if test "${HAVE_W32}" = "yes"; then
  AC_DEFINE([HAVE_NTGUI], [1], [Define to use native MS Windows GUI.])
  if test "$with_toolkit_scroll_bars" = "no"; then
    AC_MSG_ERROR([Non-toolkit scroll bars are not implemented for w32 build.])
  fi
  AC_CHECK_TOOL([WINDRES], [windres],
                [AC_MSG_ERROR([No resource compiler found.])])
  W32_OBJ="w32fns.o w32menu.o w32reg.o w32font.o w32term.o"
  W32_OBJ="$W32_OBJ w32xfns.o w32select.o w32uniscribe.o w32cygwinx.o"
  EMACSRES="emacs.res"
  case "$canonical" in
    x86_64-*-*) EMACS_MANIFEST="emacs-x64.manifest" ;;
    *) EMACS_MANIFEST="emacs-x86.manifest" ;;
  esac
  dnl Construct something of the form "24,4,0,0" with 4 components.
  comma_version=`echo "${PACKAGE_VERSION}.0.0" | sed -e 's/\./,/g' -e 's/^\([[^,]]*,[[^,]]*,[[^,]]*,[[^,]]*\).*/\1/'`

  comma_space_version=`echo "$comma_version" | sed 's/,/, /g'`
  AC_SUBST([comma_version])
  AC_SUBST([comma_space_version])
  AC_CONFIG_FILES([nt/emacs.rc nt/emacsclient.rc])
  if test "${opsys}" = "cygwin"; then
    W32_LIBS="$W32_LIBS -lkernel32 -luser32 -lusp10 -lgdi32"
    W32_LIBS="$W32_LIBS -lole32 -lcomdlg32 -lcomctl32 -lwinspool"
    # Tell the linker that emacs.res is an object (which we compile from
    # the rc file), not a linker script.
    W32_RES_LINK="-Wl,emacs.res"
  else
    W32_OBJ="$W32_OBJ w32.o w32console.o w32heap.o w32inevt.o w32proc.o"
    dnl FIXME: This should probably be supported for Cygwin/w32 as
    dnl well, but the Cygwin build needs to link against -lgdiplus
    if test "${with_native_image_api}" = yes; then
      AC_DEFINE([HAVE_NATIVE_IMAGE_API], [1],
	[Define to use native OS APIs for images.])
      NATIVE_IMAGE_API="yes (w32)"
      W32_OBJ="$W32_OBJ w32image.o"
    fi
    W32_LIBS="$W32_LIBS -lwinmm -lusp10 -lgdi32 -lcomdlg32"
    W32_LIBS="$W32_LIBS -lmpr -lwinspool -lole32 -lcomctl32"
    W32_RES_LINK="\$(EMACSRES)"
    CLIENTRES="emacsclient.res"
    CLIENTW="emacsclientw\$(EXEEXT)"
    FIRSTFILE_OBJ=firstfile.o
    NTDIR=nt
    CM_OBJ=
    LIBS_ECLIENT="-lcomctl32"
    LIB_WSOCK32="-lwsock32"
    NTLIB="ntlib.$ac_objext"
    XARGS_LIMIT="-s 10000"
  fi
fi

if test "${HAVE_W32}" = "no" && test "${opsys}" = "cygwin"; then
  W32_LIBS="-lkernel32"
  W32_OBJ="w32cygwinx.o"
fi

AC_SUBST([W32_OBJ])
AC_SUBST([W32_LIBS])
AC_SUBST([EMACSRES])
AC_SUBST([EMACS_MANIFEST])
AC_SUBST([CLIENTRES])
AC_SUBST([CLIENTW])
AC_SUBST([W32_RES_LINK])
AC_SUBST([FIRSTFILE_OBJ])
AC_SUBST([NTDIR])
AC_SUBST([CM_OBJ])
AC_SUBST([LIBS_ECLIENT])
AC_SUBST([LIB_WSOCK32])
AC_SUBST([NTLIB])
AC_SUBST([XARGS_LIMIT])

if test "${HAVE_W32}" = "yes"; then
  window_system=w32
  with_xft=no
fi

HAIKU_OBJ=
HAIKU_CXX_OBJ=
HAIKU_LIBS=
HAIKU_CFLAGS=

if test "$opsys" = "haiku"; then
  HAIKU_OBJ="$HAIKU_OBJ haiku.o"
fi

if test "${HAVE_BE_APP}" = "yes"; then
  AC_DEFINE([HAVE_HAIKU], [1],
      [Define if Emacs will be built with Haiku windowing support])
fi

if test "${HAVE_BE_APP}" = "yes"; then
  window_system=haiku
  with_xft=no
  HAIKU_OBJ="$HAIKU_OBJ haikufns.o haikuterm.o haikumenu.o haikufont.o haikuselect.o haiku_io.o"
  HAIKU_CXX_OBJ="haiku_support.o haiku_font_support.o haiku_draw_support.o haiku_select.o"
  HAIKU_LIBS="-lbe -lgame -ltranslation -ltracker" # -lgame is needed for set_mouse_position.

  if test "${with_native_image_api}" = yes; then
     AC_DEFINE([HAVE_NATIVE_IMAGE_API], [1],
       [Define to use native OS APIs for images.])
     NATIVE_IMAGE_API="yes (haiku)"
     HAIKU_OBJ="$HAIKU_OBJ haikuimage.o"
  fi
fi

AC_SUBST([HAIKU_LIBS])
AC_SUBST([HAIKU_OBJ])
AC_SUBST([HAIKU_CXX_OBJ])
AC_SUBST([HAIKU_CFLAGS])

## $window_system is now set to the window system we will
## ultimately use.

term_header=
HAVE_X_WINDOWS=no
HAVE_X11=no
USE_X_TOOLKIT=none
HAVE_PGTK=no

case "${window_system}" in
  x11 )
    HAVE_X_WINDOWS=yes
    HAVE_X11=yes
    term_header=xterm.h
    case "${with_x_toolkit}" in
      athena | lucid ) USE_X_TOOLKIT=LUCID ;;
      motif ) USE_X_TOOLKIT=MOTIF ;;
      gtk ) with_gtk=yes
            term_header=gtkutil.h
dnl Don't set this for GTK.  A lot of tests below assumes Xt when
dnl USE_X_TOOLKIT is set.
            USE_X_TOOLKIT=none ;;
      gtk2 ) with_gtk2=yes
             term_header=gtkutil.h
             USE_X_TOOLKIT=none ;;
      gtk3 ) with_gtk3=yes
             term_header=gtkutil.h
             USE_X_TOOLKIT=none ;;
      no ) USE_X_TOOLKIT=none ;;
dnl If user did not say whether to use a toolkit, make this decision later:
dnl use the toolkit if we have gtk, or X11R5 or newer.
      * ) USE_X_TOOLKIT=maybe ;;
    esac
  ;;
  nextstep )
    term_header=nsterm.h
  ;;
  w32 )
    term_header=w32term.h
  ;;
  pgtk )
    AC_MSG_ERROR([Not mirroring changes from xterm.c to pgtkterm.c]);
  ;;
  haiku )
    term_header=haikuterm.h
  ;;
esac
AC_SUBST([HAVE_PGTK])

if test "$window_system" = none && test "X$with_x" != "Xno"; then
   AC_CHECK_PROG([HAVE_XSERVER], [X], [true], [false])
   if test "$HAVE_XSERVER" = true ||
      test -n "$DISPLAY" ||
      {
        for emacs_libX11 in /usr/lib/libX11.*; do break; done
        test "$emacs_libX11" != '/usr/lib/libX11.*'
      }
   then
        AC_MSG_ERROR([You seem to be running X, but no X development libraries
were found.  You should install the relevant development files for X
and for the toolkit you want, such as Gtk+ or Motif.  Also make
sure you have development files for image handling, i.e.
tiff, gif, jpeg, png and xpm.
If you are sure you want Emacs compiled without X window support, pass
  --without-x
to configure.])
   fi
fi

# Does the opsystem file prohibit the use of the GNU malloc?
# Assume not, until told otherwise.
GNU_MALLOC=yes

hybrid_malloc=
system_malloc=yes

dnl This must be before the test of $ac_cv_func_sbrk below.
AC_CHECK_FUNCS_ONCE([sbrk])

GMALLOC_OBJ=
HYBRID_MALLOC=
if test "${system_malloc}" = "yes"; then
  AC_DEFINE([SYSTEM_MALLOC], [1],
    [Define to 1 to use the system memory allocator, even if it is not
     Doug Lea style.])
  GNU_MALLOC=no
  GNU_MALLOC_reason="
    (The GNU allocators don't work with this system configuration.)"
  VMLIMIT_OBJ=
elif test "$hybrid_malloc" = yes; then
  AC_DEFINE([HYBRID_MALLOC], [1],
    [Define to use gmalloc before dumping and the system malloc after.])
  HYBRID_MALLOC=1
  GNU_MALLOC=no
  GNU_MALLOC_reason=" (only before dumping)"
  GMALLOC_OBJ=gmalloc.o
  VMLIMIT_OBJ=
else
  test GMALLOC_OBJ=gmalloc.o
  VMLIMIT_OBJ=vm-limit.o

  AC_CHECK_HEADERS([sys/vlimit.h])
  AC_CACHE_CHECK([for data_start], [emacs_cv_data_start],
    [AC_LINK_IFELSE(
       [AC_LANG_PROGRAM(
	 [[extern char data_start[]; char ch;]],
	 [[return data_start < &ch;]])],
       [emacs_cv_data_start=yes],
       [emacs_cv_data_start=no])])
  if test $emacs_cv_data_start = yes; then
    AC_DEFINE([HAVE_DATA_START], [1],
      [Define to 1 if data_start is the address of the start
       of the main data segment.])
  fi
fi
AC_SUBST([HYBRID_MALLOC])
AC_SUBST([GMALLOC_OBJ])
AC_SUBST([VMLIMIT_OBJ])

if test x"${REL_ALLOC}" = x; then
  REL_ALLOC=${GNU_MALLOC}
fi

use_mmap_for_buffers=no
case "$opsys" in
  mingw32) use_mmap_for_buffers=yes ;;
esac

AC_FUNC_MMAP
if test $use_mmap_for_buffers = yes; then
  AC_DEFINE([USE_MMAP_FOR_BUFFERS], [1],
    [Define to use mmap to allocate buffer text.])
  REL_ALLOC=no
fi

LIBS="$LIBS_SYSTEM $LIBS"

dnl FIXME replace main with a function we actually want from this library.
AC_CHECK_LIB([Xbsd], [main], [LD_SWITCH_X_SITE="$LD_SWITCH_X_SITE -lXbsd"])

AC_CHECK_HEADERS

dnl Check for the POSIX thread library.
LIB_PTHREAD=
AC_CHECK_HEADERS_ONCE([pthread.h])
if test "$ac_cv_header_pthread_h" && test "$opsys" != "mingw32"; then
  AC_CACHE_CHECK([for pthread library],
    [emacs_cv_pthread_lib],
    [emacs_cv_pthread_lib=no
     OLD_LIBS=$LIBS
     for emacs_pthread_lib in 'none needed' -lpthread; do
       case $emacs_pthread_lib in
	 -*) LIBS="$OLD_LIBS $emacs_pthread_lib";;
       esac
       AC_LINK_IFELSE(
	 [AC_LANG_PROGRAM(
	    [[#include <pthread.h>
	      #include <signal.h>
	      sigset_t old_mask, new_mask;
	      void noop (void) {}]],
	    [[pthread_t th = pthread_self ();
	      int status = 0;
	      status += pthread_create (&th, 0, 0, 0);
	      status += pthread_sigmask (SIG_BLOCK, &new_mask, &old_mask);
	      status += pthread_kill (th, 0);
	      #if ! (defined SYSTEM_MALLOC || defined HYBRID_MALLOC)
	      /* Test for pthread_atfork only if gmalloc uses it,
		 as older-style hosts like MirBSD 10 lack it.  */
	      status += pthread_atfork (noop, noop, noop);
	      #endif
	      return status;]])],
	 [emacs_cv_pthread_lib=$emacs_pthread_lib])
       LIBS=$OLD_LIBS
       if test "$emacs_cv_pthread_lib" != no; then
	 break
       fi
     done])
  if test "$emacs_cv_pthread_lib" != no; then
    AC_DEFINE([HAVE_PTHREAD], [1], [Define to 1 if you have POSIX threads.])
    case $emacs_cv_pthread_lib in
      -*) LIB_PTHREAD=$emacs_cv_pthread_lib;;
    esac
    ac_cv_func_pthread_sigmask=yes
    # Some systems optimize for single-threaded programs by default, and
    # need special flags to disable these optimizations. For example, the
    # definition of 'errno' in <errno.h>.
    case $opsys in
      hpux* | solaris)
	AC_DEFINE([_REENTRANT], [1],
	  [Define to 1 if your system requires this in multithreaded code.]);;
      aix4-2)
	AC_DEFINE([_THREAD_SAFE], [1],
	  [Define to 1 if your system requires this in multithreaded code.]);;
    esac
  fi
fi
AC_SUBST([LIB_PTHREAD])

AC_MSG_CHECKING([for thread support])
threads_enabled=no
if test "$with_threads" = yes; then
   if test "$emacs_cv_pthread_lib" != no; then
      AC_DEFINE([THREADS_ENABLED], [1],
                [Define to 1 if you want elisp thread support.])
      threads_enabled=yes
   elif test "${opsys}" = "mingw32"; then
      dnl MinGW can do native Windows threads even without pthreads
      AC_DEFINE([THREADS_ENABLED], [1],
                [Define to 1 if you want elisp thread support.])
      threads_enabled=yes
   fi
fi
AC_MSG_RESULT([$threads_enabled])

if test "${with_multithreaded}" != "no"; then
   if test "$threads_enabled" != yes; then
      AC_MSG_ERROR([Multithreaded requires threads_enabled=yes]);
   else
      AC_DEFINE([HAVE_MULTITHREADED], [1],
                [Define to enable multithreading])
      AC_MSG_RESULT([enable multithreading])
   fi
fi

dnl Check for need for bigtoc support on IBM AIX

case ${host_os} in
aix*)
  AC_CACHE_CHECK([for -bbigtoc option], [gdb_cv_bigtoc], [
    case $GCC in
    yes) gdb_cv_bigtoc=-Wl,-bbigtoc ;;
    *) gdb_cv_bigtoc=-bbigtoc ;;
    esac

    LDFLAGS=$LDFLAGS\ $gdb_cv_bigtoc
    AC_LINK_IFELSE([AC_LANG_PROGRAM([[]], [[int i;]])], [], [gdb_cv_bigtoc=])
  ])
  ;;
esac

# Change CFLAGS, CPPFLAGS, and LIBS temporarily so that C_SWITCH_X_SITE
# is for the tests that follow.  We set them back later on.

REAL_CFLAGS="$CFLAGS"
REAL_CPPFLAGS="$CPPFLAGS"
REAL_LIBS="$LIBS"

if test "${HAVE_X11}" = "yes"; then
  DEFS="$C_SWITCH_X_SITE $DEFS"
  LDFLAGS="$LDFLAGS $LD_SWITCH_X_SITE"
  LIBS="-lX11 $LIBS"
  CFLAGS="$C_SWITCH_X_SITE $CFLAGS"
  CPPFLAGS="$C_SWITCH_X_SITE $CPPFLAGS"

  # On Solaris, arrange for LD_RUN_PATH to point to the X libraries for tests.
  # This is handled by LD_SWITCH_X_SITE_RPATH during the real build,
  # but it's more convenient here to set LD_RUN_PATH since this
  # also works on hosts that don't understand LD_SWITCH_X_SITE_RPATH.
  if test "${x_libraries}" != NONE && test -n "${x_libraries}"; then
    LD_RUN_PATH=$x_libraries${LD_RUN_PATH+:}$LD_RUN_PATH
    export LD_RUN_PATH
  fi

  # Reportedly, some broken Solaris systems have XKBlib.h but are missing
  # header files included from there.
  AC_CACHE_CHECK([for Xkb], [emacs_cv_xkb],
  [AC_LINK_IFELSE([AC_LANG_PROGRAM([[#include <X11/Xlib.h>
#include <X11/XKBlib.h>]],
	[[XkbDescPtr kb = XkbGetKeyboard (0, XkbAllComponentsMask, XkbUseCoreKbd);]])],
	[emacs_cv_xkb=yes],
	[emacs_cv_xkb=no])])
  if test $emacs_cv_xkb = yes; then
    AC_DEFINE([HAVE_XKB], [1], [Define to 1 if you have the Xkb extension.])
    AC_CHECK_FUNCS([XkbRefreshKeyboardMapping XkbFreeNames])
  fi

  AC_CHECK_FUNCS([XrmSetDatabase XScreenResourceString XScreenNumberOfScreen])
  AC_CHECK_FUNCS([XDisplayCells XDestroySubwindows])
fi

if test "${window_system}" = "x11"; then
  AC_MSG_CHECKING([X11 version 6])
  AC_CACHE_VAL([emacs_cv_x11_version_6],
  [AC_LINK_IFELSE([AC_LANG_PROGRAM([[#include <X11/Xlib.h>]],
[[#if XlibSpecificationRelease < 6
fail;
#endif
]])], [emacs_cv_x11_version_6=yes],
      [emacs_cv_x11_version_6=no])])
  if test $emacs_cv_x11_version_6 = yes; then
    AC_MSG_RESULT([6 or newer])
    AC_DEFINE([HAVE_X11R6], [1],
	      [Define to 1 if you have the X11R6 or newer version of Xlib.])
    AC_DEFINE([HAVE_X_I18N], [1], [Define if you have usable i18n support.])
    AC_CHECK_MEMBERS([XICCallback.callback], [], [], [#include <X11/Xlib.h>])
    ## inoue@ainet.or.jp says Solaris has a bug related to X11R6-style
    ## XIM support.
    case "$opsys" in
      solaris) : ;;
      *) AC_DEFINE([HAVE_X11R6_XIM], [1],
           [Define if you have usable X11R6-style XIM support.])
         ;;
    esac
  else
    AC_MSG_RESULT([before 6])
  fi
fi


### Use -lrsvg-2 if available, unless '--with-rsvg=no' is specified.
HAVE_RSVG=no
if test "${HAVE_X11}" = "yes" || test "${HAVE_NS}" = "yes" \
   || test "${opsys}" = "mingw32" || test "${HAVE_BE_APP}" = "yes" \
   || test "${window_system}" = "pgtk"; then
  if test "${with_rsvg}" != "no"; then
    RSVG_REQUIRED=2.14.0
    RSVG_MODULE="librsvg-2.0 >= $RSVG_REQUIRED"

    EMACS_CHECK_MODULES([RSVG], [$RSVG_MODULE])
    AC_SUBST([RSVG_CFLAGS])
    AC_SUBST([RSVG_LIBS])

    if test $HAVE_RSVG = yes; then
      AC_DEFINE([HAVE_RSVG], [1], [Define to 1 if using librsvg.])
      CFLAGS="$CFLAGS $RSVG_CFLAGS"
      # Windows loads librsvg dynamically
      if test "${opsys}" = "mingw32"; then
	RSVG_LIBS=
      fi
    fi
  fi
fi

### Use -lwebp if available, unless '--with-webp=no'
HAVE_WEBP=no
if test "${with_webp}" != "no"; then
   if test "${HAVE_X11}" = "yes" || test "${opsys}" = "mingw32" \
   || test "${HAVE_W32}" = "yes" || test "${HAVE_NS}" = "yes" \
   || test "${HAVE_BE_APP}" = "yes" || test "${HAVE_PGTK}" = "yes"; then
      WEBP_REQUIRED=0.6.0
      WEBP_MODULE="libwebpdemux >= $WEBP_REQUIRED"

      EMACS_CHECK_MODULES([WEBP], [$WEBP_MODULE])

      # WebPGetInfo is sometimes not present inside libwebpdemux, so
      # if it does not link, also check for libwebpdecoder.

      OLD_CFLAGS=$CFLAGS
      OLD_LIBS=$LIBS
      CFLAGS="$CFLAGS $WEBP_CFLAGS"
      LIBS="$LIBS $WEBP_LIBS"

      AC_CHECK_FUNC([WebPGetInfo], [],
        [WEBP_MODULE="$WEBP_MODULE libwebpdecoder >= $WEBP_REQUIRED"
	 HAVE_WEBP=no
	 AS_UNSET([WEBP_LIBS])
	 AS_UNSET([WEBP_CFLAGS])
	 EMACS_CHECK_MODULES([WEBP], [$WEBP_MODULE])])

      CFLAGS=$OLD_CFLAGS
      LIBS=$OLD_LIBS

      AC_SUBST([WEBP_CFLAGS])
      AC_SUBST([WEBP_LIBS])
   fi
   if test $HAVE_WEBP = yes; then
      AC_DEFINE([HAVE_WEBP], [1], [Define to 1 if using libwebp.])
      CFLAGS="$CFLAGS $WEBP_CFLAGS"
      # Windows loads libwebp dynamically
      if test "${opsys}" = "mingw32"; then
	WEBP_LIBS=
      fi
   fi
fi

HAVE_SQLITE3=no
SQLITE3_OBJ=
### Use -lsqlite3 if available, unless '--with-sqlite3=no'
if test "${with_sqlite3}" != "no"; then
   AC_CHECK_LIB([sqlite3], [sqlite3_open_v2],
     [HAVE_SQLITE3=yes],
     [HAVE_SQLITE3=no])
   if test "$HAVE_SQLITE3" = "yes"; then
     SQLITE3_LIBS=-lsqlite3
     SQLITE3_OBJ=sqlite.o
     AC_DEFINE(HAVE_SQLITE3, 1, [Define to 1 if you have the libsqlite3 library (-lsqlite).])
     AC_CHECK_LIB(sqlite3, sqlite3_load_extension,
         HAVE_SQLITE3_LOAD_EXTENSION=yes, HAVE_SQLITE3_LOAD_EXTENSION=no)
     if test "$HAVE_SQLITE3_LOAD_EXTENSION" = "yes"; then
       AC_DEFINE([HAVE_SQLITE3_LOAD_EXTENSION], [1],
	 [Define to 1 if sqlite3 supports loading extensions.])
     fi
     # Windows loads libsqlite dynamically
     if test "${opsys}" = "mingw32"; then
       SQLITE3_LIBS=
     fi
   fi
fi

AC_SUBST(HAVE_SQLITE3)
AC_SUBST(SQLITE3_LIBS)
AC_SUBST(SQLITE3_CFLAGS)
AC_SUBST(SQLITE3_OBJ)

HAVE_IMAGEMAGICK=no
if test "${HAVE_X11}" = "yes" || test "${HAVE_NS}" = "yes" || test "${HAVE_W32}" = "yes" || \
   test "${HAVE_BE_APP}" = "yes" || test "${window_system}" = "pgtk"; then
  if test "${with_imagemagick}" != "no"; then
    if test -n "$BREW"; then
      # Homebrew doesn't link ImageMagick 6 by default, so make sure
      # pkgconfig can find it.
      export PKG_CONFIG_PATH="$PKG_CONFIG_PATH$PATH_SEPARATOR`$BREW --prefix imagemagick@6 2>/dev/null`/lib/pkgconfig"
    fi

    EMACS_CHECK_MODULES([IMAGEMAGICK], [MagickWand >= 7])
    if test $HAVE_IMAGEMAGICK = yes; then
       AC_DEFINE([HAVE_IMAGEMAGICK7], [1],
	 [Define to 1 if using ImageMagick7.])
    else
       ## 6.3.5 is the earliest version known to work; see Bug#17339.
       ## 6.8.2 makes Emacs crash; see Bug#13867.
       EMACS_CHECK_MODULES([IMAGEMAGICK], [Wand >= 6.3.5 Wand != 6.8.2])
    fi

    if test $HAVE_IMAGEMAGICK = yes; then
      OLD_CFLAGS=$CFLAGS
      OLD_LIBS=$LIBS
      CFLAGS="$CFLAGS $IMAGEMAGICK_CFLAGS"
      LIBS="$IMAGEMAGICK_LIBS $LIBS"
      AC_CHECK_FUNCS([MagickRelinquishMemory MagickExportImagePixels \
		      MagickMergeImageLayers MagickAutoOrientImage])
      CFLAGS=$OLD_CFLAGS
      LIBS=$OLD_LIBS
      # Check that ImageMagick links.  It does not link on Fedora 25
      # with './configure CC=clang', as pkg-config outputs flags like
      # -lomp that work for GCC but not Clang.
      if test "$ac_cv_func_MagickRelinquishMemory" != yes; then
	HAVE_IMAGEMAGICK=no
      fi
    fi
    if test $HAVE_IMAGEMAGICK = yes; then
      AC_DEFINE([HAVE_IMAGEMAGICK], [1], [Define to 1 if using ImageMagick.])
    else
      if test "${with_imagemagick}" != "no"; then
        AC_MSG_ERROR([ImageMagick wanted, but it does not compile.  Maybe some library files are missing?]);
      fi
      IMAGEMAGICK_CFLAGS=
      IMAGEMAGICK_LIBS=
    fi
    AC_SUBST([IMAGEMAGICK_CFLAGS])
    AC_SUBST([IMAGEMAGICK_LIBS])
  fi
fi

AC_CHECK_LIB([anl], [getaddrinfo_a], [HAVE_GETADDRINFO_A=yes])
if test "${HAVE_GETADDRINFO_A}" = "yes"; then
  AC_DEFINE([HAVE_GETADDRINFO_A], [1],
[Define to 1 if you have getaddrinfo_a for asynchronous DNS resolution.])
  GETADDRINFO_A_LIBS="-lanl"
  AC_SUBST([GETADDRINFO_A_LIBS])
fi

HAVE_GTK=no
GTK_OBJ=
gtk_term_header=$term_header
check_gtk2=no
gtk3_pkg_errors=
if test "${opsys}" != "mingw32"; then
  if test "${with_gtk3}" = "yes" || test "${with_gtk}" = "yes" || test "$USE_X_TOOLKIT" = "maybe"; then
    GLIB_REQUIRED=2.37.5
    if test "${window_system}" = "x11"; then
      GTK_REQUIRED=3.10
    else
      GTK_REQUIRED=3.22.23
    fi
    GTK_MODULES="gtk+-3.0 >= $GTK_REQUIRED glib-2.0 >= $GLIB_REQUIRED"

    dnl Checks for libraries.
    EMACS_CHECK_MODULES([GTK], [$GTK_MODULES],
      [pkg_check_gtk=yes], [pkg_check_gtk=no])
    if test "$pkg_check_gtk" = "no" && test "$with_gtk3" = "yes"; then
       AC_MSG_ERROR([$GTK_PKG_ERRORS])
    fi
    if test "$pkg_check_gtk" = "yes"; then
       AC_DEFINE([HAVE_GTK3], [1], [Define to 1 if using GTK 3 or later.])
       GTK_OBJ=emacsgtkfixed.o
       gtk_term_header=gtkutil.h
       USE_GTK_TOOLKIT="GTK3"
       if test "x$ac_enable_gtk_deprecation_warnings" = x; then
	 AC_DEFINE([GDK_DISABLE_DEPRECATION_WARNINGS], [1],
	   [Define to 1 to disable GTK+/GDK deprecation warnings.])
	 AC_DEFINE([GLIB_DISABLE_DEPRECATION_WARNINGS], [1],
	   [Define to 1 to disable Glib deprecation warnings.])
       fi
    else
       check_gtk2=yes
       gtk3_pkg_errors="$GTK_PKG_ERRORS "
    fi
  fi

  if test "${with_gtk2}" = "yes" || test "$check_gtk2" = "yes"; then
    GLIB_REQUIRED=2.28
    GTK_REQUIRED=2.24
    GTK_MODULES="gtk+-2.0 >= $GTK_REQUIRED glib-2.0 >= $GLIB_REQUIRED"

    dnl Checks for libraries.
    EMACS_CHECK_MODULES([GTK], [$GTK_MODULES],
      [pkg_check_gtk=yes], [pkg_check_gtk=no])
    if test "$pkg_check_gtk" = "no" &&
       { test "$with_gtk" = yes || test "$with_gtk2" = "yes"; }
    then
      AC_MSG_ERROR([$gtk3_pkg_errors$GTK_PKG_ERRORS])
    fi
    test "$pkg_check_gtk" = "yes" && USE_GTK_TOOLKIT="GTK2"
  fi
fi

OLD_CFLAGS=$CFLAGS
OLD_LIBS=$LIBS

if test x"$pkg_check_gtk" = xyes; then

  AC_SUBST([GTK_LIBS])
  CFLAGS="$CFLAGS $GTK_CFLAGS"
  LIBS="$GTK_LIBS $LIBS"
  dnl Try to compile a simple GTK program.
  AC_CACHE_CHECK([whether GTK compiles], [emacs_cv_gtk_compiles],
  [AC_LINK_IFELSE(
    [AC_LANG_PROGRAM(
       [[/* Check the Gtk and Glib APIs.  */
	 #include <gtk/gtk.h>
	 #include <glib-object.h>
	 static void
	 callback (GObject *go, GParamSpec *spec, gpointer user_data)
	 {}
       ]],
       [[
	 GtkSettings *gs = 0;
	 /* Use G_CALLBACK to make sure function pointers can be cast to void *;
	    strict C prohibits this.  Use gtk_main_iteration to test that the
	    libraries are there.  */
	 if (g_signal_handler_find (G_OBJECT (gs), G_SIGNAL_MATCH_FUNC,
				    0, 0, 0, G_CALLBACK (callback), 0))
	   gtk_main_iteration ();
       ]])],
    [emacs_cv_gtk_compiles=yes], [emacs_cv_gtk_compiles=no])])
  if test "${emacs_cv_gtk_compiles}" != "yes"; then
    GTK_OBJ=
    if test "$USE_X_TOOLKIT" != "maybe"; then
      AC_MSG_ERROR([Gtk+ wanted, but it does not compile, see config.log.  Maybe some x11-devel files missing?]);
    fi
  else
    C_SWITCH_X_SITE="$C_SWITCH_X_SITE $GTK_CFLAGS"
    HAVE_GTK=yes
    AC_DEFINE([USE_GTK], [1], [Define to 1 if using GTK.])
    GTK_OBJ="gtkutil.o $GTK_OBJ"
    term_header=$gtk_term_header
    USE_X_TOOLKIT=none
    AC_MSG_WARN([[Your version of Gtk+ will have problems with
       closing open displays.  This is no problem if you just use
       one display, but if you use more than one and close one of them
       Emacs may crash.
       See https://gitlab.gnome.org/GNOME/gtk/issues/221]])
  fi

fi
AC_SUBST([GTK_OBJ])


if test "${HAVE_GTK}" = "yes"; then

  dnl  GTK scrollbars resemble toolkit scrollbars a lot, so to avoid
  dnl  a lot if #ifdef:s, say we have toolkit scrollbars.
  if test "$with_toolkit_scroll_bars" != no; then
    with_toolkit_scroll_bars=yes
  fi

  term_header=gtkutil.h

  if test "${USE_GTK_TOOLKIT}" = GTK2; then

    dnl  Check if we have the old file selection dialog declared and
    dnl  in the link library.  In 2.x it may be in the library,
    dnl  but not declared if deprecated featured has been selected out.
    dnl  AC_CHECK_DECL checks for a macro, so check for GTK_TYPE_FILE_SELECTION.
    HAVE_GTK_FILE_SELECTION=no
    AC_CHECK_DECL([GTK_TYPE_FILE_SELECTION],
		  [HAVE_GTK_FILE_SELECTION=yes],
		  [HAVE_GTK_FILE_SELECTION=no],
		  [AC_INCLUDES_DEFAULT
#include <gtk/gtk.h>])
    if test "$HAVE_GTK_FILE_SELECTION" = yes; then
      AC_CHECK_FUNCS([gtk_file_selection_new])
    fi

    dnl This procedure causes a bug on certain Ubuntu GTK+2 builds
    AC_CHECK_FUNCS([gtk_window_set_has_resize_grip])
  fi
fi

CFLAGS=$OLD_CFLAGS
LIBS=$OLD_LIBS

dnl process_msdos.c only exists in git history
PROCESS_OBJ=process.o
if test "$opsys" = msdos; then
  PROCESS_OBJ="process_msdos.o"
fi
AC_SUBST([PROCESS_OBJ])

PGTK_OBJ=
PGTK_LIBS=
if test "$window_system" = "pgtk"; then
  PGTK_OBJ="pgtkfns.o pgtkterm.o pgtkselect.o pgtkmenu.o pgtkim.o xsettings.o"
  PGTK_LIBS="$GTK_LIBS"
fi
AC_SUBST([PGTK_OBJ])
AC_SUBST([PGTK_LIBS])

AC_CHECK_FUNCS([malloc_trim])

dnl D-Bus has been tested under GNU/Linux only.  Must be adapted for
dnl other platforms.
HAVE_DBUS=no
DBUS_OBJ=
if test "${with_dbus}" = "yes"; then
   EMACS_CHECK_MODULES([DBUS], [dbus-1 >= 1.0])
   if test "$HAVE_DBUS" = yes; then
     AC_DEFINE([HAVE_DBUS], [1], [Define to 1 if using D-Bus.])
     dnl dbus_watch_get_unix_fd has been introduced in D-Bus 1.1.1.
     dnl dbus_type_is_valid and dbus_validate_* have been introduced in
     dnl D-Bus 1.5.12.
     OLD_LIBS=$LIBS
     LIBS="$LIBS $DBUS_LIBS"
     AC_CHECK_FUNCS([dbus_watch_get_unix_fd \
		    dbus_type_is_valid \
		    dbus_validate_bus_name \
                    dbus_validate_path \
		    dbus_validate_interface \
		    dbus_validate_member])
     LIBS=$OLD_LIBS
     DBUS_OBJ=dbusbind.o
   fi
fi
AC_SUBST([DBUS_CFLAGS])
AC_SUBST([DBUS_LIBS])
AC_SUBST([DBUS_OBJ])

dnl GSettings has been tested under GNU/Linux only.
HAVE_GSETTINGS=no
if test "${HAVE_X11}" = "yes" -o "${window_system}" = "pgtk" && test "${with_gsettings}" = "yes"; then
   EMACS_CHECK_MODULES([GSETTINGS], [gio-2.0 >= 2.26])
   if test "$HAVE_GSETTINGS" = "yes"; then
      old_CFLAGS=$CFLAGS
      CFLAGS="$CFLAGS $GSETTINGS_CFLAGS"
      old_LIBS=$LIBS
      LIBS="$LIBS $GSETTINGS_LIBS"
      AC_CACHE_CHECK([whether GSettings is in gio], [emacs_cv_gsettings_in_gio],
      [AC_LINK_IFELSE(
         [AC_LANG_PROGRAM(
	     [[/* Check that gsettings really is present.  */
	     #include <glib-object.h>
	     #include <gio/gio.h>
	     ]],
	     [[
	       GSettings *settings;
	       GVariant *val = g_settings_get_value (settings, "");
	     ]])],
       [emacs_cv_gsettings_in_gio=yes], [emacs_cv_gsettings_in_gio=no])])

      if test "$emacs_cv_gsettings_in_gio" = "yes"; then
	AC_DEFINE([HAVE_GSETTINGS], [1], [Define to 1 if using GSettings.])
	SETTINGS_CFLAGS="$GSETTINGS_CFLAGS"
	SETTINGS_LIBS="$GSETTINGS_LIBS"
	test "$with_gconf" = "yes" || with_gconf=no
      fi
      CFLAGS=$old_CFLAGS
      LIBS=$old_LIBS
   fi
fi
AC_SUBST([HAVE_GSETTINGS])

dnl GConf has been tested under GNU/Linux only.
dnl The version is really arbitrary, it is about the same age as Gtk+ 2.6.
HAVE_GCONF=no
if test "${HAVE_X11}" = "yes" -o "${window_system}" = "pgtk" && test "${with_gconf}" != "no"; then
   EMACS_CHECK_MODULES([GCONF], [gconf-2.0 >= 2.13])
   if test "$HAVE_GCONF" = yes; then
      AC_DEFINE([HAVE_GCONF], [1], [Define to 1 if using GConf.])
      dnl Newer GConf doesn't link with g_objects, so this is not defined.
      SETTINGS_CFLAGS="$SETTINGS_CFLAGS $GCONF_CFLAGS"
      SETTINGS_LIBS="$SETTINGS_LIBS $GCONF_LIBS"
   fi
fi

if test "$HAVE_GSETTINGS" = "yes" || test "$HAVE_GCONF" = "yes"; then
    EMACS_CHECK_MODULES([GOBJECT], [gobject-2.0 >= 2.0])
    if test "$HAVE_GOBJECT" = "yes"; then
       SETTINGS_CFLAGS="$SETTINGS_CFLAGS $GOBJECT_CFLAGS"
       SETTINGS_LIBS="$SETTINGS_LIBS $GOBJECT_LIBS"
    fi
    SAVE_CFLAGS="$CFLAGS"
    SAVE_LIBS="$LIBS"
    CFLAGS="$SETTINGS_CFLAGS $CFLAGS"
    LIBS="$SETTINGS_LIBS $LIBS"
    CFLAGS="$SAVE_CFLAGS"
    LIBS="$SAVE_LIBS"
fi
AC_SUBST([SETTINGS_CFLAGS])
AC_SUBST([SETTINGS_LIBS])

USE_STARTUP_NOTIFICATION=no
if test "${HAVE_GTK}" = "yes"; then
    USE_STARTUP_NOTIFICATION=yes
fi
AC_SUBST([USE_STARTUP_NOTIFICATION])

dnl SELinux is available for GNU/Linux only.
HAVE_LIBSELINUX=no
LIBSELINUX_LIBS=
if test "${with_selinux}" = "yes"; then
   AC_CHECK_LIB([selinux], [lgetfilecon],
     [HAVE_LIBSELINUX=yes],
     [HAVE_LIBSELINUX=no])
   if test "$HAVE_LIBSELINUX" = yes; then
      AC_DEFINE([HAVE_LIBSELINUX], [1], [Define to 1 if using SELinux.])
      LIBSELINUX_LIBS=-lselinux
   fi
fi
AC_SUBST([LIBSELINUX_LIBS])

HAVE_GNUTLS=no
if test "${with_gnutls}" != "no" ; then
  EMACS_CHECK_MODULES([LIBGNUTLS], [gnutls >= 2.12.2],
    [HAVE_GNUTLS=yes], [HAVE_GNUTLS=no])
  if test "${HAVE_GNUTLS}" = "yes"; then
    AC_DEFINE([HAVE_GNUTLS], [1], [Define if using GnuTLS.])
  fi

  # Windows loads GnuTLS dynamically
  if test "${opsys}" = "mingw32"; then
    LIBGNUTLS_LIBS=
  fi
fi

AC_SUBST([LIBGNUTLS_LIBS])
AC_SUBST([LIBGNUTLS_CFLAGS])

HAVE_LIBSYSTEMD=no
if test "${with_libsystemd}" = "yes" ; then
  dnl This code has been tested with libsystemd 222 and later.
  dnl FIXME: Find the earliest version number for which Emacs should work,
  dnl and change '222' to that number.
  EMACS_CHECK_MODULES([LIBSYSTEMD], [libsystemd >= 222],
    [HAVE_LIBSYSTEMD=yes], [HAVE_LIBSYSTEMD=no])
  if test "${HAVE_LIBSYSTEMD}" = "yes"; then
    AC_DEFINE([HAVE_LIBSYSTEMD], [1], [Define if using libsystemd.])
  fi
fi

AC_SUBST([LIBSYSTEMD_LIBS])
AC_SUBST([LIBSYSTEMD_CFLAGS])

HAVE_JSON=no
JSON_OBJ=

if test "${with_json}" != no; then
  EMACS_CHECK_MODULES([JSON], [jansson >= 2.7],
    [HAVE_JSON=yes], [HAVE_JSON=no])
  if test "${HAVE_JSON}" = yes; then
    AC_DEFINE([HAVE_JSON], [1], [Define if using Jansson.])
    JSON_OBJ=json.o
  fi

  # Windows loads libjansson dynamically
  if test "${opsys}" = "mingw32"; then
    JSON_LIBS=
  fi
fi

AC_SUBST([JSON_LIBS])
AC_SUBST([JSON_CFLAGS])
AC_SUBST([JSON_OBJ])

HAVE_TREE_SITTER=no
TREE_SITTER_OBJ=
NEED_DYNLIB=no

if test "${with_tree_sitter}" = "yes"; then
  EMACS_CHECK_MODULES([TREE_SITTER], [tree-sitter = v0.20.8alpha2])
  if test "${HAVE_TREE_SITTER}" != yes; then
    EMACS_CHECK_MODULES([TREE_SITTER], [tree-sitter = v0.20.10beta1])
  fi
  if test "${HAVE_TREE_SITTER}" = yes; then
    AC_DEFINE(HAVE_TREE_SITTER, 1, [Define if using tree-sitter.])
    TREE_SITTER_OBJ="tree-sitter.o"
  fi
fi

AC_SUBST(HAVE_TREE_SITTER)
AC_SUBST(TREE_SITTER_LIBS)
AC_SUBST(TREE_SITTER_CFLAGS)
AC_SUBST(TREE_SITTER_OBJ)

NOTIFY_OBJ=
NOTIFY_SUMMARY=no

dnl MS Windows native file monitor is available for mingw32 only.
case $with_file_notification,$opsys in
  w32,cygwin)
    AC_MSG_ERROR(['--with-file-notification=w32' was specified, but
    this is only supported on MS-Windows native and MinGW32 builds.
    Consider using gfile instead.])
    ;;
  w32,* | yes,mingw32)
    AC_CHECK_HEADER([windows.h])
    if test "$ac_cv_header_windows_h" = yes ; then
       AC_DEFINE([HAVE_W32NOTIFY], [1], [Define to 1 to use w32notify.])
       NOTIFY_OBJ=w32notify.o
       NOTIFY_SUMMARY="yes (w32)"
    fi ;;
esac

dnl inotify is available only on GNU/Linux.
case $with_file_notification,$NOTIFY_OBJ in
  inotify, | yes,)
    AC_CHECK_HEADER([sys/inotify.h])
    if test "$ac_cv_header_sys_inotify_h" = yes ; then
	AC_CHECK_FUNC([inotify_init1])
	if test "$ac_cv_func_inotify_init1" = yes; then
	  AC_DEFINE([HAVE_INOTIFY], [1], [Define to 1 to use inotify.])
	  NOTIFY_OBJ=inotify.o
	  NOTIFY_SUMMARY="yes -lglibc (inotify)"
       fi
    fi ;;
esac

dnl kqueue is available on BSD-like systems.
case $with_file_notification,$NOTIFY_OBJ in
  kqueue,* | yes,)
    EMACS_CHECK_MODULES([KQUEUE], [libkqueue])
    if test "$HAVE_KQUEUE" = "yes"; then
       AC_DEFINE([HAVE_KQUEUE], [1], [Define to 1 to use kqueue.])
       CPPFLAGS="$CPPFLAGS -I/usr/include/kqueue"
       NOTIFY_CFLAGS=$KQUEUE_CFLAGS
       NOTIFY_LIBS=$KQUEUE_LIBS
       NOTIFY_OBJ=kqueue.o
       NOTIFY_SUMMARY="yes -lkqueue"
    else
       AC_SEARCH_LIBS([kqueue], [])
       if test "$ac_cv_search_kqueue" != no; then
	 AC_DEFINE([HAVE_KQUEUE], [1], [Define to 1 to use kqueue.])
	 NOTIFY_OBJ=kqueue.o
	 NOTIFY_SUMMARY="yes (kqueue)"
       fi
    fi ;;
esac

dnl g_file_monitor exists since glib 2.18.  G_FILE_MONITOR_EVENT_MOVED
dnl has been added in glib 2.24.  It has been tested under
dnl GNU/Linux only.
case $with_file_notification,$NOTIFY_OBJ in
  gfile,* | yes,)
    if test "${HAVE_NS}" = yes; then
       AC_MSG_ERROR(['--with-file-notification=gfile' is not supported in NextStep builds.
Consider kqueue instead.])
    else
       EMACS_CHECK_MODULES([GFILENOTIFY], [gio-2.0 >= 2.24])
       if test "$HAVE_GFILENOTIFY" = "yes"; then
	  AC_DEFINE([HAVE_GFILENOTIFY], [1], [Define to 1 if using GFile.])
	  NOTIFY_CFLAGS=$GFILENOTIFY_CFLAGS
	  NOTIFY_LIBS=$GFILENOTIFY_LIBS
	  NOTIFY_OBJ=gfilenotify.o
	  NOTIFY_SUMMARY="yes -lgio (gfile)"
       fi
    fi ;;
esac

case $with_file_notification,$NOTIFY_OBJ in
  yes,* | no,* | *,?*) ;;
  *) AC_MSG_ERROR([File notification '$with_file_notification' requested but requirements not found.]) ;;
esac

if test -n "$NOTIFY_OBJ"; then
   AC_DEFINE([USE_FILE_NOTIFY], [1],
     [Define to 1 if using file notifications.])
fi
AC_SUBST([NOTIFY_CFLAGS])
AC_SUBST([NOTIFY_LIBS])
AC_SUBST([NOTIFY_OBJ])

dnl Do not put whitespace before the #include statements below.
dnl Older compilers (eg sunos4 cc) choke on it.
HAVE_XAW3D=no
LUCID_LIBW=
if test x"${USE_X_TOOLKIT}" = xmaybe || test x"${USE_X_TOOLKIT}" = xLUCID; then
  if test "$with_xaw3d" != no; then
    AC_CACHE_VAL([emacs_cv_xaw3d],
    [AC_LINK_IFELSE([AC_LANG_PROGRAM([[
#include <X11/Intrinsic.h>
#include <X11/Xaw3d/Simple.h>]],
      [[]])],
      [AC_CHECK_LIB([Xaw3d], [XawScrollbarSetThumb],
		    [emacs_cv_xaw3d=yes],
		    [emacs_cv_xaw3d=no])],
      [emacs_cv_xaw3d=no])])
  else
    emacs_cv_xaw3d=no
  fi
  if test $emacs_cv_xaw3d = yes; then
    AC_MSG_CHECKING([for xaw3d])
    AC_MSG_RESULT([yes; using Lucid toolkit])
    USE_X_TOOLKIT=LUCID
    HAVE_XAW3D=yes
    LUCID_LIBW=-lXaw3d
    AC_DEFINE([HAVE_XAW3D], [1],
              [Define to 1 if you have the Xaw3d library (-lXaw3d).])
  else
    AC_MSG_CHECKING([for xaw3d])
    AC_MSG_RESULT([no])
    AC_MSG_CHECKING([for libXaw])
    AC_CACHE_VAL([emacs_cv_xaw],
    [AC_LINK_IFELSE([AC_LANG_PROGRAM([[
#include <X11/Intrinsic.h>
#include <X11/Xaw/Simple.h>]],
      [[]])],
      [emacs_cv_xaw=yes],
      [emacs_cv_xaw=no])])
    if test $emacs_cv_xaw = yes; then
      AC_MSG_RESULT([yes; using Lucid toolkit])
      USE_X_TOOLKIT=LUCID
      LUCID_LIBW=-lXaw
    elif test x"${USE_X_TOOLKIT}" = xLUCID; then
      AC_MSG_ERROR([Lucid toolkit requires X11/Xaw include files])
    else
      AC_MSG_ERROR([No X toolkit could be found.
If you are sure you want Emacs compiled without an X toolkit, pass
  --with-x-toolkit=no
to configure.  Otherwise, install the development libraries for the toolkit
that you want to use (e.g. Gtk+) and re-run configure.])
    fi
  fi
fi

X_TOOLKIT_TYPE=$USE_X_TOOLKIT

LIBXTR6=
LIBXMU=
if test "${USE_X_TOOLKIT}" != "none"; then
  AC_MSG_CHECKING([X11 toolkit version])
  AC_CACHE_VAL([emacs_cv_x11_toolkit_version_6],
  [AC_LINK_IFELSE([AC_LANG_PROGRAM([[#include <X11/Intrinsic.h>]],
[[#if XtSpecificationRelease < 6
fail;
#endif
]])], [emacs_cv_x11_toolkit_version_6=yes],
      [emacs_cv_x11_toolkit_version_6=no])])
  HAVE_X11XTR6=$emacs_cv_x11_toolkit_version_6
  if test $emacs_cv_x11_toolkit_version_6 = yes; then
    AC_MSG_RESULT([6 or newer])
    AC_DEFINE([HAVE_X11XTR6], [1],
	      [Define to 1 if you have the X11R6 or newer version of Xt.])
    LIBXTR6="-lSM -lICE"
    case "$opsys" in
      ## Use libw.a along with X11R6 Xt.
      unixware) LIBXTR6="$LIBXTR6 -lw" ;;
    esac
  else
    AC_MSG_RESULT([before 6])
  fi

dnl If using toolkit, check whether libXmu.a exists.
dnl tranle@intellicorp.com says libXmu.a can need XtMalloc in libXt.a to link.
  OLDLIBS="$LIBS"
  if test x$HAVE_X11XTR6 = xyes; then
    OTHERLIBS='-lXt -lSM -lICE'
  else
    OTHERLIBS='-lXt'
  fi
  AC_SEARCH_LIBS([XmuConvertStandardSelection], [Xmu], [], [], [$OTHERLIBS])
  if test "X$LIBS" != "X$OLDLIBS"; then
    LIBXMU=$ac_cv_search_XmuConvertStandardSelection
  fi
  LIBS=$OLDLIBS
  dnl ac_cv_search_XmuConvertStandardSelection is also referenced below.
fi
AC_SUBST([LIBXTR6])
AC_SUBST([LIBXMU])

LIBXP=
if test "${USE_X_TOOLKIT}" = "MOTIF"; then
  # OpenMotif may be installed in such a way on some GNU/Linux systems.
  if test -d /usr/include/openmotif; then
    CPPFLAGS="-I/usr/include/openmotif $CPPFLAGS"
    emacs_cv_openmotif=yes
    case "$canonical" in
      x86_64-*-linux-gnu* | powerpc64-*-linux-gnu* | sparc64-*-linux-gnu*)
      test -d /usr/lib64/openmotif && LDFLAGS="-L/usr/lib64/openmotif $LDFLAGS"
      ;;
      *)
      test -d /usr/lib/openmotif && LDFLAGS="-L/usr/lib/openmotif $LDFLAGS"
    esac
  else
    emacs_cv_openmotif=no
  fi
  AC_CACHE_CHECK([for (Open)Motif version 2.1], [emacs_cv_motif_version_2_1],
  [AC_COMPILE_IFELSE([AC_LANG_PROGRAM([[#include <Xm/Xm.h>]],
    [[#if XmVERSION > 2 || (XmVERSION == 2 && XmREVISION >= 1)
int x = 5;
#else
Motif version prior to 2.1.
#endif]])],
     [emacs_cv_motif_version_2_1=yes],
     [emacs_cv_motif_version_2_1=no])])
  if test $emacs_cv_motif_version_2_1 = yes; then
    AC_CHECK_LIB([Xp], [XpCreateContext], [LIBXP=-lXp])
    if test x$emacs_cv_openmotif = xyes; then
      REAL_CPPFLAGS="-I/usr/include/openmotif $REAL_CPPFLAGS"
    fi
  else
    # We put this in CFLAGS temporarily to precede other -I options
    # that might be in CFLAGS temporarily.
    # We put this in CPPFLAGS where it precedes the other -I options.
    OLD_CPPFLAGS=$CPPFLAGS
    OLD_CFLAGS=$CFLAGS
    CPPFLAGS="-I/usr/X11R6/LessTif/Motif1.2/include $CPPFLAGS"
    CFLAGS="-I/usr/X11R6/LessTif/Motif1.2/include $CFLAGS"
    AC_CACHE_CHECK([for LessTif where some systems put it], [emacs_cv_lesstif],
      [AC_COMPILE_IFELSE(
	 [AC_LANG_PROGRAM(
	    [[#include </usr/X11R6/LessTif/Motif1.2/include/Xm/Xm.h>
	    ]],
	    [[int x = 5;]])],
	 [emacs_cv_lesstif=yes],
	 [emacs_cv_lesstif=no])])
    if test $emacs_cv_lesstif = yes; then
      # Make sure this -I option remains in CPPFLAGS after it is set
      # back to REAL_CPPFLAGS.
      # There is no need to change REAL_CFLAGS, because REAL_CFLAGS does not
      # have those other -I options anyway.  Ultimately, having this
      # directory ultimately in CPPFLAGS will be enough.
      REAL_CPPFLAGS="-I/usr/X11R6/LessTif/Motif1.2/include $REAL_CPPFLAGS"
      LDFLAGS="-L/usr/X11R6/LessTif/Motif1.2/lib $LDFLAGS"
    else
      CFLAGS=$OLD_CFLAGS
      CPPFLAGS=$OLD_CPPFLAGS
    fi
  fi
  AC_CHECK_HEADER([Xm/BulletinB.h], [],
    [AC_MSG_ERROR([Motif toolkit requested but requirements not found.])])
fi

dnl Use toolkit scroll bars if configured for GTK or X toolkit and either
dnl using Motif or Xaw3d is available, and unless
dnl --with-toolkit-scroll-bars=no was specified.

AH_TEMPLATE([USE_TOOLKIT_SCROLL_BARS],
	    [Define to 1 if we should use toolkit scroll bars.])dnl
USE_TOOLKIT_SCROLL_BARS=no
if test "${with_toolkit_scroll_bars}" != "no"; then
  if test "${USE_X_TOOLKIT}" != "none"; then
    if test "${USE_X_TOOLKIT}" = "MOTIF"; then
      AC_DEFINE([USE_TOOLKIT_SCROLL_BARS])
      HAVE_XAW3D=no
      USE_TOOLKIT_SCROLL_BARS=yes
    elif test "${HAVE_XAW3D}" = "yes" || test "${USE_X_TOOLKIT}" = "LUCID"; then
      AC_DEFINE([USE_TOOLKIT_SCROLL_BARS])
      USE_TOOLKIT_SCROLL_BARS=yes
    fi
  elif test "${HAVE_GTK}" = "yes"; then
    AC_DEFINE([USE_TOOLKIT_SCROLL_BARS])
    USE_TOOLKIT_SCROLL_BARS=yes
  elif test "${HAVE_NS}" = "yes"; then
    AC_DEFINE([USE_TOOLKIT_SCROLL_BARS])
    USE_TOOLKIT_SCROLL_BARS=yes
  elif test "${HAVE_W32}" = "yes"; then
    AC_DEFINE([USE_TOOLKIT_SCROLL_BARS])
    USE_TOOLKIT_SCROLL_BARS=yes
  elif test "${HAVE_BE_APP}" = "yes"; then
    AC_DEFINE([USE_TOOLKIT_SCROLL_BARS])
    USE_TOOLKIT_SCROLL_BARS=yes
  fi
elif test "${window_system}" != "x11" && test "${window_system}" != "none"; then
  AC_MSG_ERROR([Non-toolkit scroll bars are not implemented for your system])
fi

dnl See if XIM is available.
AC_COMPILE_IFELSE([AC_LANG_PROGRAM([[
	  #include <X11/Xlib.h>
	  #include <X11/Xresource.h>]],
	 [[XIMProc  callback;]])],
	 [HAVE_XIM=yes
	 AC_DEFINE([HAVE_XIM], [1], [Define to 1 if XIM is available])],
	 [HAVE_XIM=no])

dnl Note this is non-standard.  --with-xim does not control whether
dnl XIM support is compiled in, it only affects the runtime default of
dnl use_xim in xterm.c.
if test "${with_xim}" != "no"; then
  AC_DEFINE([USE_XIM], [1],
	    [Define to 1 to default runtime use of XIM to on.])
fi

# Check for XRender
HAVE_XRENDER=no
if test "${HAVE_X11}" = "yes"; then
  AC_COMPILE_IFELSE(
    [AC_LANG_PROGRAM(
       [[#include <X11/Intrinsic.h>
	 #include <X11/extensions/Xrender.h>
       ]],
       [[return !XRenderQueryExtension;]])],
    [AC_CHECK_LIB([Xrender], [XRenderQueryExtension], [HAVE_XRENDER=yes])])
  if test $HAVE_XRENDER = yes; then
    XRENDER_LIBS="-lXrender"
    AC_SUBST([XRENDER_LIBS])
    AC_DEFINE([HAVE_XRENDER], [1], [Define to 1 if XRender is available.])
  fi
fi

HAVE_CAIRO=no
if test "${HAVE_X11}" = "yes"; then
  if test "${with_cairo}" != "no"; then
    CAIRO_REQUIRED=1.8.0
    CAIRO_MODULE="cairo >= $CAIRO_REQUIRED"
    EMACS_CHECK_MODULES([CAIRO], [$CAIRO_MODULE])
    if test $HAVE_CAIRO = yes; then
      AS_IF([test "x$with_cairo_xcb" = "xyes"], [
	CAIRO_XCB_MODULE="cairo-xcb >= $CAIRO_REQUIRED"
	EMACS_CHECK_MODULES([CAIRO_XCB], [$CAIRO_XCB_MODULE])
	AS_IF([test "x$HAVE_CAIRO_XCB" = "xyes"], [
	  CAIRO_CFLAGS="$CAIRO_CFLAGS $CAIRO_XCB_CFLAGS"
	  CAIRO_LIBS="$CAIRO_LIBS $CAIRO_XCB_LIBS"
	  AC_DEFINE([USE_CAIRO_XCB], [1],
	    [Define to 1 if cairo XCB surfaces are available.])])])
      AC_DEFINE([USE_CAIRO], [1], [Define to 1 if using cairo.])
      CFLAGS="$CFLAGS $CAIRO_CFLAGS"
      LIBS="$LIBS $CAIRO_LIBS"
      AC_SUBST([CAIRO_CFLAGS])
      AC_SUBST([CAIRO_LIBS])
    else
      AC_MSG_WARN([cairo requested but not found.])
    fi
  fi
fi

dnl Enable xwidgets if GTK3 and WebKitGTK+ are available.
dnl Enable xwidgets if macOS Cocoa and WebKit framework are available.
HAVE_XWIDGETS=no
XWIDGETS_OBJ=
if test "$with_xwidgets" != "no"; then
  if test "$USE_GTK_TOOLKIT" = "GTK3" && test "$window_system" != "none"; then
    WEBKIT_REQUIRED=2.12
    WEBKIT_MODULES="webkit2gtk-4.1 >= $WEBKIT_REQUIRED"
    EMACS_CHECK_MODULES([WEBKIT], [$WEBKIT_MODULES])
    if test "$HAVE_WEBKIT" = "no"; then
      WEBKIT_MODULES="webkit2gtk-4.0 >= $WEBKIT_REQUIRED"
      EMACS_CHECK_MODULES([WEBKIT], [$WEBKIT_MODULES])
    fi
    HAVE_XWIDGETS=$HAVE_WEBKIT
    XWIDGETS_OBJ="xwidget.o"
    if test "$HAVE_X_WINDOWS" = "yes" && test "${with_cairo}" = "no"; then
      CAIRO_XLIB_MODULES="cairo >= 1.8.0 cairo-xlib >= 1.8.0"
      EMACS_CHECK_MODULES([CAIRO_XLIB], [$CAIRO_XLIB_MODULES])
      if test $HAVE_CAIRO_XLIB = "yes"; then
        CAIRO_CFLAGS="$CAIRO_XLIB_CFLAGS"
	CAIRO_LIBS="$CAIRO_XLIB_LIBS"
	AC_SUBST([CAIRO_CFLAGS])
	AC_SUBST([CAIRO_LIBS])
      else
        AC_MSG_ERROR([xwidgets requested, but a suitable cairo installation wasn't found])
      fi
    fi
  elif test "${NS_IMPL_COCOA}" = "yes"; then
    dnl FIXME: Check framework WebKit2
    dnl WEBKIT_REQUIRED=M.m.p
    WEBKIT_LIBS="-Wl,-framework -Wl,WebKit"
    WEBKIT_CFLAGS="-I/System/Library/Frameworks/WebKit.framework/Headers"
    HAVE_WEBKIT="yes"
    HAVE_XWIDGETS=$HAVE_WEBKIT
    XWIDGETS_OBJ="xwidget.o"
    NS_OBJC_OBJ="$NS_OBJC_OBJ nsxwidget.o"
    dnl Update NS_OBJC_OBJ with added nsxwidget.o
    AC_SUBST([NS_OBJC_OBJ])
  else
    AC_MSG_ERROR([xwidgets requested, it requires GTK3 as X window toolkit or macOS Cocoa as window system.])
  fi

  test $HAVE_XWIDGETS = yes ||
    AC_MSG_ERROR([xwidgets requested but WebKitGTK+ or WebKit framework not found.])

  AC_DEFINE([HAVE_XWIDGETS], [1], [Define to 1 if you have xwidgets support.])
fi
AC_SUBST([XWIDGETS_OBJ])

if test "$window_system" = "pgtk"; then
  CAIRO_REQUIRED=1.12.0
  CAIRO_MODULE="cairo >= $CAIRO_REQUIRED"
  EMACS_CHECK_MODULES([CAIRO], [$CAIRO_MODULE])
  if test $HAVE_CAIRO = yes; then
    AC_DEFINE([USE_CAIRO], [1], [Define to 1 if using cairo.])
  else
    AC_MSG_ERROR([cairo required but not found.])
  fi

  CFLAGS="$CFLAGS $CAIRO_CFLAGS"
  LIBS="$LIBS $CAIRO_LIBS"
  AC_SUBST([CAIRO_CFLAGS])
  AC_SUBST([CAIRO_LIBS])
fi

if test "${HAVE_BE_APP}" = "yes"; then
  if test "${with_be_cairo}" != "no"; then
    CAIRO_REQUIRED=1.8.0
    CAIRO_MODULE="cairo >= $CAIRO_REQUIRED"
    EMACS_CHECK_MODULES([CAIRO], [$CAIRO_MODULE])
    if test $HAVE_CAIRO = yes; then
      AC_DEFINE([USE_BE_CAIRO], [1], [Define to 1 if using cairo on Haiku.])
      CFLAGS="$CFLAGS $CAIRO_CFLAGS"
      LIBS="$LIBS $CAIRO_LIBS"
      AC_SUBST([CAIRO_CFLAGS])
      AC_SUBST([CAIRO_LIBS])
    else
      AC_MSG_WARN([cairo requested but not found.])
    fi
  fi
fi

### Start of font-backend (under any platform) section.
# (nothing here yet -- this is a placeholder)
### End of font-backend (under any platform) section.

### Start of font-backend (under X11) section.
if test "${HAVE_X11}" = "yes"; then
  if test $HAVE_CAIRO = yes; then
    dnl Strict linkers fail with
    dnl ftfont.o: undefined reference to symbol 'FT_New_Face'
    dnl if -lfreetype is not specified.
    dnl The following is needed to set FREETYPE_LIBS.
    EMACS_CHECK_MODULES([FREETYPE], [freetype2])

    test "$HAVE_FREETYPE" = "no" && AC_MSG_ERROR([cairo requires libfreetype])

    EMACS_CHECK_MODULES([FONTCONFIG], [fontconfig >= 2.2.0])

    test "$HAVE_FONTCONFIG" = "no" &&
      AC_MSG_ERROR([cairo requires libfontconfig])
    dnl For the "Does Emacs use" message at the end.
    HAVE_XFT=no
  else
    ## Use -lXft if available, unless '--with-xft=no'.
    HAVE_XFT=maybe
    if test "x${with_x}" = "xno"; then
      with_xft="no";
    fi

    if test "$with_xft" != no; then
      EMACS_CHECK_MODULES([FONTCONFIG], [fontconfig >= 2.2.0])
      with_xft=$HAVE_FONTCONFIG
    fi

    if test "x${with_xft}" != "xno"; then

      EMACS_CHECK_MODULES([XFT], [xft >= 0.13.0], [], [HAVE_XFT=no])
      ## Because xterm.c uses XRenderQueryExtension when XFT is
      ## enabled, we also need to link to -lXrender.
      if test "$HAVE_XFT" != no && test "$HAVE_XRENDER" != no; then
	OLD_CPPFLAGS="$CPPFLAGS"
	OLD_CFLAGS="$CFLAGS"
	OLD_LIBS="$LIBS"
	CPPFLAGS="$CPPFLAGS $XFT_CFLAGS"
	CFLAGS="$CFLAGS $XFT_CFLAGS"
	LIBS="$XFT_LIBS $LIBS"
	AC_CHECK_HEADER([X11/Xft/Xft.h],
	  [AC_CHECK_LIB([Xft], [XftFontOpen], [HAVE_XFT=yes],
	     [], [$XFT_LIBS])],
	  [],
          [[#include <X11/X.h>]])

	if test "${HAVE_XFT}" = "yes"; then
	  AC_DEFINE([HAVE_XFT], [1], [Define to 1 if you have the Xft library.])
	    AC_SUBST([XFT_LIBS])
	  C_SWITCH_X_SITE="$C_SWITCH_X_SITE $XFT_CFLAGS"
	fi                        # "${HAVE_XFT}" = "yes"
	CPPFLAGS=$OLD_CPPFLAGS
	CFLAGS=$OLD_CFLAGS
	LIBS=$OLD_LIBS
      else
      # Make sure XFT is disabled if we found XFT but not XRender
	HAVE_XFT=no
      fi                          # "$HAVE_XFT" != no
    fi                            # "x${with_xft}" != "xno"

    if test "$HAVE_XFT" != "yes"; then
       dnl For the "Does Emacs use" message at the end.
       HAVE_XFT=no
       HAVE_FREETYPE=no
    else
       dnl Strict linkers fail with
       dnl ftfont.o: undefined reference to symbol 'FT_New_Face'
       dnl if -lfreetype is not specified.
       dnl The following is needed to set FREETYPE_LIBS.
       EMACS_CHECK_MODULES([FREETYPE], [freetype2])

       test "$HAVE_FREETYPE" = "no" &&
	 AC_MSG_ERROR([libxft requires libfreetype])
    fi
  fi				  # $HAVE_CAIRO != yes

  HAVE_LIBOTF=no
  if test "${HAVE_FREETYPE}" = "yes"; then
    AC_DEFINE([HAVE_FREETYPE], [1],
	      [Define to 1 if using the freetype and fontconfig libraries.])
    OLD_CFLAGS=$CFLAGS
    OLD_LIBS=$LIBS
    CFLAGS="$CFLAGS $FREETYPE_CFLAGS"
    LIBS="$FREETYPE_LIBS $LIBS"
    AC_CHECK_FUNCS([FT_Face_GetCharVariantIndex])
    CFLAGS=$OLD_CFLAGS
    LIBS=$OLD_LIBS
    if test "${with_libotf}" != "no"; then
      EMACS_CHECK_MODULES([LIBOTF], [libotf])
      if test "$HAVE_LIBOTF" = "yes"; then
	AC_DEFINE([HAVE_LIBOTF], [1], [Define to 1 if using libotf.])
	AC_CHECK_LIB([otf], [OTF_get_variation_glyphs],
		     [HAVE_OTF_GET_VARIATION_GLYPHS=yes],
		     [HAVE_OTF_GET_VARIATION_GLYPHS=no])
	if test "${HAVE_OTF_GET_VARIATION_GLYPHS}" = "yes"; then
	  AC_DEFINE([HAVE_OTF_GET_VARIATION_GLYPHS], [1],
		    [Define to 1 if libotf has OTF_get_variation_glyphs.])
	fi
	if $PKG_CONFIG --atleast-version=0.9.16 libotf; then :; else
	  AC_DEFINE([HAVE_OTF_KANNADA_BUG], [1],
[Define to 1 if libotf is affected by https://debbugs.gnu.org/28110.])
	fi
      fi
    fi
  dnl FIXME should there be an error if HAVE_FREETYPE != yes?
  dnl Does the new font backend require it, or can it work without it?
  fi

  HAVE_M17N_FLT=no
  if test "${HAVE_LIBOTF}" = yes; then
    if test "${with_m17n_flt}" != "no"; then
      EMACS_CHECK_MODULES([M17N_FLT], [m17n-flt])
      if test "$HAVE_M17N_FLT" = "yes"; then
	AC_DEFINE([HAVE_M17N_FLT], [1], [Define to 1 if using libm17n-flt.])
      fi
    fi
  fi
else # "${HAVE_X11}" != "yes"
  if test $window_system = pgtk; then
    EMACS_CHECK_MODULES([FONTCONFIG], [fontconfig >= 2.2.0])
    EMACS_CHECK_MODULES([FREETYPE], [freetype2])
    if test "$HAVE_FONTCONFIG" != yes -o "$HAVE_FREETYPE" != yes; then
      AC_MSG_ERROR([fontconfig and freetype is required.])
    fi
    HAVE_LIBOTF=no
    AC_DEFINE([HAVE_FREETYPE], [1],
	      [Define to 1 if using the freetype and fontconfig libraries.])
    if test "${with_libotf}" != "no"; then
      EMACS_CHECK_MODULES([LIBOTF], [libotf])
      if test "$HAVE_LIBOTF" = "yes"; then
	AC_DEFINE([HAVE_LIBOTF], [1], [Define to 1 if using libotf.])
	AC_CHECK_LIB([otf], [OTF_get_variation_glyphs],
		     [HAVE_OTF_GET_VARIATION_GLYPHS=yes],
		     [HAVE_OTF_GET_VARIATION_GLYPHS=no])
	if test "${HAVE_OTF_GET_VARIATION_GLYPHS}" = "yes"; then
	  AC_DEFINE([HAVE_OTF_GET_VARIATION_GLYPHS], [1],
		    [Define to 1 if libotf has OTF_get_variation_glyphs.])
	fi
      fi
    fi
  else
    HAVE_XFT=no
    HAVE_FREETYPE=no
    HAVE_LIBOTF=no
    HAVE_M17N_FLT=no
  fi
fi   # "${HAVE_X11}" != "yes"

HAVE_HARFBUZZ=no
### On MS-Windows we use hb_font_get_nominal_glyph, which appeared
### in HarfBuzz version 1.2.3
if test "${HAVE_W32}" = "yes"; then
  harfbuzz_required_ver=1.2.3
else
  harfbuzz_required_ver=0.9.42
fi
if test "${HAVE_X11}" = "yes" && test "${HAVE_FREETYPE}" = "yes" \
        || test "$window_system" = "pgtk" \
        || test "${HAVE_W32}" = "yes"; then
  if test "${with_harfbuzz}" != "no"; then
    EMACS_CHECK_MODULES([HARFBUZZ], [harfbuzz >= $harfbuzz_required_ver])
    if test "$HAVE_HARFBUZZ" = "yes"; then
      AC_DEFINE([HAVE_HARFBUZZ], [1], [Define to 1 if using HarfBuzz.])
      ### mingw32 and Cygwin-w32 don't use -lharfbuzz, since they load
      ### the library dynamically.
      if test "${HAVE_W32}" = "yes"; then
        HARFBUZZ_LIBS=
      fi
    fi
  fi
fi

### Start of font-backend (under Haiku) selectionn.
if test "${HAVE_BE_APP}" = "yes"; then
  if test $HAVE_CAIRO = "yes"; then
      EMACS_CHECK_MODULES([FREETYPE], [freetype2 >= 2.5.0])
      test "$HAVE_FREETYPE" = "no" &&
	AC_MSG_ERROR([cairo on Haiku requires libfreetype])
      EMACS_CHECK_MODULES([FONTCONFIG], [fontconfig >= 2.2.0])
      test "$HAVE_FONTCONFIG" = "no" &&
	AC_MSG_ERROR([cairo on Haiku requires libfontconfig])
  fi

  HAVE_LIBOTF=no

  if test "${HAVE_FREETYPE}" = "yes"; then
    AC_DEFINE([HAVE_FREETYPE], [1],
	      [Define to 1 if using the freetype and fontconfig libraries.])
    OLD_CFLAGS=$CFLAGS
    OLD_LIBS=$LIBS
    CFLAGS="$CFLAGS $FREETYPE_CFLAGS"
    LIBS="$FREETYPE_LIBS $LIBS"
    AC_CHECK_FUNCS([FT_Face_GetCharVariantIndex])
    CFLAGS=$OLD_CFLAGS
    LIBS=$OLD_LIBS
    if test "${with_libotf}" != "no"; then
      EMACS_CHECK_MODULES([LIBOTF], [libotf])
      if test "$HAVE_LIBOTF" = "yes"; then
	AC_DEFINE([HAVE_LIBOTF], [1], [Define to 1 if using libotf.])
	AC_CHECK_LIB([otf], [OTF_get_variation_glyphs],
		     [HAVE_OTF_GET_VARIATION_GLYPHS=yes],
		     [HAVE_OTF_GET_VARIATION_GLYPHS=no])
	if test "${HAVE_OTF_GET_VARIATION_GLYPHS}" = "yes"; then
	  AC_DEFINE([HAVE_OTF_GET_VARIATION_GLYPHS], [1],
		    [Define to 1 if libotf has OTF_get_variation_glyphs.])
	fi
	if $PKG_CONFIG --atleast-version=0.9.16 libotf; then :; else
	  AC_DEFINE([HAVE_OTF_KANNADA_BUG], [1],
[Define to 1 if libotf is affected by https://debbugs.gnu.org/28110.])
	fi
      fi
    fi
  dnl FIXME should there be an error if HAVE_FREETYPE != yes?
  dnl Does the new font backend require it, or can it work without it?
  fi
fi

if test "${HAVE_BE_APP}" = "yes" && test "${HAVE_FREETYPE}" = "yes"; then
  if test "${with_harfbuzz}" != "no"; then
    EMACS_CHECK_MODULES([HARFBUZZ], [harfbuzz >= $harfbuzz_required_ver])
    if test "$HAVE_HARFBUZZ" = "yes"; then
      AC_DEFINE([HAVE_HARFBUZZ], [1], [Define to 1 if using HarfBuzz.])
    fi
  fi
fi

### End of font-backend section.

AC_SUBST([FREETYPE_CFLAGS])
AC_SUBST([FREETYPE_LIBS])
AC_SUBST([FONTCONFIG_CFLAGS])
AC_SUBST([FONTCONFIG_LIBS])
AC_SUBST([HARFBUZZ_CFLAGS])
AC_SUBST([HARFBUZZ_LIBS])
AC_SUBST([LIBOTF_CFLAGS])
AC_SUBST([LIBOTF_LIBS])
AC_SUBST([M17N_FLT_CFLAGS])
AC_SUBST([M17N_FLT_LIBS])

XCB_LIBS=
if test "${HAVE_X11}" = "yes"; then
  AC_CHECK_HEADER([X11/Xlib-xcb.h],
    [AC_CHECK_LIB([xcb], [xcb_translate_coordinates], [HAVE_XCB=yes])])
  if test "${HAVE_XCB}" = "yes"; then
    AC_CHECK_LIB([X11-xcb], [XGetXCBConnection], [HAVE_X11_XCB=yes])
    if test "${HAVE_X11_XCB}" = "yes"; then
      AC_DEFINE([USE_XCB], [1],
[Define to 1 if you have the XCB library and X11-XCB library for mixed
X11/XCB programming.])
      XCB_LIBS="-lX11-xcb -lxcb"
    fi
  fi
fi
AC_SUBST([XCB_LIBS])

### Use -lXpm if available, unless '--with-xpm=no'.
### mingw32 doesn't use -lXpm, since it loads the library dynamically.
### The Cygwin-w32 build uses <noX/xpm.h> instead of <X11/xpm.h>, so
### we need to set LDFLAGS accordingly.
HAVE_XPM=no
LIBXPM=
if test "${HAVE_W32}" = "yes" && test "${opsys}" = "cygwin"; then
  if test "${with_xpm}" != "no"; then
    SAVE_LDFLAGS="$LDFLAGS"
    LDFLAGS="$LDFLAGS -L/usr/lib/noX"
    AC_CHECK_HEADER([noX/xpm.h],
      [AC_CHECK_LIB([Xpm], [XpmReadFileToImage], [HAVE_XPM=yes])])
    if test "${HAVE_XPM}" = "yes"; then
      AC_CACHE_CHECK([for XpmReturnAllocPixels preprocessor define],
      [emacs_cv_cpp_xpm_return_alloc_pixels],
      [AC_EGREP_CPP([no_return_alloc_pixels],
      [#include "noX/xpm.h"
#ifndef XpmReturnAllocPixels
no_return_alloc_pixels
#endif
      ], [emacs_cv_cpp_xpm_return_alloc_pixels=no],
	 [emacs_cv_cpp_xpm_return_alloc_pixels=yes])])

      if test "$emacs_cv_cpp_xpm_return_alloc_pixels" = "no"; then
        HAVE_XPM=no
        LDFLAGS="$SAVE_LDFLAGS"
      fi
    fi
  fi

  if test "${HAVE_XPM}" = "yes"; then
    AC_DEFINE([HAVE_XPM], [1],
      [Define to 1 if you have the Xpm library (-lXpm).])
    LIBXPM=-lXpm
  fi
fi

if test "${HAVE_X11}" = "yes"; then
  dnl Avoid Xpm on AIX unless requested, as it crashes; see Bug#17598.
  case $opsys,$with_xpm_set,$with_xpm in
    aix4-2,set,yes) ;;
    aix4-2,*) with_xpm=no;;
  esac

  if test "${with_xpm}" != "no"; then
    AC_CHECK_HEADER([X11/xpm.h],
      [AC_CHECK_LIB([Xpm], [XpmReadFileToPixmap],
	 [HAVE_XPM=yes], [], [-lX11])])
    if test "${HAVE_XPM}" = "yes"; then
      AC_CACHE_CHECK([for XpmReturnAllocPixels preprocessor define],
      [emacs_cv_cpp_xpm_return_alloc_pixels],
      [AC_EGREP_CPP([no_return_alloc_pixels],
      [#include "X11/xpm.h"
#ifndef XpmReturnAllocPixels
no_return_alloc_pixels
#endif
      ], [emacs_cv_cpp_xpm_return_alloc_pixels=no],
	 [emacs_cv_cpp_xpm_return_alloc_pixels=yes])])

      if test "$emacs_cv_cpp_xpm_return_alloc_pixels" = "no"; then
	HAVE_XPM=no
      fi
    fi
  fi

  if test "${HAVE_XPM}" = "yes"; then
    AC_DEFINE([HAVE_XPM], [1],
      [Define to 1 if you have the Xpm library (-lXpm).])
    LIBXPM=-lXpm
  elif test "$opsys,$LUCID_LIBW" = aix4-2,-lXaw; then
    dnl AIX -lXaw needs -lXpm linked too; see Bug#17598 Message#152.
    LIBXPM=-lXpm
  fi
fi

### FIXME: Perhaps regroup to minimize code duplication due to MinGW's
### slightly different requirements wrt image libraries (it doesn't
### use -lXpm because it loads the xpm shared library dynamically at
### run time).
if test "${opsys}" = "mingw32"; then
  if test "${with_xpm}" != "no"; then
    AC_CHECK_HEADER([X11/xpm.h], [HAVE_XPM=yes], [HAVE_XPM=no], [
#define FOR_MSW 1])
  fi

  if test "${HAVE_XPM}" = "yes"; then
    AC_DEFINE([HAVE_XPM], [1],
      [Define to 1 if you have the Xpm library (-lXpm).])
  fi
fi

AC_SUBST([LIBXPM])

### Use -ljpeg if available, unless '--with-jpeg=no'.
HAVE_JPEG=no
LIBJPEG=
if test "${HAVE_X11}" = "yes" || test "${HAVE_W32}" = "yes" \
   || test "${HAVE_NS}" = "yes" || test "${HAVE_BE_APP}" = "yes" \
   || test "$window_system" = "pgtk"; then
  if test "${with_jpeg}" != "no"; then
    AC_CACHE_CHECK([for jpeglib 6b or later],
      [emacs_cv_jpeglib],
      [OLD_LIBS=$LIBS
       for emacs_cv_jpeglib in yes -ljpeg no; do
	 case $emacs_cv_jpeglib in
	   yes) ;;
	   no) break;;
	   *) LIBS="$LIBS $emacs_cv_jpeglib";;
	 esac
	 AC_LINK_IFELSE(
	   [AC_LANG_PROGRAM(
	      [[#undef HAVE_STDLIB_H /* Avoid config.h/jpeglib.h collision.  */
		#include <stdio.h> /* jpeglib.h needs FILE and size_t.  */
		#include <jpeglib.h>
		#include <jerror.h>
		char verify[JPEG_LIB_VERSION < 62 ? -1 : 1];
		struct jpeg_decompress_struct cinfo;
	      ]],
	      [[
		jpeg_create_decompress (&cinfo);
		WARNMS (&cinfo, JWRN_JPEG_EOF);
		jpeg_destroy_decompress (&cinfo);
	      ]])],
	   [emacs_link_ok=yes],
	   [emacs_link_ok=no])
	 LIBS=$OLD_LIBS
	 test $emacs_link_ok = yes && break
       done])
    if test "$emacs_cv_jpeglib" != no; then
      HAVE_JPEG=yes
      AC_DEFINE([HAVE_JPEG], [1],
	[Define to 1 if you have the jpeg library (typically -ljpeg).])
      ### mingw32 doesn't use -ljpeg, since it loads the library
      ### dynamically when needed, and doesn't want a run-time
      ### dependency on the jpeglib DLL.
      test "$emacs_cv_jpeglib" != yes && test "${opsys}" != "mingw32" \
      && LIBJPEG=$emacs_cv_jpeglib
    fi
  fi
fi
AC_SUBST([LIBJPEG])

HAVE_LCMS2=no
LCMS2_CFLAGS=
LCMS2_LIBS=
if test "${with_lcms2}" != "no"; then
  EMACS_CHECK_MODULES([LCMS2], [lcms2])
fi
if test "${HAVE_LCMS2}" = "yes"; then
  AC_DEFINE([HAVE_LCMS2], [1],
    [Define to 1 if you have the lcms2 library (-llcms2).])
  ### mingw32 doesn't use -llcms2, since it loads the library dynamically.
  if test "${opsys}" = "mingw32"; then
     LCMS2_LIBS=
  fi
fi
AC_SUBST([LCMS2_CFLAGS])
AC_SUBST([LCMS2_LIBS])

HAVE_ZLIB=no
LIBZ=
if test "${with_zlib}" != "no"; then
  OLIBS=$LIBS
  AC_SEARCH_LIBS([inflateEnd], [z], [HAVE_ZLIB=yes])
  LIBS=$OLIBS
  case $ac_cv_search_inflateEnd in
    -*) LIBZ=$ac_cv_search_inflateEnd ;;
  esac
fi
if test "${HAVE_ZLIB}" = "yes"; then
  AC_DEFINE([HAVE_ZLIB], [1],
    [Define to 1 if you have the zlib library (-lz).])
  ### mingw32 doesn't use -lz, since it loads the library dynamically.
  if test "${opsys}" = "mingw32"; then
     LIBZ=
  fi
fi
AC_SUBST([LIBZ])

### Dynamic library support
case $opsys in
  cygwin|mingw32) DYNAMIC_LIB_SUFFIX=".dll" ;;
  darwin) DYNAMIC_LIB_SUFFIX=".dylib" ;;
  *) DYNAMIC_LIB_SUFFIX=".so" ;;
esac
case "${opsys}" in
  darwin) DYNAMIC_LIB_SECONDARY_SUFFIX='.so' ;;
  *) DYNAMIC_LIB_SECONDARY_SUFFIX='' ;;
esac
AC_DEFINE_UNQUOTED(DYNAMIC_LIB_SUFFIX, "$DYNAMIC_LIB_SUFFIX",
  [System extension for dynamic libraries])
AC_DEFINE_UNQUOTED(DYNAMIC_LIB_SECONDARY_SUFFIX, "$DYNAMIC_LIB_SECONDARY_SUFFIX",
  [Alternative system extension for dynamic libraries.])

AC_SUBST(DYNAMIC_LIB_SUFFIX)
AC_SUBST(DYNAMIC_LIB_SECONDARY_SUFFIX)

### Dynamic modules support
LIBMODULES=
HAVE_MODULES=no
MODULES_OBJ=
MODULES_SUFFIX="${DYNAMIC_LIB_SUFFIX}"
MODULES_SECONDARY_SUFFIX="${DYNAMIC_LIB_SECONDARY_SUFFIX}"
if test "${with_modules}" != "no"; then
  case $opsys in
    gnu|gnu-linux)
      LIBMODULES="-ldl"
      HAVE_MODULES=yes
      ;;
    cygwin|mingw32|darwin)
      HAVE_MODULES=yes
      ;;
    *)
      # BSD systems have dlopen in libc.
      AC_CHECK_FUNC([dlopen], [HAVE_MODULES=yes])
      ;;
  esac

  if test "${HAVE_MODULES}" = no; then
    AC_MSG_ERROR([Dynamic modules are not supported on your system])
  else
    SAVE_LIBS=$LIBS
    LIBS="$LIBS $LIBMODULES"
    AC_CHECK_FUNCS([dladdr dlfunc])
    LIBS=$SAVE_LIBS
  fi
fi

if test "${HAVE_MODULES}" = yes; then
   MODULES_OBJ="emacs-module.o"
   NEED_DYNLIB=yes
   AC_DEFINE(HAVE_MODULES, 1, [Define to 1 if dynamic modules are enabled])
   AC_DEFINE_UNQUOTED(MODULES_SUFFIX, "$MODULES_SUFFIX",
     [System extension for dynamic modules])
   if test -n "${MODULES_SECONDARY_SUFFIX}"; then
     AC_DEFINE_UNQUOTED(MODULES_SECONDARY_SUFFIX, "$MODULES_SECONDARY_SUFFIX",
       [Alternative system extension for dynamic modules.])
   fi
fi
AC_SUBST([MODULES_OBJ])
AC_SUBST([LIBMODULES])
AC_SUBST([HAVE_MODULES])
AC_SUBST([MODULES_SUFFIX])
AC_SUBST([MODULES_SECONDARY_SUFFIX])

upstream_version="30.0.50"
AC_DEFINE_UNQUOTED([UPSTREAM_VERSION], ["$upstream_version"], [GNU Emacs version])
AC_CONFIG_FILES([src/emacs-module.h])
AC_SUBST_FILE([module_env_snippet_25])
AC_SUBST_FILE([module_env_snippet_26])
AC_SUBST_FILE([module_env_snippet_27])
AC_SUBST_FILE([module_env_snippet_28])
AC_SUBST_FILE([module_env_snippet_29])
AC_SUBST_FILE([module_env_snippet_30])
module_env_snippet_25="$srcdir/src/module-env-25.h"
module_env_snippet_26="$srcdir/src/module-env-26.h"
module_env_snippet_27="$srcdir/src/module-env-27.h"
module_env_snippet_28="$srcdir/src/module-env-28.h"
module_env_snippet_29="$srcdir/src/module-env-29.h"
module_env_snippet_30="$srcdir/src/module-env-30.h"
emacs_major_version=`AS_ECHO([$upstream_version]) | sed 's/[[.]].*//'`
AC_SUBST([emacs_major_version])

### Emacs Lisp native compiler support

AC_DEFUN([libgccjit_smoke_test], [
  AC_LANG_SOURCE(
    [[#include <libgccjit.h>
      #include <stdlib.h>
      #include <stdio.h>
      int
      main (int argc, char **argv)
      {
        gcc_jit_context *ctxt;
        gcc_jit_result *result;
        ctxt = gcc_jit_context_acquire ();
        if (!ctxt)
          exit (1);
        gcc_jit_type *int_type =
          gcc_jit_context_get_type (ctxt, GCC_JIT_TYPE_INT);
        gcc_jit_function *func =
          gcc_jit_context_new_function (ctxt, NULL,
                                        GCC_JIT_FUNCTION_EXPORTED,
                                        int_type, "foo", 0, NULL, 0);
        gcc_jit_block *block = gcc_jit_function_new_block (func, "foo");
        gcc_jit_block_end_with_return (
          block,
          NULL,
          gcc_jit_context_new_rvalue_from_int (ctxt, int_type, 1));
        result = gcc_jit_context_compile (ctxt);
        if (!result)
          exit (1);
        typedef int (*fn_type) (void);
        fn_type foo =
          (fn_type)gcc_jit_result_get_code (result, "foo");
        if (!foo)
          exit (1);
        if (foo () != 1)
          exit (1);
        gcc_jit_context_release (ctxt);
        gcc_jit_result_release (result);
        return 0;
      }]])])

AC_DEFUN([libgccjit_not_found], [
  AC_MSG_ERROR([ELisp native compiler was requested, but libgccjit was not found.
Please try installing libgccjit or a similar package.
If you are sure you want Emacs be compiled without ELisp native compiler,
pass the --without-native-compilation option to configure.])])

AC_DEFUN([libgccjit_dev_not_found], [
  AC_MSG_ERROR([ELisp native compiler was requested, but libgccjit header files were
not found.
Please try installing libgccjit-dev or a similar package.
If you are sure you want Emacs be compiled without ELisp native compiler,
pass the --without-native-compilation option to configure.])])

AC_DEFUN([libgccjit_broken], [
  AC_MSG_ERROR([The installed libgccjit failed to compile and run a test program using
the libgccjit library; see config.log for the details of the failure.
The test program can be found here:
<https://gcc.gnu.org/onlinedocs/jit/intro/tutorial01.html>.
You can try compiling it yourself to investigate the issues.
Please report the issue to your distribution if libgccjit was installed
through that.
You can find the instructions on how to compile and install libgccjit from
source on this site:
<https://gcc.gnu.org/wiki/JIT>.])])

HAVE_NATIVE_COMP=no
LIBGCCJIT_LIBS=
LIBGCCJIT_CFLAGS=
if test "$canonical" = i686-pc-cygwin; then
  if test "${with_cygwin32_native_compilation}" = yes; then
    with_native_compilation=yes
  elif test "${with_native_compilation}" != no; then
    AC_MSG_ERROR([Native compilation is not supported on 32-bit Cygwin.
If you really want to try it anyway, use the configure option
'--with-cygwin32-native-compilation'.])
  fi
fi

if test "${with_native_compilation}" != "no"; then
    if test "${HAVE_PDUMPER}" = no; then
       AC_MSG_ERROR(['--with-native-compilation' requires '--with-dumping=pdumper'])
    fi
    if test "${HAVE_ZLIB}" = no; then
       AC_MSG_ERROR(['--with-native-compilation' requires zlib])
    fi

    SAVE_CFLAGS=$CFLAGS
    SAVE_LIBS=$LIBS

    if test "${opsys}" = "darwin"; then
      # Ensure libgccjit installed by Homebrew or macports can be found.
      if test -n "$BREW"; then
        if test -n "`$BREW --prefix --installed libgccjit 2>/dev/null`"; then
          MAC_CFLAGS="-I$(dirname $($BREW ls -v libgccjit | \
                                                grep libgccjit.h))"
          MAC_LIBS="-L$(dirname $($BREW ls -v libgccjit \
                                  | grep -m1 -E 'libgccjit\.(so|dylib)$'))"
        fi
      fi

      if test -n "$HAVE_MACPORTS"; then
        # Determine which gcc version has been installed (gcc11, for
        # instance). Use the latest version, if more than one is
        # available.  (We filter out the gcc4 packages, because they
        # don't support jit, and they have names like "gcc49" that
        # sort later than "gcc11".)
        PORT_PACKAGE=`port installed active | grep '^ *gcc@<:@0-9@:>@* ' | \
                            awk '{ print $1; }' | grep -v 'gcc4@<:@0-9@:>@' | \
                            sort -V | tail -n 1`
        if test -n "$PORT_PACKAGE"; then
	  emacs_val=`port contents $PORT_PACKAGE | grep libgccjit.h`
	  emacs_val=`dirname $emacs_val`
          MAC_CFLAGS="-I$emacs_val"
	  emacs_val=`port contents $PORT_PACKAGE | grep libgccjit.dylib`
	  emacs_val=`dirname $emacs_val`
          MAC_LIBS="-L$emacs_val"
        fi
      fi

      if test -n "$MAC_CFLAGS" && test -n "$MAC_LIBS"; then
        CFLAGS="$CFLAGS ${MAC_CFLAGS}"
        LIBS="$LIBS ${MAC_LIBS}"
      fi
    fi

    # Check if libgccjit is available.
    AC_CHECK_LIB([gccjit], [gcc_jit_context_acquire],
      [], [libgccjit_not_found])
    AC_CHECK_HEADERS([libgccjit.h], [], [libgccjit_dev_not_found])
    # Check if libgccjit really works.
    AC_RUN_IFELSE([libgccjit_smoke_test], [], [libgccjit_broken])
    HAVE_NATIVE_COMP=yes
    case "${opsys}" in
      # mingw32 loads the library dynamically.
      mingw32) ;;
      # OpenBSD doesn't have libdl, all the functions are in libc
      netbsd|openbsd)
        LIBGCCJIT_LIBS="-lgccjit" ;;
      darwin)
        LIBGCCJIT_CFLAGS="${MAC_CFLAGS}"
        LIBGCCJIT_LIBS="${MAC_LIBS} -lgccjit -ldl";;
      *)
        LIBGCCJIT_LIBS="-lgccjit -ldl" ;;
    esac
    NEED_DYNLIB=yes
    AC_DEFINE([HAVE_NATIVE_COMP], [1],
      [Define to 1 if native compiler is available.])

    CFLAGS=$SAVE_CFLAGS
    LIBS=$SAVE_LIBS
fi
AC_DEFINE_UNQUOTED([NATIVE_ELISP_SUFFIX], [".eln"],
  [System extension for native compiled elisp])
AC_SUBST([HAVE_NATIVE_COMP])
AC_SUBST([LIBGCCJIT_CFLAGS])
AC_SUBST([LIBGCCJIT_LIBS])

DYNLIB_OBJ=
if test "${NEED_DYNLIB}" = yes; then
  DYNLIB_OBJ="dynlib.o"
fi
AC_SUBST([DYNLIB_OBJ])

### Use -lpng if available, unless '--with-png=no'.
HAVE_PNG=no
LIBPNG=
PNG_CFLAGS=
if test "${with_png}" != no; then
  # mingw32 loads the library dynamically.
  if test "$opsys" = mingw32; then
    AC_CHECK_HEADER([png.h], [HAVE_PNG=yes])
  elif test "${HAVE_X11}" = "yes" || test "${HAVE_W32}" = "yes" \
       || test "${HAVE_NS}" = "yes" || test "${HAVE_BE_APP}" = "yes" \
       || test "$window_system" = "pgtk"; then
    EMACS_CHECK_MODULES([PNG], [libpng >= 1.0.0])
    if test $HAVE_PNG = yes; then
      LIBPNG=$PNG_LIBS
    else
      # Test old way in case pkg-config doesn't have it (older machines).
      AC_MSG_CHECKING([for libpng not configured by pkg-config])

      png_cflags=`(libpng-config --cflags) 2>&AS_MESSAGE_LOG_FD` &&
      png_ldflags=`(libpng-config --ldflags) 2>&AS_MESSAGE_LOG_FD` || {
	# libpng-config does not work; configure by hand.
	# Debian unstable as of July 2003 has multiple libpngs, and puts png.h
	# in /usr/include/libpng.
	if test -r /usr/include/libpng/png.h &&
	   test ! -r /usr/include/png.h; then
	  png_cflags=-I/usr/include/libpng
	else
	  png_cflags=
	fi
	png_ldflags='-lpng'
      }
      SAVE_CFLAGS=$CFLAGS
      SAVE_LIBS=$LIBS
      CFLAGS="$CFLAGS $png_cflags"
      LIBS="$png_ldflags -lz -lm $LIBS"
      AC_LINK_IFELSE(
	[AC_LANG_PROGRAM([[#include <png.h>]],
	   [[return !png_get_channels (0, 0);]])],
	[HAVE_PNG=yes
	 PNG_CFLAGS=`AS_ECHO(["$png_cflags"]) | sed -e "$edit_cflags"`
	 LIBPNG=$png_ldflags])
      CFLAGS=$SAVE_CFLAGS
      LIBS=$SAVE_LIBS
      AC_MSG_RESULT([$HAVE_PNG])
    fi

    # $LIBPNG requires explicit -lz in some cases.
    # We don't know what those cases are, exactly, so play it safe and
    # append -lz to any nonempty $LIBPNG, unless we're already using LIBZ.
    case " $LIBPNG ",$LIBZ in
      *' -lz '*, | *' ',?*) ;;
      *) LIBPNG="$LIBPNG -lz" ;;
    esac
  fi
fi
if test $HAVE_PNG = yes; then
  AC_DEFINE([HAVE_PNG], [1], [Define to 1 if you have the png library.])

  SAVE_CFLAGS=$CFLAGS
  CFLAGS="$CFLAGS $PNG_CFLAGS"
  AC_CHECK_DECL([png_longjmp],
    [],
    [AC_DEFINE([PNG_DEPSTRUCT], [],
       [Define to empty to suppress deprecation warnings when building
	with --enable-gcc-warnings and with libpng versions before 1.5,
	which lack png_longjmp.])],
    [[#include <png.h>
    ]])
  CFLAGS=$SAVE_CFLAGS
fi
AC_SUBST([LIBPNG])
AC_SUBST([PNG_CFLAGS])

### Use -ltiff if available, unless '--with-tiff=no'.
### mingw32 doesn't use -ltiff, since it loads the library dynamically.
HAVE_TIFF=no
LIBTIFF=
if test "${opsys}" = "mingw32"; then
  if test "${with_tiff}" != "no"; then
    AC_CHECK_HEADER([tiffio.h], [HAVE_TIFF=yes], [HAVE_TIFF=no])
  fi
  if test "${HAVE_TIFF}" = "yes"; then
    AC_DEFINE([HAVE_TIFF], [1],
      [Define to 1 if you have the tiff library (-ltiff).])
  fi
elif test "${HAVE_X11}" = "yes" || test "${HAVE_W32}" = "yes" \
     || test "${HAVE_NS}" = "yes" || test "${HAVE_BE_APP}" = "yes" \
     || test "$window_system" = "pgtk"; then
  if test "${with_tiff}" != "no"; then
    AC_CHECK_HEADER([tiffio.h],
      [tifflibs="-lz -lm"
      # At least one tiff package requires the jpeg library.
      if test "${HAVE_JPEG}" = yes; then tifflibs="-ljpeg $tifflibs"; fi
      AC_CHECK_LIB([tiff], [TIFFGetVersion], [HAVE_TIFF=yes], [],
	[$tifflibs])])
  fi

  if test "${HAVE_TIFF}" = "yes"; then
    AC_DEFINE([HAVE_TIFF], [1],
      [Define to 1 if you have the tiff library (-ltiff).])
    dnl FIXME -lz -lm, as per libpng?
    LIBTIFF=-ltiff
  fi
fi
AC_SUBST([LIBTIFF])

### Use -lgif or -lungif if available, unless '--with-gif=no'.
### mingw32 doesn't use -lgif/-lungif, since it loads the library dynamically.
HAVE_GIF=no
LIBGIF=
if test "${opsys}" = "mingw32"; then
  if test "${with_gif}" != "no"; then
    AC_CHECK_HEADER([gif_lib.h], [HAVE_GIF=yes], [HAVE_GIF=no])
  fi
  if test "${HAVE_GIF}" = "yes"; then
    AC_DEFINE([HAVE_GIF], [1],
      [Define to 1 if you have a gif (or ungif) library.])
  fi
elif test "${HAVE_X11}" = "yes" && test "${with_gif}" != "no" \
        || test "${HAVE_W32}" = "yes" || test "${HAVE_NS}" = "yes" \
	|| test "${HAVE_BE_APP}" = "yes" || test "$window_system" = "pgtk" \
	&& test "${with_gif}" != "no"; then
  AC_CHECK_HEADER([gif_lib.h],
# EGifPutExtensionLast only exists from version libungif-4.1.0b1.
# Earlier versions can crash Emacs, but version 5.0 removes EGifPutExtensionLast.
    [AC_CHECK_LIB([gif], [GifMakeMapObject], [HAVE_GIF=yes],
	[AC_CHECK_LIB([gif], [EGifPutExtensionLast],
	   [HAVE_GIF=yes],
	   [HAVE_GIF=maybe])])])

  if test "$HAVE_GIF" = yes; then
    LIBGIF=-lgif
  elif test "$HAVE_GIF" = maybe; then
# If gif_lib.h but no libgif, try libungif.
    AC_CHECK_LIB([ungif], [EGifPutExtensionLast],
      [HAVE_GIF=yes],
      [HAVE_GIF=no])
    test "$HAVE_GIF" = yes && LIBGIF=-lungif
  fi

  if test "${HAVE_GIF}" = "yes"; then
    AC_DEFINE([HAVE_GIF], [1],
      [Define to 1 if you have a gif (or ungif) library.])
  fi
fi
AC_SUBST([LIBGIF])

dnl Check for required libraries.
MISSING=
WITH_IFAVAILABLE=
if test "${HAVE_X11}" = "yes"; then
  case $with_xpm,$HAVE_XPM in
    no,* | ifavailable,* | *,yes) ;;
    *) MISSING="libXpm"
       WITH_IFAVAILABLE="--with-xpm=ifavailable";;
  esac
  case $with_jpeg,$HAVE_JPEG in
    no,* | ifavailable,* | *,yes) ;;
    *) MISSING="$MISSING libjpeg"
       WITH_IFAVAILABLE="$WITH_IFAVAILABLE --with-jpeg=ifavailable";;
  esac
  case $with_png,$HAVE_PNG in
    no,* | ifavailable,* | *,yes) ;;
    *) MISSING="$MISSING libpng"
       WITH_IFAVAILABLE="$WITH_IFAVAILABLE --with-png=ifavailable";;
  esac
  case $with_gif,$HAVE_GIF in
    no,* | ifavailable,* | *,yes) ;;
    *) MISSING="$MISSING libgif/libungif"
       WITH_IFAVAILABLE="$WITH_IFAVAILABLE --with-gif=ifavailable";;
  esac
  case $with_tiff,$HAVE_TIFF in
    no,* | ifavailable,* | *,yes) ;;
    *) MISSING="$MISSING libtiff"
       WITH_IFAVAILABLE="$WITH_IFAVAILABLE --with-tiff=ifavailable";;
  esac
fi
case $with_gnutls,$HAVE_GNUTLS in
  no,* | ifavailable,* | *,yes) ;;
  *) MISSING="$MISSING gnutls"
     WITH_IFAVAILABLE="$WITH_IFAVAILABLE --with-gnutls=ifavailable";;
esac
case $with_json,$HAVE_JSON in
  no,* | ifavailable,* | *,yes) ;;
  *) MISSING="$MISSING json"
     WITH_IFAVAILABLE="$WITH_IFAVAILABLE --with-json=ifavailable";;
esac
case $with_tree_sitter,$HAVE_TREE_SITTER in
  no,* | ifavailable,* | *,yes) ;;
  *) MISSING="$MISSING tree-sitter"
     WITH_IFAVAILABLE="$WITH_IFAVAILABLE --with-tree-sitter=ifavailable";;
esac

if test "X${MISSING}" != X; then
  # If we have a missing library, and we don't have pkg-config installed,
  # the missing pkg-config may be the reason.  Give the user a hint.
  if test "X${PKG_CONFIG}" = X; then
    AC_MSG_WARN([Unable to locate a usable pkg-config])
  fi
  AC_MSG_ERROR([The following required libraries were not found:
    $MISSING
Maybe some development libraries/packages are missing?
To build anyway, give:
    $WITH_IFAVAILABLE
as options to configure.])
fi

### Use -lgpm if available, unless '--with-gpm=no'.
HAVE_GPM=no
LIBGPM=
if test "${with_gpm}" != "no"; then
  AC_CHECK_HEADER([gpm.h],
    [AC_CHECK_LIB([gpm], [Gpm_Open], [HAVE_GPM=yes])])

  if test "${HAVE_GPM}" = "yes"; then
    AC_DEFINE([HAVE_GPM], [1],
      [Define to 1 if you have the gpm library (-lgpm).])
    LIBGPM=-lgpm
  fi
fi
AC_SUBST([LIBGPM])

dnl Check for malloc/malloc.h on darwin
AC_CHECK_HEADERS_ONCE([malloc/malloc.h])

GNUSTEP_CFLAGS=
### Use NeXTstep API to implement GUI.
if test "${HAVE_NS}" = "yes"; then
  AC_DEFINE([HAVE_NS], [1],
    [Define to 1 if you are using the NeXTstep API,
     either GNUstep or Cocoa on macOS.])
  if test "${NS_IMPL_COCOA}" = "yes"; then
    AC_DEFINE([NS_IMPL_COCOA], [1],
      [Define to 1 if you are using NS windowing under macOS.])
  fi
  if test "${NS_IMPL_GNUSTEP}" = "yes"; then
    AC_DEFINE([NS_IMPL_GNUSTEP], [1],
      [Define to 1 if you are using NS windowing under GNUstep.])
    if test $NS_GNUSTEP_CONFIG != yes; then
      # See also .m.o rule in src/Makefile.in.  */
      # FIXME: are all these flags really needed?  Document here why.  */
      GNUSTEP_CFLAGS="-D_REENTRANT -fPIC -fno-strict-aliasing -I${GNUSTEP_SYSTEM_HEADERS} ${GNUSTEP_LOCAL_HEADERS}"
      ## Extra CFLAGS applied to src/*.m files.
      GNU_OBJC_CFLAGS="$GNU_OBJC_CFLAGS -fgnu-runtime -Wno-import -fconstant-string-class=NSConstantString -DGNUSTEP_BASE_LIBRARY=1 -DGNU_GUI_LIBRARY=1 -DGNU_RUNTIME=1 -DGSWARN -DGSDIAGNOSE"
    fi
  fi
  OTHER_FILES=ns-app
fi

### Use session management (-lSM -lICE) if available
HAVE_X_SM=no
LIBXSM=
if test "${HAVE_X11}" = "yes"; then
  AC_CHECK_HEADER([X11/SM/SMlib.h],
    [AC_CHECK_LIB([SM], [SmcOpenConnection], [HAVE_X_SM=yes], [], [-lICE])])

  if test "${HAVE_X_SM}" = "yes"; then
    AC_DEFINE([HAVE_X_SM], [1],
      [Define to 1 if you have the SM library (-lSM).])
    LIBXSM="-lSM -lICE"
  fi
fi
AC_SUBST([LIBXSM])

### Use XRandr (-lXrandr) if available
HAVE_XRANDR=no
if test "${HAVE_X11}" = "yes"; then
  XRANDR_REQUIRED=1.2.2
  XRANDR_MODULES="xrandr >= $XRANDR_REQUIRED"
  EMACS_CHECK_MODULES([XRANDR], [$XRANDR_MODULES])
  if test $HAVE_XRANDR = no; then
    # Test old way in case pkg-config doesn't have it (older machines).
    # Include Xrender.h by hand to work around bug in older Xrandr.h
    # (e.g. RHEL5) and silence (harmless) configure warning (bug#18465).
    AC_CHECK_HEADER([X11/extensions/Xrandr.h],
      [AC_CHECK_LIB([Xrandr], [XRRGetScreenResources], [HAVE_XRANDR=yes])],
      [], [AC_INCLUDES_DEFAULT
#include <X11/extensions/Xrender.h>])
    if test $HAVE_XRANDR = yes; then
      XRANDR_LIBS=-lXrandr
    fi
  fi
  if test $HAVE_XRANDR = yes; then
    AC_DEFINE([HAVE_XRANDR], [1],
      [Define to 1 if you have the XRandr extension.])
  fi
fi
AC_SUBST([XRANDR_CFLAGS])
AC_SUBST([XRANDR_LIBS])

### Use Xinerama (-lXinerama) if available
HAVE_XINERAMA=no
if test "${HAVE_X11}" = "yes"; then
  XINERAMA_REQUIRED=1.0.2
  XINERAMA_MODULES="xinerama >= $XINERAMA_REQUIRED"
  EMACS_CHECK_MODULES([XINERAMA], [$XINERAMA_MODULES])
  if test $HAVE_XINERAMA = no; then
    # Test old way in case pkg-config doesn't have it (older machines).
    AC_CHECK_HEADER([X11/extensions/Xinerama.h],
      [AC_CHECK_LIB([Xinerama], [XineramaQueryExtension],
	 [HAVE_XINERAMA=yes])])
    if test $HAVE_XINERAMA = yes; then
      XINERAMA_LIBS=-lXinerama
    fi
  fi
  if test $HAVE_XINERAMA = yes; then
    AC_DEFINE([HAVE_XINERAMA], [1],
      [Define to 1 if you have the Xinerama extension.])
  fi
fi
AC_SUBST([XINERAMA_CFLAGS])
AC_SUBST([XINERAMA_LIBS])

### Use Xfixes (-lXfixes) if available
HAVE_XFIXES=no
if test "${HAVE_X11}" = "yes"; then
  XFIXES_REQUIRED=1.0.0
  XFIXES_MODULES="xfixes >= $XFIXES_REQUIRED"
  EMACS_CHECK_MODULES([XFIXES], [$XFIXES_MODULES])
  if test $HAVE_XFIXES = no; then
    # Test old way in case pkg-config doesn't have it (older machines).
    AC_CHECK_HEADER([X11/extensions/Xfixes.h],
      [AC_CHECK_LIB([Xfixes], [XFixesHideCursor], [HAVE_XFIXES=yes])])
    if test $HAVE_XFIXES = yes; then
      XFIXES_LIBS=-lXfixes
    fi
  fi
  if test $HAVE_XFIXES = yes; then
    AC_DEFINE([HAVE_XFIXES], [1],
      [Define to 1 if you have the Xfixes extension.])
  fi
fi
AC_SUBST([XFIXES_CFLAGS])
AC_SUBST([XFIXES_LIBS])

## Use XInput 2.0 if available
HAVE_XINPUT2=no
if test "${HAVE_X11}" = "yes" && test "${with_xinput2}" != "no"; then
   EMACS_CHECK_MODULES([XINPUT], [xi])
   if test $HAVE_XINPUT = yes; then
     # Now check for XInput2.h
     AC_CHECK_HEADER([X11/extensions/XInput2.h],
       [AC_CHECK_LIB([Xi], [XIGrabButton], [HAVE_XINPUT2=yes])])
   fi
   if test $HAVE_XINPUT2 = yes; then
     AC_DEFINE([HAVE_XINPUT2], [1],
       [Define to 1 if the X Input Extension version 2.0 or later is present.])
     if test "$USE_GTK_TOOLKIT" = "GTK2"; then
       AC_MSG_WARN([You are building Emacs with GTK+ 2 and the X Input Extension version 2.
This might lead to problems if your version of GTK+ is not built with support for XInput 2.])
     fi

     # Now check for some members (which used in conjunction with
     # protocol definitions) can be used to determine the version of
     # XInput supported.
     AC_CHECK_MEMBERS([XIScrollClassInfo.type, XITouchClassInfo.type,
       XIBarrierReleasePointerInfo.deviceid, XIGestureClassInfo.type],
       [], [], [#include <X11/extensions/XInput2.h>])
   fi
fi
AC_SUBST([XINPUT_CFLAGS])
AC_SUBST([XINPUT_LIBS])

XSYNC_LIBS=
XSYNC_CFLAGS=
HAVE_XSYNC=no
if test "${HAVE_X11}" = "yes"; then
   AC_CHECK_HEADER([X11/extensions/sync.h],
     [AC_CHECK_LIB([Xext], [XSyncQueryExtension], [HAVE_XSYNC=yes])],
     [], [#include <X11/Xlib.h>])

  if test "${HAVE_XSYNC}" = "yes"; then
    AC_DEFINE([HAVE_XSYNC], [1],
      [Define to 1 if the X Synchronization Extension is available.])
    XSYNC_LIBS="-lXext"
    OLDLIBS="$LIBS"
    LIBS="-lXext $LIBS" # Set this temporarily for AC_CHECK_FUNC
    AC_CHECK_FUNCS([XSyncTriggerFence]) # Check for version 3.1
    LIBS="$OLDLIBS"
  fi
fi
AC_SUBST([XSYNC_LIBS])
AC_SUBST([XSYNC_CFLAGS])

### Use Xdbe (-lXdbe) if available
HAVE_XDBE=no
if test "${HAVE_X11}" = "yes"; then
  if test "${with_xdbe}" != "no"; then
    AC_CHECK_HEADER([X11/extensions/Xdbe.h],
      [AC_CHECK_LIB([Xext], [XdbeAllocateBackBufferName], [HAVE_XDBE=yes])],
      [],
      [#include <X11/Xlib.h>
      ])
  fi
  if test $HAVE_XDBE = yes; then
    XDBE_LIBS=-lXext
  fi
  if test $HAVE_XDBE = yes; then
    AC_DEFINE([HAVE_XDBE], [1], [Define to 1 if you have the Xdbe extension.])
  fi
fi
AC_SUBST([XDBE_CFLAGS])
AC_SUBST([XDBE_LIBS])

### Use the Nonrectangular Window Shape extension if available.
HAVE_XSHAPE=no
HAVE_XCB_SHAPE=no
if test "${HAVE_X11}" = "yes"; then
  AC_CHECK_HEADER([X11/extensions/shape.h],
    [AC_CHECK_LIB([Xext], [XShapeQueryVersion], [HAVE_XSHAPE=yes])],
    [],
    [#include <X11/extensions/shape.h>
    ])
  if test $HAVE_XSHAPE = yes; then
    XSHAPE_LIBS=-lXext
    AC_CHECK_HEADER([xcb/shape.h],
      [AC_CHECK_LIB([xcb-shape], [xcb_shape_combine], [HAVE_XCB_SHAPE=yes])],
      [],
      [#include <xcb/shape.h>])

    if test $HAVE_XCB_SHAPE = yes && test "$XCB_LIBS" != ""; then
      XSHAPE_LIBS="$XSHAPE_LIBS -lxcb-shape"
      AC_DEFINE([HAVE_XCB_SHAPE], [1],
	[Define to 1 if XCB supports the
	 Nonrectangular Window Shape extension.])
    fi
  fi
  if test $HAVE_XSHAPE = yes; then
    AC_DEFINE([HAVE_XSHAPE], [1],
      [Define to 1 if you have the Nonrectangular Window Shape extension.])
  fi
fi
AC_SUBST([XSHAPE_CFLAGS])
AC_SUBST([XSHAPE_LIBS])

### Use Xcomposite (-lXcomposite) if available
HAVE_XCOMPOSITE=no
if test "${HAVE_X11}" = "yes"; then
  AC_CHECK_HEADER([X11/extensions/Xcomposite.h],
    [AC_CHECK_LIB([Xcomposite], [XCompositeRedirectWindow],
       [HAVE_XCOMPOSITE=yes])],
    [],
    [#include <X11/extensions/Xcomposite.h>
    ])
  if test $HAVE_XCOMPOSITE = yes; then
    XCOMPOSITE_LIBS=-lXcomposite
  fi
  if test $HAVE_XCOMPOSITE = yes; then
    AC_DEFINE([HAVE_XCOMPOSITE], [1],
      [Define to 1 if you have the XCOMPOSITE extension.])
  fi
fi
AC_SUBST([XCOMPOSITE_CFLAGS])
AC_SUBST([XCOMPOSITE_LIBS])

### Use libxml (-lxml2) if available
### mingw32 doesn't use -lxml2, since it loads the library dynamically.
HAVE_LIBXML2=no
if test "${with_xml2}" != "no"; then
  ### I'm not sure what the version number should be, so I just guessed.
  EMACS_CHECK_MODULES([LIBXML2], [libxml-2.0 > 2.6.17])
  # Built-in libxml2 on OS X 10.8 lacks libxml-2.0.pc.
  if test "${HAVE_LIBXML2}" != "yes" && test "$opsys" = "darwin"; then
    SAVE_CPPFLAGS="$CPPFLAGS"
    if test -z "$xcsdkdir" -a -n "$XCRUN" -a ! -d /usr/include; then
      dnl /usr/include is not found.  Try Xcode SDK dir if it is sane.
      xcsdkdir=`$XCRUN --show-sdk-path 2>/dev/null`
      case $xcsdkdir in
	*[[\\\"\#\$\&\'\`$am_lf\ \	]]*)
	xcsdkdir="" ;;
      esac
    fi
    CPPFLAGS="$CPPFLAGS -isystem${xcsdkdir}/usr/include/libxml2"
    AC_CHECK_HEADER([libxml/HTMLparser.h],
      [AC_CHECK_DECL([HTML_PARSE_RECOVER], [HAVE_LIBXML2=yes], [],
		     [#include <libxml/HTMLparser.h>])])
    CPPFLAGS="$SAVE_CPPFLAGS"
    if test "${HAVE_LIBXML2}" = "yes"; then
      LIBXML2_CFLAGS="-isystem${xcsdkdir}/usr/include/libxml2"
      LIBXML2_LIBS="-lxml2"
    fi
  fi
  if test "${HAVE_LIBXML2}" = "yes"; then
    if test "${opsys}" != "mingw32"; then
      AC_CHECK_LIB([xml2], [htmlReadMemory],
	[HAVE_LIBXML2=yes],
	[HAVE_LIBXML2=no],
        [$LIBXML2_LIBS])
    else
      LIBXML2_LIBS=""
    fi
    if test "${HAVE_LIBXML2}" = "yes"; then
      AC_DEFINE([HAVE_LIBXML2], [1],
	[Define to 1 if you have the libxml library (-lxml2).])
    else
      LIBXML2_LIBS=""
      LIBXML2_CFLAGS=""
    fi
  fi
fi
AC_SUBST([LIBXML2_LIBS])
AC_SUBST([LIBXML2_CFLAGS])

BLESSMAIL_TARGET=
LIBS_MAIL=
if test ! "$with_mailutils"; then
  # Check for mail-locking functions in a "mail" library.  Probably this should
  # have the same check as for liblockfile below.
  AC_CHECK_LIB([mail], [maillock], [have_mail=yes], [have_mail=no])
  if test $have_mail = yes; then
    LIBS_MAIL=-lmail
    AC_DEFINE([HAVE_LIBMAIL], [1],
      [Define to 1 if you have the 'mail' library (-lmail).])

    OLD_LIBS=$LIBS
    LIBS="$LIBS_MAIL $LIBS"
    AC_CHECK_FUNCS([touchlock])
    LIBS=$OLD_LIBS
  fi
  dnl Debian, at least:
  AC_CHECK_LIB([lockfile], [maillock], [have_lockfile=yes], [have_lockfile=no])
  if test $have_lockfile = yes; then
     LIBS_MAIL=-llockfile
     AC_DEFINE([HAVE_LIBLOCKFILE], [1],
       [Define to 1 if you have the 'lockfile' library (-llockfile).])
  else
    # If we have the shared liblockfile, assume we must use it for mail
    # locking (e.g. Debian).  If we couldn't link against liblockfile
    # (no liblockfile.a installed), ensure that we don't need to.
    dnl This works for files generally, not just executables.
    dnl Should we look elsewhere for it?  Maybe examine /etc/ld.so.conf?
    AC_CHECK_PROG([liblockfile], [liblockfile.so], [yes], [no],
		  [/usr/lib:/lib:/usr/local/lib:$LD_LIBRARY_PATH])
    if test "$ac_cv_prog_liblockfile" = yes; then
      AC_MSG_ERROR([Shared liblockfile found but can't link against it.
This probably means that movemail could lose mail.
There may be a 'development' package to install containing liblockfile.])
    fi
  fi
  AC_CHECK_HEADERS([maillock.h])

  ## Define MAIL_USE_FLOCK (or LOCKF) if the mailer uses flock (or lockf) to
  ## interlock access to the mail spool.  The alternative is a lock file named
  ## /usr/spool/mail/$USER.lock.
  mail_lock=no
  case $opsys in
    aix4-2) mail_lock="lockf" ;;

    gnu|freebsd|dragonfly|netbsd|openbsd|darwin) mail_lock="flock" ;;

    ## On GNU/Linux systems, both methods are used by various mail programs.
    ## I assume most people are using newer mailers that have heard of flock.
    ## Change this if you need to.
    ## Debian contains a patch which says: "On Debian/GNU/Linux systems,
    ## configure gets the right answers, and that means *NOT* using flock.
    ## Using flock is guaranteed to be the wrong thing. See Debian Policy
    ## for details." and then uses '#ifdef DEBIAN'.  Unfortunately the
    ## Debian maintainer hasn't provided a clean fix for Emacs.
    ## movemail.c will use 'maillock' when MAILDIR, HAVE_LIBMAIL and
    ## HAVE_MAILLOCK_H are defined, so the following appears to be the
    ## correct logic.  -- fx
    ## We must check for HAVE_LIBLOCKFILE too, as movemail does.
    ## liblockfile is a Free Software replacement for libmail, used on
    ## Debian systems and elsewhere. -rfr.
    gnu-*)
      mail_lock="flock"
      if test $have_mail = yes || test $have_lockfile = yes; then
	test $ac_cv_header_maillock_h = yes && mail_lock=no
      fi ;;

    mingw32)
      mail_lock="none-needed" ;;
  esac

  case $mail_lock in
    flock) AC_DEFINE([MAIL_USE_FLOCK], [1],
	     [Define if the mailer uses flock to interlock the mail spool.]);;

    lockf) AC_DEFINE([MAIL_USE_LOCKF], [1],
	     [Define if the mailer uses lockf to interlock the mail spool.]);;

    none-needed) ;;

    *) BLESSMAIL_TARGET="need-blessmail" ;;
  esac
fi
AC_SUBST([BLESSMAIL_TARGET])
AC_SUBST([LIBS_MAIL])

HAVE_SECCOMP=no
AC_CHECK_HEADERS(
  [linux/seccomp.h linux/filter.h],
  [AC_CHECK_DECLS(
    [SECCOMP_SET_MODE_FILTER, SECCOMP_FILTER_FLAG_TSYNC],
    [HAVE_SECCOMP=yes], [],
    [[
    #include <linux/seccomp.h>
    ]])])
AC_SUBST([HAVE_SECCOMP])

EMACS_CHECK_MODULES([LIBSECCOMP], [libseccomp >= 2.5.2])
AC_SUBST([HAVE_LIBSECCOMP])
AC_SUBST([LIBSECCOMP_LIBS])
AC_SUBST([LIBSECCOMP_CFLAGS])

AC_CHECK_SIZEOF([long])
SIZEOF_LONG="$ac_cv_sizeof_long"
AC_SUBST([SIZEOF_LONG])

OLD_LIBS=$LIBS
LIBS="$LIB_PTHREAD $LIB_MATH $LIBS"
AC_CHECK_FUNCS([accept4 fchdir gethostname \
getrusage get_current_dir_name \
lrand48 random rint trunc \
select getpagesize setlocale newlocale \
getrlimit setrlimit shutdown \
pthread_sigmask strsignal setitimer \
sendto recvfrom getsockname getifaddrs freeifaddrs \
gai_strerror sync \
endpwent getgrent endgrent \
renameat2 \
cfmakeraw cfsetspeed __executable_start log2 pthread_setname_np \
pthread_set_name_np])
<<<<<<< HEAD
=======

# getpwent is not present in older versions of Android.  (bug#65319)
gl_CHECK_FUNCS_ANDROID([getpwent], [[#include <pwd.h>]])

if test "$ac_cv_func_cfmakeraw" != "yes"; then
  # On some systems (Android), cfmakeraw is inline, so AC_CHECK_FUNCS
  # cannot find it.  Check if some code including termios.h and using
  # cfmakeraw builds.
  AC_CACHE_CHECK([whether cfmakeraw is inline],
   [emacs_cv_func_cfmakeraw_inline],
   [AC_COMPILE_IFELSE([AC_LANG_PROGRAM(
       [[#include <termios.h>]],
       [[&cfmakeraw;]])],
     [emacs_cv_func_cfmakeraw_inline=yes],
     [emacs_cv_func_cfmakeraw_inline=no])])

  if test "$emacs_cv_func_cfmakeraw_inline" = "yes"; then
     # Define HAVE_CFMAKERAW again.
     AC_DEFINE([HAVE_CFMAKERAW], [1])
  fi
fi

if test "$ac_cv_func_cfsetspeed" != "yes"; then
  AC_CACHE_CHECK([whether cfsetspeed is inline],
   [emacs_cv_func_cfsetspeed_inline],
   [AC_COMPILE_IFELSE([AC_LANG_PROGRAM(
       [[#include <termios.h>]],
       [[&cfsetspeed;]])],
     [emacs_cv_func_cfsetspeed_inline=yes],
     [emacs_cv_func_cfsetspeed_inline=no])])

  if test "$emacs_cv_func_cfsetspeed_inline" = "yes"; then
     # Define HAVE_CFSETSPEED again.
     AC_DEFINE([HAVE_CFSETSPEED], [1])
  fi
fi

>>>>>>> 5e9711fe
LIBS=$OLD_LIBS

if test "$ac_cv_func_pthread_setname_np" = "yes"; then
  AC_CACHE_CHECK(
   [whether pthread_setname_np takes a single argument],
   [emacs_cv_pthread_setname_np_1arg],
   [AC_COMPILE_IFELSE(
     [AC_LANG_PROGRAM(
       [[#include <pthread.h>]],
       [[pthread_setname_np ("a");]])],
     [emacs_cv_pthread_setname_np_1arg=yes],
     [emacs_cv_pthread_setname_np_1arg=no])])
  if test "$emacs_cv_pthread_setname_np_1arg" = "yes"; then
    AC_DEFINE(
      [HAVE_PTHREAD_SETNAME_NP_1ARG], [1],
      [Define to 1 if pthread_setname_np takes a single argument.])
  else
    AC_CACHE_CHECK(
     [whether pthread_setname_np takes three arguments],
     [emacs_cv_pthread_setname_np_3arg],
     [AC_COMPILE_IFELSE(
       [AC_LANG_PROGRAM(
         [[#include <pthread.h>]],
         [[pthread_setname_np (0, "%s", "a");]])],
       [emacs_cv_pthread_setname_np_3arg=yes],
       [emacs_cv_pthread_setname_np_3arg=no])])
     if test "$emacs_cv_pthread_setname_np_3arg" = "yes"; then
       AC_DEFINE(
	 [HAVE_PTHREAD_SETNAME_NP_3ARG], [1],
         [Define to 1 if pthread_setname_np takes three arguments.])
     fi
  fi
fi

dnl No need to check for posix_memalign if aligned_alloc works.
AC_CHECK_FUNCS([aligned_alloc posix_memalign], [break])
AC_CHECK_DECLS([aligned_alloc], [], [], [[#include <stdlib.h>]])

# Dump loading
AC_CHECK_FUNCS([posix_madvise])

dnl Cannot use AC_CHECK_FUNCS
AC_CACHE_CHECK([for __builtin_frame_address],
  [emacs_cv_func___builtin_frame_address],
  [AC_LINK_IFELSE([AC_LANG_PROGRAM([], [__builtin_frame_address (0);])],
     [emacs_cv_func___builtin_frame_address=yes],
     [emacs_cv_func___builtin_frame_address=no])])
if test $emacs_cv_func___builtin_frame_address = yes; then
  AC_DEFINE([HAVE___BUILTIN_FRAME_ADDRESS], [1],
	    [Define to 1 if you have the '__builtin_frame_address' function.])
fi
AC_CACHE_CHECK([for __builtin_unwind_init],
	       [emacs_cv_func___builtin_unwind_init],
[AC_LINK_IFELSE([AC_LANG_PROGRAM([], [__builtin_unwind_init ();])],
		[emacs_cv_func___builtin_unwind_init=yes],
		[emacs_cv_func___builtin_unwind_init=no])])
if test $emacs_cv_func___builtin_unwind_init = yes; then
  AC_DEFINE([HAVE___BUILTIN_UNWIND_INIT], [1],
	    [Define to 1 if you have the '__builtin_unwind_init' function.])
fi

AC_CHECK_HEADERS_ONCE([sys/un.h])

AC_FUNC_FSEEKO

# UNIX98 PTYs.
AC_CHECK_FUNCS([grantpt])

# PTY-related GNU extensions.
AC_CHECK_FUNCS([getpt posix_openpt])

dnl Run a test program that contains a call to tputs, a call that is
dnl never executed.  This tests whether a pre-'main' dynamic linker
dnl works with the library.  It's too much trouble to actually call
dnl tputs in the test program, due to portability hassles.  When
dnl cross-compiling, assume the test program will run if it links.
AC_DEFUN([tputs_link_source], [
  AC_LANG_SOURCE(
     [[extern void tputs (const char *, int, int (*)(int));
       int main (int argc, char **argv)
       {
	  if (argc == 10000)
	    tputs (argv[0], 0, 0);
	  return 0;
       }]])
])
# Check this now, so that we will NOT find the above functions in ncurses.
# That is because we have not set up to link ncurses in lib-src.
# It's better to believe a function is not available
# than to expect to find it in ncurses.
# Also we need tputs and friends to be able to build at all.
AC_CACHE_CHECK([for library containing tputs], [emacs_cv_tputs_lib],
[if test "${opsys}" = "mingw32"; then
  emacs_cv_tputs_lib='none required'
else
  # curses precedes termcap because of AIX (Bug#9736#35) and OpenIndiana.
  tputs_libraries='tinfo ncurses terminfo curses termcap tinfow ncursesw'
  for tputs_library in '' $tputs_libraries; do
    OLIBS=$LIBS
    if test -z "$tputs_library"; then
      emacs_cv_tputs_lib='none required'
    else
      emacs_cv_tputs_lib=-l$tputs_library
      LIBS="$emacs_cv_tputs_lib $LIBS"
    fi
    AC_RUN_IFELSE([tputs_link_source], [], [emacs_cv_tputs_lib=no],
      [AC_LINK_IFELSE([tputs_link_source], [], [emacs_cv_tputs_lib=no])])
    LIBS=$OLIBS
    if test "X$emacs_cv_tputs_lib" != Xno; then
      break
    fi
  done
fi])
AS_CASE(["$emacs_cv_tputs_lib"],
  [no], [AC_MSG_ERROR([The required function 'tputs' was not found in any library.
The following libraries were tried (in order):
  libtinfo, libncurses, libterminfo, libcurses, libtermcap
Please try installing whichever of these libraries is most appropriate
for your system, together with its header files.
For example, a libncurses-dev(el) or similar package.])],
  [-l*], [LIBS_TERMCAP=$emacs_cv_tputs_lib],
  [*], [LIBS_TERMCAP=])

## Use termcap instead of terminfo?
## Only true for: freebsd < 40000, ms-w32, msdos, netbsd < 599002500.
TERMINFO=yes
## FIXME?  In the cases below where we unconditionally set
## LIBS_TERMCAP="-lncurses", this overrides LIBS_TERMCAP = -ltinfo,
## if that was found above to have tputs.
## Should we use the gnu* logic everywhere?
case "$opsys" in
  ## darwin: Prevents crashes when running Emacs in Terminal.app under 10.2.
  ##  The ncurses library has been moved out of the System framework in
  ##  Mac OS X 10.2.  So if configure detects it, set the command-line
  ##  option to use it.
  darwin) LIBS_TERMCAP="-lncurses" ;;

  gnu*) test -z "$LIBS_TERMCAP" && LIBS_TERMCAP="-lncurses" ;;

  freebsd)
    AC_MSG_CHECKING([whether FreeBSD is new enough to use terminfo])
    AC_CACHE_VAL([emacs_cv_freebsd_terminfo],
    [AC_LINK_IFELSE([AC_LANG_PROGRAM([[#include <osreldate.h>]],
[[#if __FreeBSD_version < 400000
fail;
#endif
]])], [emacs_cv_freebsd_terminfo=yes],
      [emacs_cv_freebsd_terminfo=no])])

    AC_MSG_RESULT([$emacs_cv_freebsd_terminfo])

    if test $emacs_cv_freebsd_terminfo = yes; then
      LIBS_TERMCAP="-lncurses"
    else
      TERMINFO=no
      LIBS_TERMCAP="-ltermcap"
    fi
    ;;

  mingw32)
    TERMINFO=no
    LIBS_TERMCAP=
    ;;

  netbsd)
    # NetBSD versions prior to 6.0 lack native terminfo, but have a
    # tputs() built on top of termcap in these libraries. Use native
    # termcap instead in this case. NetBSD >= 6.0 has native terminfo
    # implementation in -lterminfo.
    if test "x$LIBS_TERMCAP" = "x-ltermcap" -o "x$LIBS_TERMCAP" = "x-lcurses"; then
      TERMINFO=no
      LIBS_TERMCAP="-ltermcap"
    fi
    ;;

  openbsd | dragonfly) LIBS_TERMCAP="-lncurses" ;;

  ## hpux: Make sure we get select from libc rather than from libcurses
  ##  because libcurses on HPUX 10.10 has a broken version of select.
  ##  We used to use -lc -lcurses, but this may be cleaner.
  ## FIXME?  But TERMINFO = yes on hpux (it used to be explicitly
  # set that way, now it uses the default).  Isn't this a contradiction?
  hpux*) LIBS_TERMCAP="-ltermcap" ;;

esac

TERMCAP_OBJ=tparam.o
if test $TERMINFO = yes; then
  AC_DEFINE([TERMINFO], [1],
    [Define to 1 if you use terminfo instead of termcap.])
  TERMCAP_OBJ=terminfo.o
  AC_CACHE_CHECK([whether $LIBS_TERMCAP library defines BC],
    [emacs_cv_terminfo_defines_BC],
    [OLD_LIBS=$LIBS
     LIBS="$LIBS $LIBS_TERMCAP"
     AC_LINK_IFELSE([AC_LANG_PROGRAM([[extern char *BC;]], [[return !*BC;]])],
       [emacs_cv_terminfo_defines_BC=yes],
       [emacs_cv_terminfo_defines_BC=no])
     LIBS=$OLD_LIBS])
  if test "$emacs_cv_terminfo_defines_BC" = yes; then
    AC_DEFINE([TERMINFO_DEFINES_BC], [1], [Define to 1 if the
      terminfo library defines the variables BC, PC, and UP.])
  fi
fi
if test "X$LIBS_TERMCAP" = "X-lncurses"; then
  AC_DEFINE([USE_NCURSES], [1], [Define to 1 if you use ncurses.])
fi
AC_SUBST([LIBS_TERMCAP])
AC_SUBST([TERMCAP_OBJ])

# GNU/Linux-specific timer functions.
AC_CACHE_CHECK([for timerfd interface], [emacs_cv_have_timerfd],
  [AC_COMPILE_IFELSE(
     [AC_LANG_PROGRAM([[#include <sys/timerfd.h>
		      ]],
		      [[timerfd_create (CLOCK_REALTIME,
					TFD_CLOEXEC | TFD_NONBLOCK);
			timerfd_settime (0, TFD_TIMER_ABSTIME, 0, 0);]])],
     [emacs_cv_have_timerfd=yes],
     [emacs_cv_have_timerfd=no])])
if test "$emacs_cv_have_timerfd" = yes; then
  AC_DEFINE([HAVE_TIMERFD], [1],
    [Define to 1 if timerfd functions are supported as in GNU/Linux.])
fi

# Alternate stack for signal handlers.
AC_CACHE_CHECK([whether signals can be handled on alternate stack],
	       [emacs_cv_alternate_stack],
  [AC_COMPILE_IFELSE(
     [AC_LANG_PROGRAM([[#include <signal.h>
			#include <stdlib.h>
		      ]],
		      [[stack_t ss;
			struct sigaction sa;
			ss.ss_sp = malloc (SIGSTKSZ);
			ss.ss_size = SIGSTKSZ;
			sa.sa_flags = SA_SIGINFO | SA_ONSTACK;
			sigaltstack (&ss, 0);
			sigaction (SIGSEGV, &sa, 0);]])],
     [emacs_cv_alternate_stack=yes],
     [emacs_cv_alternate_stack=no])])

# Do we need the Hesiod library to provide the support routines?
dnl FIXME?  Should we be skipping this on Darwin too?
LIBHESIOD=
LIBRESOLV=
if test "$with_hesiod" != no ; then
  # Don't set $LIBS here -- see comments above.  FIXME which comments?
  resolv=no
  AC_CHECK_FUNC([res_send], [], [AC_CHECK_FUNC([__res_send], [],
     [AC_CHECK_LIB([resolv], [res_send], [resolv=yes],
		  [AC_CHECK_LIB([resolv], [__res_send], [resolv=yes])])])])
  if test "$resolv" = yes ; then
    RESOLVLIB=-lresolv
  else
    RESOLVLIB=
  fi
  hesiod=no
  AC_CHECK_FUNC([hes_getmailhost], [],
    [AC_CHECK_LIB([hesiod], [hes_getmailhost],
       [hesiod=yes], [:], [$RESOLVLIB])])

  if test x"$hesiod" = xyes; then
    LIBHESIOD=-lhesiod
    LIBRESOLV=$RESOLVLIB
  fi
fi
AC_SUBST([LIBHESIOD])
AC_SUBST([LIBRESOLV])

# These tell us which Kerberos-related libraries to use.
COM_ERRLIB=
CRYPTOLIB=
KRB5LIB=
DESLIB=
KRB4LIB=

if test "${with_kerberos}" != no; then
  OLD_LIBS=$LIBS
  AC_CHECK_LIB([com_err], [com_err], [have_com_err=yes], [have_com_err=no])
  if test $have_com_err = yes; then
    COM_ERRLIB=-lcom_err
    LIBS="$COM_ERRLIB $LIBS"
  fi
  AC_CHECK_LIB([crypto], [mit_des_cbc_encrypt],
    [have_crypto=yes],
    [have_crypto=no])
  if test $have_crypto = yes; then
    CRYPTOLIB=-lcrypto
    LIBS="$CRYPTOLIB $LIBS"
  fi
  AC_CHECK_LIB([k5crypto], [mit_des_cbc_encrypt],
    [have_k5crypto=yes],
    [have_k5crypto=no])
  if test $have_k5crypto = yes; then
    CRYPTOLIB=-lk5crypto
    LIBS="$CRYPTOLIB $LIBS"
  fi
  AC_CHECK_LIB([krb5], [krb5_init_context], [have_krb5=yes], [have_krb5=no])
  if test $have_krb5=yes; then
    KRB5LIB=-lkrb5
    LIBS="$KRB5LIB $LIBS"
  fi
  dnl FIXME Simplify.  Does not match 22 logic, thanks to default_off?
  if test "${with_kerberos5}" = no; then
    AC_CHECK_LIB([des425], [des_cbc_encrypt],
      [have_des425=yes],
      [have_des425=no])
    if test $have_des425 = yes; then
      DESLIB=-ldes425
      LIBS="$DESLIB $LIBS"
    else
      AC_CHECK_LIB([des], [des_cbc_encrypt], [have_des=yes], [have_des=no])
      if test $have_des = yes; then
        DESLIB=-ldes
        LIBS="$DESLIB $LIBS"
      fi
    fi
    AC_CHECK_LIB([krb4], [krb_get_cred], [have_krb4=yes], [have_krb4=no])
    if test $have_krb4 = yes; then
      KRB4LIB=-lkrb4
      LIBS="$KRB4LIB $LIBS"
    else
      AC_CHECK_LIB([krb], [krb_get_cred], [have_krb=yes], [have_krb=no])
      if test $have_krb = yes; then
        KRB4LIB=-lkrb
        LIBS="$KRB4LIB $LIBS"
      fi
    fi
  fi

  if test "${with_kerberos5}" != no; then
    AC_CHECK_HEADERS([krb5.h],
      [AC_CHECK_MEMBERS([krb5_error.text, krb5_error.e_text], [], [],
		        [#include <krb5.h>])])
  else
    AC_CHECK_HEADERS([krb.h], [],
		     [AC_CHECK_HEADERS([kerberosIV/krb.h], [],
				       [AC_CHECK_HEADERS([kerberos/krb.h])])])
  fi
  AC_CHECK_HEADERS([com_err.h])
  LIBS=$OLD_LIBS
fi

AC_SUBST([COM_ERRLIB])
AC_SUBST([CRYPTOLIB])
AC_SUBST([KRB5LIB])
AC_SUBST([DESLIB])
AC_SUBST([KRB4LIB])

AC_CHECK_HEADERS([valgrind/valgrind.h])

AC_CHECK_MEMBERS([struct unipair.unicode], [], [], [[#include <linux/kd.h>]])

AC_CHECK_FUNCS_ONCE([__lsan_ignore_object])

AC_FUNC_FORK

dnl AC_CHECK_FUNCS_ONCE wouldn’t be right for snprintf, which needs
dnl the current CFLAGS etc.
AC_CHECK_FUNCS([snprintf])
AC_CHECK_FUNCS([mprotect])
AC_CHECK_FUNCS([rawmemchr])
AC_CHECK_HEADERS([netinet/tcp.h])

dnl posix_spawn.  The chdir and setsid functionality is relatively
dnl recent, so we check for it specifically.
AC_CHECK_HEADERS([spawn.h])
AC_SUBST([HAVE_SPAWN_H])
AC_CHECK_FUNCS([posix_spawn \
                posix_spawn_file_actions_addchdir \
                posix_spawn_file_actions_addchdir_np \
                posix_spawnattr_setflags])
AC_SUBST([HAVE_POSIX_SPAWN])
AC_SUBST([HAVE_POSIX_SPAWN_FILE_ACTIONS_ADDCHDIR])
AC_SUBST([HAVE_POSIX_SPAWN_FILE_ACTIONS_ADDCHDIR_NP])
AC_SUBST([HAVE_POSIX_SPAWNATTR_SETFLAGS])
AC_CHECK_DECLS([POSIX_SPAWN_SETSID], [], [], [[
               #include <spawn.h>
               ]])
AC_SUBST([HAVE_DECL_POSIX_SPAWN_SETSID])

dnl Check for glib.  This differs from other library checks in that
dnl Emacs need not link to glib unless some other library is already
dnl linking to glib.  Although glib provides no facilities that Emacs
dnl needs for its own purposes, when glib is present Emacs needs to
dnl use primitives like g_main_context_query to avoid clashing with
dnl glib at a low level.
dnl
dnl Check this late, since it depends on $GTK_CFLAGS etc.
XGSELOBJ=
AC_CACHE_CHECK([whether GLib is linked in], [emacs_cv_links_glib],
[OLDCFLAGS="$CFLAGS"
OLDLIBS="$LIBS"
CFLAGS="$CFLAGS $GTK_CFLAGS $RSVG_CFLAGS $DBUS_CFLAGS $SETTINGS_CFLAGS"
LIBS="$LIBS $GTK_LIBS $RSVG_LIBS $DBUS_LIBS $SETTINGS_LIBS"
CFLAGS="$CFLAGS $NOTIFY_CFLAGS $CAIRO_CFLAGS"
LIBS="$LIBS $NOTIFY_LIBS $CAIRO_LIBS"
AC_LINK_IFELSE([AC_LANG_PROGRAM(
	[[#include <glib.h>
	]],
	[[g_print ("Hello world");]])],
     [emacs_cv_links_glib=yes],
     [emacs_cv_links_glib=no])
CFLAGS="$OLDCFLAGS"
LIBS="$OLDLIBS"])
if test "${emacs_cv_links_glib}" = "yes"; then
  AC_DEFINE([HAVE_GLIB], [1], [Define to 1 if GLib is linked in.])
  if test "$HAVE_NS" = no ; then
    XGSELOBJ=xgselect.o
  fi
fi
AC_SUBST([XGSELOBJ])

AC_DEFUN([EMACS_PAPER_WIDTH],
  [AC_REQUIRE([AM_LANGINFO_CODESET])
   AS_IF([test "$am_cv_langinfo_codeset" = yes],
     [AC_CACHE_CHECK([for nl_langinfo and _NL_PAPER_WIDTH],
	[emacs_cv_langinfo__nl_paper_width],
	[AC_LINK_IFELSE([AC_LANG_PROGRAM([[#include <langinfo.h>]],
	  [[char *cs = nl_langinfo (_NL_PAPER_WIDTH);]])],
	  [emacs_cv_langinfo__nl_paper_width=yes],
	  [emacs_cv_langinfo__nl_paper_width=no])
	])
      AS_IF([test "$emacs_cv_langinfo__nl_paper_width" = yes],
	[AC_DEFINE([HAVE_LANGINFO__NL_PAPER_WIDTH], [1],
	   [Define if you have <langinfo.h>
	    and nl_langinfo (_NL_PAPER_WIDTH).])])])])
EMACS_PAPER_WIDTH

AC_TYPE_MBSTATE_T

dnl Fixme: AC_SYS_POSIX_TERMIOS should probably be used, but it's not clear
dnl how the tty code is related to POSIX and/or other versions of termios.
dnl The following looks like a useful start.
dnl
dnl AC_SYS_POSIX_TERMIOS
dnl if test $ac_cv_sys_posix_termios = yes; then
dnl    AC_DEFINE([HAVE_TERMIOS], [1],
dnl      [Define to 1 if you have POSIX-style
dnl       functions and macros for terminal control.])
dnl    AC_DEFINE([HAVE_TCATTR], [1],
dnl      [Define to 1 if you have tcgetattr and tcsetattr.])
dnl fi

dnl Turned on June 1996 supposing nobody will mind it.
dnl MinGW emulates passwd database, so this feature doesn't make sense there.
if test "${opsys}" != "mingw32"; then
   AC_DEFINE([AMPERSAND_FULL_NAME], [1], [Define to use the convention that &
     in the full name stands for the login id.])
fi

dnl Everybody supports this, except MS.
dnl Seems like the kind of thing we should be testing for, though.
## Note: PTYs are broken on darwin <6.  Use at your own risk.
if test "${opsys}" != "mingw32"; then
  AC_DEFINE([HAVE_PTYS], [1], [Define if the system supports pty devices.])
fi

dnl Everybody supports this, except MS-DOS.
dnl Seems like the kind of thing we should be testing for, though.
AC_DEFINE([HAVE_SOCKETS], [1], [Define if the system supports
  4.2-compatible sockets.])

AH_TEMPLATE([INTERNAL_TERMINAL],
  [This is substituted when $TERM is "internal".])

AH_TEMPLATE([NULL_DEVICE], [Name of the file to open to get
  a null file, or a data sink.])
if test "${opsys}" = "mingw32"; then
  AC_DEFINE([NULL_DEVICE], ["NUL:"])
else
  AC_DEFINE([NULL_DEVICE], ["/dev/null"])
fi

if test "${opsys}" = "mingw32"; then
  SEPCHAR=';'
else
  SEPCHAR=':'
fi
AC_DEFINE_UNQUOTED([SEPCHAR], ['$SEPCHAR'],
  [Character that separates PATH elements.])
dnl This is for MinGW, and is used in test/Makefile.in.
dnl The MSYS Bash has heuristics for replacing ':' with ';' when it
dnl decides that a command-line argument to be passed to a MinGW program
dnl is a PATH-style list of directories.  But that heuristics plays it
dnl safe, and only does the replacement when it is _absolutely_ sure it
dnl sees a colon-separated list of file names; e.g. ":." is left alone,
dnl which breaks in-tree builds.  So we do this manually instead.
dnl Note that we cannot rely on PATH_SEPARATOR, as that one will always
dnl be computed as ':' in MSYS Bash.
AC_SUBST([SEPCHAR])

AC_DEFINE([USER_FULL_NAME], [pw->pw_gecos], [How to get a user's full name.])

AC_DEFINE([DIRECTORY_SEP], ['/'],
  [Character that separates directories in a file name.])

if test "${opsys}" = "mingw32"; then
  AC_DEFINE([IS_DEVICE_SEP(_c_)], [((_c_) == ':')],
    [Returns true if character is a device separator.])

  AC_DEFINE([IS_DIRECTORY_SEP(_c_)], [((_c_) == '/' || (_c_) == '\\')],
    [Returns true if character is a directory separator.])

  AC_DEFINE([IS_ANY_SEP(_c_)],
    [(IS_DIRECTORY_SEP (_c_) || IS_DEVICE_SEP (_c_))],
    [Returns true if character is any form of separator.])
else
  AC_DEFINE([IS_DEVICE_SEP(_c_)], 0,
    [Returns true if character is a device separator.])

  AC_DEFINE([IS_DIRECTORY_SEP(_c_)], [((_c_) == DIRECTORY_SEP)],
    [Returns true if character is a directory separator.])

  AC_DEFINE([IS_ANY_SEP(_c_)], [(IS_DIRECTORY_SEP (_c_))],
    [Returns true if character is any form of separator.])
fi

if test "$USE_X_TOOLKIT" != "none"; then
  have_editres=yes
  case $opsys in
    hpux*)
      dnl Assar Westerlund <assar@sics.se> says this is necessary
      dnl for HP-UX 10.20, and that it works for HP-UX 0 as well.
      have_editres=no
    ;;
  esac
  if test "$have_editres" != no && test ! -z "$LIBXMU"; then
    OLDLIBS="$LIBS"
    dnl See libXmu.a check above.
    if test x$HAVE_X11XTR6 = xyes; then
      LIBS="-lXt -lSM -lICE $LIBXMU"
    else
      OTHERLIBS="-lXt -$LIBXMU"
    fi
    AC_LINK_IFELSE([AC_LANG_PROGRAM(
      [[#include <X11/Intrinsic.h>
       #include <X11/Xmu/Editres.h>]],
      [[_XEditResCheckMessages (0, 0, 0, 0);]])],
      [AC_DEFINE([X_TOOLKIT_EDITRES], [1],
        [Define to 1 if we should use XEditRes.])])
    LIBS=$OLDLIBS
  fi
fi

case $opsys in
  solaris | unixware )
    dnl Some SVr4s don't define NSIG in sys/signal.h for ANSI environments;
    dnl instead, there's a system variable _sys_nsig.  Unfortunately, we
    dnl need the constant to dimension an array.  So wire in the appropriate
    dnl value here.
    AC_DEFINE([NSIG_MINIMUM], [32], [Minimum value of NSIG.])
    ;;
esac

emacs_broken_SIGIO=no

case $opsys in
  dnl SIGIO exists, but the feature doesn't work in the way Emacs needs.
  hpux* | nacl | solaris | unixware )
    emacs_broken_SIGIO=yes
    ;;

  aix4-2)
    dnl On AIX Emacs uses the gmalloc.c malloc implementation.  But given
    dnl the way this system works, libc functions that return malloced
    dnl memory use the libc malloc implementation. Calling xfree or
    dnl xrealloc on the results of such functions results in a crash.
    dnl
    dnl One solution for this could be to define SYSTEM_MALLOC in configure,
    dnl but that does not currently work on this system.
    dnl
    dnl It is possible to completely override the malloc implementation on
    dnl AIX, but that involves putting the malloc functions in a shared
    dnl library and setting the MALLOCTYPE environment variable to point to
    dnl that shared library.
    dnl
    dnl Emacs currently calls xrealloc on the results of get_current_dir name,
    dnl to avoid a crash just use the Emacs implementation for that function.
    dnl
    dnl FIXME We could change the AC_CHECK_FUNCS call near the start
    dnl of this file, so that we do not check for get_current_dir_name
    dnl on AIX.  But that might be fragile if something else ends
    dnl up testing for get_current_dir_name as a dependency.
    AC_DEFINE([BROKEN_GET_CURRENT_DIR_NAME], [1], [Define if
      get_current_dir_name should not be used.])
    ;;

  freebsd)
    dnl Circumvent a bug in FreeBSD.  In the following sequence of
    dnl writes/reads on a PTY, read(2) returns bogus data:
    dnl
    dnl write(2)  1022 bytes
    dnl write(2)   954 bytes, get EAGAIN
    dnl read(2)   1024 bytes in process_read_output
    dnl read(2)     11 bytes in process_read_output
    dnl
    dnl That is, read(2) returns more bytes than have ever been written
    dnl successfully.  The 1033 bytes read are the 1022 bytes written
    dnl successfully after processing (for example with CRs added if the
    dnl terminal is set up that way which it is here).  The same bytes will
    dnl be seen again in a later read(2), without the CRs.
    AC_DEFINE([BROKEN_PTY_READ_AFTER_EAGAIN], [1], [Define on FreeBSD to
      work around an issue when reading from a PTY.])
    ;;
esac

case $opsys in
  gnu-* | solaris | cygwin )
    dnl FIXME Can't we test if this exists (eg /proc/$$)?
    AC_DEFINE([HAVE_PROCFS], [1], [Define if you have the /proc filesystem.])
  ;;
esac

case $opsys in
  darwin | dragonfly | freebsd | netbsd | openbsd )
    AC_DEFINE([DONT_REOPEN_PTY], [1], [Define if process.c does not need to
      close a pty to make it a controlling terminal (it is already a
      controlling terminal of the subprocess, because we did ioctl TIOCSCTTY).])
  ;;
esac

dnl FIXME Surely we can test for this rather than hard-code it.
case $opsys in
  netbsd | openbsd) sound_device="/dev/audio" ;;
  *) sound_device="/dev/dsp" ;;
esac

dnl Used in sound.c
AC_DEFINE_UNQUOTED([DEFAULT_SOUND_DEVICE], ["$sound_device"],
  [Name of the default sound device.])


dnl Emacs can read input using SIGIO and buffering characters itself,
dnl or using CBREAK mode and making C-g cause SIGINT.
dnl The choice is controlled by the variable interrupt_input.
dnl
dnl Define INTERRUPT_INPUT to make interrupt_input = 1 the default (use SIGIO)
dnl
dnl Emacs uses the presence of the USABLE_SIGIO macro
dnl to indicate whether or not signal-driven I/O is possible.  It uses
dnl INTERRUPT_INPUT to decide whether to use it by default.
dnl
dnl SIGIO can be used only on systems that implement it (4.2 and 4.3).
dnl CBREAK mode has two disadvantages
dnl 1) At least in 4.2, it is impossible to handle the Meta key properly.
dnl I hear that in system V this problem does not exist.
dnl 2) Control-G causes output to be discarded.
dnl I do not know whether this can be fixed in system V.
dnl
dnl Another method of doing input is planned but not implemented.
dnl It would have Emacs fork off a separate process
dnl to read the input and send it to the true Emacs process
dnl through a pipe.
case $opsys in
  darwin | gnu-linux | gnu-kfreebsd)
    AC_DEFINE([INTERRUPT_INPUT], [1], [Define to read input using SIGIO.])
  ;;
esac


dnl If the system's imake configuration file defines 'NeedWidePrototypes'
dnl as 'NO', we must define NARROWPROTO manually.  Such a define is
dnl generated in the Makefile generated by 'xmkmf'.  If we don't define
dnl NARROWPROTO, we will see the wrong function prototypes for X functions
dnl taking float or double parameters.
case $opsys in
  cygwin|gnu|gnu-linux|gnu-kfreebsd|freebsd|netbsd|openbsd)
    AC_DEFINE([NARROWPROTO], [1], [Define if system's imake configuration
      file defines 'NeedWidePrototypes' as 'NO'.])
  ;;
esac


dnl Used in process.c, this must be a loop, even if it only runs once.
AH_TEMPLATE([PTY_ITERATION], [How to iterate over PTYs.])
dnl Only used if !PTY_ITERATION.  Iterate from FIRST_PTY_LETTER to z,
dnl trying suffixes 0-16.
AH_TEMPLATE([FIRST_PTY_LETTER], [Letter to use in finding device name of
  first PTY, if PTYs are supported.])
AH_TEMPLATE([PTY_OPEN], [How to open a PTY, if non-standard.])
AH_TEMPLATE([PTY_NAME_SPRINTF], [How to get the device name of the control
  end of a PTY, if non-standard.])
AH_TEMPLATE([PTY_TTY_NAME_SPRINTF], [How to get device name of the tty
  end of a PTY, if non-standard.])

case $opsys in
  aix4-2 )
    AC_DEFINE([PTY_ITERATION], [int c; for (c = 0; !c ; c++)])
    dnl You allocate a pty by opening /dev/ptc to get the master side.
    dnl To get the name of the slave side, you just ttyname() the master side.
    AC_DEFINE([PTY_NAME_SPRINTF], [strcpy (pty_name, "/dev/ptc");])
    AC_DEFINE([PTY_TTY_NAME_SPRINTF], [strcpy (pty_name, ttyname (fd));])
    ;;

  cygwin )
    AC_DEFINE([PTY_ITERATION], [int i; for (i = 0; i < 1; i++)])
    dnl multi-line AC_DEFINEs are hard. :(
    AC_DEFINE([PTY_OPEN],
      [ do { int dummy; sigset_t blocked, procmask; sigemptyset (&blocked); sigaddset (&blocked, SIGCHLD); pthread_sigmask (SIG_BLOCK, &blocked, &procmask); if (-1 == openpty (&fd, &dummy, pty_name, 0, 0)) fd = -1; pthread_sigmask (SIG_SETMASK, &procmask, 0); if (fd >= 0) emacs_close (dummy); } while (false)])
    AC_DEFINE([PTY_NAME_SPRINTF], [])
    AC_DEFINE([PTY_TTY_NAME_SPRINTF], [])
    ;;

  gnu | qnxnto )
    AC_DEFINE([FIRST_PTY_LETTER], ['p'])
    ;;

  gnu-linux | gnu-kfreebsd | dragonfly | freebsd | openbsd | netbsd | darwin | nacl )
    dnl if HAVE_GRANTPT
    if test "x$ac_cv_func_grantpt" = xyes; then
      AC_DEFINE([UNIX98_PTYS], [1], [Define if the system has Unix98 PTYs.])
      AC_DEFINE([PTY_ITERATION], [int i; for (i = 0; i < 1; i++)])
      dnl Note that grantpt and unlockpt may fork.  We must block SIGCHLD
      dnl to prevent sigchld_handler from intercepting the child's death.
      AC_DEFINE([PTY_TTY_NAME_SPRINTF],
	[{ char *ptyname = 0; sigset_t blocked; sigemptyset (&blocked); sigaddset (&blocked, SIGCHLD); pthread_sigmask (SIG_BLOCK, &blocked, 0); if (grantpt (fd) != -1 && unlockpt (fd) != -1) ptyname = ptsname(fd); pthread_sigmask (SIG_UNBLOCK, &blocked, 0); if (!ptyname) { emacs_close (fd); return -1; } snprintf (pty_name, PTY_NAME_SIZE, "%s", ptyname); }])
      dnl if HAVE_POSIX_OPENPT
      if test "x$ac_cv_func_posix_openpt" = xyes; then
	AC_DEFINE([PTY_OPEN],
	  [do { fd = posix_openpt (O_RDWR | O_CLOEXEC | O_NOCTTY); if (fd < 0 && errno == EINVAL) fd = posix_openpt (O_RDWR | O_NOCTTY); } while (false)])
	AC_DEFINE([PTY_NAME_SPRINTF], [])
      dnl if HAVE_GETPT
      elif test "x$ac_cv_func_getpt" = xyes; then
	AC_DEFINE([PTY_OPEN], [fd = getpt ()])
	AC_DEFINE([PTY_NAME_SPRINTF], [])
      else
	AC_DEFINE([PTY_NAME_SPRINTF], [strcpy (pty_name, "/dev/ptmx");])
      fi
    else
      AC_DEFINE([FIRST_PTY_LETTER], ['p'])
    fi
    ;;

  hpux*)
    AC_DEFINE([FIRST_PTY_LETTER], ['p'])
    AC_DEFINE([PTY_NAME_SPRINTF],
      [sprintf (pty_name, "/dev/ptym/pty%c%x", c, i);])
    AC_DEFINE([PTY_TTY_NAME_SPRINTF],
      [sprintf (pty_name, "/dev/pty/tty%c%x", c, i);])
    ;;

  solaris )
    dnl On SysVr4, grantpt(3) forks a subprocess, so do not use
    dnl O_CLOEXEC when opening the pty, and keep the SIGCHLD handler
    dnl from intercepting that death.  If any child but grantpt's should die
    dnl within, it should be caught after sigrelse(2).
    AC_DEFINE([PTY_OPEN], [fd = open (pty_name, O_RDWR | O_NONBLOCK)])
    AC_DEFINE([PTY_TTY_NAME_SPRINTF],
      [{ char *ptsname (int), *ptyname; int grantpt_result; sigset_t blocked; sigemptyset (&blocked); sigaddset (&blocked, SIGCHLD); pthread_sigmask (SIG_BLOCK, &blocked, 0); grantpt_result = grantpt (fd); pthread_sigmask (SIG_UNBLOCK, &blocked, 0); if (grantpt_result == -1 || unlockpt (fd) == -1 || !(ptyname = ptsname (fd))) { emacs_close (fd); return -1; } snprintf (pty_name, PTY_NAME_SIZE, "%s", ptyname); }])
    ;;

  unixware )
    dnl Comments are as per solaris.
    AC_DEFINE([PTY_OPEN], [fd = open (pty_name, O_RDWR | O_NONBLOCK)])
    AC_DEFINE([PTY_TTY_NAME_SPRINTF],
      [{ char *ptsname (int), *ptyname; int grantpt_result; sigset_t blocked; sigemptyset (&blocked); sigaddset (&blocked, SIGCHLD); pthread_sigmask (SIG_BLOCK, &blocked, 0); grantpt_result = grantpt (fd); pthread_sigmask (SIG_UNBLOCK, &blocked, 0); if (grantpt_result == -1) fatal("could not grant slave pty"); if (unlockpt(fd) == -1) fatal("could not unlock slave pty"); if (!(ptyname = ptsname(fd))) fatal ("could not enable slave pty"); snprintf (pty_name, PTY_NAME_SIZE, "%s", ptyname); }])
    ;;

  haiku*)
    AC_DEFINE([FIRST_PTY_LETTER], ['s'])
    AC_DEFINE([PTY_NAME_SPRINTF], [])
    dnl on Haiku pty names aren't distinctive, thus the use of posix_openpt
    AC_DEFINE([PTY_OPEN], [fd = posix_openpt (O_RDWR | O_NONBLOCK)])
    AC_DEFINE([PTY_TTY_NAME_SPRINTF],
      [{ char *ptyname; int grantpt_result; sigset_t blocked; sigemptyset (&blocked); sigaddset (&blocked, SIGCHLD); pthread_sigmask (SIG_BLOCK, &blocked, 0); grantpt_result = grantpt (fd); pthread_sigmask (SIG_UNBLOCK, &blocked, 0); if (grantpt_result == -1) fatal("could not grant slave pty"); if (unlockpt(fd) == -1) fatal("could not unlock slave pty"); if (!(ptyname = ptsname(fd))) fatal ("could not enable slave pty"); snprintf (pty_name, PTY_NAME_SIZE, "%s", ptyname); }])
    ;;
esac


case $opsys in
  solaris | unixware )
    dnl This change means that we don't loop through allocate_pty too
    dnl many times in the (rare) event of a failure.
    AC_DEFINE([FIRST_PTY_LETTER], ['z'])
    AC_DEFINE([PTY_NAME_SPRINTF], [strcpy (pty_name, "/dev/ptmx");])
    dnl Push various streams modules onto a PTY channel.  Used in process.c.
    AC_DEFINE([SETUP_SLAVE_PTY],
      [if (ioctl (std_in, I_PUSH, "ptem") == -1) fatal ("ioctl I_PUSH ptem"); if (ioctl (std_in, I_PUSH, "ldterm") == -1) fatal ("ioctl I_PUSH ldterm"); if (ioctl (std_in, I_PUSH, "ttcompat") == -1) fatal ("ioctl I_PUSH ttcompat");], [How to set up a slave PTY, if needed.])
    ;;
esac


AH_TEMPLATE([SIGNALS_VIA_CHARACTERS], [Make process_send_signal work by
"typing" a signal character on the pty.])

case $opsys in
  dnl Perry Smith <pedz@ddivt1.austin.ibm.com> says this is correct for AIX.
  aix4-2 | cygwin | gnu | dragonfly | freebsd | netbsd | openbsd | darwin )
    AC_DEFINE([SIGNALS_VIA_CHARACTERS], [1])
    ;;

  dnl 21 Jun 06: Eric Hanchrow <offby1@blarg.net> says this works.
  dnl FIXME Does gnu-kfreebsd have linux/version.h?  It seems unlikely...
  gnu-linux | gnu-kfreebsd )

    AC_CACHE_CHECK([for signals via characters], [emacs_cv_signals_via_chars],
    [AC_PREPROC_IFELSE([AC_LANG_PROGRAM([[
#include <linux/version.h>
#if LINUX_VERSION_CODE < 0x20400
# error "Linux version too old"
#endif
      ]], [[]])],
	[emacs_cv_signals_via_chars=yes],
	[emacs_cv_signals_via_chars=no])])

    test "$emacs_cv_signals_via_chars" = yes &&
      AC_DEFINE([SIGNALS_VIA_CHARACTERS], [1])
    ;;
esac


AH_TEMPLATE([TAB3], [Undocumented.])

case $opsys in
  darwin) AC_DEFINE([TAB3], [OXTABS]) ;;

  gnu | dragonfly | freebsd | netbsd | openbsd )
    AC_DEFINE([TABDLY], [OXTABS], [Undocumented.])
    AC_DEFINE([TAB3], [OXTABS])
    ;;

  gnu-linux | gnu-kfreebsd )
    AC_PREPROC_IFELSE(
      [AC_LANG_PROGRAM(
	 [[
#ifndef __ia64__
# error "not ia64"
#endif
      ]], [[]])], AC_MSG_ERROR([No longer supporting GC_MARK_SECONDARY_STACK.]), [])
    ;;

  hpux*)
    AC_DEFINE([RUN_TIME_REMAP], [1], [Define if emacs.c needs to call
      run_time_remap; for HPUX.])
    ;;
esac


dnl This won't be used automatically yet.  We also need to know, at least,
dnl that the stack is continuous.
AH_TEMPLATE([GC_SETJMP_WORKS], [Define if setjmp is known to save all
  registers relevant for conservative garbage collection in the jmp_buf.])


case $opsys in
  dnl Not all the architectures are tested, but there are Debian packages
  dnl for SCM and/or Guile on them, so the technique must work.  See also
  dnl comments in alloc.c concerning setjmp and gcc.
  dnl Fixme: it's probably safe to just use the GCC conditional below.
  gnu-linux | gnu-kfreebsd )
    AC_PREPROC_IFELSE([AC_LANG_PROGRAM([[
#if defined __i386__ || defined __sparc__ || defined __mc68000__ \
  || defined __alpha__ || defined __mips__ || defined __s390__ \
  || defined __arm__ || defined __powerpc__ || defined __amd64__ \
  || defined __x86_64__ \
  || defined __ia64__ || defined __sh__
/* ok */
#else
# error "setjmp not known to work on this arch"
#endif
    ]], [[]])], [AC_DEFINE([GC_SETJMP_WORKS], [1])])
    ;;
esac


if test x$GCC = xyes; then
   dnl GC_SETJMP_WORKS is nearly always appropriate for GCC.
   AC_DEFINE([GC_SETJMP_WORKS], [1])
else
  case $opsys in
    aix* | dragonfly | freebsd | netbsd | openbsd | solaris )
      AC_DEFINE([GC_SETJMP_WORKS], [1])
      ;;
  esac
fi                              dnl GCC?

dnl In a weird quirk, MS runtime uses _setjmp and longjmp.
AC_CACHE_CHECK([for _setjmp], [emacs_cv_func__setjmp],
  [AC_LINK_IFELSE(
     [AC_LANG_PROGRAM(
       [[#include <setjmp.h>
         #ifdef __MINGW32__
         # define _longjmp longjmp
         #endif
       ]],
       [[jmp_buf j;
	 if (! _setjmp (j))
	   _longjmp (j, 1);]])],
     [emacs_cv_func__setjmp=yes],
     [emacs_cv_func__setjmp=no])])
if test $emacs_cv_func__setjmp = yes; then
  AC_DEFINE([HAVE__SETJMP], [1], [Define to 1 if _setjmp and _longjmp work.])
fi

# We need to preserve signal mask to handle C stack overflows.
AC_CACHE_CHECK([for sigsetjmp], [emacs_cv_func_sigsetjmp],
  [AC_LINK_IFELSE(
     [AC_LANG_PROGRAM(
       [[#include <setjmp.h>
       ]],
       [[sigjmp_buf j;
         if (! sigsetjmp (j, 1))
	   siglongjmp (j, 1);]])],
     [emacs_cv_func_sigsetjmp=yes],
     [emacs_cv_func_sigsetjmp=no])])
if test $emacs_cv_func_sigsetjmp = yes; then
  AC_DEFINE([HAVE_SIGSETJMP], [1],
    [Define to 1 if sigsetjmp and siglongjmp work.])
fi

case $emacs_cv_func_sigsetjmp,$emacs_cv_alternate_stack,$opsys in
  yes,yes,* | *,*,mingw32)
    AC_DEFINE([HAVE_STACK_OVERFLOW_HANDLING], [1],
      [Define to 1 if C stack overflow can be handled in some cases.]);;
esac

case $opsys in
  solaris | unixware )
    dnl TIOCGPGRP is broken in SysVr4, so we can't send signals to PTY
    dnl subprocesses the usual way.  But TIOCSIGNAL does work for PTYs,
    dnl and this is all we need.
    AC_DEFINE([TIOCSIGSEND], [TIOCSIGNAL], [Some platforms redefine this.])
    ;;
esac


case $opsys in
  hpux* | solaris )
    dnl Used in xfaces.c.
    AC_DEFINE([XOS_NEEDS_TIME_H], [1], [Compensate for a bug in Xos.h on
      some systems, where it requires time.h.])
    ;;
esac


dnl Define symbols to identify the version of Unix this is.
dnl Define all the symbols that apply correctly.
AH_TEMPLATE([DOS_NT], [Define if the system is MS DOS or MS Windows.])
AH_TEMPLATE([MSDOS], [Define if the system is MS DOS.])
AH_TEMPLATE([USG], [Define if the system is compatible with System III.])
AH_TEMPLATE([USG5_4],
  [Define if the system is compatible with System V Release 4.])

case $opsys in
  aix4-2)
    AC_DEFINE([USG], [])
    dnl This symbol should be defined on AIX Version 3  ???????
    AC_PREPROC_IFELSE([AC_LANG_PROGRAM([[
#ifndef _AIX
# error "_AIX not defined"
#endif
    ]], [[]])], [], [AC_DEFINE([_AIX], [], [Define if the system is AIX.])])
    ;;

  cygwin)
    AC_DEFINE([CYGWIN], [1], [Define if the system is Cygwin.])
    ;;

  darwin)
    dnl Not __APPLE__, as this may not be defined on non-macOS Darwin.
    dnl Not DARWIN, because Panther and lower CoreFoundation.h use DARWIN to
    dnl distinguish macOS from pure Darwin.
    AC_DEFINE([DARWIN_OS], [], [Define if the system is Darwin.])
    ;;

  gnu-linux | gnu-kfreebsd )
    AC_DEFINE([USG], [])
    AC_DEFINE([GNU_LINUX], [],
      [Define if this system is compatible with GNU/Linux.])
    ;;

  hpux*)
    AC_DEFINE([USG], [])
    AC_DEFINE([HPUX], [], [Define if the system is HPUX.])
    ;;

  mingw32)
    AC_DEFINE([DOS_NT], [])
    AC_DEFINE([WINDOWSNT], [1], [Define if compiling for native MS Windows.])
    if test "x$ac_enable_checking" != "x" ; then
      AC_DEFINE([EMACSDEBUG], [1],
	[Define to 1 to enable w32 debug facilities.])
    fi
    ;;

  solaris)
    AC_DEFINE([USG], [])
    AC_DEFINE([USG5_4], [])
    AC_DEFINE([SOLARIS2], [], [Define if the system is Solaris.])
    ;;

  unixware)
    AC_DEFINE([USG], [])
    AC_DEFINE([USG5_4], [])
    ;;

  haiku)
    AC_DEFINE([HAIKU], [], [Define if the system is Haiku.])
    ;;
esac

AC_SYS_POSIX_TERMIOS
if test $ac_cv_sys_posix_termios = yes; then
  AC_CHECK_SIZEOF([speed_t], [], [#include <termios.h>])
  dnl on Haiku, and possibly other platforms, speed_t is defined to
  dnl unsigned char, even when speeds greater than 200 baud are
  dnl defined.

  if test ${ac_cv_sizeof_speed_t} -lt 2; then
    AC_DEFINE([HAVE_TINY_SPEED_T], [1],
        [Define to 1 if speed_t has some sort of nonsensically tiny size.])
  fi
fi

AC_CACHE_CHECK([for usable FIONREAD], [emacs_cv_usable_FIONREAD],
  [case $opsys in
     aix4-2 | nacl)
       dnl BUILD 9008 - FIONREAD problem still exists in X-Windows.
       emacs_cv_usable_FIONREAD=no
       ;;

     mingw32)
       emacs_cv_usable_FIONREAD=yes
       ;;

     *)
       AC_COMPILE_IFELSE(
	 [AC_LANG_PROGRAM([[#include <sys/types.h>
			    #include <sys/ioctl.h>
			    #ifdef USG5_4
			    # include <sys/filio.h>
			    #endif
			  ]],
			  [[int foo = ioctl (0, FIONREAD, &foo);]])],
	 [emacs_cv_usable_FIONREAD=yes],
	 [emacs_cv_usable_FIONREAD=no])
       ;;
   esac])
if test $emacs_cv_usable_FIONREAD = yes; then
  AC_DEFINE([USABLE_FIONREAD], [1], [Define to 1 if FIONREAD is usable.])

  if test $emacs_broken_SIGIO = no; then
    AC_CACHE_CHECK([for usable SIGIO], [emacs_cv_usable_SIGIO],
      [AC_COMPILE_IFELSE(
	 [AC_LANG_PROGRAM([[#include <fcntl.h>
			    #include <signal.h>
			  ]],
			  [[int foo = SIGIO | F_SETFL | FASYNC;]])],
	 [emacs_cv_usable_SIGIO=yes],
	 [emacs_cv_usable_SIGIO=no])],
      [emacs_cv_usable_SIGIO=yes],
      [emacs_cv_usable_SIGIO=no])
    if test $emacs_cv_usable_SIGIO = yes; then
      AC_DEFINE([USABLE_SIGIO], [1], [Define to 1 if SIGIO is usable.])
    fi
  fi

  if test $emacs_broken_SIGIO = no && test $emacs_cv_usable_SIGIO = no; then
    AC_CACHE_CHECK([for usable SIGPOLL], [emacs_cv_usable_SIGPOLL],
      [AC_COMPILE_IFELSE(
	 [AC_LANG_PROGRAM([[#include <fcntl.h>
			    #include <signal.h>
			  ]],
			  [[int foo = SIGPOLL | F_SETFL;]])],
	 [emacs_cv_usable_SIGPOLL=yes],
	 [emacs_cv_usable_SIGPOLL=no])],
      [emacs_cv_usable_SIGPOLL=yes],
      [emacs_cv_usable_SIGPOLL=no])
    if test $emacs_cv_usable_SIGPOLL = yes; then
      AC_DEFINE([USABLE_SIGPOLL], [1], [Define to 1 if SIGPOLL is usable but SIGIO is not.])
    fi
  fi
fi

case $opsys in
  hpux11)
    dnl It works to open the pty's tty in the parent (Emacs), then
    dnl close and reopen it in the child.
    AC_DEFINE([USG_SUBTTY_WORKS], [1], [Define for USG systems where it
      works to open a pty's tty in the parent process, then close and
      reopen it in the child.])
    ;;

  solaris)
    AC_DEFINE([_STRUCTURED_PROC], [1], [Needed for system_process_attributes
      on Solaris.])
    ;;
esac

# Set up the CFLAGS for real compilation, so we can substitute it.
CFLAGS="$REAL_CFLAGS"
CPPFLAGS="$REAL_CPPFLAGS"
LIBS="$REAL_LIBS"

## Hack to detect a buggy GCC version.
if test "$GCC" = yes && \
   $CC --version 2> /dev/null | grep 'gcc.* 4.5.0' >/dev/null; then
  case $CFLAGS in
    *-fno-optimize-sibling-calls*) ;;
    *-O@<:@23@:>@*)
      AC_MSG_ERROR([GCC 4.5.0 has problems compiling Emacs; see etc/PROBLEMS.]);;
  esac
fi

version=$PACKAGE_VERSION

copyright="Copyright (C) 2022 The Authors"
AC_DEFINE_UNQUOTED(COPYRIGHT, ["$copyright"],
  [Short copyright string for this version of Emacs.])
AC_SUBST([copyright])

### Specify what sort of things we'll be editing into Makefile and config.h.
### Use configuration here uncanonicalized to avoid exceeding size limits.
AC_SUBST([version])
AC_SUBST([configuration])
## Unused?
AC_SUBST([canonical])
AC_SUBST([srcdir])
AC_SUBST([prefix])
AC_SUBST([exec_prefix])
AC_SUBST([bindir])
AC_SUBST([datadir])
AC_SUBST([gsettingsschemadir])
AC_SUBST([sharedstatedir])
AC_SUBST([libexecdir])
AC_SUBST([mandir])
AC_SUBST([infodir])
AC_SUBST([lispdirrel])
AC_SUBST([lispdir])
AC_SUBST([standardlisppath])
AC_SUBST([locallisppath])
AC_SUBST([lisppath])
AC_SUBST([x_default_search_path])
AC_SUBST([etcdir])
AC_SUBST([archlibdir])
AC_SUBST([etcdocdir])
AC_SUBST([bitmapdir])
AC_SUBST([gamedir])
AC_SUBST([gameuser])
AC_SUBST([gamegroup])
## FIXME? Nothing uses @LD_SWITCH_X_SITE@.
## src/Makefile.in did add LD_SWITCH_X_SITE (as a cpp define) to the
## end of LIBX_BASE, but nothing ever set it.
AC_SUBST([LD_SWITCH_X_SITE])
AC_SUBST([C_SWITCH_X_SITE])
AC_SUBST([GNUSTEP_CFLAGS])
AC_SUBST([CFLAGS])
## Used in lwlib/Makefile.in.
AC_SUBST([X_TOOLKIT_TYPE])
AC_SUBST([ns_appdir])
AC_SUBST([ns_appbindir])
AC_SUBST([ns_applibexecdir])
AC_SUBST([ns_applibdir])
AC_SUBST([ns_appresdir])
AC_SUBST([ns_appsrc])
AC_SUBST([GNU_OBJC_CFLAGS])
AC_SUBST([OTHER_FILES])

if test -n "${term_header}"; then
    AC_DEFINE_UNQUOTED([TERM_HEADER], ["${term_header}"],
        [Define to the header for the built-in window system.])
fi

AC_DEFINE_UNQUOTED([EMACS_CONFIGURATION],  ["${canonical}"],
		   [Define to the canonical Emacs configuration name.])
AC_DEFINE_UNQUOTED([EMACS_CONFIG_OPTIONS], "${emacs_config_options}",
		   [Define to the options passed to configure.])

XMENU_OBJ=
XOBJ=
FONT_OBJ=
if test "${HAVE_X_WINDOWS}" = "yes" ; then
  AC_DEFINE([HAVE_X_WINDOWS], [1],
	    [Define to 1 if you want to use the X window system.])
  XMENU_OBJ=xmenu.o
  XOBJ="xterm.o xfns.o xselect.o xrdb.o xsmfns.o xsettings.o"
  FONT_OBJ=xfont.o
  if test "$HAVE_CAIRO" = "yes"; then
    FONT_OBJ="$FONT_OBJ ftfont.o ftcrfont.o"
  elif test "$HAVE_XFT" = "yes"; then
    FONT_OBJ="$FONT_OBJ ftfont.o xftfont.o"
  elif test "$HAVE_FREETYPE" = "yes"; then
    FONT_OBJ="$FONT_OBJ ftfont.o"
  fi
fi

if test "${window_system}" = "pgtk"; then
   FONT_OBJ="ftfont.o ftcrfont.o"
fi

if test "${HAVE_BE_APP}" = "yes" ; then
  if test "${HAVE_CAIRO}" = "yes"; then
    FONT_OBJ="$FONT_OBJ ftfont.o ftcrfont.o"
  fi
fi

if test "${HAVE_HARFBUZZ}" = "yes" ; then
  FONT_OBJ="$FONT_OBJ hbfont.o"
fi
AC_SUBST([FONT_OBJ])
AC_SUBST([XMENU_OBJ])
AC_SUBST([XOBJ])
AC_SUBST([FONT_OBJ])

WIDGET_OBJ=
MOTIF_LIBW=
if test "${USE_X_TOOLKIT}" != "none" ; then
  WIDGET_OBJ=widget.o
  AC_DEFINE([USE_X_TOOLKIT], [1], [Define to 1 if using an X toolkit.])
  if test "${USE_X_TOOLKIT}" = "LUCID"; then
    AC_DEFINE([USE_LUCID], [1], [Define to 1 if using the Lucid X toolkit.])
  elif test "${USE_X_TOOLKIT}" = "MOTIF"; then
    AC_DEFINE([USE_MOTIF], [1], [Define to 1 if using the Motif X toolkit.])
    MOTIF_LIBW=-lXm
    case "$opsys" in
      gnu-linux)
        ## Paul Abrahams <abrahams at equinox.shaysnet.com> says this is needed.
        MOTIF_LIBW="$MOTIF_LIBW -lXpm"
        ;;

      unixware)
        ## Richard Anthony Ryan <ryanr at ellingtn.ftc.nrcs.usda.gov>
        ## says -lXimp is needed in UNIX_SV ... 4.2 1.1.2.
        MOTIF_LIBW="MOTIF_LIBW -lXimp"
        ;;

      aix4-2)
        ## olson@mcs.anl.gov says -li18n is needed by -lXm.
        MOTIF_LIBW="$MOTIF_LIBW -li18n"
        ;;
    esac
    MOTIF_LIBW="$MOTIF_LIBW $LIBXP"
  fi
fi
AC_SUBST([WIDGET_OBJ])

TOOLKIT_LIBW=
case "$USE_X_TOOLKIT" in
  MOTIF) TOOLKIT_LIBW="$MOTIF_LIBW" ;;
  LUCID) TOOLKIT_LIBW="$LUCID_LIBW" ;;
  none) test "x$HAVE_GTK" = "xyes" && TOOLKIT_LIBW="$GTK_LIBS" ;;
esac
if test "$HAVE_XWIDGETS" = "yes"; then
  TOOLKIT_LIBW="$TOOLKIT_LIBW -lXcomposite"
fi
AC_SUBST([TOOLKIT_LIBW])

if test "${opsys}" != "mingw32"; then
  if test "$USE_X_TOOLKIT" = "none"; then
    LIBXT_OTHER="\$(LIBXSM)"
  else
    LIBXT_OTHER="\$(LIBXMU) -lXt \$(LIBXTR6) -lXext"
  fi
fi
AC_SUBST([LIBXT_OTHER])

if test "${HAVE_X11}" = "yes" ; then
  AC_DEFINE([HAVE_X11], [1],
	    [Define to 1 if you want to use version 11 of X windows.])
  LIBX_OTHER="\$(LIBXT) \$(LIBX_EXTRA)"
else
  LIBX_OTHER=
fi
AC_SUBST([LIBX_OTHER])

HAVE_OLDXMENU=no
if test "$HAVE_GTK" = yes || test "$HAVE_X11" != yes; then
  LIBXMENU=
elif test "$USE_X_TOOLKIT" = none; then
  HAVE_OLDXMENU=yes
  LIBXMENU='$(oldXMenudir)/libXMenu11.a'
  AUTODEPEND_PARENTS="$AUTODEPEND_PARENTS oldXMenu"
else
  LIBXMENU='$(lwlibdir)/liblw.a'
  AUTODEPEND_PARENTS="$AUTODEPEND_PARENTS lwlib"
fi
AC_SUBST([LIBXMENU])

AC_CACHE_CHECK([for struct alignment],
  [emacs_cv_struct_alignment],
  [AC_COMPILE_IFELSE(
     [AC_LANG_PROGRAM([[#include <stddef.h>
			struct s { char c; } __attribute__ ((aligned (8)));
			struct t { char c; struct s s; };
			char verify[offsetof (struct t, s) == 8 ? 1 : -1];
		      ]])],
     [emacs_cv_struct_alignment=yes],
     [emacs_cv_struct_alignment=no])])
if test "$emacs_cv_struct_alignment" = yes; then
  AC_DEFINE([HAVE_STRUCT_ATTRIBUTE_ALIGNED], [1],
    [Define to 1 if 'struct __attribute__ ((aligned (N)))' aligns the
     structure to an N-byte boundary.])
fi

AC_C_RESTRICT
AC_C_TYPEOF

AC_CACHE_CHECK([for statement expressions],
  [emacs_cv_statement_expressions],
  [AC_COMPILE_IFELSE(
     [AC_LANG_PROGRAM([], [[return ({ int x = 5; x-x; });]])],
     [emacs_cv_statement_expressions=yes],
     [emacs_cv_statement_expressions=no])])
if test "$emacs_cv_statement_expressions" = yes; then
  AC_DEFINE([HAVE_STATEMENT_EXPRESSIONS], [1],
    [Define to 1 if statement expressions work.])
fi

if test "${GNU_MALLOC}" = "yes" ; then
  AC_DEFINE([GNU_MALLOC], [1],
	    [Define to 1 if you want to use the GNU memory allocator.])
fi

RALLOC_OBJ=
if test "${REL_ALLOC}" = "yes" ; then
  AC_DEFINE([REL_ALLOC], [1],
	    [Define REL_ALLOC if you want to use the relocating allocator for
	     buffer space.])

  test "$system_malloc" != "yes" && RALLOC_OBJ=ralloc.o
fi
AC_SUBST([RALLOC_OBJ])

if test "$opsys" = "cygwin"; then
  CYGWIN_OBJ="cygw32.o"
  ## Cygwin differs because of its unexec().
  PRE_ALLOC_OBJ=
  POST_ALLOC_OBJ=lastfile.o
elif test "$opsys" = "mingw32"; then
  CYGWIN_OBJ=
  PRE_ALLOC_OBJ=
  POST_ALLOC_OBJ=lastfile.o
else
  CYGWIN_OBJ=
  PRE_ALLOC_OBJ=lastfile.o
  POST_ALLOC_OBJ=
fi
AC_SUBST([CYGWIN_OBJ])
AC_SUBST([PRE_ALLOC_OBJ])
AC_SUBST([POST_ALLOC_OBJ])

dnl Call this 'FORTIFY_SOUR' so that it sorts before the 'FORTIFY_SOURCE'
dnl verbatim defined above.  The tricky name is apropos, as this hack
dnl makes Fortify go sour!
AH_VERBATIM([FORTIFY_SOUR],
[/* Without the following workaround, Emacs runs slowly on OS X 10.8.
   The workaround disables some useful run-time checking, so it
   should be conditional to the platforms with the performance bug.
   Perhaps Apple will fix this some day; also see m4/extern-inline.m4.  */
#if defined __APPLE__ && defined __GNUC__
# ifndef _DONT_USE_CTYPE_INLINE_
#  define _DONT_USE_CTYPE_INLINE_
# endif
# ifndef _FORTIFY_SOURCE
#  define _FORTIFY_SOURCE 0
# endif
#endif
])

# If user asks to omit features, disable optional features that gnulib
# might otherwise enable.
if test "$with_features" = no && test "$enable_acl" != yes; then
  enable_acl=no
fi

# Configure gnulib.  Although this does not affect CFLAGS or LIBS permanently.
# it temporarily reverts them to their pre-pkg-config values,
# because gnulib needs to work with both src (which uses the
# pkg-config stuff) and lib-src (which does not).  For example, gnulib
# may need to determine whether CLOCK_TIME_LIB should contain -lrt,
# and it therefore needs to run in an environment where LIBS does not
# already contain -lrt merely because 'pkg-config --libs' printed '-lrt'
# for some package unrelated to lib-src.
SAVE_CFLAGS=$CFLAGS
SAVE_LIBS=$LIBS
CFLAGS=$pre_PKG_CONFIG_CFLAGS
LIBS="$LIB_PTHREAD $pre_PKG_CONFIG_LIBS"
gl_ASSERT_NO_GNULIB_POSIXCHECK
gl_ASSERT_NO_GNULIB_TESTS
gl_EEMALLOC
gl_INIT
CFLAGS=$SAVE_CFLAGS
LIBS=$SAVE_LIBS

# timer_getoverrun needs the same library as timer_settime
OLD_LIBS=$LIBS
LIBS="$LIB_TIMER_TIME $LIBS"
AC_CHECK_FUNCS([timer_getoverrun])
LIBS=$OLD_LIBS

if test "${opsys}" = "mingw32"; then
  CPPFLAGS="$CPPFLAGS -DUSE_CRT_DLL=1 -I \${abs_top_srcdir}/nt/inc"
  # Remove unneeded switches from the value of CC that goes to Makefiles
  CC=`AS_ECHO(["$CC"]) | sed -e "s,$GCC_TEST_OPTIONS,,"`
fi

case "$opsys" in
  aix4-2) LD_SWITCH_SYSTEM_TEMACS="-Wl,-bnodelcsect" ;;

  cygwin) LD_SWITCH_SYSTEM_TEMACS="-Wl,-stack,0x00800000" ;;

  darwin)
   if test "$HAVE_NS" = "yes"; then
     libs_nsgui="-framework AppKit"
     if test "$NS_IMPL_COCOA" = "yes"; then
        libs_nsgui="$libs_nsgui -framework IOKit -framework Carbon \
                    -framework IOSurface -framework QuartzCore"
        if test "$emacs_cv_macosx_12_0" = "yes"; then
	  libs_nsgui="$libs_nsgui -framework UniformTypeIdentifiers"
	fi
     fi
   else
     libs_nsgui=
   fi
   LD_SWITCH_SYSTEM_TEMACS=$libs_nsgui
   ## The -headerpad option tells ld (see man page) to leave room at the
   ## end of the header for adding load commands.  Needed for dumping.
   ## 0x1000 is enough for roughly 52 load commands on the x86_64
   ## architecture (where they are 78 bytes each). The actual number of
   ## load commands added is not consistent but normally ranges from
   ## about 14 to about 34. Setting it high gets us plenty of slop and
   ## only costs about 1.5K of wasted binary space.
   headerpad_extra=1000

   ## This is here because src/Makefile.in did some extra fiddling around
   ## with LD_SWITCH_SYSTEM.  It seems cleaner to put this in
   ## LD_SWITCH_SYSTEM_TEMACS instead,
   test "x$LD_SWITCH_SYSTEM" = "x" && test "x$GCC" != "xyes" && \
     LD_SWITCH_SYSTEM_TEMACS="-X $LD_SWITCH_SYSTEM_TEMACS"
   ;;

  ## LD_SWITCH_X_SITE_RPATH is a -rpath option saying where to
  ## find X at run-time.
  ## When handled by cpp, this was in LD_SWITCH_SYSTEM.  However, at the
  ## point where configure sourced the s/*.h file, LD_SWITCH_X_SITE_RPATH
  ## had not yet been defined and was expanded to null.  Hence LD_SWITCH_SYSTEM
  ## had different values in configure (in ac_link) and src/Makefile.in.
  ## It seems clearer therefore to put this piece in LD_SWITCH_SYSTEM_TEMACS.
  gnu*) LD_SWITCH_SYSTEM_TEMACS="\$(LD_SWITCH_X_SITE_RPATH)" ;;

  mingw32)
   ## Is it any better under MinGW64 to relocate emacs into higher addresses?
   case "$canonical" in
     x86_64-*-*) LD_SWITCH_SYSTEM_TEMACS="-Wl,-stack,0x00800000 -Wl,-heap,0x00100000 -Wl,-image-base,0x400000000 -Wl,-entry,__start -Wl,-Map,./temacs.map" ;;
     *) LD_SWITCH_SYSTEM_TEMACS="-Wl,-stack,0x00800000 -Wl,-heap,0x00100000 -Wl,-image-base,0x01000000 -Wl,-entry,__start -Wl,-Map,./temacs.map" ;;
   esac
   ;;

  *) LD_SWITCH_SYSTEM_TEMACS= ;;
esac

if test x$ac_enable_profiling != x ; then
  case $opsys in
    *freebsd | gnu-linux) ;;
    *) LD_SWITCH_SYSTEM_TEMACS="$LD_SWITCH_SYSTEM_TEMACS -pg" ;;
  esac
fi

LD_SWITCH_SYSTEM_TEMACS="$LD_SWITCH_SYSTEM_TEMACS"

AC_SUBST([LD_SWITCH_SYSTEM_TEMACS])

## Common for all window systems
if test "$window_system" != "none"; then
  AC_DEFINE([HAVE_WINDOW_SYSTEM], [1], [Define if you have a window system.])
  AC_DEFINE([POLL_FOR_INPUT], [1],
    [Define if you poll periodically to detect C-g.])
  WINDOW_SYSTEM_OBJ="fontset.o fringe.o image.o"

  if test "$window_system" = "x11"; then
    AC_DEFINE([HAVE_TEXT_CONVERSION], [1],
      [Define if the window system has text conversion support.])
    WINDOW_SYSTEM_OBJ="$WINDOW_SYSTEM_OBJ textconv.o"
  fi
fi

AC_SUBST([WINDOW_SYSTEM_OBJ])

AH_TOP([/* GNU Emacs site configuration template file.

Copyright (C) 1988, 1993-1994, 1999-2002, 2004-2021
  Free Software Foundation, Inc.

This file is NOT part of GNU Emacs.

GNU Emacs is free software: you can redistribute it and/or modify
it under the terms of the GNU General Public License as published by
the Free Software Foundation, either version 3 of the License, or (at
your option) any later version.

GNU Emacs is distributed in the hope that it will be useful,
but WITHOUT ANY WARRANTY; without even the implied warranty of
MERCHANTABILITY or FITNESS FOR A PARTICULAR PURPOSE.  See the
GNU General Public License for more details.

You should have received a copy of the GNU General Public License
along with GNU Emacs.  If not, see <https://www.gnu.org/licenses/>.  */


/* No code in Emacs #includes config.h twice, but some bits of code
   intended to work with other packages as well (like gmalloc.c)
   think they can include it as many times as they like.  */
#ifndef EMACS_CONFIG_H
#define EMACS_CONFIG_H
])dnl

AH_BOTTOM([#include <conf_post.h>

#endif /* EMACS_CONFIG_H */

/*
Local Variables:
mode: c
End:
*/
])dnl

#### Report on what we decided to do.
#### Report GTK as a toolkit, even if it doesn't use Xt.
#### It makes printing result more understandable as using GTK sets
#### toolkit_scroll_bars to yes by default.
if test "${HAVE_GTK}" = "yes"; then
  USE_X_TOOLKIT="$USE_GTK_TOOLKIT"
fi

if test $USE_ACL -ne 0; then
  ACL_SUMMARY="yes"
  test "$LIB_ACL" && ACL_SUMMARY="$ACL_SUMMARY $LIB_ACL"
  test "$LIB_XATTR" && ACL_SUMMARY="$ACL_SUMMARY $LIB_XATTR"
else
  ACL_SUMMARY=no
fi

if test -z "$GMP_H"; then
  HAVE_GMP=yes
else
  HAVE_GMP=no
fi

emacs_standard_dirs='Standard dirs'
AS_ECHO(["
Configured for '${canonical}'.

  Where should the build process find the source code?    ${srcdir}
  What compiler should emacs be built with?               ${CC} ${CFLAGS}
  Should Emacs use the GNU version of malloc?             ${GNU_MALLOC}${GNU_MALLOC_reason}
  Should Emacs use a relocating allocator for buffers?    ${REL_ALLOC}
  Should Emacs use mmap(2) for buffer allocation?         $use_mmap_for_buffers
  What window system should Emacs use?                    ${window_system}
  What toolkit should Emacs use?                          ${USE_X_TOOLKIT}
  Where do we find X Windows header files?                ${x_includes:-$emacs_standard_dirs}
  Where do we find X Windows libraries?                   ${x_libraries:-$emacs_standard_dirs}"])

#### Please respect alphabetical ordering when making additions.
optsep=
emacs_config_features=
for opt in ACL BE_APP CAIRO DBUS FREETYPE GCONF GIF GLIB GMP GNUTLS GPM GSETTINGS \
 HARFBUZZ IMAGEMAGICK JPEG JSON TREE_SITTER LCMS2 LIBOTF LIBSELINUX LIBSYSTEMD LIBXML2 \
 M17N_FLT MODULES NATIVE_COMP NOTIFY NS OLDXMENU PDUMPER PGTK PNG RSVG SECCOMP \
 SOUND SQLITE3 THREADS TIFF TOOLKIT_SCROLL_BARS \
 WEBP X11 XAW3D XDBE XFT XIM XINPUT2 XPM XWIDGETS X_TOOLKIT \
 ZLIB; do

    case $opt in
      PDUMPER) val=${with_pdumper} ;;
      GLIB) val=${emacs_cv_links_glib} ;;
      NOTIFY|ACL) eval val=\${${opt}_SUMMARY} ;;
      TOOLKIT_SCROLL_BARS|X_TOOLKIT) eval val=\${USE_$opt} ;;
      THREADS) val=${threads_enabled} ;;
      *) eval val=\${HAVE_$opt} ;;
    esac
    case x$val in
      xno|xnone|x) continue ;;
    esac
    case $opt in
      X_TOOLKIT)
        case $val in
          GTK*|LUCID|MOTIF) opt=$val ;;
          *) continue ;;
        esac
      ;;
      NOTIFY)
        case $val in
          *lkqueue*) opt="$opt LIBKQUEUE" ;;
          *kqueue*) opt="$opt KQUEUE" ;;
          *inotify*) opt="$opt INOTIFY" ;;
          *gfile*) opt="$opt GFILENOTIFY" ;;
          *w32*) opt="$opt W32NOTIFY" ;;
        esac
      ;;
    esac
    AS_VAR_APPEND([emacs_config_features], ["$optsep$opt"])
    optsep=' '
done
AC_DEFINE_UNQUOTED([EMACS_CONFIG_FEATURES], ["${emacs_config_features}"],
  [Summary of some of the main features enabled by configure.])

AS_ECHO(["  Does Emacs use -lXaw3d?                                 ${HAVE_XAW3D}
  Does Emacs use the X Double Buffer Extension?           ${HAVE_XDBE}
  Does Emacs use -lXpm?                                   ${HAVE_XPM}
  Does Emacs use -ljpeg?                                  ${HAVE_JPEG}
  Does Emacs use -ltiff?                                  ${HAVE_TIFF}
  Does Emacs use a gif library?                           ${HAVE_GIF} $LIBGIF
  Does Emacs use a png library?                           ${HAVE_PNG} $LIBPNG
  Does Emacs use -lrsvg-2?                                ${HAVE_RSVG}
  Does Emacs use -lwebp?                                  ${HAVE_WEBP}
  Does Emacs use -lsqlite3?                               ${HAVE_SQLITE3}
  Does Emacs use cairo?                                   ${HAVE_CAIRO}
  Does Emacs use -llcms2?                                 ${HAVE_LCMS2}
  Does Emacs use imagemagick?                             ${HAVE_IMAGEMAGICK}
  Does Emacs use native APIs for images?                  ${NATIVE_IMAGE_API}
  Does Emacs support sound?                               ${HAVE_SOUND}
  Does Emacs use -lgpm?                                   ${HAVE_GPM}
  Does Emacs use -ldbus?                                  ${HAVE_DBUS}
  Does Emacs use -lgconf?                                 ${HAVE_GCONF}
  Does Emacs use GSettings?                               ${HAVE_GSETTINGS}
  Does Emacs use a file notification library?             ${NOTIFY_SUMMARY}
  Does Emacs use access control lists?                    ${ACL_SUMMARY}
  Does Emacs use -lselinux?                               ${HAVE_LIBSELINUX}
  Does Emacs use -lgnutls?                                ${HAVE_GNUTLS}
  Does Emacs use -lxml2?                                  ${HAVE_LIBXML2}
  Does Emacs use -lfreetype?                              ${HAVE_FREETYPE}
  Does Emacs use HarfBuzz?                                ${HAVE_HARFBUZZ}
  Does Emacs use -lm17n-flt?                              ${HAVE_M17N_FLT}
  Does Emacs use -lotf?                                   ${HAVE_LIBOTF}
  Does Emacs use -lxft?                                   ${HAVE_XFT}
  Does Emacs use -lsystemd?                               ${HAVE_LIBSYSTEMD}
  Does Emacs use -ljansson?                               ${HAVE_JSON}
  Does Emacs use -ltree-sitter?                           ${HAVE_TREE_SITTER}
  Does Emacs use the GMP library?                         ${HAVE_GMP}
  Does Emacs directly use zlib?                           ${HAVE_ZLIB}
  Does Emacs have dynamic modules support?                ${HAVE_MODULES}
  Does Emacs use toolkit scroll bars?                     ${USE_TOOLKIT_SCROLL_BARS}
  Does Emacs support Xwidgets?                            ${HAVE_XWIDGETS}
  Does Emacs have threading support in lisp?              ${threads_enabled}
  Does Emacs support the portable dumper?                 ${with_pdumper}
  Which dumping strategy does Emacs use?                  ${with_dumping}
  Does Emacs have native lisp compiler?                   ${HAVE_NATIVE_COMP}
  Does Emacs use version 2 of the X Input Extension?      ${HAVE_XINPUT2}
  Does Emacs generate a smaller-size Japanese dictionary? ${with_small_ja_dic}
"])

if test -n "${EMACSDATA}"; then
   AS_ECHO(["  Environment variable EMACSDATA set to:                  $EMACSDATA"])
fi
if test -n "${EMACSDOC}"; then
   AS_ECHO(["  Environment variable EMACSDOC set to:                   $EMACSDOC"])
fi

echo

if test "$HAVE_NS" = "yes"; then
   echo
   AS_ECHO(["Run '${MAKE-make}' to build Emacs, then run 'src/emacs' to test it.
Run '${MAKE-make} install' in order to build an application bundle.
The application will go to nextstep/Emacs.app and can be run or moved
from there."])
   if test "$EN_NS_SELF_CONTAINED" = "yes"; then
      echo "The application will be fully self-contained."
    else
      AS_ECHO(["The lisp resources for the application will be installed under ${prefix}.
You may need to run \"${MAKE-make} install\" with sudo.  The application will fail
to run if these resources are not installed."])
   fi
   echo
fi

case $opsys,$emacs_uname_r in
  cygwin,1.5.*)
    AC_MSG_WARN([[building Emacs on Cygwin 1.5 is not supported.]])
           echo
	   ;;
  cygwin,3.0.[[0-7]]'('* | cygwin,3.1.[[0-2]]'('*)
    AC_DEFINE([HAVE_CYGWIN_O_PATH_BUG], [1],
      [Define to 1 if opening a FIFO, socket, or symlink with O_PATH is buggy.]);;
esac

# Remove any trailing slashes in these variables.
case $prefix in
  */) prefix=`AS_DIRNAME(["$prefix."])`;;
esac
case $exec_prefix in
  */) exec_prefix=`AS_DIRNAME(["$exec_prefix."])`;;
esac

if test "$HAVE_NS" = "yes"; then
  if test "$NS_IMPL_GNUSTEP" = yes; then
    AC_CONFIG_FILES([nextstep/GNUstep/Emacs.base/Resources/Info-gnustep.plist:nextstep/templates/Info-gnustep.plist.in \
      nextstep/GNUstep/Emacs.base/Resources/Emacs.desktop:nextstep/templates/Emacs.desktop.in])
    ns_check_file=Resources/Info-gnustep.plist
  else
    AC_CONFIG_FILES([nextstep/Cocoa/Emacs.base/Contents/Info.plist:nextstep/templates/Info.plist.in \
      nextstep/Cocoa/Emacs.base/Contents/Resources/English.lproj/InfoPlist.strings:nextstep/templates/InfoPlist.strings.in])
    ns_check_file=Contents/Info.plist
  fi
  AC_SUBST([ns_check_file])
fi

AC_CONFIG_FILES([Makefile lib/gnulib.mk])

dnl config.status treats $srcdir specially, so I think this is ok...
AC_CONFIG_FILES([$srcdir/doc/man/emacs.1])

m4_define([subdir_makefiles],
  [lib/Makefile lib-src/Makefile oldXMenu/Makefile doc/emacs/Makefile doc/misc/Makefile doc/lispintro/Makefile doc/lispref/Makefile src/Makefile lwlib/Makefile lisp/Makefile leim/Makefile nextstep/Makefile nt/Makefile])
SUBDIR_MAKEFILES="subdir_makefiles"
AC_CONFIG_FILES(subdir_makefiles)

dnl The test/ directory is missing if './make-dist --no-tests' was used.
opt_makefile=test/Makefile
if test -f "$srcdir/$opt_makefile.in"; then
  SUBDIR_MAKEFILES="$SUBDIR_MAKEFILES $opt_makefile"
  dnl Again, it's best not to use a variable.  Though you can add
  dnl ", [], [opt_makefile='$opt_makefile']" and it should work.
  AC_CONFIG_FILES([test/Makefile])
  AC_CONFIG_FILES([test/manual/noverlay/Makefile])
fi
opt_makefile=test/infra/Makefile
if test -f "$srcdir/$opt_makefile.in"; then
  SUBDIR_MAKEFILES="$SUBDIR_MAKEFILES $opt_makefile"
  dnl Again, it's best not to use a variable.  Though you can add
  dnl ", [], [opt_makefile='$opt_makefile']" and it should work.
  AC_CONFIG_FILES([test/infra/Makefile])
fi


dnl The admin/ directory used to be excluded from tarfiles.
if test -d $srcdir/admin; then
  SUBDIR_MAKEFILES="$SUBDIR_MAKEFILES admin/charsets/Makefile admin/unidata/Makefile admin/grammars/Makefile"
  AC_CONFIG_FILES([admin/charsets/Makefile])
  AC_CONFIG_FILES([admin/unidata/Makefile])
  AC_CONFIG_FILES([admin/grammars/Makefile])
fi                              dnl -d admin


SUBDIR_MAKEFILES_IN=`echo " ${SUBDIR_MAKEFILES}" | sed -e 's| | $(srcdir)/|g' -e 's|Makefile|Makefile.in|g'`

AC_SUBST([SUBDIR_MAKEFILES_IN])

SMALL_JA_DIC=$with_small_ja_dic
AC_SUBST([SMALL_JA_DIC])

dnl You might wonder (I did) why epaths.h is generated by running make,
dnl rather than just letting configure generate it from epaths.in.
dnl One reason is that the various paths are not fully expanded (see above);
dnl e.g., gamedir='${localstatedir}/games/emacs'.
dnl Secondly, the GNU Coding standards require that one should be able
dnl to run 'make prefix=/some/where/else' and override the values set
dnl by configure.  This also explains the 'move-if-change' test and
dnl the use of force in the 'epaths-force' rule in Makefile.in.
AC_CONFIG_COMMANDS([src/epaths.h], [
if test "${opsys}" = "mingw32"; then
  ${MAKE-make} MAKEFILE_NAME=do-not-make-Makefile epaths-force-w32
elif test "$HAVE_NS" = "yes" && test "$EN_NS_SELF_CONTAINED" = "yes"; then
  ${MAKE-make} MAKEFILE_NAME=do-not-make-Makefile epaths-force-ns-self-contained
else
  ${MAKE-make} MAKEFILE_NAME=do-not-make-Makefile epaths-force
fi || AC_MSG_ERROR(['src/epaths.h' could not be made.])
], [GCC="$GCC" CPPFLAGS="$CPPFLAGS" opsys="$opsys" HAVE_NS="$HAVE_NS"
    EN_NS_SELF_CONTAINED="$EN_NS_SELF_CONTAINED"])

dnl NB we have to cheat and use the ac_... version because abs_top_srcdir
dnl is not yet set, sigh.  Or we could use ../$srcdir/src/.gdbinit,
dnl or a symlink?
AC_CONFIG_COMMANDS([src/.gdbinit], [
if test ! -f src/.gdbinit && test -f "$srcdir/src/.gdbinit"; then
  AS_ECHO(["source $ac_abs_top_srcdir/src/.gdbinit"]) > src/.gdbinit
fi
])

dnl Perhaps this would be better named doc-emacs-emacsver.texi?
dnl See comments for etc-refcards-emacsver.tex.
dnl Since we get a doc/emacs directory generated anyway, for the Makefile,
dnl it is not quite the same.  But we are generating in $srcdir.
AC_CONFIG_COMMANDS([doc/emacs/emacsver.texi], [
${MAKE-make} -s --no-print-directory -C doc/emacs doc-emacsver || \
AC_MSG_ERROR(['doc/emacs/emacsver.texi' could not be made.])
])

dnl If we give this the more natural name, etc/refcards/emacsver.texi,
dnl then a directory etc/refcards is created in the build directory,
dnl which is probably harmless, but confusing (in out-of-tree builds).
dnl (If we were to generate etc/refcards/Makefile, this might change.)
dnl It is really $srcdir/etc/refcards/emacsver.tex that we generate.
AC_CONFIG_COMMANDS([etc-refcards-emacsver.tex], [
${MAKE-make} -s MAKEFILE_NAME=do-not-make-Makefile etc-emacsver || \
AC_MSG_ERROR(['etc/refcards/emacsver.tex' could not be made.])
])

if test $AUTO_DEPEND = yes; then
   for dir in $AUTODEPEND_PARENTS; do
     AS_MKDIR_P([$dir/deps])
   done
fi
if $gl_gnulib_enabled_dynarray || $gl_gnulib_enabled_scratch_buffer; then
  AS_MKDIR_P([lib/malloc])
  if test $AUTO_DEPEND = yes; then
    AS_MKDIR_P([lib/deps/malloc])
  fi
fi

AC_OUTPUT

if test ! "$with_mailutils"; then
  if test "$with_pop" = yes; then
    AC_MSG_WARN([This configuration installs a 'movemail' program
that retrieves POP3 email via only insecure channels.
To omit insecure POP3, you can use '$0 --without-pop'.])
  elif test "$with_pop" = no-by-default; then
    AC_MSG_WARN([This configuration installs a 'movemail' program
that does not retrieve POP3 email.  By default, Emacs 25 and earlier
installed a 'movemail' program that retrieved POP3 email via only
insecure channels, a practice that is no longer recommended but that
you can continue to support by using '$0 --with-pop'.])
  fi

  case $opsys in
    mingw32)
      # Don't suggest GNU Mailutils, as it hasn't been ported.
      ;;
    *)
      emacs_fix_movemail="use '$0 --with-mailutils'"
      case `(movemail --version) 2>/dev/null` in
	*Mailutils*) ;;
	*) emacs_fix_movemail="install GNU Mailutils
<https://mailutils.org> and $emacs_fix_movemail";;
      esac
      AC_MSG_NOTICE([You might want to $emacs_fix_movemail.]);;
  esac
fi

if test "${HAVE_XFT}" = yes; then
  AC_MSG_WARN([This configuration uses libXft, which has a number of
    font rendering issues, and is being considered for removal in the
    next release of Emacs.  Please consider using Cairo graphics +
    HarfBuzz text shaping instead (they are auto-detected if the
    relevant development headers are installed).])
fi

if test "${HAVE_CAIRO}" = "yes" && test "${HAVE_HARFBUZZ}" = no; then
  AC_MSG_WARN([This configuration uses the Cairo graphics library,
    but not the HarfBuzz font shaping library (minimum version $harfbuzz_required_ver).
    We recommend the use of HarfBuzz when using Cairo, please install
    appropriate HarfBuzz development packages.])
fi

# Let plain 'make' work.
test "$MAKE" = make || test -f makefile || cat >makefile <<EOF
.POSIX:
MAKE = $MAKE
all:
	\$(MAKE) -f Makefile \$?
.DEFAULT:
	\$(MAKE) -f Makefile \$<
EOF<|MERGE_RESOLUTION|>--- conflicted
+++ resolved
@@ -4750,46 +4750,6 @@
 renameat2 \
 cfmakeraw cfsetspeed __executable_start log2 pthread_setname_np \
 pthread_set_name_np])
-<<<<<<< HEAD
-=======
-
-# getpwent is not present in older versions of Android.  (bug#65319)
-gl_CHECK_FUNCS_ANDROID([getpwent], [[#include <pwd.h>]])
-
-if test "$ac_cv_func_cfmakeraw" != "yes"; then
-  # On some systems (Android), cfmakeraw is inline, so AC_CHECK_FUNCS
-  # cannot find it.  Check if some code including termios.h and using
-  # cfmakeraw builds.
-  AC_CACHE_CHECK([whether cfmakeraw is inline],
-   [emacs_cv_func_cfmakeraw_inline],
-   [AC_COMPILE_IFELSE([AC_LANG_PROGRAM(
-       [[#include <termios.h>]],
-       [[&cfmakeraw;]])],
-     [emacs_cv_func_cfmakeraw_inline=yes],
-     [emacs_cv_func_cfmakeraw_inline=no])])
-
-  if test "$emacs_cv_func_cfmakeraw_inline" = "yes"; then
-     # Define HAVE_CFMAKERAW again.
-     AC_DEFINE([HAVE_CFMAKERAW], [1])
-  fi
-fi
-
-if test "$ac_cv_func_cfsetspeed" != "yes"; then
-  AC_CACHE_CHECK([whether cfsetspeed is inline],
-   [emacs_cv_func_cfsetspeed_inline],
-   [AC_COMPILE_IFELSE([AC_LANG_PROGRAM(
-       [[#include <termios.h>]],
-       [[&cfsetspeed;]])],
-     [emacs_cv_func_cfsetspeed_inline=yes],
-     [emacs_cv_func_cfsetspeed_inline=no])])
-
-  if test "$emacs_cv_func_cfsetspeed_inline" = "yes"; then
-     # Define HAVE_CFSETSPEED again.
-     AC_DEFINE([HAVE_CFSETSPEED], [1])
-  fi
-fi
-
->>>>>>> 5e9711fe
 LIBS=$OLD_LIBS
 
 if test "$ac_cv_func_pthread_setname_np" = "yes"; then
