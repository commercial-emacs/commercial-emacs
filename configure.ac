--- conflicted
+++ resolved
@@ -5829,13 +5829,8 @@
 
 version=$PACKAGE_VERSION
 
-<<<<<<< HEAD
 copyright="Copyright (C) 2022 The Authors"
 AC_DEFINE_UNQUOTED(COPYRIGHT, ["$copyright"],
-=======
-copyright="Copyright (C) 2023 Free Software Foundation, Inc."
-AC_DEFINE_UNQUOTED([COPYRIGHT], ["$copyright"],
->>>>>>> 9596e683
   [Short copyright string for this version of Emacs.])
 AC_SUBST([copyright])
 
