dnl  Autoconf script for GNU Emacs
dnl To rebuild the 'configure' script from this, execute the command
dnl	autoconf
dnl in the directory containing this script.
dnl If you changed any AC_DEFINES, also run autoheader.
dnl
dnl Copyright (C) 1994-1996, 1999-2021 Free Software Foundation, Inc.
dnl
dnl  This file is part of GNU Emacs.
dnl
dnl  GNU Emacs is free software: you can redistribute it and/or modify
dnl  it under the terms of the GNU General Public License as published by
dnl  the Free Software Foundation, either version 3 of the License, or
dnl  (at your option) any later version.
dnl
dnl  GNU Emacs is distributed in the hope that it will be useful,
dnl  but WITHOUT ANY WARRANTY; without even the implied warranty of
dnl  MERCHANTABILITY or FITNESS FOR A PARTICULAR PURPOSE.  See the
dnl  GNU General Public License for more details.
dnl
dnl  You should have received a copy of the GNU General Public License
dnl  along with GNU Emacs.  If not, see <https://www.gnu.org/licenses/>.

AC_PREREQ(2.65)
dnl Note this is parsed by (at least) make-dist and lisp/cedet/ede/emacs.el.
AC_INIT(GNU Emacs, 29.0.50, bug-gnu-emacs@gnu.org, , https://www.gnu.org/software/emacs/)

dnl Set emacs_config_options to the options of 'configure', quoted for the shell,
dnl and then quoted again for a C string.  Separate options with spaces.
dnl Add some environment variables, if they were passed via the environment
dnl rather than on the command-line.
emacs_config_options=
optsep=
dnl This is the documented way to record the args passed to configure,
dnl rather than $ac_configure_args.
for opt in "$@" CFLAGS CPPFLAGS LDFLAGS; do
  case $opt in
    -n | --no-create | --no-recursion)
      continue ;;
    CFLAGS | CPPFLAGS | LDFLAGS)
      eval 'test "${'$opt'+set}" = set' || continue
      case " $*" in
	*" $opt="*) continue ;;
      esac
      eval opt=$opt=\$$opt ;;
  esac

  emacs_shell_specials=$IFS\''"#$&()*;<>?@<:@\\`{|~'
  case $opt in
    *[["$emacs_shell_specials"]]*)
      case $opt in
	*\'*)
	  emacs_quote_apostrophes="s/'/'\\\\''/g"
	  opt=`AS_ECHO(["$opt"]) | sed "$emacs_quote_apostrophes"` ;;
      esac
      opt="'$opt'"
      case $opt in
	*[['"\\']]*)
	  emacs_quote_for_c='s/[["\\]]/\\&/g; $!s/$/\\n\\/'
	  opt=`AS_ECHO(["$opt"]) | sed "$emacs_quote_for_c"` ;;
      esac ;;
  esac
  AS_VAR_APPEND([emacs_config_options], ["$optsep$opt"])
  optsep=' '
done

AC_CONFIG_HEADERS(src/config.h:src/config.in)
AC_CONFIG_SRCDIR(src/lisp.h)
AC_CONFIG_AUX_DIR(build-aux)
AC_CONFIG_MACRO_DIR(m4)

xcsdkdir=
AC_CHECK_PROGS(XCRUN, [xcrun])
if test -n "$XCRUN"; then
  if test -z "$MAKE"; then
    dnl Call the variable MAKE_PROG, not MAKE, to avoid confusion with
    dnl the usual MAKE variable that 'make' itself uses.
    AC_CHECK_PROG([MAKE_PROG], [make], [yes])
    if test -z "$MAKE_PROG"; then
      MAKE="$XCRUN MAKE"
      export MAKE
      xcsdkdir=`$XCRUN --show-sdk-path 2>/dev/null`
    fi
  fi
fi

dnl Check for GNU Make and possibly set MAKE.
[emacs_check_gnu_make ()
{
  emacs_makeout=`($1 --version) 2>/dev/null` &&
  case $emacs_makeout in
    'GNU Make '3.8[1-9]* | 'GNU Make '3.9[0-9]* | \
    'GNU Make '3.[1-9][0-9][0-9]* | 'GNU Make '[4-9]* | 'GNU Make '[1-9][0-9]* )
       ac_path_MAKE_found=:;;
  esac
}]
AC_CACHE_CHECK([for GNU Make], [ac_cv_path_MAKE],
  [ac_path_MAKE_found=false
   if test -n "$MAKE"; then
     emacs_check_gnu_make "$MAKE"
     ac_cv_path_MAKE=$MAKE
   else
     emacs_tried_make=false
     emacs_tried_gmake=false
     emacs_tried_gnumake=false
     AC_PATH_PROGS_FEATURE_CHECK([MAKE], [make gmake gnumake],
       [[emacs_check_gnu_make "$ac_path_MAKE"
	 if $ac_path_MAKE_found; then
	   # Use the fully-qualified program name only if the basename
	   # would not resolve to it.
	   if eval \$emacs_tried_$ac_prog; then
	     ac_cv_path_MAKE=$ac_path_MAKE
	   else
	     ac_cv_path_MAKE=$ac_prog
	   fi
	 fi
	 eval emacs_tried_$ac_prog=:]])
   fi])
$ac_path_MAKE_found || {
AC_MSG_ERROR([[Building Emacs requires GNU Make, at least version 3.81.
If you have it installed under another name, configure with 'MAKE=...'.
For example, run '$0 MAKE=gnu-make'.]])
}
MAKE=$ac_cv_path_MAKE
export MAKE

dnl Canonicalize the configuration name.
AC_CANONICAL_HOST

case $host in
 *-mingw*)

  if test -z "$host_alias"; then

      # No --host argument was given to 'configure'; therefore $host
      # was set to a default value based on the build platform.  But
      # this default value may be wrong if we are building from a
      # 64-bit MSYS[2] pre-configured to build 32-bit MinGW programs.
      # Therefore, we'll try to get the right host platform from the
      # compiler's target.

      AC_MSG_CHECKING([the compiler's target])
      if test -z "$CC"; then
	  cc=gcc
      else
	  cc=$CC
      fi
      cc_target=`$cc -v 2>&1 | sed -n 's/Target: //p'`
      case "$cc_target" in
          *-*) host=$cc_target
	      ;;
          "") AC_MSG_ERROR([Impossible to obtain $cc compiler target.
Please explicitly provide --host.])
              ;;
	  *) AC_MSG_WARN([Compiler reported non-standard target.
Defaulting to $host.])
              ;;
      esac
      AC_MSG_RESULT([$host])
  fi

  . $srcdir/nt/mingw-cfg.site

  case $srcdir in
    /* | ?:*)
      # srcdir is an absolute path.  In this case, force the format
      # "/c/foo/bar", to simplify later conversions to native Windows
      # format ("c:/foo/bar").
      srcdir=`cd "${srcdir}" && pwd -W`
      # 'eval' pacifies strict POSIX non-MinGW shells (Bug#18612).
      # We downcase the drive letter to avoid warnings when
      # generating autoloads.
      eval 'srcdir=/`echo ${srcdir:0:1} | sed "y/ABCDEFGHIJKLMNOPQRSTUVWXYZ/abcdefghijklmnopqrstuvwxyz/"`"${srcdir:2}"'
      ;;
  esac;;
esac

canonical=$host
configuration=${host_alias-${build_alias-$host}}
emacs_uname_r=`uname -r`

dnl Support for --program-prefix, --program-suffix and
dnl --program-transform-name options
AC_ARG_PROGRAM

dnl It is important that variables on the RHS not be expanded here,
dnl hence the single quotes.  This is per the GNU coding standards, see
dnl (autoconf) Installation Directory Variables
dnl See also epaths.h below.
lispdirrel='${version}/lisp'
lispdir='${datadir}/emacs/'${lispdirrel}
standardlisppath='${lispdir}'
locallisppath='${datadir}/emacs/${version}/site-lisp:'\
'${datadir}/emacs/site-lisp'
lisppath='${locallisppath}:${standardlisppath}'
etcdir='${datadir}/emacs/${version}/etc'
archlibdir='${libexecdir}/emacs/${version}/${configuration}'
etcdocdir='${datadir}/emacs/${version}/etc'
gamedir='${localstatedir}/games/emacs'

dnl Special option to disable the most of other options.
AC_ARG_WITH(all,
[AS_HELP_STRING([--without-all],
		[omit almost all features and build
		small executable with minimal dependencies])],
  [with_features=$withval],
  [with_features=yes])

dnl OPTION_DEFAULT_OFF(NAME, HELP-STRING)
dnl Create a new --with option that defaults to being disabled.
dnl NAME is the base name of the option.  The shell variable with_NAME
dnl   will be set to either the user's value (if the option is
dnl   specified; 'yes' for a plain --with-NAME) or to 'no' (if the
dnl   option is not specified).  Note that the shell variable name is
dnl   constructed as autoconf does, by replacing non-alphanumeric
dnl   characters with "_".
dnl HELP-STRING is the help text for the option.
AC_DEFUN([OPTION_DEFAULT_OFF], [dnl
  AC_ARG_WITH([$1],[AS_HELP_STRING([--with-$1],[$2])],[],[dnl
    m4_bpatsubst([with_$1], [[^0-9a-z]], [_])=no])dnl
])dnl

dnl OPTION_DEFAULT_IFAVAILABLE(NAME, HELP-STRING)
dnl Create a new --with option that defaults to 'ifavailable'.
dnl NAME is the base name of the option.  The shell variable with_NAME
dnl   will be set to either the user's value (if the option is
dnl   specified; 'yes' for a plain --with-NAME) or to 'ifavailable' (if the
dnl   option is not specified).  Note that the shell variable name is
dnl   constructed as autoconf does, by replacing non-alphanumeric
dnl   characters with "_".
dnl HELP-STRING is the help text for the option.
AC_DEFUN([OPTION_DEFAULT_IFAVAILABLE], [dnl
  AC_ARG_WITH([$1],[AS_HELP_STRING([--with-$1],[$2])],[],[dnl
    m4_bpatsubst([with_$1], [[^0-9a-z]], [_])=ifavailable])dnl
])dnl


dnl OPTION_DEFAULT_ON(NAME, HELP-STRING)
dnl Create a new --with option that defaults to $with_features.
dnl NAME is the base name of the option.  The shell variable with_NAME
dnl   will be set either to 'no' (for a plain --without-NAME) or to
dnl   'yes' (if the option is not specified).  Note that the shell
dnl   variable name is constructed as autoconf does, by replacing
dnl   non-alphanumeric characters with "_".
dnl HELP-STRING is the help text for the option.
AC_DEFUN([OPTION_DEFAULT_ON], [dnl
  AC_ARG_WITH([$1],[AS_HELP_STRING([--without-$1],[$2])],[],[dnl
   m4_bpatsubst([with_$1], [[^0-9a-z]], [_])=$with_features])dnl
])dnl

# For retrieving mail, unencrypted network connections are the default
# only on native MS-Windows platforms.  (FIXME: These platforms should
# also be secure by default.)

AC_ARG_WITH([mailutils],
  [AS_HELP_STRING([--with-mailutils],
     [rely on GNU Mailutils, so that the --without-pop through --with-mailhost
      options are irrelevant; this is the default if GNU Mailutils is
      installed])],
  [],
  [with_mailutils=$with_features
   if test "$with_mailutils" = yes; then
     (movemail --version) >/dev/null 2>&1 || with_mailutils=no
   fi])
if test "$with_mailutils" = no; then
  with_mailutils=
fi
AC_SUBST([with_mailutils])

AC_ARG_WITH([pop],
  [AS_HELP_STRING([--with-pop],
     [Support POP mail retrieval if Emacs movemail is used (not recommended,
      as Emacs movemail POP is insecure).  This is the default only on
      native MS-Windows.])],
  [],
  [case $host in
     *-mingw*) with_pop=yes;;
     *) with_pop=no-by-default;;
   esac])
if test "$with_pop" = yes; then
   AC_DEFINE(MAIL_USE_POP)
fi
AH_TEMPLATE(MAIL_USE_POP, [Define to support POP mail retrieval.])dnl

OPTION_DEFAULT_OFF([kerberos],[support Kerberos-authenticated POP])
if test "$with_kerberos" != no; then
   AC_DEFINE(KERBEROS)
fi
AH_TEMPLATE(KERBEROS,
	    [Define to support Kerberos-authenticated POP mail retrieval.])dnl

OPTION_DEFAULT_OFF([kerberos5],[support Kerberos version 5 authenticated POP])
if test "${with_kerberos5}" != no; then
  if test "${with_kerberos}" = no; then
    with_kerberos=yes
    AC_DEFINE(KERBEROS)
  fi
  AC_DEFINE(KERBEROS5, 1, [Define to use Kerberos 5 instead of Kerberos 4.])
fi

OPTION_DEFAULT_OFF([hesiod],[support Hesiod to get the POP server host])
dnl FIXME hesiod support may not be present, so it seems like an error
dnl to define, or at least use, this unconditionally.
if test "$with_hesiod" != no; then
  AC_DEFINE(HESIOD, 1, [Define to support using a Hesiod database to find the POP server.])
fi

OPTION_DEFAULT_OFF([mail-unlink],[unlink, rather than empty, mail spool after reading])
if test "$with_mail_unlink" != no; then
   AC_DEFINE(MAIL_UNLINK_SPOOL, 1, [Define to unlink, rather than empty, mail spool after reading.])
fi

AC_ARG_WITH([mailhost],[AS_HELP_STRING([--with-mailhost=HOSTNAME],
    [string giving default POP mail host])],
    AC_DEFINE_UNQUOTED(MAILHOST, ["$withval"], [String giving fallback POP mail host.]))

AC_ARG_WITH([sound],[AS_HELP_STRING([--with-sound=VALUE],
  [compile with sound support (VALUE one of: yes, alsa, oss, bsd-ossaudio, no;
default yes).  Only for GNU/Linux, FreeBSD, NetBSD, MinGW, Cygwin.])],
  [ case "${withval}" in
      yes|no|alsa|oss|bsd-ossaudio) val=$withval ;;
      *) AC_MSG_ERROR(['--with-sound=$withval' is invalid;
this option's value should be 'yes', 'no', 'alsa', 'oss', or 'bsd-ossaudio'.])
      ;;
    esac
    with_sound=$val
  ],
  [with_sound=$with_features])

AC_ARG_WITH([pdumper],
  AS_HELP_STRING(
    [--with-pdumper=VALUE],
    [enable pdumper support unconditionally
      ('yes', 'no', or 'auto': default 'auto')]),
    [ case "${withval}" in
        yes|no|auto) val=$withval ;;
        *) AC_MSG_ERROR(
           ['--with-pdumper=$withval' is invalid;
this option's value should be 'yes' or 'no'.]) ;;
      esac
      with_pdumper=$val
    ],
    [with_pdumper=auto])

AC_ARG_WITH([unexec],
  AS_HELP_STRING(
    [--with-unexec=VALUE],
    [enable unexec support unconditionally
      ('yes', 'no', or 'auto': default 'auto')]),
    [ case "${withval}" in
        yes|no|auto) val=$withval ;;
        *) AC_MSG_ERROR(
           ['--with-unexec=$withval' is invalid;
this option's value should be 'yes' or 'no'.]) ;;
      esac
      with_unexec=$val
    ],
    [with_unexec=auto])

AC_ARG_WITH([dumping],[AS_HELP_STRING([--with-dumping=VALUE],
    [kind of dumping to use for initial Emacs build
(VALUE one of: pdumper, unexec, none; default pdumper)])],
    [ case "${withval}" in
        pdumper|unexec|none) val=$withval ;;
        *) AC_MSG_ERROR(['--with-dumping=$withval is invalid;
this option's value should be 'pdumper', 'unexec', or 'none'.])
        ;;
      esac
      with_dumping=$val
    ],
    [with_dumping=pdumper])

if test "$with_pdumper" = "auto"; then
  if test "$with_dumping" = "pdumper"; then
    with_pdumper=yes
  else
    with_pdumper=no
  fi
fi

if test "$with_unexec" = "auto"; then
  if test "$with_dumping" = "unexec"; then
    with_unexec=yes
  else
    with_unexec=no
  fi
fi

if test "$with_dumping" = "pdumper" && test "$with_pdumper" = "no"; then
  AC_MSG_ERROR(['--with-dumping=pdumper' requires pdumper support])
fi

if test "$with_dumping" = "unexec" && test "$with_unexec" = "no"; then
  AC_MSG_ERROR(['--with-dumping=unexec' requires unexec support])
fi

if test "$with_pdumper" = "yes"; then
  AC_DEFINE([HAVE_PDUMPER], 1, [Define to build with portable dumper support])
  HAVE_PDUMPER=yes
else
  HAVE_PDUMPER=no
fi
AC_SUBST([HAVE_PDUMPER])

DUMPING=$with_dumping
AC_SUBST(DUMPING)

dnl FIXME currently it is not the last.
dnl This should be the last --with option, because --with-x is
dnl added later on when we find the file name of X, and it's best to
dnl keep them together visually.
AC_ARG_WITH([x-toolkit],[AS_HELP_STRING([--with-x-toolkit=KIT],
 [use an X toolkit (KIT one of: yes or gtk, gtk2, gtk3, lucid or athena, no)])],
[	  case "${withval}" in
	    y | ye | yes )	val=gtk ;;
	    n | no )		val=no  ;;
	    l | lu | luc | luci | lucid )	val=lucid ;;
	    a | at | ath | athe | athen | athena )	val=athena ;;
	    g | gt | gtk  )	val=gtk ;;
	    gtk2  )	val=gtk2 ;;
	    gtk3  )	val=gtk3 ;;
	    * )
AC_MSG_ERROR(['--with-x-toolkit=$withval' is invalid;
this option's value should be 'yes', 'no', 'lucid', 'athena', 'gtk',
'gtk2' or 'gtk3'.  'yes' and 'gtk' are synonyms.
'athena' and 'lucid' are synonyms.])
	    ;;
	  esac
	  with_x_toolkit=$val
])

OPTION_DEFAULT_OFF([wide-int],
  [prefer wide Emacs integers (typically 62-bit);
   on 32-bit hosts, this allows buffer and string size up to 2GB,
   at the cost of 10% to 30% slowdown of Lisp interpreter
   and larger memory footprint])
if test "$with_wide_int" = yes; then
  AC_DEFINE([WIDE_EMACS_INT], 1, [Use long long for EMACS_INT if available.])
fi

dnl _ON results in a '--without' option in the --help output, so
dnl the help text should refer to "don't compile", etc.
with_xpm_set=${with_xpm+set}
OPTION_DEFAULT_ON([xpm],[don't compile with XPM image support])
OPTION_DEFAULT_ON([jpeg],[don't compile with JPEG image support])
OPTION_DEFAULT_ON([tiff],[don't compile with TIFF image support])
OPTION_DEFAULT_ON([gif],[don't compile with GIF image support])
OPTION_DEFAULT_ON([png],[don't compile with PNG image support])
OPTION_DEFAULT_ON([rsvg],[don't compile with SVG image support])
OPTION_DEFAULT_ON([webp],[don't compile with WebP image support])
OPTION_DEFAULT_ON([lcms2],[don't compile with Little CMS support])
OPTION_DEFAULT_ON([libsystemd],[don't compile with libsystemd support])
OPTION_DEFAULT_ON([cairo],[don't compile with Cairo drawing])
OPTION_DEFAULT_ON([xml2],[don't compile with XML parsing support])
OPTION_DEFAULT_OFF([imagemagick],[compile with ImageMagick image support])
OPTION_DEFAULT_ON([native-image-api], [don't use native image APIs (GDI+ on Windows)])
OPTION_DEFAULT_IFAVAILABLE([json], [compile with native JSON support])

OPTION_DEFAULT_ON([xft],[don't use XFT for anti aliased fonts])
OPTION_DEFAULT_ON([harfbuzz],[don't use HarfBuzz for text shaping])
OPTION_DEFAULT_ON([libotf],[don't use libotf for OpenType font support])
OPTION_DEFAULT_ON([m17n-flt],[don't use m17n-flt for text shaping])

OPTION_DEFAULT_ON([toolkit-scroll-bars],[don't use Xaw3d/GTK toolkit scroll bars])
OPTION_DEFAULT_ON([xaw3d],[don't use Xaw3d])
OPTION_DEFAULT_ON([xim],[at runtime, default X11 XIM to off])
OPTION_DEFAULT_ON([xdbe],[don't use X11 double buffering support])
AC_ARG_WITH([ns],[AS_HELP_STRING([--with-ns],
[use Nextstep (macOS Cocoa or GNUstep) windowing system.
On by default on macOS.])],[],[with_ns=maybe])
OPTION_DEFAULT_OFF([w32], [use native MS Windows GUI in a Cygwin build])
OPTION_DEFAULT_OFF([pgtk], [use pure GTK build without reliance on X libs (Wayland support) (requires cairo) - Experimental])

OPTION_DEFAULT_ON([gpm],[don't use -lgpm for mouse support on a GNU/Linux console])
OPTION_DEFAULT_ON([dbus],[don't compile with D-Bus support])
AC_ARG_WITH([gconf],[AS_HELP_STRING([--with-gconf],
[compile with Gconf support (Gsettings replaces this)])],[],
[if test $with_features = yes; then
with_gconf=maybe
else
with_gconf=no
fi])
OPTION_DEFAULT_ON([gsettings],[don't compile with GSettings support])
OPTION_DEFAULT_ON([selinux],[don't compile with SELinux support])
OPTION_DEFAULT_ON([gnutls],[don't use -lgnutls for SSL/TLS support])
OPTION_DEFAULT_ON([zlib],[don't compile with zlib decompression support])
OPTION_DEFAULT_ON([modules],[don't compile with dynamic modules support])
OPTION_DEFAULT_ON([threads],[don't compile with elisp threading support])
OPTION_DEFAULT_OFF([native-compilation],[compile with Emacs Lisp native compiler support])
OPTION_DEFAULT_OFF([cygwin32-native-compilation],[use native compilation on 32-bit Cygwin])
OPTION_DEFAULT_OFF([xinput2],[use version 2 of the X Input Extension for input])

AC_ARG_WITH([file-notification],[AS_HELP_STRING([--with-file-notification=LIB],
 [use a file notification library (LIB one of: yes, inotify, kqueue, gfile, w32, no)])],
 [ case "${withval}" in
    y | ye | yes )	val=yes ;;
    n | no )		val=no  ;;
    i | in | ino | inot | inoti | inotif | inotify )	val=inotify ;;
    k | kq | kqu | kque | kqueu | kqueue )	val=kqueue ;;
    g | gf | gfi | gfil | gfile )	val=gfile ;;
    w | w3 | w32 )	val=w32 ;;
    * ) AC_MSG_ERROR(['--with-file-notification=$withval' is invalid;
this option's value should be 'yes', 'no', 'inotify', 'kqueue', 'gfile' or 'w32'.
'yes' is a synonym for 'w32' on MS-Windows, for 'no' on Nextstep,
otherwise for the first of 'inotify', 'kqueue' or 'gfile' that is usable.])
    ;;
   esac
   with_file_notification=$val
 ],
 [with_file_notification=$with_features])

OPTION_DEFAULT_OFF([xwidgets],
  [enable use of xwidgets in Emacs buffers (requires gtk3 or macOS Cocoa)])

OPTION_DEFAULT_OFF([be-app],
  [enable use of Haiku's Application Kit as a window system])

OPTION_DEFAULT_OFF([be-cairo],
  [enable use of cairo under Haiku's Application Kit])

## Makefile.in needs the cache file name.
AC_SUBST(cache_file)

## This is an option because I do not know if all info/man support
## compressed files, nor how to test if they do so.
OPTION_DEFAULT_ON([compress-install],
  [don't compress some files (.el, .info, etc.) when installing.  Equivalent to:
make GZIP_PROG= install])

AC_ARG_WITH(gameuser,dnl
[AS_HELP_STRING([--with-gameuser=USER_OR_GROUP],
		[user for shared game score files.
		An argument prefixed by ':' specifies a group instead.])])
gameuser=
gamegroup=
case ${with_gameuser} in
  '' | no) ;;
  yes) gamegroup=games ;;
  :*) gamegroup=${with_gameuser#:} ;;
  *) gameuser=${with_gameuser} ;;
esac

AC_ARG_WITH([gnustep-conf],dnl
[AS_HELP_STRING([--with-gnustep-conf=FILENAME],
   [name of GNUstep configuration file to use on systems where the command
    'gnustep-config' does not work; default $GNUSTEP_CONFIG_FILE, or
    /etc/GNUstep/GNUstep.conf])])
test "X${with_gnustep_conf}" != X && test "${with_gnustep_conf}" != yes && \
  GNUSTEP_CONFIG_FILE="${with_gnustep_conf}"
test "X$GNUSTEP_CONFIG_FILE" = "X" && \
     GNUSTEP_CONFIG_FILE=/etc/GNUstep/GNUstep.conf

AC_ARG_ENABLE(ns-self-contained,
[AS_HELP_STRING([--disable-ns-self-contained],
                [disable self contained build under NeXTstep])],
   EN_NS_SELF_CONTAINED=$enableval,
   EN_NS_SELF_CONTAINED=yes)

locallisppathset=no
AC_ARG_ENABLE(locallisppath,
[AS_HELP_STRING([--enable-locallisppath=PATH],
                [directories Emacs should search for lisp files specific
		 to this site])],
if test "${enableval}" = "no"; then
  locallisppath=
elif test "${enableval}" != "yes"; then
  locallisppath=${enableval} locallisppathset=yes
fi)

AC_ARG_ENABLE(checking,
[AS_HELP_STRING([--enable-checking@<:@=LIST@:>@],
		[enable expensive checks.  With LIST,
		 enable only specific categories of checks.
		 Categories are: all,yes,no.
		 Flags are: stringbytes, stringoverrun, stringfreelist,
		 structs, glyphs])],
[ac_checking_flags="${enableval}"],[])
IFS="${IFS= 	}"; ac_save_IFS="$IFS"; IFS="$IFS,"
CHECK_STRUCTS=false
for check in $ac_checking_flags
do
	case $check in
	# these set all the flags to specific states
	yes)		ac_enable_checking=1 ;;
	no)		ac_enable_checking= ;
			CHECK_STRUCTS=false
			ac_gc_check_stringbytes= ;
	                ac_gc_check_string_overrun= ;
	                ac_gc_check_string_free_list= ;
			ac_glyphs_debug= ;;
	all)		ac_enable_checking=1 ;
			CHECK_STRUCTS=true
			ac_gc_check_stringbytes=1 ;
	                ac_gc_check_string_overrun=1 ;
	                ac_gc_check_string_free_list=1 ;
			ac_glyphs_debug=1 ;;
	# these enable particular checks
	stringbytes)	ac_gc_check_stringbytes=1 ;;
	stringoverrun)	ac_gc_check_string_overrun=1 ;;
	stringfreelist) ac_gc_check_string_free_list=1 ;;
	structs)	CHECK_STRUCTS=true ;;
	glyphs)		ac_glyphs_debug=1 ;;
	*)	AC_MSG_ERROR(unknown check category $check) ;;
	esac
done
IFS="$ac_save_IFS"

if test x$ac_enable_checking != x ; then
  AC_DEFINE(ENABLE_CHECKING, 1,
[Define to 1 if expensive run-time data type and consistency checks are enabled.])
fi
if $CHECK_STRUCTS; then
  AC_DEFINE([CHECK_STRUCTS], 1,
    [Define this to check whether someone updated the portable dumper
     code after changing the layout of a structure that it uses.
     If you change one of these structures, check that the pdumper.c
     code is still valid, and update the pertinent hash in pdumper.c
     by manually copying the hash from the newly-generated dmpstruct.h.])
fi
AC_SUBST([CHECK_STRUCTS])
if test x$ac_gc_check_stringbytes != x ; then
  AC_DEFINE(GC_CHECK_STRING_BYTES, 1,
[Define this temporarily to hunt a bug.  If defined, the size of
   strings is redundantly recorded in sdata structures so that it can
   be compared to the sizes recorded in Lisp strings.])
fi
if test x$ac_gc_check_string_overrun != x ; then
  AC_DEFINE(GC_CHECK_STRING_OVERRUN, 1,
[Define this to check for short string overrun.])
fi
if test x$ac_gc_check_string_free_list != x ; then
  AC_DEFINE(GC_CHECK_STRING_FREE_LIST, 1,
[Define this to check the string free list.])
fi
if test x$ac_glyphs_debug != x ; then
  AC_DEFINE(GLYPH_DEBUG, 1,
[Define this to enable glyphs debugging code.])
fi

dnl The name of this option is unfortunate.  It predates, and has no
dnl relation to, the "sampling-based elisp profiler" added in 24.3.
dnl Actually, it stops it working.
dnl https://lists.gnu.org/r/emacs-devel/2012-11/msg00393.html
AC_ARG_ENABLE(profiling,
[AS_HELP_STRING([--enable-profiling],
		[build emacs with low-level, gprof profiling support.
                Mainly useful for debugging Emacs itself.  May not work on
                all platforms.  Stops profiler.el working.])],
[ac_enable_profiling="${enableval}"],[])
if test x$ac_enable_profiling != x ; then
   PROFILING_CFLAGS="-DPROFILING=1 -pg"
else
   PROFILING_CFLAGS=
fi
AC_SUBST(PROFILING_CFLAGS)

AC_ARG_ENABLE(autodepend,
[AS_HELP_STRING([--enable-autodepend],
		[automatically generate dependencies to .h-files.
		 Requires gcc, enabled if found.])],
[ac_enable_autodepend="${enableval}"],[ac_enable_autodepend=yes])

AC_ARG_ENABLE(gtk-deprecation-warnings,
[AS_HELP_STRING([--enable-gtk-deprecation-warnings],
		[Show Gtk+/Gdk deprecation warnings for Gtk+ >= 3.0])],
[ac_enable_gtk_deprecation_warnings="${enableval}"],[])

BUILD_DETAILS=
AC_ARG_ENABLE([build-details],
  [AS_HELP_STRING([--disable-build-details],
		  [Make the build more deterministic by omitting host
		   names, time stamps, etc. from the output.])],
  [test "$enableval" = no && BUILD_DETAILS=--no-build-details])
AC_SUBST([BUILD_DETAILS])

dnl This used to use changequote, but, apart from 'changequote is evil'
dnl per the autoconf manual, we can speed up autoconf somewhat by quoting
dnl the great gob of text.  Thus it's not processed for possible expansion.
dnl Just make sure the brackets remain balanced.
dnl
dnl Since Emacs can't find matching pairs of quotes, boundaries are
dnl indicated by comments.
dnl quotation begins
[

### If you add support for a new configuration, add code to this
### switch statement to recognize your configuration name and select
### the appropriate opsys.

### As far as handling version numbers on operating systems is
### concerned, make sure things will fail in a fixable way.  If
### /etc/MACHINES doesn't say anything about version numbers, be
### prepared to handle anything reasonably.  If version numbers
### matter, be sure /etc/MACHINES says something about it.

opsys='' unported=no
case "${canonical}" in

  ## GNU/Linux and similar ports
  *-*-linux* )
    opsys=gnu-linux
  ;;

  ## FreeBSD ports
  *-*-freebsd* )
    opsys=freebsd
  ;;

  ## DragonFly ports
  *-*-dragonfly* )
    opsys=dragonfly
  ;;

  ## FreeBSD kernel + glibc based userland
  *-*-kfreebsd*gnu* )
    opsys=gnu-kfreebsd
  ;;

  ## NetBSD ports
  *-*-netbsd* )
    opsys=netbsd
  ;;

  ## OpenBSD ports
  *-*-openbsd* | *-*-mirbsd* )
    opsys=openbsd
  ;;

  ## Apple Darwin / macOS
  *-apple-darwin* )
    case "${canonical}" in
      *-apple-darwin[0-9].*) unported=yes ;;
      i[3456]86-* | x86_64-* | arm-* | aarch64-* )  ;;
      * )            unported=yes ;;
    esac
    opsys=darwin
    ## FIXME: Find a way to use Fink if available (Bug#11507).
  ;;

  ## Chromium Native Client
  *-nacl )
    opsys=nacl
  ;;

  ## Cygwin ports
  *-*-cygwin )
    opsys=cygwin
  ;;

  ## HP 9000 series 700 and 800, running HP/UX
  hppa*-hp-hpux10.2* )
    opsys=hpux10-20
  ;;
  hppa*-hp-hpux1[1-9]* )
    opsys=hpux11
    CFLAGS="-D_INCLUDE__STDC_A1_SOURCE $CFLAGS"
  ;;

  ## IBM machines
  rs6000-ibm-aix4.[23]* )
    opsys=aix4-2
  ;;
  powerpc-ibm-aix4.[23]*  )
    opsys=aix4-2
  ;;
  rs6000-ibm-aix[56]* )
    opsys=aix4-2
  ;;
  powerpc-ibm-aix[5-9]* | powerpc-ibm-aix[1-9][0-9]* )
    opsys=aix4-2
  ;;

  ## Solaris
  *-*-solaris* | *-*-sunos*)
    case "${canonical}" in
      i[3456]86-*-* )   ;;
      amd64-*-*|x86_64-*-*) ;;
      sparc* )		;;
      * )		unported=yes ;;
    esac
    opsys=solaris
    ## Watch out for a compiler that we know will not work.
    if [ "$CC" = /usr/ucb/cc ]; then
      ## /usr/ucb/cc doesn't work;
      ## we should find some other compiler that does work.
      unset CC
    fi
  ;;

  ## QNX Neutrino
  *-nto-qnx* )
    opsys=qnxnto
    test -z "$CC" && CC=qcc
    LDFLAGS="-N2M $LDFLAGS"
  ;;

  *-haiku )
    opsys=haiku
  ;;

  ## Intel 386 machines where we don't care about the manufacturer.
  i[3456]86-*-* )
    case "${canonical}" in
      *-darwin* )               opsys=darwin ;;
      *-mingw* )
		opsys=mingw32
		# MinGW overrides and adds some system headers in nt/inc.
		GCC_TEST_OPTIONS="-I $srcdir/nt/inc"
		;;
      *-sysv4.2uw* )		opsys=unixware ;;
      *-sysv5uw* )		opsys=unixware ;;
      *-sysv5OpenUNIX* )	opsys=unixware ;;
      ## Otherwise, we'll fall through to the generic opsys code at the bottom.
    esac
  ;;

  # MinGW64
  x86_64-*-* )
    case "${canonical}" in
      *-mingw* )
		opsys=mingw32
		# MinGW overrides and adds some system headers in nt/inc.
		GCC_TEST_OPTIONS="-I $srcdir/nt/inc"
		;;
      ## Otherwise, we'll fall through to the generic opsys code at the bottom.
    esac
  ;;

  * )
    unported=yes
  ;;
esac

### If the code above didn't choose an operating system, just choose
### an operating system based on the configuration name.  You really
### only want to use this when you have no idea what the right
### operating system is; if you know what operating systems a machine
### runs, it's cleaner to make it explicit in the case statement
### above.
if test x"${opsys}" = x; then
  case "${canonical}" in
    *-gnu* )				opsys=gnu ;;
    * )
      unported=yes
    ;;
  esac
fi

]
dnl quotation ends

if test $unported = yes; then
  AC_MSG_ERROR([Emacs does not support '${canonical}' systems.
If you think it should, please send a report to ${PACKAGE_BUGREPORT}.
Check 'etc/MACHINES' for recognized configuration names.])
fi

#### Choose a compiler.

dnl Don't bother to test for C89.
AC_DEFUN([_AC_PROG_CC_C89], [$2])

dnl Sets GCC=yes if using gcc.
AC_PROG_CC([gcc cc cl clang "$XCRUN gcc" "$XCRUN clang"])
if test -n "$XCRUN"; then
  AC_CHECK_PROGS(AR, [ar "$XCRUN ar"])
  test -n "$AR" && export AR
fi

dnl Emacs needs C99 or later.
gl_PROG_CC_C99

AC_PROG_CC_C_O

if test x$GCC = xyes; then
  test "x$GCC_TEST_OPTIONS" != x && CC="$CC $GCC_TEST_OPTIONS"
fi

# Avoid gnulib's tests for -lcrypto, so that there's no static dependency on it.
AC_DEFUN([gl_CRYPTO_CHECK])
# Avoid gnulib's tests for HAVE_WORKING_O_NOATIME and HAVE_WORKING_O_NOFOLLOW,
# as we don't use them.
AC_DEFUN([gl_FCNTL_O_FLAGS])
# Avoid gnulib's test for pthread_sigmask.
funcs=
for func in $ac_func_list; do
  test $func = pthread_sigmask || AS_VAR_APPEND([funcs], [" $func"])
done
ac_func_list=$funcs
# Emacs does not use the wchar or wctype-h modules.
AC_DEFUN([gt_TYPE_WINT_T],
  [GNULIBHEADERS_OVERRIDE_WINT_T=0
   AC_SUBST([GNULIBHEADERS_OVERRIDE_WINT_T])])

# Initialize gnulib right after choosing the compiler.
dnl Amongst other things, this sets AR and ARFLAGS.
gl_EARLY

if test "$ac_test_CFLAGS" != set; then
  # It's helpful to have C macros available to GDB, so prefer -g3 to -g
  # if -g3 works and the user does not specify CFLAGS.
  # This test must follow gl_EARLY; otherwise AC_LINK_IFELSE complains.
  case $CFLAGS in
    '-g')
      emacs_g3_CFLAGS='-g3';;
    '-g -O2')
      emacs_g3_CFLAGS='-g3 -O2';;
    *)
      emacs_g3_CFLAGS='';;
  esac
  if test -n "$emacs_g3_CFLAGS"; then
    emacs_save_CFLAGS=$CFLAGS
    CFLAGS=$emacs_g3_CFLAGS
    AC_CACHE_CHECK([whether $CC accepts $emacs_g3_CFLAGS],
      [emacs_cv_prog_cc_g3],
      [AC_LINK_IFELSE([AC_LANG_PROGRAM()],
	 [emacs_cv_prog_cc_g3=yes],
	 [emacs_cv_prog_cc_g3=no])])
    if test $emacs_cv_prog_cc_g3 != yes; then
      CFLAGS=$emacs_save_CFLAGS
    fi
    # Haiku also needs -gdwarf-2 because its GDB is too old
    # to understand newer formats.
    if test $opsys = mingw32 || test $opsys = haiku; then
      CFLAGS="$CFLAGS -gdwarf-2"
    fi
  fi

  case $CFLAGS in
    *-O*) ;;
    *)
      # No optimization flag was inferred for this non-GCC compiler.
      # Try -O.  This is needed for xlc on AIX; see Bug#14258.
      emacs_save_CFLAGS=$CFLAGS
      test -z "$CFLAGS" || CFLAGS="$CFLAGS "
      CFLAGS=${CFLAGS}-O
      AC_CACHE_CHECK([whether $CC accepts -O],
        [emacs_cv_prog_cc_o],
	[AC_LINK_IFELSE([AC_LANG_PROGRAM()],
	   [emacs_cv_prog_cc_o=yes],
	   [emacs_cv_prog_cc_o=no])])
      if test $emacs_cv_prog_cc_o != yes; then
	CFLAGS=$emacs_save_CFLAGS
      fi ;;
  esac
fi

# gl_GCC_VERSION_IFELSE([major], [minor], [run-if-found], [run-if-not-found])
# ---------------------------------------------------------------------------
# If $CPP is gcc-MAJOR.MINOR or newer, then run RUN-IF-FOUND.
# Otherwise, run RUN-IF-NOT-FOUND.
AC_DEFUN([gl_GCC_VERSION_IFELSE],
  [AC_PREPROC_IFELSE(
    [AC_LANG_PROGRAM(
      [[
#if ($1) < __GNUC__ || (($1) == __GNUC__ && ($2) <= __GNUC_MINOR__)
/* ok */
#else
# error "your version of gcc is older than $1.$2"
#endif
      ]]),
    ], [$3], [$4])
  ]
)

AC_ARG_ENABLE([gcc-warnings],
  [AS_HELP_STRING([--enable-gcc-warnings@<:@=TYPE@:>@],
                  [control generation of GCC warnings.  The TYPE 'yes'
		   means to fail if any warnings are issued; 'warn-only'
		   means issue warnings without failing (default for
		   developer builds); 'no' means disable warnings
		   (default for non-developer builds).])],
  [case $enableval in
     yes|no|warn-only) ;;
     *)      AC_MSG_ERROR([bad value $enableval for gcc-warnings option]) ;;
   esac
   gl_gcc_warnings=$enableval],
  [# By default, use 'warn-only' if it looks like the invoker of 'configure'
   # is a developer as opposed to a builder.  This is most likely true
   # if GCC is recent enough and there is a .git directory or file;
   # however, if there is also a .tarball-version file it is probably
   # just a release imported into Git for patch management.
   gl_gcc_warnings=no
   if test -e "$srcdir"/.git && test ! -f "$srcdir"/.tarball-version; then
     gl_GCC_VERSION_IFELSE([5], [3], [gl_gcc_warnings=warn-only])
   fi])

AC_ARG_ENABLE([check-lisp-object-type],
  [AS_HELP_STRING([--enable-check-lisp-object-type],
     [Enable compile time checks for the Lisp_Object data type,
      which can catch some bugs during development.])])
if test "$enable_check_lisp_object_type" = yes; then
  AC_DEFINE([CHECK_LISP_OBJECT_TYPE], 1,
    [Define to enable compile-time checks for the Lisp_Object data type.])
fi

# clang is unduly picky about some things.
AC_CACHE_CHECK([whether the compiler is clang], [emacs_cv_clang],
  [AC_COMPILE_IFELSE(
     [AC_LANG_PROGRAM([[
	  #ifndef __clang__
	    error "not clang";
	  #endif
        ]])],
     [emacs_cv_clang=yes],
     [emacs_cv_clang=no])])

WERROR_CFLAGS=
# When compiling with GCC, prefer -isystem to -I when including system
# include files, to avoid generating useless diagnostics for the files.
AS_IF([test $gl_gcc_warnings = no],
 [
  isystem='-I'
  AS_IF([test "$emacs_cv_clang" = yes],
   [
     # Turn off some warnings if supported.
     gl_WARN_ADD([-Wno-switch])
     gl_WARN_ADD([-Wno-pointer-sign])
     gl_WARN_ADD([-Wno-string-plus-int])
     gl_WARN_ADD([-Wno-unknown-attributes])
   ])
 ],[
  isystem='-isystem '

  # This, $nw, is the list of warnings we disable.
  nw=

  case $with_x_toolkit in
    lucid | athena | motif)
       # Old toolkits mishandle 'const'.
       nw="$nw -Wwrite-strings"
       ;;
  esac
  AS_IF([test $gl_gcc_warnings = yes],
    [WERROR_CFLAGS=-Werror],
    [# Use -fanalyzer and related options only if --enable-gcc-warnings,
     # as they slow GCC considerably.
     nw="$nw -fanalyzer -Wno-analyzer-double-free -Wno-analyzer-malloc-leak"
     nw="$nw -Wno-analyzer-null-dereference -Wno-analyzer-use-after-free"
     # Use -Wsuggest-attribute=malloc only if --enable-gcc-warnings,
     # as it doesn't flag code that is wrong in any way.
     nw="$nw -Wsuggest-attribute=malloc"])

  nw="$nw -Wcast-align=strict"      # Emacs is tricky with pointers.
  nw="$nw -Wduplicated-branches"    # Too many false alarms
  nw="$nw -Wformat-overflow=2"      # False alarms due to GCC bug 80776
  nw="$nw -Wsystem-headers"         # Don't let system headers trigger warnings
  nw="$nw -Woverlength-strings"     # Not a problem these days
  nw="$nw -Wvla"                    # Emacs uses <vla.h>.
  nw="$nw -Wunused-const-variable=2" # lisp.h declares const objects.
  nw="$nw -Winline"                 # OK to ignore 'inline'
  nw="$nw -Wstrict-overflow"        # OK to optimize assuming that
                                    # signed overflow has undefined behavior
  nw="$nw -Wsync-nand"              # irrelevant here, and provokes ObjC warning
  nw="$nw -Wunsafe-loop-optimizations" # OK to suppress unsafe optimizations
  nw="$nw -Wbad-function-cast"      # These casts are no worse than others.

  # Emacs doesn't care about shadowing; see
  # <https://lists.gnu.org/r/emacs-diffs/2011-11/msg00265.html>.
  nw="$nw -Wshadow"

  # Emacs's use of alloca inhibits protecting the stack.
  nw="$nw -Wstack-protector"

  # Emacs's use of __attribute__ ((cold)) causes false alarms with this option.
  nw="$nw -Wsuggest-attribute=cold"

  # Emacs's use of partly-const functions such as Fgnutls_available_p
  # make this option problematic.
  nw="$nw -Wsuggest-attribute=const"

  # Emacs's use of partly-pure functions such as CHECK_TYPE make this
  # option problematic.
  nw="$nw -Wsuggest-attribute=pure"

  if test "$emacs_cv_clang" = yes; then
    nw="$nw -Wdouble-promotion"
  fi

  # This causes too much noise in the MinGW build.
  if test $opsys = mingw32; then
    nw="$nw -Wsuggest-attribute=format"
  fi

  gl_MANYWARN_ALL_GCC([ws])
  gl_MANYWARN_COMPLEMENT([ws], [$ws], [$nw])
  for w in $ws; do
    gl_WARN_ADD([$w])
  done
  gl_WARN_ADD([-Wredundant-decls])     # Prefer this, as we don't use Bison.
  gl_WARN_ADD([-Wno-missing-field-initializers]) # We need this one
  gl_WARN_ADD([-Wno-override-init])    # More trouble than it is worth
  gl_WARN_ADD([-Wno-sign-compare])     # Too many warnings for now
  gl_WARN_ADD([-Wno-type-limits])      # Too many warnings for now
  gl_WARN_ADD([-Wno-unused-parameter]) # Too many warnings for now
  gl_WARN_ADD([-Wno-format-nonliteral])

  # clang is unduly picky about some things.
  if test "$emacs_cv_clang" = yes; then
    gl_WARN_ADD([-Wno-missing-braces])
    gl_WARN_ADD([-Wno-null-pointer-arithmetic])
  fi

  # This causes too much noise in the MinGW build
  if test $opsys = mingw32; then
    gl_WARN_ADD([-Wno-pointer-sign])
  fi

  AC_DEFINE([GCC_LINT], [1], [Define to 1 if --enable-gcc-warnings.])
  AS_IF([test $gl_gcc_warnings = yes],
    [AC_DEFINE([GNULIB_PORTCHECK], [1], [enable some gnulib portability checks])
     AH_VERBATIM([GNULIB_PORTCHECK_FORTIFY_SOURCE],
     [/* Enable compile-time and run-time bounds-checking, and some warnings,
	 without upsetting glibc 2.15+. */
      #if (defined GNULIB_PORTCHECK && !defined _FORTIFY_SOURCE \
	   && defined __OPTIMIZE__ && __OPTIMIZE__)
      # define _FORTIFY_SOURCE 2
      #endif
     ])])
 ])

# clang is picky about these regardless of whether
# --enable-gcc-warnings is specified.
if test "$emacs_cv_clang" = yes; then
  gl_WARN_ADD([-Wno-initializer-overrides])
  gl_WARN_ADD([-Wno-tautological-compare])
  gl_WARN_ADD([-Wno-tautological-constant-out-of-range-compare])
fi

# Use a slightly smaller set of warning options for lib/.
nw=
nw="$nw -Wunused-macros"
gl_MANYWARN_COMPLEMENT([GNULIB_WARN_CFLAGS], [$WARN_CFLAGS], [$nw])

AC_SUBST([WERROR_CFLAGS])
AC_SUBST([GNULIB_WARN_CFLAGS])

edit_cflags="
  s,///*,/,g
  s/^/ /
  s/ -I/ $isystem/g
  s/^ //
"

AC_ARG_ENABLE(link-time-optimization,
[AS_HELP_STRING([--enable-link-time-optimization],
                [build with link-time optimization
		 (experimental; see INSTALL)])],
if test "${enableval}" != "no"; then
   ac_lto_supported=no
   if test "$emacs_cv_clang" = yes; then
      AC_MSG_CHECKING([whether link-time optimization is supported by clang])
      GOLD_PLUGIN=`$CC -print-file-name=LLVMgold.so 2>/dev/null`
      if test -x "$GOLD_PLUGIN"; then
	 LTO="-flto"
      fi
   elif test x$GCC = xyes; then
      AC_MSG_CHECKING([whether link-time optimization is supported by gcc])
      CPUS=`getconf _NPROCESSORS_ONLN 2>/dev/null`
      if test x$CPUS != x; then
	 LTO="-flto=$CPUS"
      else
	 LTO="-flto"
      fi
   else
      AC_MSG_ERROR([Link-time optimization is not supported with your compiler.])
   fi
   if test -z "$LTO"; then
      ac_lto_supported=no
   else
      old_CFLAGS=$CFLAGS
      CFLAGS="$CFLAGS $LTO"
      AC_COMPILE_IFELSE([AC_LANG_PROGRAM([[]], [[]])],
         [ac_lto_supported=yes], [ac_lto_supported=no])
         CFLAGS="$old_CFLAGS"
   fi
   AC_MSG_RESULT([$ac_lto_supported])
   if test "$ac_lto_supported" = "yes"; then
      CFLAGS="$CFLAGS $LTO"
      if test "$emacs_cv_clang" = yes; then
	 AC_MSG_WARN([Please read INSTALL before using link-time optimization with clang])
	 # WARNING: 'ar --plugin ...' doesn't work without
	 # command, so plugin name is appended to ARFLAGS.
	 ARFLAGS="cru --plugin $GOLD_PLUGIN"
	 RANLIB="$RANLIB --plugin $GOLD_PLUGIN"
      else
        dnl The following is needed for GCC 4.9.0.  The GCC 4.9.0 release notes
        dnl suggest that instead of -ffat-lto-objects we should use gcc-ar and
        dnl gcc-ranlib in place of ar and ranlib, but gcc-ar makes /usr/bin/ar
        dnl dump core on Fedora 20, so play it safe for now.
        gl_COMPILER_OPTION_IF([-ffat-lto-objects],
          [CFLAGS="$CFLAGS -ffat-lto-objects"])
      fi
   fi
fi)


dnl Automake replacements.
AC_DEFUN([AM_CONDITIONAL],
  [$2 && $1=1 || $1=
   AC_SUBST([$1])])

dnl Prefer silent make output.  For verbose output, use
dnl 'configure --disable-silent-rules' or 'make V=1' .
AC_ARG_ENABLE([silent-rules],
  [AS_HELP_STRING(
     [--disable-silent-rules],
     [verbose build output (undo: "make V=0")])])
if test "$enable_silent_rules" = no; then
  AM_DEFAULT_VERBOSITY=1
else
  AM_DEFAULT_VERBOSITY=0
fi
AC_SUBST([AM_DEFAULT_VERBOSITY])
AC_CONFIG_FILES([src/verbose.mk])

dnl Some other nice autoconf tests.
AC_PROG_INSTALL
dnl These are commented out, since gl_EARLY and/or Autoconf already does them.
dnl AC_PROG_MKDIR_P
dnl if test "x$RANLIB" = x; then
dnl   AC_PROG_RANLIB
dnl fi


dnl Sadly, AC_PROG_LN_S is too restrictive.  It also tests whether links
dnl can be made to directories.  This is not relevant for our usage, and
dnl excludes some cases that work fine for us.  Eg MS Windows or files
dnl hosted on AFS, both examples where simple links work, but links to
dnl directories fail.  We use a cut-down version instead.
dnl AC_PROG_LN_S

AC_CACHE_CHECK([command to symlink files in the same directory], [emacs_cv_ln_s_fileonly],
[rm -f conf$$ conf$$.file

emacs_cv_ln_s_fileonly='cp -p'

dnl On MinGW, ensure we will call the MSYS /bin/ln.exe, not some
dnl random program in the current directory.
if (echo >conf$$.file) 2>/dev/null; then
  if test "$opsys" = "mingw32"; then
    emacs_cv_ln_s_fileonly=/bin/ln
  elif ln -s conf$$.file conf$$ 2>/dev/null; then
    emacs_cv_ln_s_fileonly='ln -s'
  elif ln conf$$.file conf$$ 2>/dev/null; then
    emacs_cv_ln_s_fileonly=ln
  fi
fi

rm -f conf$$ conf$$.file])
LN_S_FILEONLY=$emacs_cv_ln_s_fileonly

AC_SUBST(LN_S_FILEONLY)


dnl AC_PROG_LN_S sets LN_S to 'cp -pR' for MinGW, on the premise that 'ln'
dnl doesn't support links to directories, as in "ln file dir".  But that
dnl use is non-portable, and OTOH MinGW wants to use hard links for Emacs
dnl executables at "make install" time.
dnl See https://lists.gnu.org/r/emacs-devel/2013-04/msg00475.html
dnl for more details.
if test "$opsys" = "mingw32"; then
  LN_S="/bin/ln"
fi

dnl On some Debian versions, "install-info" prints irritating messages
dnl "This is not dpkg install-info anymore, but GNU install-info"
dnl if called via an absolute file name.
dnl Use the entirely-identical-but-quieter ginstall-info instead if present.
dnl Sadly some people may have an old ginstall-info installed on
dnl non-Debian systems, so we can't use this.
dnl AC_PATH_PROGS(INSTALL_INFO, [ginstall-info install-info], :,
dnl   $PATH$PATH_SEPARATOR/usr/sbin$PATH_SEPARATOR/sbin)

AC_PATH_PROG(INSTALL_INFO, install-info, :,
  $PATH$PATH_SEPARATOR/usr/sbin$PATH_SEPARATOR/sbin)
dnl Don't use GZIP, which is used by gzip for additional parameters.
AC_PATH_PROG(GZIP_PROG, gzip)

test $with_compress_install != yes && test -n "$GZIP_PROG" && \
   GZIP_PROG=" # $GZIP_PROG # (disabled by configure --without-compress-install)"

if test "$with_dumping" = "unexec" && test "$opsys" = "nacl"; then
  AC_MSG_ERROR([nacl is not compatible with --with-dumping=unexec])
fi

AC_CACHE_CHECK([for 'find' args to delete a file],
  [emacs_cv_find_delete],
  [if touch conftest.tmp && find conftest.tmp -delete 2>/dev/null &&
      test ! -f conftest.tmp
   then emacs_cv_find_delete="-delete"
   else emacs_cv_find_delete="-exec rm -f {} ';'"
   fi])
FIND_DELETE=$emacs_cv_find_delete
AC_SUBST([FIND_DELETE])

PAXCTL_dumped=
PAXCTL_notdumped=
if test $with_unexec = yes && test $opsys = gnu-linux; then
  if test "${SETFATTR+set}" != set; then
    AC_CACHE_CHECK([for setfattr],
      [emacs_cv_prog_setfattr],
      [touch conftest.tmp
       if (setfattr -n user.pax.flags conftest.tmp) >/dev/null 2>&1; then
	 emacs_cv_prog_setfattr=yes
       else
	 emacs_cv_prog_setfattr=no
       fi])
    if test "$emacs_cv_prog_setfattr" = yes; then
      PAXCTL_notdumped='$(SETFATTR) -n user.pax.flags -v er'
      SETFATTR=setfattr
    else
      SETFATTR=
    fi
  fi
  case $opsys,$PAXCTL_notdumped,$emacs_uname_r in
    gnu-linux,,* | netbsd,,[0-7].*)
      AC_PATH_PROG([PAXCTL], [paxctl], [],
	[$PATH$PATH_SEPARATOR/sbin$PATH_SEPARATOR/usr/sbin])
      if test -n "$PAXCTL"; then
	if test "$opsys" = netbsd; then
	  PAXCTL_dumped='$(PAXCTL) +a'
	  PAXCTL_notdumped=$PAXCTL_dumped
	else
	  AC_MSG_CHECKING([whether binaries have a PT_PAX_FLAGS header])
	  AC_LINK_IFELSE([AC_LANG_PROGRAM([], [])],
	    [if $PAXCTL -v conftest$EXEEXT >/dev/null 2>&1; then
	       AC_MSG_RESULT([yes])
	     else
	       AC_MSG_RESULT([no])
	       PAXCTL=
	     fi])
	  if test -n "$PAXCTL"; then
	    PAXCTL_dumped='$(PAXCTL) -zex'
	    PAXCTL_notdumped='$(PAXCTL) -r'
	  fi
	fi
      fi;;
  esac
fi
AC_SUBST([PAXCTL_dumped])
AC_SUBST([PAXCTL_notdumped])
AC_SUBST([SETFATTR])

# Makeinfo on macOS is ancient, check whether there is a more recent
# version installed by Homebrew.
AC_CHECK_PROGS(BREW, [brew])
if test -n "$BREW"; then
  AC_PATH_PROG([MAKEINFO], [makeinfo], [],
    [`$BREW --prefix texinfo 2>/dev/null`/bin$PATH_SEPARATOR$PATH])
fi

# Check MacPorts on macOS.
if test $opsys = darwin; then
  AC_PATH_PROG(HAVE_MACPORTS, port)
fi

## Require makeinfo >= 4.13 (last of the 4.x series) to build the manuals.
: ${MAKEINFO:=makeinfo}
case `($MAKEINFO --version) 2>/dev/null` in
  *' (GNU texinfo) '4.1[[3-9]]* | \
  *' (GNU texinfo) '[[5-9]]* | \
  *' (GNU texinfo) '[[1-9][0-9]]* ) ;;
  *) MAKEINFO=no;;
esac

## Makeinfo is unusual.  For a released Emacs, the manuals are
## pre-built, and not deleted by the normal clean rules.  makeinfo is
## therefore in the category of "special tools" not normally required, which
## configure does not have to check for (eg autoconf itself).
## In a repository checkout on the other hand, the manuals are not included.
## So makeinfo is a requirement to build from the repository, and configure
## should test for it as it does for any other build requirement.
## We use the presence of $srcdir/info/emacs to distinguish a release,
## with pre-built manuals, from a repository checkout.
if test "$MAKEINFO" = "no"; then
  MAKEINFO=makeinfo
  if test ! -e "$srcdir/info/emacs" && test ! -e "$srcdir/info/emacs.info"; then
    AC_MSG_ERROR( [You do not seem to have makeinfo >= 4.13, and your
source tree does not seem to have pre-built manuals in the 'info' directory.
Please install a suitable version of makeinfo.] )
  else
    AC_MSG_WARN( [You do not seem to have makeinfo >= 4.13.
You will not be able to rebuild the manuals if you delete them or change
their sources.] )
  fi
fi
AC_SUBST([MAKEINFO])

if test $opsys = mingw32; then
   DOCMISC_W32=efaq-w32
else
   DOCMISC_W32=
fi
AC_SUBST(DOCMISC_W32)

dnl Add our options to ac_link now, after it is set up.

if test x$GCC = xyes; then
  test "x$GCC_LINK_TEST_OPTIONS" != x && \
    ac_link="$ac_link $GCC_LINK_TEST_OPTIONS"
else
  test "x$NON_GCC_LINK_TEST_OPTIONS" != x && \
    ac_link="$ac_link $NON_GCC_LINK_TEST_OPTIONS"
fi

dnl On some platforms using GNU ld, linking temacs needs -znocombreloc.
dnl Although this has something to do with dumping, the details are unknown.
dnl If the flag is used but not needed,
dnl Emacs should still work (albeit a bit more slowly),
dnl so use the flag everywhere that it is supported.
dnl When testing whether the flag works, treat GCC specially
dnl since it just gives a non-fatal 'unrecognized option'
dnl if not built to support GNU ld.
if test "$GCC" = yes; then
  LDFLAGS_NOCOMBRELOC="-Wl,-znocombreloc"
else
  LDFLAGS_NOCOMBRELOC="-znocombreloc"
fi

AC_CACHE_CHECK([for -znocombreloc], [emacs_cv_znocombreloc],
  [if test $with_unexec = no; then
     emacs_cv_znocombreloc='not needed'
   else
     save_LDFLAGS=$LDFLAGS
     LDFLAGS="$LDFLAGS $LDFLAGS_NOCOMBRELOC"
     AC_LINK_IFELSE([AC_LANG_PROGRAM([], [])],
       [emacs_cv_znocombreloc=yes], [emacs_cv_znocombreloc=no])
     LDFLAGS=$save_LDFLAGS
   fi])

case $emacs_cv_znocombreloc in
  no*)
    LDFLAGS_NOCOMBRELOC= ;;
esac


AC_CACHE_CHECK([whether addresses are sanitized],
  [emacs_cv_sanitize_address],
  [AC_COMPILE_IFELSE(
     [AC_LANG_PROGRAM(
	[[#ifndef __has_feature
	  #define __has_feature(f) 0
	  #endif
	  #if defined __SANITIZE_ADDRESS__ || __has_feature (address_sanitizer)
	  #else
	   error "Addresses are not sanitized.";
	  #endif
	]])],
     [emacs_cv_sanitize_address=yes],
     [emacs_cv_sanitize_address=no])])

if test $with_unexec = yes; then
  AC_DEFINE([HAVE_UNEXEC], 1, [Define if Emacs supports unexec.])
  if test "$emacs_cv_sanitize_address" = yes; then
    AC_MSG_WARN([[Addresses are sanitized; suggest --without-unexec]])
  fi
fi


UNEXEC_OBJ=
test $with_unexec = yes &&
case "$opsys" in
  # MSDOS uses unexcoff.o
  aix4-2)
   UNEXEC_OBJ=unexaix.o
   ;;
  cygwin)
   UNEXEC_OBJ=unexcw.o
   ;;
  darwin)
   UNEXEC_OBJ=unexmacosx.o
   ;;
  hpux10-20 | hpux11)
   UNEXEC_OBJ=unexhp9k800.o
   ;;
  mingw32)
   UNEXEC_OBJ=unexw32.o
   ;;
  solaris)
   # Use the Solaris dldump() function, called from unexsol.c, to dump
   # emacs, instead of the generic ELF dump code found in unexelf.c.
   # The resulting binary has a complete symbol table, and is better
   # for debugging and other observability tools (debuggers, pstack, etc).
   UNEXEC_OBJ=unexsol.o
   ;;
  *)
   UNEXEC_OBJ=unexelf.o
   ;;
esac
AC_SUBST(UNEXEC_OBJ)

LD_SWITCH_SYSTEM=
test "$with_unexec" = no || case "$opsys" in
  freebsd|dragonfly)
   ## Let 'ld' find image libs and similar things in /usr/local/lib.
   ## The system compiler, GCC, has apparently been modified to not
   ## look there, contrary to what a stock GCC would do.
### It's not our place to do this.  See bug#10313#17.
###   LD_SWITCH_SYSTEM=-L/usr/local/lib
      :
   ;;

  gnu-linux)
   ## cpp test was "ifdef __mips__", but presumably this is equivalent...
   case $host_cpu in mips*) LD_SWITCH_SYSTEM="-G 0";; esac
   ;;

  netbsd)
### It's not our place to do this.  See bug#10313#17.
###   LD_SWITCH_SYSTEM="-Wl,-rpath,/usr/pkg/lib -L/usr/pkg/lib -Wl,-rpath,/usr/local/lib -L/usr/local/lib"
      :
   ;;

  openbsd)
   ## Han Boetes <han@boetes.org> says this is necessary,
   ## otherwise Emacs dumps core on elf systems.
   LD_SWITCH_SYSTEM="-Z"
   ;;
esac
AC_SUBST(LD_SWITCH_SYSTEM)

ac_link="$ac_link $LD_SWITCH_SYSTEM"

## This setting of LD_SWITCH_SYSTEM references LD_SWITCH_X_SITE_RPATH,
## which has not been defined yet.  When this was handled with cpp,
## it was expanded to null when configure sourced the s/*.h file.
## Thus LD_SWITCH_SYSTEM had different values in configure and the Makefiles.
## FIXME it would be cleaner to put this in LD_SWITCH_SYSTEM_TEMACS
## (or somesuch), but because it is supposed to go at the _front_
## of LD_SWITCH_SYSTEM, we cannot do that in exactly the same way.
## Compare with the gnu-linux case below, which added to the end
## of LD_SWITCH_SYSTEM, and so can instead go at the front of
## LD_SWITCH_SYSTEM_TEMACS.
case "$opsys" in
  netbsd|openbsd)
   LD_SWITCH_SYSTEM="\$(LD_SWITCH_X_SITE_RPATH) $LD_SWITCH_SYSTEM" ;;
esac

C_SWITCH_MACHINE=

test $with_unexec = yes &&
case $canonical in
 alpha*)
    ## With ELF, make sure that all common symbols get allocated to in the
    ## data section.  Otherwise, the dump of temacs may miss variables in
    ## the shared library that have been initialized.  For example, with
    ## GNU libc, __malloc_initialized would normally be resolved to the
    ## shared library's .bss section, which is fatal.
    if test "x$GCC" = "xyes"; then
      C_SWITCH_MACHINE="-fno-common"
    else
      AC_MSG_ERROR([Non-GCC compilers are not supported.])
    fi
  ;;
esac
AC_SUBST(C_SWITCH_MACHINE)

C_SWITCH_SYSTEM=
## Some programs in src produce warnings saying certain subprograms
## are too complex and need a MAXMEM value greater than 2000 for
## additional optimization.  --nils@exp-math.uni-essen.de
test "$opsys" = "aix4.2" && test "x$GCC" != "xyes" && \
  C_SWITCH_SYSTEM="-ma -qmaxmem=4000"
if test "$opsys" = "mingw32"; then
  case "$canonical" in
    x86_64-*-mingw*) C_SWITCH_SYSTEM="-mtune=generic" ;;
    *) C_SWITCH_SYSTEM="-mtune=pentium4" ;;
  esac
fi
## gnu-linux might need -D_BSD_SOURCE on old libc5 systems.
## It is redundant in glibc2, since we define _GNU_SOURCE.
AC_SUBST(C_SWITCH_SYSTEM)


LIBS_SYSTEM=
case "$opsys" in
  ## IBM's X11R5 uses -lIM and -liconv in AIX 3.2.2.
  aix4-2) LIBS_SYSTEM="-lrts -lIM -liconv" ;;

  freebsd|dragonfly) LIBS_SYSTEM="-lutil" ;;

  hpux*) LIBS_SYSTEM="-l:libdld.sl" ;;

  qnxnto) LIBS_SYSTEM="-lsocket" ;;

  solaris) LIBS_SYSTEM="-lsocket -lnsl" ;;

  ## Motif needs -lgen.
  unixware) LIBS_SYSTEM="-lsocket -lnsl -lelf -lgen" ;;

  haiku) LIBS_SYSTEM="-lnetwork" ;;
esac

AC_SUBST(LIBS_SYSTEM)

### Make sure subsequent tests use flags consistent with the build flags.

if test x"${OVERRIDE_CPPFLAGS}" != x; then
  CPPFLAGS="${OVERRIDE_CPPFLAGS}"
else
  CPPFLAGS="$C_SWITCH_SYSTEM $C_SWITCH_MACHINE $CPPFLAGS"
fi

# Suppress obsolescent Autoconf test for size_t; Emacs assumes C99 or better.
AC_DEFUN([AC_TYPE_SIZE_T])
# Likewise for obsolescent test for uid_t, gid_t; Emacs assumes them.
AC_DEFUN([AC_TYPE_UID_T])

# sqrt and other floating-point functions such as fmod and frexp
# are found in -lm on many systems.
OLD_LIBS=$LIBS
AC_SEARCH_LIBS([sqrt], [m])
if test "X$LIBS" = "X$OLD_LIBS"; then
  LIB_MATH=
else
  LIB_MATH=$ac_cv_search_sqrt
fi
LIBS=$OLD_LIBS

dnl Current possibilities handled by sed (aix4-2 -> aix,
dnl gnu-linux -> gnu/linux, etc.):
dnl gnu, gnu/linux, gnu/kfreebsd, aix, cygwin, darwin, hpux.
dnl And special cases: berkeley-unix, usg-unix-v, ms-dos, windows-nt.
SYSTEM_TYPE=`echo $opsys | sed -e 's/[[0-9]].*//' -e 's|-|/|'`

case $opsys in
  cygwin )
    LIB_MATH=
    ;;
  darwin )
    ## Adding -lm confuses the dynamic linker, so omit it.
    LIB_MATH=
    ;;
  freebsd | dragonfly )
    SYSTEM_TYPE=berkeley-unix
    ;;
  gnu-linux | gnu-kfreebsd )
    ;;
  hpux10-20 | hpux11 )
    ;;
  mingw32 )
    LIB_MATH=
    SYSTEM_TYPE=windows-nt
    ;;
  netbsd | openbsd )
    SYSTEM_TYPE=berkeley-unix
    ;;

  solaris | unixware )
    SYSTEM_TYPE=usg-unix-v
    ;;

esac

AC_SUBST(LIB_MATH)
AC_DEFINE_UNQUOTED(SYSTEM_TYPE, "$SYSTEM_TYPE",
  [The type of system you are compiling for; sets 'system-type'.])
AC_SUBST([SYSTEM_TYPE])


pre_PKG_CONFIG_CFLAGS=$CFLAGS
pre_PKG_CONFIG_LIBS=$LIBS

PKG_PROG_PKG_CONFIG(0.9.0)

dnl EMACS_CHECK_MODULES(GSTUFF, gtk+-2.0 >= 1.3 glib = 1.3.4)
dnl acts like PKG_CHECK_MODULES(GSTUFF, gtk+-2.0 >= 1.3 glib = 1.3.4,
dnl HAVE_GSTUFF=yes, HAVE_GSTUFF=no) -- see pkg-config man page --
dnl except that it postprocesses CFLAGS as needed for --enable-gcc-warnings.
dnl EMACS_CHECK_MODULES accepts optional 3rd and 4th arguments that
dnl can take the place of the default HAVE_GSTUFF=yes and HAVE_GSTUFF=no
dnl actions.
AC_DEFUN([EMACS_CHECK_MODULES],
  [PKG_CHECK_MODULES([$1], [$2],
     [$1_CFLAGS=`AS_ECHO(["$$1_CFLAGS"]) | sed -e "$edit_cflags"`
      m4_default([$3], [HAVE_$1=yes])],
     [m4_default([$4], [HAVE_$1=no])])])

HAVE_SOUND=no
if test "${with_sound}" != "no"; then
  # Sound support for GNU/Linux, the free BSDs, MinGW, and Cygwin.
  AC_CHECK_HEADERS([machine/soundcard.h sys/soundcard.h soundcard.h mmsystem.h],
    have_sound_header=yes, [], [
    #ifdef __MINGW32__
    #define WIN32_LEAN_AND_MEAN
    #include <windows.h>
    #endif
    ])
  test "${with_sound}" = "oss" && test "${have_sound_header}" != "yes" && \
    AC_MSG_ERROR([OSS sound support requested but not found.])

  if test "${with_sound}" = "bsd-ossaudio" || test "${with_sound}" = "yes"; then
    # Emulation library used on NetBSD.
    AC_CHECK_LIB(ossaudio, _oss_ioctl, LIBSOUND=-lossaudio, LIBSOUND=)
    test "${with_sound}" = "bsd-ossaudio" && test -z "$LIBSOUND" && \
      AC_MSG_ERROR([bsd-ossaudio sound support requested but not found.])
    dnl FIXME?  If we did find ossaudio, should we set with_sound=bsd-ossaudio?
    dnl Traditionally, we go on to check for alsa too.  Does that make sense?
  fi
  AC_SUBST(LIBSOUND)

  if test "${with_sound}" = "alsa" || test "${with_sound}" = "yes"; then
    ALSA_REQUIRED=1.0.0
    ALSA_MODULES="alsa >= $ALSA_REQUIRED"
    EMACS_CHECK_MODULES([ALSA], [$ALSA_MODULES])
    if test $HAVE_ALSA = yes; then
      LIBSOUND="$LIBSOUND $ALSA_LIBS"
      CFLAGS_SOUND="$CFLAGS_SOUND $ALSA_CFLAGS"
      AC_DEFINE(HAVE_ALSA, 1, [Define to 1 if ALSA is available.])
    elif test "${with_sound}" = "alsa"; then
      AC_MSG_ERROR([ALSA sound support requested but not found.])
    fi
  fi                            dnl with_sound = alsa|yes

  dnl Define HAVE_SOUND if we have sound support.  We know it works and
  dnl compiles only on the specified platforms.  For others, it
  dnl probably doesn't make sense to try.
  dnl FIXME So surely we should bypass this whole section if not using
  dnl one of these platforms?
  if test x$have_sound_header = xyes || test $HAVE_ALSA = yes; then
     case "$opsys" in
       dnl defined __FreeBSD__ || defined __NetBSD__ || defined __linux__
       dnl Adjust the --with-sound help text if you change this.
       gnu-linux|freebsd|netbsd|mingw32|cygwin)
         AC_DEFINE(HAVE_SOUND, 1, [Define to 1 if you have sound support.])
         HAVE_SOUND=yes
         ;;
     esac
  fi

  AC_SUBST(CFLAGS_SOUND)
fi

dnl checks for header files
AC_CHECK_HEADERS_ONCE(
  linux/fs.h
  malloc.h
  sys/systeminfo.h
  sys/sysinfo.h
  coff.h pty.h
  sys/resource.h
  sys/utsname.h pwd.h utmp.h util.h
  sanitizer/lsan_interface.h)

AC_CACHE_CHECK([for ADDR_NO_RANDOMIZE],
  [emacs_cv_personality_addr_no_randomize],
  [AC_COMPILE_IFELSE(
     [AC_LANG_PROGRAM([[#include <sys/personality.h>]],
		      [[personality (personality (0xffffffff)
				     | ADDR_NO_RANDOMIZE)]])],
     [emacs_cv_personality_addr_no_randomize=yes],
     [emacs_cv_personality_addr_no_randomize=no])])
if test $emacs_cv_personality_addr_no_randomize = yes; then
  AC_DEFINE([HAVE_PERSONALITY_ADDR_NO_RANDOMIZE], [1],
            [Define to 1 if personality flag ADDR_NO_RANDOMIZE exists.])
fi

# Note that Solaris has sys/sysinfo.h which defines struct
# sysinfo as well.  To make sure that we're using GNU/Linux
# sysinfo, we explicitly set one of its fields.
if test "$ac_cv_header_sys_sysinfo_h" = yes; then
  AC_CACHE_CHECK([if Linux sysinfo may be used], [emacs_cv_linux_sysinfo],
  [AC_COMPILE_IFELSE([AC_LANG_PROGRAM([[#include <sys/sysinfo.h>]],
                                     [[struct sysinfo si;
                                       si.totalram = 0;
                                       sysinfo (&si)]])],
    emacs_cv_linux_sysinfo=yes, emacs_cv_linux_sysinfo=no)])

  if test $emacs_cv_linux_sysinfo = yes; then
    AC_DEFINE([HAVE_LINUX_SYSINFO], 1, [Define to 1 if you have Linux sysinfo function.])
    AC_COMPILE_IFELSE([AC_LANG_PROGRAM([[#include <sys/sysinfo.h>]],
                                       [[struct sysinfo si; return si.mem_unit]])],
      AC_DEFINE(LINUX_SYSINFO_UNIT, 1,
                [Define to 1 if Linux sysinfo sizes are in multiples of mem_unit bytes.]))
  fi
fi

dnl On Solaris 8 there's a compilation warning for term.h because
dnl it doesn't define 'bool'.
AC_PREPROC_IFELSE([AC_LANG_PROGRAM([[#include <term.h>]],[[]])],
  AC_DEFINE(HAVE_TERM_H, 1, [Define to 1 if you have the <term.h> header file.]))
AC_HEADER_SYS_WAIT

AC_CHECK_HEADERS_ONCE(sys/socket.h)
AC_CHECK_HEADERS(net/if.h, , , [AC_INCLUDES_DEFAULT
#if HAVE_SYS_SOCKET_H
#include <sys/socket.h>
#endif])
AC_CHECK_HEADERS(ifaddrs.h, , , [AC_INCLUDES_DEFAULT
#if HAVE_SYS_SOCKET_H
#include <sys/socket.h>
#endif])
AC_CHECK_HEADERS(net/if_dl.h, , , [AC_INCLUDES_DEFAULT
#if HAVE_SYS_SOCKET_H
#include <sys/socket.h>
#endif])

dnl checks for structure members
AC_CHECK_MEMBERS([struct ifreq.ifr_flags, struct ifreq.ifr_hwaddr,
		  struct ifreq.ifr_netmask, struct ifreq.ifr_broadaddr,
		  struct ifreq.ifr_addr,
		  struct ifreq.ifr_addr.sa_len], , ,
		 [AC_INCLUDES_DEFAULT
#if HAVE_SYS_SOCKET_H
#include <sys/socket.h>
#endif
#if HAVE_NET_IF_H
#include <net/if.h>
#endif])

dnl Check for endianness.
dnl AC_C_BIGENDIAN is done by gnulib.

dnl check for Make feature

AUTO_DEPEND=no
AUTODEPEND_PARENTS='lib src'
dnl check if we have GCC and autodepend is on.
if test "$GCC" = yes && test "$ac_enable_autodepend" = yes; then
   AC_CACHE_CHECK([whether gcc understands -MMD -MF], [emacs_cv_autodepend],
   [SAVE_CFLAGS="$CFLAGS"
   CFLAGS="$CFLAGS -MMD -MF deps.d -MP"
   AC_COMPILE_IFELSE([AC_LANG_PROGRAM([[]], [[]])],
     [emacs_cv_autodepend=yes], [emacs_cv_autodepend=no])
   CFLAGS="$SAVE_CFLAGS"
   test -f deps.d || emacs_cv_autodepend=no
   rm -rf deps.d])
   if test $emacs_cv_autodepend = yes; then
      AUTO_DEPEND=yes
   fi
fi
AC_SUBST(AUTO_DEPEND)

#### Choose a window system.

## We leave window_system equal to none if
## we end up building without one.  Any new window system should
## set window_system to an appropriate value and add objects to
## window-system-specific substs.

window_system=none

if test "${with_pgtk}" = "yes"; then
  window_system=pgtk
fi


AC_PATH_X
if test "$no_x" != yes && test "${with_pgtk}" != "yes"; then
  window_system=x11
fi

LD_SWITCH_X_SITE_RPATH=
if test "${x_libraries}" != NONE; then
  if test -n "${x_libraries}"; then
    LD_SWITCH_X_SITE=-L`AS_ECHO(["$x_libraries"]) | sed -e 's/:/ -L/g'`
    LD_SWITCH_X_SITE_RPATH=-Wl,-rpath,`
      AS_ECHO(["$x_libraries"]) | sed -e 's/:/ -Wl,-rpath,/g'
    `
  fi
  x_default_search_path=""
  x_search_path=${x_libraries}
  if test -z "${x_search_path}"; then
    x_search_path=/usr/lib
  fi
  for x_library in `AS_ECHO(["$x_search_path:"]) | \
		    sed -e "s/:/ /g" -e p -e "s:/lib[[^ /]]* :/share :g"`; do
    x_search_path="\
${x_library}/X11/%L/%T/%N%C%S:\
${x_library}/X11/%l/%T/%N%C%S:\
${x_library}/X11/%T/%N%C%S:\
${x_library}/X11/%L/%T/%N%S:\
${x_library}/X11/%l/%T/%N%S:\
${x_library}/X11/%T/%N%S"
    if test x"${x_default_search_path}" = x; then
      x_default_search_path=${x_search_path}
    else
      x_default_search_path="${x_search_path}:${x_default_search_path}"
    fi
  done
fi
AC_SUBST(LD_SWITCH_X_SITE_RPATH)

if test "${x_includes}" != NONE && test -n "${x_includes}"; then
  C_SWITCH_X_SITE=$isystem`AS_ECHO(["$x_includes"]) | sed -e "s/:/ $isystem/g"`
fi

if test x"${x_includes}" = x; then
  bitmapdir=/usr/include/X11/bitmaps
else
  # accumulate include directories that have X11 bitmap subdirectories
  bmd_acc=
  for bmd in `AS_ECHO(["$x_includes"]) | sed -e 's/:/ /g'`; do
    if test -d "${bmd}/X11/bitmaps"; then
      bmd_acc="${bmd_acc}:${bmd}/X11/bitmaps"
    fi
    if test -d "${bmd}/bitmaps"; then
      bmd_acc="${bmd_acc}:${bmd}/bitmaps"
    fi
  done
  bitmapdir=${bmd_acc#:}
fi

NATIVE_IMAGE_API=no

test "${with_ns}" = maybe && test "${opsys}" != darwin && with_ns=no
HAVE_NS=no
NS_GNUSTEP_CONFIG=no
NS_IMPL_COCOA=no
NS_IMPL_GNUSTEP=no
tmp_CPPFLAGS="$CPPFLAGS"
tmp_CFLAGS="$CFLAGS"
CPPFLAGS="$CPPFLAGS -x objective-c"
CFLAGS="$CFLAGS -x objective-c"
GNU_OBJC_CFLAGS=""
LIBS_GNUSTEP=
if test "${with_ns}" != no; then
  # macfont.o requires macuvs.h which is absent after 'make extraclean',
  # so avoid NS_IMPL_COCOA if macuvs.h is absent.
  # Even a headless Emacs can build macuvs.h, so this should let you bootstrap.
  if test "${opsys}" = darwin && test -f "$srcdir/src/macuvs.h"; then
     NS_IMPL_COCOA=yes
     ns_appdir=`pwd`/nextstep/Emacs.app
     ns_appbindir=${ns_appdir}/Contents/MacOS
     ns_applibexecdir=${ns_appdir}/Contents/MacOS/libexec
     ns_applibdir=${ns_appdir}/Contents/Frameworks
     ns_appresdir=${ns_appdir}/Contents/Resources
     ns_appsrc=Cocoa/Emacs.base
     ns_fontfile=macfont.o
  elif flags=$( (gnustep-config --objc-flags) 2>/dev/null); then
     NS_IMPL_GNUSTEP=yes
     NS_GNUSTEP_CONFIG=yes
     GNU_OBJC_CFLAGS="$flags"
     LIBS_GNUSTEP=$(gnustep-config --gui-libs) || exit
  elif test -f $GNUSTEP_CONFIG_FILE; then
     NS_IMPL_GNUSTEP=yes
     dnl FIXME sourcing this several times in subshells seems inefficient.
     GNUSTEP_SYSTEM_HEADERS=$(
       . $GNUSTEP_CONFIG_FILE
       AS_ECHO(["$GNUSTEP_SYSTEM_HEADERS"])
     )
     GNUSTEP_SYSTEM_LIBRARIES=$(
       . $GNUSTEP_CONFIG_FILE
       AS_ECHO(["$GNUSTEP_SYSTEM_LIBRARIES"])
     )
     dnl I seemed to need these as well with GNUstep-startup 0.25.
     GNUSTEP_LOCAL_HEADERS=$(
       . $GNUSTEP_CONFIG_FILE
       AS_ECHO(["$GNUSTEP_LOCAL_HEADERS"])
     )
     GNUSTEP_LOCAL_LIBRARIES=$(
       . $GNUSTEP_CONFIG_FILE
       AS_ECHO(["$GNUSTEP_LOCAL_LIBRARIES"])
     )
     test "x${GNUSTEP_LOCAL_HEADERS}" != "x" && \
       GNUSTEP_LOCAL_HEADERS="-I${GNUSTEP_LOCAL_HEADERS}"
     test "x${GNUSTEP_LOCAL_LIBRARIES}" != "x" && \
       GNUSTEP_LOCAL_LIBRARIES="-L${GNUSTEP_LOCAL_LIBRARIES}"
     CPPFLAGS="$CPPFLAGS -I${GNUSTEP_SYSTEM_HEADERS} ${GNUSTEP_LOCAL_HEADERS}"
     CFLAGS="$CFLAGS -I${GNUSTEP_SYSTEM_HEADERS} ${GNUSTEP_LOCAL_HEADERS}"
     LDFLAGS="$LDFLAGS -L${GNUSTEP_SYSTEM_LIBRARIES} ${GNUSTEP_LOCAL_LIBRARIES}"
     LIBS_GNUSTEP="-lgnustep-gui -lgnustep-base -lobjc -lpthread"
     dnl GNUstep defines BASE_NATIVE_OBJC_EXCEPTIONS to 0 or 1.
     dnl If they had chosen to either define it or not, we could have
     dnl just used AC_CHECK_DECL here.
     AC_CACHE_CHECK(if GNUstep defines BASE_NATIVE_OBJC_EXCEPTIONS,
       emacs_cv_objc_exceptions,
AC_COMPILE_IFELSE([AC_LANG_PROGRAM([[#include <GNUstepBase/GSConfig.h>]],
[[#if defined BASE_NATIVE_OBJC_EXCEPTIONS && BASE_NATIVE_OBJC_EXCEPTIONS > 0
1;
#else
fail;
#endif]])], emacs_cv_objc_exceptions=yes, emacs_cv_objc_exceptions=no ) )
     if test $emacs_cv_objc_exceptions = yes; then
       dnl _NATIVE_OBJC_EXCEPTIONS is used by the GNUstep headers.
       AC_DEFINE(_NATIVE_OBJC_EXCEPTIONS, 1,
         [Define if GNUstep uses ObjC exceptions.])
       GNU_OBJC_CFLAGS="$GNU_OBJC_CFLAGS -fobjc-exceptions"
     fi
  fi
  if test $NS_IMPL_GNUSTEP = yes; then
     ns_appdir=`pwd`/nextstep/Emacs.app
     ns_appbindir=${ns_appdir}
     ns_applibexecdir=${ns_appdir}/libexec
     ns_applibdir=${ns_appdir}/Frameworks
     ns_appresdir=${ns_appdir}/Resources
     ns_appsrc=GNUstep/Emacs.base
     ns_fontfile=nsfont.o
  fi

  dnl This is only used while we test the NS headers, it gets reset below.
  CPPFLAGS="$CPPFLAGS $GNU_OBJC_CFLAGS"
  CFLAGS="$CFLAGS $GNU_OBJC_CFLAGS"

  AC_CHECK_HEADER([AppKit/AppKit.h], [HAVE_NS=yes],
		  [AC_MSG_ERROR([The include files (AppKit/AppKit.h etc) that
are required for a Nextstep build are missing or cannot be compiled.
Either fix this, or re-configure with the option '--without-ns'.])])

  macfont_file=""
  if test "${NS_IMPL_COCOA}" = "yes"; then
    AC_MSG_CHECKING([for Mac OS X 10.6 or newer])
    AC_COMPILE_IFELSE([AC_LANG_PROGRAM([#include <AppKit/AppKit.h>],
                                     [
#ifdef MAC_OS_X_VERSION_MAX_ALLOWED
#if MAC_OS_X_VERSION_MAX_ALLOWED >= 1060
 ; /* OK */
#else
 error "Mac OS X 10.6 or newer required";
#endif
#endif
		    ])],
		    ns_osx_have_106=yes,
		    ns_osx_have_106=no)
    AC_MSG_RESULT([$ns_osx_have_106])

    if test $ns_osx_have_106 = no; then
       AC_MSG_ERROR([Mac OS X 10.6 or newer is required]);
    fi
  fi

  if test "${with_native_image_api}" = yes; then
     AC_DEFINE(HAVE_NATIVE_IMAGE_API, 1, [Define to use native OS APIs for images.])
     NATIVE_IMAGE_API="yes (ns)"
  fi
fi

AC_SUBST(LIBS_GNUSTEP)

INSTALL_ARCH_INDEP_EXTRA=install-etc
ns_self_contained=no
NS_OBJ=
NS_OBJC_OBJ=
if test "${HAVE_NS}" = yes; then
  if test "$with_toolkit_scroll_bars" = "no"; then
    AC_MSG_WARN([Non-toolkit scroll bars are not implemented for Nextstep.])
  fi

  window_system=nextstep
  # set up packaging dirs
  if test "${EN_NS_SELF_CONTAINED}" = yes; then
     AC_DEFINE(NS_SELF_CONTAINED, 1, [Build an NS bundled app])
     ns_self_contained=yes
     prefix=${ns_appresdir}
     exec_prefix=${ns_appbindir}
     dnl This one isn't really used, only archlibdir is.
     libexecdir="\${ns_applibexecdir}"
     archlibdir="\${ns_applibexecdir}"
     etcdocdir="\${ns_appresdir}/etc"
     etcdir="\${ns_appresdir}/etc"
     dnl FIXME maybe set datarootdir instead.
     dnl That would also get applications, icons, man.
     infodir="\${ns_appresdir}/info"
     mandir="\${ns_appresdir}/man"
     lispdir="\${ns_appresdir}/lisp"
     lispdirrel="\${ns_appresdir}/lisp"
     test "$locallisppathset" = no && locallisppath="\${ns_appresdir}/site-lisp"
     INSTALL_ARCH_INDEP_EXTRA=
  fi

  NS_OBJC_OBJ="nsterm.o nsfns.o nsmenu.o nsselect.o nsimage.o $ns_fontfile"
fi
CFLAGS="$tmp_CFLAGS"
CPPFLAGS="$tmp_CPPFLAGS"
AC_SUBST(INSTALL_ARCH_INDEP_EXTRA)
AC_SUBST(ns_self_contained)
AC_SUBST(NS_OBJ)
AC_SUBST(NS_OBJC_OBJ)

if test "${HAVE_NS}" = yes; then
  AC_CACHE_CHECK(
    [if the Objective C compiler supports instancetype],
    [emacs_cv_objc_instancetype],
    [AC_LANG_PUSH([Objective C])
     AC_COMPILE_IFELSE(
       [AC_LANG_SOURCE([[@interface Test
                          + (instancetype)test;
                          @end]])],
       emacs_cv_objc_instancetype=yes,
       emacs_cv_objc_instancetype=no)
     AC_LANG_POP([Objective C])])

  if test x$emacs_cv_objc_instancetype = xyes ; then
    AC_DEFINE(NATIVE_OBJC_INSTANCETYPE, 1,
              [Define if ObjC compiler supports instancetype natively.])
  fi

  AC_CACHE_CHECK(
    [if the Objective C compiler defaults to C99],
    [emacs_cv_objc_c99],
    [AC_LANG_PUSH([Objective C])
     AC_COMPILE_IFELSE(
       [AC_LANG_PROGRAM([], [[for (int i = 0;;);]])],
       emacs_cv_objc_c99=yes,
       emacs_cv_objc_c99=no)
     AC_LANG_POP([Objective C])])

   if test x$emacs_cv_objc_c99 = xno ; then
     GNU_OBJC_CFLAGS="$GNU_OBJC_CFLAGS -std=c99"
   fi
fi

HAVE_BE_APP=no
if test "${opsys}" = "haiku" && test "${with_be_app}" = "yes"; then
   dnl Only GCC is supported.  Clang might work, but it's
   dnl not reliable, so don't check for it here.
   AC_PROG_CXX([gcc g++])
   CXXFLAGS="$CXXFLAGS $emacs_g3_CFLAGS"
   AC_LANG_PUSH([C++])
   AC_CHECK_HEADER([app/Application.h], [HAVE_BE_APP=yes],
                   [AC_MSG_ERROR([The Application Kit headers required for building
with the Application Kit were not found or cannot be compiled. Either fix this, or
re-configure with the option '--without-be-app'.])])
   AC_LANG_POP([C++])
fi

AC_SUBST(HAVE_BE_APP)

HAVE_W32=no
W32_OBJ=
W32_LIBS=
EMACSRES=
CLIENTRES=
CLIENTW=
W32_RES_LINK=
EMACS_MANIFEST=
if test "${with_w32}" != no; then
  case "${opsys}" in
    cygwin)
      AC_CHECK_HEADER([windows.h], [HAVE_W32=yes],
             [AC_MSG_ERROR(['--with-w32' was specified, but windows.h
                   cannot be found.])])
    ;;
    mingw32)
    ## Using --with-w32 with MinGW is a no-op, but we allow it.
    ;;
    *)
      AC_MSG_ERROR([Using w32 with an autotools build is only supported for Cygwin and MinGW32.])
    ;;
  esac
fi

if test "${opsys}" = "mingw32"; then
  AC_CACHE_CHECK([whether Windows API headers are recent enough], [emacs_cv_w32api],
  [AC_COMPILE_IFELSE([AC_LANG_PROGRAM([[
     #include <windows.h>
     #include <usp10.h>]],
   [[PIMAGE_NT_HEADERS pHeader;
     PIMAGE_SECTION_HEADER pSection = IMAGE_FIRST_SECTION(pHeader)]])],
   [emacs_cv_w32api=yes], [emacs_cv_w32api=no])])
  if test "${emacs_cv_w32api}" = "no"; then
    AC_MSG_ERROR([the Windows API headers are too old to support this build.])
  fi
  HAVE_W32=${emacs_cv_w32api}
fi

FIRSTFILE_OBJ=
NTDIR=
LIBS_ECLIENT=
LIB_WSOCK32=
NTLIB=
CM_OBJ="cm.o"
XARGS_LIMIT=
if test "${HAVE_W32}" = "yes"; then
  AC_DEFINE(HAVE_NTGUI, 1, [Define to use native MS Windows GUI.])
  if test "$with_toolkit_scroll_bars" = "no"; then
    AC_MSG_ERROR([Non-toolkit scroll bars are not implemented for w32 build.])
  fi
  AC_CHECK_TOOL(WINDRES, [windres],
                [AC_MSG_ERROR([No resource compiler found.])])
  W32_OBJ="w32fns.o w32menu.o w32reg.o w32font.o w32term.o"
  W32_OBJ="$W32_OBJ w32xfns.o w32select.o w32uniscribe.o w32cygwinx.o"
  EMACSRES="emacs.res"
  case "$canonical" in
    x86_64-*-*) EMACS_MANIFEST="emacs-x64.manifest" ;;
    *) EMACS_MANIFEST="emacs-x86.manifest" ;;
  esac
  dnl Construct something of the form "24,4,0,0" with 4 components.
  comma_version=`echo "${PACKAGE_VERSION}.0.0" | sed -e 's/\./,/g' -e 's/^\([[^,]]*,[[^,]]*,[[^,]]*,[[^,]]*\).*/\1/'`

  comma_space_version=`echo "$comma_version" | sed 's/,/, /g'`
  AC_SUBST(comma_version)
  AC_SUBST(comma_space_version)
  AC_CONFIG_FILES([nt/emacs.rc nt/emacsclient.rc])
  if test "${opsys}" = "cygwin"; then
    W32_LIBS="$W32_LIBS -lkernel32 -luser32 -lusp10 -lgdi32"
    W32_LIBS="$W32_LIBS -lole32 -lcomdlg32 -lcomctl32 -lwinspool"
    # Tell the linker that emacs.res is an object (which we compile from
    # the rc file), not a linker script.
    W32_RES_LINK="-Wl,emacs.res"
  else
    W32_OBJ="$W32_OBJ w32.o w32console.o w32heap.o w32inevt.o w32proc.o"
    dnl FIXME: This should probably be supported for Cygwin/w32 as
    dnl well, but the Cygwin build needs to link against -lgdiplus
    if test "${with_native_image_api}" = yes; then
      AC_DEFINE(HAVE_NATIVE_IMAGE_API, 1, [Define to use native OS APIs for images.])
      NATIVE_IMAGE_API="yes (w32)"
      W32_OBJ="$W32_OBJ w32image.o"
    fi
    W32_LIBS="$W32_LIBS -lwinmm -lusp10 -lgdi32 -lcomdlg32"
    W32_LIBS="$W32_LIBS -lmpr -lwinspool -lole32 -lcomctl32"
    W32_RES_LINK="\$(EMACSRES)"
    CLIENTRES="emacsclient.res"
    CLIENTW="emacsclientw\$(EXEEXT)"
    FIRSTFILE_OBJ=firstfile.o
    NTDIR=nt
    CM_OBJ=
    LIBS_ECLIENT="-lcomctl32"
    LIB_WSOCK32="-lwsock32"
    NTLIB="ntlib.$ac_objext"
    XARGS_LIMIT="-s 10000"
  fi
fi

if test "${HAVE_W32}" = "no" && test "${opsys}" = "cygwin"; then
  W32_LIBS="-lkernel32"
  W32_OBJ="w32cygwinx.o"
fi

AC_SUBST(W32_OBJ)
AC_SUBST(W32_LIBS)
AC_SUBST(EMACSRES)
AC_SUBST(EMACS_MANIFEST)
AC_SUBST(CLIENTRES)
AC_SUBST(CLIENTW)
AC_SUBST(W32_RES_LINK)
AC_SUBST(FIRSTFILE_OBJ)
AC_SUBST(NTDIR)
AC_SUBST(CM_OBJ)
AC_SUBST(LIBS_ECLIENT)
AC_SUBST(LIB_WSOCK32)
AC_SUBST(NTLIB)
AC_SUBST(XARGS_LIMIT)

if test "${HAVE_W32}" = "yes"; then
  window_system=w32
  with_xft=no
fi

HAIKU_OBJ=
HAIKU_CXX_OBJ=
HAIKU_LIBS=
HAIKU_CFLAGS=

if test "$opsys" = "haiku"; then
  HAIKU_OBJ="$HAIKU_OBJ haiku.o"
fi

if test "${HAVE_BE_APP}" = "yes"; then
  AC_DEFINE([HAVE_HAIKU], 1,
      [Define if Emacs will be built with Haiku windowing support])
fi

if test "${HAVE_BE_APP}" = "yes"; then
  window_system=haiku
  with_xft=no
  HAIKU_OBJ="$HAIKU_OBJ haikufns.o haikuterm.o haikumenu.o haikufont.o haikuselect.o haiku_io.o"
  HAIKU_CXX_OBJ="haiku_support.o haiku_font_support.o haiku_draw_support.o haiku_select.o"
  HAIKU_LIBS="-lbe -lgame -ltranslation -ltracker" # -lgame is needed for set_mouse_position.

  if test "${with_native_image_api}" = yes; then
     AC_DEFINE(HAVE_NATIVE_IMAGE_API, 1, [Define to use native OS APIs for images.])
     NATIVE_IMAGE_API="yes (haiku)"
     HAIKU_OBJ="$HAIKU_OBJ haikuimage.o"
  fi
fi

AC_SUBST(HAIKU_LIBS)
AC_SUBST(HAIKU_OBJ)
AC_SUBST(HAIKU_CXX_OBJ)
AC_SUBST(HAIKU_CFLAGS)

## $window_system is now set to the window system we will
## ultimately use.

term_header=
HAVE_X_WINDOWS=no
HAVE_X11=no
USE_X_TOOLKIT=none

case "${window_system}" in
  x11 )
    HAVE_X_WINDOWS=yes
    HAVE_X11=yes
    term_header=xterm.h
    case "${with_x_toolkit}" in
      athena | lucid ) USE_X_TOOLKIT=LUCID ;;
      motif ) USE_X_TOOLKIT=MOTIF ;;
      gtk ) with_gtk=yes
            term_header=gtkutil.h
dnl Don't set this for GTK.  A lot of tests below assumes Xt when
dnl USE_X_TOOLKIT is set.
            USE_X_TOOLKIT=none ;;
      gtk2 ) with_gtk2=yes
             term_header=gtkutil.h
             USE_X_TOOLKIT=none ;;
      gtk3 ) with_gtk3=yes
             term_header=gtkutil.h
             USE_X_TOOLKIT=none ;;
      no ) USE_X_TOOLKIT=none ;;
dnl If user did not say whether to use a toolkit, make this decision later:
dnl use the toolkit if we have gtk, or X11R5 or newer.
      * ) USE_X_TOOLKIT=maybe ;;
    esac
  ;;
  nextstep )
    term_header=nsterm.h
  ;;
  w32 )
    term_header=w32term.h
  ;;
<<<<<<< HEAD
  pgtk )
    term_header=pgtkterm.h
    with_gtk3=yes
    USE_X_TOOLKIT=none
=======
  haiku )
    term_header=haikuterm.h
>>>>>>> d8dd705e
  ;;
esac

if test "$window_system" = none && test "X$with_x" != "Xno"; then
   AC_CHECK_PROG(HAVE_XSERVER, X, true, false)
   if test "$HAVE_XSERVER" = true ||
      test -n "$DISPLAY" ||
      {
        for emacs_libX11 in /usr/lib/libX11.*; do break; done
        test "$emacs_libX11" != '/usr/lib/libX11.*'
      }
   then
        AC_MSG_ERROR([You seem to be running X, but no X development libraries
were found.  You should install the relevant development files for X
and for the toolkit you want, such as Gtk+.  Also make
sure you have development files for image handling, i.e.
tiff, gif, jpeg, png and xpm.
If you are sure you want Emacs compiled without X window support, pass
  --without-x
to configure.])
   fi
fi

# Does the opsystem file prohibit the use of the GNU malloc?
# Assume not, until told otherwise.
GNU_MALLOC=yes

AC_CACHE_CHECK(
  [whether malloc is Doug Lea style],
  [emacs_cv_var_doug_lea_malloc],
  [emacs_cv_var_doug_lea_malloc=no
   dnl Hooks do not work with address sanitization.
   if test "$emacs_cv_sanitize_address" != yes; then
     AC_LINK_IFELSE(
       [AC_LANG_PROGRAM(
	  [[#include <malloc.h>
	    static void hook (void) {}]],
	  [[malloc_set_state (malloc_get_state ());
	    __after_morecore_hook = hook;
	    __malloc_initialize_hook = hook;]])],
       [emacs_cv_var_doug_lea_malloc=yes])
   fi])
doug_lea_malloc=$emacs_cv_var_doug_lea_malloc

hybrid_malloc=
system_malloc=yes

dnl This must be before the test of $ac_cv_func_sbrk below.
AC_CHECK_FUNCS_ONCE([sbrk])

test $with_unexec = yes &&
case "$opsys" in
  ## darwin ld insists on the use of malloc routines in the System framework.
  darwin | mingw32 | nacl | solaris) ;;
  cygwin | qnxnto | freebsd)
	  hybrid_malloc=yes
          system_malloc= ;;
  *) test "$ac_cv_func_sbrk" = yes && system_malloc=$emacs_cv_sanitize_address;;
esac

if test "${system_malloc}" != yes && test "${doug_lea_malloc}" != yes \
   && test "${UNEXEC_OBJ}" = unexelf.o; then
  hybrid_malloc=yes
fi

GMALLOC_OBJ=
HYBRID_MALLOC=
if test "${system_malloc}" = "yes"; then
  AC_DEFINE([SYSTEM_MALLOC], 1,
    [Define to 1 to use the system memory allocator, even if it is not
     Doug Lea style.])
  GNU_MALLOC=no
  GNU_MALLOC_reason="
    (The GNU allocators don't work with this system configuration.)"
  VMLIMIT_OBJ=
elif test "$hybrid_malloc" = yes; then
  AC_DEFINE(HYBRID_MALLOC, 1,
    [Define to use gmalloc before dumping and the system malloc after.])
  HYBRID_MALLOC=1
  GNU_MALLOC=no
  GNU_MALLOC_reason=" (only before dumping)"
  GMALLOC_OBJ=gmalloc.o
  VMLIMIT_OBJ=
else
  test "$doug_lea_malloc" != "yes" && GMALLOC_OBJ=gmalloc.o
  VMLIMIT_OBJ=vm-limit.o

  AC_CHECK_HEADERS([sys/vlimit.h])
  AC_CACHE_CHECK([for data_start], [emacs_cv_data_start],
    [AC_LINK_IFELSE(
       [AC_LANG_PROGRAM(
	 [[extern char data_start[]; char ch;]],
	 [[return data_start < &ch;]])],
       [emacs_cv_data_start=yes],
       [emacs_cv_data_start=no])])
  if test $emacs_cv_data_start = yes; then
    AC_DEFINE([HAVE_DATA_START], 1,
      [Define to 1 if data_start is the address of the start
       of the main data segment.])
  fi
fi
AC_SUBST([HYBRID_MALLOC])
AC_SUBST(GMALLOC_OBJ)
AC_SUBST(VMLIMIT_OBJ)

if test "$doug_lea_malloc" = "yes" && test "$hybrid_malloc" != yes; then
  if test "$GNU_MALLOC" = yes ; then
    GNU_MALLOC_reason="
      (Using Doug Lea's new malloc from the GNU C Library.)"
  fi
  AC_DEFINE(DOUG_LEA_MALLOC, 1,
    [Define to 1 if the system memory allocator is Doug Lea style,
     with malloc hooks and malloc_set_state.])

  ## Use mmap directly for allocating larger buffers.
  ## FIXME this comes from src/s/{gnu,gnu-linux}.h:
  ## #ifdef DOUG_LEA_MALLOC; #undef REL_ALLOC; #endif
  ## Does the AC_FUNC_MMAP test below make this check unnecessary?
  case "$opsys" in
    mingw32|gnu*) REL_ALLOC=no ;;
  esac
fi

if test x"${REL_ALLOC}" = x; then
  REL_ALLOC=${GNU_MALLOC}
fi

use_mmap_for_buffers=no
case "$opsys" in
  mingw32) use_mmap_for_buffers=yes ;;
esac

AC_FUNC_MMAP
if test $use_mmap_for_buffers = yes; then
  AC_DEFINE(USE_MMAP_FOR_BUFFERS, 1, [Define to use mmap to allocate buffer text.])
  REL_ALLOC=no
fi

LIBS="$LIBS_SYSTEM $LIBS"

dnl FIXME replace main with a function we actually want from this library.
AC_CHECK_LIB(Xbsd, main, LD_SWITCH_X_SITE="$LD_SWITCH_X_SITE -lXbsd")

dnl Check for the POSIX thread library.
LIB_PTHREAD=
AC_CHECK_HEADERS_ONCE(pthread.h)
if test "$ac_cv_header_pthread_h" && test "$opsys" != "mingw32"; then
  AC_CACHE_CHECK([for pthread library],
    [emacs_cv_pthread_lib],
    [emacs_cv_pthread_lib=no
     OLD_LIBS=$LIBS
     for emacs_pthread_lib in 'none needed' -lpthread; do
       case $emacs_pthread_lib in
	 -*) LIBS="$OLD_LIBS $emacs_pthread_lib";;
       esac
       AC_LINK_IFELSE(
	 [AC_LANG_PROGRAM(
	    [[#include <pthread.h>
	      #include <signal.h>
	      sigset_t old_mask, new_mask;
	      void noop (void) {}]],
	    [[pthread_t th = pthread_self ();
	      int status = 0;
	      status += pthread_create (&th, 0, 0, 0);
	      status += pthread_sigmask (SIG_BLOCK, &new_mask, &old_mask);
	      status += pthread_kill (th, 0);
	      #if ! (defined SYSTEM_MALLOC || defined HYBRID_MALLOC \
		     || defined DOUG_LEA_MALLOC)
	      /* Test for pthread_atfork only if gmalloc uses it,
		 as older-style hosts like MirBSD 10 lack it.  */
	      status += pthread_atfork (noop, noop, noop);
	      #endif
	      return status;]])],
	 [emacs_cv_pthread_lib=$emacs_pthread_lib])
       LIBS=$OLD_LIBS
       if test "$emacs_cv_pthread_lib" != no; then
	 break
       fi
     done])
  if test "$emacs_cv_pthread_lib" != no; then
    AC_DEFINE([HAVE_PTHREAD], 1, [Define to 1 if you have POSIX threads.])
    case $emacs_cv_pthread_lib in
      -*) LIB_PTHREAD=$emacs_cv_pthread_lib;;
    esac
    ac_cv_func_pthread_sigmask=yes
    # Some systems optimize for single-threaded programs by default, and
    # need special flags to disable these optimizations. For example, the
    # definition of 'errno' in <errno.h>.
    case $opsys in
      hpux* | solaris)
	AC_DEFINE([_REENTRANT], 1,
	  [Define to 1 if your system requires this in multithreaded code.]);;
      aix4-2)
	AC_DEFINE([_THREAD_SAFE], 1,
	  [Define to 1 if your system requires this in multithreaded code.]);;
    esac
  fi
fi
AC_SUBST([LIB_PTHREAD])

AC_MSG_CHECKING([for thread support])
threads_enabled=no
if test "$with_threads" = yes; then
   if test "$emacs_cv_pthread_lib" != no; then
      AC_DEFINE(THREADS_ENABLED, 1,
                [Define to 1 if you want elisp thread support.])
      threads_enabled=yes
   elif test "${opsys}" = "mingw32"; then
      dnl MinGW can do native Windows threads even without pthreads
      AC_DEFINE(THREADS_ENABLED, 1,
                [Define to 1 if you want elisp thread support.])
      threads_enabled=yes
   fi
fi
AC_MSG_RESULT([$threads_enabled])

dnl Check for need for bigtoc support on IBM AIX

case ${host_os} in
aix*)
  AC_CACHE_CHECK([for -bbigtoc option], [gdb_cv_bigtoc], [
    case $GCC in
    yes) gdb_cv_bigtoc=-Wl,-bbigtoc ;;
    *) gdb_cv_bigtoc=-bbigtoc ;;
    esac

    LDFLAGS=$LDFLAGS\ $gdb_cv_bigtoc
    AC_LINK_IFELSE([AC_LANG_PROGRAM([[]], [[int i;]])], [], [gdb_cv_bigtoc=])
  ])
  ;;
esac

# Change CFLAGS, CPPFLAGS, and LIBS temporarily so that C_SWITCH_X_SITE
# is for the tests that follow.  We set them back later on.

REAL_CFLAGS="$CFLAGS"
REAL_CPPFLAGS="$CPPFLAGS"
REAL_LIBS="$LIBS"

if test "${HAVE_X11}" = "yes"; then
  DEFS="$C_SWITCH_X_SITE $DEFS"
  LDFLAGS="$LDFLAGS $LD_SWITCH_X_SITE"
  LIBS="-lX11 $LIBS"
  CFLAGS="$C_SWITCH_X_SITE $CFLAGS"
  CPPFLAGS="$C_SWITCH_X_SITE $CPPFLAGS"

  # On Solaris, arrange for LD_RUN_PATH to point to the X libraries for tests.
  # This is handled by LD_SWITCH_X_SITE_RPATH during the real build,
  # but it's more convenient here to set LD_RUN_PATH since this
  # also works on hosts that don't understand LD_SWITCH_X_SITE_RPATH.
  if test "${x_libraries}" != NONE && test -n "${x_libraries}"; then
    LD_RUN_PATH=$x_libraries${LD_RUN_PATH+:}$LD_RUN_PATH
    export LD_RUN_PATH
  fi

  if test "${opsys}" = "gnu-linux"; then
    AC_CACHE_CHECK([whether X on GNU/Linux needs -b to link], [emacs_cv_b_link],
    [AC_LINK_IFELSE([AC_LANG_PROGRAM([[]],
     [[XOpenDisplay ("foo");]])],
     [xgnu_linux_first_failure=no],
     [xgnu_linux_first_failure=yes])
    if test "${xgnu_linux_first_failure}" = "yes"; then
      OLD_CPPFLAGS="$CPPFLAGS"
      OLD_LIBS="$LIBS"
      CPPFLAGS="$CPPFLAGS -b i486-linuxaout"
      LIBS="$LIBS -b i486-linuxaout"
      AC_LINK_IFELSE([AC_LANG_PROGRAM([[]],
       [[XOpenDisplay ("foo");]])],
       [xgnu_linux_second_failure=no],
       [xgnu_linux_second_failure=yes])
      if test "${xgnu_linux_second_failure}" = "yes"; then
	# If we get the same failure with -b, there is no use adding -b.
	# So leave it out.  This plays safe.
        emacs_cv_b_link=no
      else
        emacs_cv_b_link=yes
      fi
      CPPFLAGS=$OLD_CPPFLAGS
      LIBS=$OLD_LIBS
    else
      emacs_cv_b_link=no
    fi])
    if test "x$emacs_cv_b_link" = xyes ; then
      LD_SWITCH_X_SITE="$LD_SWITCH_X_SITE -b i486-linuxaout"
      C_SWITCH_X_SITE="$C_SWITCH_X_SITE -b i486-linuxaout"
    fi
  fi

  # Reportedly, some broken Solaris systems have XKBlib.h but are missing
  # header files included from there.
  AC_CACHE_CHECK([for Xkb], [emacs_cv_xkb],
  [AC_LINK_IFELSE([AC_LANG_PROGRAM([[#include <X11/Xlib.h>
#include <X11/XKBlib.h>]],
	[[XkbDescPtr kb = XkbGetKeyboard (0, XkbAllComponentsMask, XkbUseCoreKbd);]])],
	emacs_cv_xkb=yes, emacs_cv_xkb=no)])
  if test $emacs_cv_xkb = yes; then
    AC_DEFINE(HAVE_XKB, 1, [Define to 1 if you have the Xkb extension.])
  fi

  AC_CHECK_FUNCS(XrmSetDatabase XScreenResourceString \
XScreenNumberOfScreen)
fi

if test "${window_system}" = "x11"; then
  AC_MSG_CHECKING(X11 version 6)
  AC_CACHE_VAL(emacs_cv_x11_version_6,
  [AC_LINK_IFELSE([AC_LANG_PROGRAM([[#include <X11/Xlib.h>]],
[[#if XlibSpecificationRelease < 6
fail;
#endif
]])], emacs_cv_x11_version_6=yes, emacs_cv_x11_version_6=no)])
  if test $emacs_cv_x11_version_6 = yes; then
    AC_MSG_RESULT(6 or newer)
    AC_DEFINE(HAVE_X11R6, 1,
	      [Define to 1 if you have the X11R6 or newer version of Xlib.])
    AC_DEFINE(HAVE_X_I18N, 1, [Define if you have usable i18n support.])
    ## inoue@ainet.or.jp says Solaris has a bug related to X11R6-style
    ## XIM support.
    case "$opsys" in
      solaris) : ;;
      *) AC_DEFINE(HAVE_X11R6_XIM, 1,
           [Define if you have usable X11R6-style XIM support.])
         ;;
    esac
  else
    AC_MSG_RESULT(before 6)
  fi
fi


### Use -lrsvg-2 if available, unless '--with-rsvg=no' is specified.
HAVE_RSVG=no
<<<<<<< HEAD
if test "${HAVE_X11}" = "yes" || test "${HAVE_NS}" = "yes" || test "${window_system}" = "pgtk" || test "${opsys}" = "mingw32"; then
=======
if test "${HAVE_X11}" = "yes" || test "${HAVE_NS}" = "yes" \
   || test "${opsys}" = "mingw32" || test "${HAVE_BE_APP}" = "yes"; then
>>>>>>> d8dd705e
  if test "${with_rsvg}" != "no"; then
    RSVG_REQUIRED=2.14.0
    RSVG_MODULE="librsvg-2.0 >= $RSVG_REQUIRED"

    EMACS_CHECK_MODULES([RSVG], [$RSVG_MODULE])
    AC_SUBST(RSVG_CFLAGS)
    AC_SUBST(RSVG_LIBS)

    if test $HAVE_RSVG = yes; then
      AC_DEFINE(HAVE_RSVG, 1, [Define to 1 if using librsvg.])
      CFLAGS="$CFLAGS $RSVG_CFLAGS"
      # Windows loads librsvg dynamically
      if test "${opsys}" = "mingw32"; then
	RSVG_LIBS=
      fi
    fi
  fi
fi

### Use -lwebp if available, unless '--with-webp=no'
HAVE_WEBP=no
if test "${with_webp}" != "no"; then
   if test "${HAVE_X11}" = "yes" || test "${opsys}" = "mingw32" \
   || test "${HAVE_W32}" = "yes" || test "${HAVE_NS}" = "yes" \
   || test "${HAVE_BE_APP}" = "yes"; then
      WEBP_REQUIRED=0.6.0
      WEBP_MODULE="libwebp >= $WEBP_REQUIRED"

      EMACS_CHECK_MODULES([WEBP], [$WEBP_MODULE])
      AC_SUBST(WEBP_CFLAGS)
      AC_SUBST(WEBP_LIBS)
   fi
   if test $HAVE_WEBP = yes; then
      AC_DEFINE(HAVE_WEBP, 1, [Define to 1 if using libwebp.])
      CFLAGS="$CFLAGS $WEBP_CFLAGS"
      # Windows loads libwebp dynamically
      if test "${opsys}" = "mingw32"; then
	WEBP_LIBS=
      fi
   fi
fi

HAVE_IMAGEMAGICK=no
<<<<<<< HEAD
if test "${HAVE_X11}" = "yes" || test "${HAVE_NS}" = "yes" || test "${window_system}" = "pgtk" || test "${HAVE_W32}" = "yes"; then
=======
if test "${HAVE_X11}" = "yes" || test "${HAVE_NS}" = "yes" || test "${HAVE_W32}" = "yes" || \
   test "${HAVE_BE_APP}" = "yes"; then
>>>>>>> d8dd705e
  if test "${with_imagemagick}" != "no"; then
    if test -n "$BREW"; then
      # Homebrew doesn't link ImageMagick 6 by default, so make sure
      # pkgconfig can find it.
      export PKG_CONFIG_PATH="$PKG_CONFIG_PATH$PATH_SEPARATOR`$BREW --prefix imagemagick@6 2>/dev/null`/lib/pkgconfig"
    fi

    EMACS_CHECK_MODULES([IMAGEMAGICK], [MagickWand >= 7])
    if test $HAVE_IMAGEMAGICK = yes; then
       AC_DEFINE([HAVE_IMAGEMAGICK7], 1, [Define to 1 if using ImageMagick7.])
    else
       ## 6.3.5 is the earliest version known to work; see Bug#17339.
       ## 6.8.2 makes Emacs crash; see Bug#13867.
       EMACS_CHECK_MODULES([IMAGEMAGICK], [Wand >= 6.3.5 Wand != 6.8.2])
    fi

    if test $HAVE_IMAGEMAGICK = yes; then
      OLD_CFLAGS=$CFLAGS
      OLD_LIBS=$LIBS
      CFLAGS="$CFLAGS $IMAGEMAGICK_CFLAGS"
      LIBS="$IMAGEMAGICK_LIBS $LIBS"
      AC_CHECK_FUNCS([MagickRelinquishMemory MagickExportImagePixels \
		      MagickMergeImageLayers MagickAutoOrientImage])
      CFLAGS=$OLD_CFLAGS
      LIBS=$OLD_LIBS
      # Check that ImageMagick links.  It does not link on Fedora 25
      # with './configure CC=clang', as pkg-config outputs flags like
      # -lomp that work for GCC but not Clang.
      if test "$ac_cv_func_MagickRelinquishMemory" != yes; then
	HAVE_IMAGEMAGICK=no
      fi
    fi
    if test $HAVE_IMAGEMAGICK = yes; then
      AC_DEFINE([HAVE_IMAGEMAGICK], 1, [Define to 1 if using ImageMagick.])
    else
      if test "${with_imagemagick}" != "no"; then
        AC_MSG_ERROR([ImageMagick wanted, but it does not compile.  Maybe some library files are missing?]);
      fi
      IMAGEMAGICK_CFLAGS=
      IMAGEMAGICK_LIBS=
    fi
    AC_SUBST([IMAGEMAGICK_CFLAGS])
    AC_SUBST([IMAGEMAGICK_LIBS])
  fi
fi

AC_CHECK_LIB(anl, getaddrinfo_a, HAVE_GETADDRINFO_A=yes)
if test "${HAVE_GETADDRINFO_A}" = "yes"; then
  AC_DEFINE(HAVE_GETADDRINFO_A, 1,
[Define to 1 if you have getaddrinfo_a for asynchronous DNS resolution.])
  GETADDRINFO_A_LIBS="-lanl"
  AC_SUBST(GETADDRINFO_A_LIBS)
fi

HAVE_GTK=no
GTK_OBJ=
gtk_term_header=$term_header
check_gtk2=no
gtk3_pkg_errors=
if test "${opsys}" != "mingw32"; then
  if test "${with_gtk3}" = "yes" || test "${with_gtk}" = "yes" || test "$USE_X_TOOLKIT" = "maybe"; then
    GLIB_REQUIRED=2.37.5
    GTK_REQUIRED=3.10
    GTK_MODULES="gtk+-3.0 >= $GTK_REQUIRED glib-2.0 >= $GLIB_REQUIRED"

    dnl Checks for libraries.
    EMACS_CHECK_MODULES([GTK], [$GTK_MODULES],
      [pkg_check_gtk=yes], [pkg_check_gtk=no])
    if test "$pkg_check_gtk" = "no" && test "$with_gtk3" = "yes"; then
       AC_MSG_ERROR($GTK_PKG_ERRORS)
    fi
    if test "$pkg_check_gtk" = "yes"; then
       AC_DEFINE(HAVE_GTK3, 1, [Define to 1 if using GTK 3 or later.])
       GTK_OBJ=emacsgtkfixed.o
       gtk_term_header=gtkutil.h
       USE_GTK_TOOLKIT="GTK3"
       if test "x$ac_enable_gtk_deprecation_warnings" = x; then
	 AC_DEFINE([GDK_DISABLE_DEPRECATION_WARNINGS], [1],
	   [Define to 1 to disable GTK+/GDK deprecation warnings.])
	 AC_DEFINE([GLIB_DISABLE_DEPRECATION_WARNINGS], [1],
	   [Define to 1 to disable Glib deprecation warnings.])
       fi
       if test "$window_system" = pgtk; then
	  GLIB_GSETTINGS
       fi
    else
       check_gtk2=yes
       gtk3_pkg_errors="$GTK_PKG_ERRORS "
    fi
  fi

  if test "${with_gtk2}" = "yes" || test "$check_gtk2" = "yes"; then
    GLIB_REQUIRED=2.28
    GTK_REQUIRED=2.24
    GTK_MODULES="gtk+-2.0 >= $GTK_REQUIRED glib-2.0 >= $GLIB_REQUIRED"

    dnl Checks for libraries.
    EMACS_CHECK_MODULES([GTK], [$GTK_MODULES],
      [pkg_check_gtk=yes], [pkg_check_gtk=no])
    if test "$pkg_check_gtk" = "no" &&
       { test "$with_gtk" = yes || test "$with_gtk2" = "yes"; }
    then
      AC_MSG_ERROR($gtk3_pkg_errors$GTK_PKG_ERRORS)
    fi
    test "$pkg_check_gtk" = "yes" && USE_GTK_TOOLKIT="GTK2"
  fi
fi

OLD_CFLAGS=$CFLAGS
OLD_LIBS=$LIBS

if test x"$pkg_check_gtk" = xyes; then

  AC_SUBST(GTK_LIBS)
  CFLAGS="$CFLAGS $GTK_CFLAGS"
  LIBS="$GTK_LIBS $LIBS"
  dnl Try to compile a simple GTK program.
  AC_CACHE_CHECK([whether GTK compiles], [emacs_cv_gtk_compiles],
  [AC_LINK_IFELSE(
    [AC_LANG_PROGRAM(
       [[/* Check the Gtk and Glib APIs.  */
	 #include <gtk/gtk.h>
	 #include <glib-object.h>
	 static void
	 callback (GObject *go, GParamSpec *spec, gpointer user_data)
	 {}
       ]],
       [[
	 GtkSettings *gs = 0;
	 /* Use G_CALLBACK to make sure function pointers can be cast to void *;
	    strict C prohibits this.  Use gtk_main_iteration to test that the
	    libraries are there.  */
	 if (g_signal_handler_find (G_OBJECT (gs), G_SIGNAL_MATCH_FUNC,
				    0, 0, 0, G_CALLBACK (callback), 0))
	   gtk_main_iteration ();
       ]])],
    [emacs_cv_gtk_compiles=yes], [emacs_cv_gtk_compiles=no])])
  if test "${emacs_cv_gtk_compiles}" != "yes"; then
    GTK_OBJ=
    if test "$USE_X_TOOLKIT" != "maybe"; then
      AC_MSG_ERROR([Gtk+ wanted, but it does not compile, see config.log.  Maybe some x11-devel files missing?]);
    fi
  else
    C_SWITCH_X_SITE="$C_SWITCH_X_SITE $GTK_CFLAGS"
    HAVE_GTK=yes
    AC_DEFINE(USE_GTK, 1, [Define to 1 if using GTK.])
    GTK_OBJ="gtkutil.o $GTK_OBJ"
    term_header=$gtk_term_header
    USE_X_TOOLKIT=none
    AC_MSG_WARN([[Your version of Gtk+ will have problems with
       closing open displays.  This is no problem if you just use
       one display, but if you use more than one and close one of them
       Emacs may crash.
       See https://gitlab.gnome.org/GNOME/gtk/issues/221]])
  fi

fi
AC_SUBST(GTK_OBJ)


if test "${HAVE_GTK}" = "yes"; then

  dnl  GTK scrollbars resemble toolkit scrollbars a lot, so to avoid
  dnl  a lot if #ifdef:s, say we have toolkit scrollbars.
  if test "$with_toolkit_scroll_bars" != no; then
    with_toolkit_scroll_bars=yes
  fi

  term_header=gtkutil.h

  if test "${USE_GTK_TOOLKIT}" = GTK2; then

    dnl  Check if we have the old file selection dialog declared and
    dnl  in the link library.  In 2.x it may be in the library,
    dnl  but not declared if deprecated featured has been selected out.
    dnl  AC_CHECK_DECL checks for a macro, so check for GTK_TYPE_FILE_SELECTION.
    HAVE_GTK_FILE_SELECTION=no
    AC_CHECK_DECL(GTK_TYPE_FILE_SELECTION, HAVE_GTK_FILE_SELECTION=yes,
                     HAVE_GTK_FILE_SELECTION=no, [AC_INCLUDES_DEFAULT
#include <gtk/gtk.h>])
    if test "$HAVE_GTK_FILE_SELECTION" = yes; then
      AC_CHECK_FUNCS(gtk_file_selection_new)
    fi

    dnl This procedure causes a bug on certain Ubuntu GTK+2 builds
    AC_CHECK_FUNCS(gtk_window_set_has_resize_grip)
  fi
fi


dnl Enable xwidgets if GTK3 and WebKitGTK+ are available.
dnl Enable xwidgets if macOS Cocoa and WebKit framework are available.
HAVE_XWIDGETS=no
XWIDGETS_OBJ=
if test "$with_xwidgets" != "no"; then
  if test "$USE_GTK_TOOLKIT" = "GTK3" && test "$window_system" != "none"; then
    WEBKIT_REQUIRED=2.12
    WEBKIT_MODULES="webkit2gtk-4.0 >= $WEBKIT_REQUIRED"
    EMACS_CHECK_MODULES([WEBKIT], [$WEBKIT_MODULES])
    HAVE_XWIDGETS=$HAVE_WEBKIT
    XWIDGETS_OBJ="xwidget.o"
  elif test "${NS_IMPL_COCOA}" = "yes"; then
    dnl FIXME: Check framework WebKit2
    dnl WEBKIT_REQUIRED=M.m.p
    WEBKIT_LIBS="-Wl,-framework -Wl,WebKit"
    WEBKIT_CFLAGS="-I/System/Library/Frameworks/WebKit.framework/Headers"
    HAVE_WEBKIT="yes"
    HAVE_XWIDGETS=$HAVE_WEBKIT
    XWIDGETS_OBJ="xwidget.o"
    NS_OBJC_OBJ="$NS_OBJC_OBJ nsxwidget.o"
    dnl Update NS_OBJC_OBJ with added nsxwidget.o
    AC_SUBST(NS_OBJC_OBJ)
  else
    AC_MSG_ERROR([xwidgets requested, it requires GTK3 as X window toolkit or macOS Cocoa as window system.])
  fi

  test $HAVE_XWIDGETS = yes ||
    AC_MSG_ERROR([xwidgets requested but WebKitGTK+ or WebKit framework not found.])

  AC_DEFINE([HAVE_XWIDGETS], 1, [Define to 1 if you have xwidgets support.])
fi
AC_SUBST(XWIDGETS_OBJ)

CFLAGS=$OLD_CFLAGS
LIBS=$OLD_LIBS

PGTK_OBJ=
PGTK_LIBS=
if test "$window_system" = "pgtk"; then
  PGTK_OBJ="pgtkfns.o pgtkterm.o pgtkselect.o pgtkmenu.o pgtkim.o xsettings.o"
  PGTK_LIBS="$GTK_LIBS"
  HAVE_PGTK=yes
  AC_DEFINE([HAVE_PGTK], 1, [Define to 1 if you have pure Gtk+-3.])
fi
AC_SUBST(PGTK_OBJ)
AC_SUBST(PGTK_LIBS)

dnl D-Bus has been tested under GNU/Linux only.  Must be adapted for
dnl other platforms.
HAVE_DBUS=no
DBUS_OBJ=
if test "${with_dbus}" = "yes"; then
   EMACS_CHECK_MODULES([DBUS], [dbus-1 >= 1.0])
   if test "$HAVE_DBUS" = yes; then
     AC_DEFINE(HAVE_DBUS, 1, [Define to 1 if using D-Bus.])
     dnl dbus_watch_get_unix_fd has been introduced in D-Bus 1.1.1.
     dnl dbus_type_is_valid and dbus_validate_* have been introduced in
     dnl D-Bus 1.5.12.
     OLD_LIBS=$LIBS
     LIBS="$LIBS $DBUS_LIBS"
     AC_CHECK_FUNCS(dbus_watch_get_unix_fd \
		    dbus_type_is_valid \
		    dbus_validate_bus_name \
                    dbus_validate_path \
		    dbus_validate_interface \
		    dbus_validate_member)
     LIBS=$OLD_LIBS
     DBUS_OBJ=dbusbind.o
   fi
fi
AC_SUBST(DBUS_CFLAGS)
AC_SUBST(DBUS_LIBS)
AC_SUBST(DBUS_OBJ)

dnl GSettings has been tested under GNU/Linux only.
HAVE_GSETTINGS=no
if test "${HAVE_X11}" = "yes" -o "${window_system}" = "pgtk" && test "${with_gsettings}" = "yes"; then
   EMACS_CHECK_MODULES([GSETTINGS], [gio-2.0 >= 2.26])
   if test "$HAVE_GSETTINGS" = "yes"; then
      old_CFLAGS=$CFLAGS
      CFLAGS="$CFLAGS $GSETTINGS_CFLAGS"
      old_LIBS=$LIBS
      LIBS="$LIBS $GSETTINGS_LIBS"
      AC_CACHE_CHECK([whether GSettings is in gio], [emacs_cv_gsettings_in_gio],
      [AC_LINK_IFELSE(
         [AC_LANG_PROGRAM(
	     [[/* Check that gsettings really is present.  */
	     #include <glib-object.h>
	     #include <gio/gio.h>
	     ]],
	     [[
	       GSettings *settings;
	       GVariant *val = g_settings_get_value (settings, "");
	     ]])],
       [emacs_cv_gsettings_in_gio=yes], [emacs_cv_gsettings_in_gio=no])])

      if test "$emacs_cv_gsettings_in_gio" = "yes"; then
        AC_DEFINE(HAVE_GSETTINGS, 1, [Define to 1 if using GSettings.])
	SETTINGS_CFLAGS="$GSETTINGS_CFLAGS"
	SETTINGS_LIBS="$GSETTINGS_LIBS"
	test "$with_gconf" = "yes" || with_gconf=no
      fi
      CFLAGS=$old_CFLAGS
      LIBS=$old_LIBS
   fi
fi

dnl GConf has been tested under GNU/Linux only.
dnl The version is really arbitrary, it is about the same age as Gtk+ 2.6.
HAVE_GCONF=no
if test "${HAVE_X11}" = "yes" -o "${window_system}" = "pgtk" && test "${with_gconf}" != "no"; then
   EMACS_CHECK_MODULES([GCONF], [gconf-2.0 >= 2.13])
   if test "$HAVE_GCONF" = yes; then
      AC_DEFINE(HAVE_GCONF, 1, [Define to 1 if using GConf.])
      dnl Newer GConf doesn't link with g_objects, so this is not defined.
      SETTINGS_CFLAGS="$SETTINGS_CFLAGS $GCONF_CFLAGS"
      SETTINGS_LIBS="$SETTINGS_LIBS $GCONF_LIBS"
   fi
fi

if test "$HAVE_GSETTINGS" = "yes" || test "$HAVE_GCONF" = "yes"; then
    EMACS_CHECK_MODULES([GOBJECT], [gobject-2.0 >= 2.0])
    if test "$HAVE_GOBJECT" = "yes"; then
       SETTINGS_CFLAGS="$SETTINGS_CFLAGS $GOBJECT_CFLAGS"
       SETTINGS_LIBS="$SETTINGS_LIBS $GOBJECT_LIBS"
    fi
    SAVE_CFLAGS="$CFLAGS"
    SAVE_LIBS="$LIBS"
    CFLAGS="$SETTINGS_CFLAGS $CFLAGS"
    LIBS="$SETTINGS_LIBS $LIBS"
    CFLAGS="$SAVE_CFLAGS"
    LIBS="$SAVE_LIBS"
fi
AC_SUBST(SETTINGS_CFLAGS)
AC_SUBST(SETTINGS_LIBS)

USE_STARTUP_NOTIFICATION=no
if test "${HAVE_GTK}" = "yes"; then
    USE_STARTUP_NOTIFICATION=yes
fi
AC_SUBST(USE_STARTUP_NOTIFICATION)

dnl SELinux is available for GNU/Linux only.
HAVE_LIBSELINUX=no
LIBSELINUX_LIBS=
if test "${with_selinux}" = "yes"; then
   AC_CHECK_LIB([selinux], [lgetfilecon], HAVE_LIBSELINUX=yes, HAVE_LIBSELINUX=no)
   if test "$HAVE_LIBSELINUX" = yes; then
      AC_DEFINE(HAVE_LIBSELINUX, 1, [Define to 1 if using SELinux.])
      LIBSELINUX_LIBS=-lselinux
   fi
fi
AC_SUBST(LIBSELINUX_LIBS)

HAVE_GNUTLS=no
if test "${with_gnutls}" != "no" ; then
  EMACS_CHECK_MODULES([LIBGNUTLS], [gnutls >= 2.12.2],
    [HAVE_GNUTLS=yes], [HAVE_GNUTLS=no])
  if test "${HAVE_GNUTLS}" = "yes"; then
    AC_DEFINE(HAVE_GNUTLS, 1, [Define if using GnuTLS.])
  fi

  # Windows loads GnuTLS dynamically
  if test "${opsys}" = "mingw32"; then
    LIBGNUTLS_LIBS=
  fi
fi

AC_SUBST(LIBGNUTLS_LIBS)
AC_SUBST(LIBGNUTLS_CFLAGS)

HAVE_LIBSYSTEMD=no
if test "${with_libsystemd}" = "yes" ; then
  dnl This code has been tested with libsystemd 222 and later.
  dnl FIXME: Find the earliest version number for which Emacs should work,
  dnl and change '222' to that number.
  EMACS_CHECK_MODULES([LIBSYSTEMD], [libsystemd >= 222],
    [HAVE_LIBSYSTEMD=yes], [HAVE_LIBSYSTEMD=no])
  if test "${HAVE_LIBSYSTEMD}" = "yes"; then
    AC_DEFINE(HAVE_LIBSYSTEMD, 1, [Define if using libsystemd.])
  fi
fi

AC_SUBST(LIBSYSTEMD_LIBS)
AC_SUBST(LIBSYSTEMD_CFLAGS)

HAVE_JSON=no
JSON_OBJ=

if test "${with_json}" != no; then
  EMACS_CHECK_MODULES([JSON], [jansson >= 2.7],
    [HAVE_JSON=yes], [HAVE_JSON=no])
  if test "${HAVE_JSON}" = yes; then
    AC_DEFINE(HAVE_JSON, 1, [Define if using Jansson.])
    JSON_OBJ=json.o
  fi

  # Windows loads libjansson dynamically
  if test "${opsys}" = "mingw32"; then
    JSON_LIBS=
  fi
fi

AC_SUBST(JSON_LIBS)
AC_SUBST(JSON_CFLAGS)
AC_SUBST(JSON_OBJ)

NOTIFY_OBJ=
NOTIFY_SUMMARY=no

dnl MS Windows native file monitor is available for mingw32 only.
case $with_file_notification,$opsys in
  w32,cygwin)
    AC_MSG_ERROR(['--with-file-notification=w32' was specified, but
    this is only supported on MS-Windows native and MinGW32 builds.
    Consider using gfile instead.])
    ;;
  w32,* | yes,mingw32)
    AC_CHECK_HEADER(windows.h)
    if test "$ac_cv_header_windows_h" = yes ; then
       AC_DEFINE(HAVE_W32NOTIFY, 1, [Define to 1 to use w32notify.])
       NOTIFY_OBJ=w32notify.o
       NOTIFY_SUMMARY="yes (w32)"
    fi ;;
esac

dnl inotify is available only on GNU/Linux.
case $with_file_notification,$NOTIFY_OBJ in
  inotify, | yes,)
    AC_CHECK_HEADER(sys/inotify.h)
    if test "$ac_cv_header_sys_inotify_h" = yes ; then
	AC_CHECK_FUNC(inotify_init1)
	if test "$ac_cv_func_inotify_init1" = yes; then
	  AC_DEFINE(HAVE_INOTIFY, 1, [Define to 1 to use inotify.])
	  NOTIFY_OBJ=inotify.o
	  NOTIFY_SUMMARY="yes -lglibc (inotify)"
       fi
    fi ;;
esac

dnl kqueue is available on BSD-like systems.
case $with_file_notification,$NOTIFY_OBJ in
  kqueue,* | yes,)
    EMACS_CHECK_MODULES([KQUEUE], [libkqueue])
    if test "$HAVE_KQUEUE" = "yes"; then
       AC_DEFINE(HAVE_KQUEUE, 1, [Define to 1 to use kqueue.])
       CPPFLAGS="$CPPFLAGS -I/usr/include/kqueue"
       NOTIFY_CFLAGS=$KQUEUE_CFLAGS
       NOTIFY_LIBS=$KQUEUE_LIBS
       NOTIFY_OBJ=kqueue.o
       NOTIFY_SUMMARY="yes -lkqueue"
    else
       AC_SEARCH_LIBS(kqueue, [])
       if test "$ac_cv_search_kqueue" != no; then
         AC_DEFINE(HAVE_KQUEUE, 1, [Define to 1 to use kqueue.])
	 NOTIFY_OBJ=kqueue.o
	 NOTIFY_SUMMARY="yes (kqueue)"
       fi
    fi ;;
esac

dnl g_file_monitor exists since glib 2.18.  G_FILE_MONITOR_EVENT_MOVED
dnl has been added in glib 2.24.  It has been tested under
dnl GNU/Linux only.
case $with_file_notification,$NOTIFY_OBJ in
  gfile,* | yes,)
    if test "${HAVE_NS}" = yes; then
       AC_MSG_ERROR(['--with-file-notification=gfile' is not supported in NextStep builds.
Consider kqueue instead.])
    else
       EMACS_CHECK_MODULES([GFILENOTIFY], [gio-2.0 >= 2.24])
       if test "$HAVE_GFILENOTIFY" = "yes"; then
	  AC_DEFINE(HAVE_GFILENOTIFY, 1, [Define to 1 if using GFile.])
	  NOTIFY_CFLAGS=$GFILENOTIFY_CFLAGS
	  NOTIFY_LIBS=$GFILENOTIFY_LIBS
	  NOTIFY_OBJ=gfilenotify.o
	  NOTIFY_SUMMARY="yes -lgio (gfile)"
       fi
    fi ;;
esac

case $with_file_notification,$NOTIFY_OBJ in
  yes,* | no,* | *,?*) ;;
  *) AC_MSG_ERROR([File notification '$with_file_notification' requested but requirements not found.]) ;;
esac

if test -n "$NOTIFY_OBJ"; then
   AC_DEFINE(USE_FILE_NOTIFY, 1, [Define to 1 if using file notifications.])
fi
AC_SUBST(NOTIFY_CFLAGS)
AC_SUBST(NOTIFY_LIBS)
AC_SUBST(NOTIFY_OBJ)

dnl Do not put whitespace before the #include statements below.
dnl Older compilers (eg sunos4 cc) choke on it.
HAVE_XAW3D=no
LUCID_LIBW=
if test x"${USE_X_TOOLKIT}" = xmaybe || test x"${USE_X_TOOLKIT}" = xLUCID; then
  if test "$with_xaw3d" != no; then
    AC_CACHE_VAL(emacs_cv_xaw3d,
    [AC_LINK_IFELSE([AC_LANG_PROGRAM([[
#include <X11/Intrinsic.h>
#include <X11/Xaw3d/Simple.h>]],
      [[]])],
      [AC_CHECK_LIB(Xaw3d, XawScrollbarSetThumb,
                    emacs_cv_xaw3d=yes, emacs_cv_xaw3d=no)],
      emacs_cv_xaw3d=no)])
  else
    emacs_cv_xaw3d=no
  fi
  if test $emacs_cv_xaw3d = yes; then
    AC_MSG_CHECKING(for xaw3d)
    AC_MSG_RESULT([yes; using Lucid toolkit])
    USE_X_TOOLKIT=LUCID
    HAVE_XAW3D=yes
    LUCID_LIBW=-lXaw3d
    AC_DEFINE(HAVE_XAW3D, 1,
              [Define to 1 if you have the Xaw3d library (-lXaw3d).])
  else
    AC_MSG_CHECKING(for xaw3d)
    AC_MSG_RESULT(no)
    AC_MSG_CHECKING(for libXaw)
    AC_CACHE_VAL(emacs_cv_xaw,
    [AC_LINK_IFELSE([AC_LANG_PROGRAM([[
#include <X11/Intrinsic.h>
#include <X11/Xaw/Simple.h>]],
      [[]])],
      emacs_cv_xaw=yes,
      emacs_cv_xaw=no)])
    if test $emacs_cv_xaw = yes; then
      AC_MSG_RESULT([yes; using Lucid toolkit])
      USE_X_TOOLKIT=LUCID
      LUCID_LIBW=-lXaw
    elif test x"${USE_X_TOOLKIT}" = xLUCID; then
      AC_MSG_ERROR([Lucid toolkit requires X11/Xaw include files])
    else
      AC_MSG_ERROR([No X toolkit could be found.
If you are sure you want Emacs compiled without an X toolkit, pass
  --with-x-toolkit=no
to configure.  Otherwise, install the development libraries for the toolkit
that you want to use (e.g. Gtk+) and re-run configure.])
    fi
  fi
fi

X_TOOLKIT_TYPE=$USE_X_TOOLKIT

LIBXTR6=
LIBXMU=
if test "${USE_X_TOOLKIT}" != "none"; then
  AC_MSG_CHECKING(X11 toolkit version)
  AC_CACHE_VAL(emacs_cv_x11_toolkit_version_6,
  [AC_LINK_IFELSE([AC_LANG_PROGRAM([[#include <X11/Intrinsic.h>]],
[[#if XtSpecificationRelease < 6
fail;
#endif
]])], emacs_cv_x11_toolkit_version_6=yes, emacs_cv_x11_toolkit_version_6=no)])
  HAVE_X11XTR6=$emacs_cv_x11_toolkit_version_6
  if test $emacs_cv_x11_toolkit_version_6 = yes; then
    AC_MSG_RESULT(6 or newer)
    AC_DEFINE(HAVE_X11XTR6, 1,
	      [Define to 1 if you have the X11R6 or newer version of Xt.])
    LIBXTR6="-lSM -lICE"
    case "$opsys" in
      ## Use libw.a along with X11R6 Xt.
      unixware) LIBXTR6="$LIBXTR6 -lw" ;;
    esac
  else
    AC_MSG_RESULT(before 6)
  fi

dnl If using toolkit, check whether libXmu.a exists.
dnl tranle@intellicorp.com says libXmu.a can need XtMalloc in libXt.a to link.
  OLDLIBS="$LIBS"
  if test x$HAVE_X11XTR6 = xyes; then
    OTHERLIBS='-lXt -lSM -lICE'
  else
    OTHERLIBS='-lXt'
  fi
  AC_SEARCH_LIBS([XmuConvertStandardSelection], [Xmu], [], [], [$OTHERLIBS])
  if test "X$LIBS" != "X$OLDLIBS"; then
    LIBXMU=$ac_cv_search_XmuConvertStandardSelection
  fi
  LIBS=$OLDLIBS
  dnl ac_cv_search_XmuConvertStandardSelection is also referenced below.
fi
AC_SUBST(LIBXTR6)
AC_SUBST(LIBXMU)

LIBXP=
if test "${USE_X_TOOLKIT}" = "MOTIF"; then
  # OpenMotif may be installed in such a way on some GNU/Linux systems.
  if test -d /usr/include/openmotif; then
    CPPFLAGS="-I/usr/include/openmotif $CPPFLAGS"
    emacs_cv_openmotif=yes
    case "$canonical" in
      x86_64-*-linux-gnu* | powerpc64-*-linux-gnu* | sparc64-*-linux-gnu*)
      test -d /usr/lib64/openmotif && LDFLAGS="-L/usr/lib64/openmotif $LDFLAGS"
      ;;
      *)
      test -d /usr/lib/openmotif && LDFLAGS="-L/usr/lib/openmotif $LDFLAGS"
    esac
  else
    emacs_cv_openmotif=no
  fi
  AC_CACHE_CHECK(for (Open)Motif version 2.1, emacs_cv_motif_version_2_1,
  [AC_COMPILE_IFELSE([AC_LANG_PROGRAM([[#include <Xm/Xm.h>]],
    [[#if XmVERSION > 2 || (XmVERSION == 2 && XmREVISION >= 1)
int x = 5;
#else
Motif version prior to 2.1.
#endif]])],
    emacs_cv_motif_version_2_1=yes, emacs_cv_motif_version_2_1=no)])
  if test $emacs_cv_motif_version_2_1 = yes; then
    AC_CHECK_LIB(Xp, XpCreateContext, LIBXP=-lXp)
    if test x$emacs_cv_openmotif = xyes; then
      REAL_CPPFLAGS="-I/usr/include/openmotif $REAL_CPPFLAGS"
    fi
  else
    AC_CACHE_CHECK(for LessTif where some systems put it, emacs_cv_lesstif,
    # We put this in CFLAGS temporarily to precede other -I options
    # that might be in CFLAGS temporarily.
    # We put this in CPPFLAGS where it precedes the other -I options.
    OLD_CPPFLAGS=$CPPFLAGS
    OLD_CFLAGS=$CFLAGS
    CPPFLAGS="-I/usr/X11R6/LessTif/Motif1.2/include $CPPFLAGS"
    CFLAGS="-I/usr/X11R6/LessTif/Motif1.2/include $CFLAGS"
    [AC_COMPILE_IFELSE([AC_LANG_PROGRAM([[#include </usr/X11R6/LessTif/Motif1.2/include/Xm/Xm.h>]],
      [[int x = 5;]])],
      emacs_cv_lesstif=yes, emacs_cv_lesstif=no)])
    if test $emacs_cv_lesstif = yes; then
      # Make sure this -I option remains in CPPFLAGS after it is set
      # back to REAL_CPPFLAGS.
      # There is no need to change REAL_CFLAGS, because REAL_CFLAGS does not
      # have those other -I options anyway.  Ultimately, having this
      # directory ultimately in CPPFLAGS will be enough.
      REAL_CPPFLAGS="-I/usr/X11R6/LessTif/Motif1.2/include $REAL_CPPFLAGS"
      LDFLAGS="-L/usr/X11R6/LessTif/Motif1.2/lib $LDFLAGS"
    else
      CFLAGS=$OLD_CFLAGS
      CPPFLAGS=$OLD_CPPFLAGS
    fi
  fi
  AC_CHECK_HEADER([Xm/BulletinB.h], [],
    [AC_MSG_ERROR([Motif toolkit requested but requirements not found.])])
fi

dnl Use toolkit scroll bars if configured for GTK or X toolkit and either
dnl using Motif or Xaw3d is available, and unless
dnl --with-toolkit-scroll-bars=no was specified.

AH_TEMPLATE(USE_TOOLKIT_SCROLL_BARS,
	    [Define to 1 if we should use toolkit scroll bars.])dnl
USE_TOOLKIT_SCROLL_BARS=no
if test "${with_toolkit_scroll_bars}" != "no"; then
  if test "${USE_X_TOOLKIT}" != "none"; then
    if test "${USE_X_TOOLKIT}" = "MOTIF"; then
      AC_DEFINE(USE_TOOLKIT_SCROLL_BARS)
      HAVE_XAW3D=no
      USE_TOOLKIT_SCROLL_BARS=yes
    elif test "${HAVE_XAW3D}" = "yes" || test "${USE_X_TOOLKIT}" = "LUCID"; then
      AC_DEFINE(USE_TOOLKIT_SCROLL_BARS)
      USE_TOOLKIT_SCROLL_BARS=yes
    fi
  elif test "${HAVE_GTK}" = "yes"; then
    AC_DEFINE(USE_TOOLKIT_SCROLL_BARS)
    USE_TOOLKIT_SCROLL_BARS=yes
  elif test "${HAVE_NS}" = "yes"; then
    AC_DEFINE(USE_TOOLKIT_SCROLL_BARS)
    USE_TOOLKIT_SCROLL_BARS=yes
  elif test "${HAVE_W32}" = "yes"; then
    AC_DEFINE(USE_TOOLKIT_SCROLL_BARS)
    USE_TOOLKIT_SCROLL_BARS=yes
  elif test "${HAVE_BE_APP}" = "yes"; then
    AC_DEFINE(USE_TOOLKIT_SCROLL_BARS)
    USE_TOOLKIT_SCROLL_BARS=yes
  fi
fi

dnl See if XIM is available.
AC_COMPILE_IFELSE([AC_LANG_PROGRAM([[
	  #include <X11/Xlib.h>
	  #include <X11/Xresource.h>]],
	 [[XIMProc  callback;]])],
	 [HAVE_XIM=yes
	 AC_DEFINE(HAVE_XIM, 1, [Define to 1 if XIM is available])],
	 HAVE_XIM=no)

dnl Note this is non-standard.  --with-xim does not control whether
dnl XIM support is compiled in, it only affects the runtime default of
dnl use_xim in xterm.c.
if test "${with_xim}" != "no"; then
  AC_DEFINE(USE_XIM, 1,
	    [Define to 1 to default runtime use of XIM to on.])
fi


if test "${HAVE_XIM}" != "no"; then
  late_CFLAGS=$CFLAGS
  if test "$GCC" = yes; then
    CFLAGS="$CFLAGS --pedantic-errors"
  fi
  AC_COMPILE_IFELSE([AC_LANG_PROGRAM([[
#include <X11/Xlib.h>
#include <X11/Xresource.h>]],
[[Display *display;
XrmDatabase db;
char *res_name;
char *res_class;
XIMProc  callback;
XPointer *client_data;
#ifndef __GNUC__
/* If we're not using GCC, it's probably not XFree86, and this is
   probably right, but we can't use something like --pedantic-errors.  */
extern Bool XRegisterIMInstantiateCallback(Display*, XrmDatabase, char*,
                                           char*, XIMProc, XPointer*);
#endif
(void)XRegisterIMInstantiateCallback(display, db, res_name, res_class, callback,
   client_data);]])],
    [emacs_cv_arg6_star=yes])
  AH_TEMPLATE(XRegisterIMInstantiateCallback_arg6,
         [Define to the type of the 6th arg of XRegisterIMInstantiateCallback,
either XPointer or XPointer*.])dnl
  if test "$emacs_cv_arg6_star" = yes; then
    AC_DEFINE(XRegisterIMInstantiateCallback_arg6, [XPointer*])
  else
    AC_DEFINE(XRegisterIMInstantiateCallback_arg6, [XPointer])
  fi
  CFLAGS=$late_CFLAGS
fi

# Check for XRender
HAVE_XRENDER=no
if test "${HAVE_X11}" = "yes"; then
  AC_COMPILE_IFELSE(
    [AC_LANG_PROGRAM(
       [[#include <X11/Intrinsic.h>
	 #include <X11/extensions/Xrender.h>
       ]],
       [[return !XRenderQueryExtension;]])],
    [AC_CHECK_LIB([Xrender], [XRenderQueryExtension], [HAVE_XRENDER=yes])])
  if test $HAVE_XRENDER = yes; then
    XRENDER_LIBS="-lXrender"
    AC_SUBST(XRENDER_LIBS)
    AC_DEFINE([HAVE_XRENDER], 1, [Define to 1 if XRender is available.])
  fi
fi

HAVE_CAIRO=no
if test "${HAVE_X11}" = "yes"; then
  if test "${with_cairo}" != "no"; then
    CAIRO_REQUIRED=1.8.0
    CAIRO_MODULE="cairo >= $CAIRO_REQUIRED"
    EMACS_CHECK_MODULES(CAIRO, $CAIRO_MODULE)
    if test $HAVE_CAIRO = yes; then
      AC_DEFINE(USE_CAIRO, 1, [Define to 1 if using cairo.])
      CFLAGS="$CFLAGS $CAIRO_CFLAGS"
      LIBS="$LIBS $CAIRO_LIBS"
      AC_SUBST(CAIRO_CFLAGS)
      AC_SUBST(CAIRO_LIBS)
    else
      AC_MSG_WARN([cairo requested but not found.])
    fi
  fi
fi
if test "${HAVE_BE_APP}" = "yes"; then
  if test "${with_be_cairo}" != "no"; then
    CAIRO_REQUIRED=1.8.0
    CAIRO_MODULE="cairo >= $CAIRO_REQUIRED"
    EMACS_CHECK_MODULES(CAIRO, $CAIRO_MODULE)
    if test $HAVE_CAIRO = yes; then
      AC_DEFINE(USE_BE_CAIRO, 1, [Define to 1 if using cairo on Haiku.])
      CFLAGS="$CFLAGS $CAIRO_CFLAGS"
      LIBS="$LIBS $CAIRO_LIBS"
      AC_SUBST(CAIRO_CFLAGS)
      AC_SUBST(CAIRO_LIBS)
    else
      AC_MSG_WARN([cairo requested but not found.])
    fi
  fi
fi

### Start of font-backend (under any platform) section.
# (nothing here yet -- this is a placeholder)
### End of font-backend (under any platform) section.

### Start of font-backend (under X11) section.
if test "${HAVE_X11}" = "yes"; then
  if test $HAVE_CAIRO = yes; then
    dnl Strict linkers fail with
    dnl ftfont.o: undefined reference to symbol 'FT_New_Face'
    dnl if -lfreetype is not specified.
    dnl The following is needed to set FREETYPE_LIBS.
    EMACS_CHECK_MODULES([FREETYPE], [freetype2])

    test "$HAVE_FREETYPE" = "no" && AC_MSG_ERROR(cairo requires libfreetype)

    EMACS_CHECK_MODULES([FONTCONFIG], [fontconfig >= 2.2.0])

    test "$HAVE_FONTCONFIG" = "no" && AC_MSG_ERROR(cairo requires libfontconfig)
    dnl For the "Does Emacs use" message at the end.
    HAVE_XFT=no
  else
    ## Use -lXft if available, unless '--with-xft=no'.
    HAVE_XFT=maybe
    if test "x${with_x}" = "xno"; then
      with_xft="no";
    fi

    if test "$with_xft" != no; then
      EMACS_CHECK_MODULES([FONTCONFIG], [fontconfig >= 2.2.0])
      with_xft=$HAVE_FONTCONFIG
    fi

    if test "x${with_xft}" != "xno"; then

      EMACS_CHECK_MODULES([XFT], [xft >= 0.13.0], [], [HAVE_XFT=no])
      ## Because xterm.c uses XRenderQueryExtension when XFT is
      ## enabled, we also need to link to -lXrender.
      if test "$HAVE_XFT" != no && test "$HAVE_XRENDER" != no; then
	OLD_CPPFLAGS="$CPPFLAGS"
	OLD_CFLAGS="$CFLAGS"
	OLD_LIBS="$LIBS"
	CPPFLAGS="$CPPFLAGS $XFT_CFLAGS"
	CFLAGS="$CFLAGS $XFT_CFLAGS"
	LIBS="$XFT_LIBS $LIBS"
	AC_CHECK_HEADER(X11/Xft/Xft.h,
	  AC_CHECK_LIB(Xft, XftFontOpen, HAVE_XFT=yes, , $XFT_LIBS) , ,
          [[#include <X11/X.h>]])

	if test "${HAVE_XFT}" = "yes"; then
	  AC_DEFINE(HAVE_XFT, 1, [Define to 1 if you have the Xft library.])
	    AC_SUBST(XFT_LIBS)
	  C_SWITCH_X_SITE="$C_SWITCH_X_SITE $XFT_CFLAGS"
	fi                        # "${HAVE_XFT}" = "yes"
	CPPFLAGS=$OLD_CPPFLAGS
	CFLAGS=$OLD_CFLAGS
	LIBS=$OLD_LIBS
      else
      # Make sure XFT is disabled if we found XFT but not XRender
	HAVE_XFT=no
      fi                          # "$HAVE_XFT" != no
    fi                            # "x${with_xft}" != "xno"

    if test "$HAVE_XFT" != "yes"; then
       dnl For the "Does Emacs use" message at the end.
       HAVE_XFT=no
       HAVE_FREETYPE=no
    else
       dnl Strict linkers fail with
       dnl ftfont.o: undefined reference to symbol 'FT_New_Face'
       dnl if -lfreetype is not specified.
       dnl The following is needed to set FREETYPE_LIBS.
       EMACS_CHECK_MODULES([FREETYPE], [freetype2])

       test "$HAVE_FREETYPE" = "no" && AC_MSG_ERROR(libxft requires libfreetype)
    fi
  fi				  # $HAVE_CAIRO != yes

  HAVE_LIBOTF=no
  if test "${HAVE_FREETYPE}" = "yes"; then
    AC_DEFINE(HAVE_FREETYPE, 1,
	      [Define to 1 if using the freetype and fontconfig libraries.])
    OLD_CFLAGS=$CFLAGS
    OLD_LIBS=$LIBS
    CFLAGS="$CFLAGS $FREETYPE_CFLAGS"
    LIBS="$FREETYPE_LIBS $LIBS"
    AC_CHECK_FUNCS(FT_Face_GetCharVariantIndex)
    CFLAGS=$OLD_CFLAGS
    LIBS=$OLD_LIBS
    if test "${with_libotf}" != "no"; then
      EMACS_CHECK_MODULES([LIBOTF], [libotf])
      if test "$HAVE_LIBOTF" = "yes"; then
	AC_DEFINE(HAVE_LIBOTF, 1, [Define to 1 if using libotf.])
	AC_CHECK_LIB(otf, OTF_get_variation_glyphs,
		     HAVE_OTF_GET_VARIATION_GLYPHS=yes,
		     HAVE_OTF_GET_VARIATION_GLYPHS=no)
	if test "${HAVE_OTF_GET_VARIATION_GLYPHS}" = "yes"; then
	  AC_DEFINE(HAVE_OTF_GET_VARIATION_GLYPHS, 1,
		    [Define to 1 if libotf has OTF_get_variation_glyphs.])
	fi
	if ! $PKG_CONFIG --atleast-version=0.9.16 libotf; then
	  AC_DEFINE(HAVE_OTF_KANNADA_BUG, 1,
[Define to 1 if libotf is affected by https://debbugs.gnu.org/28110.])
	fi
      fi
    fi
  dnl FIXME should there be an error if HAVE_FREETYPE != yes?
  dnl Does the new font backend require it, or can it work without it?
  fi

  HAVE_M17N_FLT=no
  if test "${HAVE_LIBOTF}" = yes; then
    if test "${with_m17n_flt}" != "no"; then
      EMACS_CHECK_MODULES([M17N_FLT], [m17n-flt])
      if test "$HAVE_M17N_FLT" = "yes"; then
	AC_DEFINE(HAVE_M17N_FLT, 1, [Define to 1 if using libm17n-flt.])
      fi
    fi
  fi
else # "${HAVE_X11}" != "yes"
  if test $window_system = pgtk; then
    EMACS_CHECK_MODULES([FONTCONFIG], [fontconfig >= 2.2.0])
    EMACS_CHECK_MODULES([FREETYPE], [freetype2])
    if test "$HAVE_FONTCONFIG" != yes -o "$HAVE_FREETYPE" != yes; then
      AC_MSG_ERROR(fontconfig and freetype is required.)
    fi
    HAVE_LIBOTF=no
    AC_DEFINE(HAVE_FREETYPE, 1,
	      [Define to 1 if using the freetype and fontconfig libraries.])
    if test "${with_libotf}" != "no"; then
      EMACS_CHECK_MODULES([LIBOTF], [libotf])
      if test "$HAVE_LIBOTF" = "yes"; then
	AC_DEFINE(HAVE_LIBOTF, 1, [Define to 1 if using libotf.])
	AC_CHECK_LIB(otf, OTF_get_variation_glyphs,
		     HAVE_OTF_GET_VARIATION_GLYPHS=yes,
		     HAVE_OTF_GET_VARIATION_GLYPHS=no)
	if test "${HAVE_OTF_GET_VARIATION_GLYPHS}" = "yes"; then
	  AC_DEFINE(HAVE_OTF_GET_VARIATION_GLYPHS, 1,
		    [Define to 1 if libotf has OTF_get_variation_glyphs.])
	fi
      fi
    fi
  else
    HAVE_XFT=no
    HAVE_FREETYPE=no
    HAVE_LIBOTF=no
    HAVE_M17N_FLT=no
  fi
fi   # "${HAVE_X11}" != "yes"

HAVE_HARFBUZZ=no
### On MS-Windows we use hb_font_get_nominal_glyph, which appeared
### in HarfBuzz version 1.2.3
if test "${HAVE_W32}" = "yes"; then
  harfbuzz_required_ver=1.2.3
else
  harfbuzz_required_ver=0.9.42
fi
if test "${HAVE_X11}" = "yes" && test "${HAVE_FREETYPE}" = "yes" \
        || test "$window_system" = "pgtk" \
        || test "${HAVE_W32}" = "yes"; then
  if test "${with_harfbuzz}" != "no"; then
    EMACS_CHECK_MODULES([HARFBUZZ], [harfbuzz >= $harfbuzz_required_ver])
    if test "$HAVE_HARFBUZZ" = "yes"; then
      AC_DEFINE(HAVE_HARFBUZZ, 1, [Define to 1 if using HarfBuzz.])
      ### mingw32 and Cygwin-w32 don't use -lharfbuzz, since they load
      ### the library dynamically.
      if test "${HAVE_W32}" = "yes"; then
        HARFBUZZ_LIBS=
      fi
    fi
  fi
fi

### Start of font-backend (under Haiku) selectionn.
if test "${HAVE_BE_APP}" = "yes"; then
  if test $HAVE_CAIRO = "yes"; then
      EMACS_CHECK_MODULES([FREETYPE], [freetype2 >= 2.5.0])
      test "$HAVE_FREETYPE" = "no" && AC_MSG_ERROR(cairo on Haiku requires libfreetype)
      EMACS_CHECK_MODULES([FONTCONFIG], [fontconfig >= 2.2.0])
      test "$HAVE_FONTCONFIG" = "no" && AC_MSG_ERROR(cairo on Haiku requires libfontconfig)
  fi

  HAVE_LIBOTF=no

  if test "${HAVE_FREETYPE}" = "yes"; then
    AC_DEFINE(HAVE_FREETYPE, 1,
	      [Define to 1 if using the freetype and fontconfig libraries.])
    OLD_CFLAGS=$CFLAGS
    OLD_LIBS=$LIBS
    CFLAGS="$CFLAGS $FREETYPE_CFLAGS"
    LIBS="$FREETYPE_LIBS $LIBS"
    AC_CHECK_FUNCS(FT_Face_GetCharVariantIndex)
    CFLAGS=$OLD_CFLAGS
    LIBS=$OLD_LIBS
    if test "${with_libotf}" != "no"; then
      EMACS_CHECK_MODULES([LIBOTF], [libotf])
      if test "$HAVE_LIBOTF" = "yes"; then
	AC_DEFINE(HAVE_LIBOTF, 1, [Define to 1 if using libotf.])
	AC_CHECK_LIB(otf, OTF_get_variation_glyphs,
		     HAVE_OTF_GET_VARIATION_GLYPHS=yes,
		     HAVE_OTF_GET_VARIATION_GLYPHS=no)
	if test "${HAVE_OTF_GET_VARIATION_GLYPHS}" = "yes"; then
	  AC_DEFINE(HAVE_OTF_GET_VARIATION_GLYPHS, 1,
		    [Define to 1 if libotf has OTF_get_variation_glyphs.])
	fi
	if ! $PKG_CONFIG --atleast-version=0.9.16 libotf; then
	  AC_DEFINE(HAVE_OTF_KANNADA_BUG, 1,
[Define to 1 if libotf is affected by https://debbugs.gnu.org/28110.])
	fi
      fi
    fi
  dnl FIXME should there be an error if HAVE_FREETYPE != yes?
  dnl Does the new font backend require it, or can it work without it?
  fi
fi

if test "${HAVE_BE_APP}" = "yes" && test "${HAVE_FREETYPE}" = "yes"; then
  if test "${with_harfbuzz}" != "no"; then
    EMACS_CHECK_MODULES([HARFBUZZ], [harfbuzz >= $harfbuzz_required_ver])
    if test "$HAVE_HARFBUZZ" = "yes"; then
      AC_DEFINE(HAVE_HARFBUZZ, 1, [Define to 1 if using HarfBuzz.])
    fi
  fi
fi

### End of font-backend section.

AC_SUBST(FREETYPE_CFLAGS)
AC_SUBST(FREETYPE_LIBS)
AC_SUBST(FONTCONFIG_CFLAGS)
AC_SUBST(FONTCONFIG_LIBS)
AC_SUBST(HARFBUZZ_CFLAGS)
AC_SUBST(HARFBUZZ_LIBS)
AC_SUBST(LIBOTF_CFLAGS)
AC_SUBST(LIBOTF_LIBS)
AC_SUBST(M17N_FLT_CFLAGS)
AC_SUBST(M17N_FLT_LIBS)

HAVE_CAIRO=no
if test "${HAVE_X11}" = "yes" -o "$window_system" = pgtk; then
  if test "${with_cairo}" != "no"; then
    CAIRO_REQUIRED=1.12.0
    CAIRO_MODULE="cairo >= $CAIRO_REQUIRED"
    EMACS_CHECK_MODULES(CAIRO, $CAIRO_MODULE)
    if test $HAVE_CAIRO = yes; then
      AC_DEFINE(USE_CAIRO, 1, [Define to 1 if using cairo.])
    else
      AC_MSG_ERROR([cairo requested but not found.])
    fi

    CFLAGS="$CFLAGS $CAIRO_CFLAGS"
    LIBS="$LIBS $CAIRO_LIBS"
    AC_SUBST(CAIRO_CFLAGS)
    AC_SUBST(CAIRO_LIBS)
  fi
fi

if test "${HAVE_X11}" = "yes"; then
  AC_CHECK_HEADER(X11/Xlib-xcb.h,
    AC_CHECK_LIB(xcb, xcb_translate_coordinates, HAVE_XCB=yes))
  if test "${HAVE_XCB}" = "yes"; then
    AC_CHECK_LIB(X11-xcb, XGetXCBConnection, HAVE_X11_XCB=yes)
    if test "${HAVE_X11_XCB}" = "yes"; then
      AC_DEFINE(USE_XCB, 1,
[Define to 1 if you have the XCB library and X11-XCB library for mixed
   X11/XCB programming.])
      XCB_LIBS="-lX11-xcb -lxcb"
      AC_SUBST(XCB_LIBS)
    fi
  fi
fi

### Use -lXpm if available, unless '--with-xpm=no'.
### mingw32 doesn't use -lXpm, since it loads the library dynamically.
### The Cygwin-w32 build uses <noX/xpm.h> instead of <X11/xpm.h>, so
### we need to set LDFLAGS accordingly.
HAVE_XPM=no
LIBXPM=
if test "${HAVE_W32}" = "yes" && test "${opsys}" = "cygwin"; then
  if test "${with_xpm}" != "no"; then
    SAVE_LDFLAGS="$LDFLAGS"
    LDFLAGS="$LDFLAGS -L/usr/lib/noX"
    AC_CHECK_HEADER(noX/xpm.h,
      [AC_CHECK_LIB(Xpm, XpmReadFileToImage, HAVE_XPM=yes)])
    if test "${HAVE_XPM}" = "yes"; then
      AC_CACHE_CHECK([for XpmReturnAllocPixels preprocessor define],
      [emacs_cv_cpp_xpm_return_alloc_pixels],
      [AC_EGREP_CPP(no_return_alloc_pixels,
      [#include "noX/xpm.h"
#ifndef XpmReturnAllocPixels
no_return_alloc_pixels
#endif
      ], emacs_cv_cpp_xpm_return_alloc_pixels=no,
      emacs_cv_cpp_xpm_return_alloc_pixels=yes)])

      if test "$emacs_cv_cpp_xpm_return_alloc_pixels" = "no"; then
        HAVE_XPM=no
        LDFLAGS="$SAVE_LDFLAGS"
      fi
    fi
  fi

  if test "${HAVE_XPM}" = "yes"; then
    AC_DEFINE(HAVE_XPM, 1, [Define to 1 if you have the Xpm library (-lXpm).])
    LIBXPM=-lXpm
  fi
fi

if test "${HAVE_X11}" = "yes"; then
  dnl Avoid Xpm on AIX unless requested, as it crashes; see Bug#17598.
  case $opsys,$with_xpm_set,$with_xpm in
    aix4-2,set,yes) ;;
    aix4-2,*) with_xpm=no;;
  esac

  if test "${with_xpm}" != "no"; then
    AC_CHECK_HEADER(X11/xpm.h,
      [AC_CHECK_LIB(Xpm, XpmReadFileToPixmap, HAVE_XPM=yes, , -lX11)])
    if test "${HAVE_XPM}" = "yes"; then
      AC_CACHE_CHECK([for XpmReturnAllocPixels preprocessor define],
      [emacs_cv_cpp_xpm_return_alloc_pixels],
      [AC_EGREP_CPP(no_return_alloc_pixels,
      [#include "X11/xpm.h"
#ifndef XpmReturnAllocPixels
no_return_alloc_pixels
#endif
      ], emacs_cv_cpp_xpm_return_alloc_pixels=no,
      emacs_cv_cpp_xpm_return_alloc_pixels=yes)])

      if test "$emacs_cv_cpp_xpm_return_alloc_pixels" = "no"; then
	HAVE_XPM=no
      fi
    fi
  fi

  if test "${HAVE_XPM}" = "yes"; then
    AC_DEFINE(HAVE_XPM, 1, [Define to 1 if you have the Xpm library (-lXpm).])
    LIBXPM=-lXpm
  elif test "$opsys,$LUCID_LIBW" = aix4-2,-lXaw; then
    dnl AIX -lXaw needs -lXpm linked too; see Bug#17598 Message#152.
    LIBXPM=-lXpm
  fi
fi

### FIXME: Perhaps regroup to minimize code duplication due to MinGW's
### slightly different requirements wrt image libraries (it doesn't
### use -lXpm because it loads the xpm shared library dynamically at
### run time).
if test "${opsys}" = "mingw32"; then
  if test "${with_xpm}" != "no"; then
    AC_CHECK_HEADER(X11/xpm.h, HAVE_XPM=yes, HAVE_XPM=no, [
#define FOR_MSW 1])
  fi

  if test "${HAVE_XPM}" = "yes"; then
    AC_DEFINE(HAVE_XPM, 1, [Define to 1 if you have the Xpm library (-lXpm).])
  fi
fi

AC_SUBST(LIBXPM)

### Use -ljpeg if available, unless '--with-jpeg=no'.
HAVE_JPEG=no
LIBJPEG=
<<<<<<< HEAD
if test "${HAVE_X11}" = "yes" || test "$window_system" = "pgtk" || test "${HAVE_W32}" = "yes" \
   || test "${HAVE_NS}" = "yes"; then
=======
if test "${HAVE_X11}" = "yes" || test "${HAVE_W32}" = "yes" \
   || test "${HAVE_NS}" = "yes" || test "${HAVE_BE_APP}" = "yes"; then
>>>>>>> d8dd705e
  if test "${with_jpeg}" != "no"; then
    AC_CACHE_CHECK([for jpeglib 6b or later],
      [emacs_cv_jpeglib],
      [OLD_LIBS=$LIBS
       for emacs_cv_jpeglib in yes -ljpeg no; do
	 case $emacs_cv_jpeglib in
	   yes) ;;
	   no) break;;
	   *) LIBS="$LIBS $emacs_cv_jpeglib";;
	 esac
	 AC_LINK_IFELSE(
	   [AC_LANG_PROGRAM(
	      [[#undef HAVE_STDLIB_H /* Avoid config.h/jpeglib.h collision.  */
		#include <stdio.h> /* jpeglib.h needs FILE and size_t.  */
		#include <jpeglib.h>
		#include <jerror.h>
		char verify[JPEG_LIB_VERSION < 62 ? -1 : 1];
		struct jpeg_decompress_struct cinfo;
	      ]],
	      [[
		jpeg_create_decompress (&cinfo);
		WARNMS (&cinfo, JWRN_JPEG_EOF);
		jpeg_destroy_decompress (&cinfo);
	      ]])],
	   [emacs_link_ok=yes],
	   [emacs_link_ok=no])
	 LIBS=$OLD_LIBS
	 test $emacs_link_ok = yes && break
       done])
    if test "$emacs_cv_jpeglib" != no; then
      HAVE_JPEG=yes
      AC_DEFINE([HAVE_JPEG], 1,
	[Define to 1 if you have the jpeg library (typically -ljpeg).])
      ### mingw32 doesn't use -ljpeg, since it loads the library
      ### dynamically when needed, and doesn't want a run-time
      ### dependency on the jpeglib DLL.
      test "$emacs_cv_jpeglib" != yes && test "${opsys}" != "mingw32" \
      && LIBJPEG=$emacs_cv_jpeglib
    fi
  fi
fi
AC_SUBST(LIBJPEG)

HAVE_LCMS2=no
LCMS2_CFLAGS=
LCMS2_LIBS=
if test "${with_lcms2}" != "no"; then
  EMACS_CHECK_MODULES([LCMS2], [lcms2])
fi
if test "${HAVE_LCMS2}" = "yes"; then
  AC_DEFINE([HAVE_LCMS2], 1, [Define to 1 if you have the lcms2 library (-llcms2).])
  ### mingw32 doesn't use -llcms2, since it loads the library dynamically.
  if test "${opsys}" = "mingw32"; then
     LCMS2_LIBS=
  fi
fi
AC_SUBST(LCMS2_CFLAGS)
AC_SUBST(LCMS2_LIBS)

HAVE_ZLIB=no
LIBZ=
if test "${with_zlib}" != "no"; then
  OLIBS=$LIBS
  AC_SEARCH_LIBS([inflateEnd], [z], [HAVE_ZLIB=yes])
  LIBS=$OLIBS
  case $ac_cv_search_inflateEnd in
    -*) LIBZ=$ac_cv_search_inflateEnd ;;
  esac
fi
if test "${HAVE_ZLIB}" = "yes"; then
  AC_DEFINE([HAVE_ZLIB], 1, [Define to 1 if you have the zlib library (-lz).])
  ### mingw32 doesn't use -lz, since it loads the library dynamically.
  if test "${opsys}" = "mingw32"; then
     LIBZ=
  fi
fi
AC_SUBST(LIBZ)

### Dynamic modules support
LIBMODULES=
HAVE_MODULES=no
MODULES_OBJ=
NEED_DYNLIB=no
case $opsys in
  cygwin|mingw32) MODULES_SUFFIX=".dll" ;;
  darwin) MODULES_SUFFIX=".dylib" ;;
  *) MODULES_SUFFIX=".so" ;;
esac
case "${opsys}" in
  darwin) MODULES_SECONDARY_SUFFIX='.so' ;;
  *) MODULES_SECONDARY_SUFFIX='' ;;
esac
if test "${with_modules}" != "no"; then
  case $opsys in
    gnu|gnu-linux)
      LIBMODULES="-ldl"
      HAVE_MODULES=yes
      ;;
    cygwin|mingw32|darwin)
      HAVE_MODULES=yes
      ;;
    *)
      # BSD systems have dlopen in libc.
      AC_CHECK_FUNC([dlopen], [HAVE_MODULES=yes])
      ;;
  esac

  if test "${HAVE_MODULES}" = no; then
    AC_MSG_ERROR([Dynamic modules are not supported on your system])
  else
    SAVE_LIBS=$LIBS
    LIBS="$LIBS $LIBMODULES"
    AC_CHECK_FUNCS([dladdr dlfunc])
    LIBS=$SAVE_LIBS
  fi
fi

if test "${HAVE_MODULES}" = yes; then
   MODULES_OBJ="emacs-module.o"
   NEED_DYNLIB=yes
   AC_DEFINE(HAVE_MODULES, 1, [Define to 1 if dynamic modules are enabled])
   AC_DEFINE_UNQUOTED(MODULES_SUFFIX, "$MODULES_SUFFIX",
     [System extension for dynamic libraries])
   if test -n "${MODULES_SECONDARY_SUFFIX}"; then
     AC_DEFINE_UNQUOTED(MODULES_SECONDARY_SUFFIX, "$MODULES_SECONDARY_SUFFIX",
       [Alternative system extension for dynamic libraries.])
   fi
fi
AC_SUBST(MODULES_OBJ)
AC_SUBST(LIBMODULES)
AC_SUBST(HAVE_MODULES)
AC_SUBST(MODULES_SUFFIX)
AC_SUBST(MODULES_SECONDARY_SUFFIX)

AC_CONFIG_FILES([src/emacs-module.h])
AC_SUBST_FILE([module_env_snippet_25])
AC_SUBST_FILE([module_env_snippet_26])
AC_SUBST_FILE([module_env_snippet_27])
AC_SUBST_FILE([module_env_snippet_28])
AC_SUBST_FILE([module_env_snippet_29])
module_env_snippet_25="$srcdir/src/module-env-25.h"
module_env_snippet_26="$srcdir/src/module-env-26.h"
module_env_snippet_27="$srcdir/src/module-env-27.h"
module_env_snippet_28="$srcdir/src/module-env-28.h"
module_env_snippet_29="$srcdir/src/module-env-29.h"
emacs_major_version="${PACKAGE_VERSION%%.*}"
AC_SUBST(emacs_major_version)

### Emacs Lisp native compiler support

AC_DEFUN([libgccjit_smoke_test], [
  AC_LANG_SOURCE(
    [[#include <libgccjit.h>
      #include <stdlib.h>
      #include <stdio.h>
      int
      main (int argc, char **argv)
      {
        gcc_jit_context *ctxt;
        gcc_jit_result *result;
        ctxt = gcc_jit_context_acquire ();
        if (!ctxt)
          exit (1);
        gcc_jit_type *int_type =
          gcc_jit_context_get_type (ctxt, GCC_JIT_TYPE_INT);
        gcc_jit_function *func =
          gcc_jit_context_new_function (ctxt, NULL,
                                        GCC_JIT_FUNCTION_EXPORTED,
                                        int_type, "foo", 0, NULL, 0);
        gcc_jit_block *block = gcc_jit_function_new_block (func, "foo");
        gcc_jit_block_end_with_return (
          block,
          NULL,
          gcc_jit_context_new_rvalue_from_int (ctxt, int_type, 1));
        result = gcc_jit_context_compile (ctxt);
        if (!result)
          exit (1);
        typedef int (*fn_type) (void);
        fn_type foo =
          (fn_type)gcc_jit_result_get_code (result, "foo");
        if (!foo)
          exit (1);
        if (foo () != 1)
          exit (1);
        gcc_jit_context_release (ctxt);
        gcc_jit_result_release (result);
        return 0;
      }]])])

AC_DEFUN([libgccjit_not_found], [
  AC_MSG_ERROR([ELisp native compiler was requested, but libgccjit was not found.
Please try installing libgccjit or a similar package.
If you are sure you want Emacs be compiled without ELisp native compiler,
pass the --without-native-compilation option to configure.])])

AC_DEFUN([libgccjit_dev_not_found], [
  AC_MSG_ERROR([ELisp native compiler was requested, but libgccjit header files were
not found.
Please try installing libgccjit-dev or a similar package.
If you are sure you want Emacs be compiled without ELisp native compiler,
pass the --without-native-compilation option to configure.])])

AC_DEFUN([libgccjit_broken], [
  AC_MSG_ERROR([The installed libgccjit failed to compile and run a test program using
the libgccjit library; see config.log for the details of the failure.
The test program can be found here:
<https://gcc.gnu.org/onlinedocs/jit/intro/tutorial01.html>.
You can try compiling it yourself to investigate the issues.
Please report the issue to your distribution if libgccjit was installed
through that.
You can find the instructions on how to compile and install libgccjit from
source on this site:
<https://gcc.gnu.org/wiki/JIT>.])])

HAVE_NATIVE_COMP=no
LIBGCCJIT_LIBS=
LIBGCCJIT_CFLAGS=
if test "$canonical" = i686-pc-cygwin; then
  if test "${with_cygwin32_native_compilation}" = yes; then
    with_native_compilation=yes
  elif test "${with_native_compilation}" != no; then
    AC_MSG_ERROR([Native compilation is not supported on 32-bit Cygwin.
If you really want to try it anyway, use the configure option
'--with-cygwin32-native-compilation'.])
  fi
fi

if test "${with_native_compilation}" != "no"; then
    if test "${HAVE_PDUMPER}" = no; then
       AC_MSG_ERROR(['--with-native-compilation' requires '--with-dumping=pdumper'])
    fi
    if test "${HAVE_ZLIB}" = no; then
       AC_MSG_ERROR(['--with-native-compilation' requires zlib])
    fi

    SAVE_CFLAGS=$CFLAGS
    SAVE_LIBS=$LIBS

    if test "${opsys}" = "darwin"; then
      # Ensure libgccjit installed by Homebrew or macports can be found.
      if test -n "$BREW"; then
        if test -n "`$BREW --prefix --installed libgccjit 2>/dev/null`"; then
          MAC_CFLAGS="-I$(dirname $($BREW ls -v libgccjit | \
                                                grep libgccjit.h))"
          MAC_LIBS="-L$(dirname $($BREW ls -v libgccjit| \
                                            grep libgccjit.so\$))"
        fi
      fi

      if test -n "$HAVE_MACPORTS"; then
        # Determine which gcc version has been installed (gcc11, for
        # instance). Use the latest version, if more than one is
        # available.  (We filter out the gcc4 packages, because they
        # don't support jit, and they have names like "gcc49" that
        # sort later than "gcc11".)
        PORT_PACKAGE=$(port installed active | grep '^ *gcc@<:@0-9@:>@* ' | \
                            awk '{ print $1; }' | grep -v 'gcc4@<:@0-9@:>@' | \
                            sort -V | tail -n 1)
        if test -n "$PORT_PACKAGE"; then
          MAC_CFLAGS="-I$(dirname $(port contents $PORT_PACKAGE | \
                                           grep libgccjit.h))"
          MAC_LIBS="-L$(dirname $(port contents $PORT_PACKAGE | \
                                              grep libgccjit.dylib))"
        fi
      fi

      if test -n "$MAC_CFLAGS" && test -n "$MAC_LIBS"; then
        CFLAGS="$CFLAGS ${MAC_CFLAGS}"
        LIBS="$LIBS ${MAC_LIBS}"
      fi
    fi

    # Check if libgccjit is available.
    AC_CHECK_LIB(gccjit, gcc_jit_context_acquire, [], [libgccjit_not_found])
    AC_CHECK_HEADERS(libgccjit.h, [], [libgccjit_dev_not_found])
    # Check if libgccjit really works.
    AC_RUN_IFELSE([libgccjit_smoke_test], [], [libgccjit_broken])
    HAVE_NATIVE_COMP=yes
    case "${opsys}" in
      # mingw32 loads the library dynamically.
      mingw32) ;;
      # OpenBSD doesn't have libdl, all the functions are in libc
      netbsd|openbsd)
        LIBGCCJIT_LIBS="-lgccjit" ;;
      darwin)
        LIBGCCJIT_CFLAGS="${MAC_CFLAGS}"
        LIBGCCJIT_LIBS="${MAC_LIBS} -lgccjit -ldl";;
      *)
        LIBGCCJIT_LIBS="-lgccjit -ldl" ;;
    esac
    NEED_DYNLIB=yes
    AC_DEFINE(HAVE_NATIVE_COMP, 1, [Define to 1 if native compiler is available.])

    CFLAGS=$SAVE_CFLAGS
    LIBS=$SAVE_LIBS
fi
AC_DEFINE_UNQUOTED(NATIVE_ELISP_SUFFIX, ".eln",
  [System extension for native compiled elisp])
AC_SUBST(HAVE_NATIVE_COMP)
AC_SUBST(LIBGCCJIT_CFLAGS)
AC_SUBST(LIBGCCJIT_LIBS)

DYNLIB_OBJ=
if test "${NEED_DYNLIB}" = yes; then
  DYNLIB_OBJ="dynlib.o"
fi
AC_SUBST(DYNLIB_OBJ)

### Use -lpng if available, unless '--with-png=no'.
HAVE_PNG=no
LIBPNG=
PNG_CFLAGS=
if test "${with_png}" != no; then
  # mingw32 loads the library dynamically.
  if test "$opsys" = mingw32; then
    AC_CHECK_HEADER([png.h], [HAVE_PNG=yes])
<<<<<<< HEAD
  elif test "${HAVE_X11}" = "yes" || test "$window_system" = "pgtk" || test "${HAVE_W32}" = "yes" \
       || test "${HAVE_NS}" = "yes"; then
=======
  elif test "${HAVE_X11}" = "yes" || test "${HAVE_W32}" = "yes" \
       || test "${HAVE_NS}" = "yes" || test "${HAVE_BE_APP}" = "yes"; then
>>>>>>> d8dd705e
    EMACS_CHECK_MODULES([PNG], [libpng >= 1.0.0])
    if test $HAVE_PNG = yes; then
      LIBPNG=$PNG_LIBS
    else
      # Test old way in case pkg-config doesn't have it (older machines).
      AC_MSG_CHECKING([for libpng not configured by pkg-config])

      png_cflags=`(libpng-config --cflags) 2>&AS_MESSAGE_LOG_FD` &&
      png_ldflags=`(libpng-config --ldflags) 2>&AS_MESSAGE_LOG_FD` || {
	# libpng-config does not work; configure by hand.
	# Debian unstable as of July 2003 has multiple libpngs, and puts png.h
	# in /usr/include/libpng.
	if test -r /usr/include/libpng/png.h &&
	   test ! -r /usr/include/png.h; then
	  png_cflags=-I/usr/include/libpng
	else
	  png_cflags=
	fi
	png_ldflags='-lpng'
      }
      SAVE_CFLAGS=$CFLAGS
      SAVE_LIBS=$LIBS
      CFLAGS="$CFLAGS $png_cflags"
      LIBS="$png_ldflags -lz -lm $LIBS"
      AC_LINK_IFELSE(
	[AC_LANG_PROGRAM([[#include <png.h>]],
	   [[return !png_get_channels (0, 0);]])],
	[HAVE_PNG=yes
	 PNG_CFLAGS=`AS_ECHO(["$png_cflags"]) | sed -e "$edit_cflags"`
	 LIBPNG=$png_ldflags])
      CFLAGS=$SAVE_CFLAGS
      LIBS=$SAVE_LIBS
      AC_MSG_RESULT([$HAVE_PNG])
    fi

    # $LIBPNG requires explicit -lz in some cases.
    # We don't know what those cases are, exactly, so play it safe and
    # append -lz to any nonempty $LIBPNG, unless we're already using LIBZ.
    case " $LIBPNG ",$LIBZ in
      *' -lz '*, | *' ',?*) ;;
      *) LIBPNG="$LIBPNG -lz" ;;
    esac
  fi
fi
if test $HAVE_PNG = yes; then
  AC_DEFINE([HAVE_PNG], [1], [Define to 1 if you have the png library.])

  SAVE_CFLAGS=$CFLAGS
  CFLAGS="$CFLAGS $PNG_CFLAGS"
  AC_CHECK_DECL([png_longjmp],
    [],
    [AC_DEFINE([PNG_DEPSTRUCT], [],
       [Define to empty to suppress deprecation warnings when building
	with --enable-gcc-warnings and with libpng versions before 1.5,
	which lack png_longjmp.])],
    [[#include <png.h>
    ]])
  CFLAGS=$SAVE_CFLAGS
fi
AC_SUBST(LIBPNG)
AC_SUBST(PNG_CFLAGS)

### Use -ltiff if available, unless '--with-tiff=no'.
### mingw32 doesn't use -ltiff, since it loads the library dynamically.
HAVE_TIFF=no
LIBTIFF=
if test "${opsys}" = "mingw32"; then
  if test "${with_tiff}" != "no"; then
    AC_CHECK_HEADER(tiffio.h, HAVE_TIFF=yes, HAVE_TIFF=no)
  fi
  if test "${HAVE_TIFF}" = "yes"; then
    AC_DEFINE(HAVE_TIFF, 1, [Define to 1 if you have the tiff library (-ltiff).])
  fi
<<<<<<< HEAD
elif test "${HAVE_X11}" = "yes" || test "${window_system}" = "pgtk" || test "${HAVE_W32}" = "yes" \
     || test "${HAVE_NS}" = "yes"; then
=======
elif test "${HAVE_X11}" = "yes" || test "${HAVE_W32}" = "yes" \
     || test "${HAVE_NS}" = "yes" || test "${HAVE_BE_APP}" = "yes"; then
>>>>>>> d8dd705e
  if test "${with_tiff}" != "no"; then
    AC_CHECK_HEADER(tiffio.h,
      [tifflibs="-lz -lm"
      # At least one tiff package requires the jpeg library.
      if test "${HAVE_JPEG}" = yes; then tifflibs="-ljpeg $tifflibs"; fi
      AC_CHECK_LIB(tiff, TIFFGetVersion, HAVE_TIFF=yes, , $tifflibs)])
  fi

  if test "${HAVE_TIFF}" = "yes"; then
    AC_DEFINE(HAVE_TIFF, 1, [Define to 1 if you have the tiff library (-ltiff).])
    dnl FIXME -lz -lm, as per libpng?
    LIBTIFF=-ltiff
  fi
fi
AC_SUBST(LIBTIFF)

### Use -lgif or -lungif if available, unless '--with-gif=no'.
### mingw32 doesn't use -lgif/-lungif, since it loads the library dynamically.
HAVE_GIF=no
LIBGIF=
if test "${opsys}" = "mingw32"; then
  if test "${with_gif}" != "no"; then
    AC_CHECK_HEADER(gif_lib.h, HAVE_GIF=yes, HAVE_GIF=no)
  fi
  if test "${HAVE_GIF}" = "yes"; then
    AC_DEFINE(HAVE_GIF, 1, [Define to 1 if you have a gif (or ungif) library.])
  fi
<<<<<<< HEAD
elif test "${HAVE_X11}" = "yes" -o "${window_system}" = "pgtk"  && test "${with_gif}" != "no" \
        || test "${HAVE_W32}" = "yes" || test "${HAVE_NS}" = "yes"; then
=======
elif test "${HAVE_X11}" = "yes" && test "${with_gif}" != "no" \
        || test "${HAVE_W32}" = "yes" || test "${HAVE_NS}" = "yes" \
	|| test "${HAVE_BE_APP}" = "yes"; then
>>>>>>> d8dd705e
  AC_CHECK_HEADER(gif_lib.h,
# EGifPutExtensionLast only exists from version libungif-4.1.0b1.
# Earlier versions can crash Emacs, but version 5.0 removes EGifPutExtensionLast.
    [AC_CHECK_LIB(gif, GifMakeMapObject, HAVE_GIF=yes,
        [AC_CHECK_LIB(gif, EGifPutExtensionLast, HAVE_GIF=yes, HAVE_GIF=maybe)])])

  if test "$HAVE_GIF" = yes; then
    LIBGIF=-lgif
  elif test "$HAVE_GIF" = maybe; then
# If gif_lib.h but no libgif, try libungif.
    AC_CHECK_LIB(ungif, EGifPutExtensionLast, HAVE_GIF=yes, HAVE_GIF=no)
    test "$HAVE_GIF" = yes && LIBGIF=-lungif
  fi

  if test "${HAVE_GIF}" = "yes"; then
    AC_DEFINE(HAVE_GIF, 1, [Define to 1 if you have a gif (or ungif) library.])
  fi
fi
AC_SUBST(LIBGIF)

dnl Check for required libraries.
MISSING=
WITH_IFAVAILABLE=
if test "${HAVE_X11}" = "yes"; then
  case $with_xpm,$HAVE_XPM in
    no,* | ifavailable,* | *,yes) ;;
    *) MISSING="libXpm"
       WITH_IFAVAILABLE="--with-xpm=ifavailable";;
  esac
  case $with_jpeg,$HAVE_JPEG in
    no,* | ifavailable,* | *,yes) ;;
    *) MISSING="$MISSING libjpeg"
       WITH_IFAVAILABLE="$WITH_IFAVAILABLE --with-jpeg=ifavailable";;
  esac
  case $with_png,$HAVE_PNG in
    no,* | ifavailable,* | *,yes) ;;
    *) MISSING="$MISSING libpng"
       WITH_IFAVAILABLE="$WITH_IFAVAILABLE --with-png=ifavailable";;
  esac
  case $with_gif,$HAVE_GIF in
    no,* | ifavailable,* | *,yes) ;;
    *) MISSING="$MISSING libgif/libungif"
       WITH_IFAVAILABLE="$WITH_IFAVAILABLE --with-gif=ifavailable";;
  esac
  case $with_tiff,$HAVE_TIFF in
    no,* | ifavailable,* | *,yes) ;;
    *) MISSING="$MISSING libtiff"
       WITH_IFAVAILABLE="$WITH_IFAVAILABLE --with-tiff=ifavailable";;
  esac
fi
case $with_gnutls,$HAVE_GNUTLS in
  no,* | ifavailable,* | *,yes) ;;
  *) MISSING="$MISSING gnutls"
     WITH_IFAVAILABLE="$WITH_IFAVAILABLE --with-gnutls=ifavailable";;
esac
case $with_json,$HAVE_JSON in
  no,* | ifavailable,* | *,yes) ;;
  *) MISSING="$MISSING json"
     WITH_IFAVAILABLE="$WITH_IFAVAILABLE --with-json=ifavailable";;
esac
if test "X${MISSING}" != X; then
  # If we have a missing library, and we don't have pkg-config installed,
  # the missing pkg-config may be the reason.  Give the user a hint.
  if test "X${PKG_CONFIG}" = X; then
    AC_MSG_WARN([Unable to locate a usable pkg-config])
  fi
  AC_MSG_ERROR([The following required libraries were not found:
    $MISSING
Maybe some development libraries/packages are missing?
To build anyway, give:
    $WITH_IFAVAILABLE
as options to configure.])
fi

### Use -lgpm if available, unless '--with-gpm=no'.
HAVE_GPM=no
LIBGPM=
if test "${with_gpm}" != "no"; then
  AC_CHECK_HEADER(gpm.h,
    [AC_CHECK_LIB(gpm, Gpm_Open, HAVE_GPM=yes)])

  if test "${HAVE_GPM}" = "yes"; then
    AC_DEFINE(HAVE_GPM, 1, [Define to 1 if you have the gpm library (-lgpm).])
    LIBGPM=-lgpm
  fi
fi
AC_SUBST(LIBGPM)

dnl Check for malloc/malloc.h on darwin
AC_CHECK_HEADERS_ONCE(malloc/malloc.h)

GNUSTEP_CFLAGS=
### Use NeXTstep API to implement GUI.
if test "${HAVE_NS}" = "yes"; then
  AC_DEFINE(HAVE_NS, 1, [Define to 1 if you are using the NeXTstep API, either GNUstep or Cocoa on macOS.])
  if test "${NS_IMPL_COCOA}" = "yes"; then
    AC_DEFINE(NS_IMPL_COCOA, 1, [Define to 1 if you are using NS windowing under macOS.])
  fi
  if test "${NS_IMPL_GNUSTEP}" = "yes"; then
    AC_DEFINE(NS_IMPL_GNUSTEP, 1, [Define to 1 if you are using NS windowing under GNUstep.])
    if test $NS_GNUSTEP_CONFIG != yes; then
      # See also .m.o rule in src/Makefile.in.  */
      # FIXME: are all these flags really needed?  Document here why.  */
      GNUSTEP_CFLAGS="-D_REENTRANT -fPIC -fno-strict-aliasing -I${GNUSTEP_SYSTEM_HEADERS} ${GNUSTEP_LOCAL_HEADERS}"
      ## Extra CFLAGS applied to src/*.m files.
      GNU_OBJC_CFLAGS="$GNU_OBJC_CFLAGS -fgnu-runtime -Wno-import -fconstant-string-class=NSConstantString -DGNUSTEP_BASE_LIBRARY=1 -DGNU_GUI_LIBRARY=1 -DGNU_RUNTIME=1 -DGSWARN -DGSDIAGNOSE"
    fi
  fi
  OTHER_FILES=ns-app
fi

### Use session management (-lSM -lICE) if available
HAVE_X_SM=no
LIBXSM=
if test "${HAVE_X11}" = "yes"; then
  AC_CHECK_HEADER(X11/SM/SMlib.h,
    [AC_CHECK_LIB(SM, SmcOpenConnection, HAVE_X_SM=yes, , -lICE)])

  if test "${HAVE_X_SM}" = "yes"; then
    AC_DEFINE(HAVE_X_SM, 1, [Define to 1 if you have the SM library (-lSM).])
    LIBXSM="-lSM -lICE"
  fi
fi
AC_SUBST(LIBXSM)

### Use XRandr (-lXrandr) if available
HAVE_XRANDR=no
if test "${HAVE_X11}" = "yes"; then
  XRANDR_REQUIRED=1.2.2
  XRANDR_MODULES="xrandr >= $XRANDR_REQUIRED"
  EMACS_CHECK_MODULES([XRANDR], [$XRANDR_MODULES])
  if test $HAVE_XRANDR = no; then
    # Test old way in case pkg-config doesn't have it (older machines).
    # Include Xrender.h by hand to work around bug in older Xrandr.h
    # (e.g. RHEL5) and silence (harmless) configure warning (bug#18465).
    AC_CHECK_HEADER(X11/extensions/Xrandr.h,
      [AC_CHECK_LIB(Xrandr, XRRGetScreenResources, HAVE_XRANDR=yes)],
      [], [AC_INCLUDES_DEFAULT
#include <X11/extensions/Xrender.h>])
    if test $HAVE_XRANDR = yes; then
      XRANDR_LIBS=-lXrandr
    fi
  fi
  if test $HAVE_XRANDR = yes; then
    AC_DEFINE(HAVE_XRANDR, 1, [Define to 1 if you have the XRandr extension.])
  fi
fi
AC_SUBST(XRANDR_CFLAGS)
AC_SUBST(XRANDR_LIBS)

### Use Xinerama (-lXinerama) if available
HAVE_XINERAMA=no
if test "${HAVE_X11}" = "yes"; then
  XINERAMA_REQUIRED=1.0.2
  XINERAMA_MODULES="xinerama >= $XINERAMA_REQUIRED"
  EMACS_CHECK_MODULES([XINERAMA], [$XINERAMA_MODULES])
  if test $HAVE_XINERAMA = no; then
    # Test old way in case pkg-config doesn't have it (older machines).
    AC_CHECK_HEADER(X11/extensions/Xinerama.h,
      [AC_CHECK_LIB(Xinerama, XineramaQueryExtension, HAVE_XINERAMA=yes)])
    if test $HAVE_XINERAMA = yes; then
      XINERAMA_LIBS=-lXinerama
    fi
  fi
  if test $HAVE_XINERAMA = yes; then
    AC_DEFINE(HAVE_XINERAMA, 1, [Define to 1 if you have the Xinerama extension.])
  fi
fi
AC_SUBST(XINERAMA_CFLAGS)
AC_SUBST(XINERAMA_LIBS)

### Use Xfixes (-lXfixes) if available
HAVE_XFIXES=no
if test "${HAVE_X11}" = "yes"; then
  XFIXES_REQUIRED=4.0.0
  XFIXES_MODULES="xfixes >= $XFIXES_REQUIRED"
  EMACS_CHECK_MODULES([XFIXES], [$XFIXES_MODULES])
  if test $HAVE_XFIXES = no; then
    # Test old way in case pkg-config doesn't have it (older machines).
    AC_CHECK_HEADER(X11/extensions/Xfixes.h,
      [AC_CHECK_LIB(Xfixes, XFixesHideCursor, HAVE_XFIXES=yes)])
    if test $HAVE_XFIXES = yes; then
      XFIXES_LIBS=-lXfixes
    fi
  fi
  if test $HAVE_XFIXES = yes; then
    AC_DEFINE(HAVE_XFIXES, 1, [Define to 1 if you have the Xfixes extension.])
  fi
fi
AC_SUBST(XFIXES_CFLAGS)
AC_SUBST(XFIXES_LIBS)

## Use XInput 2.0 if available
HAVE_XINPUT2=no
if test "${HAVE_X11}" = "yes" && test "${with_xinput2}" != "no"; then
   EMACS_CHECK_MODULES([XINPUT], [xi])
   if test $HAVE_XINPUT = yes; then
     # Now check for XInput2.h
     AC_CHECK_HEADER(X11/extensions/XInput2.h,
       [AC_CHECK_LIB(Xi, XIGrabButton, HAVE_XINPUT2=yes)])
   fi
   if test $HAVE_XINPUT2 = yes; then
     AC_DEFINE(HAVE_XINPUT2, 1, [Define to 1 if the X Input Extension version 2.0 or later is present.])
     if test "$USE_GTK_TOOLKIT" = "GTK2"; then
       AC_MSG_WARN([You are building Emacs with GTK+ 2 and the X Input Extension version 2.
This might lead to problems if your version of GTK+ is not built with support for XInput 2.])
     fi
   fi
fi
AC_SUBST(XINPUT_CFLAGS)
AC_SUBST(XINPUT_LIBS)

### Use Xdbe (-lXdbe) if available
HAVE_XDBE=no
if test "${HAVE_X11}" = "yes"; then
  if test "${with_xdbe}" != "no"; then
    AC_CHECK_HEADER(X11/extensions/Xdbe.h,
      [AC_CHECK_LIB(Xext, XdbeAllocateBackBufferName, HAVE_XDBE=yes)],
      [],
      [#include <X11/Xlib.h>
      ])
  fi
  if test $HAVE_XDBE = yes; then
    XDBE_LIBS=-lXext
  fi
  if test $HAVE_XDBE = yes; then
    AC_DEFINE(HAVE_XDBE, 1, [Define to 1 if you have the Xdbe extension.])
  fi
fi
AC_SUBST(XDBE_CFLAGS)
AC_SUBST(XDBE_LIBS)

### Use libxml (-lxml2) if available
### mingw32 doesn't use -lxml2, since it loads the library dynamically.
HAVE_LIBXML2=no
if test "${with_xml2}" != "no"; then
  ### I'm not sure what the version number should be, so I just guessed.
  EMACS_CHECK_MODULES([LIBXML2], [libxml-2.0 > 2.6.17])
  # Built-in libxml2 on OS X 10.8 lacks libxml-2.0.pc.
  if test "${HAVE_LIBXML2}" != "yes" && test "$opsys" = "darwin"; then
    SAVE_CPPFLAGS="$CPPFLAGS"
    if test -z "$xcsdkdir" -a -n "$XCRUN" -a ! -d /usr/include; then
      dnl /usr/include is not found.  Try Xcode SDK dir if it is sane.
      xcsdkdir=`$XCRUN --show-sdk-path 2>/dev/null`
      case $xcsdkdir in
	*[[\\\"\#\$\&\'\`$am_lf\ \	]]*)
	xcsdkdir="" ;;
      esac
    fi
    CPPFLAGS="$CPPFLAGS -isystem${xcsdkdir}/usr/include/libxml2"
    AC_CHECK_HEADER(libxml/HTMLparser.h,
      [AC_CHECK_DECL(HTML_PARSE_RECOVER, HAVE_LIBXML2=yes, ,
		     [#include <libxml/HTMLparser.h>])])
    CPPFLAGS="$SAVE_CPPFLAGS"
    if test "${HAVE_LIBXML2}" = "yes"; then
      LIBXML2_CFLAGS="-isystem${xcsdkdir}/usr/include/libxml2"
      LIBXML2_LIBS="-lxml2"
    fi
  fi
  if test "${HAVE_LIBXML2}" = "yes"; then
    if test "${opsys}" != "mingw32"; then
      AC_CHECK_LIB(xml2, htmlReadMemory, HAVE_LIBXML2=yes, HAVE_LIBXML2=no,
        [$LIBXML2_LIBS])
    else
      LIBXML2_LIBS=""
    fi
    if test "${HAVE_LIBXML2}" = "yes"; then
      AC_DEFINE(HAVE_LIBXML2, 1, [Define to 1 if you have the libxml library (-lxml2).])
    else
      LIBXML2_LIBS=""
      LIBXML2_CFLAGS=""
    fi
  fi
fi
AC_SUBST(LIBXML2_LIBS)
AC_SUBST(LIBXML2_CFLAGS)

BLESSMAIL_TARGET=
LIBS_MAIL=
if test ! "$with_mailutils"; then
  # Check for mail-locking functions in a "mail" library.  Probably this should
  # have the same check as for liblockfile below.
  AC_CHECK_LIB([mail], [maillock], [have_mail=yes], [have_mail=no])
  if test $have_mail = yes; then
    LIBS_MAIL=-lmail
    AC_DEFINE([HAVE_LIBMAIL], [1],
      [Define to 1 if you have the 'mail' library (-lmail).])

    OLD_LIBS=$LIBS
    LIBS="$LIBS_MAIL $LIBS"
    AC_CHECK_FUNCS([touchlock])
    LIBS=$OLD_LIBS
  fi
  dnl Debian, at least:
  AC_CHECK_LIB([lockfile], [maillock], [have_lockfile=yes], [have_lockfile=no])
  if test $have_lockfile = yes; then
     LIBS_MAIL=-llockfile
     AC_DEFINE([HAVE_LIBLOCKFILE], [1],
       [Define to 1 if you have the 'lockfile' library (-llockfile).])
  else
    # If we have the shared liblockfile, assume we must use it for mail
    # locking (e.g. Debian).  If we couldn't link against liblockfile
    # (no liblockfile.a installed), ensure that we don't need to.
    dnl This works for files generally, not just executables.
    dnl Should we look elsewhere for it?  Maybe examine /etc/ld.so.conf?
    AC_CHECK_PROG([liblockfile], [liblockfile.so], [yes], [no],
		  [/usr/lib:/lib:/usr/local/lib:$LD_LIBRARY_PATH])
    if test "$ac_cv_prog_liblockfile" = yes; then
      AC_MSG_ERROR([Shared liblockfile found but can't link against it.
This probably means that movemail could lose mail.
There may be a 'development' package to install containing liblockfile.])
    fi
  fi
  AC_CHECK_HEADERS([maillock.h])

  ## Define MAIL_USE_FLOCK (or LOCKF) if the mailer uses flock (or lockf) to
  ## interlock access to the mail spool.  The alternative is a lock file named
  ## /usr/spool/mail/$USER.lock.
  mail_lock=no
  case $opsys in
    aix4-2) mail_lock="lockf" ;;

    gnu|freebsd|dragonfly|netbsd|openbsd|darwin) mail_lock="flock" ;;

    ## On GNU/Linux systems, both methods are used by various mail programs.
    ## I assume most people are using newer mailers that have heard of flock.
    ## Change this if you need to.
    ## Debian contains a patch which says: "On Debian/GNU/Linux systems,
    ## configure gets the right answers, and that means *NOT* using flock.
    ## Using flock is guaranteed to be the wrong thing. See Debian Policy
    ## for details." and then uses '#ifdef DEBIAN'.  Unfortunately the
    ## Debian maintainer hasn't provided a clean fix for Emacs.
    ## movemail.c will use 'maillock' when MAILDIR, HAVE_LIBMAIL and
    ## HAVE_MAILLOCK_H are defined, so the following appears to be the
    ## correct logic.  -- fx
    ## We must check for HAVE_LIBLOCKFILE too, as movemail does.
    ## liblockfile is a Free Software replacement for libmail, used on
    ## Debian systems and elsewhere. -rfr.
    gnu-*)
      mail_lock="flock"
      if test $have_mail = yes || test $have_lockfile = yes; then
	test $ac_cv_header_maillock_h = yes && mail_lock=no
      fi ;;

    mingw32)
      mail_lock="none-needed" ;;
  esac

  case $mail_lock in
    flock) AC_DEFINE([MAIL_USE_FLOCK], [1],
	     [Define if the mailer uses flock to interlock the mail spool.]);;

    lockf) AC_DEFINE([MAIL_USE_LOCKF], [1],
	     [Define if the mailer uses lockf to interlock the mail spool.]);;

    none-needed) ;;

    *) BLESSMAIL_TARGET="need-blessmail" ;;
  esac
fi
AC_SUBST([BLESSMAIL_TARGET])
AC_SUBST([LIBS_MAIL])

HAVE_SECCOMP=no
AC_CHECK_HEADERS(
  [linux/seccomp.h linux/filter.h],
  [AC_CHECK_DECLS(
    [SECCOMP_SET_MODE_FILTER, SECCOMP_FILTER_FLAG_TSYNC],
    [HAVE_SECCOMP=yes], [],
    [[
    #include <linux/seccomp.h>
    ]])])
AC_SUBST([HAVE_SECCOMP])

EMACS_CHECK_MODULES([LIBSECCOMP], [libseccomp >= 2.4.0])
AC_SUBST([HAVE_LIBSECCOMP])
AC_SUBST([LIBSECCOMP_LIBS])
AC_SUBST([LIBSECCOMP_CFLAGS])

OLD_LIBS=$LIBS
LIBS="$LIB_PTHREAD $LIB_MATH $LIBS"
AC_CHECK_FUNCS(accept4 fchdir gethostname \
getrusage get_current_dir_name \
lrand48 random rint trunc \
select getpagesize setlocale newlocale \
getrlimit setrlimit shutdown \
pthread_sigmask strsignal setitimer \
sendto recvfrom getsockname getifaddrs freeifaddrs \
gai_strerror sync \
getpwent endpwent getgrent endgrent \
cfmakeraw cfsetspeed __executable_start log2 pthread_setname_np \
pthread_set_name_np)
LIBS=$OLD_LIBS

if test "$ac_cv_func_pthread_setname_np" = "yes"; then
  AC_CACHE_CHECK(
   [whether pthread_setname_np takes a single argument],
   [emacs_cv_pthread_setname_np_1arg],
   [AC_COMPILE_IFELSE(
     [AC_LANG_PROGRAM(
       [[#include <pthread.h>]],
       [[pthread_setname_np ("a");]])],
     [emacs_cv_pthread_setname_np_1arg=yes],
     [emacs_cv_pthread_setname_np_1arg=no])])
  if test "$emacs_cv_pthread_setname_np_1arg" = "yes"; then
    AC_DEFINE(
      HAVE_PTHREAD_SETNAME_NP_1ARG, 1,
      [Define to 1 if pthread_setname_np takes a single argument.])
  else
    AC_CACHE_CHECK(
     [whether pthread_setname_np takes three arguments],
     [emacs_cv_pthread_setname_np_3arg],
     [AC_COMPILE_IFELSE(
       [AC_LANG_PROGRAM(
         [[#include <pthread.h>]],
         [[pthread_setname_np (0, "%s", "a");]])],
       [emacs_cv_pthread_setname_np_3arg=yes],
       [emacs_cv_pthread_setname_np_3arg=no])])
     if test "$emacs_cv_pthread_setname_np_3arg" = "yes"; then
       AC_DEFINE(
         HAVE_PTHREAD_SETNAME_NP_3ARG, 1,
         [Define to 1 if pthread_setname_np takes three arguments.])
     fi
  fi
fi

dnl No need to check for posix_memalign if aligned_alloc works.
AC_CHECK_FUNCS([aligned_alloc posix_memalign], [break])
AC_CHECK_DECLS([aligned_alloc], [], [], [[#include <stdlib.h>]])

case $with_unexec,$canonical in
  yes,alpha*)
    AC_CHECK_DECL([__ELF__], [],
      [AC_MSG_ERROR([Non-ELF systems are not supported on this platform.])]);;
esac

if test "$with_unexec" = yes && test "$opsys" = "haiku"; then
  dnl A serious attempt was actually made to port unexec to Haiku.
  dnl Something in libstdc++ seems to prevent it from working.
  AC_MSG_ERROR([Haiku is not supported by the legacy unexec dumper.
Please use the portable dumper instead.])
fi

# Dump loading
AC_CHECK_FUNCS([posix_madvise])

dnl Cannot use AC_CHECK_FUNCS
AC_CACHE_CHECK([for __builtin_frame_address],
  [emacs_cv_func___builtin_frame_address],
  [AC_LINK_IFELSE([AC_LANG_PROGRAM([], [__builtin_frame_address (0);])],
     [emacs_cv_func___builtin_frame_address=yes],
     [emacs_cv_func___builtin_frame_address=no])])
if test $emacs_cv_func___builtin_frame_address = yes; then
  AC_DEFINE([HAVE___BUILTIN_FRAME_ADDRESS], 1,
	    [Define to 1 if you have the '__builtin_frame_address' function.])
fi
AC_CACHE_CHECK([for __builtin_unwind_init],
	       emacs_cv_func___builtin_unwind_init,
[AC_LINK_IFELSE([AC_LANG_PROGRAM([], [__builtin_unwind_init ();])],
		emacs_cv_func___builtin_unwind_init=yes,
		emacs_cv_func___builtin_unwind_init=no)])
if test $emacs_cv_func___builtin_unwind_init = yes; then
  AC_DEFINE(HAVE___BUILTIN_UNWIND_INIT, 1,
	    [Define to 1 if you have the '__builtin_unwind_init' function.])
fi

AC_CHECK_HEADERS_ONCE(sys/un.h)

AC_FUNC_FSEEKO

# UNIX98 PTYs.
AC_CHECK_FUNCS(grantpt)

# PTY-related GNU extensions.
AC_CHECK_FUNCS(getpt posix_openpt)

dnl Run a test program that contains a call to tputs, a call that is
dnl never executed.  This tests whether a pre-'main' dynamic linker
dnl works with the library.  It's too much trouble to actually call
dnl tputs in the test program, due to portability hassles.  When
dnl cross-compiling, assume the test program will run if it links.
AC_DEFUN([tputs_link_source], [
  AC_LANG_SOURCE(
     [[extern void tputs (const char *, int, int (*)(int));
       int main (int argc, char **argv)
       {
	  if (argc == 10000)
	    tputs (argv[0], 0, 0);
	  return 0;
       }]])
])
# Check this now, so that we will NOT find the above functions in ncurses.
# That is because we have not set up to link ncurses in lib-src.
# It's better to believe a function is not available
# than to expect to find it in ncurses.
# Also we need tputs and friends to be able to build at all.
AC_CACHE_CHECK([for library containing tputs], [emacs_cv_tputs_lib],
[if test "${opsys}" = "mingw32"; then
  emacs_cv_tputs_lib='none required'
else
  # curses precedes termcap because of AIX (Bug#9736#35) and OpenIndiana.
  tputs_libraries='tinfo ncurses terminfo curses termcap tinfow ncursesw'
  for tputs_library in '' $tputs_libraries; do
    OLIBS=$LIBS
    if test -z "$tputs_library"; then
      emacs_cv_tputs_lib='none required'
    else
      emacs_cv_tputs_lib=-l$tputs_library
      LIBS="$emacs_cv_tputs_lib $LIBS"
    fi
    AC_RUN_IFELSE([tputs_link_source], [], [emacs_cv_tputs_lib=no],
      [AC_LINK_IFELSE([tputs_link_source], [], [emacs_cv_tputs_lib=no])])
    LIBS=$OLIBS
    if test "X$emacs_cv_tputs_lib" != Xno; then
      break
    fi
  done
fi])
AS_CASE(["$emacs_cv_tputs_lib"],
  [no], [AC_MSG_ERROR([The required function 'tputs' was not found in any library.
The following libraries were tried (in order):
  libtinfo, libncurses, libterminfo, libcurses, libtermcap
Please try installing whichever of these libraries is most appropriate
for your system, together with its header files.
For example, a libncurses-dev(el) or similar package.])],
  [-l*], [LIBS_TERMCAP=$emacs_cv_tputs_lib],
  [*], [LIBS_TERMCAP=])

## Use termcap instead of terminfo?
## Only true for: freebsd < 40000, ms-w32, msdos, netbsd < 599002500.
TERMINFO=yes
## FIXME?  In the cases below where we unconditionally set
## LIBS_TERMCAP="-lncurses", this overrides LIBS_TERMCAP = -ltinfo,
## if that was found above to have tputs.
## Should we use the gnu* logic everywhere?
case "$opsys" in
  ## darwin: Prevents crashes when running Emacs in Terminal.app under 10.2.
  ##  The ncurses library has been moved out of the System framework in
  ##  Mac OS X 10.2.  So if configure detects it, set the command-line
  ##  option to use it.
  darwin) LIBS_TERMCAP="-lncurses" ;;

  gnu*) test -z "$LIBS_TERMCAP" && LIBS_TERMCAP="-lncurses" ;;

  freebsd)
    AC_MSG_CHECKING([whether FreeBSD is new enough to use terminfo])
    AC_CACHE_VAL(emacs_cv_freebsd_terminfo,
    [AC_LINK_IFELSE([AC_LANG_PROGRAM([[#include <osreldate.h>]],
[[#if __FreeBSD_version < 400000
fail;
#endif
]])], emacs_cv_freebsd_terminfo=yes, emacs_cv_freebsd_terminfo=no)])

    AC_MSG_RESULT($emacs_cv_freebsd_terminfo)

    if test $emacs_cv_freebsd_terminfo = yes; then
      LIBS_TERMCAP="-lncurses"
    else
      TERMINFO=no
      LIBS_TERMCAP="-ltermcap"
    fi
    ;;

  mingw32)
    TERMINFO=no
    LIBS_TERMCAP=
    ;;

  netbsd)
    if test "x$LIBS_TERMCAP" != "x-lterminfo"; then
      TERMINFO=no
      LIBS_TERMCAP="-ltermcap"
    fi
    ;;

  openbsd | dragonfly) LIBS_TERMCAP="-lncurses" ;;

  ## hpux: Make sure we get select from libc rather than from libcurses
  ##  because libcurses on HPUX 10.10 has a broken version of select.
  ##  We used to use -lc -lcurses, but this may be cleaner.
  ## FIXME?  But TERMINFO = yes on hpux (it used to be explicitly
  # set that way, now it uses the default).  Isn't this a contradiction?
  hpux*) LIBS_TERMCAP="-ltermcap" ;;

esac

TERMCAP_OBJ=tparam.o
if test $TERMINFO = yes; then
  AC_DEFINE(TERMINFO, 1, [Define to 1 if you use terminfo instead of termcap.])
  TERMCAP_OBJ=terminfo.o
  AC_CACHE_CHECK([whether $LIBS_TERMCAP library defines BC],
    [emacs_cv_terminfo_defines_BC],
    [OLD_LIBS=$LIBS
     LIBS="$LIBS $LIBS_TERMCAP"
     AC_LINK_IFELSE([AC_LANG_PROGRAM([[extern char *BC;]], [[return !*BC;]])],
       [emacs_cv_terminfo_defines_BC=yes],
       [emacs_cv_terminfo_defines_BC=no])
     LIBS=$OLD_LIBS])
  if test "$emacs_cv_terminfo_defines_BC" = yes; then
    AC_DEFINE([TERMINFO_DEFINES_BC], 1, [Define to 1 if the
      terminfo library defines the variables BC, PC, and UP.])
  fi
fi
if test "X$LIBS_TERMCAP" = "X-lncurses"; then
  AC_DEFINE(USE_NCURSES, 1, [Define to 1 if you use ncurses.])
fi
AC_SUBST(LIBS_TERMCAP)
AC_SUBST(TERMCAP_OBJ)

# GNU/Linux-specific timer functions.
AC_CACHE_CHECK([for timerfd interface], [emacs_cv_have_timerfd],
  [AC_COMPILE_IFELSE(
     [AC_LANG_PROGRAM([[#include <sys/timerfd.h>
		      ]],
		      [[timerfd_create (CLOCK_REALTIME,
					TFD_CLOEXEC | TFD_NONBLOCK);
			timerfd_settime (0, TFD_TIMER_ABSTIME, 0, 0);]])],
     [emacs_cv_have_timerfd=yes],
     [emacs_cv_have_timerfd=no])])
if test "$emacs_cv_have_timerfd" = yes; then
  AC_DEFINE([HAVE_TIMERFD], 1,
    [Define to 1 if timerfd functions are supported as in GNU/Linux.])
fi

# Alternate stack for signal handlers.
AC_CACHE_CHECK([whether signals can be handled on alternate stack],
	       [emacs_cv_alternate_stack],
  [AC_COMPILE_IFELSE(
     [AC_LANG_PROGRAM([[#include <signal.h>
		      ]],
		      [[stack_t ss;
			struct sigaction sa;
			ss.ss_sp = malloc (SIGSTKSZ);
			ss.ss_size = SIGSTKSZ;
			sa.sa_flags = SA_SIGINFO | SA_ONSTACK;
			sigaltstack (&ss, 0);
			sigaction (SIGSEGV, &sa, 0);]])],
     [emacs_cv_alternate_stack=yes],
     [emacs_cv_alternate_stack=no])])

# Do we need the Hesiod library to provide the support routines?
dnl FIXME?  Should we be skipping this on Darwin too?
LIBHESIOD=
LIBRESOLV=
if test "$with_hesiod" != no ; then
  # Don't set $LIBS here -- see comments above.  FIXME which comments?
  resolv=no
  AC_CHECK_FUNC(res_send, , [AC_CHECK_FUNC(__res_send, ,
     [AC_CHECK_LIB(resolv, res_send, resolv=yes,
		  [AC_CHECK_LIB(resolv, __res_send, resolv=yes)])])])
  if test "$resolv" = yes ; then
    RESOLVLIB=-lresolv
  else
    RESOLVLIB=
  fi
  hesiod=no
  AC_CHECK_FUNC(hes_getmailhost, , [AC_CHECK_LIB(hesiod, hes_getmailhost,
	hesiod=yes, :, $RESOLVLIB)])

  if test x"$hesiod" = xyes; then
    LIBHESIOD=-lhesiod
    LIBRESOLV=$RESOLVLIB
  fi
fi
AC_SUBST(LIBHESIOD)
AC_SUBST(LIBRESOLV)

# These tell us which Kerberos-related libraries to use.
COM_ERRLIB=
CRYPTOLIB=
KRB5LIB=
DESLIB=
KRB4LIB=

if test "${with_kerberos}" != no; then
  OLD_LIBS=$LIBS
  AC_CHECK_LIB(com_err, com_err, have_com_err=yes, have_com_err=no)
  if test $have_com_err = yes; then
    COM_ERRLIB=-lcom_err
    LIBS="$COM_ERRLIB $LIBS"
  fi
  AC_CHECK_LIB(crypto, mit_des_cbc_encrypt, have_crypto=yes, have_crypto=no)
  if test $have_crypto = yes; then
    CRYPTOLIB=-lcrypto
    LIBS="$CRYPTOLIB $LIBS"
  fi
  AC_CHECK_LIB(k5crypto, mit_des_cbc_encrypt, have_k5crypto=yes, have_k5crypto=no)
  if test $have_k5crypto = yes; then
    CRYPTOLIB=-lk5crypto
    LIBS="$CRYPTOLIB $LIBS"
  fi
  AC_CHECK_LIB(krb5, krb5_init_context, have_krb5=yes, have_krb5=no)
  if test $have_krb5=yes; then
    KRB5LIB=-lkrb5
    LIBS="$KRB5LIB $LIBS"
  fi
  dnl FIXME Simplify.  Does not match 22 logic, thanks to default_off?
  if test "${with_kerberos5}" = no; then
    AC_CHECK_LIB(des425, des_cbc_encrypt, have_des425=yes, have_des425=no )
    if test $have_des425 = yes; then
      DESLIB=-ldes425
      LIBS="$DESLIB $LIBS"
    else
      AC_CHECK_LIB(des, des_cbc_encrypt, have_des=yes, have_des=no)
      if test $have_des = yes; then
        DESLIB=-ldes
        LIBS="$DESLIB $LIBS"
      fi
    fi
    AC_CHECK_LIB(krb4, krb_get_cred, have_krb4=yes, have_krb4=no)
    if test $have_krb4 = yes; then
      KRB4LIB=-lkrb4
      LIBS="$KRB4LIB $LIBS"
    else
      AC_CHECK_LIB(krb, krb_get_cred, have_krb=yes, have_krb=no)
      if test $have_krb = yes; then
        KRB4LIB=-lkrb
        LIBS="$KRB4LIB $LIBS"
      fi
    fi
  fi

  if test "${with_kerberos5}" != no; then
    AC_CHECK_HEADERS(krb5.h,
      [AC_CHECK_MEMBERS([krb5_error.text, krb5_error.e_text],,,
		        [#include <krb5.h>])])
  else
    AC_CHECK_HEADERS(krb.h,,
		     [AC_CHECK_HEADERS(kerberosIV/krb.h,,
				       [AC_CHECK_HEADERS(kerberos/krb.h)])])
  fi
  AC_CHECK_HEADERS(com_err.h)
  LIBS=$OLD_LIBS
fi

AC_SUBST(COM_ERRLIB)
AC_SUBST(CRYPTOLIB)
AC_SUBST(KRB5LIB)
AC_SUBST(DESLIB)
AC_SUBST(KRB4LIB)

AC_CHECK_HEADERS(valgrind/valgrind.h)

AC_CHECK_MEMBERS([struct unipair.unicode], [], [], [[#include <linux/kd.h>]])

AC_CHECK_FUNCS_ONCE([__lsan_ignore_object])

AC_FUNC_FORK

dnl AC_CHECK_FUNCS_ONCE wouldn’t be right for snprintf, which needs
dnl the current CFLAGS etc.
AC_CHECK_FUNCS(snprintf)

dnl posix_spawn.  The chdir and setsid functionality is relatively
dnl recent, so we check for it specifically.
AC_CHECK_HEADERS([spawn.h])
AC_SUBST([HAVE_SPAWN_H])
AC_CHECK_FUNCS([posix_spawn \
                posix_spawn_file_actions_addchdir \
                posix_spawn_file_actions_addchdir_np \
                posix_spawnattr_setflags])
AC_SUBST([HAVE_POSIX_SPAWN])
AC_SUBST([HAVE_POSIX_SPAWN_FILE_ACTIONS_ADDCHDIR])
AC_SUBST([HAVE_POSIX_SPAWN_FILE_ACTIONS_ADDCHDIR_NP])
AC_SUBST([HAVE_POSIX_SPAWNATTR_SETFLAGS])
AC_CHECK_DECLS([POSIX_SPAWN_SETSID], [], [], [[
               #include <spawn.h>
               ]])
AC_SUBST([HAVE_DECL_POSIX_SPAWN_SETSID])

dnl Check for glib.  This differs from other library checks in that
dnl Emacs need not link to glib unless some other library is already
dnl linking to glib.  Although glib provides no facilities that Emacs
dnl needs for its own purposes, when glib is present Emacs needs to
dnl use primitives like g_main_context_query to avoid clashing with
dnl glib at a low level.
dnl
dnl Check this late, since it depends on $GTK_CFLAGS etc.
XGSELOBJ=
AC_CACHE_CHECK([whether GLib is linked in], [emacs_cv_links_glib],
[OLDCFLAGS="$CFLAGS"
OLDLIBS="$LIBS"
CFLAGS="$CFLAGS $GTK_CFLAGS $RSVG_CFLAGS $DBUS_CFLAGS $SETTINGS_CFLAGS"
LIBS="$LIBS $GTK_LIBS $RSVG_LIBS $DBUS_LIBS $SETTINGS_LIBS"
CFLAGS="$CFLAGS $NOTIFY_CFLAGS $CAIRO_CFLAGS"
LIBS="$LIBS $NOTIFY_LIBS $CAIRO_LIBS"
AC_LINK_IFELSE([AC_LANG_PROGRAM(
	[[#include <glib.h>
	]],
	[[g_print ("Hello world");]])],
     [emacs_cv_links_glib=yes],
     [emacs_cv_links_glib=no])
CFLAGS="$OLDCFLAGS"
LIBS="$OLDLIBS"])
if test "${emacs_cv_links_glib}" = "yes"; then
  AC_DEFINE(HAVE_GLIB, 1, [Define to 1 if GLib is linked in.])
  if test "$HAVE_NS" = no ; then
    XGSELOBJ=xgselect.o
  fi
fi
AC_SUBST(XGSELOBJ)

dnl Adapted from Haible's version.
AC_CACHE_CHECK([for nl_langinfo and CODESET], [emacs_cv_langinfo_codeset],
  [AC_LINK_IFELSE([AC_LANG_PROGRAM([[#include <langinfo.h>]],
    [[char *cs = nl_langinfo(CODESET);]])],
    [emacs_cv_langinfo_codeset=yes],
    [emacs_cv_langinfo_codeset=no])
  ])
if test "$emacs_cv_langinfo_codeset" = yes; then
  AC_DEFINE([HAVE_LANGINFO_CODESET], 1,
    [Define if you have <langinfo.h> and nl_langinfo (CODESET).])

  AC_CACHE_CHECK([for nl_langinfo and _NL_PAPER_WIDTH],
    [emacs_cv_langinfo__nl_paper_width],
    [AC_LINK_IFELSE([AC_LANG_PROGRAM([[#include <langinfo.h>]],
      [[char *cs = nl_langinfo (_NL_PAPER_WIDTH);]])],
      [emacs_cv_langinfo__nl_paper_width=yes],
      [emacs_cv_langinfo__nl_paper_width=no])
    ])
  if test "$emacs_cv_langinfo__nl_paper_width" = yes; then
    AC_DEFINE([HAVE_LANGINFO__NL_PAPER_WIDTH], 1,
      [Define if you have <langinfo.h> and nl_langinfo (_NL_PAPER_WIDTH).])
  fi
fi

AC_TYPE_MBSTATE_T

dnl Fixme: AC_SYS_POSIX_TERMIOS should probably be used, but it's not clear
dnl how the tty code is related to POSIX and/or other versions of termios.
dnl The following looks like a useful start.
dnl
dnl AC_SYS_POSIX_TERMIOS
dnl if test $ac_cv_sys_posix_termios = yes; then
dnl    AC_DEFINE(HAVE_TERMIOS, 1, [Define to 1 if you have POSIX-style functions
dnl                                and macros for terminal control.])
dnl    AC_DEFINE(HAVE_TCATTR, 1, [Define to 1 if you have tcgetattr and tcsetattr.])
dnl fi

dnl Turned on June 1996 supposing nobody will mind it.
dnl MinGW emulates passwd database, so this feature doesn't make sense there.
if test "${opsys}" != "mingw32"; then
   AC_DEFINE(AMPERSAND_FULL_NAME, 1, [Define to use the convention that &
     in the full name stands for the login id.])
fi

dnl Everybody supports this, except MS.
dnl Seems like the kind of thing we should be testing for, though.
## Note: PTYs are broken on darwin <6.  Use at your own risk.
if test "${opsys}" != "mingw32"; then
  AC_DEFINE(HAVE_PTYS, 1, [Define if the system supports pty devices.])
fi

dnl Everybody supports this, except MS-DOS.
dnl Seems like the kind of thing we should be testing for, though.
AC_DEFINE(HAVE_SOCKETS, 1, [Define if the system supports
  4.2-compatible sockets.])

AH_TEMPLATE(INTERNAL_TERMINAL, [This is substituted when $TERM is "internal".])

AH_TEMPLATE(NULL_DEVICE, [Name of the file to open to get
  a null file, or a data sink.])
if test "${opsys}" = "mingw32"; then
  AC_DEFINE(NULL_DEVICE, ["NUL:"])
else
  AC_DEFINE(NULL_DEVICE, ["/dev/null"])
fi

if test "${opsys}" = "mingw32"; then
  SEPCHAR=';'
else
  SEPCHAR=':'
fi
AC_DEFINE_UNQUOTED(SEPCHAR, ['$SEPCHAR'], [Character that separates PATH elements.])
dnl This is for MinGW, and is used in test/Makefile.in.
dnl The MSYS Bash has heuristics for replacing ':' with ';' when it
dnl decides that a command-line argument to be passed to a MinGW program
dnl is a PATH-style list of directories.  But that heuristics plays it
dnl safe, and only does the replacement when it is _absolutely_ sure it
dnl sees a colon-separated list of file names; e.g. ":." is left alone,
dnl which breaks in-tree builds.  So we do this manually instead.
dnl Note that we cannot rely on PATH_SEPARATOR, as that one will always
dnl be computed as ':' in MSYS Bash.
AC_SUBST(SEPCHAR)

dnl Everybody supports this, except MS-DOS.
AC_DEFINE(subprocesses, 1, [Define to enable asynchronous subprocesses.])

AC_DEFINE(USER_FULL_NAME, [pw->pw_gecos], [How to get a user's full name.])


AC_DEFINE(DIRECTORY_SEP, ['/'],
  [Character that separates directories in a file name.])

if test "${opsys}" = "mingw32"; then
  AC_DEFINE(IS_DEVICE_SEP(_c_), [((_c_) == ':')],
    [Returns true if character is a device separator.])

  AC_DEFINE(IS_DIRECTORY_SEP(_c_), [((_c_) == '/' || (_c_) == '\\')],
    [Returns true if character is a directory separator.])

  AC_DEFINE(IS_ANY_SEP(_c_), [(IS_DIRECTORY_SEP (_c_) || IS_DEVICE_SEP(_c_))],
    [Returns true if character is any form of separator.])
else
  AC_DEFINE(IS_DEVICE_SEP(_c_), 0,
    [Returns true if character is a device separator.])

  AC_DEFINE(IS_DIRECTORY_SEP(_c_), [((_c_) == DIRECTORY_SEP)],
    [Returns true if character is a directory separator.])

  AC_DEFINE(IS_ANY_SEP(_c_), [(IS_DIRECTORY_SEP (_c_))],
    [Returns true if character is any form of separator.])
fi

if test "$USE_X_TOOLKIT" != "none"; then
  have_editres=yes
  case $opsys in
    hpux*)
      dnl Assar Westerlund <assar@sics.se> says this is necessary
      dnl for HP-UX 10.20, and that it works for HP-UX 0 as well.
      have_editres=no
    ;;
  esac
  if test "$have_editres" != no && test ! -z "$LIBXMU"; then
    OLDLIBS="$LIBS"
    dnl See libXmu.a check above.
    if test x$HAVE_X11XTR6 = xyes; then
      LIBS="-lXt -lSM -lICE $LIBXMU"
    else
      OTHERLIBS="-lXt -$LIBXMU"
    fi
    AC_LINK_IFELSE([AC_LANG_PROGRAM(
      [[#include <X11/Intrinsic.h>
       #include <X11/Xmu/Editres.h>]],
      [[_XEditResCheckMessages (0, 0, 0, 0);]])],
      [AC_DEFINE([X_TOOLKIT_EDITRES], 1,
        [Define to 1 if we should use XEditRes.])])
    LIBS=$OLDLIBS
  fi
fi

case $opsys in
  solaris | unixware )
    dnl Some SVr4s don't define NSIG in sys/signal.h for ANSI environments;
    dnl instead, there's a system variable _sys_nsig.  Unfortunately, we
    dnl need the constant to dimension an array.  So wire in the appropriate
    dnl value here.
    AC_DEFINE(NSIG_MINIMUM, 32, [Minimum value of NSIG.])
    ;;
esac

emacs_broken_SIGIO=no

case $opsys in
  dnl SIGIO exists, but the feature doesn't work in the way Emacs needs.
  hpux* | nacl | solaris | unixware )
    emacs_broken_SIGIO=yes
    ;;

  aix4-2)
    dnl On AIX Emacs uses the gmalloc.c malloc implementation.  But given
    dnl the way this system works, libc functions that return malloced
    dnl memory use the libc malloc implementation. Calling xfree or
    dnl xrealloc on the results of such functions results in a crash.
    dnl
    dnl One solution for this could be to define SYSTEM_MALLOC in configure,
    dnl but that does not currently work on this system.
    dnl
    dnl It is possible to completely override the malloc implementation on
    dnl AIX, but that involves putting the malloc functions in a shared
    dnl library and setting the MALLOCTYPE environment variable to point to
    dnl that shared library.
    dnl
    dnl Emacs currently calls xrealloc on the results of get_current_dir name,
    dnl to avoid a crash just use the Emacs implementation for that function.
    dnl
    dnl FIXME We could change the AC_CHECK_FUNCS call near the start
    dnl of this file, so that we do not check for get_current_dir_name
    dnl on AIX.  But that might be fragile if something else ends
    dnl up testing for get_current_dir_name as a dependency.
    AC_DEFINE(BROKEN_GET_CURRENT_DIR_NAME, 1, [Define if
      get_current_dir_name should not be used.])
    ;;

  freebsd)
    dnl Circumvent a bug in FreeBSD.  In the following sequence of
    dnl writes/reads on a PTY, read(2) returns bogus data:
    dnl
    dnl write(2)  1022 bytes
    dnl write(2)   954 bytes, get EAGAIN
    dnl read(2)   1024 bytes in process_read_output
    dnl read(2)     11 bytes in process_read_output
    dnl
    dnl That is, read(2) returns more bytes than have ever been written
    dnl successfully.  The 1033 bytes read are the 1022 bytes written
    dnl successfully after processing (for example with CRs added if the
    dnl terminal is set up that way which it is here).  The same bytes will
    dnl be seen again in a later read(2), without the CRs.
    AC_DEFINE(BROKEN_PTY_READ_AFTER_EAGAIN, 1, [Define on FreeBSD to
      work around an issue when reading from a PTY.])
    ;;
esac

case $opsys in
  gnu-* | solaris )
    dnl FIXME Can't we test if this exists (eg /proc/$$)?
    AC_DEFINE(HAVE_PROCFS, 1, [Define if you have the /proc filesystem.])
  ;;
esac

case $opsys in
  darwin | dragonfly | freebsd | netbsd | openbsd )
    AC_DEFINE(DONT_REOPEN_PTY, 1, [Define if process.c does not need to
      close a pty to make it a controlling terminal (it is already a
      controlling terminal of the subprocess, because we did ioctl TIOCSCTTY).])
  ;;
esac

dnl FIXME Surely we can test for this rather than hard-code it.
case $opsys in
  netbsd | openbsd) sound_device="/dev/audio" ;;
  *) sound_device="/dev/dsp" ;;
esac

dnl Used in sound.c
AC_DEFINE_UNQUOTED(DEFAULT_SOUND_DEVICE, "$sound_device",
  [Name of the default sound device.])


dnl Emacs can read input using SIGIO and buffering characters itself,
dnl or using CBREAK mode and making C-g cause SIGINT.
dnl The choice is controlled by the variable interrupt_input.
dnl
dnl Define INTERRUPT_INPUT to make interrupt_input = 1 the default (use SIGIO)
dnl
dnl Emacs uses the presence of the USABLE_SIGIO macro
dnl to indicate whether or not signal-driven I/O is possible.  It uses
dnl INTERRUPT_INPUT to decide whether to use it by default.
dnl
dnl SIGIO can be used only on systems that implement it (4.2 and 4.3).
dnl CBREAK mode has two disadvantages
dnl 1) At least in 4.2, it is impossible to handle the Meta key properly.
dnl I hear that in system V this problem does not exist.
dnl 2) Control-G causes output to be discarded.
dnl I do not know whether this can be fixed in system V.
dnl
dnl Another method of doing input is planned but not implemented.
dnl It would have Emacs fork off a separate process
dnl to read the input and send it to the true Emacs process
dnl through a pipe.
case $opsys in
  darwin | gnu-linux | gnu-kfreebsd)
    AC_DEFINE(INTERRUPT_INPUT, 1, [Define to read input using SIGIO.])
  ;;
esac


dnl If the system's imake configuration file defines 'NeedWidePrototypes'
dnl as 'NO', we must define NARROWPROTO manually.  Such a define is
dnl generated in the Makefile generated by 'xmkmf'.  If we don't define
dnl NARROWPROTO, we will see the wrong function prototypes for X functions
dnl taking float or double parameters.
case $opsys in
  cygwin|gnu|gnu-linux|gnu-kfreebsd|freebsd|netbsd|openbsd)
    AC_DEFINE(NARROWPROTO, 1, [Define if system's imake configuration
      file defines 'NeedWidePrototypes' as 'NO'.])
  ;;
esac


dnl Used in process.c, this must be a loop, even if it only runs once.
AH_TEMPLATE(PTY_ITERATION, [How to iterate over PTYs.])
dnl Only used if !PTY_ITERATION.  Iterate from FIRST_PTY_LETTER to z,
dnl trying suffixes 0-16.
AH_TEMPLATE(FIRST_PTY_LETTER, [Letter to use in finding device name of
  first PTY, if PTYs are supported.])
AH_TEMPLATE(PTY_OPEN, [How to open a PTY, if non-standard.])
AH_TEMPLATE(PTY_NAME_SPRINTF, [How to get the device name of the control
  end of a PTY, if non-standard.])
AH_TEMPLATE(PTY_TTY_NAME_SPRINTF, [How to get device name of the tty
  end of a PTY, if non-standard.])

case $opsys in
  aix4-2 )
    AC_DEFINE(PTY_ITERATION, [int c; for (c = 0; !c ; c++)])
    dnl You allocate a pty by opening /dev/ptc to get the master side.
    dnl To get the name of the slave side, you just ttyname() the master side.
    AC_DEFINE(PTY_NAME_SPRINTF, [strcpy (pty_name, "/dev/ptc");])
    AC_DEFINE(PTY_TTY_NAME_SPRINTF, [strcpy (pty_name, ttyname (fd));])
    ;;

  cygwin )
    AC_DEFINE(PTY_ITERATION, [int i; for (i = 0; i < 1; i++)])
    dnl multi-line AC_DEFINEs are hard. :(
    AC_DEFINE(PTY_OPEN, [ do { int dummy; sigset_t blocked, procmask; sigemptyset (&blocked); sigaddset (&blocked, SIGCHLD); pthread_sigmask (SIG_BLOCK, &blocked, &procmask); if (-1 == openpty (&fd, &dummy, pty_name, 0, 0)) fd = -1; pthread_sigmask (SIG_SETMASK, &procmask, 0); if (fd >= 0) emacs_close (dummy); } while (false)])
    AC_DEFINE(PTY_NAME_SPRINTF, [])
    AC_DEFINE(PTY_TTY_NAME_SPRINTF, [])
    ;;

  gnu | qnxnto )
    AC_DEFINE(FIRST_PTY_LETTER, ['p'])
    ;;

  gnu-linux | gnu-kfreebsd | dragonfly | freebsd | openbsd | netbsd | darwin | nacl )
    dnl if HAVE_GRANTPT
    if test "x$ac_cv_func_grantpt" = xyes; then
      AC_DEFINE(UNIX98_PTYS, 1, [Define if the system has Unix98 PTYs.])
      AC_DEFINE(PTY_ITERATION, [int i; for (i = 0; i < 1; i++)])
      dnl Note that grantpt and unlockpt may fork.  We must block SIGCHLD
      dnl to prevent sigchld_handler from intercepting the child's death.
      AC_DEFINE(PTY_TTY_NAME_SPRINTF, [{ char *ptyname = 0; sigset_t blocked; sigemptyset (&blocked); sigaddset (&blocked, SIGCHLD); pthread_sigmask (SIG_BLOCK, &blocked, 0); if (grantpt (fd) != -1 && unlockpt (fd) != -1) ptyname = ptsname(fd); pthread_sigmask (SIG_UNBLOCK, &blocked, 0); if (!ptyname) { emacs_close (fd); return -1; } snprintf (pty_name, PTY_NAME_SIZE, "%s", ptyname); }])
      dnl if HAVE_POSIX_OPENPT
      if test "x$ac_cv_func_posix_openpt" = xyes; then
        AC_DEFINE(PTY_OPEN, [do { fd = posix_openpt (O_RDWR | O_CLOEXEC | O_NOCTTY); if (fd < 0 && errno == EINVAL) fd = posix_openpt (O_RDWR | O_NOCTTY); } while (false)])
        AC_DEFINE(PTY_NAME_SPRINTF, [])
      dnl if HAVE_GETPT
      elif test "x$ac_cv_func_getpt" = xyes; then
        AC_DEFINE(PTY_OPEN, [fd = getpt ()])
        AC_DEFINE(PTY_NAME_SPRINTF, [])
      else
        AC_DEFINE(PTY_NAME_SPRINTF, [strcpy (pty_name, "/dev/ptmx");])
      fi
    else
      AC_DEFINE(FIRST_PTY_LETTER, ['p'])
    fi
    ;;

  hpux*)
    AC_DEFINE(FIRST_PTY_LETTER, ['p'])
    AC_DEFINE(PTY_NAME_SPRINTF, [sprintf (pty_name, "/dev/ptym/pty%c%x", c, i);])
    AC_DEFINE(PTY_TTY_NAME_SPRINTF, [sprintf (pty_name, "/dev/pty/tty%c%x", c, i);])
    ;;

  solaris )
    dnl On SysVr4, grantpt(3) forks a subprocess, so do not use
    dnl O_CLOEXEC when opening the pty, and keep the SIGCHLD handler
    dnl from intercepting that death.  If any child but grantpt's should die
    dnl within, it should be caught after sigrelse(2).
    AC_DEFINE(PTY_OPEN, [fd = open (pty_name, O_RDWR | O_NONBLOCK)])
    AC_DEFINE(PTY_TTY_NAME_SPRINTF, [{ char *ptsname (int), *ptyname; int grantpt_result; sigset_t blocked; sigemptyset (&blocked); sigaddset (&blocked, SIGCHLD); pthread_sigmask (SIG_BLOCK, &blocked, 0); grantpt_result = grantpt (fd); pthread_sigmask (SIG_UNBLOCK, &blocked, 0); if (grantpt_result == -1 || unlockpt (fd) == -1 || !(ptyname = ptsname (fd))) { emacs_close (fd); return -1; } snprintf (pty_name, PTY_NAME_SIZE, "%s", ptyname); }])
    ;;

  unixware )
    dnl Comments are as per solaris.
    AC_DEFINE(PTY_OPEN, [fd = open (pty_name, O_RDWR | O_NONBLOCK)])
    AC_DEFINE(PTY_TTY_NAME_SPRINTF, [{ char *ptsname (int), *ptyname; int grantpt_result; sigset_t blocked; sigemptyset (&blocked); sigaddset (&blocked, SIGCHLD); pthread_sigmask (SIG_BLOCK, &blocked, 0); grantpt_result = grantpt (fd); pthread_sigmask (SIG_UNBLOCK, &blocked, 0); if (grantpt_result == -1) fatal("could not grant slave pty"); if (unlockpt(fd) == -1) fatal("could not unlock slave pty"); if (!(ptyname = ptsname(fd))) fatal ("could not enable slave pty"); snprintf (pty_name, PTY_NAME_SIZE, "%s", ptyname); }])
    ;;

  haiku*)
    AC_DEFINE(FIRST_PTY_LETTER, ['s'])
    AC_DEFINE(PTY_NAME_SPRINTF, [])
    dnl on Haiku pty names aren't distinctive, thus the use of posix_openpt
    AC_DEFINE(PTY_OPEN, [fd = posix_openpt (O_RDWR | O_NONBLOCK)])
    AC_DEFINE(PTY_TTY_NAME_SPRINTF, [{ char *ptyname; int grantpt_result; sigset_t blocked; sigemptyset (&blocked); sigaddset (&blocked, SIGCHLD); pthread_sigmask (SIG_BLOCK, &blocked, 0); grantpt_result = grantpt (fd); pthread_sigmask (SIG_UNBLOCK, &blocked, 0); if (grantpt_result == -1) fatal("could not grant slave pty"); if (unlockpt(fd) == -1) fatal("could not unlock slave pty"); if (!(ptyname = ptsname(fd))) fatal ("could not enable slave pty"); snprintf (pty_name, PTY_NAME_SIZE, "%s", ptyname); }])
    ;;
esac


case $opsys in
  solaris | unixware )
    dnl This change means that we don't loop through allocate_pty too
    dnl many times in the (rare) event of a failure.
    AC_DEFINE(FIRST_PTY_LETTER, ['z'])
    AC_DEFINE(PTY_NAME_SPRINTF, [strcpy (pty_name, "/dev/ptmx");])
    dnl Push various streams modules onto a PTY channel.  Used in process.c.
    AC_DEFINE(SETUP_SLAVE_PTY, [if (ioctl (std_in, I_PUSH, "ptem") == -1) fatal ("ioctl I_PUSH ptem"); if (ioctl (std_in, I_PUSH, "ldterm") == -1) fatal ("ioctl I_PUSH ldterm"); if (ioctl (std_in, I_PUSH, "ttcompat") == -1) fatal ("ioctl I_PUSH ttcompat");], [How to set up a slave PTY, if needed.])
    ;;
esac


AH_TEMPLATE(SIGNALS_VIA_CHARACTERS, [Make process_send_signal work by
"typing" a signal character on the pty.])

case $opsys in
  dnl Perry Smith <pedz@ddivt1.austin.ibm.com> says this is correct for AIX.
  aix4-2 | cygwin | gnu | dragonfly | freebsd | netbsd | openbsd | darwin )
    AC_DEFINE(SIGNALS_VIA_CHARACTERS, 1)
    ;;

  dnl 21 Jun 06: Eric Hanchrow <offby1@blarg.net> says this works.
  dnl FIXME Does gnu-kfreebsd have linux/version.h?  It seems unlikely...
  gnu-linux | gnu-kfreebsd )

    AC_CACHE_CHECK([for signals via characters], [emacs_cv_signals_via_chars],
    [AC_PREPROC_IFELSE([AC_LANG_PROGRAM([[
#include <linux/version.h>
#if LINUX_VERSION_CODE < 0x20400
# error "Linux version too old"
#endif
      ]], [[]])], emacs_cv_signals_via_chars=yes, emacs_cv_signals_via_chars=no)])

    test "$emacs_cv_signals_via_chars" = yes && AC_DEFINE(SIGNALS_VIA_CHARACTERS, 1)
    ;;
esac


AH_TEMPLATE(TAB3, [Undocumented.])

case $opsys in
  darwin) AC_DEFINE(TAB3, OXTABS) ;;

  gnu | dragonfly | freebsd | netbsd | openbsd )
    AC_DEFINE(TABDLY, OXTABS, [Undocumented.])
    AC_DEFINE(TAB3, OXTABS)
    ;;

  gnu-linux | gnu-kfreebsd )
    AC_PREPROC_IFELSE([AC_LANG_PROGRAM([[
#ifndef __ia64__
# error "not ia64"
#endif
      ]], [[]])], AC_DEFINE(GC_MARK_SECONDARY_STACK(),
        [do { extern void *__libc_ia64_register_backing_store_base; __builtin_ia64_flushrs (); mark_memory (__libc_ia64_register_backing_store_base, __builtin_ia64_bsp ());} while (false)],
        [Mark a secondary stack, like the register stack on the ia64.]), [])
    ;;

  hpux*)
    AC_DEFINE(RUN_TIME_REMAP, 1, [Define if emacs.c needs to call
      run_time_remap; for HPUX.])
    ;;
esac


dnl This won't be used automatically yet.  We also need to know, at least,
dnl that the stack is continuous.
AH_TEMPLATE(GC_SETJMP_WORKS, [Define if setjmp is known to save all
  registers relevant for conservative garbage collection in the jmp_buf.])


case $opsys in
  dnl Not all the architectures are tested, but there are Debian packages
  dnl for SCM and/or Guile on them, so the technique must work.  See also
  dnl comments in alloc.c concerning setjmp and gcc.
  dnl Fixme: it's probably safe to just use the GCC conditional below.
  gnu-linux | gnu-kfreebsd )
    AC_PREPROC_IFELSE([AC_LANG_PROGRAM([[
#if defined __i386__ || defined __sparc__ || defined __mc68000__ \
  || defined __alpha__ || defined __mips__ || defined __s390__ \
  || defined __arm__ || defined __powerpc__ || defined __amd64__ \
  || defined __ia64__ || defined __sh__
/* ok */
#else
# error "setjmp not known to work on this arch"
#endif
    ]], [[]])], AC_DEFINE(GC_SETJMP_WORKS, 1))
    ;;
esac


if test x$GCC = xyes; then
   dnl GC_SETJMP_WORKS is nearly always appropriate for GCC.
   AC_DEFINE(GC_SETJMP_WORKS, 1)
else
  case $opsys in
    aix* | dragonfly | freebsd | netbsd | openbsd | solaris )
      AC_DEFINE(GC_SETJMP_WORKS, 1)
      ;;
  esac
fi                              dnl GCC?

dnl In a weird quirk, MS runtime uses _setjmp and longjmp.
AC_CACHE_CHECK([for _setjmp], [emacs_cv_func__setjmp],
  [AC_LINK_IFELSE(
     [AC_LANG_PROGRAM(
       [[#include <setjmp.h>
         #ifdef __MINGW32__
         # define _longjmp longjmp
         #endif
       ]],
       [[jmp_buf j;
	 if (! _setjmp (j))
	   _longjmp (j, 1);]])],
     [emacs_cv_func__setjmp=yes],
     [emacs_cv_func__setjmp=no])])
if test $emacs_cv_func__setjmp = yes; then
  AC_DEFINE([HAVE__SETJMP], 1, [Define to 1 if _setjmp and _longjmp work.])
fi

# We need to preserve signal mask to handle C stack overflows.
AC_CACHE_CHECK([for sigsetjmp], [emacs_cv_func_sigsetjmp],
  [AC_LINK_IFELSE(
     [AC_LANG_PROGRAM(
       [[#include <setjmp.h>
       ]],
       [[sigjmp_buf j;
         if (! sigsetjmp (j, 1))
	   siglongjmp (j, 1);]])],
     [emacs_cv_func_sigsetjmp=yes],
     [emacs_cv_func_sigsetjmp=no])])
if test $emacs_cv_func_sigsetjmp = yes; then
  AC_DEFINE([HAVE_SIGSETJMP], 1,
    [Define to 1 if sigsetjmp and siglongjmp work.])
fi

case $emacs_cv_func_sigsetjmp,$emacs_cv_alternate_stack,$opsys in
  yes,yes,* | *,*,mingw32)
    AC_DEFINE([HAVE_STACK_OVERFLOW_HANDLING], 1,
      [Define to 1 if C stack overflow can be handled in some cases.]);;
esac

case $opsys in
  solaris | unixware )
    dnl TIOCGPGRP is broken in SysVr4, so we can't send signals to PTY
    dnl subprocesses the usual way.  But TIOCSIGNAL does work for PTYs,
    dnl and this is all we need.
    AC_DEFINE(TIOCSIGSEND, TIOCSIGNAL, [Some platforms redefine this.])
    ;;
esac


case $opsys in
  hpux* | solaris )
    dnl Used in xfaces.c.
    AC_DEFINE(XOS_NEEDS_TIME_H, 1, [Compensate for a bug in Xos.h on
      some systems, where it requires time.h.])
    ;;
esac


dnl Define symbols to identify the version of Unix this is.
dnl Define all the symbols that apply correctly.
AH_TEMPLATE(DOS_NT, [Define if the system is MS DOS or MS Windows.])
AH_TEMPLATE(MSDOS, [Define if the system is MS DOS.])
AH_TEMPLATE(USG, [Define if the system is compatible with System III.])
AH_TEMPLATE(USG5_4, [Define if the system is compatible with System V Release 4.])

case $opsys in
  aix4-2)
    AC_DEFINE(USG, [])
    dnl This symbol should be defined on AIX Version 3  ???????
    AC_PREPROC_IFELSE([AC_LANG_PROGRAM([[
#ifndef _AIX
# error "_AIX not defined"
#endif
    ]], [[]])], [], AC_DEFINE(_AIX, [], [Define if the system is AIX.]))
    ;;

  cygwin)
    AC_DEFINE(CYGWIN, 1, [Define if the system is Cygwin.])
    ;;

  darwin)
    dnl Not __APPLE__, as this may not be defined on non-macOS Darwin.
    dnl Not DARWIN, because Panther and lower CoreFoundation.h use DARWIN to
    dnl distinguish macOS from pure Darwin.
    AC_DEFINE(DARWIN_OS, [], [Define if the system is Darwin.])
    ;;

  gnu-linux | gnu-kfreebsd )
    AC_DEFINE(USG, [])
    AC_DEFINE(GNU_LINUX, [], [Define if ths system is compatible with GNU/Linux.])
    ;;

  hpux*)
    AC_DEFINE(USG, [])
    AC_DEFINE(HPUX, [], [Define if the system is HPUX.])
    ;;

  mingw32)
    AC_DEFINE(DOS_NT, [])
    AC_DEFINE(WINDOWSNT, 1, [Define if compiling for native MS Windows.])
    if test "x$ac_enable_checking" != "x" ; then
      AC_DEFINE(EMACSDEBUG, 1, [Define to 1 to enable w32 debug facilities.])
    fi
    ;;

  solaris)
    AC_DEFINE(USG, [])
    AC_DEFINE(USG5_4, [])
    AC_DEFINE(SOLARIS2, [], [Define if the system is Solaris.])
    ;;

  unixware)
    AC_DEFINE(USG, [])
    AC_DEFINE(USG5_4, [])
    ;;

  haiku)
    AC_DEFINE(HAIKU, [], [Define if the system is Haiku.])
    ;;
esac

AC_SYS_POSIX_TERMIOS
if test $ac_cv_sys_posix_termios = yes; then
  AC_CHECK_SIZEOF([speed_t], [], [#include <termios.h>])
  dnl on Haiku, and possibly other platforms, speed_t is defined to
  dnl unsigned char, even when speeds greater than 200 baud are
  dnl defined.

  if test ${ac_cv_sizeof_speed_t} -lt 2; then
    AC_DEFINE([HAVE_TINY_SPEED_T], [1],
        [Define to 1 if speed_t has some sort of nonsensically tiny size.])
  fi
fi

AC_CACHE_CHECK([for usable FIONREAD], [emacs_cv_usable_FIONREAD],
  [case $opsys in
     aix4-2 | nacl)
       dnl BUILD 9008 - FIONREAD problem still exists in X-Windows.
       emacs_cv_usable_FIONREAD=no
       ;;

     mingw32)
       emacs_cv_usable_FIONREAD=yes
       ;;

     *)
       AC_COMPILE_IFELSE(
	 [AC_LANG_PROGRAM([[#include <sys/types.h>
			    #include <sys/ioctl.h>
			    #ifdef USG5_4
			    # include <sys/filio.h>
			    #endif
			  ]],
			  [[int foo = ioctl (0, FIONREAD, &foo);]])],
	 [emacs_cv_usable_FIONREAD=yes],
	 [emacs_cv_usable_FIONREAD=no])
       ;;
   esac])
if test $emacs_cv_usable_FIONREAD = yes; then
  AC_DEFINE([USABLE_FIONREAD], [1], [Define to 1 if FIONREAD is usable.])

  if test $emacs_broken_SIGIO = no; then
    AC_CACHE_CHECK([for usable SIGIO], [emacs_cv_usable_SIGIO],
      [AC_COMPILE_IFELSE(
	 [AC_LANG_PROGRAM([[#include <fcntl.h>
			    #include <signal.h>
			  ]],
			  [[int foo = SIGIO | F_SETFL | FASYNC;]])],
	 [emacs_cv_usable_SIGIO=yes],
	 [emacs_cv_usable_SIGIO=no])],
      [emacs_cv_usable_SIGIO=yes],
      [emacs_cv_usable_SIGIO=no])
    if test $emacs_cv_usable_SIGIO = yes; then
      AC_DEFINE([USABLE_SIGIO], [1], [Define to 1 if SIGIO is usable.])
    fi
  fi

  if test $emacs_broken_SIGIO = no && test $emacs_cv_usable_SIGIO = no; then
    AC_CACHE_CHECK([for usable SIGPOLL], [emacs_cv_usable_SIGPOLL],
      [AC_COMPILE_IFELSE(
	 [AC_LANG_PROGRAM([[#include <fcntl.h>
			    #include <signal.h>
			  ]],
			  [[int foo = SIGPOLL | F_SETFL;]])],
	 [emacs_cv_usable_SIGPOLL=yes],
	 [emacs_cv_usable_SIGPOLL=no])],
      [emacs_cv_usable_SIGPOLL=yes],
      [emacs_cv_usable_SIGPOLL=no])
    if test $emacs_cv_usable_SIGPOLL = yes; then
      AC_DEFINE([USABLE_SIGPOLL], [1], [Define to 1 if SIGPOLL is usable but SIGIO is not.])
    fi
  fi
fi

case $opsys in
  hpux11)
    dnl It works to open the pty's tty in the parent (Emacs), then
    dnl close and reopen it in the child.
    AC_DEFINE(USG_SUBTTY_WORKS, 1, [Define for USG systems where it
      works to open a pty's tty in the parent process, then close and
      reopen it in the child.])
    ;;

  solaris)
    AC_DEFINE(_STRUCTURED_PROC, 1, [Needed for system_process_attributes
      on Solaris.])
    ;;
esac

# Set up the CFLAGS for real compilation, so we can substitute it.
CFLAGS="$REAL_CFLAGS"
CPPFLAGS="$REAL_CPPFLAGS"
LIBS="$REAL_LIBS"

## Hack to detect a buggy GCC version.
if test "$GCC" = yes && \
   $CC --version 2> /dev/null | grep 'gcc.* 4.5.0' >/dev/null; then
  case $CFLAGS in
    *-fno-optimize-sibling-calls*) ;;
    *-O@<:@23@:>@*)
      AC_MSG_ERROR([GCC 4.5.0 has problems compiling Emacs; see etc/PROBLEMS.]);;
  esac
fi

version=$PACKAGE_VERSION

copyright="Copyright (C) 2021 Free Software Foundation, Inc."
AC_DEFINE_UNQUOTED(COPYRIGHT, ["$copyright"],
  [Short copyright string for this version of Emacs.])
AC_SUBST(copyright)

### Specify what sort of things we'll be editing into Makefile and config.h.
### Use configuration here uncanonicalized to avoid exceeding size limits.
AC_SUBST(version)
AC_SUBST(configuration)
## Unused?
AC_SUBST(canonical)
AC_SUBST(srcdir)
AC_SUBST(prefix)
AC_SUBST(exec_prefix)
AC_SUBST(bindir)
AC_SUBST(datadir)
AC_SUBST(gsettingsschemadir)
AC_SUBST(sharedstatedir)
AC_SUBST(libexecdir)
AC_SUBST(mandir)
AC_SUBST(infodir)
AC_SUBST(lispdirrel)
AC_SUBST(lispdir)
AC_SUBST(standardlisppath)
AC_SUBST(locallisppath)
AC_SUBST(lisppath)
AC_SUBST(x_default_search_path)
AC_SUBST(etcdir)
AC_SUBST(archlibdir)
AC_SUBST(etcdocdir)
AC_SUBST(bitmapdir)
AC_SUBST(gamedir)
AC_SUBST(gameuser)
AC_SUBST(gamegroup)
## FIXME? Nothing uses @LD_SWITCH_X_SITE@.
## src/Makefile.in did add LD_SWITCH_X_SITE (as a cpp define) to the
## end of LIBX_BASE, but nothing ever set it.
AC_SUBST(LD_SWITCH_X_SITE)
AC_SUBST(C_SWITCH_X_SITE)
AC_SUBST(GNUSTEP_CFLAGS)
AC_SUBST(CFLAGS)
## Used in lwlib/Makefile.in.
AC_SUBST(X_TOOLKIT_TYPE)
AC_SUBST(ns_appdir)
AC_SUBST(ns_appbindir)
AC_SUBST(ns_applibexecdir)
AC_SUBST(ns_applibdir)
AC_SUBST(ns_appresdir)
AC_SUBST(ns_appsrc)
AC_SUBST(GNU_OBJC_CFLAGS)
AC_SUBST(OTHER_FILES)

if test -n "${term_header}"; then
    AC_DEFINE_UNQUOTED(TERM_HEADER, "${term_header}",
        [Define to the header for the built-in window system.])
fi

AC_DEFINE_UNQUOTED(EMACS_CONFIGURATION,  "${canonical}",
		   [Define to the canonical Emacs configuration name.])
AC_DEFINE_UNQUOTED(EMACS_CONFIG_OPTIONS, "${emacs_config_options}",
		   [Define to the options passed to configure.])

XMENU_OBJ=
XOBJ=
FONT_OBJ=
if test "${HAVE_X_WINDOWS}" = "yes" ; then
  AC_DEFINE(HAVE_X_WINDOWS, 1,
	    [Define to 1 if you want to use the X window system.])
  XMENU_OBJ=xmenu.o
  XOBJ="xterm.o xfns.o xselect.o xrdb.o xsmfns.o xsettings.o"
  FONT_OBJ=xfont.o
  if test "$HAVE_CAIRO" = "yes"; then
    FONT_OBJ="$FONT_OBJ ftfont.o ftcrfont.o"
  elif test "$HAVE_XFT" = "yes"; then
    FONT_OBJ="$FONT_OBJ ftfont.o xftfont.o"
  elif test "$HAVE_FREETYPE" = "yes"; then
    FONT_OBJ="$FONT_OBJ ftfont.o"
  fi
fi
<<<<<<< HEAD
if test "${window_system}" = "pgtk"; then
   FONT_OBJ="ftfont.o ftcrfont.o"
fi
=======

if test "${HAVE_BE_APP}" = "yes" ; then
  if test "${HAVE_FREETYPE}" = "yes" || \
     test "${HAVE_CAIRO}" = "yes"; then
     FONT_OBJ="$FONT_OBJ ftfont.o"
  fi
  if test "${HAVE_CAIRO}" = "yes"; then
    FONT_OBJ="$FONT_OBJ ftcrfont.o"
  fi
fi

>>>>>>> d8dd705e
if test "${HAVE_HARFBUZZ}" = "yes" ; then
  FONT_OBJ="$FONT_OBJ hbfont.o"
fi
AC_SUBST(FONT_OBJ)
AC_SUBST(XMENU_OBJ)
AC_SUBST(XOBJ)
AC_SUBST(FONT_OBJ)

WIDGET_OBJ=
MOTIF_LIBW=
if test "${USE_X_TOOLKIT}" != "none" ; then
  WIDGET_OBJ=widget.o
  AC_DEFINE(USE_X_TOOLKIT, 1, [Define to 1 if using an X toolkit.])
  if test "${USE_X_TOOLKIT}" = "LUCID"; then
    AC_DEFINE(USE_LUCID, 1, [Define to 1 if using the Lucid X toolkit.])
  elif test "${USE_X_TOOLKIT}" = "MOTIF"; then
    AC_DEFINE(USE_MOTIF, 1, [Define to 1 if using the Motif X toolkit.])
    MOTIF_LIBW=-lXm
    case "$opsys" in
      gnu-linux)
        ## Paul Abrahams <abrahams at equinox.shaysnet.com> says this is needed.
        MOTIF_LIBW="$MOTIF_LIBW -lXpm"
        ;;

      unixware)
        ## Richard Anthony Ryan <ryanr at ellingtn.ftc.nrcs.usda.gov>
        ## says -lXimp is needed in UNIX_SV ... 4.2 1.1.2.
        MOTIF_LIBW="MOTIF_LIBW -lXimp"
        ;;

      aix4-2)
        ## olson@mcs.anl.gov says -li18n is needed by -lXm.
        MOTIF_LIBW="$MOTIF_LIBW -li18n"
        ;;
    esac
    MOTIF_LIBW="$MOTIF_LIBW $LIBXP"
  fi
fi
AC_SUBST(WIDGET_OBJ)

TOOLKIT_LIBW=
case "$USE_X_TOOLKIT" in
  MOTIF) TOOLKIT_LIBW="$MOTIF_LIBW" ;;
  LUCID) TOOLKIT_LIBW="$LUCID_LIBW" ;;
  none) test "x$HAVE_GTK" = "xyes" && TOOLKIT_LIBW="$GTK_LIBS" ;;
esac
if test "$HAVE_XWIDGETS" = "yes"; then
  TOOLKIT_LIBW="$TOOLKIT_LIBW -lXcomposite"
fi
AC_SUBST(TOOLKIT_LIBW)

if test "${opsys}" != "mingw32"; then
  if test "$USE_X_TOOLKIT" = "none"; then
    LIBXT_OTHER="\$(LIBXSM)"
  else
    LIBXT_OTHER="\$(LIBXMU) -lXt \$(LIBXTR6) -lXext"
  fi
fi
AC_SUBST(LIBXT_OTHER)

if test "${HAVE_X11}" = "yes" ; then
  AC_DEFINE(HAVE_X11, 1,
	    [Define to 1 if you want to use version 11 of X windows.])
  LIBX_OTHER="\$(LIBXT) \$(LIBX_EXTRA)"
else
  LIBX_OTHER=
fi
AC_SUBST(LIBX_OTHER)

HAVE_OLDXMENU=no
if test "$HAVE_GTK" = yes || test "$HAVE_X11" != yes; then
  LIBXMENU=
elif test "$USE_X_TOOLKIT" = none; then
  HAVE_OLDXMENU=yes
  LIBXMENU='$(oldXMenudir)/libXMenu11.a'
  AUTODEPEND_PARENTS="$AUTODEPEND_PARENTS oldXMenu"
else
  LIBXMENU='$(lwlibdir)/liblw.a'
  AUTODEPEND_PARENTS="$AUTODEPEND_PARENTS lwlib"
fi
AC_SUBST(LIBXMENU)

AC_CACHE_CHECK([for struct alignment],
  [emacs_cv_struct_alignment],
  [AC_COMPILE_IFELSE(
     [AC_LANG_PROGRAM([[#include <stddef.h>
			struct s { char c; } __attribute__ ((aligned (8)));
			struct t { char c; struct s s; };
			char verify[offsetof (struct t, s) == 8 ? 1 : -1];
		      ]])],
     [emacs_cv_struct_alignment=yes],
     [emacs_cv_struct_alignment=no])])
if test "$emacs_cv_struct_alignment" = yes; then
  AC_DEFINE([HAVE_STRUCT_ATTRIBUTE_ALIGNED], 1,
    [Define to 1 if 'struct __attribute__ ((aligned (N)))' aligns the
     structure to an N-byte boundary.])
fi

AC_C_TYPEOF

AC_CACHE_CHECK([for statement expressions],
  [emacs_cv_statement_expressions],
  [AC_COMPILE_IFELSE(
     [AC_LANG_PROGRAM([], [[return ({ int x = 5; x-x; });]])],
     [emacs_cv_statement_expressions=yes],
     [emacs_cv_statement_expressions=no])])
if test "$emacs_cv_statement_expressions" = yes; then
  AC_DEFINE([HAVE_STATEMENT_EXPRESSIONS], 1,
    [Define to 1 if statement expressions work.])
fi

if test "${GNU_MALLOC}" = "yes" ; then
  AC_DEFINE(GNU_MALLOC, 1,
	    [Define to 1 if you want to use the GNU memory allocator.])
fi

RALLOC_OBJ=
if test "${REL_ALLOC}" = "yes" ; then
  AC_DEFINE(REL_ALLOC, 1,
	    [Define REL_ALLOC if you want to use the relocating allocator for
	     buffer space.])

  test "$system_malloc" != "yes" && RALLOC_OBJ=ralloc.o
fi
AC_SUBST(RALLOC_OBJ)

if test "$opsys" = "cygwin"; then
  CYGWIN_OBJ="cygw32.o"
  ## Cygwin differs because of its unexec().
  PRE_ALLOC_OBJ=
  POST_ALLOC_OBJ=lastfile.o
elif test "$opsys" = "mingw32"; then
  CYGWIN_OBJ=
  PRE_ALLOC_OBJ=
  POST_ALLOC_OBJ=lastfile.o
else
  CYGWIN_OBJ=
  PRE_ALLOC_OBJ=lastfile.o
  POST_ALLOC_OBJ=
fi
AC_SUBST(CYGWIN_OBJ)
AC_SUBST(PRE_ALLOC_OBJ)
AC_SUBST(POST_ALLOC_OBJ)

dnl Call this 'FORTIFY_SOUR' so that it sorts before the 'FORTIFY_SOURCE'
dnl verbatim defined above.  The tricky name is apropos, as this hack
dnl makes Fortify go sour!
AH_VERBATIM([FORTIFY_SOUR],
[/* Without the following workaround, Emacs runs slowly on OS X 10.8.
   The workaround disables some useful run-time checking, so it
   should be conditional to the platforms with the performance bug.
   Perhaps Apple will fix this some day; also see m4/extern-inline.m4.  */
#if defined __APPLE__ && defined __GNUC__
# ifndef _DONT_USE_CTYPE_INLINE_
#  define _DONT_USE_CTYPE_INLINE_
# endif
# ifndef _FORTIFY_SOURCE
#  define _FORTIFY_SOURCE 0
# endif
#endif
])

# If user asks to omit features, disable optional features that gnulib
# might otherwise enable.
if test "$with_features" = no && test "$enable_acl" != yes; then
  enable_acl=no
fi

# Configure gnulib.  Although this does not affect CFLAGS or LIBS permanently.
# it temporarily reverts them to their pre-pkg-config values,
# because gnulib needs to work with both src (which uses the
# pkg-config stuff) and lib-src (which does not).  For example, gnulib
# may need to determine whether LIB_CLOCK_GETTIME should contain -lrt,
# and it therefore needs to run in an environment where LIBS does not
# already contain -lrt merely because 'pkg-config --libs' printed '-lrt'
# for some package unrelated to lib-src.
SAVE_CFLAGS=$CFLAGS
SAVE_LIBS=$LIBS
CFLAGS=$pre_PKG_CONFIG_CFLAGS
LIBS="$LIB_PTHREAD $pre_PKG_CONFIG_LIBS"
gl_ASSERT_NO_GNULIB_POSIXCHECK
gl_ASSERT_NO_GNULIB_TESTS
gl_EEMALLOC
gl_INIT
CFLAGS=$SAVE_CFLAGS
LIBS=$SAVE_LIBS

# timer_getoverrun needs the same library as timer_settime
OLD_LIBS=$LIBS
LIBS="$LIB_TIMER_TIME $LIBS"
AC_CHECK_FUNCS(timer_getoverrun)
LIBS=$OLD_LIBS

if test "${opsys}" = "mingw32"; then
  CPPFLAGS="$CPPFLAGS -DUSE_CRT_DLL=1 -I \${abs_top_srcdir}/nt/inc"
  # Remove unneeded switches from the value of CC that goes to Makefiles
  CC=`AS_ECHO(["$CC"]) | sed -e "s,$GCC_TEST_OPTIONS,,"`
fi

case "$opsys" in
  aix4-2) LD_SWITCH_SYSTEM_TEMACS="-Wl,-bnodelcsect" ;;

  cygwin) LD_SWITCH_SYSTEM_TEMACS="-Wl,-stack,0x00800000" ;;

  darwin)
   if test "$HAVE_NS" = "yes"; then
     libs_nsgui="-framework AppKit"
     if test "$NS_IMPL_COCOA" = "yes"; then
        libs_nsgui="$libs_nsgui -framework IOKit -framework Carbon \
                    -framework IOSurface -framework QuartzCore"
     fi
   else
     libs_nsgui=
   fi
   LD_SWITCH_SYSTEM_TEMACS=$libs_nsgui
   ## The -headerpad option tells ld (see man page) to leave room at the
   ## end of the header for adding load commands.  Needed for dumping.
   ## 0x1000 is enough for roughly 52 load commands on the x86_64
   ## architecture (where they are 78 bytes each). The actual number of
   ## load commands added is not consistent but normally ranges from
   ## about 14 to about 34. Setting it high gets us plenty of slop and
   ## only costs about 1.5K of wasted binary space.
   headerpad_extra=1000
   if test "$with_unexec" = yes; then
     LD_SWITCH_SYSTEM_TEMACS="-fno-pie $LD_SWITCH_SYSTEM_TEMACS -Xlinker -headerpad -Xlinker $headerpad_extra"
   fi

   ## This is here because src/Makefile.in did some extra fiddling around
   ## with LD_SWITCH_SYSTEM.  It seems cleaner to put this in
   ## LD_SWITCH_SYSTEM_TEMACS instead,
   test "x$LD_SWITCH_SYSTEM" = "x" && test "x$GCC" != "xyes" && \
     LD_SWITCH_SYSTEM_TEMACS="-X $LD_SWITCH_SYSTEM_TEMACS"
   ;;

  ## LD_SWITCH_X_SITE_RPATH is a -rpath option saying where to
  ## find X at run-time.
  ## When handled by cpp, this was in LD_SWITCH_SYSTEM.  However, at the
  ## point where configure sourced the s/*.h file, LD_SWITCH_X_SITE_RPATH
  ## had not yet been defined and was expanded to null.  Hence LD_SWITCH_SYSTEM
  ## had different values in configure (in ac_link) and src/Makefile.in.
  ## It seems clearer therefore to put this piece in LD_SWITCH_SYSTEM_TEMACS.
  gnu*) LD_SWITCH_SYSTEM_TEMACS="\$(LD_SWITCH_X_SITE_RPATH)" ;;

  mingw32)
   ## Is it any better under MinGW64 to relocate emacs into higher addresses?
   case "$canonical" in
     x86_64-*-*) LD_SWITCH_SYSTEM_TEMACS="-Wl,-stack,0x00800000 -Wl,-heap,0x00100000 -Wl,-image-base,0x400000000 -Wl,-entry,__start -Wl,-Map,./temacs.map" ;;
     *) LD_SWITCH_SYSTEM_TEMACS="-Wl,-stack,0x00800000 -Wl,-heap,0x00100000 -Wl,-image-base,0x01000000 -Wl,-entry,__start -Wl,-Map,./temacs.map" ;;
   esac
   ## If they want unexec, disable Windows ASLR for the Emacs binary
   if test "$with_dumping" = "unexec"; then
      case "$canonical" in
        x86_64-*-*) LD_SWITCH_SYSTEM_TEMACS="$LD_SWITCH_SYSTEM_TEMACS -Wl,-disable-dynamicbase -Wl,-disable-high-entropy-va -Wl,-default-image-base-low" ;;
        *) LD_SWITCH_SYSTEM_TEMACS="$LD_SWITCH_SYSTEM_TEMACS -Wl,-disable-dynamicbase" ;;
      esac
   fi
   ;;

  *) LD_SWITCH_SYSTEM_TEMACS= ;;
esac

# -no-pie or -nopie fixes a temacs segfault on Gentoo, OpenBSD,
# Ubuntu, and other systems with "hardened" GCC configurations for
# some reason (Bug#18784).  We don't know why this works, but not
# segfaulting is better than segfaulting.  Use ac_c_werror_flag=yes
# when trying the option, otherwise clang keeps warning that it does
# not understand it, and pre-4.6 GCC has a similar problem
# (Bug#20338).  Prefer -no-pie to -nopie, as -no-pie is the
# spelling used by GCC 6.1.0 and later (Bug#24682).
AC_CACHE_CHECK(
  [for $CC option to disable position independent executables],
  [emacs_cv_prog_cc_no_pie],
  [if test $with_unexec = no; then
     emacs_cv_prog_cc_no_pie='not needed'
   else
     emacs_save_c_werror_flag=$ac_c_werror_flag
     emacs_save_LDFLAGS=$LDFLAGS
     ac_c_werror_flag=yes
     for emacs_cv_prog_cc_no_pie in -no-pie -nopie no; do
       test $emacs_cv_prog_cc_no_pie = no && break
       LDFLAGS="$emacs_save_LDFLAGS $emacs_cv_prog_cc_no_pie"
       AC_LINK_IFELSE([AC_LANG_PROGRAM([], [])], [break])
     done
     ac_c_werror_flag=$emacs_save_c_werror_flag
     LDFLAGS=$emacs_save_LDFLAGS
   fi])
case $emacs_cv_prog_cc_no_pie in
  -*)
    LD_SWITCH_SYSTEM_TEMACS="$LD_SWITCH_SYSTEM_TEMACS $emacs_cv_prog_cc_no_pie"
    ;;
esac

if test x$ac_enable_profiling != x ; then
  case $opsys in
    *freebsd | gnu-linux) ;;
    *) LD_SWITCH_SYSTEM_TEMACS="$LD_SWITCH_SYSTEM_TEMACS -pg" ;;
  esac
fi

LD_SWITCH_SYSTEM_TEMACS="$LDFLAGS_NOCOMBRELOC $LD_SWITCH_SYSTEM_TEMACS"

AC_SUBST(LD_SWITCH_SYSTEM_TEMACS)

## Common for all window systems
if test "$window_system" != "none"; then
  AC_DEFINE(HAVE_WINDOW_SYSTEM, 1, [Define if you have a window system.])
  AC_DEFINE(POLL_FOR_INPUT, 1, [Define if you poll periodically to detect C-g.])
  WINDOW_SYSTEM_OBJ="fontset.o fringe.o image.o"
fi

AC_SUBST(WINDOW_SYSTEM_OBJ)

AH_TOP([/* GNU Emacs site configuration template file.

Copyright (C) 1988, 1993-1994, 1999-2002, 2004-2021
  Free Software Foundation, Inc.

This file is part of GNU Emacs.

GNU Emacs is free software: you can redistribute it and/or modify
it under the terms of the GNU General Public License as published by
the Free Software Foundation, either version 3 of the License, or (at
your option) any later version.

GNU Emacs is distributed in the hope that it will be useful,
but WITHOUT ANY WARRANTY; without even the implied warranty of
MERCHANTABILITY or FITNESS FOR A PARTICULAR PURPOSE.  See the
GNU General Public License for more details.

You should have received a copy of the GNU General Public License
along with GNU Emacs.  If not, see <https://www.gnu.org/licenses/>.  */


/* No code in Emacs #includes config.h twice, but some bits of code
   intended to work with other packages as well (like gmalloc.c)
   think they can include it as many times as they like.  */
#ifndef EMACS_CONFIG_H
#define EMACS_CONFIG_H
])dnl

AH_BOTTOM([#include <conf_post.h>

#endif /* EMACS_CONFIG_H */

/*
Local Variables:
mode: c
End:
*/
])dnl

#### Report on what we decided to do.
#### Report GTK as a toolkit, even if it doesn't use Xt.
#### It makes printing result more understandable as using GTK sets
#### toolkit_scroll_bars to yes by default.
if test "${HAVE_GTK}" = "yes"; then
  USE_X_TOOLKIT="$USE_GTK_TOOLKIT"
fi

if test $USE_ACL -ne 0; then
  ACL_SUMMARY="yes $LIB_ACL"
else
  ACL_SUMMARY=no
fi

if test -z "$GMP_H"; then
  HAVE_GMP=yes
else
  HAVE_GMP=no
fi

emacs_standard_dirs='Standard dirs'
AS_ECHO(["
Configured for '${canonical}'.

  Where should the build process find the source code?    ${srcdir}
  What compiler should emacs be built with?               ${CC} ${CFLAGS}
  Should Emacs use the GNU version of malloc?             ${GNU_MALLOC}${GNU_MALLOC_reason}
  Should Emacs use a relocating allocator for buffers?    ${REL_ALLOC}
  Should Emacs use mmap(2) for buffer allocation?         $use_mmap_for_buffers
  What window system should Emacs use?                    ${window_system}
  What toolkit should Emacs use?                          ${USE_X_TOOLKIT}
  Where do we find X Windows header files?                ${x_includes:-$emacs_standard_dirs}
  Where do we find X Windows libraries?                   ${x_libraries:-$emacs_standard_dirs}"])

#### Please respect alphabetical ordering when making additions.
optsep=
emacs_config_features=
for opt in ACL BE_APP CAIRO DBUS FREETYPE GCONF GIF GLIB GMP GNUTLS GPM GSETTINGS \
 HARFBUZZ IMAGEMAGICK JPEG JSON LCMS2 LIBOTF LIBSELINUX LIBSYSTEMD LIBXML2 \
 M17N_FLT MODULES NATIVE_COMP NOTIFY NS OLDXMENU PDUMPER PGTK PNG RSVG SECCOMP \
 SOUND THREADS TIFF TOOLKIT_SCROLL_BARS \
 UNEXEC WEBP X11 XAW3D XDBE XFT XIM XINPUT2 XPM XWIDGETS X_TOOLKIT \
 ZLIB; do

    case $opt in
      PDUMPER) val=${with_pdumper} ;;
      UNEXEC) val=${with_unexec} ;;
      GLIB) val=${emacs_cv_links_glib} ;;
      NOTIFY|ACL) eval val=\${${opt}_SUMMARY} ;;
      TOOLKIT_SCROLL_BARS|X_TOOLKIT) eval val=\${USE_$opt} ;;
      THREADS) val=${threads_enabled} ;;
      *) eval val=\${HAVE_$opt} ;;
    esac
    case x$val in
      xno|xnone|x) continue ;;
    esac
    case $opt in
      X_TOOLKIT)
        case $val in
          GTK*|LUCID|MOTIF) opt=$val ;;
          *) continue ;;
        esac
      ;;
      NOTIFY)
        case $val in
          *lkqueue*) opt="$opt LIBKQUEUE" ;;
          *kqueue*) opt="$opt KQUEUE" ;;
          *inotify*) opt="$opt INOTIFY" ;;
          *gfile*) opt="$opt GFILENOTIFY" ;;
          *w32*) opt="$opt W32NOTIFY" ;;
        esac
      ;;
    esac
    AS_VAR_APPEND([emacs_config_features], ["$optsep$opt"])
    optsep=' '
done
AC_DEFINE_UNQUOTED(EMACS_CONFIG_FEATURES, "${emacs_config_features}",
  [Summary of some of the main features enabled by configure.])

AS_ECHO(["  Does Emacs use -lXaw3d?                                 ${HAVE_XAW3D}
  Does Emacs use -lXpm?                                   ${HAVE_XPM}
  Does Emacs use -ljpeg?                                  ${HAVE_JPEG}
  Does Emacs use -ltiff?                                  ${HAVE_TIFF}
  Does Emacs use a gif library?                           ${HAVE_GIF} $LIBGIF
  Does Emacs use a png library?                           ${HAVE_PNG} $LIBPNG
  Does Emacs use -lrsvg-2?                                ${HAVE_RSVG}
  Does Emacs use -lwebp?                                  ${HAVE_WEBP}
  Does Emacs use cairo?                                   ${HAVE_CAIRO}
  Does Emacs use -llcms2?                                 ${HAVE_LCMS2}
  Does Emacs use imagemagick?                             ${HAVE_IMAGEMAGICK}
  Does Emacs use native APIs for images?                  ${NATIVE_IMAGE_API}
  Does Emacs support sound?                               ${HAVE_SOUND}
  Does Emacs use -lgpm?                                   ${HAVE_GPM}
  Does Emacs use -ldbus?                                  ${HAVE_DBUS}
  Does Emacs use -lgconf?                                 ${HAVE_GCONF}
  Does Emacs use GSettings?                               ${HAVE_GSETTINGS}
  Does Emacs use a file notification library?             ${NOTIFY_SUMMARY}
  Does Emacs use access control lists?                    ${ACL_SUMMARY}
  Does Emacs use -lselinux?                               ${HAVE_LIBSELINUX}
  Does Emacs use -lgnutls?                                ${HAVE_GNUTLS}
  Does Emacs use -lxml2?                                  ${HAVE_LIBXML2}
  Does Emacs use -lfreetype?                              ${HAVE_FREETYPE}
  Does Emacs use HarfBuzz?                                ${HAVE_HARFBUZZ}
  Does Emacs use -lm17n-flt?                              ${HAVE_M17N_FLT}
  Does Emacs use -lotf?                                   ${HAVE_LIBOTF}
  Does Emacs use -lxft?                                   ${HAVE_XFT}
  Does Emacs use -lsystemd?                               ${HAVE_LIBSYSTEMD}
  Does Emacs use -ljansson?                               ${HAVE_JSON}
  Does Emacs use the GMP library?                         ${HAVE_GMP}
  Does Emacs directly use zlib?                           ${HAVE_ZLIB}
  Does Emacs have dynamic modules support?                ${HAVE_MODULES}
  Does Emacs use toolkit scroll bars?                     ${USE_TOOLKIT_SCROLL_BARS}
  Does Emacs support Xwidgets?                            ${HAVE_XWIDGETS}
  Does Emacs have threading support in lisp?              ${threads_enabled}
  Does Emacs support the portable dumper?                 ${with_pdumper}
  Does Emacs support legacy unexec dumping?               ${with_unexec}
  Which dumping strategy does Emacs use?                  ${with_dumping}
  Does Emacs have native lisp compiler?                   ${HAVE_NATIVE_COMP}
  Does Emacs use version 2 of the the X Input Extension?  ${HAVE_XINPUT2}
"])

if test -n "${EMACSDATA}"; then
   AS_ECHO(["  Environment variable EMACSDATA set to:                  $EMACSDATA"])
fi
if test -n "${EMACSDOC}"; then
   AS_ECHO(["  Environment variable EMACSDOC set to:                   $EMACSDOC"])
fi

echo

if test "$HAVE_NS" = "yes"; then
   echo
   AS_ECHO(["Run '${MAKE-make}' to build Emacs, then run 'src/emacs' to test it.
Run '${MAKE-make} install' in order to build an application bundle.
The application will go to nextstep/Emacs.app and can be run or moved
from there."])
   if test "$EN_NS_SELF_CONTAINED" = "yes"; then
      echo "The application will be fully self-contained."
    else
      AS_ECHO(["The lisp resources for the application will be installed under ${prefix}.
You may need to run \"${MAKE-make} install\" with sudo.  The application will fail
to run if these resources are not installed."])
   fi
   echo
fi

case $opsys,$emacs_uname_r in
  cygwin,1.5.*)
    AC_MSG_WARN([[building Emacs on Cygwin 1.5 is not supported.]])
           echo
	   ;;
  cygwin,3.0.[[0-7]]'('* | cygwin,3.1.[[0-2]]'('*)
    AC_DEFINE([HAVE_CYGWIN_O_PATH_BUG], 1,
      [Define to 1 if opening a FIFO, socket, or symlink with O_PATH is buggy.]);;
esac

# Remove any trailing slashes in these variables.
case $prefix in
  */) prefix=`AS_DIRNAME(["$prefix."])`;;
esac
case $exec_prefix in
  */) exec_prefix=`AS_DIRNAME(["$exec_prefix."])`;;
esac

if test "$HAVE_NS" = "yes"; then
  if test "$NS_IMPL_GNUSTEP" = yes; then
    AC_CONFIG_FILES([nextstep/GNUstep/Emacs.base/Resources/Info-gnustep.plist:nextstep/templates/Info-gnustep.plist.in \
      nextstep/GNUstep/Emacs.base/Resources/Emacs.desktop:nextstep/templates/Emacs.desktop.in])
    ns_check_file=Resources/Info-gnustep.plist
  else
    AC_CONFIG_FILES([nextstep/Cocoa/Emacs.base/Contents/Info.plist:nextstep/templates/Info.plist.in \
      nextstep/Cocoa/Emacs.base/Contents/Resources/English.lproj/InfoPlist.strings:nextstep/templates/InfoPlist.strings.in])
    ns_check_file=Contents/Info.plist
  fi
  AC_SUBST(ns_check_file)
fi

AC_CONFIG_FILES([Makefile lib/gnulib.mk])

dnl config.status treats $srcdir specially, so I think this is ok...
AC_CONFIG_FILES([$srcdir/doc/man/emacs.1])

m4_define([subdir_makefiles],
  [lib/Makefile lib-src/Makefile oldXMenu/Makefile doc/emacs/Makefile doc/misc/Makefile doc/lispintro/Makefile doc/lispref/Makefile src/Makefile lwlib/Makefile lisp/Makefile leim/Makefile nextstep/Makefile nt/Makefile])
SUBDIR_MAKEFILES="subdir_makefiles"
AC_CONFIG_FILES(subdir_makefiles)

dnl The test/ directory is missing if './make-dist --no-tests' was used.
opt_makefile=test/Makefile
if test -f "$srcdir/$opt_makefile.in"; then
  SUBDIR_MAKEFILES="$SUBDIR_MAKEFILES $opt_makefile"
  dnl Again, it's best not to use a variable.  Though you can add
  dnl ", [], [opt_makefile='$opt_makefile']" and it should work.
  AC_CONFIG_FILES([test/Makefile])
fi
opt_makefile=test/infra/Makefile
if test -f "$srcdir/$opt_makefile.in"; then
  SUBDIR_MAKEFILES="$SUBDIR_MAKEFILES $opt_makefile"
  dnl Again, it's best not to use a variable.  Though you can add
  dnl ", [], [opt_makefile='$opt_makefile']" and it should work.
  AC_CONFIG_FILES([test/infra/Makefile])
fi


dnl The admin/ directory used to be excluded from tarfiles.
if test -d $srcdir/admin; then
  SUBDIR_MAKEFILES="$SUBDIR_MAKEFILES admin/charsets/Makefile admin/unidata/Makefile admin/grammars/Makefile"
  AC_CONFIG_FILES([admin/charsets/Makefile])
  AC_CONFIG_FILES([admin/unidata/Makefile])
  AC_CONFIG_FILES([admin/grammars/Makefile])
fi                              dnl -d admin


SUBDIR_MAKEFILES_IN=`echo " ${SUBDIR_MAKEFILES}" | sed -e 's| | $(srcdir)/|g' -e 's|Makefile|Makefile.in|g'`

AC_SUBST(SUBDIR_MAKEFILES_IN)

dnl You might wonder (I did) why epaths.h is generated by running make,
dnl rather than just letting configure generate it from epaths.in.
dnl One reason is that the various paths are not fully expanded (see above);
dnl e.g., gamedir='${localstatedir}/games/emacs'.
dnl Secondly, the GNU Coding standards require that one should be able
dnl to run 'make prefix=/some/where/else' and override the values set
dnl by configure.  This also explains the 'move-if-change' test and
dnl the use of force in the 'epaths-force' rule in Makefile.in.
AC_CONFIG_COMMANDS([src/epaths.h], [
if test "${opsys}" = "mingw32"; then
  ${MAKE-make} MAKEFILE_NAME=do-not-make-Makefile epaths-force-w32
elif test "$HAVE_NS" = "yes" && test "$EN_NS_SELF_CONTAINED" = "yes"; then
  ${MAKE-make} MAKEFILE_NAME=do-not-make-Makefile epaths-force-ns-self-contained
else
  ${MAKE-make} MAKEFILE_NAME=do-not-make-Makefile epaths-force
fi || AC_MSG_ERROR(['src/epaths.h' could not be made.])
], [GCC="$GCC" CPPFLAGS="$CPPFLAGS" opsys="$opsys" HAVE_NS="$HAVE_NS"
    EN_NS_SELF_CONTAINED="$EN_NS_SELF_CONTAINED"])

dnl NB we have to cheat and use the ac_... version because abs_top_srcdir
dnl is not yet set, sigh.  Or we could use ../$srcdir/src/.gdbinit,
dnl or a symlink?
AC_CONFIG_COMMANDS([src/.gdbinit], [
if test ! -f src/.gdbinit && test -f "$srcdir/src/.gdbinit"; then
  AS_ECHO(["source $ac_abs_top_srcdir/src/.gdbinit"]) > src/.gdbinit
fi
])

dnl Perhaps this would be better named doc-emacs-emacsver.texi?
dnl See comments for etc-refcards-emacsver.tex.
dnl Since we get a doc/emacs directory generated anyway, for the Makefile,
dnl it is not quite the same.  But we are generating in $srcdir.
AC_CONFIG_COMMANDS([doc/emacs/emacsver.texi], [
${MAKE-make} -s --no-print-directory -C doc/emacs doc-emacsver || \
AC_MSG_ERROR(['doc/emacs/emacsver.texi' could not be made.])
])

dnl If we give this the more natural name, etc/refcards/emacsver.texi,
dnl then a directory etc/refcards is created in the build directory,
dnl which is probably harmless, but confusing (in out-of-tree builds).
dnl (If we were to generate etc/refcards/Makefile, this might change.)
dnl It is really $srcdir/etc/refcards/emacsver.tex that we generate.
AC_CONFIG_COMMANDS([etc-refcards-emacsver.tex], [
${MAKE-make} -s MAKEFILE_NAME=do-not-make-Makefile etc-emacsver || \
AC_MSG_ERROR(['etc/refcards/emacsver.tex' could not be made.])
])

if test $AUTO_DEPEND = yes; then
   for dir in $AUTODEPEND_PARENTS; do
     AS_MKDIR_P([$dir/deps])
   done
fi
if $gl_gnulib_enabled_dynarray || $gl_gnulib_enabled_scratch_buffer; then
  AS_MKDIR_P([lib/malloc])
  if test $AUTO_DEPEND = yes; then
    AS_MKDIR_P([lib/deps/malloc])
  fi
fi

AC_OUTPUT

if test ! "$with_mailutils"; then
  if test "$with_pop" = yes; then
    AC_MSG_WARN([This configuration installs a 'movemail' program
that retrieves POP3 email via only insecure channels.
To omit insecure POP3, you can use '$0 --without-pop'.])
  elif test "$with_pop" = no-by-default; then
    AC_MSG_WARN([This configuration installs a 'movemail' program
that does not retrieve POP3 email.  By default, Emacs 25 and earlier
installed a 'movemail' program that retrieved POP3 email via only
insecure channels, a practice that is no longer recommended but that
you can continue to support by using '$0 --with-pop'.])
  fi

  case $opsys in
    mingw32)
      # Don't suggest GNU Mailutils, as it hasn't been ported.
      ;;
    *)
      emacs_fix_movemail="use '$0 --with-mailutils'"
      case `(movemail --version) 2>/dev/null` in
	*Mailutils*) ;;
	*) emacs_fix_movemail="install GNU Mailutils
<https://mailutils.org> and $emacs_fix_movemail";;
      esac
      AC_MSG_NOTICE([You might want to $emacs_fix_movemail.]);;
  esac
fi

if test "${HAVE_XFT}" = yes; then
  AC_MSG_WARN([This configuration uses libXft, which has a number of
    font rendering issues, and is being considered for removal in the
    next release of Emacs.  Please consider using Cairo graphics +
    HarfBuzz text shaping instead (they are auto-detected if the
    relevant development headers are installed).])
fi

if test "${HAVE_CAIRO}" = "yes" && test "${HAVE_HARFBUZZ}" = no; then
  AC_MSG_WARN([This configuration uses the Cairo graphics library,
    but not the HarfBuzz font shaping library (minimum version $harfbuzz_required_ver).
    We recommend the use of HarfBuzz when using Cairo, please install
    appropriate HarfBuzz development packages.])
fi

# Let plain 'make' work.
test "$MAKE" = make || test -f makefile || cat >makefile <<EOF
.POSIX:
MAKE = $MAKE
all:
	\$(MAKE) -f Makefile \$?
.DEFAULT:
	\$(MAKE) -f Makefile \$<
EOF<|MERGE_RESOLUTION|>--- conflicted
+++ resolved
@@ -2310,15 +2310,13 @@
   w32 )
     term_header=w32term.h
   ;;
-<<<<<<< HEAD
   pgtk )
     term_header=pgtkterm.h
     with_gtk3=yes
     USE_X_TOOLKIT=none
-=======
+  ;;
   haiku )
     term_header=haikuterm.h
->>>>>>> d8dd705e
   ;;
 esac
 
@@ -2651,12 +2649,9 @@
 
 ### Use -lrsvg-2 if available, unless '--with-rsvg=no' is specified.
 HAVE_RSVG=no
-<<<<<<< HEAD
-if test "${HAVE_X11}" = "yes" || test "${HAVE_NS}" = "yes" || test "${window_system}" = "pgtk" || test "${opsys}" = "mingw32"; then
-=======
 if test "${HAVE_X11}" = "yes" || test "${HAVE_NS}" = "yes" \
-   || test "${opsys}" = "mingw32" || test "${HAVE_BE_APP}" = "yes"; then
->>>>>>> d8dd705e
+   || test "${opsys}" = "mingw32" || test "${HAVE_BE_APP}" = "yes" \
+   || test "${window_system}" = "pgtk"; then
   if test "${with_rsvg}" != "no"; then
     RSVG_REQUIRED=2.14.0
     RSVG_MODULE="librsvg-2.0 >= $RSVG_REQUIRED"
@@ -2700,12 +2695,8 @@
 fi
 
 HAVE_IMAGEMAGICK=no
-<<<<<<< HEAD
-if test "${HAVE_X11}" = "yes" || test "${HAVE_NS}" = "yes" || test "${window_system}" = "pgtk" || test "${HAVE_W32}" = "yes"; then
-=======
 if test "${HAVE_X11}" = "yes" || test "${HAVE_NS}" = "yes" || test "${HAVE_W32}" = "yes" || \
-   test "${HAVE_BE_APP}" = "yes"; then
->>>>>>> d8dd705e
+   test "${HAVE_BE_APP}" = "yes" || test "${window_system}" = "pgtk"; then
   if test "${with_imagemagick}" != "no"; then
     if test -n "$BREW"; then
       # Homebrew doesn't link ImageMagick 6 by default, so make sure
@@ -3842,13 +3833,9 @@
 ### Use -ljpeg if available, unless '--with-jpeg=no'.
 HAVE_JPEG=no
 LIBJPEG=
-<<<<<<< HEAD
-if test "${HAVE_X11}" = "yes" || test "$window_system" = "pgtk" || test "${HAVE_W32}" = "yes" \
-   || test "${HAVE_NS}" = "yes"; then
-=======
 if test "${HAVE_X11}" = "yes" || test "${HAVE_W32}" = "yes" \
-   || test "${HAVE_NS}" = "yes" || test "${HAVE_BE_APP}" = "yes"; then
->>>>>>> d8dd705e
+   || test "${HAVE_NS}" = "yes" || test "${HAVE_BE_APP}" = "yes" \
+   || test "$window_system" = "pgtk"; then
   if test "${with_jpeg}" != "no"; then
     AC_CACHE_CHECK([for jpeglib 6b or later],
       [emacs_cv_jpeglib],
@@ -4165,13 +4152,9 @@
   # mingw32 loads the library dynamically.
   if test "$opsys" = mingw32; then
     AC_CHECK_HEADER([png.h], [HAVE_PNG=yes])
-<<<<<<< HEAD
-  elif test "${HAVE_X11}" = "yes" || test "$window_system" = "pgtk" || test "${HAVE_W32}" = "yes" \
-       || test "${HAVE_NS}" = "yes"; then
-=======
   elif test "${HAVE_X11}" = "yes" || test "${HAVE_W32}" = "yes" \
-       || test "${HAVE_NS}" = "yes" || test "${HAVE_BE_APP}" = "yes"; then
->>>>>>> d8dd705e
+       || test "${HAVE_NS}" = "yes" || test "${HAVE_BE_APP}" = "yes" \
+       || test "$window_system" = "pgtk"; then
     EMACS_CHECK_MODULES([PNG], [libpng >= 1.0.0])
     if test $HAVE_PNG = yes; then
       LIBPNG=$PNG_LIBS
@@ -4245,13 +4228,9 @@
   if test "${HAVE_TIFF}" = "yes"; then
     AC_DEFINE(HAVE_TIFF, 1, [Define to 1 if you have the tiff library (-ltiff).])
   fi
-<<<<<<< HEAD
-elif test "${HAVE_X11}" = "yes" || test "${window_system}" = "pgtk" || test "${HAVE_W32}" = "yes" \
-     || test "${HAVE_NS}" = "yes"; then
-=======
 elif test "${HAVE_X11}" = "yes" || test "${HAVE_W32}" = "yes" \
-     || test "${HAVE_NS}" = "yes" || test "${HAVE_BE_APP}" = "yes"; then
->>>>>>> d8dd705e
+     || test "${HAVE_NS}" = "yes" || test "${HAVE_BE_APP}" = "yes" \
+     || test "$window_system" = "pgtk"; then
   if test "${with_tiff}" != "no"; then
     AC_CHECK_HEADER(tiffio.h,
       [tifflibs="-lz -lm"
@@ -4279,14 +4258,9 @@
   if test "${HAVE_GIF}" = "yes"; then
     AC_DEFINE(HAVE_GIF, 1, [Define to 1 if you have a gif (or ungif) library.])
   fi
-<<<<<<< HEAD
-elif test "${HAVE_X11}" = "yes" -o "${window_system}" = "pgtk"  && test "${with_gif}" != "no" \
-        || test "${HAVE_W32}" = "yes" || test "${HAVE_NS}" = "yes"; then
-=======
 elif test "${HAVE_X11}" = "yes" && test "${with_gif}" != "no" \
         || test "${HAVE_W32}" = "yes" || test "${HAVE_NS}" = "yes" \
-	|| test "${HAVE_BE_APP}" = "yes"; then
->>>>>>> d8dd705e
+	|| test "${HAVE_BE_APP}" = "yes" || test "$window_system" = "pgtk"; then
   AC_CHECK_HEADER(gif_lib.h,
 # EGifPutExtensionLast only exists from version libungif-4.1.0b1.
 # Earlier versions can crash Emacs, but version 5.0 removes EGifPutExtensionLast.
@@ -5853,11 +5827,9 @@
     FONT_OBJ="$FONT_OBJ ftfont.o"
   fi
 fi
-<<<<<<< HEAD
 if test "${window_system}" = "pgtk"; then
    FONT_OBJ="ftfont.o ftcrfont.o"
 fi
-=======
 
 if test "${HAVE_BE_APP}" = "yes" ; then
   if test "${HAVE_FREETYPE}" = "yes" || \
@@ -5869,7 +5841,6 @@
   fi
 fi
 
->>>>>>> d8dd705e
 if test "${HAVE_HARFBUZZ}" = "yes" ; then
   FONT_OBJ="$FONT_OBJ hbfont.o"
 fi
