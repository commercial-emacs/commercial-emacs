--- conflicted
+++ resolved
@@ -591,7 +591,6 @@
   [test "$enableval" = no && BUILD_DETAILS=--no-build-details])
 AC_SUBST([BUILD_DETAILS])
 
-<<<<<<< HEAD
 PDUMPER_OVERWRITE=
 AC_ARG_ENABLE([pdump-overwrite],
   [AS_HELP_STRING([--enable-pdump-overwrite],
@@ -599,534 +598,6 @@
   [test "$enableval" = yes && PDUMPER_OVERWRITE=--pdump-overwrite],
   [PDUMPER_OVERWRITE=--pdump-overwrite])
 AC_SUBST([PDUMPER_OVERWRITE])
-=======
-# JAVA_PUSH_LINT(OPT)
-# -------------------
-# Check if javac supports the diagnostic flag -Xlint:OPT.
-# If it does, add it to WARN_JAVAFLAGS.
-
-AC_DEFUN([JAVA_PUSH_LINT],
-[
-  AC_CACHE_CHECK([whether Java compiler accepts -Xlint:$1],
-    [emacs_cv_javac_knows_lint_$1],
-    AS_IF([rm -f conftest.class
-cat << EOF > conftest.java
-
-class conftest
-{
-
-}
-
-EOF
-("$JAVAC" -Xlint:$1 conftest.java 2>&AS_MESSAGE_LOG_FD) \
-  && rm -f conftest.class], [emacs_cv_javac_knows_lint_$1=yes],
-     [emacs_cv_javac_knows_lint_$1=no]))
-
-  AS_IF([test "$emacs_cv_javac_knows_lint_$1" = "yes"],
-    [WARN_JAVAFLAGS="$WARN_JAVAFLAGS -Xlint:$1"])
-])
-
-# Start Android configuration.  This is done in three steps:
-
-# First, the SDK tools needed to build the Android package on the host
-# are found.
-
-# Then, configure is called inside itself with the NDK C and C++
-# compilers, and the Makefiles generated, along with config.h, are
-# renamed to end with .android.
-
-# Finally, configure continues to configure the Emacs binary that will
-# run on the host.
-
-ANDROID=
-JAVAC=
-AAPT=
-JARSIGNER=
-APKSIGNER=
-ZIPALIGN=
-DX=
-ANDROID_JAR=
-ANDROID_ABI=
-WARN_JAVAFLAGS=
-ANDROID_SHARED_USER_ID=
-ANDROID_SHARED_USER_NAME=
-
-# This is a list of Makefiles that have alternative versions for
-# Android.
-android_makefiles="lib/Makefile lib/gnulib.mk lib-src/Makefile src/Makefile"
-
-# This is whether or not to package mailutils into the executable.
-emacs_use_mailutils=
-
-AC_ARG_VAR([ANDROID_CC], [The Android C cross-compiler.])
-AC_ARG_VAR([SDK_BUILD_TOOLS], [Name of directory holding Android SDK build-tools.])
-AC_ARG_VAR([ANDROID_CFLAGS], [Flags given to the Android C cross-compiler.])
-AC_ARG_VAR([JAVAC], [Java compiler path.  Used for Android.])
-AC_ARG_VAR([JARSIGNER], [Java package signer path.  Used for Android.])
-AC_ARG_VAR([APKSIGNER], [Android package signer path.  Used for Android.])
-AC_ARG_VAR([SDK_BUILD_TOOLS], [Path to the Android SDK build tools.])
-
-if test "$with_android" = "yes"; then
-   AC_MSG_ERROR([Please specify the path to the Android.jar file, like so:
-
-  ./configure --with-android=/path/to/android.jar
-
-along with the path to the SDK build-tools (this is the directory with
-tools such as aapt, dx, and aidl):
-
-              SDK_BUILD_TOOLS=/path/to/sdk-build-tools
-
-The cross-compiler should then be specified:
-
-              ANDROID_CC=/path/to/armv7a-linux-androideabi19-clang
-
-In addition, you may pass any special arguments to the cross-compiler
-via the ANDROID_CFLAGS environment variable.])
-elif test "$with_android" = "no" || test "$with_android" = ""; then
-  ANDROID=no
-else
-  AC_CHECK_PROGS([JAVAC], [javac])
-  if test "$JAVAC" = ""; then
-    AC_MSG_ERROR([The Java compiler required to build Emacs was not found.
-Please make sure `javac' can be found on your path, or alternatively specify
-the path to your Java compiler before configuring Emacs, like so:
-
-  JAVAC=/opt/jdk/bin/javac ./configure --with-android])
-  fi
-
-  AC_CHECK_PROGS([JARSIGNER], [jarsigner])
-  if test "$JARSIGNER" = ""; then
-    AC_MSG_ERROR([The Java package signing utility was not found.
-Please make sure `jarsigner' can be found on your path, or alternatively
-specify its location before configuring Emacs, like so:
-
-  JARSIGNER=/opt/jdk/bin/jarsigner ./configure --with-android])
-  fi
-
-  AC_CACHE_CHECK([whether the Java compiler works],
-    [emacs_cv_working_javac],
-    AS_IF([rm -f conftest.class
-cat << EOF > conftest.java
-
-import android.app.Activity;
-import android.os.Bundle;
-
-class conftest extends Activity
-{
-  @Override
-  public void
-  onCreate (Bundle savedInstanceState)
-  {
-    super.onCreate (savedInstanceState);
-  }
-}
-
-EOF
-("$JAVAC" -classpath "$with_android" -target 1.7 -source 1.7 conftest.java \
-  -d . >&AS_MESSAGE_LOG_FD 2>&1) && test -s conftest.class && rm -f conftest.class],
-          [emacs_cv_working_javac=yes],
-          [emacs_cv_working_javac=no]))
-
-  if test "$emacs_cv_working_javac" = "no"; then
-    AC_MSG_ERROR([The Java compiler does not work, or you did not specify
-a valid path to android.jar.  See config.log for more details.])
-  fi
-
-  AC_CACHE_CHECK([whether android.jar is new enough],
-    [emacs_cv_android_u_or_later],
-    AS_IF([rm -f conftest.class
-cat << EOF > conftest.java
-
-import android.os.Build;
-
-class conftest
-{
-  private static int test = Build.VERSION_CODES.UPSIDE_DOWN_CAKE;
-}
-
-EOF
-("$JAVAC" -classpath "$with_android" -target 1.7 -source 1.7 conftest.java \
-  -d . >&AS_MESSAGE_LOG_FD 2>&1) && test -s conftest.class && rm -f conftest.class],
-          [emacs_cv_android_u_or_later=yes],
-          [emacs_cv_android_u_or_later=no]))
-
-  if test "$emacs_cv_android_u_or_later" = "no"; then
-    AC_MSG_ERROR([Emacs must be built with an android.jar file produced for \
-Android 14 (Upside Down Cake) or later.])
-  fi
-
-  dnl See if the Java compiler supports the `--release' option which
-  dnl makes it check for and prevent using features introduced after
-  dnl Java 1.7.
-
-  AC_CACHE_CHECK([whether javac accepts --release 7],
-    [emacs_cv_javac_release_7], AS_IF([rm -f conftest.class
-cat << EOF > conftest.java
-
-class conftest
-{
-
-}
-
-EOF
-("$JAVAC" --release 7 conftest.java 2>&AS_MESSAGE_LOG_FD) \
-  && rm -f conftest.class],
-      [emacs_cv_javac_release_7=yes],
-      [emacs_cv_javac_release_7=no]))
-
-  if test "$emacs_cv_javac_release_7" = "yes"; then
-    WARN_JAVAFLAGS="$WARN_JAVAFLAGS --release 7"
-  else
-    dnl If not, just make sure the generated bytecode is correct.
-    WARN_JAVAFLAGS="$WARN_JAVAFLAGS -target 1.7 -source 1.7"
-  fi
-
-  dnl Enable some useful Java linting options.
-  JAVA_PUSH_LINT([deprecation])
-  JAVA_PUSH_LINT([cast])
-  JAVA_PUSH_LINT([divzero])
-  JAVA_PUSH_LINT([nonempty])
-  JAVA_PUSH_LINT([empty])
-  JAVA_PUSH_LINT([finally])
-  JAVA_PUSH_LINT([overrides])
-  JAVA_PUSH_LINT([path])
-  JAVA_PUSH_LINT([serial])
-  JAVA_PUSH_LINT([unchecked])
-
-  # Get the name of the android.jar file.
-  ANDROID_JAR="$with_android"
-
-  # Substitute this into java/Makefile.
-  AC_SUBST([WARN_JAVAFLAGS])
-
-  AC_PATH_PROGS([AAPT], [aapt], [], "${SDK_BUILD_TOOLS}:$PATH")
-  if test "$AAPT" = ""; then
-    AC_MSG_ERROR([The Android asset packaging tool was not found.
-Please verify that the path to the SDK build tools you specified is correct])
-  fi
-
-  AC_PATH_PROGS([APKSIGNER], [apksigner], [], "${SDK_BUILD_TOOLS}:$PATH")
-  if test "$APKSIGNER" = ""; then
-    AC_MSG_ERROR([The Android package signing tool was not found.
-Please verify that the path to the SDK build tools you specified is correct])
-  fi
-
-  AC_PATH_PROGS([D8], [d8], [], "${SDK_BUILD_TOOLS}:$PATH")
-  if test "D8" = ""; then
-    AC_MSG_ERROR([The Android dexer was not found.
-Please verify that the path to the SDK build tools you specified is correct])
-  fi
-
-  AC_PATH_PROGS([ZIPALIGN], [zipalign], [], "${SDK_BUILD_TOOLS}:$PATH")
-  if test "ZIPALIGN" = ""; then
-    AC_MSG_ERROR([The Android ZIP archive alignment utility was not found.
-Please verify that the path to the SDK build tools you specified is correct]);
-  fi
-
-  dnl Now configure Emacs to generate binaries for Android.  After the
-  dnl configuration completes, move the generated Makefiles.
-
-  if test "$ANDROID_CC" = ""; then
-    AC_MSG_ERROR([Please specify the path to the Android cross-compiler
-for your machine.  For example:
-
-  ANDROID_CC=/path/to/armv7a-linux-androideabi19-clang    \\
-    ./configure --with-android])
-  fi
-
-  dnl Obtain the cross compiler's target to find out where binaries go
-  dnl in the resulting package.
-
-  AC_MSG_CHECKING([for the kind of Android system Emacs is being built for])
-  cc_target=`${ANDROID_CC} -v 2>&1 | sed -n 's/Target: //p'`
-  case "$cc_target" in
-[
-    *i[3-6]86*) android_abi=x86
-      ;;
-    *x86_64*) android_abi=x86_64
-      ;;
-    *aarch64*) android_abi=arm64-v8a
-      ;;
-    *arm*v7a*) android_abi=armeabi-v7a
-      ;;
-    *mips64*) android_abi=mips64
-      ;;
-    *mips*) android_abi=mips
-      ;;
-    *arm*) android_abi=armeabi
-      ;;
-]
-    *) AC_MSG_ERROR([configure could not determine the type of Android \
-binary Emacs is being configured for.  Please port this configure script \
-to your Android system, or verify that you specified the correct compiler \
-in the ANDROID_CC variable when you ran configure.
-
-The compiler target is: $cc_target])
-      ;;
-  esac
-  AC_MSG_RESULT([$android_abi])
-
-  ANDROID_ABI=$android_abi
-
-  dnl Obtain the minimum SDK version of the resulting Emacs binary
-  dnl built with this NDK.
-
-  ANDROID_MIN_SDK=8
-  AC_MSG_CHECKING([for the lowest Android version Emacs can run on])
-  [android_sdk=`echo "$cc_target" | grep -oE 'android([0-9][0-9]?)'`]
-
-  if test -n "$android_sdk"; then
-    android_sdk=`echo "$android_sdk" | sed -n 's/android//p'`
-    AC_MSG_RESULT([$android_sdk])
-    ANDROID_MIN_SDK=$android_sdk
-  else
-    # This is probably GCC.
-    [ cat << EOF > conftest.c
-#include <android/api-level.h>
-extern const char *foo;
-
-int
-main (void)
-{
-#if __ANDROID_API__ < 7
-   foo = "emacs_api_6";
-#elif __ANDROID_API__ < 8
-   foo = "emacs_api_7";
-#elif __ANDROID_API__ < 9
-   foo = "emacs_api_8";
-#elif __ANDROID_API__ < 10
-  foo = "emacs_api_9";
-#elif __ANDROID_API__ < 11
-  foo = "emacs_api_10";
-#elif __ANDROID_API__ < 12
-  foo = "emacs_api_11";
-#elif __ANDROID_API__ < 13
-  foo = "emacs_api_12";
-#elif __ANDROID_API__ < 14
-   foo = "emacs_api_13";
-#elif __ANDROID_API__ < 15
-   foo = "emacs_api_14";
-#elif __ANDROID_API__ < 16
-   foo = "emacs_api_15";
-#elif __ANDROID_API__ < 17
-   foo = "emacs_api_16";
-#elif __ANDROID_API__ < 18
-   foo = "emacs_api_17";
-#elif __ANDROID_API__ < 19
-   foo = "emacs_api_18";
-#elif __ANDROID_API__ < 20
-   foo = "emacs_api_19";
-#elif __ANDROID_API__ < 21
-   foo = "emacs_api_20";
-#elif __ANDROID_API__ < 22
-   foo = "emacs_api_21";
-#elif __ANDROID_API__ < 23
-   foo = "emacs_api_22";
-#elif __ANDROID_API__ < 24
-   foo = "emacs_api_23";
-#elif __ANDROID_API__ < 25
-   foo = "emacs_api_24";
-#elif __ANDROID_API__ < 26
-   foo = "emacs_api_25";
-#elif __ANDROID_API__ < 27
-   foo = "emacs_api_26";
-#elif __ANDROID_API__ < 28
-   foo = "emacs_api_27";
-#elif __ANDROID_API__ < 29
-   foo = "emacs_api_28";
-#elif __ANDROID_API__ < 30
-   foo = "emacs_api_29";
-#elif __ANDROID_API__ < 31
-   foo = "emacs_api_30";
-#elif __ANDROID_API__ < 32
-   foo = "emacs_api_31";
-#elif __ANDROID_API__ < 33
-   foo = "emacs_api_32";
-#elif __ANDROID_API__ < 34
-   foo = "emacs_api_33";
-#elif __ANDROID_API__ < 35
-   foo = "emacs_api_34";
-#else
-   foo = "emacs_api_future";
-#endif
-}
-EOF]
-
-    AC_CACHE_VAL([emacs_cv_android_api],
-		 [$ANDROID_CC $ANDROID_CFLAGS -c conftest.c -o conftest.o \
-		  && emacs_cv_android_api=`grep -ao -E	       		  \
-		     "emacs_api_([[0-9][0-9]]?|future)" conftest.o`])
-    android_sdk="$emacs_cv_android_api"
-    rm -rf conftest.c conftest.o
-
-    # If this version of the NDK requires __ANDROID_API__ to be
-    # specified, then complain to the user.
-    if test "$android_sdk" = "emacs_api_future"; then
-       AC_MSG_ERROR([The version of Android to build for was not specified.
-You must tell the Android compiler what version of Android to build for,
-by defining the __ANDROID_API__ preprocessor macro in ANDROID_CC, like so:
-
-    ANDROID_CC="/path/to/ndk/arm-linux-android-gcc -D__ANDROID_API__=8"])
-    fi
-
-    if test -n "$android_sdk"; then
-       android_sdk=`echo $android_sdk | sed -n 's/emacs_api_//p'`
-       AC_MSG_RESULT([$android_sdk])
-       ANDROID_MIN_SDK=$android_sdk
-    else
-      AC_MSG_RESULT([unknown ($cc_target); assuming 8])
-      AC_MSG_ERROR([configure could not determine the versions of Android \
-a binary built with this compiler will run on.  The generated application \
-package will likely install on older systems but crash on startup.])
-      android_sdk=8
-    fi
-  fi
-  AC_SUBST([ANDROID_MIN_SDK])
-
-  # Now tell java/Makefile if Emacs is being built for Android 4.3 or
-  # earlier.
-  ANDROID_SDK_18_OR_EARLIER=
-  if test "$android_sdk" -le "18"; then
-     ANDROID_SDK_18_OR_EARLIER=yes
-  fi
-  AC_SUBST([ANDROID_SDK_18_OR_EARLIER])
-
-  # Likewise for Android 2.2.
-  ANDROID_SDK_8_OR_EARLIER=
-  if test "$android_sdk" -le "8"; then
-     ANDROID_SDK_8_OR_EARLIER=yes
-  fi
-  AC_SUBST([ANDROID_SDK_8_OR_EARLIER])
-
-  # Save confdefs.h and config.log for now.
-  mv -f confdefs.h _confdefs.h
-  mv -f config.log _config.log
-
-  # Make sure these files are removed upon exit.
-  trap "rm -rf _confdefs.h _config.log" 0
-
-  # Figure out what --with-FOO options to pass through.
-  passthrough="$passthrough --with-png=$with_png"
-  passthrough="$passthrough --with-webp=$with_webp"
-  passthrough="$passthrough --with-gif=$with_gif"
-  passthrough="$passthrough --with-jpeg=$with_jpeg"
-  passthrough="$passthrough --with-xml2=$with_xml2"
-  passthrough="$passthrough --with-sqlite3=$with_sqlite3"
-  passthrough="$passthrough --with-gnutls=$with_gnutls"
-  passthrough="$passthrough --with-tiff=$with_tiff"
-  passthrough="$passthrough --with-selinux=$with_selinux"
-  passthrough="$passthrough --with-modules=$with_modules"
-  passthrough="$passthrough --with-tree-sitter=$with_tree_sitter"
-  passthrough="$passthrough --with-imagemagick=$with_imagemagick"
-  passthrough="$passthrough --with-lcms2=$with_lcms2"
-  passthrough="$passthrough --with-mailutils=$with_mailutils"
-  passthrough="$passthrough --with-pop=$with_pop"
-  passthrough="$passthrough --with-harfbuzz=$with_harfbuzz"
-  passthrough="$passthrough --with-threads=$with_threads"
-
-  # Now pass through some checking-related options.
-  emacs_val="--enable-check-lisp-object-type=$enable_check_lisp_object_type"
-  passthrough="$passthrough $emacs_val"
-
-  AS_IF([test "x$with_mailutils" = "xyes"], [emacs_use_mailutils=yes])
-  AC_SUBST([emacs_use_mailutils])
-
-  AS_IF([XCONFIGURE=android ANDROID_CC="$ANDROID_CC"		\
-         ANDROID_SDK="$android_sdk" android_abi=$android_abi	\
-	 android_ndk_path="$with_ndk_path"		     	\
-	 android_ndk_cxx="$android_ndk_cxx"			\
-	 $CONFIG_SHELL $0 $passthrough], [],
-    [AC_MSG_ERROR([Failed to cross-configure Emacs for android.])])
-
-  # Now set ANDROID to yes.
-  ANDROID=yes
-
-  for makefile in $android_makefiles; do
-    AC_MSG_NOTICE([Generating $makefile.android])
-    mv -f "$makefile" "$makefile.android"
-  done
-
-  AC_MSG_NOTICE([Generating src/config.h.android])
-  mv -f src/config.h src/config.h.android
-
-  # Tell AndroidManifest.xml whether or not Emacs should be built
-  # debug.
-  ANDROID_DEBUGGABLE=false
-  if test "$with_android_debug" = "yes"; then
-    ANDROID_DEBUGGABLE=true
-  fi
-  AC_SUBST([ANDROID_DEBUGGABLE])
-
-  # Move confdefs.h back now that the recursive call to configure is
-  # complete.
-  mv -f _confdefs.h confdefs.h
-
-  # Move the Android config.log to config.log.android.  */
-  mv -f config.log config.log.android
-
-  # And _config.log back.
-  mv -f _config.log config.log
-fi
-
-AC_SUBST([ANDROID])
-AC_SUBST([JAVAC])
-AC_SUBST([AAPT])
-AC_SUBST([D8])
-AC_SUBST([ZIPALIGN])
-AC_SUBST([ANDROID_JAR])
-AC_SUBST([ANDROID_ABI])
-
-if test "$XCONFIGURE" = "android"; then
-  ANDROID=yes
-
-  # Enable cross compiling.
-  cross_compiling=yes
-fi
-
-AC_SUBST([XCONFIGURE])
-
-if test "$ANDROID" = "yes"; then
-  # When --with-android is specified, almost all build options must be
-  # disabled, both within the recursive invocation of configure and
-  # outside.
-  with_xpm=no
-
-  # Some of these dependencies are now supported within Android, so
-  # they can be enabled.
-  if test "$XCONFIGURE" != "android"; then
-    with_png=no
-    with_webp=no
-    with_gif=no
-    with_jpeg=no
-    with_xml2=no
-    with_sqlite3=no
-    with_gnutls=no
-    with_tiff=no
-    with_selinux=no
-    with_modules=no
-    with_tree_sitter=no
-    with_imagemagick=no
-    with_lcms2=no
-    with_mailutils=no
-    with_pop=no
-    with_harfbuzz=no
-    with_native_compilation=no
-    with_threads=no
-  fi
-
-  with_rsvg=no
-  with_libsystemd=no
-  with_cairo=no
-  with_xft=no
-  with_libotf=no
-  with_gpm=no
-  with_dbus=no
-  with_gsettings=no
-  with_ns=no
-
-  # zlib is available in android.
-fi
->>>>>>> 1135ce46
 
 dnl This used to use changequote, but, apart from 'changequote is evil'
 dnl per the autoconf manual, we can speed up autoconf somewhat by quoting
@@ -6804,11 +6275,7 @@
 optsep=
 emacs_config_features=
 for opt in ACL BE_APP CAIRO DBUS FREETYPE GCONF GIF GLIB GMP GNUTLS GPM GSETTINGS \
-<<<<<<< HEAD
  HARFBUZZ IMAGEMAGICK JPEG JSON TREE_SITTER LCMS2 LIBOTF LIBSELINUX LIBSYSTEMD LIBXML2 \
-=======
- HARFBUZZ IMAGEMAGICK JPEG LCMS2 LIBOTF LIBSELINUX LIBSYSTEMD LIBXML2 \
->>>>>>> 1135ce46
  M17N_FLT MODULES NATIVE_COMP NOTIFY NS OLDXMENU PDUMPER PGTK PNG RSVG SECCOMP \
  SOUND SQLITE3 THREADS TIFF TOOLKIT_SCROLL_BARS \
  WEBP X11 XAW3D XDBE XFT XIM XINPUT2 XPM XWIDGETS X_TOOLKIT \
