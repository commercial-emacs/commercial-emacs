#! /bin/sh
# Configuration validation subroutine script.
#   Copyright 1992-2021 Free Software Foundation, Inc.

# shellcheck disable=SC2006,SC2268 # see below for rationale

<<<<<<< HEAD
timestamp='2021-12-25'
=======
timestamp='2022-09-17'
>>>>>>> b27e8f26

# This file is free software; you can redistribute it and/or modify it
# under the terms of the GNU General Public License as published by
# the Free Software Foundation, either version 3 of the License, or
# (at your option) any later version.
#
# This program is distributed in the hope that it will be useful, but
# WITHOUT ANY WARRANTY; without even the implied warranty of
# MERCHANTABILITY or FITNESS FOR A PARTICULAR PURPOSE.  See the GNU
# General Public License for more details.
#
# You should have received a copy of the GNU General Public License
# along with this program; if not, see <https://www.gnu.org/licenses/>.
#
# As a special exception to the GNU General Public License, if you
# distribute this file as part of a program that contains a
# configuration script generated by Autoconf, you may include it under
# the same distribution terms that you use for the rest of that
# program.  This Exception is an additional permission under section 7
# of the GNU General Public License, version 3 ("GPLv3").


# Please send patches to <config-patches@gnu.org>.
#
# Configuration subroutine to validate and canonicalize a configuration type.
# Supply the specified configuration type as an argument.
# If it is invalid, we print an error message on stderr and exit with code 1.
# Otherwise, we print the canonical config type on stdout and succeed.

# You can get the latest version of this script from:
# https://git.savannah.gnu.org/cgit/config.git/plain/config.sub

# This file is supposed to be the same for all GNU packages
# and recognize all the CPU types, system types and aliases
# that are meaningful with *any* GNU software.
# Each package is responsible for reporting which valid configurations
# it does not support.  The user should be able to distinguish
# a failure to support a valid configuration from a meaningless
# configuration.

# The goal of this file is to map all the various variations of a given
# machine specification into a single specification in the form:
#	CPU_TYPE-MANUFACTURER-OPERATING_SYSTEM
# or in some cases, the newer four-part form:
#	CPU_TYPE-MANUFACTURER-KERNEL-OPERATING_SYSTEM
# It is wrong to echo any other type of specification.

# The "shellcheck disable" line above the timestamp inhibits complaints
# about features and limitations of the classic Bourne shell that were
# superseded or lifted in POSIX.  However, this script identifies a wide
# variety of pre-POSIX systems that do not have POSIX shells at all, and
# even some reasonably current systems (Solaris 10 as case-in-point) still
# have a pre-POSIX /bin/sh.

me=`echo "$0" | sed -e 's,.*/,,'`

usage="\
Usage: $0 [OPTION] CPU-MFR-OPSYS or ALIAS

Canonicalize a configuration name.

Options:
  -h, --help         print this help, then exit
  -t, --time-stamp   print date of last modification, then exit
  -v, --version      print version number, then exit

Report bugs and patches to <config-patches@gnu.org>."

version="\
GNU config.sub ($timestamp)

Copyright 1992-2021 Free Software Foundation, Inc.

This is free software; see the source for copying conditions.  There is NO
warranty; not even for MERCHANTABILITY or FITNESS FOR A PARTICULAR PURPOSE."

help="
Try \`$me --help' for more information."

# Parse command line
while test $# -gt 0 ; do
  case $1 in
    --time-stamp | --time* | -t )
       echo "$timestamp" ; exit ;;
    --version | -v )
       echo "$version" ; exit ;;
    --help | --h* | -h )
       echo "$usage"; exit ;;
    -- )     # Stop option processing
       shift; break ;;
    - )	# Use stdin as input.
       break ;;
    -* )
       echo "$me: invalid option $1$help" >&2
       exit 1 ;;

    *local*)
       # First pass through any local machine types.
       echo "$1"
       exit ;;

    * )
       break ;;
  esac
done

case $# in
 0) echo "$me: missing argument$help" >&2
    exit 1;;
 1) ;;
 *) echo "$me: too many arguments$help" >&2
    exit 1;;
esac

# Split fields of configuration type
# shellcheck disable=SC2162
saved_IFS=$IFS
IFS="-" read field1 field2 field3 field4 <<EOF
$1
EOF
IFS=$saved_IFS

# Separate into logical components for further validation
case $1 in
	*-*-*-*-*)
		echo Invalid configuration \`"$1"\': more than four components >&2
		exit 1
		;;
	*-*-*-*)
		basic_machine=$field1-$field2
		basic_os=$field3-$field4
		;;
	*-*-*)
		# Ambiguous whether COMPANY is present, or skipped and KERNEL-OS is two
		# parts
		maybe_os=$field2-$field3
		case $maybe_os in
			nto-qnx* | linux-* | uclinux-uclibc* \
			| uclinux-gnu* | kfreebsd*-gnu* | knetbsd*-gnu* | netbsd*-gnu* \
			| netbsd*-eabi* | kopensolaris*-gnu* | cloudabi*-eabi* \
			| storm-chaos* | os2-emx* | rtmk-nova* | managarm-*)
				basic_machine=$field1
				basic_os=$maybe_os
				;;
			android-linux)
				basic_machine=$field1-unknown
				basic_os=linux-android
				;;
			*)
				basic_machine=$field1-$field2
				basic_os=$field3
				;;
		esac
		;;
	*-*)
		# A lone config we happen to match not fitting any pattern
		case $field1-$field2 in
			decstation-3100)
				basic_machine=mips-dec
				basic_os=
				;;
			*-*)
				# Second component is usually, but not always the OS
				case $field2 in
					# Prevent following clause from handling this valid os
					sun*os*)
						basic_machine=$field1
						basic_os=$field2
						;;
					zephyr*)
						basic_machine=$field1-unknown
						basic_os=$field2
						;;
					# Manufacturers
					dec* | mips* | sequent* | encore* | pc533* | sgi* | sony* \
					| att* | 7300* | 3300* | delta* | motorola* | sun[234]* \
					| unicom* | ibm* | next | hp | isi* | apollo | altos* \
					| convergent* | ncr* | news | 32* | 3600* | 3100* \
					| hitachi* | c[123]* | convex* | sun | crds | omron* | dg \
					| ultra | tti* | harris | dolphin | highlevel | gould \
					| cbm | ns | masscomp | apple | axis | knuth | cray \
					| microblaze* | sim | cisco \
					| oki | wec | wrs | winbond)
						basic_machine=$field1-$field2
						basic_os=
						;;
					*)
						basic_machine=$field1
						basic_os=$field2
						;;
				esac
			;;
		esac
		;;
	*)
		# Convert single-component short-hands not valid as part of
		# multi-component configurations.
		case $field1 in
			386bsd)
				basic_machine=i386-pc
				basic_os=bsd
				;;
			a29khif)
				basic_machine=a29k-amd
				basic_os=udi
				;;
			adobe68k)
				basic_machine=m68010-adobe
				basic_os=scout
				;;
			alliant)
				basic_machine=fx80-alliant
				basic_os=
				;;
			altos | altos3068)
				basic_machine=m68k-altos
				basic_os=
				;;
			am29k)
				basic_machine=a29k-none
				basic_os=bsd
				;;
			amdahl)
				basic_machine=580-amdahl
				basic_os=sysv
				;;
			amiga)
				basic_machine=m68k-unknown
				basic_os=
				;;
			amigaos | amigados)
				basic_machine=m68k-unknown
				basic_os=amigaos
				;;
			amigaunix | amix)
				basic_machine=m68k-unknown
				basic_os=sysv4
				;;
			apollo68)
				basic_machine=m68k-apollo
				basic_os=sysv
				;;
			apollo68bsd)
				basic_machine=m68k-apollo
				basic_os=bsd
				;;
			aros)
				basic_machine=i386-pc
				basic_os=aros
				;;
			aux)
				basic_machine=m68k-apple
				basic_os=aux
				;;
			balance)
				basic_machine=ns32k-sequent
				basic_os=dynix
				;;
			blackfin)
				basic_machine=bfin-unknown
				basic_os=linux
				;;
			cegcc)
				basic_machine=arm-unknown
				basic_os=cegcc
				;;
			convex-c1)
				basic_machine=c1-convex
				basic_os=bsd
				;;
			convex-c2)
				basic_machine=c2-convex
				basic_os=bsd
				;;
			convex-c32)
				basic_machine=c32-convex
				basic_os=bsd
				;;
			convex-c34)
				basic_machine=c34-convex
				basic_os=bsd
				;;
			convex-c38)
				basic_machine=c38-convex
				basic_os=bsd
				;;
			cray)
				basic_machine=j90-cray
				basic_os=unicos
				;;
			crds | unos)
				basic_machine=m68k-crds
				basic_os=
				;;
			da30)
				basic_machine=m68k-da30
				basic_os=
				;;
			decstation | pmax | pmin | dec3100 | decstatn)
				basic_machine=mips-dec
				basic_os=
				;;
			delta88)
				basic_machine=m88k-motorola
				basic_os=sysv3
				;;
			dicos)
				basic_machine=i686-pc
				basic_os=dicos
				;;
			djgpp)
				basic_machine=i586-pc
				basic_os=msdosdjgpp
				;;
			ebmon29k)
				basic_machine=a29k-amd
				basic_os=ebmon
				;;
			es1800 | OSE68k | ose68k | ose | OSE)
				basic_machine=m68k-ericsson
				basic_os=ose
				;;
			gmicro)
				basic_machine=tron-gmicro
				basic_os=sysv
				;;
			go32)
				basic_machine=i386-pc
				basic_os=go32
				;;
			h8300hms)
				basic_machine=h8300-hitachi
				basic_os=hms
				;;
			h8300xray)
				basic_machine=h8300-hitachi
				basic_os=xray
				;;
			h8500hms)
				basic_machine=h8500-hitachi
				basic_os=hms
				;;
			harris)
				basic_machine=m88k-harris
				basic_os=sysv3
				;;
			hp300 | hp300hpux)
				basic_machine=m68k-hp
				basic_os=hpux
				;;
			hp300bsd)
				basic_machine=m68k-hp
				basic_os=bsd
				;;
			hppaosf)
				basic_machine=hppa1.1-hp
				basic_os=osf
				;;
			hppro)
				basic_machine=hppa1.1-hp
				basic_os=proelf
				;;
			i386mach)
				basic_machine=i386-mach
				basic_os=mach
				;;
			isi68 | isi)
				basic_machine=m68k-isi
				basic_os=sysv
				;;
			m68knommu)
				basic_machine=m68k-unknown
				basic_os=linux
				;;
			magnum | m3230)
				basic_machine=mips-mips
				basic_os=sysv
				;;
			merlin)
				basic_machine=ns32k-utek
				basic_os=sysv
				;;
			mingw64)
				basic_machine=x86_64-pc
				basic_os=mingw64
				;;
			mingw32)
				basic_machine=i686-pc
				basic_os=mingw32
				;;
			mingw32ce)
				basic_machine=arm-unknown
				basic_os=mingw32ce
				;;
			monitor)
				basic_machine=m68k-rom68k
				basic_os=coff
				;;
			morphos)
				basic_machine=powerpc-unknown
				basic_os=morphos
				;;
			moxiebox)
				basic_machine=moxie-unknown
				basic_os=moxiebox
				;;
			msdos)
				basic_machine=i386-pc
				basic_os=msdos
				;;
			msys)
				basic_machine=i686-pc
				basic_os=msys
				;;
			mvs)
				basic_machine=i370-ibm
				basic_os=mvs
				;;
			nacl)
				basic_machine=le32-unknown
				basic_os=nacl
				;;
			ncr3000)
				basic_machine=i486-ncr
				basic_os=sysv4
				;;
			netbsd386)
				basic_machine=i386-pc
				basic_os=netbsd
				;;
			netwinder)
				basic_machine=armv4l-rebel
				basic_os=linux
				;;
			news | news700 | news800 | news900)
				basic_machine=m68k-sony
				basic_os=newsos
				;;
			news1000)
				basic_machine=m68030-sony
				basic_os=newsos
				;;
			necv70)
				basic_machine=v70-nec
				basic_os=sysv
				;;
			nh3000)
				basic_machine=m68k-harris
				basic_os=cxux
				;;
			nh[45]000)
				basic_machine=m88k-harris
				basic_os=cxux
				;;
			nindy960)
				basic_machine=i960-intel
				basic_os=nindy
				;;
			mon960)
				basic_machine=i960-intel
				basic_os=mon960
				;;
			nonstopux)
				basic_machine=mips-compaq
				basic_os=nonstopux
				;;
			os400)
				basic_machine=powerpc-ibm
				basic_os=os400
				;;
			OSE68000 | ose68000)
				basic_machine=m68000-ericsson
				basic_os=ose
				;;
			os68k)
				basic_machine=m68k-none
				basic_os=os68k
				;;
			paragon)
				basic_machine=i860-intel
				basic_os=osf
				;;
			parisc)
				basic_machine=hppa-unknown
				basic_os=linux
				;;
			psp)
				basic_machine=mipsallegrexel-sony
				basic_os=psp
				;;
			pw32)
				basic_machine=i586-unknown
				basic_os=pw32
				;;
			rdos | rdos64)
				basic_machine=x86_64-pc
				basic_os=rdos
				;;
			rdos32)
				basic_machine=i386-pc
				basic_os=rdos
				;;
			rom68k)
				basic_machine=m68k-rom68k
				basic_os=coff
				;;
			sa29200)
				basic_machine=a29k-amd
				basic_os=udi
				;;
			sei)
				basic_machine=mips-sei
				basic_os=seiux
				;;
			sequent)
				basic_machine=i386-sequent
				basic_os=
				;;
			sps7)
				basic_machine=m68k-bull
				basic_os=sysv2
				;;
			st2000)
				basic_machine=m68k-tandem
				basic_os=
				;;
			stratus)
				basic_machine=i860-stratus
				basic_os=sysv4
				;;
			sun2)
				basic_machine=m68000-sun
				basic_os=
				;;
			sun2os3)
				basic_machine=m68000-sun
				basic_os=sunos3
				;;
			sun2os4)
				basic_machine=m68000-sun
				basic_os=sunos4
				;;
			sun3)
				basic_machine=m68k-sun
				basic_os=
				;;
			sun3os3)
				basic_machine=m68k-sun
				basic_os=sunos3
				;;
			sun3os4)
				basic_machine=m68k-sun
				basic_os=sunos4
				;;
			sun4)
				basic_machine=sparc-sun
				basic_os=
				;;
			sun4os3)
				basic_machine=sparc-sun
				basic_os=sunos3
				;;
			sun4os4)
				basic_machine=sparc-sun
				basic_os=sunos4
				;;
			sun4sol2)
				basic_machine=sparc-sun
				basic_os=solaris2
				;;
			sun386 | sun386i | roadrunner)
				basic_machine=i386-sun
				basic_os=
				;;
			sv1)
				basic_machine=sv1-cray
				basic_os=unicos
				;;
			symmetry)
				basic_machine=i386-sequent
				basic_os=dynix
				;;
			t3e)
				basic_machine=alphaev5-cray
				basic_os=unicos
				;;
			t90)
				basic_machine=t90-cray
				basic_os=unicos
				;;
			toad1)
				basic_machine=pdp10-xkl
				basic_os=tops20
				;;
			tpf)
				basic_machine=s390x-ibm
				basic_os=tpf
				;;
			udi29k)
				basic_machine=a29k-amd
				basic_os=udi
				;;
			ultra3)
				basic_machine=a29k-nyu
				basic_os=sym1
				;;
			v810 | necv810)
				basic_machine=v810-nec
				basic_os=none
				;;
			vaxv)
				basic_machine=vax-dec
				basic_os=sysv
				;;
			vms)
				basic_machine=vax-dec
				basic_os=vms
				;;
			vsta)
				basic_machine=i386-pc
				basic_os=vsta
				;;
			vxworks960)
				basic_machine=i960-wrs
				basic_os=vxworks
				;;
			vxworks68)
				basic_machine=m68k-wrs
				basic_os=vxworks
				;;
			vxworks29k)
				basic_machine=a29k-wrs
				basic_os=vxworks
				;;
			xbox)
				basic_machine=i686-pc
				basic_os=mingw32
				;;
			ymp)
				basic_machine=ymp-cray
				basic_os=unicos
				;;
			*)
				basic_machine=$1
				basic_os=
				;;
		esac
		;;
esac

# Decode 1-component or ad-hoc basic machines
case $basic_machine in
	# Here we handle the default manufacturer of certain CPU types.  It is in
	# some cases the only manufacturer, in others, it is the most popular.
	w89k)
		cpu=hppa1.1
		vendor=winbond
		;;
	op50n)
		cpu=hppa1.1
		vendor=oki
		;;
	op60c)
		cpu=hppa1.1
		vendor=oki
		;;
	ibm*)
		cpu=i370
		vendor=ibm
		;;
	orion105)
		cpu=clipper
		vendor=highlevel
		;;
	mac | mpw | mac-mpw)
		cpu=m68k
		vendor=apple
		;;
	pmac | pmac-mpw)
		cpu=powerpc
		vendor=apple
		;;

	# Recognize the various machine names and aliases which stand
	# for a CPU type and a company and sometimes even an OS.
	3b1 | 7300 | 7300-att | att-7300 | pc7300 | safari | unixpc)
		cpu=m68000
		vendor=att
		;;
	3b*)
		cpu=we32k
		vendor=att
		;;
	bluegene*)
		cpu=powerpc
		vendor=ibm
		basic_os=cnk
		;;
	decsystem10* | dec10*)
		cpu=pdp10
		vendor=dec
		basic_os=tops10
		;;
	decsystem20* | dec20*)
		cpu=pdp10
		vendor=dec
		basic_os=tops20
		;;
	delta | 3300 | motorola-3300 | motorola-delta \
	      | 3300-motorola | delta-motorola)
		cpu=m68k
		vendor=motorola
		;;
	dpx2*)
		cpu=m68k
		vendor=bull
		basic_os=sysv3
		;;
	encore | umax | mmax)
		cpu=ns32k
		vendor=encore
		;;
	elxsi)
		cpu=elxsi
		vendor=elxsi
		basic_os=${basic_os:-bsd}
		;;
	fx2800)
		cpu=i860
		vendor=alliant
		;;
	genix)
		cpu=ns32k
		vendor=ns
		;;
	h3050r* | hiux*)
		cpu=hppa1.1
		vendor=hitachi
		basic_os=hiuxwe2
		;;
	hp3k9[0-9][0-9] | hp9[0-9][0-9])
		cpu=hppa1.0
		vendor=hp
		;;
	hp9k2[0-9][0-9] | hp9k31[0-9])
		cpu=m68000
		vendor=hp
		;;
	hp9k3[2-9][0-9])
		cpu=m68k
		vendor=hp
		;;
	hp9k6[0-9][0-9] | hp6[0-9][0-9])
		cpu=hppa1.0
		vendor=hp
		;;
	hp9k7[0-79][0-9] | hp7[0-79][0-9])
		cpu=hppa1.1
		vendor=hp
		;;
	hp9k78[0-9] | hp78[0-9])
		# FIXME: really hppa2.0-hp
		cpu=hppa1.1
		vendor=hp
		;;
	hp9k8[67]1 | hp8[67]1 | hp9k80[24] | hp80[24] | hp9k8[78]9 | hp8[78]9 | hp9k893 | hp893)
		# FIXME: really hppa2.0-hp
		cpu=hppa1.1
		vendor=hp
		;;
	hp9k8[0-9][13679] | hp8[0-9][13679])
		cpu=hppa1.1
		vendor=hp
		;;
	hp9k8[0-9][0-9] | hp8[0-9][0-9])
		cpu=hppa1.0
		vendor=hp
		;;
	i*86v32)
		cpu=`echo "$1" | sed -e 's/86.*/86/'`
		vendor=pc
		basic_os=sysv32
		;;
	i*86v4*)
		cpu=`echo "$1" | sed -e 's/86.*/86/'`
		vendor=pc
		basic_os=sysv4
		;;
	i*86v)
		cpu=`echo "$1" | sed -e 's/86.*/86/'`
		vendor=pc
		basic_os=sysv
		;;
	i*86sol2)
		cpu=`echo "$1" | sed -e 's/86.*/86/'`
		vendor=pc
		basic_os=solaris2
		;;
	j90 | j90-cray)
		cpu=j90
		vendor=cray
		basic_os=${basic_os:-unicos}
		;;
	iris | iris4d)
		cpu=mips
		vendor=sgi
		case $basic_os in
		    irix*)
			;;
		    *)
			basic_os=irix4
			;;
		esac
		;;
	miniframe)
		cpu=m68000
		vendor=convergent
		;;
	*mint | mint[0-9]* | *MiNT | *MiNT[0-9]*)
		cpu=m68k
		vendor=atari
		basic_os=mint
		;;
	news-3600 | risc-news)
		cpu=mips
		vendor=sony
		basic_os=newsos
		;;
	next | m*-next)
		cpu=m68k
		vendor=next
		case $basic_os in
		    openstep*)
		        ;;
		    nextstep*)
			;;
		    ns2*)
		      basic_os=nextstep2
			;;
		    *)
		      basic_os=nextstep3
			;;
		esac
		;;
	np1)
		cpu=np1
		vendor=gould
		;;
	op50n-* | op60c-*)
		cpu=hppa1.1
		vendor=oki
		basic_os=proelf
		;;
	pa-hitachi)
		cpu=hppa1.1
		vendor=hitachi
		basic_os=hiuxwe2
		;;
	pbd)
		cpu=sparc
		vendor=tti
		;;
	pbb)
		cpu=m68k
		vendor=tti
		;;
	pc532)
		cpu=ns32k
		vendor=pc532
		;;
	pn)
		cpu=pn
		vendor=gould
		;;
	power)
		cpu=power
		vendor=ibm
		;;
	ps2)
		cpu=i386
		vendor=ibm
		;;
	rm[46]00)
		cpu=mips
		vendor=siemens
		;;
	rtpc | rtpc-*)
		cpu=romp
		vendor=ibm
		;;
	sde)
		cpu=mipsisa32
		vendor=sde
		basic_os=${basic_os:-elf}
		;;
	simso-wrs)
		cpu=sparclite
		vendor=wrs
		basic_os=vxworks
		;;
	tower | tower-32)
		cpu=m68k
		vendor=ncr
		;;
	vpp*|vx|vx-*)
		cpu=f301
		vendor=fujitsu
		;;
	w65)
		cpu=w65
		vendor=wdc
		;;
	w89k-*)
		cpu=hppa1.1
		vendor=winbond
		basic_os=proelf
		;;
	none)
		cpu=none
		vendor=none
		;;
	leon|leon[3-9])
		cpu=sparc
		vendor=$basic_machine
		;;
	leon-*|leon[3-9]-*)
		cpu=sparc
		vendor=`echo "$basic_machine" | sed 's/-.*//'`
		;;

	*-*)
		# shellcheck disable=SC2162
		saved_IFS=$IFS
		IFS="-" read cpu vendor <<EOF
$basic_machine
EOF
		IFS=$saved_IFS
		;;
	# We use `pc' rather than `unknown'
	# because (1) that's what they normally are, and
	# (2) the word "unknown" tends to confuse beginning users.
	i*86 | x86_64)
		cpu=$basic_machine
		vendor=pc
		;;
	# These rules are duplicated from below for sake of the special case above;
	# i.e. things that normalized to x86 arches should also default to "pc"
	pc98)
		cpu=i386
		vendor=pc
		;;
	x64 | amd64)
		cpu=x86_64
		vendor=pc
		;;
	# Recognize the basic CPU types without company name.
	*)
		cpu=$basic_machine
		vendor=unknown
		;;
esac

unset -v basic_machine

# Decode basic machines in the full and proper CPU-Company form.
case $cpu-$vendor in
	# Here we handle the default manufacturer of certain CPU types in canonical form. It is in
	# some cases the only manufacturer, in others, it is the most popular.
	craynv-unknown)
		vendor=cray
		basic_os=${basic_os:-unicosmp}
		;;
	c90-unknown | c90-cray)
		vendor=cray
		basic_os=${Basic_os:-unicos}
		;;
	fx80-unknown)
		vendor=alliant
		;;
	romp-unknown)
		vendor=ibm
		;;
	mmix-unknown)
		vendor=knuth
		;;
	microblaze-unknown | microblazeel-unknown)
		vendor=xilinx
		;;
	rs6000-unknown)
		vendor=ibm
		;;
	vax-unknown)
		vendor=dec
		;;
	pdp11-unknown)
		vendor=dec
		;;
	we32k-unknown)
		vendor=att
		;;
	cydra-unknown)
		vendor=cydrome
		;;
	i370-ibm*)
		vendor=ibm
		;;
	orion-unknown)
		vendor=highlevel
		;;
	xps-unknown | xps100-unknown)
		cpu=xps100
		vendor=honeywell
		;;

	# Here we normalize CPU types with a missing or matching vendor
	armh-unknown | armh-alt)
		cpu=armv7l
		vendor=alt
		basic_os=${basic_os:-linux-gnueabihf}
		;;
	dpx20-unknown | dpx20-bull)
		cpu=rs6000
		vendor=bull
		basic_os=${basic_os:-bosx}
		;;

	# Here we normalize CPU types irrespective of the vendor
	amd64-*)
		cpu=x86_64
		;;
	blackfin-*)
		cpu=bfin
		basic_os=linux
		;;
	c54x-*)
		cpu=tic54x
		;;
	c55x-*)
		cpu=tic55x
		;;
	c6x-*)
		cpu=tic6x
		;;
	e500v[12]-*)
		cpu=powerpc
		basic_os=${basic_os}"spe"
		;;
	mips3*-*)
		cpu=mips64
		;;
	ms1-*)
		cpu=mt
		;;
	m68knommu-*)
		cpu=m68k
		basic_os=linux
		;;
	m9s12z-* | m68hcs12z-* | hcs12z-* | s12z-*)
		cpu=s12z
		;;
	openrisc-*)
		cpu=or32
		;;
	parisc-*)
		cpu=hppa
		basic_os=linux
		;;
	pentium-* | p5-* | k5-* | k6-* | nexgen-* | viac3-*)
		cpu=i586
		;;
	pentiumpro-* | p6-* | 6x86-* | athlon-* | athalon_*-*)
		cpu=i686
		;;
	pentiumii-* | pentium2-* | pentiumiii-* | pentium3-*)
		cpu=i686
		;;
	pentium4-*)
		cpu=i786
		;;
	pc98-*)
		cpu=i386
		;;
	ppc-* | ppcbe-*)
		cpu=powerpc
		;;
	ppcle-* | powerpclittle-*)
		cpu=powerpcle
		;;
	ppc64-*)
		cpu=powerpc64
		;;
	ppc64le-* | powerpc64little-*)
		cpu=powerpc64le
		;;
	sb1-*)
		cpu=mipsisa64sb1
		;;
	sb1el-*)
		cpu=mipsisa64sb1el
		;;
	sh5e[lb]-*)
		cpu=`echo "$cpu" | sed 's/^\(sh.\)e\(.\)$/\1\2e/'`
		;;
	spur-*)
		cpu=spur
		;;
	strongarm-* | thumb-*)
		cpu=arm
		;;
	tx39-*)
		cpu=mipstx39
		;;
	tx39el-*)
		cpu=mipstx39el
		;;
	x64-*)
		cpu=x86_64
		;;
	xscale-* | xscalee[bl]-*)
		cpu=`echo "$cpu" | sed 's/^xscale/arm/'`
		;;
	arm64-* | aarch64le-*)
		cpu=aarch64
		;;

	# Recognize the canonical CPU Types that limit and/or modify the
	# company names they are paired with.
	cr16-*)
		basic_os=${basic_os:-elf}
		;;
	crisv32-* | etraxfs*-*)
		cpu=crisv32
		vendor=axis
		;;
	cris-* | etrax*-*)
		cpu=cris
		vendor=axis
		;;
	crx-*)
		basic_os=${basic_os:-elf}
		;;
	neo-tandem)
		cpu=neo
		vendor=tandem
		;;
	nse-tandem)
		cpu=nse
		vendor=tandem
		;;
	nsr-tandem)
		cpu=nsr
		vendor=tandem
		;;
	nsv-tandem)
		cpu=nsv
		vendor=tandem
		;;
	nsx-tandem)
		cpu=nsx
		vendor=tandem
		;;
	mipsallegrexel-sony)
		cpu=mipsallegrexel
		vendor=sony
		;;
	tile*-*)
		basic_os=${basic_os:-linux-gnu}
		;;

	*)
		# Recognize the canonical CPU types that are allowed with any
		# company name.
		case $cpu in
			1750a | 580 \
			| a29k \
			| aarch64 | aarch64_be \
			| abacus \
			| alpha | alphaev[4-8] | alphaev56 | alphaev6[78] \
			| alpha64 | alpha64ev[4-8] | alpha64ev56 | alpha64ev6[78] \
			| alphapca5[67] | alpha64pca5[67] \
			| am33_2.0 \
			| amdgcn \
			| arc | arceb | arc32 | arc64 \
			| arm | arm[lb]e | arme[lb] | armv* \
			| avr | avr32 \
			| asmjs \
			| ba \
			| be32 | be64 \
			| bfin | bpf | bs2000 \
			| c[123]* | c30 | [cjt]90 | c4x \
			| c8051 | clipper | craynv | csky | cydra \
			| d10v | d30v | dlx | dsp16xx \
			| e2k | elxsi | epiphany \
			| f30[01] | f700 | fido | fr30 | frv | ft32 | fx80 \
			| h8300 | h8500 \
			| hppa | hppa1.[01] | hppa2.0 | hppa2.0[nw] | hppa64 \
			| hexagon \
			| i370 | i*86 | i860 | i960 | ia16 | ia64 \
			| ip2k | iq2000 \
			| k1om \
			| le32 | le64 \
			| lm32 \
			| loongarch32 | loongarch64 | loongarchx32 \
			| m32c | m32r | m32rle \
			| m5200 | m68000 | m680[012346]0 | m68360 | m683?2 | m68k \
			| m6811 | m68hc11 | m6812 | m68hc12 | m68hcs12x \
			| m88110 | m88k | maxq | mb | mcore | mep | metag \
			| microblaze | microblazeel \
			| mips | mipsbe | mipseb | mipsel | mipsle \
			| mips16 \
			| mips64 | mips64eb | mips64el \
			| mips64octeon | mips64octeonel \
			| mips64orion | mips64orionel \
			| mips64r5900 | mips64r5900el \
			| mips64vr | mips64vrel \
			| mips64vr4100 | mips64vr4100el \
			| mips64vr4300 | mips64vr4300el \
			| mips64vr5000 | mips64vr5000el \
			| mips64vr5900 | mips64vr5900el \
			| mipsisa32 | mipsisa32el \
			| mipsisa32r2 | mipsisa32r2el \
			| mipsisa32r3 | mipsisa32r3el \
			| mipsisa32r5 | mipsisa32r5el \
			| mipsisa32r6 | mipsisa32r6el \
			| mipsisa64 | mipsisa64el \
			| mipsisa64r2 | mipsisa64r2el \
			| mipsisa64r3 | mipsisa64r3el \
			| mipsisa64r5 | mipsisa64r5el \
			| mipsisa64r6 | mipsisa64r6el \
			| mipsisa64sb1 | mipsisa64sb1el \
			| mipsisa64sr71k | mipsisa64sr71kel \
			| mipsr5900 | mipsr5900el \
			| mipstx39 | mipstx39el \
			| mmix \
			| mn10200 | mn10300 \
			| moxie \
			| mt \
			| msp430 \
			| nds32 | nds32le | nds32be \
			| nfp \
			| nios | nios2 | nios2eb | nios2el \
			| none | np1 | ns16k | ns32k | nvptx \
			| open8 \
			| or1k* \
			| or32 \
			| orion \
			| picochip \
			| pdp10 | pdp11 | pj | pjl | pn | power \
			| powerpc | powerpc64 | powerpc64le | powerpcle | powerpcspe \
			| pru \
			| pyramid \
			| riscv | riscv32 | riscv32be | riscv64 | riscv64be \
			| rl78 | romp | rs6000 | rx \
			| s390 | s390x \
			| score \
			| sh | shl \
			| sh[1234] | sh[24]a | sh[24]ae[lb] | sh[23]e | she[lb] | sh[lb]e \
			| sh[1234]e[lb] |  sh[12345][lb]e | sh[23]ele | sh64 | sh64le \
			| sparc | sparc64 | sparc64b | sparc64v | sparc86x | sparclet \
			| sparclite \
			| sparcv8 | sparcv9 | sparcv9b | sparcv9v | sv1 | sx* \
			| spu \
			| tahoe \
			| thumbv7* \
			| tic30 | tic4x | tic54x | tic55x | tic6x | tic80 \
			| tron \
			| ubicom32 \
			| v70 | v850 | v850e | v850e1 | v850es | v850e2 | v850e2v3 \
			| vax \
			| visium \
			| w65 \
			| wasm32 | wasm64 \
			| we32k \
			| x86 | x86_64 | xc16x | xgate | xps100 \
			| xstormy16 | xtensa* \
			| ymp \
			| z8k | z80)
				;;

			*)
				echo Invalid configuration \`"$1"\': machine \`"$cpu-$vendor"\' not recognized 1>&2
				exit 1
				;;
		esac
		;;
esac

# Here we canonicalize certain aliases for manufacturers.
case $vendor in
	digital*)
		vendor=dec
		;;
	commodore*)
		vendor=cbm
		;;
	*)
		;;
esac

# Decode manufacturer-specific aliases for certain operating systems.

if test x$basic_os != x
then

# First recognize some ad-hoc cases, or perhaps split kernel-os, or else just
# set os.
case $basic_os in
	gnu/linux*)
		kernel=linux
		os=`echo "$basic_os" | sed -e 's|gnu/linux|gnu|'`
		;;
	os2-emx)
		kernel=os2
		os=`echo "$basic_os" | sed -e 's|os2-emx|emx|'`
		;;
	nto-qnx*)
		kernel=nto
		os=`echo "$basic_os" | sed -e 's|nto-qnx|qnx|'`
		;;
	*-*)
		# shellcheck disable=SC2162
		saved_IFS=$IFS
		IFS="-" read kernel os <<EOF
$basic_os
EOF
		IFS=$saved_IFS
		;;
	# Default OS when just kernel was specified
	nto*)
		kernel=nto
		os=`echo "$basic_os" | sed -e 's|nto|qnx|'`
		;;
	linux*)
		kernel=linux
		os=`echo "$basic_os" | sed -e 's|linux|gnu|'`
		;;
	managarm*)
		kernel=managarm
		os=`echo "$basic_os" | sed -e 's|managarm|mlibc|'`
		;;
	*)
		kernel=
		os=$basic_os
		;;
esac

# Now, normalize the OS (knowing we just have one component, it's not a kernel,
# etc.)
case $os in
	# First match some system type aliases that might get confused
	# with valid system types.
	# solaris* is a basic system type, with this one exception.
	auroraux)
		os=auroraux
		;;
	bluegene*)
		os=cnk
		;;
	solaris1 | solaris1.*)
		os=`echo "$os" | sed -e 's|solaris1|sunos4|'`
		;;
	solaris)
		os=solaris2
		;;
	unixware*)
		os=sysv4.2uw
		;;
	# es1800 is here to avoid being matched by es* (a different OS)
	es1800*)
		os=ose
		;;
	# Some version numbers need modification
	chorusos*)
		os=chorusos
		;;
	isc)
		os=isc2.2
		;;
	sco6)
		os=sco5v6
		;;
	sco5)
		os=sco3.2v5
		;;
	sco4)
		os=sco3.2v4
		;;
	sco3.2.[4-9]*)
		os=`echo "$os" | sed -e 's/sco3.2./sco3.2v/'`
		;;
	sco*v* | scout)
		# Don't match below
		;;
	sco*)
		os=sco3.2v2
		;;
	psos*)
		os=psos
		;;
	qnx*)
		os=qnx
		;;
	hiux*)
		os=hiuxwe2
		;;
	lynx*178)
		os=lynxos178
		;;
	lynx*5)
		os=lynxos5
		;;
	lynxos*)
		# don't get caught up in next wildcard
		;;
	lynx*)
		os=lynxos
		;;
	mac[0-9]*)
		os=`echo "$os" | sed -e 's|mac|macos|'`
		;;
	opened*)
		os=openedition
		;;
	os400*)
		os=os400
		;;
	sunos5*)
		os=`echo "$os" | sed -e 's|sunos5|solaris2|'`
		;;
	sunos6*)
		os=`echo "$os" | sed -e 's|sunos6|solaris3|'`
		;;
	wince*)
		os=wince
		;;
	utek*)
		os=bsd
		;;
	dynix*)
		os=bsd
		;;
	acis*)
		os=aos
		;;
	atheos*)
		os=atheos
		;;
	syllable*)
		os=syllable
		;;
	386bsd)
		os=bsd
		;;
	ctix* | uts*)
		os=sysv
		;;
	nova*)
		os=rtmk-nova
		;;
	ns2)
		os=nextstep2
		;;
	# Preserve the version number of sinix5.
	sinix5.*)
		os=`echo "$os" | sed -e 's|sinix|sysv|'`
		;;
	sinix*)
		os=sysv4
		;;
	tpf*)
		os=tpf
		;;
	triton*)
		os=sysv3
		;;
	oss*)
		os=sysv3
		;;
	svr4*)
		os=sysv4
		;;
	svr3)
		os=sysv3
		;;
	sysvr4)
		os=sysv4
		;;
	ose*)
		os=ose
		;;
	*mint | mint[0-9]* | *MiNT | MiNT[0-9]*)
		os=mint
		;;
	dicos*)
		os=dicos
		;;
	pikeos*)
		# Until real need of OS specific support for
		# particular features comes up, bare metal
		# configurations are quite functional.
		case $cpu in
		    arm*)
			os=eabi
			;;
		    *)
			os=elf
			;;
		esac
		;;
	*)
		# No normalization, but not necessarily accepted, that comes below.
		;;
esac

else

# Here we handle the default operating systems that come with various machines.
# The value should be what the vendor currently ships out the door with their
# machine or put another way, the most popular os provided with the machine.

# Note that if you're going to try to match "-MANUFACTURER" here (say,
# "-sun"), then you have to tell the case statement up towards the top
# that MANUFACTURER isn't an operating system.  Otherwise, code above
# will signal an error saying that MANUFACTURER isn't an operating
# system, and we'll never get to this point.

kernel=
case $cpu-$vendor in
	score-*)
		os=elf
		;;
	spu-*)
		os=elf
		;;
	*-acorn)
		os=riscix1.2
		;;
	arm*-rebel)
		kernel=linux
		os=gnu
		;;
	arm*-semi)
		os=aout
		;;
	c4x-* | tic4x-*)
		os=coff
		;;
	c8051-*)
		os=elf
		;;
	clipper-intergraph)
		os=clix
		;;
	hexagon-*)
		os=elf
		;;
	tic54x-*)
		os=coff
		;;
	tic55x-*)
		os=coff
		;;
	tic6x-*)
		os=coff
		;;
	# This must come before the *-dec entry.
	pdp10-*)
		os=tops20
		;;
	pdp11-*)
		os=none
		;;
	*-dec | vax-*)
		os=ultrix4.2
		;;
	m68*-apollo)
		os=domain
		;;
	i386-sun)
		os=sunos4.0.2
		;;
	m68000-sun)
		os=sunos3
		;;
	m68*-cisco)
		os=aout
		;;
	mep-*)
		os=elf
		;;
	mips*-cisco)
		os=elf
		;;
	mips*-*)
		os=elf
		;;
	or32-*)
		os=coff
		;;
	*-tti)	# must be before sparc entry or we get the wrong os.
		os=sysv3
		;;
	sparc-* | *-sun)
		os=sunos4.1.1
		;;
	pru-*)
		os=elf
		;;
	*-be)
		os=beos
		;;
	*-ibm)
		os=aix
		;;
	*-knuth)
		os=mmixware
		;;
	*-wec)
		os=proelf
		;;
	*-winbond)
		os=proelf
		;;
	*-oki)
		os=proelf
		;;
	*-hp)
		os=hpux
		;;
	*-hitachi)
		os=hiux
		;;
	i860-* | *-att | *-ncr | *-altos | *-motorola | *-convergent)
		os=sysv
		;;
	*-cbm)
		os=amigaos
		;;
	*-dg)
		os=dgux
		;;
	*-dolphin)
		os=sysv3
		;;
	m68k-ccur)
		os=rtu
		;;
	m88k-omron*)
		os=luna
		;;
	*-next)
		os=nextstep
		;;
	*-sequent)
		os=ptx
		;;
	*-crds)
		os=unos
		;;
	*-ns)
		os=genix
		;;
	i370-*)
		os=mvs
		;;
	*-gould)
		os=sysv
		;;
	*-highlevel)
		os=bsd
		;;
	*-encore)
		os=bsd
		;;
	*-sgi)
		os=irix
		;;
	*-siemens)
		os=sysv4
		;;
	*-masscomp)
		os=rtu
		;;
	f30[01]-fujitsu | f700-fujitsu)
		os=uxpv
		;;
	*-rom68k)
		os=coff
		;;
	*-*bug)
		os=coff
		;;
	*-apple)
		os=macos
		;;
	*-atari*)
		os=mint
		;;
	*-wrs)
		os=vxworks
		;;
	*)
		os=none
		;;
esac

fi

# Now, validate our (potentially fixed-up) OS.
case $os in
	# Sometimes we do "kernel-libc", so those need to count as OSes.
	musl* | newlib* | relibc* | uclibc*)
		;;
	# Likewise for "kernel-abi"
	eabi* | gnueabi*)
		;;
	# VxWorks passes extra cpu info in the 4th filed.
	simlinux | simwindows | spe)
		;;
	# Now accept the basic system types.
	# The portable systems comes first.
	# Each alternative MUST end in a * to match a version number.
	gnu* | android* | bsd* | mach* | minix* | genix* | ultrix* | irix* \
	     | *vms* | esix* | aix* | cnk* | sunos | sunos[34]* \
	     | hpux* | unos* | osf* | luna* | dgux* | auroraux* | solaris* \
	     | sym* |  plan9* | psp* | sim* | xray* | os68k* | v88r* \
	     | hiux* | abug | nacl* | netware* | windows* \
	     | os9* | macos* | osx* | ios* \
	     | mpw* | magic* | mmixware* | mon960* | lnews* \
	     | amigaos* | amigados* | msdos* | newsos* | unicos* | aof* \
	     | aos* | aros* | cloudabi* | sortix* | twizzler* \
	     | nindy* | vxsim* | vxworks* | ebmon* | hms* | mvs* \
	     | clix* | riscos* | uniplus* | iris* | isc* | rtu* | xenix* \
	     | mirbsd* | netbsd* | dicos* | openedition* | ose* \
	     | bitrig* | openbsd* | secbsd* | solidbsd* | libertybsd* | os108* \
	     | ekkobsd* | freebsd* | riscix* | lynxos* | os400* \
	     | bosx* | nextstep* | cxux* | aout* | elf* | oabi* \
	     | ptx* | coff* | ecoff* | winnt* | domain* | vsta* \
	     | udi* | lites* | ieee* | go32* | aux* | hcos* \
	     | chorusrdb* | cegcc* | glidix* | serenity* \
	     | cygwin* | msys* | pe* | moss* | proelf* | rtems* \
	     | midipix* | mingw32* | mingw64* | mint* \
	     | uxpv* | beos* | mpeix* | udk* | moxiebox* \
	     | interix* | uwin* | mks* | rhapsody* | darwin* \
	     | openstep* | oskit* | conix* | pw32* | nonstopux* \
	     | storm-chaos* | tops10* | tenex* | tops20* | its* \
	     | os2* | vos* | palmos* | uclinux* | nucleus* | morphos* \
	     | scout* | superux* | sysv* | rtmk* | tpf* | windiss* \
	     | powermax* | dnix* | nx6 | nx7 | sei* | dragonfly* \
	     | skyos* | haiku* | rdos* | toppers* | drops* | es* \
	     | onefs* | tirtos* | phoenix* | fuchsia* | redox* | bme* \
	     | midnightbsd* | amdhsa* | unleashed* | emscripten* | wasi* \
	     | nsk* | powerunix* | genode* | zvmoe* | qnx* | emx* | zephyr* \
	     | fiwix* | mlibc* )
		;;
	# This one is extra strict with allowed versions
	sco3.2v2 | sco3.2v[4-9]* | sco5v6*)
		# Don't forget version if it is 3.2v4 or newer.
		;;
	none)
		;;
	kernel* )
		# Restricted further below
		;;
	*)
		echo Invalid configuration \`"$1"\': OS \`"$os"\' not recognized 1>&2
		exit 1
		;;
esac

# As a final step for OS-related things, validate the OS-kernel combination
# (given a valid OS), if there is a kernel.
case $kernel-$os in
	linux-gnu* | linux-dietlibc* | linux-android* | linux-newlib* \
		   | linux-musl* | linux-relibc* | linux-uclibc* | linux-mlibc* )
		;;
	uclinux-uclibc* )
		;;
	managarm-mlibc* | managarm-kernel* )
		;;
	-dietlibc* | -newlib* | -musl* | -relibc* | -uclibc* | -mlibc* )
		# These are just libc implementations, not actual OSes, and thus
		# require a kernel.
		echo "Invalid configuration \`$1': libc \`$os' needs explicit kernel." 1>&2
		exit 1
		;;
	-kernel* )
		echo "Invalid configuration \`$1': \`$os' needs explicit kernel." 1>&2
		exit 1
		;;
	*-kernel* )
		echo "Invalid configuration \`$1': \`$kernel' does not support \`$os'." 1>&2
		exit 1
		;;
	kfreebsd*-gnu* | kopensolaris*-gnu*)
		;;
	vxworks-simlinux | vxworks-simwindows | vxworks-spe)
		;;
	nto-qnx*)
		;;
	os2-emx)
		;;
	*-eabi* | *-gnueabi*)
		;;
	-*)
		# Blank kernel with real OS is always fine.
		;;
	*-*)
		echo "Invalid configuration \`$1': Kernel \`$kernel' not known to work with OS \`$os'." 1>&2
		exit 1
		;;
esac

# Here we handle the case where we know the os, and the CPU type, but not the
# manufacturer.  We pick the logical manufacturer.
case $vendor in
	unknown)
		case $cpu-$os in
			*-riscix*)
				vendor=acorn
				;;
			*-sunos*)
				vendor=sun
				;;
			*-cnk* | *-aix*)
				vendor=ibm
				;;
			*-beos*)
				vendor=be
				;;
			*-hpux*)
				vendor=hp
				;;
			*-mpeix*)
				vendor=hp
				;;
			*-hiux*)
				vendor=hitachi
				;;
			*-unos*)
				vendor=crds
				;;
			*-dgux*)
				vendor=dg
				;;
			*-luna*)
				vendor=omron
				;;
			*-genix*)
				vendor=ns
				;;
			*-clix*)
				vendor=intergraph
				;;
			*-mvs* | *-opened*)
				vendor=ibm
				;;
			*-os400*)
				vendor=ibm
				;;
			s390-* | s390x-*)
				vendor=ibm
				;;
			*-ptx*)
				vendor=sequent
				;;
			*-tpf*)
				vendor=ibm
				;;
			*-vxsim* | *-vxworks* | *-windiss*)
				vendor=wrs
				;;
			*-aux*)
				vendor=apple
				;;
			*-hms*)
				vendor=hitachi
				;;
			*-mpw* | *-macos*)
				vendor=apple
				;;
			*-*mint | *-mint[0-9]* | *-*MiNT | *-MiNT[0-9]*)
				vendor=atari
				;;
			*-vos*)
				vendor=stratus
				;;
		esac
		;;
esac

echo "$cpu-$vendor-${kernel:+$kernel-}$os"
exit

# Local variables:
# eval: (add-hook 'before-save-hook 'time-stamp)
# time-stamp-start: "timestamp='"
# time-stamp-format: "%:y-%02m-%02d"
# time-stamp-end: "'"
# End:<|MERGE_RESOLUTION|>--- conflicted
+++ resolved
@@ -4,11 +4,7 @@
 
 # shellcheck disable=SC2006,SC2268 # see below for rationale
 
-<<<<<<< HEAD
 timestamp='2021-12-25'
-=======
-timestamp='2022-09-17'
->>>>>>> b27e8f26
 
 # This file is free software; you can redistribute it and/or modify it
 # under the terms of the GNU General Public License as published by
