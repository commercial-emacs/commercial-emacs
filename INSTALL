--- conflicted
+++ resolved
@@ -222,45 +222,6 @@
 eg 'emacs25').  On Red Hat-based systems, the corresponding command is
 'dnf builddep emacs' (on older systems, use 'yum-builddep' instead).
 
-<<<<<<< HEAD
-=======
-* GNU/Linux source and debug packages
-
-Many GNU/Linux systems provide separate packages containing the
-sources and debug symbols of Emacs.  They are useful if you want to
-check the source code of Emacs primitive functions or debug Emacs on
-the C level.
-
-The names of the packages that you need vary according to the
-GNU/Linux distribution that you use.  On Debian-based systems, you can
-install a source package of Emacs with a command like 'apt-get source
-emacs' (on older systems, replace 'emacs' with eg 'emacs25').  The
-target directory for unpacking the source tree is the current
-directory.  On Red Hat-based systems, the corresponding command is
-'dnf install emacs-debugsource', with target directory /usr/src/debug
-(this requires to add the *-debuginfo repositories first, via 'dnf
-config-manager --set-enabled fedora-debuginfo updates-debuginfo').
-
-Once you have installed the source package, for example at
-/path/to/emacs-27.1, add the following line to your startup file:
-
-     (setq find-function-C-source-directory
-           "/path/to/emacs-27.1/src")
-
-The installation directory of the Emacs source package will contain
-the exact package name and version number Emacs is installed on your
-system.  If a new Emacs package is installed, the source package must
-be reinstalled as well, and the setting in your startup file must be
-updated.
-
-Emacs debugging symbols are distributed by a debug package.  It does
-not exist for every released Emacs package, this depends on the
-distribution.  On Debian-based systems, you can install a debug
-package of Emacs with a command like 'apt-get install emacs-dbg' (on
-older systems, replace 'emacs' with eg 'emacs27').  On Red Hat-based
-systems, the corresponding command is 'dnf debuginfo-install emacs'.
-
->>>>>>> 75723ec2
 
 DETAILED BUILDING AND INSTALLATION:
 
