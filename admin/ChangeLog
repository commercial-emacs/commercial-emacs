--- conflicted
+++ resolved
@@ -1,4 +1,7 @@
-<<<<<<< HEAD
+2015-01-03  Glenn Morris  <rgm@gnu.org>
+
+	* update_autogen (commit): Prepend "# " to commit message.
+
 2015-01-24  Paul Eggert  <eggert@cs.ucla.edu>
 
 	Fix a couple of AM_V_GEN bugs
@@ -91,13 +94,6 @@
 	* update_autogen: Fix bogosity introduced in 2014-11-16 merge.
 
 2014-11-29  Paul Eggert  <eggert@cs.ucla.edu>
-=======
-2015-01-03  Glenn Morris  <rgm@gnu.org>
-
-	* update_autogen (commit): Prepend "# " to commit message.
-
-2014-11-19  Paul Eggert  <eggert@cs.ucla.edu>
->>>>>>> e13e3bd8
 
 	Lessen focus on ChangeLog files, as opposed to change log entries.
 	This is in preparation for generating the former automatically
