#! /bin/sh
# Merge gnulib sources into Emacs sources.
# Typical usage:
#
#	admin/merge-gnulib

# Copyright 2012-2022 Free Software Foundation, Inc.

# This file is NOT part of GNU Emacs.

# GNU Emacs is free software: you can redistribute it and/or modify
# it under the terms of the GNU General Public License as published by
# the Free Software Foundation, either version 3 of the License, or
# (at your option) any later version.

# GNU Emacs is distributed in the hope that it will be useful,
# but WITHOUT ANY WARRANTY; without even the implied warranty of
# MERCHANTABILITY or FITNESS FOR A PARTICULAR PURPOSE.  See the
# GNU General Public License for more details.

# You should have received a copy of the GNU General Public License
# along with GNU Emacs.  If not, see <https://www.gnu.org/licenses/>.

# written by Paul Eggert

GNULIB_URL=git://git.savannah.gnu.org/gnulib.git

GNULIB_MODULES='
  alloca-opt binary-io bitset byteswap c-ctype c-strcase
  canonicalize-lgpl
  careadlinkat close-stream copy-file-range
  count-leading-zeros count-one-bits count-trailing-zeros
  crypto/md5 crypto/md5-buffer
  crypto/sha1-buffer crypto/sha256-buffer crypto/sha512-buffer
  d-type diffseq double-slash-root dtoastr dtotimespec dup2
  environ execinfo explicit_bzero faccessat
  fchmodat fcntl fcntl-h fdopendir file-has-acl
  filemode filename filevercmp flexmember fpieee
  free-posix fstatat fsusage fsync futimens
  getloadavg getopt-gnu getrandom gettime gettimeofday gitlog-to-changelog
  ieee754-h ignore-value intprops largefile libgmp lstat
  manywarnings memmem-simple mempcpy memrchr minmax mkostemp mktime
  nanosleep nproc nstrftime
  pathmax pipe2 pselect pthread_sigmask
  qcopy-acl readlink readlinkat regex
<<<<<<< HEAD
  safe-read sig2str sigdescr_np socklen stat-time std-gnu11 stdalign stddef stdio
=======
  sig2str sigdescr_np socklen stat-time std-gnu11 stdalign stdbool stddef stdio
>>>>>>> f6fb2b9e
  stpcpy strnlen strtoimax symlink sys_stat sys_time
  tempname time time_r time_rz timegm timer-time timespec-add timespec-sub
  update-copyright unlocked-io utimensat
  vla warnings
'

AVOIDED_MODULES='
  btowc chmod close crypto/af_alg dup fchdir fstat langinfo lock
  mbrtowc mbsinit memchr mkdir msvc-inval msvc-nothrow nl_langinfo
  openat-die opendir pthread-h raise
  save-cwd select setenv sigprocmask stat stdarg
  threadlib tzset unsetenv utime utime-h
  wchar wcrtomb wctype-h
'

GNULIB_TOOL_FLAGS='
  --conditional-dependencies --import --no-changelog --no-vc-files
  --gnu-make
  --makefile-name=gnulib.mk.in
'

# The source directory, with a trailing '/'.
# If empty, the source directory is the working directory.
src=$2
case $src in
  */ | '') ;;
  *) src=$src/ ;;
esac

# Gnulib's source directory.
gnulib_srcdir=${1-$src../gnulib}

case $gnulib_srcdir in
  -*) src=- ;;
esac
case $src in
  -*)
    printf '%s\n' >&2 "$0: usage: $0 [GNULIB_SRCDIR [SRCDIR]]

    SRCDIR is the Emacs source directory (default: working directory).
    GNULIB_SRCDIR is the Gnulib source directory (default: SRCDIR/../gnulib)."
    exit 1 ;;
esac

test -x "$src"autogen.sh || {
  printf '%s\n' >&2 "$0: '${src:-.}' is not an Emacs source directory."
  exit 1
}

test -d "$gnulib_srcdir" ||
git clone -- "$GNULIB_URL" "$gnulib_srcdir" ||
exit

test -x "$gnulib_srcdir"/gnulib-tool || {
  printf '%s\n' >&2 "$0: '$gnulib_srcdir' is not a Gnulib source directory."
  exit 1
}

# gnulib-tool has problems with a bare checkout (Bug#32452#65).
test -f configure || ./autogen.sh || exit

# Old caches can confuse autoconf when some Gnulib-related changes take effect.
rm -fr autom4te.cache || exit

avoided_flags=
for module in $AVOIDED_MODULES; do
  avoided_flags="$avoided_flags --avoid=$module"
done

"$gnulib_srcdir"/gnulib-tool --dir="$src" $GNULIB_TOOL_FLAGS \
	$avoided_flags $GNULIB_MODULES &&
rm -- "$src"lib/gl_openssl.h \
      "$src"lib/stdio-read.c "$src"lib/stdio-write.c \
      "$src"m4/fcntl-o.m4 \
      "$src"m4/gl-openssl.m4 \
      "$src"m4/gnulib-cache.m4 "$src"m4/gnulib-tool.m4 \
      "$src"m4/manywarnings-c++.m4 \
      "$src"m4/warn-on-use.m4 "$src"m4/wint_t.m4 &&
cp -- "$gnulib_srcdir"/build-aux/texinfo.tex "$src"doc/misc &&
cp -- "$gnulib_srcdir"/build-aux/config.guess \
      "$gnulib_srcdir"/build-aux/config.sub \
      "$gnulib_srcdir"/build-aux/install-sh \
      "$gnulib_srcdir"/build-aux/move-if-change \
   "$src"build-aux &&
cp -- "$gnulib_srcdir"/lib/af_alg.h \
      "$gnulib_srcdir"/lib/save-cwd.h \
   "$src"lib &&
{ test -z "$src" || cd "$src"; } &&
./autogen.sh<|MERGE_RESOLUTION|>--- conflicted
+++ resolved
@@ -43,11 +43,7 @@
   nanosleep nproc nstrftime
   pathmax pipe2 pselect pthread_sigmask
   qcopy-acl readlink readlinkat regex
-<<<<<<< HEAD
   safe-read sig2str sigdescr_np socklen stat-time std-gnu11 stdalign stddef stdio
-=======
-  sig2str sigdescr_np socklen stat-time std-gnu11 stdalign stdbool stddef stdio
->>>>>>> f6fb2b9e
   stpcpy strnlen strtoimax symlink sys_stat sys_time
   tempname time time_r time_rz timegm timer-time timespec-add timespec-sub
   update-copyright unlocked-io utimensat
