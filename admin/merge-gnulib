--- conflicted
+++ resolved
@@ -26,11 +26,7 @@
 GNULIB_URL=https://git.savannah.gnu.org/git/gnulib.git
 
 GNULIB_MODULES='
-<<<<<<< HEAD
   alloca-opt binary-io bitset byteswap c-ctype c-strcase
-=======
-  alignasof alloca-opt binary-io byteswap c-ctype c-strcase
->>>>>>> b429274c
   canonicalize-lgpl
   careadlinkat close-stream copy-file-range
   count-leading-zeros count-one-bits count-trailing-zeros
@@ -47,13 +43,8 @@
   minmax mkostemp mktime
   nanosleep nproc nstrftime
   pathmax pipe2 pselect pthread_sigmask
-<<<<<<< HEAD
   qcopy-acl readlink readlinkat regex safe-read
   sig2str sigdescr_np socklen stat-time std-gnu11 stdalign stdbool stddef stdio
-=======
-  qcopy-acl readlink readlinkat regex
-  sig2str sigdescr_np socklen stat-time std-gnu11 stdbool stddef stdio
->>>>>>> b429274c
   stpcpy strnlen strtoimax symlink sys_stat sys_time
   tempname time time_r time_rz timegm timer-time timespec-add timespec-sub
   update-copyright unlocked-io utimensat
