;;; files-x.el --- extended file handling commands  -*- lexical-binding: t; -*-

;; Copyright (C) 2009-2024 Free Software Foundation, Inc.

;; Author: Juri Linkov <juri@jurta.org>
;; Maintainer: emacs-devel@gnu.org
;; Keywords: files
;; Package: emacs

;; This file is NOT part of GNU Emacs.

;; GNU Emacs is free software: you can redistribute it and/or modify
;; it under the terms of the GNU General Public License as published by
;; the Free Software Foundation, either version 3 of the License, or
;; (at your option) any later version.

;; GNU Emacs is distributed in the hope that it will be useful,
;; but WITHOUT ANY WARRANTY; without even the implied warranty of
;; MERCHANTABILITY or FITNESS FOR A PARTICULAR PURPOSE.  See the
;; GNU General Public License for more details.

;; You should have received a copy of the GNU General Public License
;; along with GNU Emacs.  If not, see <https://www.gnu.org/licenses/>.

;;; Commentary:

;; This file defines additional infrequently used file- and
;; directory-handling commands that should not be in files.el
;; to not make the dumped image bigger.

;;; Code:

(eval-when-compile (require 'subr-x)) ; for string-trim-right
(declare-function dosified-file-name "dos-fns" (file-name))
(declare-function project-root "project" (project))


;;; Commands to add/delete file-local/directory-local variables.

(defun read-file-local-variable (prompt)
  "Read file-local variable using PROMPT and completion.
Intended to be used in the `interactive' spec of
`add-file-local-variable', `delete-file-local-variable',
`add-dir-local-variable', `delete-dir-local-variable'."
  (let* ((default (variable-at-point))
         (default (and (symbolp default) (boundp default)
		       (symbol-name default)))
         (variable
	  (completing-read
           (format-prompt prompt default)
	   obarray
	   (lambda (sym)
	     (or (custom-variable-p sym)
                 (get sym 'safe-local-variable)
		 (memq sym '(mode eval coding unibyte))))
	   nil nil nil default nil)))
    (and (stringp variable) (intern variable))))

(defun read-file-local-variable-value (variable)
  "Read value of file-local VARIABLE using completion.
Intended to be used in the `interactive' spec of
`add-file-local-variable' and `add-dir-local-variable'."
  (cond
   ((eq variable 'mode)
    (let* ((default (and (symbolp major-mode) (symbol-name major-mode)))
           (value
            (completing-read
             (format-prompt "Add %s with value" default variable)
             obarray
             (lambda (sym)
               (string-match-p "-mode\\'" (symbol-name sym)))
             nil nil nil default nil)))
      (and (stringp value)
           (intern (replace-regexp-in-string "-mode\\'" "" value)))))
   ((eq variable 'eval)
    (read--expression (format "Add %s with expression: " variable)))
   ((eq variable 'coding)
    (let ((default (and (symbolp buffer-file-coding-system)
                        (symbol-name buffer-file-coding-system))))
      (read-coding-system (format-prompt "Add %s with value" default variable)
                          default)))
   (t
    (let ((default (format "%S"
                           (cond ((eq variable 'unibyte) t)
                                 ((boundp variable)
                                  (symbol-value variable))))))
      (read-from-minibuffer (format "Add %s with value: " variable)
                            nil read-expression-map t
                            'set-variable-value-history
			    default)))))

(defun read-file-local-variable-mode ()
  "Read per-directory file-local variable's mode using completion.
Intended to be used in the `interactive' spec of
`add-dir-local-variable', `delete-dir-local-variable'."
  (let* ((default (and (symbolp major-mode) (symbol-name major-mode)))
	 (mode
	  (completing-read
	   (format-prompt "Mode or subdirectory" default)
	   obarray
	   (lambda (sym)
	     (and (string-match-p "-mode\\'" (symbol-name sym))
		  (not (or (memq sym minor-mode-list)
                           (string-match-p "-minor-mode\\'"
                                           (symbol-name sym))))))
	   nil nil nil default nil)))
    (cond
     ((equal mode "nil") nil)
     ((and (stringp mode) (fboundp (intern mode))) (intern mode))
     (t mode))))

(defun modify-file-local-variable-message (variable value op)
  (let* ((not-value (make-symbol ""))
	 (old-value (cond ((eq variable 'mode)
			   major-mode)
			  ((eq variable 'coding)
			   buffer-file-coding-system)
			  (t (if (and (symbolp variable)
				      (boundp variable))
				 (symbol-value variable)
			       not-value))))
	 (new-value (if (eq op 'delete)
			(cond ((eq variable 'mode)
			       (default-value 'major-mode))
			      ((eq variable 'coding)
			       (default-value 'buffer-file-coding-system))
			      (t (if (and (symbolp variable)
					  (default-boundp variable))
				     (default-value variable)
				   not-value)))
		      (cond ((eq variable 'mode)
			     (let ((string (format "%S" value)))
			       (if (string-match-p "-mode\\'" string)
				   value
				 (intern (concat string "-mode")))))
			    (t value)))))
    (when (or (eq old-value not-value)
	      (eq new-value not-value)
	      (not (equal old-value new-value)))
      (message "%s" (substitute-command-keys
                     (if (and (stringp buffer-file-name)
                              (file-exists-p buffer-file-name))
		         "For this change to take effect revisit file using \\[revert-buffer]"
                       "For this change to take effect use \\[normal-mode]"))))))

(defun modify-file-local-variable (variable value op &optional interactive)
  "Modify file-local VARIABLE in Local Variables depending on operation OP.

If OP is `add-or-replace' then delete all existing settings of
VARIABLE (except `mode' and `eval') and add a new file-local VARIABLE
with VALUE to the Local Variables list.

If there is no Local Variables list in the current file buffer and OP
is not `delete' then this function adds the first line containing the
string `Local Variables:' and the last line containing the string `End:'.

If OP is `delete' then delete all existing settings of VARIABLE
from the Local Variables list ignoring the input argument VALUE."
  (catch 'exit
    (let ((beg (point)) end replaced-pos)
      (unless enable-local-variables
	(throw 'exit (message "File-local variables are disabled")))

      ;; Look for "Local variables:" line in last page.
      (widen)
      (goto-char (point-max))
      (search-backward "\n\^L" (max (- (point-max) 3000) (point-min)) 'move)

      ;; Add "Local variables:" list if not found.
      (unless (let ((case-fold-search t))
		(search-forward "Local Variables:" nil t))

	;; Don't add "Local variables:" list for the deletion operation.
	(when (eq op 'delete)
	  (throw 'exit (progn (goto-char beg)
			      (message "Local Variables not found"))))

	(goto-char (point-max))
	(let ((comment-style 'plain)
	      (comment-start (or comment-start ";; ")))
	  (comment-region
	   (prog1 (setq beg (point))
	     (insert "\nLocal Variables:\nEnd:\n"))
	   (point)))

	(unless (let ((case-fold-search t))
		  (goto-char beg)
		  (search-forward "Local Variables:" nil t))
	  (throw 'exit (message "Can't add file-local variables"))))

      ;; prefix is what comes before "local variables:" in its line.
      ;; suffix is what comes after "local variables:" in its line.
      (let* ((prefix (buffer-substring (line-beginning-position)
				       (match-beginning 0)))
	     (suffix (buffer-substring (point) (line-end-position)))
	     (prefix-re (concat "^" (regexp-quote prefix)))
	     (suffix-re (concat (regexp-quote suffix) "$")))

	;; Find or add missing "End:".
	(forward-line 1)
	(setq beg (point))
	(save-excursion
	  (unless (let ((case-fold-search t))
		    (re-search-forward
		     (concat prefix-re "[ \t]*End:[ \t]*" suffix-re)
		     nil t))
	    (save-excursion
	      (insert (format "%sEnd:%s\n" prefix suffix))))
	  (beginning-of-line)
	  (setq end (point-marker)))

	;; Find and delete all existing variable/value pairs.
	(when (member op '(add-or-replace delete))
	  (if (and (eq op 'add-or-replace) (memq variable '(mode eval)))
	      (goto-char end)
	    (goto-char beg)
	    (while (re-search-forward
		    (format "%s%S:.*%s" prefix-re variable suffix-re) end t)
	      (delete-region (match-beginning 0) (1+ (match-end 0)))
	      (setq replaced-pos (point)))))

	;; Add a new variable/value pair.  Add `mode' to the start, add new
	;; variable to the end, and add a replaced variable to its last location.
	(when (eq op 'add-or-replace)
	  (cond
	   ((eq variable 'mode) (goto-char beg))
	   ((null replaced-pos) (goto-char end))
	   (replaced-pos (goto-char replaced-pos)))
	  (insert (format "%s%S: %S%s\n" prefix variable value suffix))))

      (when interactive
	(modify-file-local-variable-message variable value op)))))

;;;###autoload
(defun add-file-local-variable (variable value &optional interactive)
  "Add file-local VARIABLE with its VALUE to the Local Variables list.

This command deletes all existing settings of VARIABLE (except `mode'
and `eval') and adds a new file-local VARIABLE with VALUE to the
Local Variables list.

If there is no Local Variables list in the current file buffer
then this function adds the first line containing the string
`Local Variables:' and the last line containing the string `End:'."
  (interactive
   (let ((variable (read-file-local-variable "Add file-local variable")))
     ;; Error before reading value.
     (if (equal variable 'lexical-binding)
	 (user-error "The `%s' variable must be set at the start of the file"
		     variable))
     (list variable (read-file-local-variable-value variable) t)))
  (if (equal variable 'lexical-binding)
      (user-error "The `%s' variable must be set at the start of the file"
                  variable))
  (modify-file-local-variable variable value 'add-or-replace interactive))

;;;###autoload
(defun delete-file-local-variable (variable &optional interactive)
  "Delete all settings of file-local VARIABLE from the Local Variables list."
  (interactive
   (list (read-file-local-variable "Delete file-local variable") t))
  (modify-file-local-variable variable nil 'delete interactive))

(defun modify-file-local-variable-prop-line (variable value op &optional interactive)
  "Modify file-local VARIABLE in the -*- line depending on operation OP.

If OP is `add-or-replace' then delete all existing settings of
VARIABLE (except `mode' and `eval') and add a new file-local VARIABLE
with VALUE to the -*- line.

If there is no -*- line at the beginning of the current file buffer
and OP is not `delete' then this function adds the -*- line.

If OP is `delete' then delete all existing settings of VARIABLE
from the -*- line ignoring the input argument VALUE."
  (catch 'exit
    (let ((beg (point)) end replaced-pos)
      (unless enable-local-variables
	(throw 'exit (message "File-local variables are disabled")))

      ;; Find the -*- line at the beginning of the current buffer.
      (widen)
      (goto-char (point-min))
      (setq end (set-auto-mode-1))

      (if end
	  (setq beg (point-marker) end (copy-marker end))

	;; Add the -*- line if not found.
	;; Don't add the -*- line for the deletion operation.
	(when (eq op 'delete)
	  (throw 'exit (progn (goto-char beg)
			      (message "The -*- line not found"))))

	(goto-char (point-min))

	;; Skip interpreter magic line "#!" or XML declaration.
	(when (or (looking-at file-auto-mode-skip)
		  (looking-at "<\\?xml[^>\n]*>$"))
	  (forward-line 1))

	(let ((comment-style 'plain)
	      (comment-start (or comment-start ";;; "))
	      (line-beg (line-beginning-position))
	      (ce nil))
	  (comment-normalize-vars)
	  ;; If the first line contains a comment.
	  (if (save-excursion
		(and (looking-at comment-start-skip)
		     (goto-char (match-end 0))
		     (re-search-forward comment-end-skip)
		     (goto-char (match-beginning 0))
		     ;; Still on the same line?
		     (equal line-beg (line-beginning-position))
		     (setq ce (point))))
	      ;; Add local variables to the end of the existing comment.
	      (progn
		(goto-char ce)
		(insert "  -*-")
		(setq beg (point-marker))
		(setq end (point-marker))
		(insert "-*-"))
	    ;; Otherwise, add a new comment before the first line.
	    (comment-region
	     (prog1 (point)
	       (insert "-*-")
	       (setq beg (point-marker))
	       (setq end (point-marker))
	       (insert "-*-\n"))
	     (point)))))

      (cond
       ((looking-at "[ \t]*\\([^ \t\n\r:;]+\\)\\([ \t]*-\\*-\\)")
	;; Simple form: "-*- MODENAME -*-".
	(if (eq variable 'mode)
	    ;; Replace or delete MODENAME
	    (progn
	      (when (member op '(add-or-replace delete))
		(delete-region (match-beginning 1) (match-end 1)))
	      (when (eq op 'add-or-replace)
		(goto-char (match-beginning 1))
		(insert (format "%S" value))))
	  ;; Else, turn `MODENAME' into `mode:MODENAME'
	  ;; and add `VARIABLE: VALUE;'
	  (goto-char (match-beginning 2))
	  (insert (format "; %S: %S; " variable value))
	  (goto-char (match-beginning 1))
	  (insert " mode: ")))

       (t
	;; Hairy form: '-*-' [ <variable> ':' <value> ';' ]* '-*-'
	;; Find and delete all existing variable/value pairs.
	(when (member op '(add-or-replace delete))
	  (if (and (eq op 'add-or-replace) (memq variable '(mode eval)))
	      (goto-char end)
	    (goto-char beg)
	    (while (< (point) end)
	      (or (looking-at "[ \t]*\\([^ \t\n:]+\\)[ \t]*:[ \t]*")
		  (throw 'exit (message "Malformed -*- line")))
	      (goto-char (match-end 0))
	      (let ((key (intern (match-string 1))))
                (save-restriction
                  (narrow-to-region (point) end)
                  (let ((read-circle nil))
                    (read (current-buffer))))
		(skip-chars-forward " \t;")
		(when (eq key variable)
		  (delete-region (match-beginning 0) (point))
		  (setq replaced-pos (point)))))))
	;; Add a new variable/value pair.  Add `mode' to the start, add new
	;; variable to the end, and add a replaced variable to its last location.
	(when (eq op 'add-or-replace)
	  (cond
	   ((eq variable 'mode) (goto-char beg))
	   ((null replaced-pos) (goto-char end))
	   (replaced-pos (goto-char replaced-pos)))
          (if (and (save-excursion
                     (skip-chars-backward " \t")
                     (not (eq (char-before) ?\;)))
		   (not (equal (point) (marker-position beg)))
		   ;; When existing `-*- -*-' is empty, beg > end.
		   (not (> (marker-position beg) (marker-position end))))
	      (insert ";"))
	  (unless (eq (char-before) ?\s) (insert " "))
	  (insert (format "%S: %S;" variable value))
	  (unless (eq (char-after) ?\s) (insert " ")))))

      (when interactive
	(modify-file-local-variable-message variable value op)))))

;;;###autoload
(defun add-file-local-variable-prop-line (variable value &optional interactive)
  "Add file-local VARIABLE with its VALUE to the -*- line.

This command deletes all existing settings of VARIABLE (except `mode'
and `eval') and adds a new file-local VARIABLE with VALUE to
the -*- line.

If there is no -*- line at the beginning of the current file buffer
then this function adds it."
  (interactive
   (let ((variable (read-file-local-variable "Add -*- file-local variable")))
     (list variable (read-file-local-variable-value variable) t)))
  (modify-file-local-variable-prop-line variable value 'add-or-replace interactive))

;;;###autoload
(defun delete-file-local-variable-prop-line (variable &optional interactive)
  "Delete all settings of file-local VARIABLE from the -*- line."
  (interactive
   (list (read-file-local-variable "Delete -*- file-local variable") t))
  (modify-file-local-variable-prop-line variable nil 'delete interactive))

(defvar auto-insert) ; from autoinsert.el

(defun modify-dir-local-variable (mode variable value op &optional file)
  "Modify directory-local VARIABLE in .dir-locals.el depending on operation OP.

If OP is `add-or-replace' then delete all existing settings of
VARIABLE (except `mode' and `eval') and add a new directory-local VARIABLE
with VALUE to the MODE alist where MODE can be a mode name symbol or
a subdirectory name.

If .dir-locals.el was not found and OP is not `delete' then create
this file in the current directory.

If OP is `delete' then delete all existing settings of VARIABLE
from the MODE alist ignoring the input argument VALUE.

Optional argument FILE, when non-nil, specifies what file to modify.  It
should be an expanded filename."
  (catch 'exit
    (unless enable-local-variables
      (throw 'exit (message "Directory-local variables are disabled")))
    (let ((variables-file
           (if (stringp file)
               file
             (let ((dir-or-cache
                    (and (buffer-file-name)
                         (not (file-remote-p (buffer-file-name)))
                         (dir-locals-find-file (buffer-file-name)))))
               ;; If there are several .dir-locals, the user probably
               ;; wants to edit the last one (the highest priority).
               (cond
                ((stringp dir-or-cache)
                 (car (last (dir-locals--all-files dir-or-cache))))
                ((consp dir-or-cache)	; result from cache
                 ;; If cache element has an mtime, assume it came
                 ;; from a file.  Otherwise, assume it was set
                 ;; directly.
                 (if (nth 2 dir-or-cache)
                     (car (last (dir-locals--all-files (car dir-or-cache))))
                   (cadr dir-or-cache)))
                ;; Try to make a proper file-name.
                (t (expand-file-name (if (eq system-type 'ms-dos)
                                         (dosified-file-name dir-locals-file)
                                       dir-locals-file)))))))
          variables)
      ;; I can't be bothered to handle this case right now.
      ;; Dir locals were set directly from a class.  You need to
      ;; directly modify the class in dir-locals-class-alist.
      (and variables-file (not (stringp variables-file))
	   (throw 'exit (message "Directory locals were not set from a file")))
      ;; Don't create ".dir-locals.el" for the deletion operation.
      (and (eq op 'delete)
	   (or (not variables-file)
	       (not (file-exists-p variables-file)))
	   (throw 'exit (message "No .dir-locals.el file was found")))
      (let ((auto-insert nil))
	(find-file variables-file))
      (widen)
      (goto-char (point-min))

      ;; Read alist of directory-local variables.
      (ignore-errors
	(delete-region
	 (prog1 (point)
	   (setq variables (let ((read-circle nil))
			     (read (current-buffer)))))
	 (point)))

      ;; Add or replace variable in alist of directory-local variables.
      (let ((mode-assoc (assoc mode variables)))
	(if mode-assoc
	    (setq variables
		  (cons (cons mode
			      (if (eq op 'delete)
				  (assq-delete-all variable (cdr mode-assoc))
				(cons
				 (cons variable value)
				 (if (memq variable '(mode eval))
				     (cdr mode-assoc)
				   (assq-delete-all variable (cdr mode-assoc))))))
			(assoc-delete-all mode variables)))
	  (setq variables
		(cons `(,mode . ((,variable . ,value)))
		      variables))))

      ;; Invalidate cache (may be needed if this .dir-locals.el file
      ;; will be written with the same timestamp as is already present
      ;; in the cache, see bug#13860).
      (setq dir-locals-directory-cache
            (assoc-delete-all (file-name-directory variables-file)
                              dir-locals-directory-cache))

      ;; Insert modified alist of directory-local variables.
      ;; When changing this, also update the ".dir-locals.el" file for
      ;; Emacs itself, as well as the template in autoinsert.el.
      (insert ";;; Directory Local Variables            -*- no-byte-compile: t -*-\n")
      (insert ";;; For more information see (info \"(emacs) Directory Variables\")\n\n")
      (princ (dir-locals-to-string
              (sort variables
		    (lambda (a b)
		      (cond
		       ((null (car a)) t)
		       ((null (car b)) nil)
		       ((and (symbolp (car a)) (stringp (car b))) t)
		       ((and (symbolp (car b)) (stringp (car a))) nil)
		       (t (string< (car a) (car b)))))))
             (current-buffer))
      (when (eobp) (insert "\n"))
      (goto-char (point-min))
      (indent-sexp))))

(defun dir-locals-to-string (variables)
  "Output alists of VARIABLES to string in dotted pair notation syntax."
  (format "(%s)"
          (mapconcat
           (lambda (mode-variables)
             (format "(%S . %s)"
                     (car mode-variables)
                     (format "(%s)" (mapconcat
                                     (lambda (variable-value)
                                       (format "(%S . %s)"
                                               (car variable-value)
                                               (string-trim-right
                                                (pp-to-string
                                                 (cdr variable-value)))))
                                     (cdr mode-variables) "\n"))))
           variables "\n")))

(defun read-dir-locals-file ()
  "Read a dir-locals filename using completion.
Intended to be used in the `interactive' spec of `add-dir-local-variable',
`delete-dir-local-variable' and `copy-file-locals-to-dir-locals'.

Returns the filename, expanded."
  (let* ((pri dir-locals-file)
         (sec (replace-regexp-in-string ".el$" "-2.el" dir-locals-file))
         (dir (or (locate-dominating-file default-directory pri)
                  (locate-dominating-file default-directory sec))))
    (expand-file-name
     (read-file-name
      "File: "
      (cond (dir)
            ((when-let ((proj (and (featurep 'project) (project-current))))
               (project-root proj))))
      nil
      (lambda (fname)
        (member (file-name-nondirectory fname) (list pri sec)))
      dir-locals-file))))

;;;###autoload
(defun add-dir-local-variable (mode variable value &optional file)
  "Add directory-local VARIABLE with its VALUE and MODE to .dir-locals.el.

With a prefix argument, prompt for the file to modify.

When called from Lisp, FILE may be the expanded name of the dir-locals file
where to add VARIABLE."
  (interactive
   (let (variable)
     (list
      (read-file-local-variable-mode)
      (setq variable (read-file-local-variable "Add directory-local variable"))
      (read-file-local-variable-value variable)
      (when current-prefix-arg
        (read-dir-locals-file)))))
  (modify-dir-local-variable mode variable value 'add-or-replace file))

;;;###autoload
(defun delete-dir-local-variable (mode variable &optional file)
  "Delete all MODE settings of dir-local VARIABLE from .dir-locals.el.

With a prefix argument, prompt for the file to modify.

When called from Lisp, FILE may be the expanded name of the dir-locals file
from where to delete VARIABLE."
  (interactive
   (list
    (read-file-local-variable-mode)
    (read-file-local-variable "Delete directory-local variable")
    (when current-prefix-arg
      (read-dir-locals-file))))
  (modify-dir-local-variable mode variable nil 'delete file))

;;;###autoload
(defun copy-file-locals-to-dir-locals (&optional file)
  "Copy file-local variables to .dir-locals.el.

With a prefix argument, prompt for the file to modify.

When called from Lisp, FILE may be the expanded name of the dir-locals file
where to copy the file-local variables."
  (interactive
   (list (when current-prefix-arg
           (read-dir-locals-file))))
  (dolist (elt file-local-variables-alist)
    (unless (assq (car elt) dir-local-variables-alist)
      (add-dir-local-variable major-mode (car elt) (cdr elt) file))))

;;;###autoload
(defun copy-dir-locals-to-file-locals ()
  "Copy directory-local variables to the Local Variables list."
  (interactive)
  (dolist (elt dir-local-variables-alist)
    (add-file-local-variable (car elt) (cdr elt))))

;;;###autoload
(defun copy-dir-locals-to-file-locals-prop-line ()
  "Copy directory-local variables to the -*- line."
  (interactive)
  (dolist (elt dir-local-variables-alist)
    (add-file-local-variable-prop-line (car elt) (cdr elt))))


;;; connection-local variables.

;;;###autoload
(defvar enable-connection-local-variables t
  "Non-nil means enable use of connection-local variables.")

(defvar-local connection-local-variables-alist nil
  "Alist of connection-local variable settings in the current buffer.
Each element in this list has the form (VAR . VALUE), where VAR
is a connection-local variable (a symbol) and VALUE is its value.
The actual value in the buffer may differ from VALUE, if it is
changed by the user.")
(setq ignored-local-variables
      (cons 'connection-local-variables-alist ignored-local-variables))

(defcustom connection-local-profile-alist nil
  "Alist mapping connection profiles to variable lists.
Each element in this list has the form (PROFILE VARIABLES).
PROFILE is the name of a connection profile (a symbol).
VARIABLES is a list that declares connection-local variables for
PROFILE.  An element in VARIABLES is an alist whose elements are
of the form (VAR . VALUE)."
  :type '(repeat (cons (symbol :tag "Profile")
                       (repeat :tag "Variables"
                               (cons (symbol :tag "Variable")
                                     (sexp :tag "Value")))))
  :group 'files
  :group 'tramp
  :version "29.1")

(defcustom connection-local-criteria-alist nil
  "Alist mapping connection criteria to connection profiles.
Each element in this list has the form (CRITERIA PROFILES).
CRITERIA is a plist identifying a connection and the application
using this connection.  Property names might be `:application',
`:protocol', `:user' and `:machine'.  The property value of
`:application' is a symbol, all other property values are
strings.  All properties are optional; if CRITERIA is nil, it
always applies.
PROFILES is a list of connection profiles (symbols)."
  :type '(repeat (cons (plist :tag "Criteria"
                              ;; Give the most common options as checkboxes.
			      :options (((const :format "%v " :application)
                                         symbol)
				        ((const :format "%v " :protocol) string)
				        ((const :format "%v " :user) string)
				        ((const :format "%v " :machine) string)))
                       (repeat :tag "Profiles"
                               (symbol :tag "Profile"))))
  :group 'files
  :group 'tramp
  :version "29.1")

(defvar connection-local-criteria nil
  "The current connection-local criteria, or nil.
This is set while executing the body of
`with-connection-local-variables'.")

(defvar connection-local-profile-name-for-setq nil
  "The current connection-local profile name, or nil.
This is the name of the profile to use when setting variables via
`setq-connection-local'.  Its value is derived from
`connection-local-criteria' and is set while executing the body
of `with-connection-local-variables'.")

(defsubst connection-local-normalize-criteria (criteria)
  "Normalize plist CRITERIA according to properties.
Return a reordered plist."
  (mapcan (lambda (property)
            (let ((value (plist-get criteria property)))
              (and value (list property value))))
          '(:application :protocol :user :machine)))

(defsubst connection-local-get-profiles (criteria)
  "Return the connection profiles list for CRITERIA.
CRITERIA is a plist identifying a connection and the application
using this connection, see `connection-local-criteria-alist'."
  (let ((criteria (connection-local-normalize-criteria criteria))
        profiles)
    (dolist (crit-alist connection-local-criteria-alist)
      (let ((crit criteria)
            (match t))
        (while (and crit match)
          (when (plist-member (car crit-alist) (car crit))
            (setq match (equal (plist-get (car crit-alist) (car crit))
                               (plist-get criteria (car crit)))))
          (setq crit (cddr crit)))
        (when match
          (setq profiles (append profiles (cdr crit-alist))))))
    (delete-dups profiles)))

;;;###autoload
(defun connection-local-set-profiles (criteria &rest profiles)
  "Add PROFILES for CRITERIA.
CRITERIA is a plist identifying a connection and the application
using this connection, see `connection-local-criteria-alist'.
PROFILES are the names of connection profiles (a symbol).

When a connection to a remote server is opened and CRITERIA
matches to that server, the connection-local variables from
PROFILES are applied to the corresponding process buffer.  The
variables for a connection profile are defined using
`connection-local-set-profile-variables'."
  (unless (listp criteria)
    (error "Wrong criteria `%s'" criteria))
  (dolist (profile profiles)
    (unless (assq profile connection-local-profile-alist)
      (error "No such connection profile `%s'" (symbol-name profile))))
  ;; Avoid saving the changed user option to file unless triggered
  ;; explicitly by user.  This workaround can be removed once there is
  ;; a solution for bug#63891.
  (let* ((saved-value (get 'connection-local-criteria-alist 'saved-value))
         (criteria (connection-local-normalize-criteria criteria))
         (slot (assoc criteria connection-local-criteria-alist)))
    (if slot
        (setcdr slot (delete-dups (append (cdr slot) profiles)))
      (setq connection-local-criteria-alist
            (cons (cons criteria (delete-dups profiles))
		  connection-local-criteria-alist)))
    (custom-set-variables
     `(connection-local-criteria-alist ',connection-local-criteria-alist now))
    (unless saved-value
      (put 'connection-local-criteria-alist 'saved-value nil))))

(defsubst connection-local-get-profile-variables (profile)
  "Return the connection-local variable list for PROFILE."
  (cdr (assq profile connection-local-profile-alist)))

;;;###autoload
(defun connection-local-set-profile-variables (profile variables)
  "Map the symbol PROFILE to a list of variable settings.
VARIABLES is a list that declares connection-local variables for
the connection profile.  An element in VARIABLES is an alist
whose elements are of the form (VAR . VALUE).

When a connection to a remote server is opened, the server's
connection profiles are found.  A server may be assigned a
connection profile using `connection-local-set-profiles'.  Then
variables are set in the server's process buffer according to the
VARIABLES list of the connection profile.  The list is processed
in order."
  ;; Avoid saving the changed user option to file unless triggered
  ;; explicitly by user.  This workaround can be removed once there is
  ;; a solution for bug#63891.
  (let ((saved-value (get 'connection-local-profile-alist 'saved-value)))
    (setf (alist-get profile connection-local-profile-alist) variables)
    (custom-set-variables
     `(connection-local-profile-alist ',connection-local-profile-alist now))
    (unless saved-value
      (put 'connection-local-profile-alist 'saved-value nil))))

;;;###autoload
(defun connection-local-update-profile-variables (profile variables)
  "Update the variable settings for PROFILE in-place.
VARIABLES is a list that declares connection-local variables for
the connection profile.  An element in VARIABLES is an alist
whose elements are of the form (VAR . VALUE).

Unlike `connection-local-set-profile-variables' (which see), this
function preserves the values of any existing variable
definitions that aren't listed in VARIABLES."
  (when-let ((existing-variables
              (nreverse (connection-local-get-profile-variables profile))))
    (dolist (var variables)
      (setf (alist-get (car var) existing-variables) (cdr var)))
    (setq variables (nreverse existing-variables)))
  (connection-local-set-profile-variables profile variables))

;;;###autoload
(defun hack-connection-local-variables (criteria)
  "Read connection-local variables according to CRITERIA.
Store the connection-local variables in buffer local
variable `connection-local-variables-alist'.

This does nothing if `enable-connection-local-variables' is nil."
  (when enable-connection-local-variables
    ;; Filter connection profiles.
    (dolist (profile (connection-local-get-profiles criteria))
      ;; Loop over variables.
      (dolist (variable (connection-local-get-profile-variables profile))
        (unless (assq (car variable) connection-local-variables-alist)
          (push variable connection-local-variables-alist))))
    ;; Push them to `file-local-variables-alist'.  Connection-local
    ;; variables do not appear from external files.  So we can regard
    ;; them as safe.
    (let ((enable-local-variables :all))
      (hack-local-variables-filter connection-local-variables-alist nil))))

;;;###autoload
(defun hack-connection-local-variables-apply (criteria)
 "Apply connection-local variables identified by CRITERIA.
Other local variables, like file-local and dir-local variables,
will not be changed."
 (hack-connection-local-variables criteria)
 (let ((file-local-variables-alist
        (copy-tree connection-local-variables-alist)))
   (hack-local-variables-apply)))

(defvar connection-local-default-application 'tramp
  "Default application in connection-local functions, a symbol.
This variable must not be changed globally.")

(defsubst connection-local-criteria-for-default-directory (&optional application)
  "Return a connection-local criteria, which represents `default-directory'.
If APPLICATION is nil, `connection-local-default-application' is used."
  (when (file-remote-p default-directory)
    `(:application ,(or application connection-local-default-application)
      :protocol    ,(file-remote-p default-directory 'method)
      :user        ,(file-remote-p default-directory 'user)
      :machine     ,(file-remote-p default-directory 'host))))

(defun connection-local-profile-name-for-criteria (criteria)
  "Get a connection-local profile name based on CRITERIA."
  (when criteria
    (let (print-level print-length)
      (intern (concat
               "autogenerated-connection-local-profile/"
               (prin1-to-string
                (connection-local-normalize-criteria criteria)))))))

;;;###autoload
(defmacro with-connection-local-variables (&rest body)
  "Apply connection-local variables according to `default-directory'.
Execute BODY, and unwind connection-local variables."
  (declare (debug t))
  `(with-connection-local-variables-1 (lambda () ,@body)))

;;;###autoload
(defmacro with-connection-local-application-variables (application &rest body)
  "Apply connection-local variables for APPLICATION in `default-directory'.
Execute BODY, and unwind connection-local variables."
  (declare (debug t) (indent 1))
  `(let ((connection-local-default-application ,application))
     (with-connection-local-variables-1 (lambda () ,@body))))

;;;###autoload
(defun with-connection-local-variables-1 (body-fun)
  "Apply connection-local variables according to `default-directory'.
Call BODY-FUN with no args, and then unwind connection-local variables."
  (if (file-remote-p default-directory)
      (let* ((enable-connection-local-variables t)
             (connection-local-criteria
              (connection-local-criteria-for-default-directory))
             (connection-local-profile-name-for-setq
              (connection-local-profile-name-for-criteria
               connection-local-criteria))
             (old-buffer-local-variables (buffer-local-variables))
	     connection-local-variables-alist)
	(hack-connection-local-variables-apply connection-local-criteria)
	(unwind-protect
            (funcall body-fun)
	  ;; Cleanup.
	  (dolist (variable connection-local-variables-alist)
	    (let ((elt (assq (car variable) old-buffer-local-variables)))
	      (if elt
		  (set (make-local-variable (car elt)) (cdr elt))
		(kill-local-variable (car variable)))))))
    ;; No connection-local variables to apply.
    (funcall body-fun)))

;;;###autoload
(defmacro setq-connection-local (&rest pairs)
  "Set each VARIABLE connection-locally to VALUE.

When `connection-local-profile-name-for-setq' is set, assign each
variable's value on that connection profile, and set that profile
for `connection-local-criteria'.  You can use this in combination
with `with-connection-local-variables', as in

  (with-connection-local-variables
    (setq-connection-local VARIABLE VALUE))

If there's no connection-local profile to use, just set the
variables normally, as with `setq'.

The variables are literal symbols and should not be quoted.  The
second VALUE is not computed until after the first VARIABLE is
set, and so on; each VALUE can use the new value of variables set
earlier in the `setq-connection-local'.  The return value of the
`setq-connection-local' form is the value of the last VALUE.

\(fn [VARIABLE VALUE]...)"
  (declare (debug setq))
  (unless (zerop (mod (length pairs) 2))
    (error "PAIRS must have an even number of variable/value members"))
  (let ((set-expr nil)
        (profile-vars nil))
    (while pairs
      (unless (symbolp (car pairs))
        (error "Attempting to set a non-symbol: %s" (car pairs)))
      (push `(set ',(car pairs) ,(cadr pairs)) set-expr)
      (push `(cons ',(car pairs) ,(car pairs)) profile-vars)
      (setq pairs (cddr pairs)))
    `(prog1
         ,(macroexp-progn (nreverse set-expr))
       (when connection-local-profile-name-for-setq
         (connection-local-update-profile-variables
          connection-local-profile-name-for-setq
          (list ,@(nreverse profile-vars)))
         (connection-local-set-profiles
          connection-local-criteria
          connection-local-profile-name-for-setq)))))

;;;###autoload
(defmacro connection-local-p (variable &optional application)
  "Non-nil if VARIABLE has a connection-local binding in `default-directory'.
`default-directory' must be a remote file name.
If APPLICATION is nil, the value of
`connection-local-default-application' is used."
  (declare (debug (symbolp &optional form)))
  (unless (symbolp variable)
    (signal 'wrong-type-argument (list 'symbolp variable)))
  `(let ((criteria
          (connection-local-criteria-for-default-directory ,application))
         connection-local-variables-alist file-local-variables-alist)
     (when criteria
       (hack-connection-local-variables criteria)
       (and (assq ',variable connection-local-variables-alist) t))))

;;;###autoload
(defmacro connection-local-value (variable &optional application)
  "Return connection-local VARIABLE for APPLICATION in `default-directory'.
`default-directory' must be a remote file name.
If APPLICATION is nil, the value of
`connection-local-default-application' is used.
If VARIABLE does not have a connection-local binding, the return
value is the default binding of the variable."
  (declare (debug (symbolp &optional form)))
  (unless (symbolp variable)
    (signal 'wrong-type-argument (list 'symbolp variable)))
<<<<<<< HEAD
  `(let (connection-local-variables-alist file-local-variables-alist)
     (hack-connection-local-variables
      (connection-local-criteria-for-default-directory ,application))
     (if-let ((result (assq ',variable connection-local-variables-alist)))
         (cdr result)
       (bound-and-true-p ,variable))))
=======
  `(let ((criteria
          (connection-local-criteria-for-default-directory ,application))
         connection-local-variables-alist file-local-variables-alist)
     (if (not criteria)
         ,variable
       (hack-connection-local-variables criteria)
       (if-let ((result (assq ',variable connection-local-variables-alist)))
           (cdr result)
         ,variable))))
>>>>>>> aadcb906

;;;###autoload
(defun path-separator ()
  "The connection-local value of `path-separator'."
  (connection-local-value path-separator))

;;;###autoload
(defun null-device ()
  "The connection-local value of `null-device'."
  (connection-local-value null-device))


(provide 'files-x)

;;; files-x.el ends here<|MERGE_RESOLUTION|>--- conflicted
+++ resolved
@@ -955,24 +955,12 @@
   (declare (debug (symbolp &optional form)))
   (unless (symbolp variable)
     (signal 'wrong-type-argument (list 'symbolp variable)))
-<<<<<<< HEAD
   `(let (connection-local-variables-alist file-local-variables-alist)
      (hack-connection-local-variables
       (connection-local-criteria-for-default-directory ,application))
      (if-let ((result (assq ',variable connection-local-variables-alist)))
          (cdr result)
        (bound-and-true-p ,variable))))
-=======
-  `(let ((criteria
-          (connection-local-criteria-for-default-directory ,application))
-         connection-local-variables-alist file-local-variables-alist)
-     (if (not criteria)
-         ,variable
-       (hack-connection-local-variables criteria)
-       (if-let ((result (assq ',variable connection-local-variables-alist)))
-           (cdr result)
-         ,variable))))
->>>>>>> aadcb906
 
 ;;;###autoload
 (defun path-separator ()
