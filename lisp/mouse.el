;;; mouse.el --- window system-independent mouse support  -*- lexical-binding: t -*-

;; Copyright (C) 1993-2023 Free Software Foundation, Inc.

;; Maintainer: emacs-devel@gnu.org
;; Keywords: hardware, mouse
;; Package: emacs

;; This file is part of GNU Emacs.

;; GNU Emacs is free software: you can redistribute it and/or modify
;; it under the terms of the GNU General Public License as published by
;; the Free Software Foundation, either version 3 of the License, or
;; (at your option) any later version.

;; GNU Emacs is distributed in the hope that it will be useful,
;; but WITHOUT ANY WARRANTY; without even the implied warranty of
;; MERCHANTABILITY or FITNESS FOR A PARTICULAR PURPOSE.  See the
;; GNU General Public License for more details.

;; You should have received a copy of the GNU General Public License
;; along with GNU Emacs.  If not, see <https://www.gnu.org/licenses/>.

;;; Commentary:

;; This package provides various useful commands (including help
;; system access) through the mouse.  All this code assumes that mouse
;; interpretation has been abstracted into Emacs input events.

;;; Code:

(eval-when-compile (require 'rect))

;; Indent track-mouse like progn.
(put 'track-mouse 'lisp-indent-function 0)

(defgroup mouse nil
  "Input from the mouse."  ;; "Mouse support."
  :group 'environment
  :group 'editing)

(defcustom mouse-yank-at-point nil
  "If non-nil, mouse yank commands yank at point instead of at click.
This also allows yanking text into an isearch without moving the
mouse cursor to the echo area."
  :type 'boolean)

(defcustom mouse-drag-copy-region nil
  "If non-nil, copy to kill ring upon mouse adjustments of the region.

This affects `mouse-save-then-kill' (\\[mouse-save-then-kill]) in
addition to mouse drags.

If this variable is `non-empty', only copy to the kill ring if
the region is non-empty.  For instance, if you mouse drag an area
that is less than a half a character, you'd normally get the
empty string in your kill ring, but with this value, this short
mouse drag won't affect the kill ring.

This variable applies only to mouse adjustments in Emacs, not
selecting and adjusting regions in other windows."
  :type '(choice (const :tag "No" nil)
                 (const :tag "Yes" t)
                 (const :tag "Non-empty" non-empty))
  :version "24.1")

(defcustom mouse-1-click-follows-link 450
  "Non-nil means that clicking Mouse-1 on a link follows the link.

With the default setting, an ordinary Mouse-1 click on a link
performs the same action as Mouse-2 on that link, while a longer
Mouse-1 click (hold down the Mouse-1 button for more than 450
milliseconds) performs the original Mouse-1 binding (which
typically sets point where you click the mouse).

If value is an integer, the time elapsed between pressing and
releasing the mouse button determines whether to follow the link
or perform the normal Mouse-1 action (typically set point).
The absolute numeric value specifies the maximum duration of a
\"short click\" in milliseconds.  A positive value means that a
short click follows the link, and a longer click performs the
normal action.  A negative value gives the opposite behavior.

If value is `double', a double click follows the link.

Otherwise, a single Mouse-1 click unconditionally follows the link.

Note that dragging the mouse never follows the link.

This feature only works in modes that specifically identify
clickable text as links, so it may not work with some external
packages.  See `mouse-on-link-p' for details."
  :version "22.1"
  :type '(choice (const :tag "Disabled" nil)
		 (const :tag "Double click" double)
                 (number :tag "Single click time limit" :value 450)
                 (other :tag "Single click" t)))

(defcustom mouse-1-click-in-non-selected-windows t
  "If non-nil, a Mouse-1 click also follows links in non-selected windows.

If nil, a Mouse-1 click on a link in a non-selected window performs
the normal mouse-1 binding, typically selects the window and sets
point at the click position."
  :type 'boolean
  :version "22.1")

(defcustom mouse-1-double-click-prefer-symbols nil
  "If non-nil, double-clicking Mouse-1 attempts to select the symbol at click.

If nil, the default, double-clicking Mouse-1 on a word-constituent
character will select only the word at click location, which could
select fewer characters than the symbol at click."
  :type 'boolean
  :version "30.1")

(defcustom mouse-drag-and-drop-region-scroll-margin nil
  "If non-nil, the scroll margin inside a window when dragging text.
If the mouse moves this many lines close to the top or bottom of
a window while dragging text, then that window will be scrolled
down and up respectively."
  :type '(choice (const :tag "Don't scroll during mouse movement")
                 (integer :tag "This many lines from window top or bottom"))
  :version "29.1")

(defcustom mouse-drag-mode-line-buffer nil
  "If non-nil, allow dragging files from the mode line.
When the buffer has an associated file, it can be dragged from
the buffer name portion of its mode line to other programs.

This option is only supported on X, Haiku and Nextstep (GNUstep
or macOS)."
  :type 'boolean
  :version "29.1")

(defvar mouse--last-down nil)

(defun mouse--down-1-maybe-follows-link (&optional _prompt)
  (when mouse-1-click-follows-link
    (setq mouse--last-down (cons (car-safe last-input-event) (current-time))))
  nil)

(defun mouse--click-1-maybe-follows-link (&optional _prompt)
  "Turn `mouse-1' events into `mouse-2' events if follows-link.
Expects to be bound to `(double-)mouse-1' in `key-translation-map'."
  (and mouse--last-down
       (pcase mouse-1-click-follows-link
         ('nil nil)
         ('double (eq 'double-mouse-1 (car-safe last-input-event)))
         (_ (and (eq 'mouse-1 (car-safe last-input-event))
                 (or (not (numberp mouse-1-click-follows-link))
		     (funcall (if (< mouse-1-click-follows-link 0)
				  (lambda (a b) (time-less-p b a))
				#'time-less-p)
			      (time-since (cdr mouse--last-down))
                              (/ (abs mouse-1-click-follows-link) 1000.0))))))
       (eq (car mouse--last-down)
           (event-convert-list
            `(down ,@(event-modifiers last-input-event)
                   ,(event-basic-type last-input-event))))
       (let* ((action (mouse-on-link-p (event-start last-input-event))))
         (when (and action
                    (or mouse-1-click-in-non-selected-windows
                        (eq (selected-window)
                            (posn-window (event-start last-input-event)))))
           ;; Turn the mouse-1 into a mouse-2 to follow links,
           ;; but only if ‘mouse-on-link-p’ hasn’t returned a
           ;; string or vector (see its docstring).
           (if (arrayp action)
               (vector (aref action 0))
             (let ((newup (if (eq mouse-1-click-follows-link 'double)
                              'double-mouse-2 'mouse-2)))
               ;; If mouse-2 has never been done by the user, it
               ;; doesn't have the necessary property to be
               ;; interpreted correctly.
               (unless (get newup 'event-kind)
                 (put newup 'event-kind
                      (get (car last-input-event) 'event-kind)))
               ;; Modify the event in-place, otherwise we can get a prefix
               ;; added again, so a click on the header-line turns
               ;; into a [header-line header-line mouse-2] :-(.
               ;; See fake_prefixed_keys in src/keyboard.c's.
               (setf (car last-input-event) newup)
               (vector last-input-event)))))))

(define-key key-translation-map [down-mouse-1]
  #'mouse--down-1-maybe-follows-link)
(define-key key-translation-map [double-down-mouse-1]
  #'mouse--down-1-maybe-follows-link)
(define-key key-translation-map [mouse-1]
  #'mouse--click-1-maybe-follows-link)
(define-key key-translation-map [double-mouse-1]
  #'mouse--click-1-maybe-follows-link)

(defun mouse-double-click-time ()
  "Return a number for `double-click-time'.
In contrast to using the `double-click-time' variable directly,
which could be set to nil or t, this function is guaranteed to
always return a positive integer or zero."
  (let ((ct double-click-time))
   (cond ((eq ct t) 10000) ; arbitrary number useful for sit-for
         ((eq ct nil) 0)
         ((and (numberp ct) (> ct 0)) ct)
         (t 0))))


;; Provide a mode-specific menu on a mouse button.

<<<<<<< HEAD
(defun minor-mode-menu-from-indicator (indicator &optional event)
  "Show menu for minor mode specified by INDICATOR.
EVENT may be the mouse event that is causing this menu to be
displayed.
=======
(defun minor-mode-menu-from-indicator (indicator &optional window)
  "Show menu for minor mode specified by INDICATOR.

INDICATOR is either a string object returned by `posn-object' or
the car of such an object.  WINDOW may be the window whose mode
line is being displayed.
>>>>>>> c4f8ead0

Interactively, INDICATOR is read using completion.
If there is no menu defined for the minor mode, then create one with
items `Turn Off' and `Help'."
  (interactive
   (list (completing-read
	  "Minor mode indicator: "
	  (describe-minor-mode-completion-table-for-indicator))))
  ;; If INDICATOR is a string object and `mode-line-compact' might be
  ;; enabled, look for the word at its position and use that instead.
  (when (and (consp indicator)
             window
             (with-selected-window window
               mode-line-compact))
    (with-temp-buffer
      (insert (car indicator))
      (goto-char (cdr indicator))
      (if-let ((thing (thing-at-point 'word)))
          (setq indicator thing)
        (setq indicator (car indicator)))))
  ;; If INDICATOR is still a cons, use its car.
  (when (consp indicator)
    (setq indicator (car indicator)))
  (let* ((minor-mode (lookup-minor-mode-from-indicator indicator))
         (mm-fun (or (get minor-mode :minor-mode-function) minor-mode)))
    (unless minor-mode (error "Cannot find minor mode for `%s'" indicator))
    (let* ((map (cdr-safe (assq minor-mode minor-mode-map-alist)))
           (menu (and (keymapp map) (lookup-key map [menu-bar]))))
      (setq menu
            (if menu
                (mouse-menu-non-singleton menu)
              (if (fboundp mm-fun)      ; bug#20201
                  `(keymap
                    ,(format "%s - %s" indicator
			     (capitalize
			      (string-replace
			       "-" " " (format "%S" minor-mode))))
                    (turn-off menu-item "Turn off minor mode" ,mm-fun)
                    (help menu-item "Help for minor mode"
                          ,(lambda () (interactive)
                             (describe-function mm-fun)))))))
      (if menu
          (popup-menu menu event)
        (message "No menu available")))))

(defun mouse-minor-mode-menu (event)
  "Show minor-mode menu for EVENT on minor modes area of the mode line."
  (interactive "@e")
<<<<<<< HEAD
  (let ((indicator (car (nth 4 (car (cdr event))))))
    (minor-mode-menu-from-indicator indicator event)))

;; See (elisp)Touchscreen Events.
(put 'mouse-minor-mode-menu 'mouse-1-menu-command t)
=======
  (let* ((posn (event-start event))
         (indicator (posn-object posn))
         (window (posn-window posn)))
    (minor-mode-menu-from-indicator indicator window)))
>>>>>>> c4f8ead0

(defun mouse-menu-major-mode-map ()
  (run-hooks 'activate-menubar-hook 'menu-bar-update-hook)
  (let* (;; Keymap from which to inherit; may be null.
	 (ancestor (mouse-menu-non-singleton
		    (and (current-local-map)
			 (local-key-binding [menu-bar]))))
	 ;; Make a keymap in which our last command leads to a menu or
	 ;; default to the edit menu.
	 (newmap (if ancestor
		     (make-sparse-keymap (concat (format-mode-line mode-name)
                                                 " Mode"))
		   menu-bar-edit-menu)))
    (if ancestor
	(set-keymap-parent newmap ancestor))
    newmap))

(defun mouse-menu-non-singleton (menubar)
  "Return menu keybar MENUBAR, or a lone submenu inside it.
If MENUBAR defines exactly one submenu, return just that submenu.
Otherwise, return MENUBAR."
  (if menubar
      (let (submap)
        (map-keymap
         (lambda (k v) (setq submap (if submap t (cons k v))))
         (keymap-canonicalize menubar))
        (if (eq submap t)
            menubar
          (lookup-key menubar (vector (car submap)))))))

(defun mouse-menu-bar-map ()
  "Return a keymap equivalent to the menu bar.
The contents are the items that would be in the menu bar whether or
not it is actually displayed."
  (run-hooks 'activate-menubar-hook 'menu-bar-update-hook)
  (let* ((local-menu (and (current-local-map)
			  (lookup-key (current-local-map) [menu-bar])))
	 (global-menu (lookup-key global-map [menu-bar]))
	 ;; If a keymap doesn't have a prompt string (a lazy
	 ;; programmer didn't bother to provide one), create it and
	 ;; insert it into the keymap; each keymap gets its own
	 ;; prompt.  This is required for non-toolkit versions to
	 ;; display non-empty menu pane names.
	 (minor-mode-menus
	  (mapcar
           (lambda (menu)
             (let* ((minor-mode (car menu))
                    (menu (cdr menu))
                    (title-or-map (cadr menu)))
               (or (stringp title-or-map)
                   (setq menu
                         (cons 'keymap
                               (cons (concat
                                      (capitalize (subst-char-in-string
                                                   ?- ?\s (symbol-name
                                                           minor-mode)))
                                      " Menu")
                                     (cdr menu)))))
               menu))
	   (minor-mode-key-binding [menu-bar])))
	 (local-title-or-map (and local-menu (cadr local-menu)))
	 (global-title-or-map (cadr global-menu)))
    (or (null local-menu)
	(stringp local-title-or-map)
	(setq local-menu (cons 'keymap
			       (cons (concat (format-mode-line mode-name)
                                             " Mode Menu")
				     (cdr local-menu)))))
    (or (stringp global-title-or-map)
	(setq global-menu (cons 'keymap
			        (cons "Global Menu"
				      (cdr global-menu)))))
    ;; Supplying the list is faster than making a new map.
    ;; FIXME: We have a problem here: we have to use the global/local/minor
    ;; so they're displayed in the expected order, but later on in the command
    ;; loop, they're actually looked up in the opposite order.
    (apply #'append
           global-menu
           local-menu
           minor-mode-menus)))


;; Context menus.

(defcustom context-menu-functions '(context-menu-undo
                                    context-menu-region
                                    context-menu-middle-separator
                                    context-menu-local
                                    context-menu-minor)
  "List of functions that produce the contents of the context menu.
Each function receives the menu and the mouse click event as its arguments
and should return the same menu with changes such as added new menu items."
  :type '(repeat
          (choice (function-item context-menu-undo)
                  (function-item context-menu-region)
                  (function-item context-menu-middle-separator)
                  (function-item context-menu-toolbar)
                  (function-item context-menu-global)
                  (function-item context-menu-local)
                  (function-item context-menu-minor)
                  (function-item context-menu-buffers)
                  (function-item context-menu-vc)
                  (function-item context-menu-ffap)
                  (function-item hi-lock-context-menu)
                  (function-item occur-context-menu)
                  (function-item Man-context-menu)
                  (function-item dictionary-context-menu)
                  (function :tag "Custom function")))
  :version "28.1")

(defcustom context-menu-filter-function nil
  "Function that can filter the list produced by `context-menu-functions'."
  :type '(choice (const nil) function)
  :version "28.1")

(defun context-menu-map (&optional click)
  "Return menu map constructed for context near mouse CLICK.
The menu is populated by calling functions from `context-menu-functions'.
Each function receives the menu and the mouse click event
and returns the same menu after adding own menu items to the composite menu.
When there is a text property `context-menu-function' at CLICK,
it overrides all functions from `context-menu-functions'.
At the end, it's possible to modify the final menu by specifying
the function `context-menu-filter-function'."
  (let* ((menu (make-sparse-keymap (propertize "Context Menu" 'hide t)))
         (click (or click last-input-event))
         (window (posn-window (event-start click)))
         (fun (mouse-posn-property (event-start click)
                                   'context-menu-function)))

    (unless (eq (selected-window) window)
      (select-window window))

    (if (functionp fun)
        (setq menu (funcall fun menu click))
      (run-hook-wrapped 'context-menu-functions
                        (lambda (fun)
                          (setq menu (funcall fun menu click))
                          nil)))

    ;; Remove duplicate separators as well as ones at the beginning or
    ;; end of the menu.
    (let ((l menu) (last-saw-separator t))
      (while (and (consp l)
                  (consp (cdr l)))
        (if (equal (cdr-safe (cadr l)) menu-bar-separator)
            (progn
              ;; The next item is a separator.  Remove it if the last
              ;; item we saw was a separator too.
              (if last-saw-separator
                  (setcdr l (cddr l))
                ;; If we didn't delete this separator, update the last
                ;; separator we saw to this one.
                (setq last-saw-separator l
                      l (cdr l))))
          ;; If the next item is a cons cell, we found a non-separator
          ;; item.  Don't remove the next separator we see.  We
          ;; specifically check for cons cells to avoid treating the
          ;; overall prompt string as a menu item.
          (when (consp (cadr l))
            (setq last-saw-separator nil))
          (setq l (cdr l))))
      ;; If the last item we saw was a separator, remove it.
      (when (consp last-saw-separator)
        (setcdr last-saw-separator (cddr last-saw-separator))))

    (when (functionp context-menu-filter-function)
      (setq menu (funcall context-menu-filter-function menu click)))
    menu))

(defun context-menu-middle-separator (menu _click)
  "Add separator to the middle of the context menu.
Some context functions add menu items below the separator."
  (define-key-after menu [middle-separator] menu-bar-separator)
  menu)

(defun context-menu-toolbar (menu _click)
  "Populate MENU with submenus from the tool bar."
  (run-hooks 'activate-menubar-hook 'menu-bar-update-hook)
  (define-key-after menu [separator-toolbar] menu-bar-separator)
  (map-keymap (lambda (key binding)
                (when (consp binding)
                  (define-key-after menu (vector key)
                    (copy-sequence binding))))
              (lookup-key global-map [tool-bar]))
  menu)

(defun context-menu-global (menu _click)
  "Populate MENU with submenus from the global menu."
  (run-hooks 'activate-menubar-hook 'menu-bar-update-hook)
  (define-key-after menu [separator-global] menu-bar-separator)
  (map-keymap (lambda (key binding)
                (when (consp binding)
                  (define-key-after menu (vector key)
                    (copy-sequence binding))))
              (menu-bar-keymap (lookup-key global-map [menu-bar])))
  menu)

(defun context-menu-local (menu _click)
  "Populate MENU with submenus provided by major mode."
  (run-hooks 'activate-menubar-hook 'menu-bar-update-hook)
  (define-key-after menu [separator-local] menu-bar-separator)
  (let ((keymap (local-key-binding [menu-bar])))
    (when keymap
      (map-keymap (lambda (key binding)
                    (when (consp binding)
                      (define-key-after menu (vector key)
                        (copy-sequence binding))))
                  (menu-bar-keymap keymap))))
  menu)

(defun context-menu-minor (menu _click)
  "Populate MENU with submenus provided by minor modes."
  (run-hooks 'activate-menubar-hook 'menu-bar-update-hook)
  (define-key-after menu [separator-minor] menu-bar-separator)
  (dolist (mode (reverse (minor-mode-key-binding [menu-bar])))
    (when (and (consp mode) (symbol-value (car mode)))
      (map-keymap (lambda (key binding)
                    (when (consp binding)
                      (define-key-after menu (vector key)
                        (copy-sequence binding))))
                  (cdr mode))))
  menu)

(defun context-menu-buffers (menu _click)
  "Populate MENU with the buffer submenus to buffer switching."
  (run-hooks 'activate-menubar-hook 'menu-bar-update-hook)
  (define-key-after menu [separator-buffers] menu-bar-separator)
  (map-keymap (lambda (key binding)
                (when (consp binding)
                  (define-key-after menu (vector key)
                    (copy-sequence binding))))
              (mouse-buffer-menu-keymap))
  menu)

(defun context-menu-vc (menu _click)
  "Populate MENU with Version Control commands."
  (define-key-after menu [separator-vc] menu-bar-separator)
  (define-key-after menu [vc-menu] vc-menu-entry)
  menu)

(defun context-menu-undo (menu _click)
  "Populate MENU with undo commands."
  (define-key-after menu [separator-undo] menu-bar-separator)
  (when (and (not buffer-read-only)
             (not (eq t buffer-undo-list))
             (if (eq last-command 'undo)
                 (listp pending-undo-list)
               (consp buffer-undo-list)))
    (define-key-after menu [undo]
      `(menu-item ,(if (region-active-p) "Undo in Region" "Undo") undo
                  :help "Undo last edits")))
  (when (and (not buffer-read-only)
             (undo--last-change-was-undo-p buffer-undo-list))
    (define-key-after menu [undo-redo]
      `(menu-item (if undo-in-region "Redo in Region" "Redo") undo-redo
                  :help "Redo last undone edits")))
  menu)

(defun context-menu-region (menu click)
  "Populate MENU with region commands."
  (define-key-after menu [separator-region] menu-bar-separator)
  (when (and mark-active (not buffer-read-only))
    (define-key-after menu [cut]
      '(menu-item "Cut" kill-region
                  :help
                  "Cut (kill) text in region between mark and current position")))
  (when mark-active
    (define-key-after menu [copy]
      ;; ns-win.el said: Substitute a Copy function that works better
      ;; under X (for GNUstep).
      `(menu-item "Copy" ,(if (featurep 'ns)
                              'ns-copy-including-secondary
                            'kill-ring-save)
                  :help "Copy text in region between mark and current position"
                  :keys ,(if (featurep 'ns)
                             "\\[ns-copy-including-secondary]"
                           "\\[kill-ring-save]"))))
  (when (and (or (gui-backend-selection-exists-p 'CLIPBOARD)
                 (if (featurep 'ns) ; like paste-from-menu
                     (cdr yank-menu)
                   kill-ring))
             (not buffer-read-only))
    (define-key-after menu [paste]
      `(menu-item "Paste" mouse-yank-at-click
                  :help "Paste (yank) text most recently cut/copied")))
  (when (and (cdr yank-menu) (not buffer-read-only))
    (let ((submenu (make-sparse-keymap (propertize "Paste from Kill Menu")))
          (i 0))
      (dolist (item (reverse yank-menu))
        (when (consp item)
          (define-key submenu
            (vector (intern (format "kill-%d" (setq i (1+ i)))))
            `(menu-item ,(cadr item)
                        ,(lambda () (interactive)
                           (mouse-yank-from-menu click (car item)))))))
      (define-key-after menu (if (featurep 'ns) [select-paste] [paste-from-menu])
        `(menu-item ,(if (featurep 'ns) "Select and Paste" "Paste from Kill Menu")
                    ,submenu
                    :help "Choose a string from the kill ring and paste it"))))
  (when (and mark-active (not buffer-read-only))
    (define-key-after menu [clear]
      '(menu-item "Clear" delete-active-region
                  :help
                  "Delete text in region between mark and current position")))

  (let ((submenu (make-sparse-keymap (propertize "Select"))))
    (define-key-after submenu [mark-whole-buffer]
      `(menu-item "All"
                  ,(lambda (e) (interactive "e") (mark-thing-at-mouse e 'buffer))
                  :help "Mark the whole buffer for a subsequent cut/copy"))
    (with-current-buffer (window-buffer (posn-window (event-end click)))
      (when (let* ((pos (posn-point (event-end click)))
                   (char (when pos (char-after pos))))
              (or (and char (eq (char-syntax char) ?\"))
                  (nth 3 (save-excursion (syntax-ppss pos)))))
        (define-key-after submenu [mark-string]
          `(menu-item "String"
                      ,(lambda (e) (interactive "e") (mark-thing-at-mouse e 'string))
                      :help "Mark the string at click for a subsequent cut/copy"))))
    (define-key-after submenu [mark-line]
      `(menu-item "Line"
                  ,(lambda (e) (interactive "e") (mark-thing-at-mouse e 'line))
                  :help "Mark the line at click for a subsequent cut/copy"))
    (when (region-active-p)
      (define-key-after submenu [mark-none]
        `(menu-item "None"
                    ,(lambda (_e) (interactive "e") (deactivate-mark))
                    :help "Deactivate the region")))

    (define-key-after menu [select-region]
      `(menu-item "Select" ,submenu)))
  menu)

(defun context-menu-ffap (menu click)
  "Populate MENU with commands that find file at point."
  (save-excursion
    (mouse-set-point click)
    (when (ffap-guess-file-name-at-point)
      (define-key menu [ffap-separator] menu-bar-separator)
      (define-key menu [ffap-at-mouse]
        '(menu-item "Find File or URL" ffap-at-mouse
                    :help "Find file or URL from text around mouse click"))))
  menu)

(defvar context-menu-entry
  `(menu-item ,(purecopy "Context Menu") ,(make-sparse-keymap)
              :filter ,(lambda (_) (context-menu-map)))
  "Menu item that creates the context menu and can be bound to a mouse key.")

(defvar context-menu-mode-map
  (let ((map (make-sparse-keymap)))
    (define-key map [mouse-3] nil)
    (define-key map [down-mouse-3] context-menu-entry)
    (define-key map [menu] #'context-menu-open)
    (if (featurep 'w32)
        (define-key map [apps] #'context-menu-open))
    (when (featurep 'ns)
      (define-key map [C-mouse-1] nil)
      (define-key map [C-down-mouse-1] context-menu-entry))
    map)
  "Context Menu mode map.")

(define-minor-mode context-menu-mode
  "Toggle Context Menu mode.

When Context Menu mode is enabled, clicking the mouse button down-mouse-3
activates the menu whose contents depends on its surrounding context."
  :global t)

(defun context-menu-open ()
  "Start key navigation of the context menu.
This is the keyboard interface to \\[context-menu-map]."
  (interactive)
  (let ((inhibit-mouse-event-check t)
        (map (context-menu-map)))
    (if (commandp map)
        (call-interactively map)
      (popup-menu map (point)))))

(global-set-key [S-f10] #'context-menu-open)

(defun mark-thing-at-mouse (click thing)
  "Activate the region around THING found near the mouse CLICK."
  (let ((bounds (bounds-of-thing-at-mouse click thing)))
    (when bounds
      (goto-char (if mouse-select-region-move-to-beginning
                     (car bounds) (cdr bounds)))
      (push-mark (if mouse-select-region-move-to-beginning
                     (cdr bounds) (car bounds))
                 t 'activate))))

(defun mouse-yank-from-menu (click string)
  "Insert STRING at mouse CLICK."
  ;; Give temporary modes such as isearch a chance to turn off.
  (run-hooks 'mouse-leave-buffer-hook)
  (when select-active-regions
    (deactivate-mark))
  (or mouse-yank-at-point (mouse-set-point click))
  (push-mark)
  (insert string))


;; Commands that operate on windows.

(defun mouse-minibuffer-check (event)
  (let ((w (posn-window (event-start event))))
    (and (windowp w)
         (window-minibuffer-p w)
	 (not (minibuffer-window-active-p w))
	 (user-error "Minibuffer window is not active")))
  ;; Give temporary modes such as isearch a chance to turn off.
  (run-hooks 'mouse-leave-buffer-hook))

(defun mouse-delete-window (click)
  "Delete the window you click on.
Do nothing if the frame has just one window.
This command must be bound to a mouse click."
  (interactive "e")
  (unless (one-window-p t)
    (mouse-minibuffer-check click)
    ;; Only delete the window if the user hasn't moved point out of
    ;; the mode line before releasing the button.
    (when (and (eq (posn-area (event-end click))
                   'mode-line)
               (eq (posn-window (event-end click))
                   (posn-window (event-start click))))
      (delete-window (posn-window (event-start click))))))

(defun mouse-select-window (click)
  "Select the window clicked on; don't move point."
  (interactive "e")
  (mouse-minibuffer-check click)
  (let ((oframe (selected-frame))
	(frame (window-frame (posn-window (event-start click)))))
    (select-window (posn-window (event-start click)))
    (raise-frame frame)
    (select-frame frame)
    (or (eq frame oframe)
	(set-mouse-position (selected-frame) (1- (frame-width)) 0))))

(define-obsolete-function-alias 'mouse-tear-off-window #'tear-off-window "24.4")
(defun tear-off-window (click)
  "Delete the selected window, and create a new frame displaying its buffer."
  (interactive (list last-nonmenu-event))
  (mouse-minibuffer-check click)
  (let* ((window (posn-window (event-start click)))
	 (buf (window-buffer window))
	 (frame (make-frame)))          ;FIXME: Use pop-to-buffer.
    (select-frame frame)
    (switch-to-buffer buf)
    (delete-window window)))

(defun mouse-delete-other-windows (click)
  "Delete all windows except the one you click on."
  (interactive "e")
  (when (and (eq (posn-area (event-end click)) 'mode-line)
             (eq (posn-window (event-start click))
                 (posn-window (event-end click))))
    (delete-other-windows (posn-window (event-start click)))))

(defun mouse-split-window-vertically (click)
  "Select Emacs window mouse is on, then split it vertically in half.
The window is split at the line clicked on.
This command must be bound to a mouse click."
  (interactive "@e")
  (mouse-minibuffer-check click)
  (let ((start (event-start click)))
    (select-window (posn-window start))
    (let ((new-height (1+ (cdr (posn-col-row (event-end click)))))
	  (first-line window-min-height)
	  (last-line (- (window-height) window-min-height)))
      (if (< last-line first-line)
	  (user-error "Window too short to split")
        ;; Bind `window-combination-resize' to nil so we are sure to get
        ;; the split right at the line clicked on.
        (let (window-combination-resize)
          (split-window-vertically
           (min (max new-height first-line) last-line)))))))

(defun mouse-split-window-horizontally (click)
  "Select Emacs window mouse is on, then split it horizontally in half.
The window is split at the column clicked on.
This command must be bound to a mouse click."
  (interactive "@e")
  (mouse-minibuffer-check click)
  (let ((start (event-start click)))
    (select-window (posn-window start))
    (let ((new-width (1+ (car (posn-col-row (event-end click)))))
	  (first-col window-min-width)
	  (last-col (- (window-width) window-min-width)))
      (if (< last-col first-col)
	  (user-error "Window too narrow to split")
        ;; Bind `window-combination-resize' to nil so we are sure to get
        ;; the split right at the column clicked on.
	(let (window-combination-resize)
          (split-window-horizontally
           (min (max new-width first-col) last-col)))))))

(defun mouse-drag-line (start-event line)
  "Drag a mode line, header line, or vertical line with the mouse.
START-EVENT is the starting mouse event of the drag action.  LINE
must be one of the symbols `header', `mode', or `vertical'."
  ;; Give temporary modes such as isearch a chance to turn off.
  (run-hooks 'mouse-leave-buffer-hook)
  (let* ((echo-keystrokes 0)
	 (start (event-start start-event))
	 (window (posn-window start))
	 (frame (window-frame window))
	 ;; `position' records the x- or y-coordinate of the last
	 ;; sampled position.
	 (position (if (eq line 'vertical)
		       (+ (window-pixel-left window)
			  (car (posn-x-y start)))
		     (+ (window-pixel-top window)
			(cdr (posn-x-y start)))))
	 ;; `last-position' records the x- or y-coordinate of the
	 ;; previously sampled position.  The difference of `position'
	 ;; and `last-position' determines the size change of WINDOW.
	 (last-position position)
	 posn-window growth dragged)
    ;; Decide on whether we are allowed to track at all and whose
    ;; window's edge we drag.
    (cond
     ((eq line 'header)
      ;; Drag bottom edge of window above the header line.
      (setq window (window-in-direction 'above window t)))
     ((eq line 'mode))
     ((eq line 'vertical)
      (let ((divider-width (frame-right-divider-width frame)))
        (when (and (or (not (numberp divider-width))
                       (zerop divider-width))
                   (eq (frame-parameter frame 'vertical-scroll-bars) 'left))
          (setq window (window-in-direction 'left window t))))))
    (let* ((exitfun nil)
           (move
	    (lambda (event) (interactive "e")
	      (cond
	       ((not (consp event))
		nil)
	       ((eq line 'vertical)
		;; Drag right edge of `window'.
		(setq start (event-start event))
		(setq position (car (posn-x-y start)))
		;; Set `posn-window' to the window where `event' was recorded.
		;; This can be `window' or the window on the left or right of
		;; `window'.
		(when (window-live-p (setq posn-window (posn-window start)))
		  ;; Add left edge of `posn-window' to `position'.
		  (setq position (+ (window-pixel-left posn-window) position))
		  (unless (posn-area start)
		    ;; Add width of objects on the left of the text area to
		    ;; `position'.
		    (when (eq (window-current-scroll-bars posn-window) 'left)
		      (setq position (+ (window-scroll-bar-width posn-window)
					position)))
		    (setq position (+ (car (window-fringes posn-window))
				      (or (car (window-margins posn-window)) 0)
				      position))))
		;; When the cursor overshoots after shrinking a window to its
		;; minimum size and the dragging direction changes, have the
		;; cursor first catch up with the window edge.
		(unless (or (zerop (setq growth (- position last-position)))
			    (and (> growth 0)
				 (< position (+ (window-pixel-left window)
						(window-pixel-width window))))
			    (and (< growth 0)
				 (> position (+ (window-pixel-left window)
						(window-pixel-width window)))))
		  (setq dragged t)
		  (adjust-window-trailing-edge window growth t t))
		(setq last-position position))
	       (t
		;; Drag bottom edge of `window'.
		(setq start (event-start event))
		;; Set `posn-window' to the window where `event' was recorded.
		;; This can be either `window' or the window above or below of
		;; `window'.
		(setq posn-window (posn-window start))
		(setq position (cdr (posn-x-y start)))
		(when (window-live-p posn-window)
		  ;; Add top edge of `posn-window' to `position'.
		  (setq position (+ (window-pixel-top posn-window) position))
		  ;; If necessary, add height of header line to `position'
		  (when (memq (posn-area start)
			      '(nil left-fringe right-fringe left-margin right-margin))
		    (setq position (+ (window-header-line-height posn-window) position))))
		;; When the cursor overshoots after shrinking a window to its
		;; minimum size and the dragging direction changes, have the
		;; cursor first catch up with the window edge.
		(unless (or (zerop (setq growth (- position last-position)))
			    (and (> growth 0)
				 (< position (+ (window-pixel-top window)
						(window-pixel-height window))))
			    (and (< growth 0)
				 (> position (+ (window-pixel-top window)
						(window-pixel-height window)))))
		  (setq dragged t)
		  (adjust-window-trailing-edge window growth nil t))
		(setq last-position position)))))
           (old-track-mouse track-mouse))
      ;; Start tracking.  The special value 'dragging' signals the
      ;; display engine to freeze the mouse pointer shape for as long
      ;; as we drag.
      (setq track-mouse 'dragging)
      ;; Loop reading events and sampling the position of the mouse.
      (setq exitfun
	    (set-transient-map
	     (let ((map (make-sparse-keymap)))
	       (define-key map [switch-frame] #'ignore)
	       (define-key map [select-window] #'ignore)
	       (define-key map [scroll-bar-movement] #'ignore)
	       (define-key map [mouse-movement] move)
	       ;; Swallow drag-mouse-1 events to avoid selecting some other window.
	       (define-key map [drag-mouse-1]
		 (lambda () (interactive) (funcall exitfun)))
	       ;; For vertical line dragging swallow also a mouse-1
	       ;; event (but only if we dragged at least once to allow mouse-1
	       ;; clicks to get through).
	       (when (eq line 'vertical)
		 (define-key map [mouse-1]
		   `(menu-item "" ,(lambda () (interactive) (funcall exitfun))
			       :filter ,(lambda (cmd) (if dragged cmd)))))
	       ;; Some of the events will of course end up looked up
	       ;; with a mode-line, header-line or vertical-line prefix ...
	       (define-key map [mode-line] map)
	       (define-key map [header-line] map)
	       (define-key map [vertical-line] map)
	       ;; ... and some maybe even with a right- or bottom-divider
	       ;; or left- or right-margin prefix ...
	       (define-key map [right-divider] map)
	       (define-key map [bottom-divider] map)
	       (define-key map [left-margin] map)
	       (define-key map [right-margin] map)
	       map)
	     t (lambda () (setq track-mouse old-track-mouse)))))))

;; In no-X builds, dnd.el isn't preloaded.
(autoload 'dnd-begin-file-drag "dnd")

(defun mouse-drag-mode-line (start-event)
  "Change the height of a window by dragging on its mode line.
START-EVENT is the starting mouse event of the drag action.

If the drag happens in a mode line on the bottom of a frame and
that frame's `drag-with-mode-line' parameter is non-nil, drag the
frame instead."
  (interactive "e")
  (let* ((start (event-start start-event))
	 (window (posn-window start))
         (frame (window-frame window))
         (skip-tracking nil)
         filename)
    ;; FIXME: is there a better way of determining if the event
    ;; started on a buffer name?
    (when (and mouse-drag-mode-line-buffer
               (eq (car (posn-string start))
                   (car (with-selected-window window
                          (setq filename (buffer-file-name))
                          mode-line-buffer-identification)))
               filename
               (file-exists-p filename))
      (let ((mouse-fine-grained-tracking nil))
        (track-mouse
          (setq track-mouse 'drag-source)
          (let ((event (read-event)))
            (if (not (eq (event-basic-type event)
                         'mouse-movement))
                (push event unread-command-events)
              (dnd-begin-file-drag filename frame 'copy t)
              (setq skip-tracking t))))))
    (cond
     (skip-tracking t)
     ((not (window-live-p window)))
     ((or (not (window-at-side-p window 'bottom))
          ;; Allow resizing the minibuffer window if it's on the
          ;; same frame as and immediately below `window', and it's
          ;; either active or `resize-mini-windows' is nil.
          (let ((minibuffer-window (minibuffer-window frame)))
            (and (eq (window-frame minibuffer-window) frame)
                 (or (not resize-mini-windows)
                     (eq minibuffer-window
                         (active-minibuffer-window))))))
      (mouse-drag-line start-event 'mode))
     ((and (frame-parameter frame 'drag-with-mode-line)
           (window-at-side-p window 'bottom)
           (let ((minibuffer-window (minibuffer-window frame)))
             (not (eq (window-frame minibuffer-window) frame))))
      ;; Drag frame when the window is on the bottom of its frame and
      ;; there is no minibuffer window below.
      (mouse-drag-frame-move start-event)))))

(defun mouse-drag-header-line (start-event)
  "Change the height of a window by dragging on its header line.
START-EVENT is the starting mouse event of the drag action.

If the drag happens in a header line on the top of a frame and
that frame's `drag-with-header-line' parameter is non-nil, drag
the frame instead."
  (interactive "e")
  (let* ((start (event-start start-event))
	 (window (posn-window start)))
    (if (and (window-live-p window)
             (not (window-at-side-p window 'top)))
        (mouse-drag-line start-event 'header)
      (let ((frame (window-frame window)))
        (when (frame-parameter frame 'drag-with-header-line)
          (mouse-drag-frame-move start-event))))))

(defun mouse-drag-tab-line (start-event)
  "Drag frame with tab line in its topmost window.
START-EVENT is the starting mouse event of the drag action."
  (interactive "e")
  (let* ((start (event-start start-event))
	 (window (posn-window start)))
    (when (and (window-live-p window)
               (window-at-side-p window 'top))
      (let ((frame (window-frame window)))
        (when (frame-parameter frame 'drag-with-tab-line)
          (mouse-drag-frame-move start-event))))))

(defun mouse-drag-vertical-line (start-event)
  "Change the width of a window by dragging on a vertical line.
START-EVENT is the starting mouse event of the drag action."
  (interactive "e")
  (mouse-drag-line start-event 'vertical))

(defun mouse-drag-frame-resize (start-event part)
  "Drag a frame or one of its edges with the mouse.
START-EVENT is the starting mouse event of the drag action.  Its
position window denotes the frame that will be dragged.

PART specifies the part that has been dragged and must be one of
the symbols `left', `top', `right', `bottom', `top-left',
`top-right', `bottom-left', `bottom-right' to drag an internal
border or edge.  If PART equals `move', this means to move the
frame with the mouse."
  ;; Give temporary modes such as isearch a chance to turn off.
  (run-hooks 'mouse-leave-buffer-hook)
  (let* ((echo-keystrokes 0)
	 (start (event-start start-event))
         (window (posn-window start))
         ;; FRAME is the frame to drag.
         (frame (if (window-live-p window)
                    (window-frame window)
                  window))
	 ;; Initial "first" frame position and size.  While dragging we
	 ;; base all calculations against that size and position.
	 (first-pos (frame-position frame))
	 (first-left (car first-pos))
         (first-top (cdr first-pos))
	 (first-width (frame-text-width frame))
	 (first-height (frame-text-height frame))
	 ;; Don't let FRAME become less large than the size needed to
	 ;; fit all of its windows.
	 (min-text-width
	  (+ (frame-windows-min-size frame t nil t)
	     (- (frame-inner-width frame) first-width)))
	 (min-text-height
	  (+ (frame-windows-min-size frame nil nil t)
	     (- (frame-inner-height frame) first-height)))
	 ;; PARENT is the parent frame of FRAME or, if FRAME is a
         ;; top-level frame, FRAME's workarea.
         (parent (frame-parent frame))
         (parent-edges
          (if parent
              (frame-edges parent)
            (let* ((attributes
                    (car (display-monitor-attributes-list)))
                   (workarea (assq 'workarea attributes)))
              (and workarea
                   `(,(nth 1 workarea) ,(nth 2 workarea)
                     ,(+ (nth 1 workarea) (nth 3 workarea))
                     ,(+ (nth 2 workarea) (nth 4 workarea)))))))
         (parent-left (and parent-edges (nth 0 parent-edges)))
         (parent-top (and parent-edges (nth 1 parent-edges)))
         (parent-right (and parent-edges (nth 2 parent-edges)))
         (parent-bottom (and parent-edges (nth 3 parent-edges)))
	 ;; Drag types.  drag-left/drag-right and drag-top/drag-bottom
	 ;; are mutually exclusive.
	 (drag-left (memq part '(bottom-left left top-left)))
	 (drag-top (memq part '(top-left top top-right)))
	 (drag-right (memq part '(top-right right bottom-right)))
	 (drag-bottom (memq part '(bottom-right bottom bottom-left)))
	 ;; Initial "first" mouse position.  While dragging we base all
	 ;; calculations against that position.
	 (first-x-y (mouse-absolute-pixel-position))
         (first-x (car first-x-y))
         (first-y (cdr first-x-y))
         (exitfun nil)
         (move
          (lambda (event)
            (interactive "e")
            (when (consp event)
              (let* ((last-x-y (mouse-absolute-pixel-position))
		     (last-x (car last-x-y))
		     (last-y (cdr last-x-y))
		     (left (- last-x first-x))
		     (top (- last-y first-y))
		     alist)
                ;; We never want to warp the mouse position here.  When
                ;; moving the mouse leftward or upward, then with a wide
                ;; border the calculated left or top position of the
                ;; frame could drop to a value less than zero depending
                ;; on where precisely the mouse within the border.  We
                ;; guard against this by never allowing the frame to
                ;; move to a position less than zero here.  No such
                ;; precautions are used for the right and bottom borders
                ;; so with a large internal border parts of that border
                ;; may disappear.
                  (when (and drag-left (>= last-x parent-left)
                             (>= (- first-width left) min-text-width))
		    (push `(left . ,(max (+ first-left left) 0)) alist)
		    (push `(width . (text-pixels . ,(- first-width left)))
                          alist))
	          (when (and drag-top (>= last-y parent-top)
                             (>= (- first-height top) min-text-height))
		    (push `(top . ,(max 0 (+ first-top top))) alist)
		    (push `(height . (text-pixels . ,(- first-height top)))
                          alist))
	          (when (and drag-right (<= last-x parent-right)
                             (>= (+ first-width left) min-text-width))
		    (push `(width . (text-pixels . ,(+ first-width left)))
                          alist))
	          (when (and drag-bottom (<= last-y parent-bottom)
                             (>= (+ first-height top) min-text-height))
		    (push `(height . (text-pixels . ,(+ first-height top)))
                          alist))
	          (modify-frame-parameters frame alist)))))
         (old-track-mouse track-mouse))
    ;; Start tracking.  The special value 'dragging' signals the
    ;; display engine to freeze the mouse pointer shape for as long
    ;; as we drag.
    (setq track-mouse 'dragging)
    ;; Loop reading events and sampling the position of the mouse.
    (setq exitfun
          (set-transient-map
           (let ((map (make-sparse-keymap)))
             (define-key map [switch-frame] #'ignore)
             (define-key map [select-window] #'ignore)
             (define-key map [scroll-bar-movement] #'ignore)
             (define-key map [mouse-movement] move)
             ;; Swallow drag-mouse-1 events to avoid selecting some other window.
             (define-key map [drag-mouse-1]
               (lambda () (interactive) (funcall exitfun)))
             ;; Some of the events will of course end up looked up
             ;; with a mode-line, header-line or vertical-line prefix ...
             (define-key map [mode-line] map)
             (define-key map [header-line] map)
             (define-key map [tab-line] map)
             (define-key map [vertical-line] map)
             ;; ... and some maybe even with a right- or bottom-divider
             ;; prefix.
             (define-key map [right-divider] map)
             (define-key map [bottom-divider] map)
             map)
           t (lambda () (setq track-mouse old-track-mouse))))))

(defun mouse-drag-frame-move (start-event)
  "Drag a frame or one of its edges with the mouse.
START-EVENT is the starting mouse event of the drag action.  Its
position window denotes the frame that will be dragged.

PART specifies the part that has been dragged and must be one of
the symbols `left', `top', `right', `bottom', `top-left',
`top-right', `bottom-left', `bottom-right' to drag an internal
border or edge.  If PART equals `move', this means to move the
frame with the mouse."
  ;; Give temporary modes such as isearch a chance to turn off.
  (run-hooks 'mouse-leave-buffer-hook)
  (let* ((echo-keystrokes 0)
	 (start (event-start start-event))
         (window (posn-window start))
         ;; FRAME is the frame to drag.
         (frame (if (window-live-p window)
                    (window-frame window)
                  window))
         (native-width (frame-native-width frame))
         (native-height (frame-native-height frame))
	 ;; Initial "first" frame position and size.  While dragging we
	 ;; base all calculations against that size and position.
	 (first-pos (frame-position frame))
	 (first-left (car first-pos))
	 (first-top (cdr first-pos))
	 ;; PARENT is the parent frame of FRAME or, if FRAME is a
         ;; top-level frame, FRAME's workarea.
         (parent (frame-parent frame))
         (parent-edges
          (if parent
              `(0 0 ,(frame-native-width parent) ,(frame-native-height parent))
            (let* ((attributes
                    (car (display-monitor-attributes-list)))
                   (workarea (assq 'workarea attributes)))
              (and workarea
                   `(,(nth 1 workarea) ,(nth 2 workarea)
                     ,(+ (nth 1 workarea) (nth 3 workarea))
                     ,(+ (nth 2 workarea) (nth 4 workarea)))))))
         (parent-left (and parent-edges (nth 0 parent-edges)))
         (parent-top (and parent-edges (nth 1 parent-edges)))
         (parent-right (and parent-edges (nth 2 parent-edges)))
         (parent-bottom (and parent-edges (nth 3 parent-edges)))
	 ;; Initial "first" mouse position.  While dragging we base all
	 ;; calculations against that position.
	 (first-x-y (mouse-absolute-pixel-position))
         (first-x (car first-x-y))
         (first-y (cdr first-x-y))
         ;; `snap-width' (maybe also a yet to be provided `snap-height')
         ;; could become floats to handle proportionality wrt PARENT.
         ;; We don't do any checks on this parameter so far.
         (snap-width (frame-parameter frame 'snap-width))
	 ;; `snap-x' and `snap-y' record the x- and y-coordinates of the
         ;; mouse position when FRAME snapped.  As soon as the
         ;; difference between `pos-x' and `snap-x' (or `pos-y' and
         ;; `snap-y') exceeds the value of FRAME's `snap-width'
         ;; parameter, unsnap FRAME (at the respective side).  `snap-x'
         ;; and `snap-y' nil mean FRAME is currently not snapped.
         snap-x snap-y
         (exitfun nil)
         (move
          (lambda (event)
            (interactive "e")
            (when (consp event)
              (let* ((last-x-y (mouse-absolute-pixel-position))
		     (last-x (car last-x-y))
		     (last-y (cdr last-x-y))
		     (left (- last-x first-x))
		     (top (- last-y first-y))
                     right bottom)
		(setq left (+ first-left left))
		(setq top (+ first-top top))
                ;; Docking and constraining.
                (when (and (numberp snap-width) parent-edges)
                  (cond
                   ;; Docking at the left parent edge.
                   ((< last-x first-x)
                    (cond
                     ((and (> left parent-left)
                           (<= (- left parent-left) snap-width))
                      ;; Snap when the mouse moved leftward and FRAME's
                      ;; left edge would end up within `snap-width'
                      ;; pixels from PARENT's left edge.
                      (setq snap-x last-x)
                      (setq left parent-left))
                     ((and (<= left parent-left)
                           (<= (- parent-left left) snap-width)
                           snap-x (<= (- snap-x last-x) snap-width))
                      ;; Stay snapped when the mouse moved leftward but
                      ;; not more than `snap-width' pixels from the time
                      ;; FRAME snapped.
                      (setq left parent-left))
                     (t
                      ;; Unsnap when the mouse moved more than
                      ;; `snap-width' pixels leftward from the time
                      ;; FRAME snapped.
                      (setq snap-x nil))))
                   ((> last-x first-x)
                    (setq right (+ left native-width))
                    (cond
                     ((and (< right parent-right)
                           (<= (- parent-right right) snap-width))
                      ;; Snap when the mouse moved rightward and FRAME's
                      ;; right edge would end up within `snap-width'
                      ;; pixels from PARENT's right edge.
                      (setq snap-x last-x)
                      (setq left (- parent-right native-width)))
                     ((and (>= right parent-right)
                           (<= (- right parent-right) snap-width)
                           snap-x (<= (- last-x snap-x) snap-width))
                      ;; Stay snapped when the mouse moved rightward but
                      ;; not more than `snap-width' pixels from the
                      ;; time FRAME snapped.
                      (setq left (- parent-right native-width)))
                     (t
                      ;; Unsnap when the mouse moved rightward more than
                      ;; `snap-width' pixels from the time FRAME
                      ;; snapped.
                      (setq snap-x nil)))))
                  (cond
                   ((< last-y first-y)
                    (cond
                     ((and (> top parent-top)
                           (<= (- top parent-top) snap-width))
                      ;; Snap when the mouse moved upward and FRAME's
                      ;; top edge would end up within `snap-width'
                      ;; pixels from PARENT's top edge.
                      (setq snap-y last-y)
                      (setq top parent-top))
                     ((and (<= top parent-top)
                           (<= (- parent-top top) snap-width)
                           snap-y (<= (- snap-y last-y) snap-width))
                      ;; Stay snapped when the mouse moved upward but
                      ;; not more than `snap-width' pixels from the
                      ;; time FRAME snapped.
                      (setq top parent-top))
                     (t
                      ;; Unsnap when the mouse moved upward more than
                      ;; `snap-width' pixels from the time FRAME
                      ;; snapped.
                      (setq snap-y nil))))
                   ((> last-y first-y)
                    (setq bottom (+ top native-height))
                    (cond
                     ((and (< bottom parent-bottom)
                           (<= (- parent-bottom bottom) snap-width))
                      ;; Snap when the mouse moved downward and FRAME's
                      ;; bottom edge would end up within `snap-width'
                      ;; pixels from PARENT's bottom edge.
                      (setq snap-y last-y)
                      (setq top (- parent-bottom native-height)))
                     ((and (>= bottom parent-bottom)
                           (<= (- bottom parent-bottom) snap-width)
                           snap-y (<= (- last-y snap-y) snap-width))
                      ;; Stay snapped when the mouse moved downward but
                      ;; not more than `snap-width' pixels from the
                      ;; time FRAME snapped.
                      (setq top (- parent-bottom native-height)))
                     (t
                      ;; Unsnap when the mouse moved downward more than
                      ;; `snap-width' pixels from the time FRAME
                      ;; snapped.
                      (setq snap-y nil))))))

                ;; If requested, constrain FRAME's draggable areas to
                ;; PARENT's edges.  The `top-visible' parameter should
                ;; be set when FRAME has a draggable header-line.  If
                ;; set to a number, it ascertains that the top of FRAME
                ;; is always constrained to the top of PARENT and that
                ;; at least as many pixels of FRAME as specified by that
                ;; number are visible on each of the three remaining
                ;; sides of PARENT.
                ;;
                ;; The `bottom-visible' parameter should be set when
                ;; FRAME has a draggable mode-line.  If set to a number,
                ;; it ascertains that the bottom of FRAME is always
                ;; constrained to the bottom of PARENT and that at least
                ;; as many pixels of FRAME as specified by that number
                ;; are visible on each of the three remaining sides of
                ;; PARENT.
                (let ((par (frame-parameter frame 'top-visible))
                      bottom-visible)
                  (unless par
                    (setq par (frame-parameter frame 'bottom-visible))
                    (setq bottom-visible t))
                  (when (and (numberp par) parent-edges)
                    (setq left
                          (max (min (- parent-right par) left)
                               (+ (- parent-left native-width) par)))
                    (setq top
                          (if bottom-visible
                              (min (max top (- parent-top (- native-height par)))
                                   (- parent-bottom native-height))
                            (min (max top parent-top)
                                 (- parent-bottom par))))))
                ;; Use `modify-frame-parameters' since `left' and `top'
                ;; may want to move FRAME out of its PARENT.
                (modify-frame-parameters frame `((left . (+ ,left)) (top . (+ ,top))))))))
	 (old-track-mouse track-mouse))
    ;; Start tracking.  The special value 'dragging' signals the
    ;; display engine to freeze the mouse pointer shape for as long
    ;; as we drag.
    (setq track-mouse 'dragging)
    ;; Loop reading events and sampling the position of the mouse.
    (setq exitfun
          (set-transient-map
           (let ((map (make-sparse-keymap)))
             (define-key map [switch-frame] #'ignore)
             (define-key map [select-window] #'ignore)
             (define-key map [scroll-bar-movement] #'ignore)
             (define-key map [mouse-movement] move)
             ;; Swallow drag-mouse-1 events to avoid selecting some other window.
             (define-key map [drag-mouse-1]
               (lambda () (interactive) (funcall exitfun)))
             ;; Some of the events will of course end up looked up
             ;; with a mode-line, header-line or vertical-line prefix ...
             (define-key map [mode-line] map)
             (define-key map [header-line] map)
             (define-key map [tab-line] map)
             (define-key map [vertical-line] map)
             ;; ... and some maybe even with a right- or bottom-divider
             ;; prefix.
             (define-key map [right-divider] map)
             (define-key map [bottom-divider] map)
             map)
           t (lambda () (setq track-mouse old-track-mouse))))))

(defun mouse-drag-left-edge (start-event)
  "Drag left edge of a frame with the mouse.
START-EVENT is the starting mouse event of the drag action."
  (interactive "e")
  (mouse-drag-frame-resize start-event 'left))

(defun mouse-drag-top-left-corner (start-event)
  "Drag top left corner of a frame with the mouse.
START-EVENT is the starting mouse event of the drag action."
  (interactive "e")
  (mouse-drag-frame-resize start-event 'top-left))

(defun mouse-drag-top-edge (start-event)
  "Drag top edge of a frame with the mouse.
START-EVENT is the starting mouse event of the drag action."
  (interactive "e")
  (mouse-drag-frame-resize start-event 'top))

(defun mouse-drag-top-right-corner (start-event)
  "Drag top right corner of a frame with the mouse.
START-EVENT is the starting mouse event of the drag action."
  (interactive "e")
  (mouse-drag-frame-resize start-event 'top-right))

(defun mouse-drag-right-edge (start-event)
  "Drag right edge of a frame with the mouse.
START-EVENT is the starting mouse event of the drag action."
  (interactive "e")
  (mouse-drag-frame-resize start-event 'right))

(defun mouse-drag-bottom-right-corner (start-event)
  "Drag bottom right corner of a frame with the mouse.
START-EVENT is the starting mouse event of the drag action."
  (interactive "e")
  (mouse-drag-frame-resize start-event 'bottom-right))

(defun mouse-drag-bottom-edge (start-event)
  "Drag bottom edge of a frame with the mouse.
START-EVENT is the starting mouse event of the drag action."
  (interactive "e")
  (mouse-drag-frame-resize start-event 'bottom))

(defun mouse-drag-bottom-left-corner (start-event)
  "Drag bottom left corner of a frame with the mouse.
START-EVENT is the starting mouse event of the drag action."
  (interactive "e")
  (mouse-drag-frame-resize start-event 'bottom-left))

(defcustom mouse-select-region-move-to-beginning nil
  "Effect of selecting a region extending backward from double click.
Nil means keep point at the position clicked (region end);
non-nil means move point to beginning of region."
  :type '(choice (const :tag "Don't move point" nil)
		 (const :tag "Move point to beginning of region" t))
  :version "26.1")

(defun mouse-set-point (event &optional promote-to-region)
  "Move point to the position clicked on with the mouse.
This should be bound to a mouse click event type.
If PROMOTE-TO-REGION is non-nil and event is a multiple-click, select
the corresponding element around point, with the resulting position of
point determined by `mouse-select-region-move-to-beginning'."
  (interactive "e\np")
  (mouse-minibuffer-check event)
  (if (and promote-to-region (> (event-click-count event) 1))
      (progn
        (mouse-set-region event)
        (when mouse-select-region-move-to-beginning
          (when (> (posn-point (event-start event)) (region-beginning))
            (exchange-point-and-mark))))
    ;; Use event-end in case called from mouse-drag-region.
    ;; If EVENT is a click, event-end and event-start give same value.
    (posn-set-point (event-end event))))

(defvar mouse-last-region-beg nil)
(defvar mouse-last-region-end nil)
(defvar mouse-last-region-tick nil)

(defun mouse-region-match ()
  "Return non-nil if there's an active region that was set with the mouse."
  (and (mark t) mark-active
       (eq mouse-last-region-beg (region-beginning))
       (eq mouse-last-region-end (region-end))
       (eq mouse-last-region-tick (buffer-modified-tick))))

(defvar mouse--drag-start-event nil)

(defun mouse-set-region (click)
  "Set the region to the text dragged over, and copy to kill ring.
This should be bound to a mouse drag event.
See the `mouse-drag-copy-region' variable to control whether this
command alters the kill ring or not."
  (interactive "e")
  (mouse-minibuffer-check click)
  (select-window (posn-window (event-start click)))
  (let ((beg (posn-point (event-start click)))
        (end
         (if (eq (posn-window (event-end click)) (selected-window))
             (posn-point (event-end click))
           ;; If the mouse ends up in any other window or on the menu
           ;; bar, use `window-point' of selected window (Bug#23707).
           (window-point)))
        (click-count (event-click-count click)))
    (let ((drag-start (terminal-parameter nil 'mouse-drag-start)))
      (when drag-start
        ;; Drag events don't come with a click count, sadly, so we hack
        ;; our way around this problem by remembering the start-event in
        ;; `mouse-drag-start' and fetching the click-count from there.
        (when (and (<= click-count 1)
                   (equal beg (posn-point (event-start drag-start))))
          (setq click-count (event-click-count drag-start)))
        ;; Occasionally we get spurious drag events where the user hasn't
        ;; dragged his mouse, but instead Emacs has dragged the text under the
        ;; user's mouse.  Try to recover those cases (bug#17562).
        (when (and (equal (posn-x-y (event-start click))
                          (posn-x-y (event-end click)))
                   (not (eq (car drag-start) 'mouse-movement)))
          (setq end beg))
        (setf (terminal-parameter nil 'mouse-drag-start) nil)))
    (when (and (integerp beg) (integerp end))
      (let ((range (mouse-start-end beg end (1- click-count))))
        (if (< end beg)
            (setq end (nth 0 range) beg (nth 1 range))
          (setq beg (nth 0 range) end (nth 1 range)))))
    (when (and mouse-drag-copy-region
               (integerp beg)
               (integerp end)
               (or (not (eq mouse-drag-copy-region 'non-empty))
                   (/= beg end)))
	 ;; Don't set this-command to `kill-region', so a following
	 ;; C-w won't double the text in the kill ring.  Ignore
	 ;; `last-command' so we don't append to a preceding kill.
	 (let ((last-command last-command)
               this-command deactivate-mark)
	   (copy-region-as-kill beg end)))
    (if (numberp beg) (goto-char beg))
    ;; On a text terminal, bounce the cursor.
    (or transient-mark-mode
	(window-system)
	(sit-for 1))
    (push-mark)
    (set-mark (point))
    (if (numberp end) (goto-char end))
    (mouse-set-region-1)))

(defun mouse-set-region-1 ()
  ;; Set transient-mark-mode for a little while.
  (unless (eq (car-safe transient-mark-mode) 'only)
    (setq-local transient-mark-mode
                (cons 'only
                      (unless (eq transient-mark-mode 'lambda)
                        transient-mark-mode))))
  (setq mouse-last-region-beg (region-beginning))
  (setq mouse-last-region-end (region-end))
  (setq mouse-last-region-tick (buffer-modified-tick)))

(defcustom mouse-scroll-delay 0.25
  "The pause between scroll steps caused by mouse drags, in seconds.
If you drag the mouse beyond the edge of a window, Emacs scrolls the
window to bring the text beyond that edge into view, with a delay of
this many seconds between scroll steps.  Scrolling stops when you move
the mouse back into the window, or release the button.
This variable's value may be non-integral.
Setting this to zero causes Emacs to scroll as fast as it can."
  :type 'number)

(defcustom mouse-scroll-min-lines 1
  "The minimum number of lines scrolled by dragging mouse out of window.
Moving the mouse out the top or bottom edge of the window begins
scrolling repeatedly.  The number of lines scrolled per repetition
is normally equal to the number of lines beyond the window edge that
the mouse has moved.  However, it always scrolls at least the number
of lines specified by this variable."
  :type 'integer)

(defun mouse-scroll-subr (window jump &optional overlay start adjust)
  "Scroll the window WINDOW, JUMP lines at a time, until new input arrives.
If OVERLAY is an overlay, let it stretch from START to the far edge of
the newly visible text.
ADJUST, if non-nil, is a function, without arguments, to call after
setting point.
Upon exit, point is at the far edge of the newly visible text."
  (cond
   ((and (> jump 0) (< jump mouse-scroll-min-lines))
    (setq jump mouse-scroll-min-lines))
   ((and (< jump 0) (< (- jump) mouse-scroll-min-lines))
    (setq jump (- mouse-scroll-min-lines))))
  (let ((opoint (point)))
    (while (progn
	     (goto-char (window-start window))
	     (if (not (zerop (vertical-motion jump window)))
		 (progn
		   (set-window-start window (point))
		   (if (natnump jump)
		       (if (window-end window)
			   (progn
			     (goto-char (window-end window))
			     ;; window-end doesn't reflect the window's new
			     ;; start position until the next redisplay.
			     (vertical-motion (1- jump) window))
			 (vertical-motion (- (window-height window) 2)))
		     (goto-char (window-start window)))
		   (if overlay
		       (move-overlay overlay start (point)))
		   ;; Now that we have scrolled WINDOW properly,
		   ;; put point back where it was for the redisplay
		   ;; so that we don't mess up the selected window.
		   (or (eq window (selected-window))
		       (goto-char opoint))
                   (when adjust
                     (funcall adjust))
		   (sit-for mouse-scroll-delay)))))
    (or (eq window (selected-window))
	(goto-char opoint))))

(defvar mouse-selection-click-count 0)

(defvar mouse-selection-click-count-buffer nil)

(defun mouse-drag-region (start-event)
  "Set the region to the text that the mouse is dragged over.
Highlight the drag area as you move the mouse.
This must be bound to a button-down mouse event.
In Transient Mark mode, the highlighting remains as long as the mark
remains active.  Otherwise, it remains until the next input event.

When the region already exists and `mouse-drag-and-drop-region'
is non-nil, this moves the entire region of text to where mouse
is dragged over to."
  (interactive "e")
  (if (and mouse-drag-and-drop-region
           (not (member 'triple (event-modifiers start-event)))
           (equal (mouse-posn-property (event-start start-event) 'face) 'region))
      (mouse-drag-and-drop-region start-event)
    ;; Give temporary modes such as isearch a chance to turn off.
    (run-hooks 'mouse-leave-buffer-hook)
    (ignore-preserving-kill-region)
    (mouse-drag-track start-event)))

;; Inhibit the region-confinement when undoing mouse-drag-region
;; immediately after the command.  Otherwise, the selection left
;; active around the dragged text would prevent an undo of the whole
;; operation.
(put 'mouse-drag-region 'undo-inhibit-region t)

(defun mouse-posn-property (pos property)
  "Look for a property at click position.
POS may be either a buffer position or a click position like
those returned from `event-start'.  If the click position is on
a string, the text property PROPERTY is examined.
If this is nil or the click is not on a string, then
the corresponding buffer position is searched for PROPERTY.
If PROPERTY is encountered in one of those places,
its value is returned."
  (if (consp pos)
      (let ((w (posn-window pos)) (pt (posn-point pos))
	    (str (posn-string pos)))
        ;; FIXME: When STR has a `category' property and there's another
        ;; `category' property at PT, we should probably disregard the
        ;; `category' property at PT while doing the (get-char-property
        ;; pt property w)!
	(or (and str
                 (< (cdr str) (length (car str)))
		 (get-text-property (cdr str) property (car str)))
            ;; Mouse clicks in the fringe come with a position in
            ;; (nth 5).  This is useful but is not exactly where we clicked, so
            ;; don't look up that position's properties!
            (and pt (not (memq (posn-area pos)
                               '(left-fringe right-fringe
                                 left-margin right-margin tab-bar)))
                 (get-char-property pt property w))))
    (get-char-property pos property)))

(defun mouse-on-link-p (pos)
  "Return non-nil if POS is on a link in the current buffer.
POS must specify a buffer position in the current buffer, as a list
of the form returned by the `event-start' and `event-end' functions,
or a mouse event location in the selected window (see `event-start').
However, if `mouse-1-click-in-non-selected-windows' is non-nil,
POS may be a mouse event location in any window.

A clickable link is identified by one of the following methods:

- If the character at POS has a non-nil `follow-link' text or
overlay property, the value of that property determines what to do.

- If there is a local key-binding or a keybinding at position POS
for the `follow-link' event, the binding of that event determines
what to do.

The resulting value determines whether POS is inside a link:

- If the value is `mouse-face', POS is inside a link if there
is a non-nil `mouse-face' property at POS.  Return t in this case.

- If the value is a function, FUNC, POS is inside a link if
the call (FUNC POS) returns non-nil.  Return the return value
from that call.  Arg is (posn-point POS) if POS is a mouse event.

- Otherwise, return the value itself.

The return value is interpreted as follows:

- If it is an array, the mouse-1 event is translated into the
first element of that array, i.e. the action of the mouse-1
click is the local or global binding of that event.

- Otherwise, the mouse-1 event is translated into a mouse-2 event
at the same position."
  (let ((action
	 (and (or (not (consp pos))
		  mouse-1-click-in-non-selected-windows
		  (eq (selected-window) (posn-window pos)))
	      (or (mouse-posn-property pos 'follow-link)
                  (let ((area (posn-area pos)))
                    (when area
                      (key-binding (vector area 'follow-link) nil t pos)))
		  (key-binding [follow-link] nil t pos)))))
    (cond
     ((eq action 'mouse-face)
      (and (mouse-posn-property pos 'mouse-face) t))
     ((functionp action)
      ;; FIXME: This seems questionable if the click is not in a buffer.
      ;; Should we instead decide that `action' takes a `posn'?
      (if (consp pos)
	  (with-current-buffer (window-buffer (posn-window pos))
	    (funcall action (posn-point pos)))
	(funcall action pos)))
     (t action))))

(defun mouse-fixup-help-message (msg)
  "Fix help message MSG for `mouse-1-click-follows-link'."
  (let (mp pos)
    (if (and mouse-1-click-follows-link
	     (stringp msg)
	     (string-match-p "\\`mouse-2" msg)
	     (setq mp (mouse-pixel-position))
	     (consp (setq pos (cdr mp)))
	     (car pos) (>= (car pos) 0)
	     (cdr pos) (>= (cdr pos) 0)
	     (setq pos (posn-at-x-y (car pos) (cdr pos) (car mp)))
	     (windowp (posn-window pos)))
	(with-current-buffer (window-buffer (posn-window pos))
	  (if (mouse-on-link-p pos)
	      (setq msg (concat
		    (cond
		     ((eq mouse-1-click-follows-link 'double) "double-")
		     ((and (integerp mouse-1-click-follows-link)
			   (< mouse-1-click-follows-link 0)) "Long ")
		     (t ""))
		    "mouse-1" (substring msg 7)))))))
  msg)

(defun mouse-drag-track (start-event)
    "Track mouse drags by highlighting area between point and cursor.
The region will be defined with mark and point."
  (mouse-minibuffer-check start-event)
  (setq mouse-selection-click-count-buffer (current-buffer))
  (deactivate-mark)
  (let* ((start-posn (event-start start-event))
	 (start-point (posn-point start-posn))
	 (start-window (posn-window start-posn))
	 (_ (with-current-buffer (window-buffer start-window)
	      (setq deactivate-mark nil)))
         ;; We've recorded what we needed from the current buffer and
         ;; window, now let's jump to the place of the event, where things
         ;; are happening.
         (_ (mouse-set-point start-event))
         (echo-keystrokes 0)
	 (bounds (window-edges start-window))
	 (make-cursor-line-fully-visible nil)
	 (top (nth 1 bounds))
	 (bottom (if (or (window-minibuffer-p start-window)
                         ;; Do not account for the mode line if there
                         ;; is no mode line, which is common for child
                         ;; frames.
                         (not mode-line-format))
		     (nth 3 bounds)
		   ;; Don't count the mode line.
		   (1- (nth 3 bounds))))
	 (click-count (1- (event-click-count start-event)))
         ;; Save original automatic scrolling behavior (see below).
	 (auto-hscroll-mode-saved auto-hscroll-mode)
	 (scroll-margin-saved scroll-margin)
         (old-track-mouse track-mouse)
         (cleanup (lambda ()
                    (setq track-mouse old-track-mouse)
                    (setq auto-hscroll-mode auto-hscroll-mode-saved)
                    (setq scroll-margin scroll-margin-saved))))
    (condition-case err
        (progn
          (setq mouse-selection-click-count click-count)

          ;; Suppress automatic scrolling near the edges while tracking
          ;; movement, as it interferes with the natural dragging behavior
          ;; (point will unexpectedly be moved beneath the pointer, making
          ;; selections in auto-scrolling margins impossible).
          (setq auto-hscroll-mode nil)
          (setq scroll-margin 0)

          ;; In case the down click is in the middle of some intangible text,
          ;; use the end of that text, and put it in START-POINT.
          (if (< (point) start-point)
	      (goto-char start-point))
          (setq start-point (point))

          ;; Activate the region, using `mouse-start-end' to determine where
          ;; to put point and mark (e.g., double-click will select a word).
          (setq-local transient-mark-mode
                      (if (eq transient-mark-mode 'lambda)
                          '(only)
                        (cons 'only transient-mark-mode)))
          (let ((range (mouse-start-end start-point start-point click-count)))
            (push-mark (nth 0 range) t t)
            (goto-char (nth 1 range)))

          (setf (terminal-parameter nil 'mouse-drag-start) start-event)
          ;; Set 'track-mouse' to something neither nil nor t, so that mouse
          ;; events are not reported to have happened on the tool bar or the
          ;; tab bar, as that breaks drag events that originate on the window
          ;; body below these bars; see make_lispy_position and bug#51794.
          (setq track-mouse 'drag-tracking)

          (set-transient-map
           (let ((map (make-sparse-keymap)))
             (define-key map [switch-frame] #'ignore)
             (define-key map [select-window] #'ignore)
             (define-key map [mouse-movement]
               (lambda (event) (interactive "e")
                 (let* ((end (event-end event))
                        (end-point (posn-point end)))
                   (unless (eq end-point start-point)
                     ;; And remember that we have moved, so mouse-set-region can know
                     ;; its event is really a drag event.
                     (setcar start-event 'mouse-movement))
                   (if (and (eq (posn-window end) start-window)
                            (integer-or-marker-p end-point))
                       (mouse--drag-set-mark-and-point start-point
                                                       end-point click-count)
                     (let ((mouse-row (cdr (cdr (mouse-position)))))
                       (cond
                        ((null mouse-row))
                        ((< mouse-row top)
                         (mouse-scroll-subr start-window (- mouse-row top)
                                            nil start-point))
                        ((>= mouse-row bottom)
                         (mouse-scroll-subr start-window (1+ (- mouse-row bottom))
                                            nil start-point))))))
                 (ignore-preserving-kill-region)))
             map)
           t (lambda ()
               (funcall cleanup)
               ;; Don't deactivate the mark when the context menu was invoked
               ;; by down-mouse-3 immediately after down-mouse-1 and without
               ;; releasing the mouse button with mouse-1. This allows to use
               ;; region-related context menu to operate on the selected region.
               (unless (and context-menu-mode
                            (eq (car-safe (aref (this-command-keys-vector) 0))
                                'down-mouse-3))
                 (deactivate-mark)
                 (pop-mark)))))
      ;; Cleanup on errors
      (error (funcall cleanup)
             (signal (car err) (cdr err))))))

(defun mouse--drag-set-mark-and-point (start click click-count)
  (let* ((range (mouse-start-end start click click-count))
	 (beg (nth 0 range))
	 (end (nth 1 range)))
    (cond ((eq (mark) beg)
	   (goto-char end))
	  ((eq (mark) end)
	   (goto-char beg))
	  ((< click (mark))
	   (set-mark end)
	   (goto-char beg))
	  (t
	   (set-mark beg)
	   (goto-char end)))))

;; Commands to handle xterm-style multiple clicks.
(defun mouse-skip-word (dir)
  "Skip over word, over whitespace, or over identical punctuation.
If `mouse-1-double-click-prefer-symbols' is non-nil, skip over symbol.
If DIR is positive skip forward; if negative, skip backward."
  (let* ((char (following-char))
	 (syntax (char-to-string (char-syntax char)))
         sym)
    (cond ((and mouse-1-double-click-prefer-symbols
                (setq sym (bounds-of-thing-at-point 'symbol)))
           (goto-char (if (< dir 0)
                          (car sym)
                        (cdr sym))))
          ((string= syntax "w")
	   ;; Here, we can't use skip-syntax-forward/backward because
	   ;; they don't pay attention to word-separating-categories,
	   ;; and thus they will skip over a true word boundary.  So,
	   ;; we simulate the original behavior by using forward-word.
	   (if (< dir 0)
	       (if (not (looking-at "\\<"))
		   (forward-word -1))
	     (if (or (looking-at "\\<") (not (looking-at "\\>")))
		 (forward-word 1))))
	  ((string= syntax " ")
	   (if (< dir 0)
	       (skip-syntax-backward syntax)
	     (skip-syntax-forward syntax)))
	  ((string= syntax "_")
	   (if (< dir 0)
	       (skip-syntax-backward "w_")
	     (skip-syntax-forward "w_")))
	  ((< dir 0)
	   (while (and (not (bobp)) (= (preceding-char) char))
	     (forward-char -1)))
	  (t
	   (while (and (not (eobp)) (= (following-char) char))
	     (forward-char 1))))))

(defun mouse-start-end (start end mode)
  "Return a list of region bounds based on START and END according to MODE.
If MODE is 0 then set point to (min START END), mark to (max START END).
If MODE is 1 then set point to start of word at (min START END),
mark to end of word at (max START END).
If MODE is 2 then do the same for lines."
  (if (> start end)
      (let ((temp start))
        (setq start end
              end temp)))
  (setq mode (mod mode 3))
  (cond ((= mode 0)
	 (list start end))
        ((and (= mode 1)
              (= start end)
	      (char-after start)
              (= (char-syntax (char-after start)) ?\())
         (if (/= (syntax-class (syntax-after start)) 4) ; raw syntax code for ?\(
             ;; This happens in CC Mode when unbalanced parens in CPP
             ;; constructs are given punctuation syntax with
             ;; syntax-table text properties.  (2016-02-21).
             (signal 'scan-error (list "Containing expression ends prematurely"
                                       start start))
           (list start
                 (save-excursion
                   (goto-char start)
                   (forward-sexp 1)
                   (point)))))
        ((and (= mode 1)
              (= start end)
	      (char-after start)
              (= (char-syntax (char-after start)) ?\)))
         (if (/= (syntax-class (syntax-after start)) 5) ; raw syntax code for ?\)
             ;; See above comment about CC Mode.
             (signal 'scan-error (list "Unbalanced parentheses" start start))
           (list (save-excursion
                   (goto-char (1+ start))
                   (backward-sexp 1)
                   (point))
                 (1+ start))))
	((and (= mode 1)
              (= start end)
	      (char-after start)
              (= (char-syntax (char-after start)) ?\"))
	 (let ((open (or (eq start (point-min))
			 (save-excursion
			   (goto-char (- start 1))
			   (looking-at "\\s(\\|\\s \\|\\s>")))))
	   (if open
	       (list start
		     (save-excursion
		       (condition-case nil
			   (progn
			     (goto-char start)
			     (forward-sexp 1)
			     (point))
			 (error end))))
	     (list (save-excursion
		     (condition-case nil
			 (progn
			   (goto-char (1+ start))
			   (backward-sexp 1)
			   (point))
		       (error end)))
		   (1+ start)))))
        ((= mode 1)
	 (list (save-excursion
		 (goto-char start)
		 (mouse-skip-word -1)
		 (point))
	       (save-excursion
		 (goto-char end)
		 (mouse-skip-word 1)
		 (point))))
        ((= mode 2)
	 (list (save-excursion
		 (goto-char start)
		 (line-beginning-position 1))
	       (save-excursion
		 (goto-char end)
		 (forward-line 1)
		 (point))))))

;; Subroutine: set the mark where CLICK happened,
;; but don't do anything else.
(defun mouse-set-mark-fast (click)
  (mouse-minibuffer-check click)
  (let ((posn (event-start click)))
    (select-window (posn-window posn))
    (if (numberp (posn-point posn))
	(push-mark (posn-point posn) t t))))

(defun mouse-undouble-last-event (events)
  (let* ((index (1- (length events)))
	 (last (nthcdr index events))
	 (event (car last))
	 (basic (event-basic-type event))
	 (old-modifiers (event-modifiers event))
	 (modifiers (delq 'double (delq 'triple (copy-sequence old-modifiers))))
	 (new
	  (if (consp event)
	      ;; Use reverse, not nreverse, since event-modifiers
	      ;; does not copy the list it returns.
	      (cons (event-convert-list (reverse (cons basic modifiers)))
		    (cdr event))
	    event)))
    (setcar last new)
    (if (and (not (equal modifiers old-modifiers))
	     (key-binding (apply #'vector events)))
	t
      (setcar last event)
      nil)))

;; Momentarily show where the mark is, if highlighting doesn't show it.

(defun mouse-set-mark (click)
  "Set mark at the position clicked on with the mouse.
Display cursor at that position for a second.
This must be bound to a mouse click."
  (interactive "e")
  (mouse-minibuffer-check click)
  (select-window (posn-window (event-start click)))
  ;; FIXME: Use save-excursion
  (let ((point-save (point)))
    (unwind-protect
	(progn (mouse-set-point click)
	       (push-mark nil t t)
	       (or transient-mark-mode
		   (sit-for 1)))
      (goto-char point-save))))

(defun mouse-kill (click)
  "Kill the region between point and the mouse click.
The text is saved in the kill ring, as with \\[kill-region]."
  (interactive "e")
  (mouse-minibuffer-check click)
  (let* ((posn (event-start click))
	 (click-posn (posn-point posn)))
    (select-window (posn-window posn))
    (if (numberp click-posn)
	(kill-region (min (point) click-posn)
		     (max (point) click-posn)))))

(defun mouse-yank-at-click (click arg)
  "Insert the last stretch of killed text at the position clicked on.
Also move point to one end of the text thus inserted (normally the end),
and set mark at the beginning.
Prefix arguments are interpreted as with \\[yank].
If `mouse-yank-at-point' is non-nil, insert at point
regardless of where you click."
  (interactive "e\nP")
  ;; Give temporary modes such as isearch a chance to turn off.
  (run-hooks 'mouse-leave-buffer-hook)
  (when select-active-regions
    ;; Without this, confusing things happen upon e.g. inserting into
    ;; the middle of an active region.
    (deactivate-mark))
  (or mouse-yank-at-point (mouse-set-point click))
  (setq this-command 'yank)
  (setq mouse-selection-click-count 0)
  (yank arg))

(defun mouse-yank-primary (&optional event)
  "Insert the primary selection,
Move point to the end of the inserted text, and set mark at
beginning.  If `mouse-yank-at-point' is non-nil, insert at point
otherwise insert it at the position of EVENT."
  (interactive (list last-nonmenu-event))
  ;; Give temporary modes such as isearch a chance to turn off.
  (run-hooks 'mouse-leave-buffer-hook)
  ;; Without this, confusing things happen upon e.g. inserting into
  ;; the middle of an active region.
  (when select-active-regions
    (let (select-active-regions)
      (deactivate-mark)))
  (or mouse-yank-at-point (mouse-set-point event))
  (let ((primary (gui-get-primary-selection)))
    (push-mark)
    (insert-for-yank primary)))

(defun mouse-kill-ring-save (click)
  "Copy the region between point and the mouse click in the kill ring.
This does not delete the region; it acts like \\[kill-ring-save]."
  (interactive "e")
  (mouse-set-mark-fast click)
  (let (this-command last-command)
    (kill-ring-save (point) (mark t))))

;; This function used to delete the text between point and the mouse
;; whenever it was equal to the front of the kill ring, but some
;; people found that confusing.

;; The position of the last invocation of `mouse-save-then-kill'.
(defvar mouse-save-then-kill-posn nil)

(defun mouse-save-then-kill-delete-region (beg end)
  ;; We must make our own undo boundaries
  ;; because they happen automatically only for the current buffer.
  (undo-boundary)
  (if (or (= beg end) (eq buffer-undo-list t))
      ;; If we have no undo list in this buffer,
      ;; just delete.
      (delete-region beg end)
    ;; Delete, but make the undo-list entry share with the kill ring.
    ;; First, delete just one char, so in case buffer is being modified
    ;; for the first time, the undo list records that fact.
    (let ((inhibit-modification-hooks t))
      (delete-region beg
		     (+ beg (if (> end beg) 1 -1))))
    (let ((buffer-undo-list buffer-undo-list))
      ;; Undo that deletion--but don't change the undo list!
      (let ((inhibit-modification-hooks t))
	(primitive-undo 1 buffer-undo-list))
      ;; Now delete the rest of the specified region,
      ;; but don't record it.
      (setq buffer-undo-list t)
      (if (/= (length (car kill-ring)) (- (max end beg) (min end beg)))
	  (error "Lossage in mouse-save-then-kill-delete-region"))
      (delete-region beg end))
    (let ((tail buffer-undo-list))
      ;; Search back in buffer-undo-list for the string
      ;; that came from deleting one character.
      (while (and tail (not (stringp (car (car tail)))))
	(setq tail (cdr tail)))
      ;; Replace it with an entry for the entire deleted text.
      (and tail
	   (setcar tail (cons (car kill-ring) (min beg end))))))
  (undo-boundary))

(defun mouse-save-then-kill (click)
  "Set the region according to CLICK; the second time, kill it.
CLICK should be a mouse click event.

If the region is inactive, activate it temporarily.  Set mark at
the original point, and move point to the position of CLICK.

If the region is already active, adjust it.  Normally, do this by
moving point or mark, whichever is closer, to CLICK.  But if you
have selected whole words or lines, move point or mark to the
word or line boundary closest to CLICK instead.

If `mouse-drag-copy-region' is non-nil, this command also saves the
new region to the kill ring (replacing the previous kill if the
previous region was just saved to the kill ring).

If this command is called a second consecutive time with the same
CLICK position, kill the region (or delete it
if `mouse-drag-copy-region' is non-nil)."
  (interactive "e")
  (mouse-minibuffer-check click)
  (let* ((posn     (event-start click))
	 (click-pt (posn-point posn))
	 (window   (posn-window posn))
	 (buf      (window-buffer window))
	 ;; Don't let a subsequent kill command append to this one.
	 (this-command this-command)
	 ;; Check if the user has multi-clicked to select words/lines.
	 (click-count
	  (if (and (eq mouse-selection-click-count-buffer buf)
		   (with-current-buffer buf (mark t)))
	      mouse-selection-click-count
	    0)))
    (cond
     ((not (numberp click-pt)) nil)
     ;; If the user clicked without moving point, kill the region.
     ;; This also resets `mouse-selection-click-count'.
     ((and (eq last-command 'mouse-save-then-kill)
	   (eq click-pt mouse-save-then-kill-posn)
	   (eq window (selected-window)))
      (if mouse-drag-copy-region
          ;; Region already saved in the previous click;
          ;; don't make a duplicate entry, just delete.
          (funcall region-extract-function 'delete-only)
        (kill-region (mark t) (point) 'region))
      (setq mouse-selection-click-count 0)
      (setq mouse-save-then-kill-posn nil))

     ;; Otherwise, if there is a suitable region, adjust it by moving
     ;; one end (whichever is closer) to CLICK-PT.
     ((or (with-current-buffer buf (region-active-p))
	  (and (eq window (selected-window))
	       (mark t)
	       (or (and (eq last-command 'mouse-save-then-kill)
			mouse-save-then-kill-posn)
		   (and (memq last-command '(mouse-drag-region
					     mouse-set-region))
			(or mark-even-if-inactive
			    (not transient-mark-mode))))))
      (select-window window)
      (let* ((range (mouse-start-end click-pt click-pt click-count)))
	(if (< (abs (- click-pt (mark t)))
	       (abs (- click-pt (point))))
	    (set-mark (car range))
	  (goto-char (nth 1 range)))
	(setq deactivate-mark nil)
	(mouse-set-region-1)
        (when mouse-drag-copy-region
          ;; Region already copied to kill-ring once, so replace.
          (kill-new (funcall region-extract-function nil) t))
	;; Arrange for a repeated mouse-3 to kill the region.
	(setq mouse-save-then-kill-posn click-pt)))

     ;; Otherwise, set the mark where point is and move to CLICK-PT.
     (t
      (select-window window)
      (mouse-set-mark-fast click)
      (let ((before-scroll (with-current-buffer buf point-before-scroll)))
	(if before-scroll (goto-char before-scroll)))
      (exchange-point-and-mark)
      (mouse-set-region-1)
      (when (and mouse-drag-copy-region
                 (or (not (eq mouse-drag-copy-region 'non-empty))
                     (not (/= (mark t) (point)))))
        (kill-new (filter-buffer-substring (mark t) (point))))
      (setq mouse-save-then-kill-posn click-pt)))))


(global-set-key [M-mouse-1] #'mouse-start-secondary)
(global-set-key [M-drag-mouse-1] #'mouse-set-secondary)
(global-set-key [M-down-mouse-1] #'mouse-drag-secondary)
(global-set-key [M-mouse-3] #'mouse-secondary-save-then-kill)
(global-set-key [M-mouse-2] #'mouse-yank-secondary)

(defconst mouse-secondary-overlay
  (let ((ol (make-overlay (point-min) (point-min))))
    (delete-overlay ol)
    (overlay-put ol 'face 'secondary-selection)
    ol)
  "An overlay which records the current secondary selection.
It is deleted when there is no secondary selection.")

(defvar mouse-secondary-click-count 0)

;; A marker which records the specified first end for a secondary selection.
;; May be nil.
(defvar mouse-secondary-start nil)

(defun mouse-start-secondary (click)
  "Set one end of the secondary selection to the position clicked on.
Use \\[mouse-secondary-save-then-kill] to set the other end
and complete the secondary selection."
  (interactive "e")
  (mouse-minibuffer-check click)
  (let ((posn (event-start click)))
    (with-current-buffer (window-buffer (posn-window posn))
      ;; Cancel any preexisting secondary selection.
      (delete-overlay mouse-secondary-overlay)
      (if (numberp (posn-point posn))
	  (progn
	    (or mouse-secondary-start
		(setq mouse-secondary-start (make-marker)))
	    (move-marker mouse-secondary-start (posn-point posn)))))))

(defun mouse-set-secondary (click)
  "Set the secondary selection to the text that the mouse is dragged over.
This must be bound to a mouse drag event."
  (interactive "e")
  (mouse-minibuffer-check click)
  (let ((posn (event-start click))
	beg
	(end (event-end click)))
    (with-current-buffer (window-buffer (posn-window posn))
      (if (numberp (posn-point posn))
	  (setq beg (posn-point posn)))
      (move-overlay mouse-secondary-overlay beg (posn-point end))
      (gui-set-selection
       'SECONDARY
       (buffer-substring (overlay-start mouse-secondary-overlay)
			 (overlay-end mouse-secondary-overlay))))))

(defun mouse-drag-secondary (start-event)
  "Set the secondary selection to the text that the mouse is dragged over.
Highlight the drag area as you move the mouse.
This must be bound to a button-down mouse event.
The function returns a non-nil value if it creates a secondary selection."
  (interactive "e")
  (mouse-minibuffer-check start-event)
  (let* ((echo-keystrokes 0)
	 (start-posn (event-start start-event))
	 (start-point (posn-point start-posn))
	 (start-window (posn-window start-posn))
	 (bounds (window-edges start-window))
	 (top (nth 1 bounds))
	 (bottom (if (window-minibuffer-p start-window)
		     (nth 3 bounds)
		   ;; Don't count the mode line.
		   (1- (nth 3 bounds))))
	 (click-count (1- (event-click-count start-event))))
    (with-current-buffer (window-buffer start-window)
      (setq mouse-secondary-click-count click-count)
      (if (> (mod click-count 3) 0)
	  ;; Double or triple press: make an initial selection
	  ;; of one word or line.
	  (let ((range (mouse-start-end start-point start-point click-count)))
	    (set-marker mouse-secondary-start nil)
	    (move-overlay mouse-secondary-overlay (car range) (nth 1 range)
			  (window-buffer start-window)))
	;; Single-press: cancel any preexisting secondary selection.
	(or mouse-secondary-start
	    (setq mouse-secondary-start (make-marker)))
	(set-marker mouse-secondary-start start-point)
	(delete-overlay mouse-secondary-overlay))
      ;; FIXME: Use mouse-drag-track!
      (let (event end end-point)
	(track-mouse
	  (while (progn
		   (setq event (read--potential-mouse-event))
		   (or (mouse-movement-p event)
		       (memq (car-safe event) '(switch-frame select-window))))

	    (if (memq (car-safe event) '(switch-frame select-window))
		nil
	      (setq end (event-end event)
		    end-point (posn-point end))
	      (cond
	       ;; Are we moving within the original window?
	       ((and (eq (posn-window end) start-window)
		     (integer-or-marker-p end-point))
		(let ((range (mouse-start-end start-point end-point
					      click-count)))
		  (if (or (/= start-point end-point)
			  (null (marker-position mouse-secondary-start)))
		      (progn
			(set-marker mouse-secondary-start nil)
			(move-overlay mouse-secondary-overlay
				      (car range) (nth 1 range))))))
               (t
                (let ((mouse-row (cdr (cdr (mouse-position)))))
                  (cond
                   ((null mouse-row))
                   ((< mouse-row top)
                    (mouse-scroll-subr start-window (- mouse-row top)
				       mouse-secondary-overlay start-point))
                   ((>= mouse-row bottom)
                    (mouse-scroll-subr start-window (1+ (- mouse-row bottom))
                                       mouse-secondary-overlay start-point)))))))))

	(if (consp event)
	    (if (marker-position mouse-secondary-start)
		(save-window-excursion
		  (delete-overlay mouse-secondary-overlay)
		  (gui-set-selection 'SECONDARY nil)
		  (select-window start-window)
		  (save-excursion
		    (goto-char mouse-secondary-start)
		    (sit-for 1)
		    nil))
	      (gui-set-selection
	       'SECONDARY
	       (buffer-substring (overlay-start mouse-secondary-overlay)
				 (overlay-end mouse-secondary-overlay)))))))))

(defun mouse-yank-secondary (click)
  "Insert the secondary selection at the position clicked on.
Move point to the end of the inserted text.
If `mouse-yank-at-point' is non-nil, insert at point
regardless of where you click."
  (interactive "e")
  ;; Give temporary modes such as isearch a chance to turn off.
  (run-hooks 'mouse-leave-buffer-hook)
  (or mouse-yank-at-point (mouse-set-point click))
  (let ((secondary (gui-get-selection 'SECONDARY)))
    (if secondary
        (insert-for-yank secondary)
      (error "No secondary selection"))))

(defun mouse-kill-secondary ()
  "Kill the text in the secondary selection.
This is intended more as a keyboard command than as a mouse command
but it can work as either one.

The current buffer (in case of keyboard use), or the buffer clicked on,
must be the one that the secondary selection is in.  This requirement
is to prevent accidents."
  (interactive)
  (let* ((keys (this-command-keys))
	 (click (elt keys (1- (length keys)))))
    (or (eq (overlay-buffer mouse-secondary-overlay)
	    (if (listp click)
		(window-buffer (posn-window (event-start click)))
	      (current-buffer)))
	(error "Select or click on the buffer where the secondary selection is")))
  (let (this-command)
    (with-current-buffer (overlay-buffer mouse-secondary-overlay)
      (kill-region (overlay-start mouse-secondary-overlay)
		   (overlay-end mouse-secondary-overlay))))
  (delete-overlay mouse-secondary-overlay))

(defun mouse-secondary-save-then-kill (click)
  "Set the secondary selection and save it to the kill ring.
The second time, kill it.  CLICK should be a mouse click event.

If you have not called `mouse-start-secondary' in the clicked
buffer, activate the secondary selection and set it between point
and the click position CLICK.

Otherwise, adjust the bounds of the secondary selection.
Normally, do this by moving its beginning or end, whichever is
closer, to CLICK.  But if you have selected whole words or lines,
adjust to the word or line boundary closest to CLICK instead.

If this command is called a second consecutive time with the same
CLICK position, kill the secondary selection."
  (interactive "e")
  (mouse-minibuffer-check click)
  (let* ((posn     (event-start click))
	 (click-pt (posn-point posn))
	 (window   (posn-window posn))
	 (buf      (window-buffer window))
	 ;; Don't let a subsequent kill command append to this one.
	 (this-command this-command)
	 ;; Check if the user has multi-clicked to select words/lines.
	 (click-count
	  (if (eq (overlay-buffer mouse-secondary-overlay) buf)
	      mouse-secondary-click-count
	    0))
	 (beg (overlay-start mouse-secondary-overlay))
	 (end (overlay-end mouse-secondary-overlay)))

    (cond
     ((not (numberp click-pt)) nil)

     ;; If the secondary selection is not active in BUF, activate it.
     ((not (eq buf (or (overlay-buffer mouse-secondary-overlay)
		       (if mouse-secondary-start
			   (marker-buffer mouse-secondary-start)))))
      (select-window window)
      (setq mouse-secondary-start (make-marker))
      (move-marker mouse-secondary-start (point))
      (move-overlay mouse-secondary-overlay (point) click-pt buf)
      (kill-ring-save (point) click-pt))

     ;; If the user clicked without moving point, delete the secondary
     ;; selection.  This also resets `mouse-secondary-click-count'.
     ((and (eq last-command 'mouse-secondary-save-then-kill)
	   (eq click-pt mouse-save-then-kill-posn)
	   (eq window (selected-window)))
      (mouse-save-then-kill-delete-region beg end)
      (delete-overlay mouse-secondary-overlay)
      (setq mouse-secondary-click-count 0)
      (setq mouse-save-then-kill-posn nil))

     ;; Otherwise, if there is a suitable secondary selection overlay,
     ;; adjust it by moving one end (whichever is closer) to CLICK-PT.
     ((and beg (eq buf (overlay-buffer mouse-secondary-overlay)))
      (let* ((range (mouse-start-end click-pt click-pt click-count)))
	(if (< (abs (- click-pt beg))
	       (abs (- click-pt end)))
	    (move-overlay mouse-secondary-overlay (car range) end)
	  (move-overlay mouse-secondary-overlay beg (nth 1 range))))
      (setq deactivate-mark nil)
      (if (eq last-command 'mouse-secondary-save-then-kill)
	  ;; If the front of the kill ring comes from an immediately
	  ;; previous use of this command, replace the entry.
	  (kill-new
	   (buffer-substring (overlay-start mouse-secondary-overlay)
			     (overlay-end mouse-secondary-overlay))
	   t)
	(let (deactivate-mark)
	  (copy-region-as-kill (overlay-start mouse-secondary-overlay)
			       (overlay-end mouse-secondary-overlay))))
      (setq mouse-save-then-kill-posn click-pt))

     ;; Otherwise, set the secondary selection overlay.
     (t
      (select-window window)
      (if mouse-secondary-start
	  ;; All we have is one end of a selection, so put the other
	  ;; end here.
	  (let ((start (+ 0 mouse-secondary-start)))
	    (kill-ring-save start click-pt)
	    (move-overlay mouse-secondary-overlay start click-pt)))
      (setq mouse-save-then-kill-posn click-pt))))

  ;; Finally, set the window system's secondary selection.
  (let (str)
    (and (overlay-buffer mouse-secondary-overlay)
	 (setq str (buffer-substring (overlay-start mouse-secondary-overlay)
				     (overlay-end mouse-secondary-overlay)))
	 (> (length str) 0)
	 (gui-set-selection 'SECONDARY str))))

(defun secondary-selection-exist-p ()
  "Return non-nil if the secondary selection exists in the current buffer."
  (memq mouse-secondary-overlay (overlays-in (point-min) (point-max))))

(defun secondary-selection-to-region ()
  "Set beginning and end of the region to those of the secondary selection.
This puts mark and point at the beginning and the end of the
secondary selection, respectively.  This works when the secondary
selection exists and the region does not exist in current buffer;
the secondary selection will be deleted afterward.
If the region is active, or the secondary selection doesn't exist,
this function does nothing."
  (when (and (not (region-active-p))
             (secondary-selection-exist-p))
    (let ((beg (overlay-start mouse-secondary-overlay))
          (end (overlay-end mouse-secondary-overlay)))
      (push-mark beg t t)
      (goto-char end))
    ;; Delete the secondary selection on current buffer.
    (delete-overlay mouse-secondary-overlay)))

(defun secondary-selection-from-region ()
  "Set beginning and end of the secondary selection to those of the region.
When there is no region, this function does nothing."
  (when (region-active-p) ; Create the secondary selection from the region.
    (delete-overlay mouse-secondary-overlay) ; Delete the secondary selection even on a different buffer.
    (move-overlay mouse-secondary-overlay (region-beginning) (region-end))))


(declare-function rectangle--col-pos "rect" (col kind))
(declare-function rectangle--reset-point-crutches "rect" ())

(defconst mouse--rectangle-track-cursor t
  "Whether the mouse tracks the cursor when selecting a rectangle.
If nil, the mouse tracks the rectangle corner instead.")

(defun mouse-drag-region-rectangle (start-event)
  "Set the region to the rectangle that the mouse is dragged over.
This must be bound to a button-down mouse event."
  (interactive "e")
  (let* ((scroll-margin 0)
         (start-pos (event-start start-event))
         (start-posn (event-start start-event))
         (start-point (posn-point start-posn))
         (start-window (posn-window start-posn))
         (start-hscroll (window-hscroll start-window))
         (start-col (+ (car (posn-col-row start-pos)) start-hscroll))
         (bounds (window-edges start-window))
         (top (nth 1 bounds))
         (bottom (if (window-minibuffer-p start-window)
                     (nth 3 bounds)
                   (1- (nth 3 bounds))))
         (extra-margin (round (line-number-display-width 'columns)))
         (dragged nil)
         (old-track-mouse track-mouse)
         (old-mouse-fine-grained-tracking mouse-fine-grained-tracking)
         ;; For right-to-left text, columns are counted from the right margin;
         ;; translate from mouse events, which always count from the left.
         (adjusted-col (lambda (col)
                         (if (eq (current-bidi-paragraph-direction)
                                 'right-to-left)
                             (- (window-width) col extra-margin
                                (if mouse--rectangle-track-cursor 1 -1))
                           (- col extra-margin))))
         (map (make-sparse-keymap)))
    (define-key map [switch-frame] #'ignore)
    (define-key map [select-window] #'ignore)
    (define-key map [mouse-movement]
      (lambda (event)
        (interactive "e")
        (unless dragged
          ;; This is actually a drag.
          (setq dragged t)
          (mouse-minibuffer-check start-event)
          (deactivate-mark)
          (setq-local transient-mark-mode
                      (if (eq transient-mark-mode 'lambda)
                          '(only)
                        (cons 'only transient-mark-mode)))
          (posn-set-point start-pos)
          (rectangle-mark-mode)
          ;; Only tell rectangle about the exact column if we are possibly
          ;; beyond end-of-line or in a tab, since the column we got from
          ;; the mouse position isn't necessarily accurate for use in
          ;; specifying a rectangle (which uses the `move-to-column'
          ;; measure).
          (when (or (eolp) (eq (following-char) ?\t))
            (let ((col (funcall adjusted-col start-col)))
              (rectangle--col-pos col 'mark)
              (rectangle--col-pos col 'point))))

        (let* ((posn (event-end event))
               (window (posn-window posn))
               (hscroll (if (window-live-p window)
                            (window-hscroll window)
                          0))
               (mouse-row (cddr (mouse-position)))
               (mouse-col (+ (car (posn-col-row posn)) hscroll
                             (if mouse--rectangle-track-cursor 0 1)))
               (set-col (lambda ()
                          (if (or (eolp) (eq (following-char) ?\t))
                              (rectangle--col-pos
                               (funcall adjusted-col mouse-col) 'point)
                            (unless mouse--rectangle-track-cursor
                              (forward-char))
                            (rectangle--reset-point-crutches))))
               (scroll-adjust (lambda ()
                                (move-to-column
                                 (funcall adjusted-col mouse-col))
                                (funcall set-col))))
          (if (and (eq window start-window)
                   mouse-row
                   (<= top mouse-row (1- bottom)))
              ;; Drag inside the same window.
              (progn
                (posn-set-point posn)
                (funcall set-col))
            ;; Drag outside the window: scroll.
            (cond
             ((null mouse-row))
             ((< mouse-row top)
              (mouse-scroll-subr
               start-window (- mouse-row top) nil start-point
               scroll-adjust))
             ((>= mouse-row bottom)
              (mouse-scroll-subr
               start-window (1+ (- mouse-row bottom)) nil start-point
               scroll-adjust)))))))
    (condition-case err
        (progn
          (setq track-mouse t)
          (setq mouse-fine-grained-tracking t)
          (set-transient-map
           map t
           (lambda ()
             (setq track-mouse old-track-mouse)
             (setq mouse-fine-grained-tracking old-mouse-fine-grained-tracking)
             (when (or (not dragged)
                       (not (mark))
                       (equal (rectangle-dimensions (mark) (point)) '(0 . 1)))
               ;; No nontrivial region selected; deactivate rectangle mode.
               (deactivate-mark)))))
      ;; Clean up in case something went wrong.
      (error (setq track-mouse old-track-mouse)
             (setq mouse-fine-grained-tracking old-mouse-fine-grained-tracking)
             (signal (car err) (cdr err))))))

;; The drag event must be bound to something but does not need any effect,
;; as everything takes place in `mouse-drag-region-rectangle'.
;; The click event can be anything; `mouse-set-point' is just a convenience.
(global-set-key [C-M-down-mouse-1] #'mouse-drag-region-rectangle)
(global-set-key [C-M-drag-mouse-1] #'ignore)
(global-set-key [C-M-mouse-1]      #'mouse-set-point)


(defcustom mouse-buffer-menu-maxlen 20
  "Number of buffers in one pane (submenu) of the buffer menu.
If we have lots of buffers, divide them into groups of
`mouse-buffer-menu-maxlen' and make a pane (or submenu) for each one."
  :type 'integer)

(defcustom mouse-buffer-menu-mode-mult 4
  "Group the buffers by the major mode groups on \\[mouse-buffer-menu]?
This number which determines (in a hairy way) whether \\[mouse-buffer-menu]
will split the buffer menu by the major modes (see
`mouse-buffer-menu-mode-groups') or just by menu length.
Set to 1 (or even 0!) if you want to group by major mode always, and to
a large number if you prefer a mixed multitude.  The default is 4."
  :type 'integer
  :version "20.3")

(defvar mouse-buffer-menu-mode-groups
  (mapcar (lambda (arg) (cons  (purecopy (car arg)) (purecopy (cdr arg))))
  '(("Info\\|Help\\|Apropos\\|Man" . "Help")
    ("\\bVM\\b\\|\\bMH\\b\\|Message\\b\\|Mail\\|Group\\|Score\\|Summary\\|Article"
     . "Mail/News")
    ("\\<C\\>" . "C")
    ("ObjC" . "C")
    ("Text" . "Text")
    ("Outline" . "Text")
    ("\\(HT\\|SG\\|X\\|XHT\\)ML" . "SGML")
    ("\\blog\\b\\|diff\\|\\bvc\\b\\|cvs\\|Git\\|Annotate" . "Version Control")
    ("Threads\\|Memory\\|Disassembly\\|Breakpoints\\|Frames\\|Locals\\|Registers\\|Inferior I/O\\|Debugger"
     . "GDB")
    ("Lisp" . "Lisp")))
  "How to group various major modes together in \\[mouse-buffer-menu].
Each element has the form (REGEXP . GROUPNAME).
If the major mode's name string matches REGEXP, use GROUPNAME instead.")

(defun mouse-buffer-menu (event)
  "Pop up a menu of buffers for selection with the mouse.
This switches buffers in the window that you clicked on,
and selects that window."
  (interactive "e")
  (mouse-minibuffer-check event)
  (let ((buf (x-popup-menu event (mouse-buffer-menu-map)))
        (window (posn-window (event-start event))))
    (when buf
      (select-window
       (if (framep window) (frame-selected-window window)
         window))
      (switch-to-buffer buf))))

(defun mouse-buffer-menu-map ()
  ;; Make an alist of elements that look like (MENU-ITEM . BUFFER).
  (let ((buffers (buffer-list)) split-by-major-mode sum-of-squares)
    (dolist (buf buffers)
      ;; Divide all buffers into buckets for various major modes.
      ;; Each bucket looks like (MODE NAMESTRING BUFFERS...).
      (with-current-buffer buf
        (let* ((adjusted-major-mode major-mode) elt)
          (dolist (group mouse-buffer-menu-mode-groups)
            (when (string-match (car group) (format-mode-line mode-name))
              (setq adjusted-major-mode (cdr group))))
          (setq elt (assoc adjusted-major-mode split-by-major-mode))
          (unless elt
            (setq elt (list adjusted-major-mode
                            (if (stringp adjusted-major-mode)
                                adjusted-major-mode
                              (format-mode-line mode-name nil nil buf)))
                  split-by-major-mode (cons elt split-by-major-mode)))
          (or (memq buf (cdr (cdr elt)))
              (setcdr (cdr elt) (cons buf (cdr (cdr elt))))))))
    ;; Compute the sum of squares of sizes of the major-mode buckets.
    (let ((tail split-by-major-mode))
      (setq sum-of-squares 0)
      (while tail
	(setq sum-of-squares
	      (+ sum-of-squares
		 (let ((len (length (cdr (cdr (car tail)))))) (* len len))))
	(setq tail (cdr tail))))
    (if (< (* sum-of-squares mouse-buffer-menu-mode-mult)
	   (* (length buffers) (length buffers)))
	;; Subdividing by major modes really helps, so let's do it.
	(let (subdivided-menus (buffers-left (length buffers)))
	  ;; Sort the list to put the most popular major modes first.
	  (setq split-by-major-mode
		(sort split-by-major-mode
                      (lambda (elt1 elt2)
                        (> (length elt1) (length elt2)))))
	  ;; Make a separate submenu for each major mode
	  ;; that has more than one buffer,
	  ;; unless all the remaining buffers are less than 1/10 of them.
	  (while (and split-by-major-mode
		      (and (> (length (car split-by-major-mode)) 3)
			   (> (* buffers-left 10) (length buffers))))
	    (let ((this-mode-list (mouse-buffer-menu-alist
				   (cdr (cdr (car split-by-major-mode))))))
	      (and this-mode-list
		   (setq subdivided-menus
			 (cons (cons
				(nth 1 (car split-by-major-mode))
				this-mode-list)
			       subdivided-menus))))
	    (setq buffers-left
		  (- buffers-left (length (cdr (car split-by-major-mode)))))
	    (setq split-by-major-mode (cdr split-by-major-mode)))
	  ;; If any major modes are left over,
	  ;; make a single submenu for them.
	  (if split-by-major-mode
	      (let ((others-list
		     (mouse-buffer-menu-alist
		      ;; we don't need split-by-major-mode any more,
		      ;; so we can ditch it with nconc (mapcan).
		      (mapcan 'cddr split-by-major-mode))))
		(and others-list
		     (setq subdivided-menus
			   (cons (cons "Others" others-list)
				 subdivided-menus)))))
          (cons "Buffer Menu" (nreverse subdivided-menus)))
      (cons "Buffer Menu"
            (mouse-buffer-menu-split "Select Buffer"
                                     (mouse-buffer-menu-alist buffers))))))

(defun mouse-buffer-menu-alist (buffers)
  (let (tail
	(maxlen 0)
	head)
    (setq buffers
	  (sort buffers
                (lambda (elt1 elt2)
                  (string< (buffer-name elt1) (buffer-name elt2)))))
    (setq tail buffers)
    (while tail
      (or (eq ?\s (aref (buffer-name (car tail)) 0))
	  (setq maxlen
		(max maxlen
		     (length (buffer-name (car tail))))))
      (setq tail (cdr tail)))
    (setq tail buffers)
    (while tail
      (let ((elt (car tail)))
	(if (/= (aref (buffer-name elt) 0) ?\s)
	    (setq head
		  (cons
		   (cons
		    (format
		     (format "%%-%ds  %%s%%s  %%s" maxlen)
		     (buffer-name elt)
		     (if (buffer-modified-p elt) "*" " ")
		     (with-current-buffer elt
		       (if buffer-read-only "%" " "))
		     (or (buffer-file-name elt)
			 (with-current-buffer elt
			   (if list-buffers-directory
			       (expand-file-name
				list-buffers-directory)))
			 ""))
		    elt)
		   head))))
      (setq tail (cdr tail)))
    ;; Compensate for the reversal that the above loop does.
    (nreverse head)))

(defun mouse-buffer-menu-split (title alist)
  ;; If we have lots of buffers, divide them into groups of 20
  ;; and make a pane (or submenu) for each one.
  (if (> (length alist) (/ (* mouse-buffer-menu-maxlen 3) 2))
      (let ((alist alist) sublists next
	    (i 1))
	(while alist
	  ;; Pull off the next mouse-buffer-menu-maxlen buffers
	  ;; and make them the next element of sublist.
	  (setq next (nthcdr mouse-buffer-menu-maxlen alist))
	  (if next
	      (setcdr (nthcdr (1- mouse-buffer-menu-maxlen) alist)
		      nil))
	  (setq sublists (cons (cons (format "Buffers %d" i) alist)
			       sublists))
	  (setq i (1+ i))
	  (setq alist next))
	(nreverse sublists))
    ;; Few buffers--put them all in one pane.
    (list (cons title alist))))

;; Font selection.

(defun font-menu-add-default ()
  (let* ((default (frame-parameter nil 'font))
	 (font-alist x-fixed-font-alist)
	 (elt (or (assoc "Misc" font-alist) (nth 1 font-alist))))
    (if (assoc "Default" elt)
	(delete (assoc "Default" elt) elt))
    (setcdr elt
	    (cons (list "Default" default)
		  (cdr elt)))))

(defvar x-fixed-font-alist
  (list
   (purecopy "Font Menu")
   (cons
    (purecopy "Misc")
    (mapcar
     (lambda (arg) (cons  (purecopy (car arg)) (purecopy (cdr arg))))
     ;; For these, we specify the pixel height and width.
    '(("fixed" "fixed")
     ("6x10" "-misc-fixed-medium-r-normal--10-*-*-*-c-60-iso8859-1" "6x10")
     ("6x12"
      "-misc-fixed-medium-r-semicondensed--12-*-*-*-c-60-iso8859-1" "6x12")
     ("6x13"
      "-misc-fixed-medium-r-semicondensed--13-*-*-*-c-60-iso8859-1" "6x13")
     ("7x13" "-misc-fixed-medium-r-normal--13-*-*-*-c-70-iso8859-1" "7x13")
     ("7x14" "-misc-fixed-medium-r-normal--14-*-*-*-c-70-iso8859-1" "7x14")
     ("8x13" "-misc-fixed-medium-r-normal--13-*-*-*-c-80-iso8859-1" "8x13")
     ("9x15" "-misc-fixed-medium-r-normal--15-*-*-*-c-90-iso8859-1" "9x15")
     ("10x20" "-misc-fixed-medium-r-normal--20-*-*-*-c-100-iso8859-1" "10x20")
     ("11x18" "-misc-fixed-medium-r-normal--18-*-*-*-c-110-iso8859-1" "11x18")
     ("12x24" "-misc-fixed-medium-r-normal--24-*-*-*-c-120-iso8859-1" "12x24")
     ("")
     ("clean 5x8"
      "-schumacher-clean-medium-r-normal--8-*-*-*-c-50-iso8859-1")
     ("clean 6x8"
      "-schumacher-clean-medium-r-normal--8-*-*-*-c-60-iso8859-1")
     ("clean 8x8"
      "-schumacher-clean-medium-r-normal--8-*-*-*-c-80-iso8859-1")
     ("clean 8x10"
      "-schumacher-clean-medium-r-normal--10-*-*-*-c-80-iso8859-1")
     ("clean 8x14"
      "-schumacher-clean-medium-r-normal--14-*-*-*-c-80-iso8859-1")
     ("clean 8x16"
      "-schumacher-clean-medium-r-normal--16-*-*-*-c-80-iso8859-1")
     ("")
     ("sony 8x16" "-sony-fixed-medium-r-normal--16-*-*-*-c-80-iso8859-1")
     ;; We don't seem to have these; who knows what they are.
     ;; ("fg-18" "fg-18")
     ;; ("fg-25" "fg-25")
     ("lucidasanstypewriter-12" "-b&h-lucidatypewriter-medium-r-normal-sans-*-120-*-*-*-*-iso8859-1")
     ("lucidasanstypewriter-bold-14" "-b&h-lucidatypewriter-bold-r-normal-sans-*-140-*-*-*-*-iso8859-1")
     ("lucidasanstypewriter-bold-24"
      "-b&h-lucidatypewriter-bold-r-normal-sans-*-240-*-*-*-*-iso8859-1")
     ;; ("lucidatypewriter-bold-r-24" "-b&h-lucidatypewriter-bold-r-normal-sans-24-240-75-75-m-140-iso8859-1")
     ;; ("fixed-medium-20" "-misc-fixed-medium-*-*-*-20-*-*-*-*-*-*-*")
     )))

   (cons
    (purecopy "Courier")
    (mapcar
     (lambda (arg) (cons  (purecopy (car arg)) (purecopy (cdr arg))))
     ;; For these, we specify the point height.
     '(("8" "-adobe-courier-medium-r-normal--*-80-*-*-m-*-iso8859-1")
     ("10" "-adobe-courier-medium-r-normal--*-100-*-*-m-*-iso8859-1")
     ("12" "-adobe-courier-medium-r-normal--*-120-*-*-m-*-iso8859-1")
     ("14" "-adobe-courier-medium-r-normal--*-140-*-*-m-*-iso8859-1")
     ("18" "-adobe-courier-medium-r-normal--*-180-*-*-m-*-iso8859-1")
     ("24" "-adobe-courier-medium-r-normal--*-240-*-*-m-*-iso8859-1")
     ("8 bold" "-adobe-courier-bold-r-normal--*-80-*-*-m-*-iso8859-1")
     ("10 bold" "-adobe-courier-bold-r-normal--*-100-*-*-m-*-iso8859-1")
     ("12 bold" "-adobe-courier-bold-r-normal--*-120-*-*-m-*-iso8859-1")
     ("14 bold" "-adobe-courier-bold-r-normal--*-140-*-*-m-*-iso8859-1")
     ("18 bold" "-adobe-courier-bold-r-normal--*-180-*-*-m-*-iso8859-1")
     ("24 bold" "-adobe-courier-bold-r-normal--*-240-*-*-m-*-iso8859-1")
     ("8 slant" "-adobe-courier-medium-o-normal--*-80-*-*-m-*-iso8859-1")
     ("10 slant" "-adobe-courier-medium-o-normal--*-100-*-*-m-*-iso8859-1")
     ("12 slant" "-adobe-courier-medium-o-normal--*-120-*-*-m-*-iso8859-1")
     ("14 slant" "-adobe-courier-medium-o-normal--*-140-*-*-m-*-iso8859-1")
     ("18 slant" "-adobe-courier-medium-o-normal--*-180-*-*-m-*-iso8859-1")
     ("24 slant" "-adobe-courier-medium-o-normal--*-240-*-*-m-*-iso8859-1")
     ("8 bold slant" "-adobe-courier-bold-o-normal--*-80-*-*-m-*-iso8859-1")
     ("10 bold slant" "-adobe-courier-bold-o-normal--*-100-*-*-m-*-iso8859-1")
     ("12 bold slant" "-adobe-courier-bold-o-normal--*-120-*-*-m-*-iso8859-1")
     ("14 bold slant" "-adobe-courier-bold-o-normal--*-140-*-*-m-*-iso8859-1")
     ("18 bold slant" "-adobe-courier-bold-o-normal--*-180-*-*-m-*-iso8859-1")
     ("24 bold slant" "-adobe-courier-bold-o-normal--*-240-*-*-m-*-iso8859-1")
    ))))
  "X fonts suitable for use in Emacs.")

(declare-function generate-fontset-menu "fontset" ())

(defun mouse-generate-font-name-for-menu (entity)
  "Return a short name for font entity ENTITY.
The name should be used to describe ENTITY in the case that its
family is already known, such as in a pane generated by
`mouse-generate-font-menu'."
  (let ((weight (font-get entity :weight))
        (slant (font-get entity :slant))
        (width (font-get entity :width))
        (size (font-get entity :size))
        (adstyle (font-get entity :adstyle))
        (name ""))
    (when weight
      (setq name (concat name (symbol-name weight) " ")))
    (when (and slant
               (not (eq slant 'normal)))
      (setq name (concat name (symbol-name slant) " ")))
    (when (and width (not (eq width 'normal)))
      (setq name (concat name (symbol-name width) " ")))
    (when (and size (not (zerop size)))
      (setq name (concat name (number-to-string size) " ")))
    (when adstyle
      (setq name (concat name (if (symbolp adstyle)
                                  (symbol-name adstyle)
                                (number-to-string adstyle))
                         " ")))
    (string-trim-right name)))

(defun mouse-generate-font-menu ()
  "Return a list of menu panes for each font family."
  (let ((families (font-family-list))
        (panes (list "Font families")))
    (dolist (family families)
      (when family
        (let* ((fonts (list-fonts (font-spec :family family)))
               (pane (if fonts (list family)
                       (list family (cons family family)))))
          (when fonts
            (dolist (font fonts)
              (setq pane
                    (nconc pane
                           (list (list (or (font-get font :name)
                                           (mouse-generate-font-name-for-menu font))
                                       (font-xlfd-name font)))))))
          (setq panes (nconc panes (list pane))))))
    panes))

(defun mouse-select-font ()
  "Prompt for a font name, using `x-popup-menu', and return it."
  (interactive)
  (unless (display-multi-font-p)
    (error "Cannot change fonts on this display"))
  (let ((result (car
                 (x-popup-menu
                  (if (listp last-nonmenu-event)
	              last-nonmenu-event
                    (list '(0 0) (selected-window)))
                  (append x-fixed-font-alist
	                  (list (generate-fontset-menu))
                          '(("More Fonts" ("By Family" more))))))))
    (if (eq result 'more)
        (car (x-popup-menu
              (if (listp last-nonmenu-event)
	          last-nonmenu-event
                (list '(0 0) (selected-window)))
              (mouse-generate-font-menu)))
      result)))

(declare-function text-scale-mode "face-remap")

(defun mouse-set-font (&rest fonts)
  "Set the default font for the selected frame.
The argument FONTS is a list of font names; the first valid font
in this list is used.

When called interactively, pop up a menu and allow the user to
choose a font."
  (interactive
   (progn (unless (display-multi-font-p)
	    (error "Cannot change fonts on this display"))
	  (list (mouse-select-font))))
  (if fonts
      (let (font)
	(while fonts
	  (condition-case nil
	      (progn
		(set-frame-font (car fonts))
		(setq font (car fonts))
		(setq fonts nil))
	    (error
	     (setq fonts (cdr fonts)))))
	(if (null font)
	    (error "Font not found")))))

(defvar mouse-appearance-menu-map nil)
(declare-function x-select-font "xfns.c" (&optional frame ignored)) ; USE_GTK
(declare-function buffer-face-mode-invoke "face-remap"
                  (face arg &optional interactive))
(declare-function font-face-attributes "font.c" (font &optional frame))
(defvar w32-use-w32-font-dialog)
(defvar w32-fixed-font-alist)

(defun mouse-appearance-menu (event)
  "Show a menu for changing the default face in the current buffer."
  (interactive "@e")
  (require 'face-remap)
  (when (display-multi-font-p)
    (with-selected-window (car (event-start event))
      (if mouse-appearance-menu-map
	  nil ; regenerate new fonts
	;; Initialize mouse-appearance-menu-map
	(setq mouse-appearance-menu-map
	      (make-sparse-keymap "Change Default Buffer Face"))
	(define-key mouse-appearance-menu-map [face-remap-reset-base]
	  '(menu-item "Reset to Default" face-remap-reset-base))
	(define-key mouse-appearance-menu-map [text-scale-decrease]
	  '(menu-item "Decrease Buffer Text Size" text-scale-decrease))
	(define-key mouse-appearance-menu-map [text-scale-increase]
	  '(menu-item "Increase Buffer Text Size" text-scale-increase))
	;; Font selector
	(if (and (functionp 'x-select-font)
		 (or (not (boundp 'w32-use-w32-font-dialog))
		     w32-use-w32-font-dialog))
	    (define-key mouse-appearance-menu-map [x-select-font]
	      '(menu-item "Change Buffer Font..." x-select-font))
	  ;; If the select-font is unavailable, construct a menu.
	  (let ((font-submenu (make-sparse-keymap "Change Text Font"))
		(font-alist (cdr (append
				  (if (eq system-type 'windows-nt)
				      w32-fixed-font-alist
				    x-fixed-font-alist)
				  (list (generate-fontset-menu))))))
	    (dolist (family font-alist)
	      (let* ((submenu-name (car family))
		     (submenu-map (make-sparse-keymap submenu-name)))
		(dolist (font (cdr family))
		  (let ((font-name (car font))
			font-symbol)
		    (if (string= font-name "")
			(define-key submenu-map [space]
			  '("--"))
		      (setq font-symbol (intern (cadr font)))
		      (define-key submenu-map (vector font-symbol)
			(list 'menu-item (car font) font-symbol)))))
		(define-key font-submenu (vector (intern submenu-name))
		  (list 'menu-item submenu-name submenu-map))))
	    (define-key mouse-appearance-menu-map [font-submenu]
	      (list 'menu-item "Change Text Font" font-submenu)))))
      (let ((choice (x-popup-menu event mouse-appearance-menu-map)))
	(setq choice (nth (1- (length choice)) choice))
	(cond ((eq choice 'text-scale-increase)
	       (text-scale-increase 1))
	      ((eq choice 'text-scale-decrease)
	       (text-scale-increase -1))
	      ((eq choice 'face-remap-reset-base)
	       (text-scale-mode 0)
	       (buffer-face-mode 0))
	      (choice
	       ;; Either choice == 'x-select-font, or choice is a
	       ;; symbol whose name is a font.
	       (let ((font (if (eq choice 'x-select-font)
			       (x-select-font)
			     (symbol-name choice))))
		 (buffer-face-mode-invoke
		  (if (fontp font 'font-spec)
		      (list :font font)
		    (font-face-attributes font))
		  t (called-interactively-p 'interactive)))))))))


;; Drag and drop support.
(defcustom mouse-drag-and-drop-region nil
  "If non-nil, dragging the mouse drags the region, if it exists.
If the value is a modifier, such as `control' or `shift' or
`meta', then if that modifier key is pressed when dropping the
region, text is copied instead of being cut."
  :type `(choice
          (const :tag "Disable dragging the region" nil)
          ,@(mapcar
             (lambda (modifier)
               `(const :tag ,(format "Enable, but copy with the %s modifier"
                                     modifier)
                       ,modifier))
             '(alt super hyper shift control meta))
          (other :tag "Enable dragging the region" t))
  :version "26.1")

(defcustom mouse-drag-and-drop-region-cut-when-buffers-differ nil
  "If non-nil, cut text also when source and destination buffers differ.
If this option is nil, `mouse-drag-and-drop-region' will leave
the text in the source buffer alone when dropping it in a
different buffer.  If this is non-nil, it will cut the text just
as it does when dropping text in the source buffer."
  :type 'boolean
  :version "26.1")

(defcustom mouse-drag-and-drop-region-show-tooltip 256
  "If non-nil, text is shown by a tooltip in a graphic display.
If this option is nil, `mouse-drag-and-drop-region' does not show
tooltips.  If this is t, it shows the entire text dragged in a
tooltip.  If this is an integer (as with the default value of
256), it will show up to that many characters of the dragged text
in a tooltip."
  :type '(choice
          (const :tag "Do not show tooltips" nil)
          (const :tag "Show all text" t)
          (integer :tag "Max number of characters to show" 256))
  :version "26.1")

(defcustom mouse-drag-and-drop-region-show-cursor t
  "If non-nil, move point with mouse cursor during dragging.
If this is nil, `mouse-drag-and-drop-region' leaves point alone.
Otherwise, it will move point together with the mouse cursor and,
in addition, temporarily highlight the original region with the
`mouse-drag-and-drop-region' face."
  :type 'boolean
  :version "26.1")

(defcustom mouse-drag-and-drop-region-cross-program nil
  "If non-nil, allow dragging text to other programs."
  :type 'boolean
  :version "29.1")

(defface mouse-drag-and-drop-region '((t :inherit region))
  "Face to highlight original text during dragging.
This face is used by `mouse-drag-and-drop-region' to temporarily
highlight the original region when
`mouse-drag-and-drop-region-show-cursor' is non-nil."
  :version "26.1")

(declare-function rectangle-dimensions "rect" (start end))
(declare-function rectangle-position-as-coordinates "rect" (position))
(declare-function rectangle-intersect-p "rect" (pos1 size1 pos2 size2))
(declare-function x-begin-drag "xfns.c")

(defun mouse-drag-and-drop-region-display-tooltip (tooltip)
  "Display TOOLTIP, a tooltip string, using `x-show-tip'.
Call `tooltip-show-help-non-mode' instead on non-graphical displays."
  (if (display-graphic-p)
      (let ((params (copy-sequence tooltip-frame-parameters))
	    (fg (face-attribute 'tooltip :foreground))
	    (bg (face-attribute 'tooltip :background)))
	(when (stringp fg)
	  (setf (alist-get 'foreground-color params) fg)
	  (setf (alist-get 'border-color params) fg))
	(when (stringp bg)
	  (setf (alist-get 'background-color params) bg))
        ;; Don't time out: this leads to very confusing behavior when
        ;; Emacs isn't visible, and the only indication that the user
        ;; is actually dragging something abruptly disappears.
        (x-show-tip tooltip nil params most-positive-fixnum))
    (tooltip-show-help-non-mode tooltip)))

(declare-function x-hide-tip "xfns.c")
(declare-function x-show-tip "xfns.c")

(defun mouse-drag-and-drop-region-hide-tooltip ()
  "Hide any tooltip currently displayed.
Call `tooltip-show-help-non-mode' to clear the echo area message
instead on non-graphical displays."
  (if (display-graphic-p)
      (x-hide-tip)
    (tooltip-show-help-non-mode nil)))

(defun mouse-drag-and-drop-region (event)
  "Move text in the region to point where mouse is dragged to.
The transportation of text is also referred as `drag and drop'.
When text is dragged over to a different buffer, or if a
modifier key was pressed when dropping, and the value of the
variable `mouse-drag-and-drop-region' is that modifier, the text
is copied instead of being cut."
  (interactive "e")
  (let* ((mouse-button (event-basic-type last-input-event))
         (mouse-drag-and-drop-region-show-tooltip
          (when (and mouse-drag-and-drop-region-show-tooltip
                     (> mouse-drag-and-drop-region-show-tooltip 0)
                     (display-multi-frame-p)
                     (require 'tooltip))
            mouse-drag-and-drop-region-show-tooltip))
         (mouse-highlight nil)
         (start (region-beginning))
         (end (region-end))
         (point (point))
         (buffer (current-buffer))
         (window (selected-window))
         (text-from-read-only buffer-read-only)
         ;; Use multiple overlays to cover cases where the region has more
         ;; than one boundary.
         (mouse-drag-and-drop-overlays (mapcar (lambda (bounds)
                                                 (make-overlay (car bounds)
                                                               (cdr bounds)))
                                               (region-bounds)))
         (region-noncontiguous (region-noncontiguous-p))
         ;; Otherwise, the mouse periodically moves on top of the
         ;; tooltip.
         (mouse-fine-grained-tracking t)
         (was-tooltip-mode tooltip-mode)
         ;; System tooltips tend to flicker and in general work
         ;; incorrectly.
         (use-system-tooltips nil)
         ;; Whether or not some text was ``cut'' from Emacs to another
         ;; program and the cleaanup code should not try modifying the
         ;; region.
         drag-was-cross-program
         point-to-paste
         point-to-paste-read-only
         window-to-paste
         buffer-to-paste
         cursor-in-text-area
         no-modifier-on-drop
         drag-but-negligible
         clicked
         value-selection    ; This remains nil when event was "click".
         text-tooltip
         states
         window-exempt
         drag-again-mouse-position)

    (unwind-protect
        (progn
          ;; Without this moving onto text with a help-echo will
          ;; interfere with the tooltip containing dragged text.
          (tooltip-mode -1)
          ;; STATES stores for each window on this frame its start and point
          ;; positions so we can restore them on all windows but for the one
          ;; where the drop occurs.  For inter-frame drags we'll have to do
          ;; this for all windows on all visible frames.  In addition we save
          ;; also the cursor type for the window's buffer so we can restore it
          ;; in case we modified it.
          ;; https://lists.gnu.org/r/emacs-devel/2017-12/msg00090.html
          (walk-window-tree
           (lambda (window)
             (setq states
                   (cons
                    (list
                     window
                     (copy-marker (window-start window))
                     (copy-marker (window-point window))
                     (with-current-buffer (window-buffer window)
                       cursor-type))
                    states))))

          (ignore-errors
            (catch 'cross-program-drag
              (track-mouse
                (setq track-mouse (if mouse-drag-and-drop-region-cross-program
                                      ;; When `track-mouse' is `drop', we
                                      ;; get events with a posn-window of
                                      ;; the grabbed frame even if some
                                      ;; window is between that and the
                                      ;; pointer.  This makes dragging to a
                                      ;; window on top of a frame
                                      ;; impossible.  With this value of
                                      ;; `track-mouse', no frame is returned
                                      ;; in that particular case, which
                                      ;; tells us to initiate interprogram
                                      ;; drag-and-drop.
                                      'drag-source
                                    'drop))
                ;; When event was "click" instead of "drag", skip loop.
                (while (progn
                         (setq event (read-key))      ; read-event or read-key
                         (or (mouse-movement-p event)
                             ;; Handle `mouse-autoselect-window'.
                             (memq (car event) '(select-window switch-frame))))
                  (catch 'drag-again
                    ;; If the mouse is in the drag scroll margin, scroll
                    ;; either up or down depending on which margin it is in.
                    (when mouse-drag-and-drop-region-scroll-margin
                      (let* ((row (cdr (posn-col-row (event-end event))))
                             (window (when (windowp (posn-window (event-end event)))
                                       (posn-window (event-end event))))
                             (text-height (when window
                                            (window-text-height window)))
                             ;; Make sure it's possible to scroll both up
                             ;; and down if the margin is too large for the
                             ;; window.
                             (margin (when text-height
                                       (min (/ text-height 3)
                                            mouse-drag-and-drop-region-scroll-margin))))
                        (when (windowp window)
                          ;; At 2 lines, the window becomes too small for any
                          ;; meaningful scrolling.
                          (unless (<= text-height 2)
                            ;; We could end up at the beginning or end of the
                            ;; buffer.
                            (ignore-errors
                              (cond
                               ;; Inside the bottom scroll margin, scroll up.
                               ((> row (- text-height margin))
                                (with-selected-window window
                                  (scroll-up 1)))
                               ;; Inside the top scroll margin, scroll down.
                               ((< row margin)
                                (with-selected-window window
                                  (scroll-down 1)))))))))

                    ;; Obtain the dragged text in region.  When the loop was
                    ;; skipped, value-selection remains nil.
                    (unless value-selection
                      (setq value-selection (funcall region-extract-function nil))
                      (when mouse-drag-and-drop-region-show-tooltip
                        (let ((text-size mouse-drag-and-drop-region-show-tooltip))
                          (setq text-tooltip
                                (if (and (integerp text-size)
                                         (> (length value-selection) text-size))
                                    (concat
                                     (substring value-selection 0 (/ text-size 2))
                                     "\n...\n"
                                     (substring value-selection (- (/ text-size 2)) -1))
                                  value-selection))))

                      ;; Check if selected text is read-only.
                      (setq text-from-read-only
                            (or text-from-read-only
                                (catch 'loop
                                  (dolist (bound (region-bounds))
                                    (when (text-property-not-all
                                           (car bound) (cdr bound) 'read-only nil)
                                      (throw 'loop t)))))))

                    (when (and mouse-drag-and-drop-region-cross-program
                               (display-graphic-p)
                               (fboundp 'x-begin-drag)
                               (or (and (framep (posn-window (event-end event)))
                                        (let ((location (posn-x-y (event-end event)))
                                              (frame (posn-window (event-end event))))
                                          (or (< (car location) 0)
                                              (< (cdr location) 0)
                                              (> (car location)
                                                 (frame-pixel-width frame))
                                              (> (cdr location)
                                                 (frame-pixel-height frame)))))
                                   (and (or (not drag-again-mouse-position)
                                            (let ((mouse-position (mouse-absolute-pixel-position)))
                                              (or (< 5 (abs (- (car drag-again-mouse-position)
                                                               (car mouse-position))))
                                                  (< 5 (abs (- (cdr drag-again-mouse-position)
                                                               (cdr mouse-position)))))))
                                        (not (posn-window (event-end event))))))
                      (setq drag-again-mouse-position nil)
                      (gui-set-selection 'XdndSelection value-selection)
                      (let ((drag-action-or-frame
                             (condition-case nil
                                 (x-begin-drag '("UTF8_STRING" "text/plain"
                                                 "text/plain;charset=utf-8"
                                                 "STRING" "TEXT" "COMPOUND_TEXT")
                                               (if mouse-drag-and-drop-region-cut-when-buffers-differ
                                                   'XdndActionMove
                                                 'XdndActionCopy)
                                               (posn-window (event-end event)) 'now
                                               ;; On platforms where we know
                                               ;; `return-frame' doesn't
                                               ;; work, allow dropping on
                                               ;; the drop frame.
                                               (eq window-system 'haiku) t)
                               (quit nil))))
                        (when (framep drag-action-or-frame)
                          ;; With some window managers `x-begin-drag'
                          ;; returns a frame sooner than `mouse-position'
                          ;; will return one, due to over-wide frame windows
                          ;; being drawn by the window manager.  To avoid
                          ;; that, we just require the mouse move a few
                          ;; pixels before beginning another cross-program
                          ;; drag.
                          (setq drag-again-mouse-position
                                (mouse-absolute-pixel-position))
                          (throw 'drag-again nil))

                        (let ((min-char (point)))
                          (when (eq drag-action-or-frame 'XdndActionMove)
                            ;; Remove the dragged text from source buffer like
                            ;; operation `cut'.
                            (dolist (overlay mouse-drag-and-drop-overlays)
                              (when (< min-char (min (overlay-start overlay)
                                                     (overlay-end overlay)))
                                (setq min-char (min (overlay-start overlay)
                                                    (overlay-end overlay))))
                              (delete-region (overlay-start overlay)
                                             (overlay-end overlay)))
                            (goto-char min-char)
                            (setq deactivate-mark t)
                            (setq drag-was-cross-program t)))

                        (when (eq drag-action-or-frame 'XdndActionCopy)
                          ;; Set back the dragged text as region on source buffer
                          ;; like operation `copy'.
                          (activate-mark)))
                      (throw 'cross-program-drag nil))

                    (setq window-to-paste (posn-window (event-end event)))
                    (setq point-to-paste (posn-point (event-end event)))
                    ;; Set nil when target buffer is minibuffer.
                    (setq buffer-to-paste (let (buf)
                                            (when (windowp window-to-paste)
                                              (setq buf (window-buffer window-to-paste))
                                              (when (not (minibufferp buf))
                                                buf))))
                    (setq cursor-in-text-area (and window-to-paste
                                                   point-to-paste
                                                   buffer-to-paste))

                    (when cursor-in-text-area
                      ;; Check if point under mouse is read-only.
                      (save-window-excursion
                        (select-window window-to-paste)
                        (setq point-to-paste-read-only
                              (or buffer-read-only
                                  (get-text-property point-to-paste 'read-only))))

                      ;; Check if "drag but negligible".  Operation "drag but
                      ;; negligible" is defined as drag-and-drop the text to
                      ;; the original region.  When modifier is pressed, the
                      ;; text will be inserted to inside of the original
                      ;; region.
                      ;;
                      ;; If the region is rectangular, check if the newly inserted
                      ;; rectangular text would intersect the already selected
                      ;; region. If it would, then set "drag-but-negligible" to t.
                      ;; As a special case, allow dragging the region freely anywhere
                      ;; to the left, as this will never trigger its contents to be
                      ;; inserted into the overlays tracking it.
                      (setq drag-but-negligible
                            (and (eq (overlay-buffer (car mouse-drag-and-drop-overlays))
                                     buffer-to-paste)
                                 (if region-noncontiguous
                                     (let ((dimensions (rectangle-dimensions start end))
                                           (start-coordinates
                                            (rectangle-position-as-coordinates start))
                                           (point-to-paste-coordinates
                                            (rectangle-position-as-coordinates
                                             point-to-paste)))
                                       (and (rectangle-intersect-p
                                             start-coordinates dimensions
                                             point-to-paste-coordinates dimensions)
                                            (not (< (car point-to-paste-coordinates)
                                                    (car start-coordinates)))))
                                   (and (<= (overlay-start
                                             (car mouse-drag-and-drop-overlays))
                                            point-to-paste)
                                        (<= point-to-paste
                                            (overlay-end
                                             (car mouse-drag-and-drop-overlays))))))))

                    ;; Show a tooltip.
                    (if mouse-drag-and-drop-region-show-tooltip
                        ;; Don't use tooltip-show since it has side effects
                        ;; which change the text properties, and
                        ;; `text-tooltip' can potentially be the text which
                        ;; will be pasted.
                        (mouse-drag-and-drop-region-display-tooltip text-tooltip)
                      (mouse-drag-and-drop-region-hide-tooltip))

                    ;; Show cursor and highlight the original region.
                    (when mouse-drag-and-drop-region-show-cursor
                      ;; Modify cursor even when point is out of frame.
                      (setq cursor-type (cond
                                         ((not cursor-in-text-area)
                                          nil)
                                         ((or point-to-paste-read-only
                                              drag-but-negligible)
                                          'hollow)
                                         (t
                                          'bar)))
                      (when cursor-in-text-area
                        (dolist (overlay mouse-drag-and-drop-overlays)
                          (overlay-put overlay
                                       'face 'mouse-drag-and-drop-region))
                        (deactivate-mark)     ; Maintain region in other window.
                        (mouse-set-point event)))))))

            ;; Hide a tooltip.
            (when mouse-drag-and-drop-region-show-tooltip (x-hide-tip))

            ;; Check if modifier was pressed on drop.
            (setq no-modifier-on-drop
                  (not (member mouse-drag-and-drop-region (event-modifiers event))))

            ;; Check if event was "click".
            (setq clicked (not value-selection))

            ;; Restore status on drag to outside of text-area or non-mouse input.
            (when (or (not cursor-in-text-area)
                      (not (equal (event-basic-type event) mouse-button)))
              (setq drag-but-negligible t
                    no-modifier-on-drop t))

            ;; Do not modify any buffers when event is "click",
            ;; "drag but negligible", or "drag to read-only".
            (unless drag-was-cross-program
              (let* ((mouse-drag-and-drop-region-cut-when-buffers-differ
                      (if no-modifier-on-drop
                          mouse-drag-and-drop-region-cut-when-buffers-differ
                        (not mouse-drag-and-drop-region-cut-when-buffers-differ)))
                     (wanna-paste-to-same-buffer (equal buffer-to-paste buffer))
                     (wanna-cut-on-same-buffer (and wanna-paste-to-same-buffer
                                                    no-modifier-on-drop))
                     (wanna-cut-on-other-buffer
                      (and (not wanna-paste-to-same-buffer)
                           mouse-drag-and-drop-region-cut-when-buffers-differ))
                     (cannot-paste (or point-to-paste-read-only
                                       (when (or wanna-cut-on-same-buffer
                                                 wanna-cut-on-other-buffer)
                                         text-from-read-only))))

                (cond
                 ;; Move point within region.
                 (clicked
                  (deactivate-mark)
                  (mouse-set-point event))
                 ;; Undo operation. Set back the original text as region.
                 ((or (and drag-but-negligible
                           no-modifier-on-drop)
                      cannot-paste)
                  ;; Inform user either source or destination buffer cannot be modified.
                  (when (and (not drag-but-negligible)
                             cannot-paste)
                    (message "Buffer is read-only"))

                  ;; Select source window back and restore region.
                  ;; (set-window-point window point)
                  (select-window window)
                  (goto-char point)
                  (setq deactivate-mark nil)
                  (activate-mark)
                  (when region-noncontiguous
                    (rectangle-mark-mode)))
                 ;; Modify buffers.
                 (t
                  ;; * DESTINATION BUFFER::
                  ;; Insert the text to destination buffer under mouse.
                  (select-window window-to-paste)
                  (setq window-exempt window-to-paste)
                  (goto-char point-to-paste)
                  (push-mark)
                  (insert-for-yank value-selection)

                  ;; On success, set the text as region on destination buffer.
                  (when (not (equal (mark) (point)))
                    (setq deactivate-mark nil)
                    (activate-mark)
                    (when region-noncontiguous
                      (rectangle-mark-mode)))

                  ;; * SOURCE BUFFER::
                  ;; Set back the original text as region or delete the original
                  ;; text, on source buffer.
                  (if wanna-paste-to-same-buffer
                      ;; When source buffer and destination buffer are the same,
                      ;; remove the original text.
                      (when no-modifier-on-drop
                        (let (deactivate-mark)
                          (dolist (overlay mouse-drag-and-drop-overlays)
                            (delete-region (overlay-start overlay)
                                           (overlay-end overlay)))))
                    ;; When source buffer and destination buffer are different,
                    ;; keep (set back the original text as region) or remove the
                    ;; original text.
                    (select-window window) ; Select window with source buffer.
                    (goto-char point) ; Move point to the original text on source buffer.

                    (if mouse-drag-and-drop-region-cut-when-buffers-differ
                        ;; Remove the dragged text from source buffer like
                        ;; operation `cut'.
                        (dolist (overlay mouse-drag-and-drop-overlays)
                          (delete-region (overlay-start overlay)
                                         (overlay-end overlay)))
                      ;; Set back the dragged text as region on source buffer
                      ;; like operation `copy'.
                      (activate-mark))
                    (select-window window-to-paste))))))))

      (when was-tooltip-mode
        (tooltip-mode 1))

      ;; Clean up.
      (dolist (overlay mouse-drag-and-drop-overlays)
        (delete-overlay overlay))

      ;; Restore old states but for the window where the drop
      ;; occurred. Restore cursor types for all windows.
      (dolist (state states)
        (let ((window (car state)))
          (when (and window-exempt
                     (not (eq window window-exempt)))
            (set-window-start window (nth 1 state) 'noforce)
            (set-marker (nth 1 state) nil)
            ;; If window is selected, the following automatically sets
            ;; point for that window's buffer.
            (set-window-point window (nth 2 state))
            (set-marker (nth 2 state) nil))
          (with-current-buffer (window-buffer window)
            (setq cursor-type (nth 3 state))))))))


;;; Bindings for mouse commands.

(global-set-key [down-mouse-1]	#'mouse-drag-region)
(global-set-key [mouse-1]	#'mouse-set-point)
(global-set-key [drag-mouse-1]	#'mouse-set-region)

(defun mouse--strip-first-event (_prompt)
  (substring (this-single-command-raw-keys) 1))

(define-key function-key-map [left-fringe mouse-1] #'mouse--strip-first-event)
(define-key function-key-map [right-fringe mouse-1] #'mouse--strip-first-event)

(global-set-key [mouse-2]	#'mouse-yank-primary)
;; Allow yanking also when the corresponding cursor is "in the fringe".
(define-key function-key-map [right-fringe mouse-2] #'mouse--strip-first-event)
(define-key function-key-map [left-fringe mouse-2] #'mouse--strip-first-event)
(global-set-key [mouse-3]	#'mouse-save-then-kill)
(define-key function-key-map [right-fringe mouse-3] #'mouse--strip-first-event)
(define-key function-key-map [left-fringe mouse-3] #'mouse--strip-first-event)

;; By binding these to down-going events, we let the user use the up-going
;; event to make the selection, saving a click.
(global-set-key [C-down-mouse-1] #'mouse-buffer-menu)
(if (not (eq system-type 'ms-dos))
    (global-set-key [S-down-mouse-1] #'mouse-appearance-menu))
;; C-down-mouse-2 is bound in facemenu.el.
(global-set-key [C-down-mouse-3]
  `(menu-item ,(purecopy "Menu Bar") ignore
    :filter ,(lambda (_)
               (if (zerop (or (frame-parameter nil 'menu-bar-lines) 0))
                   (mouse-menu-bar-map)
                 (mouse-menu-major-mode-map)))))

;; Binding mouse-1 to mouse-select-window when on mode-, header-, or
;; vertical-line prevents Emacs from signaling an error when the mouse
;; button is released after dragging these lines, on non-toolkit
;; versions.
(global-set-key [header-line down-mouse-1] #'mouse-drag-header-line)
(global-set-key [header-line mouse-1] #'mouse-select-window)
(global-set-key [tab-line down-mouse-1] #'mouse-drag-tab-line)
(global-set-key [tab-line mouse-1] #'mouse-select-window)
;; (global-set-key [mode-line drag-mouse-1] 'mouse-select-window)
(global-set-key [mode-line down-mouse-1] #'mouse-drag-mode-line)
(global-set-key [mode-line mouse-1] #'mouse-select-window)
(global-set-key [mode-line mouse-2] #'mouse-delete-other-windows)
(global-set-key [mode-line mouse-3] #'mouse-delete-window)
(global-set-key [mode-line C-mouse-2] #'mouse-split-window-horizontally)
(global-set-key [vertical-scroll-bar C-mouse-2] #'mouse-split-window-vertically)
(global-set-key [horizontal-scroll-bar C-mouse-2] #'mouse-split-window-horizontally)
(global-set-key [vertical-line down-mouse-1] #'mouse-drag-vertical-line)
(global-set-key [vertical-line mouse-1] #'mouse-select-window)
(global-set-key [vertical-line C-mouse-2] #'mouse-split-window-vertically)
(global-set-key [right-divider down-mouse-1] #'mouse-drag-vertical-line)
(global-set-key [right-divider mouse-1] #'ignore)
(global-set-key [right-divider C-mouse-2] #'mouse-split-window-vertically)
(global-set-key [bottom-divider down-mouse-1] #'mouse-drag-mode-line)
(global-set-key [bottom-divider mouse-1] #'ignore)
(global-set-key [bottom-divider C-mouse-2] #'mouse-split-window-horizontally)
(global-set-key [left-edge down-mouse-1] #'mouse-drag-left-edge)
(global-set-key [left-edge mouse-1] #'ignore)
(global-set-key [top-left-corner down-mouse-1] #'mouse-drag-top-left-corner)
(global-set-key [top-left-corner mouse-1] #'ignore)
(global-set-key [top-edge down-mouse-1] #'mouse-drag-top-edge)
(global-set-key [top-edge mouse-1] #'ignore)
(global-set-key [top-right-corner down-mouse-1] #'mouse-drag-top-right-corner)
(global-set-key [top-right-corner mouse-1] #'ignore)
(global-set-key [right-edge down-mouse-1] #'mouse-drag-right-edge)
(global-set-key [right-edge mouse-1] #'ignore)
(global-set-key [bottom-right-corner down-mouse-1] #'mouse-drag-bottom-right-corner)
(global-set-key [bottom-right-corner mouse-1] #'ignore)
(global-set-key [bottom-edge down-mouse-1] #'mouse-drag-bottom-edge)
(global-set-key [bottom-edge mouse-1] #'ignore)
(global-set-key [bottom-left-corner down-mouse-1] #'mouse-drag-bottom-left-corner)
(global-set-key [bottom-left-corner mouse-1] #'ignore)

(provide 'mouse)

;;; mouse.el ends here<|MERGE_RESOLUTION|>--- conflicted
+++ resolved
@@ -207,19 +207,15 @@
 
 ;; Provide a mode-specific menu on a mouse button.
 
-<<<<<<< HEAD
-(defun minor-mode-menu-from-indicator (indicator &optional event)
-  "Show menu for minor mode specified by INDICATOR.
-EVENT may be the mouse event that is causing this menu to be
-displayed.
-=======
-(defun minor-mode-menu-from-indicator (indicator &optional window)
+(defun minor-mode-menu-from-indicator (indicator &optional window event)
   "Show menu for minor mode specified by INDICATOR.
 
 INDICATOR is either a string object returned by `posn-object' or
 the car of such an object.  WINDOW may be the window whose mode
 line is being displayed.
->>>>>>> c4f8ead0
+
+EVENT may be the mouse event that is causing this menu to be
+displayed.
 
 Interactively, INDICATOR is read using completion.
 If there is no menu defined for the minor mode, then create one with
@@ -268,18 +264,13 @@
 (defun mouse-minor-mode-menu (event)
   "Show minor-mode menu for EVENT on minor modes area of the mode line."
   (interactive "@e")
-<<<<<<< HEAD
-  (let ((indicator (car (nth 4 (car (cdr event))))))
-    (minor-mode-menu-from-indicator indicator event)))
-
-;; See (elisp)Touchscreen Events.
-(put 'mouse-minor-mode-menu 'mouse-1-menu-command t)
-=======
   (let* ((posn (event-start event))
          (indicator (posn-object posn))
          (window (posn-window posn)))
-    (minor-mode-menu-from-indicator indicator window)))
->>>>>>> c4f8ead0
+    (minor-mode-menu-from-indicator indicator window event)))
+
+;; See (elisp)Touchscreen Events.
+(put 'mouse-minor-mode-menu 'mouse-1-menu-command t)
 
 (defun mouse-menu-major-mode-map ()
   (run-hooks 'activate-menubar-hook 'menu-bar-update-hook)
