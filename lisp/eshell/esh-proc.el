;;; esh-proc.el --- process management  -*- lexical-binding:t -*-

;; Copyright (C) 1999-2023 Free Software Foundation, Inc.

;; Author: John Wiegley <johnw@gnu.org>

;; This file is NOT part of GNU Emacs.

;; GNU Emacs is free software: you can redistribute it and/or modify
;; it under the terms of the GNU General Public License as published by
;; the Free Software Foundation, either version 3 of the License, or
;; (at your option) any later version.

;; GNU Emacs is distributed in the hope that it will be useful,
;; but WITHOUT ANY WARRANTY; without even the implied warranty of
;; MERCHANTABILITY or FITNESS FOR A PARTICULAR PURPOSE.  See the
;; GNU General Public License for more details.

;; You should have received a copy of the GNU General Public License
;; along with GNU Emacs.  If not, see <https://www.gnu.org/licenses/>.

;;; Commentary:

;;; Code:

(require 'esh-io)
(require 'esh-util)

(defgroup eshell-proc nil
  "When Eshell invokes external commands, it always does so
asynchronously, so that Emacs isn't tied up waiting for the process to
finish."
  :tag "Process management"
  :group 'eshell)

;;; User Variables:

(defcustom eshell-proc-load-hook nil
  "A hook that gets run when `eshell-proc' is loaded."
  :version "24.1"			; removed eshell-proc-initialize
  :type 'hook)

(defcustom eshell-process-wait-seconds 0
  "The number of seconds to delay waiting for a synchronous process."
  :type 'integer)

(defcustom eshell-process-wait-milliseconds 50
  "The number of milliseconds to delay waiting for a synchronous process."
  :type 'integer)

(defcustom eshell-done-messages-in-minibuffer t
  "If non-nil, subjob \"Done\" messages will display in minibuffer."
  :type 'boolean)

(defcustom eshell-delete-exited-processes t
  "If nil, process entries will stick around until `jobs' is run.
This variable sets the buffer-local value of `delete-exited-processes'
in Eshell buffers.

This variable causes Eshell to mimic the behavior of bash when set to
nil.  It allows the user to view the exit status of a completed subjob
\(process) at their leisure, because the process entry remains in
memory until the user examines it using \\[list-processes].

Otherwise, if `eshell-done-messages-in-minibuffer' is nil, and this
variable is set to t, the only indication the user will have that a
subjob is done is that it will no longer appear in the
\\[list-processes\\] display.

Note that Eshell will have to be restarted for a change in this
variable's value to take effect."
  :type 'boolean)

(defcustom eshell-reset-signals
  "^\\(interrupt\\|killed\\|quit\\|stopped\\)"
  "If a termination signal matches this regexp, the terminal will be reset."
  :type 'regexp)

(defcustom eshell-exec-hook nil
  "Called each time a process is exec'd by `eshell-gather-process-output'.
It is passed one argument, which is the process that was just started.
It is useful for things that must be done each time a process is
executed in an eshell mode buffer (e.g., `set-process-query-on-exit-flag').
In contrast, `eshell-mode-hook' is only executed once, when the buffer
is created."
  :type 'hook)

(defcustom eshell-kill-hook nil
  "Called when a process run by `eshell-gather-process-output' has ended.
It is passed two arguments: the process that was just ended, and the
termination status (as a string).  Note that the first argument may be
nil, in which case the user attempted to send a signal, but there was
no relevant process.  This can be used for displaying help
information, for example."
  :version "24.1"			; removed eshell-reset-after-proc
  :type 'hook)

;;; Internal Variables:

(defvar eshell-supports-asynchronous-processes (fboundp 'make-process)
  "Non-nil if Eshell can create asynchronous processes.")

(defvar eshell-current-subjob-p nil)

(defvar eshell-process-list nil
  "A list of the current status of subprocesses.
Each element has the form (PROC . SUBJOB-P), where PROC is the
process object and SUBJOB-P is non-nil if the process is a
subjob.

To add or remove elements of this list, see
`eshell-record-process-object' and `eshell-remove-process-entry'.")

(declare-function eshell-send-eof-to-process "esh-mode")
(declare-function eshell-tail-process "esh-cmd")

(defvar-keymap eshell-proc-mode-map
  "C-c M-i"  #'eshell-insert-process
  "C-c C-c"  #'eshell-interrupt-process
  "C-c C-k"  #'eshell-kill-process
  "C-c C-d"  #'eshell-send-eof-to-process
  "C-c C-s"  #'list-processes
  "C-c C-\\" #'eshell-quit-process)

;;; Functions:

(defun eshell-kill-process-function (proc status)
  "Function run when killing a process.
Runs `eshell-reset-after-proc' and `eshell-kill-hook', passing arguments
PROC and STATUS to functions on the latter."
  ;; Was there till 24.1, but it is not optional.
  (remove-hook 'eshell-kill-hook #'eshell-reset-after-proc)
  ;; Only reset the prompt if this process is running interactively.
  (when (eq proc (eshell-tail-process))
    (eshell-reset-after-proc status))
  (run-hook-with-args 'eshell-kill-hook proc status))

(define-minor-mode eshell-proc-mode
  "Minor mode for the proc eshell module.

\\{eshell-proc-mode-map}"
  :keymap eshell-proc-mode-map)

(defun eshell-proc-initialize ()    ;Called from `eshell-mode' via intern-soft!
  "Initialize the process handling code."
  (make-local-variable 'eshell-process-list)
  (eshell-proc-mode))

(defun eshell-reset-after-proc (status)
  "Reset the command input location after a process terminates.
The signals which will cause this to happen are matched by
`eshell-reset-signals'."
  (when (and (stringp status)
	     (string-match eshell-reset-signals status))
    (require 'esh-mode)
    (declare-function eshell-reset "esh-mode" (&optional no-hooks))
    (eshell-reset)))

(defun eshell-wait-for-process (&rest procs)
  "Wait until PROC has successfully completed."
  (while procs
    (let ((proc (car procs)))
      (when (eshell-processp proc)
	;; NYI: If the process gets stopped here, that's bad.
	(while (assq proc eshell-process-list)
	  (if (input-pending-p)
	      (discard-input))
	  (sit-for eshell-process-wait-seconds
		   eshell-process-wait-milliseconds))))
    (setq procs (cdr procs))))

(defalias 'eshell/wait #'eshell-wait-for-process)

(defun eshell/jobs (&rest _args)
  "List processes, if there are any."
  (and (fboundp 'process-list)
       (process-list)
       (list-processes)))

(defun eshell/kill (&rest args)
  "Kill processes.
Usage: kill [-<signal>] <pid>|<process> ...
Accepts PIDs and process objects.  Optionally accept signals
and signal names."
  ;; If the first argument starts with a dash, treat it as the signal
  ;; specifier.
  (let ((signum 'SIGINT))
    (let ((arg (car args))
          (case-fold-search nil))
      (when (stringp arg)
        (cond
         ((string-match "\\`-[[:digit:]]+\\'" arg)
          (setq signum (abs (string-to-number arg))))
         ((string-match "\\`-\\([[:upper:]]+\\|[[:lower:]]+\\)\\'" arg)
          (setq signum (intern (substring arg 1)))))
        (setq args (cdr args))))
    (while args
      (let ((arg (if (eshell-processp (car args))
                     (process-id (car args))
                   (string-to-number (car args)))))
        (when arg
          (cond
           ((null arg)
            (error "kill: null pid.  Process may actually be a network connection."))
           ((not (numberp arg))
            (error "kill: invalid argument type: %s" (type-of arg)))
           ((and (numberp arg)
                 (<= arg 0))
            (error "kill: bad pid: %d" arg))
           (t
            (signal-process arg signum)))))
      (setq args (cdr args))))
  nil)

(put 'eshell/kill 'eshell-no-numeric-conversions t)

(defun eshell-read-process-name (prompt)
  "Read the name of a process from the minibuffer, using completion.
The prompt will be set to PROMPT."
  (completing-read prompt
		   (mapcar
                    (lambda (proc)
                      (cons (process-name proc) t))
		    (process-list))
                   nil t))

(defun eshell-insert-process (process)
  "Insert the name of PROCESS into the current buffer at point."
  (interactive
   (list (get-process
	  (eshell-read-process-name "Name of process: "))))
  (insert-and-inherit "#<process " (process-name process) ">"))

(defsubst eshell-record-process-object (object)
  "Record OBJECT as now running."
  (when (and (eshell-processp object)
	     eshell-current-subjob-p)
    (require 'esh-mode)
    (declare-function eshell-interactive-print "esh-mode" (string))
    (eshell-interactive-print
     (format "[%s] %d\n" (process-name object) (process-id object))))
  (push (cons object eshell-current-subjob-p) eshell-process-list))

(defun eshell-remove-process-entry (entry)
  "Record the process ENTRY as fully completed."
  (if (and (eshell-processp (car entry))
	   (cdr entry)
	   eshell-done-messages-in-minibuffer)
      (message "[%s]+ Done %s" (process-name (car entry))
	       (process-command (car entry))))
  (setq eshell-process-list
	(delq entry eshell-process-list)))

(defun eshell-record-process-properties (process &optional index)
  "Record Eshell bookkeeping properties for PROCESS.
`eshell-insertion-filter' and `eshell-sentinel' will use these to
do their jobs.

INDEX is the index of the output handle to use for writing; if
nil, write to `eshell-output-handle'."
  (process-put process :eshell-handles eshell-current-handles)
  (process-put process :eshell-handle-index (or index eshell-output-handle))
  (process-put process :eshell-pending nil)
  (process-put process :eshell-busy nil))

(defvar eshell-scratch-buffer " *eshell-scratch*"
  "Scratch buffer for holding Eshell's input/output.")
(defvar eshell-last-sync-output-start nil
  "A marker that tracks the beginning of output of the last subprocess.
Used only on systems which do not support async subprocesses.")

(defun eshell-gather-process-output (command args)
  "Gather the output from COMMAND + ARGS."
  (require 'esh-var)
  (declare-function eshell-environment-variables "esh-var" ())
  (unless (and (file-executable-p command)
	       (file-regular-p (file-truename command)))
    (error "%s: not an executable file" command))
  (let* ((delete-exited-processes
	  (if eshell-current-subjob-p
	      eshell-delete-exited-processes
	    delete-exited-processes))
	 (process-environment (eshell-environment-variables))
         (coding-system-for-read coding-system-for-read)
         (coding-system-for-write coding-system-for-write)
	 proc stderr-proc decoding encoding changed)
    ;; MS-Windows needs special setting of encoding/decoding, because
    ;; (a) non-ASCII text in command-line arguments needs to be
    ;; encoded in the system's codepage; and (b) because many Windows
    ;; programs will always interpret any non-ASCII input as encoded
    ;; in the system codepage.
    (when (eq system-type 'windows-nt)
      (or coding-system-for-read        ; Honor manual decoding settings
          (setq coding-system-for-read
                (coding-system-change-eol-conversion locale-coding-system
                                                     'dos)))
      (or coding-system-for-write       ; Honor manual encoding settings
          (setq coding-system-for-write
                (coding-system-change-eol-conversion locale-coding-system
                                                     'unix))))
    (cond
     (eshell-supports-asynchronous-processes
      (unless (or ;; FIXME: It's not currently possible to use a
                  ;; stderr process for remote files.
                  (file-remote-p default-directory)
                  (equal (car (aref eshell-current-handles
                                    eshell-output-handle))
                         (car (aref eshell-current-handles
                                    eshell-error-handle))))
        (eshell-protect-handles eshell-current-handles)
        (setq stderr-proc
              (make-pipe-process
               :name (concat (file-name-nondirectory command) "-stderr")
               :buffer (current-buffer)
               :filter (if (eshell-interactive-output-p eshell-error-handle)
                           #'eshell-interactive-process-filter
                         #'eshell-insertion-filter)
               :sentinel #'eshell-sentinel))
        (eshell-record-process-properties stderr-proc eshell-error-handle))
      (setq proc
            (let ((command (file-local-name (expand-file-name command)))
                  (conn-type (pcase (bound-and-true-p eshell-in-pipeline-p)
                               ('first '(nil . pipe))
                               ('last  '(pipe . nil))
                               ('t     'pipe)
                               ('nil   nil))))
              (make-process
               :name (file-name-nondirectory command)
               :buffer (current-buffer)
               :command (cons command args)
               :filter (if (eshell-interactive-output-p)
                           #'eshell-interactive-process-filter
                         #'eshell-insertion-filter)
               :sentinel #'eshell-sentinel
               :connection-type conn-type
               :stderr stderr-proc
               :file-handler t)))
      (eshell-debug-command
       'process (format-message "started external process `%s'" proc))
      (eshell-record-process-object proc)
      (eshell-record-process-properties proc)
      (run-hook-with-args 'eshell-exec-hook proc)
      (when (fboundp 'process-coding-system)
	(let ((coding-systems (process-coding-system proc)))
	  (setq decoding (car coding-systems)
		encoding (cdr coding-systems)))
	;; If `make-process' decided to use some coding system for
	;; decoding data sent from the process and the coding system
	;; doesn't specify EOL conversion, we had better convert CRLF
	;; to LF.
	(if (vectorp (coding-system-eol-type decoding))
	    (setq decoding (coding-system-change-eol-conversion decoding 'dos)
		  changed t))
	;; Even if `make-process' left the coding system for encoding
	;; data sent to the process undecided, we had better use the
	;; same one as what we use for decoding.  But, we should
	;; suppress EOL conversion.
	(if (and decoding (not encoding))
	    (setq encoding (coding-system-change-eol-conversion decoding 'unix)
		  changed t))
	(if changed
	    (set-process-coding-system proc decoding encoding))))
     (t
      ;; No async subprocesses...
      (let ((oldbuf (current-buffer))
	    (interact-p (eshell-interactive-output-p))
	    lbeg lend line proc-buf exit-status)
	(and (not (markerp eshell-last-sync-output-start))
	     (setq eshell-last-sync-output-start (point-marker)))
	(setq proc-buf
	      (set-buffer (get-buffer-create eshell-scratch-buffer)))
	(erase-buffer)
	(set-buffer oldbuf)
	(run-hook-with-args 'eshell-exec-hook command)
        ;; XXX: This doesn't support sending stdout and stderr to
        ;; separate places.
	(setq exit-status
	      (apply #'call-process-region
		     (append (list eshell-last-sync-output-start (point)
				   command t
				   eshell-scratch-buffer nil)
			     args)))
	;; When in a pipeline, record the place where the output of
	;; this process will begin.
	(and (bound-and-true-p eshell-in-pipeline-p)
	     (set-marker eshell-last-sync-output-start (point)))
	;; Simulate the effect of the process filter.
	(when (numberp exit-status)
	  (set-buffer proc-buf)
	  (goto-char (point-min))
	  (setq lbeg (point))
	  (while (eq 0 (forward-line 1))
	    (setq lend (point)
		  line (buffer-substring-no-properties lbeg lend))
	    (set-buffer oldbuf)
	    (if interact-p
		(eshell-interactive-process-filter nil line)
	      (eshell-output-object line))
	    (setq lbeg lend)
	    (set-buffer proc-buf))
	  (set-buffer oldbuf))
	;; Simulate the effect of eshell-sentinel.
	(eshell-close-handles
         (if (numberp exit-status) exit-status -1)
         (list 'quote (and (numberp exit-status) (= exit-status 0))))
	(eshell-kill-process-function command exit-status)
	(or (bound-and-true-p eshell-in-pipeline-p)
	    (setq eshell-last-sync-output-start nil))
	(if (not (numberp exit-status))
	  (error "%s: external command failed: %s" command exit-status))
	(setq proc t))))
    proc))

(defun eshell-interactive-process-filter (process string)
  "Send the output from PROCESS (STRING) to the interactive display.
This is done after all necessary filtering has been done."
  (when string
    (eshell-debug-command
     'process (format-message "received output from process `%s'\n\n%s"
                              process string))
    (eshell--mark-as-output 0 (length string) string)
    (require 'esh-mode)
    (declare-function eshell-interactive-filter "esh-mode" (buffer string))
    (eshell-interactive-filter (if process (process-buffer process)
                                 (current-buffer))
                               string)))

(define-obsolete-function-alias 'eshell-output-filter
  #'eshell-interactive-process-filter "30.1")

(defun eshell-insertion-filter (proc string)
  "Insert a string into the eshell buffer, or a process/file/buffer.
PROC is the process for which we're inserting output.  STRING is the
output."
  (when (buffer-live-p (process-buffer proc))
    (with-current-buffer (process-buffer proc)
      (process-put proc :eshell-pending
                   (concat (process-get proc :eshell-pending)
                           string))
      (unless (process-get proc :eshell-busy) ; Already being handled?
        (while (process-get proc :eshell-pending)
          (let ((handles (process-get proc :eshell-handles))
                (index (process-get proc :eshell-handle-index))
                (data (process-get proc :eshell-pending)))
            (process-put proc :eshell-pending nil)
            (process-put proc :eshell-busy t)
            (eshell-debug-command
             'process (format-message "received output from process `%s'\n\n%s"
                                      proc string))
            (unwind-protect
                (condition-case nil
                    (eshell-output-object data index handles)
                  ;; FIXME: We want to send SIGPIPE to the process
                  ;; here.  However, remote processes don't currently
                  ;; support that, and not all systems have SIGPIPE in
                  ;; the first place (e.g. MS Windows).  In these
                  ;; cases, just delete the process; this is
                  ;; reasonably close to the right behavior, since the
                  ;; default action for SIGPIPE is to terminate the
                  ;; process.  For use cases where SIGPIPE is truly
                  ;; needed, using an external pipe operator (`*|')
                  ;; may work instead (e.g. when working with remote
                  ;; processes).
                  (eshell-pipe-broken
                   (if (or (process-get proc 'remote-pid)
                           (eq system-type 'windows-nt))
                       (delete-process proc)
                     (signal-process proc 'SIGPIPE))))
              (process-put proc :eshell-busy nil))))))))

(defun eshell-sentinel (proc string)
  "Generic sentinel for command processes.  Reports only signals.
PROC is the process that's exiting.  STRING is the exit message."
  (eshell-debug-command
   'process (format-message "sentinel for external process `%s': %S"
                            proc string))
  (when (buffer-live-p (process-buffer proc))
    (with-current-buffer (process-buffer proc)
      (unwind-protect
          (unless (string= string "run")
            ;; Write the exit message if the status is abnormal and
            ;; the process is already writing to the terminal.
            (when (and (eq proc (eshell-tail-process))
                       (not (string-match "^\\(finished\\|exited\\)"
                                          string)))
              (funcall (process-filter proc) proc string))
            (let* ((handles (process-get proc :eshell-handles))
                   (index (process-get proc :eshell-handle-index))
                   (data (process-get proc :eshell-pending))
                   ;; Only get the status for the primary subprocess,
                   ;; not the pipe process (if any).
                   (status (when (= index eshell-output-handle)
                            (process-exit-status proc))))
              (process-put proc :eshell-pending nil)
              ;; If we're in the middle of handling output from this
              ;; process then schedule the EOF for later.
              (letrec ((finish-io
                        (lambda ()
                          (if (process-get proc :eshell-busy)
                              (run-at-time 0 nil finish-io)
                            (when data
                              (ignore-error eshell-pipe-broken
                                (eshell-output-object
                                 data index handles)))
                            (eshell-close-handles
                             status
                             (when status (list 'quote (= status 0)))
<<<<<<< HEAD
                             handles)))))
=======
                             handles)
                            (eshell-kill-process-function proc string)
                            (eshell-debug-command
                             'process
                             (format-message
                              "finished external process `%s'" proc))))))
>>>>>>> 7f5a2d0a
                (funcall finish-io))))
        (when-let ((entry (assq proc eshell-process-list)))
          (eshell-remove-process-entry entry))
        (eshell-kill-process-function proc string)))))

(defun eshell-process-interact (func &optional all query)
  "Interact with a process, using PROMPT if more than one, via FUNC.
If ALL is non-nil, background processes will be interacted with as well.
If QUERY is non-nil, query the user with QUERY before calling FUNC."
  (let (defunct result)
    (dolist (entry eshell-process-list)
      (if (and (memq (process-status (car entry))
		    '(run stop open closed))
	       (or all
		   (not (cdr entry)))
	       (or (not query)
		   (y-or-n-p (format-message query
					     (process-name (car entry))))))
	  (setq result (funcall func (car entry))))
      (unless (memq (process-status (car entry))
		    '(run stop open closed))
	(setq defunct (cons entry defunct))))
    ;; clean up the process list; this can get dirty if an error
    ;; occurred that brought the user into the debugger, and then they
    ;; quit, so that the sentinel was never called.
    (dolist (d defunct)
      (eshell-remove-process-entry d))
    result))

(defcustom eshell-kill-process-wait-time 5
  "Seconds to wait between sending termination signals to a subprocess."
  :type 'integer)

(defcustom eshell-kill-process-signals '(SIGINT SIGQUIT SIGKILL)
  "Signals used to kill processes when an Eshell buffer exits.
Eshell calls each of these signals in order when an Eshell buffer is
killed; if the process is still alive afterwards, Eshell waits a
number of seconds defined by `eshell-kill-process-wait-time', and
tries the next signal in the list."
  :type '(repeat symbol))

(defcustom eshell-kill-processes-on-exit nil
  "If non-nil, kill active processes when exiting an Eshell buffer.
Emacs will only kill processes owned by that Eshell buffer.

If nil, ownership of background and foreground processes reverts to
Emacs itself, and will die only if the user exits Emacs, calls
`kill-process', or terminates the processes externally.

If `ask', Emacs prompts the user before killing any processes.

If `every', it prompts once for every process.

If t, it kills all buffer-owned processes without asking.

Processes are first sent SIGHUP, then SIGINT, then SIGQUIT, then
SIGKILL.  The variable `eshell-kill-process-wait-time' specifies how
long to delay between signals."
  :type '(choice (const :tag "Kill all, don't ask" t)
		 (const :tag "Ask before killing" ask)
		 (const :tag "Ask for each process" every)
		 (const :tag "Don't kill subprocesses" nil)))

(defun eshell-round-robin-kill (&optional query)
  "Kill current process by trying various signals in sequence.
See the variable `eshell-kill-processes-on-exit'."
  (let ((sigs eshell-kill-process-signals))
    (while sigs
      (eshell-process-interact
       (lambda (proc)
         (signal-process (process-id proc) (car sigs))) t query)
      (setq query nil)
      (if (not eshell-process-list)
	  (setq sigs nil)
	(sleep-for eshell-kill-process-wait-time)
	(setq sigs (cdr sigs))))))

(defun eshell-query-kill-processes ()
  "Kill processes belonging to the current Eshell buffer, possibly with query."
  (when (and eshell-kill-processes-on-exit
	     eshell-process-list)
    (save-window-excursion
      (list-processes)
      (if (or (not (eq eshell-kill-processes-on-exit 'ask))
	      (y-or-n-p (format-message "Kill processes owned by `%s'? "
					(buffer-name))))
	  (eshell-round-robin-kill
	   (if (eq eshell-kill-processes-on-exit 'every)
	       "Kill Eshell child process `%s'? ")))
      (let ((buf (get-buffer "*Process List*")))
	(if (and buf (buffer-live-p buf))
	    (kill-buffer buf)))
      (message nil))))

(defun eshell-interrupt-process ()
  "Interrupt a process."
  (interactive)
  (unless (eshell-process-interact 'interrupt-process)
    (eshell-kill-process-function nil "interrupt")))

(defun eshell-kill-process ()
  "Kill a process."
  (interactive)
  (unless (eshell-process-interact 'kill-process)
    (eshell-kill-process-function nil "killed")))

(defun eshell-quit-process ()
  "Send quit signal to process."
  (interactive)
  (unless (eshell-process-interact 'quit-process)
    (eshell-kill-process-function nil "quit")))

;(defun eshell-stop-process ()
;  "Send STOP signal to process."
;  (interactive)
;  (unless (eshell-process-interact 'stop-process)
;    (eshell-kill-process-function nil "stopped")))

;(defun eshell-continue-process ()
;  "Send CONTINUE signal to process."
;  (interactive)
;  (unless (eshell-process-interact 'continue-process)
;    ;; jww (1999-09-17): this signal is not dealt with yet.  For
;    ;; example, `eshell-reset' will be called, and so will
;    ;; `eshell-resume-eval'.
;    (eshell-kill-process-function nil "continue")))

(provide 'esh-proc)
;;; esh-proc.el ends here<|MERGE_RESOLUTION|>--- conflicted
+++ resolved
@@ -505,16 +505,7 @@
                             (eshell-close-handles
                              status
                              (when status (list 'quote (= status 0)))
-<<<<<<< HEAD
                              handles)))))
-=======
-                             handles)
-                            (eshell-kill-process-function proc string)
-                            (eshell-debug-command
-                             'process
-                             (format-message
-                              "finished external process `%s'" proc))))))
->>>>>>> 7f5a2d0a
                 (funcall finish-io))))
         (when-let ((entry (assq proc eshell-process-list)))
           (eshell-remove-process-entry entry))
