;;; pixel-scroll.el --- Scroll a line smoothly  -*- lexical-binding: t -*-

;; Copyright (C) 2017-2023 Free Software Foundation, Inc.
;; Author: Tak Kunihiro <tkk@misasa.okayama-u.ac.jp>
;; Keywords: mouse
;; Package: emacs

;; This file is NOT part of GNU Emacs.

;; GNU Emacs is free software: you can redistribute it and/or modify
;; it under the terms of the GNU General Public License as published by
;; the Free Software Foundation, either version 3 of the License, or
;; (at your option) any later version.

;; GNU Emacs is distributed in the hope that it will be useful,
;; but WITHOUT ANY WARRANTY; without even the implied warranty of
;; MERCHANTABILITY or FITNESS FOR A PARTICULAR PURPOSE.  See the
;; GNU General Public License for more details.

;; You should have received a copy of the GNU General Public License
;; along with GNU Emacs.  If not, see <https://www.gnu.org/licenses/>.

;; Usage:
;;
;; To interactively toggle the mode:
;;
;;   M-x pixel-scroll-mode RET
;;
;; To make the mode permanent, put this in your Init file:
;;
;;   (pixel-scroll-mode 1)

;;; Commentary:

;; This file contains two somewhat related features.

;; The first is a global minor mode which makes Emacs try to scroll
;; each line smoothly.
;;
;; Scrolling a line up by `set-window-vscroll' and that by `scroll-up'
;; give similar display as shown below.
;;
;;  A: (scroll-up 1)
;;  B: (set-window-vscroll nil (frame-char-height) t)
;;
;; Also scrolling a pixel up by `set-window-vscroll' and that by
;; `scroll-up' give similar display, when vscroll is the last pixel of
;; the line, as shown below.
;;
;;  A: (scroll-up 1)
;;  B: (set-window-vscroll nil (1- (frame-char-height) t)) (scroll-up 1)
;;
;; When point reaches to the top of a window on scroll by
;; `set-window-vscroll', vscroll is set to zero.  To scroll a line
;; smoothly and continuously, this package scrolls a line by following
;; sequences.
;;
;;  (vertical-motion 1)
;;  (dolist (vs (number-sequence 1 (1- (frame-char-height))))
;;    (set-window-vscroll nil vs t) (sit-for 0))
;;  (scroll-up 1)

;; The second is another global minor mode that redefines `wheel-up'
;; and `wheel-down' to a command that tries to scroll the display
;; according to the precise movement of a trackpad or mouse.

;; But it operates in a much more intelligent manner than simply
;; setting the vscroll.  It will set window start to the position
;; closest to the position at the top-left corner of the window if
;; vscroll were set accordingly, in a smart and fast manner, and only
;; set vscroll the rest of the way.  There is no visible difference,
;; but it is much faster, and doesn't move the display by a huge
;; portion if vscroll is reset for some reason.

;; It also tries to move point out of the way, so redisplay will not
;; recenter the display as it scrolls.  This works well almost all of
;; the time, but is impossible to get right with images larger than
;; the window they're displayed in.  A feature that will allow
;; redisplay to skip recentering is in the works, and will completely
;; resolve this problem.

;;; Todo:
;;
;; Allowing pixel-level scrolling in Emacs requires a thorough review
;; of the related functionalities, to make sure none of them zeroes
;; out vscroll where users won't want that.

;;; Code:

(require 'mwheel)

(defvar pixel-wait 0
  "Idle time on each step of pixel scroll specified in second.
More wait will result in slow and gentle scroll.")

(defvar pixel-resolution-fine-flag nil
  "Set scrolling resolution to pixels instead of a line.
When it is t, scrolling resolution is number of pixels obtained
by `frame-char-height' instead of a line.  When it is number,
scrolling resolution is set to number of pixels specified.  In
case you need scrolling resolution of a pixel, set to 1.  After a
pixel scroll, typing \\[next-line] or \\[previous-line] scrolls the window to make it
fully visible, and undoes the effect of the pixel-level scroll.")

(defvar pixel-dead-time 0.1
  "Minimal interval in seconds before next smooth scrolling.
If another scrolling request arrives within this period, scrolling
will be carried out without pixel resolution.  If zero, scrolling
is always with pixel resolution.")

(defvar pixel-last-scroll-time 0
  "Time when the last scrolling was made, in second since the epoch.")

(defun pixel-scroll-in-rush-p ()
  "Return non-nil if next scroll should be non-smooth.
When scrolling request is delivered soon after the previous one,
user is in hurry.  When the time since last scroll is larger than
`pixel-dead-time', we are ready for another smooth scroll, and this
function returns nil."
  (let* ((now (current-time))
	 (scroll-in-rush-p (time-less-p
			    (time-subtract now pixel-last-scroll-time)
			    pixel-dead-time)))
    (setq pixel-last-scroll-time (float-time now))
    scroll-in-rush-p))

;;;###autoload
(define-minor-mode pixel-scroll-mode
  "A minor mode to scroll text pixel-by-pixel."
  :init-value nil
  :group 'scrolling
  :global t
  :version "26.1"

  (if pixel-scroll-mode
      (setq mwheel-scroll-up-function 'pixel-scroll-up
            mwheel-scroll-down-function 'pixel-scroll-down)
    (setq mwheel-scroll-up-function 'scroll-up
          mwheel-scroll-down-function 'scroll-down)))

(defun pixel-scroll-up (&optional arg)
  "Scroll text of selected window up ARG lines.
This is an alternative of `scroll-up'.  Scope moves downward."
  (interactive)
  (or arg (setq arg 1))
  (if (pixel-scroll-in-rush-p)
      (scroll-up arg)
    (dotimes (_ arg)                    ; move scope downward
      (let ((amt (if pixel-resolution-fine-flag
                     (if (integerp pixel-resolution-fine-flag)
                         pixel-resolution-fine-flag
                       (frame-char-height))
                   (pixel-line-height))))
        (if (pixel-eob-at-top-p)      ; when end-of-the-buffer is close
            (scroll-up 1)             ; relay on robust method
          (catch 'no-movement
            (while (pixel-point-at-top-p amt) ; prevent too late (multi tries)
              (unless (>= (vertical-motion 1) 1) ; move point downward
                (throw 'no-movement nil)))) ; exit loop when point did not move
          (pixel-scroll-pixel-up amt))))))  ; move scope downward

(defun pixel-scroll-down (&optional arg)
  "Scroll text of selected window down ARG lines.
This is and alternative of `scroll-down'.  Scope moves upward."
  (interactive)
  (or arg (setq arg 1))
  (if (pixel-scroll-in-rush-p)
      (scroll-down arg)
    (dotimes (_ arg)
      (let ((amt (if pixel-resolution-fine-flag
                     (if (integerp pixel-resolution-fine-flag)
                         pixel-resolution-fine-flag
                       (frame-char-height))
                   (pixel-line-height -1))))
        (catch 'no-movement
          (while (pixel-point-at-bottom-p amt) ; prevent too late (multi tries)
            (unless (<= (vertical-motion -1) -1) ; move point upward
              (throw 'no-movement nil)))) ; exit loop when point did not move
        (if (or (pixel-bob-at-top-p amt) ; when beginning-of-the-buffer is seen
                (pixel-eob-at-top-p))    ; for file with a long line
            (scroll-down 1)              ; relay on robust method
          (pixel-scroll-pixel-down amt))))))

;; isearch-scroll support
(put 'pixel-scroll-up 'scroll-command t)
(put 'pixel-scroll-down 'scroll-command t)

(defun pixel-bob-at-top-p (amt)
  "Return non-nil if window-start is at beginning of the current buffer.
Window must be vertically scrolled by not more than AMT pixels."
  (and (equal (window-start) (point-min))
       (< (window-vscroll nil t) amt)))

(defun pixel-eob-at-top-p ()
  "Return non-nil if end of buffer is at top of window."
  (<= (count-lines (window-start) (window-end)) 2)) ; count-screen-lines

(defun pixel-posn-y-at-point ()
  "Return y coordinates of point in pixels of current window.
This returns nil when horizontally scrolled."
  (when (equal (window-hscroll) 0)
    (save-excursion
      ;; When there's an overlay string on a line, move
      ;; point by (beginning-of-visual-line).
      (beginning-of-visual-line)
      ;; (- (cadr (pos-visible-in-window-p (point) nil t))
      ;;    (line-pixel-height))
      (cdr (posn-x-y (posn-at-point))))))

(defun pixel-point-at-top-p (amt)
  "Return if point is located at top of a window on coming scroll of AMT pixels.
When location of point was not obtained, this returns if point is at top
of window."
  (let ((y (pixel-posn-y-at-point))
        top-margin)
    (cond
     (y
      (setq top-margin y)
      (< top-margin amt))
     (t
      (<= (count-lines (window-start) (point)) 1)))))

(defun pixel-point-at-bottom-p (amt)
  "Return if point is located at bottom of window on coming scroll of AMT pixels.
When location of point was not obtained, this returns nil."
  (let* ((edges (window-inside-pixel-edges))
         (height (- (nth 3 edges) (nth 1 edges))) ; (- bottom top)
         (y (pixel-posn-y-at-point))
         bottom-margin)
    (when y
      (setq bottom-margin (- height (+ y (pixel-visual-line-height))))
      (< bottom-margin amt)))) ; coming unseen line

(defun pixel-scroll-pixel-up (amt)
  "Scroll text of selected windows up AMT pixels.
Scope moves downward."
  (while (>= (+ (window-vscroll nil t) amt)
             (pixel-line-height))
    (setq amt (- amt (pixel--whistlestop-line-up)))) ; major scroll
  (pixel--whistlestop-pixel-up amt)) ; minor scroll

(defun pixel-scroll-pixel-down (amt)
  "Scroll text of selected windows down AMT pixels.
Scope moves upward."
  (while (> amt 0)
    (let ((vs (window-vscroll nil t)))
      (if (equal vs 0)
          (progn
            ;; On horizontal scrolling, move cursor.
            (when (> (window-hscroll) 0)
              (vertical-motion -1))
            (pixel-scroll-down-and-set-window-vscroll
             (1- (pixel-line-height -1))))
        (set-window-vscroll nil (1- vs) t))
      (setq amt (1- amt))
      (sit-for pixel-wait))))

(defun pixel--whistlestop-line-up ()
  "Scroll text upward a line with each pixel whistlestopped.
When `vscroll' is non-zero, complete scrolling a line.  When
`vscroll' is larger than height of multiple lines, for example
88, this flushes multiple lines.  At the end, `vscroll' will be
zero.  This assumes that the lines are with the same height.
Scope moves downward.  This function returns number of pixels
that was scrolled."
  (let* ((src (window-vscroll nil t))  ; EXAMPLE (initial)      @0   @8  @88
         (height (pixel-line-height))  ;                        25   25   23
         (line (1+ (/ src height)))    ; catch up + one line     1    1    4
         (dst (* line height))         ; goal                  @25  @25  @92
         (delta (- dst src)))          ; pixels to be scrolled  25   17    4
    (pixel--whistlestop-pixel-up (1- delta)) ; until one less  @24  @24  @91
    (dotimes (_ line)
      ;; On horizontal scrolling, move cursor.
      (when (> (window-hscroll) 0)
        (vertical-motion 1))
      (scroll-up 1))
    (sit-for pixel-wait)               ; scroll 1 pixel         @0   @0   @0
    delta))

(defun pixel--whistlestop-pixel-up (n)
  "Scroll text upward by N pixels with each pixel whistlestopped.
Scope moves downward."
  (when (> n 0)
    (let ((vs0 (window-vscroll nil t)))
      (dolist (vs (number-sequence (1+ vs0) (+ vs0 n)))
        (set-window-vscroll nil vs t) (sit-for pixel-wait)))))

(defun pixel-line-height (&optional pos)
  "Return height in pixels of text line at POS in the selected window.
When POS is nil or negative, height of the first line or the coming
unseen line above the first line, respectively, is provided."
  (or pos (setq pos (window-start)))
  (when (< pos 0)
    (setq pos (pixel-point-at-unseen-line)))
  (let ((vs1 (window-vscroll nil t))
        height)
    (set-window-vscroll nil 0 t)
    (save-excursion
      (goto-char pos)
      (setq height (pixel-visual-line-height))) ; line-pixel-height, frame-char-height
    (set-window-vscroll nil vs1 t)
    height))

(defun pixel-visual-line-height ()
  "Return height in pixels of text line where cursor is in the selected window."
  (let ((pos (pixel-visible-pos-in-window)))
    (cond
     ;; When a char of line is shown, obtain height by
     ;; (line-pixel-height).
     (pos (save-excursion (goto-char pos) (line-pixel-height)))
     ;; When no char of line is shown but the line is at the top,
     ;; obtain height by (line-pixel-height).  This is based on
     ;; expected response from display engine.  See following
     ;; discussion.
     ;; https://lists.gnu.org/r/emacs-devel/2017-10/msg00621.html
     ((equal (count-lines (window-start) (point)) 1)
      (line-pixel-height))
     ;; No char of line is shown and the line is not at the top,
     ;; obtain height by (frame-char-height).
     (t (frame-char-height)))))

(defun pixel-visible-pos-in-window ()
  "Return position shown on text line where cursor is in the selected window.
This will look for positions of point and `end-of-visual-line',
then positions from `beginning-of-visual-line' to
`end-of-visual-line'.  When no char in a line is shown, this
returns nil."
  (let* ((beginning-of-visual-line-pos (save-excursion (beginning-of-visual-line) (point)))
         (end-of-visual-line-pos (save-excursion (end-of-visual-line) (point)))
         (pos-list (number-sequence beginning-of-visual-line-pos end-of-visual-line-pos))
         (edges (window-inside-pixel-edges))
         (width (- (nth 2 edges) (nth 0 edges)))
         posn-x
         visible-pos)
    ;; Optimize list of position to be surveyed.
    (push end-of-visual-line-pos pos-list)
    (push (point) pos-list)
    (delete-dups pos-list)
    ;; Find out a char with position X that is more than zero and less
    ;; than width of screen.
    (while (and (not visible-pos)
                pos-list)
      (setq posn-x (car (pos-visible-in-window-p (car pos-list) nil t)))
      (if (and posn-x
               (<= 0 posn-x)
               (< posn-x width))
          (setq visible-pos (car pos-list))
        (setq pos-list (cdr pos-list))))
    visible-pos))

(defun pixel-point-at-unseen-line ()
  "Return the character position of line above the selected window.
The returned value is the position of the first character on the
unseen line just above the scope of current window."
  (let* ((pos0 (window-start))
         (vscroll0 (window-vscroll nil t))
         (pos
          (save-excursion
            (goto-char pos0)
            (if (bobp)
                (point-min)
              ;; When there's an overlay string at window-start,
              ;; (beginning-of-visual-line 0) stays put.
              (let ((ppos (point))
                    (tem (beginning-of-visual-line 0)))
                (if (eq tem ppos)
                    (vertical-motion -1))
                (point))))))
    ;; restore initial position
    (set-window-start nil pos0 t)
    (set-window-vscroll nil vscroll0 t)
    pos))

(defun pixel-scroll-down-and-set-window-vscroll (vscroll)
  "Scroll down a line and set VSCROLL in pixels.
It is important to call `set-window-start' to force the display
engine use that particular position as the window-start point.
Otherwise, redisplay will reset the window's vscroll."
  (set-window-start nil (pixel-point-at-unseen-line) t)
  (set-window-vscroll nil vscroll t))

<<<<<<< HEAD
=======
(defun pixel-scroll-precision-scroll-down-page (delta)
  "Scroll the current window down by DELTA pixels.
Note that this function doesn't work if DELTA is larger than
the height of the current window."
  (let* ((desired-pos (posn-at-x-y 0 (+ delta
					(window-tab-line-height)
					(window-header-line-height))))
	 (desired-start (posn-point desired-pos))
         (current-vs (window-vscroll nil t))
         (start-posn (unless (eq desired-start (window-start))
                       (posn-at-point desired-start)))
	 (desired-vscroll (if start-posn
                              (- delta (cdr (posn-x-y start-posn)))
                            (+ current-vs delta)))
         (edges (window-edges nil t))
         (usable-height (- (nth 3 edges)
                           (nth 1 edges)))
         (next-pos (save-excursion
                     (goto-char desired-start)
                     (when (zerop (vertical-motion (1+ scroll-margin)))
                       (set-window-start nil desired-start)
                       (signal 'end-of-buffer nil))
                     (while (when-let ((posn (posn-at-point)))
                              (< (cdr (posn-x-y posn)) delta))
                       (when (zerop (vertical-motion 1))
                         (set-window-start nil desired-start)
                         (signal 'end-of-buffer nil)))
                     (point)))
         (scroll-preserve-screen-position nil)
         (auto-window-vscroll nil))
    (when (and (or (< (point) next-pos))
               (let ((pos-visibility (pos-visible-in-window-p next-pos nil t)))
                 (and pos-visibility
                      (or (eq (length pos-visibility) 2)
                          (when-let* ((posn (posn-at-point next-pos)))
                            (> (cdr (posn-object-width-height posn))
                               usable-height))))))
      (goto-char next-pos))
    (set-window-start nil (if (zerop (window-hscroll))
                              desired-start
                            (save-excursion
                              (goto-char desired-start)
                              (beginning-of-visual-line)
                              (point)))
                      t)
    (set-window-vscroll nil desired-vscroll t t)))

(defun pixel-scroll-precision-scroll-down (delta)
  "Scroll the current window down by DELTA pixels."
  (let ((max-height (- (window-text-height nil t)
                       (frame-char-height))))
    (while (> delta max-height)
      (pixel-scroll-precision-scroll-down-page max-height)
      (setq delta (- delta max-height)))
    (pixel-scroll-precision-scroll-down-page delta)))

(defun pixel-scroll-precision-scroll-up-page (delta)
  "Scroll the current window up by DELTA pixels.
Note that this function doesn't work if DELTA is larger than
the height of the current window."
  (let* ((edges (window-edges nil t nil t))
         (max-y (- (nth 3 edges)
                   (nth 1 edges)))
         (usable-height max-y)
         (posn (posn-at-x-y 0 (+ (window-tab-line-height)
                                 (window-header-line-height)
                                 (- max-y delta))))
         (point (posn-point posn))
         (up-point (and point
                        (save-excursion
                          (goto-char point)
                          (vertical-motion (- (1+ scroll-margin)))
                          (point)))))
    (when (and point (> (point) up-point))
      (when (let ((pos-visible (pos-visible-in-window-p up-point nil t)))
              (or (eq (length pos-visible) 2)
                  (when-let* ((posn (posn-at-point up-point))
                              (edges (window-edges nil t))
                              (usable-height (- (nth 3 edges)
                                                (nth 1 edges))))
                    (> (cdr (posn-object-width-height posn))
                       usable-height))))
        (goto-char up-point)))
    (let ((current-vscroll (window-vscroll nil t)))
      (setq delta (- delta current-vscroll))
      (set-window-vscroll nil 0 t t)
      (when (> delta 0)
        (let* ((start (window-start))
               (dims (window-text-pixel-size nil (cons start (- delta))
                                             start nil nil nil t))
               (height (nth 1 dims))
               (position (nth 2 dims)))
          (set-window-start nil position t)
          ;; If the line above is taller than the window height (i.e. there's
          ;; a very tall image), keep point on it.
          (when (> height usable-height)
            (goto-char position))
          (when (or (not position) (eq position start))
            (signal 'beginning-of-buffer nil))
          (setq delta (- delta height))))
      (when (< delta 0)
        (set-window-vscroll nil (- delta) t t)))))

(defun pixel-scroll-precision-interpolate (delta &optional old-window factor)
  "Interpolate a scroll of DELTA pixels.
OLD-WINDOW is the window which will be selected when redisplay
takes place, or nil for the current window.  This results in the
window being scrolled by DELTA pixels with an animation.  FACTOR
is a scale by which DELTA will be modified.  If nil, it defaults
to `pixel-scroll-precision-interpolation-factor'."
  (let ((percentage 0)
        (total-time pixel-scroll-precision-interpolation-total-time)
        (factor (or factor pixel-scroll-precision-interpolation-factor))
        (last-time (float-time))
        (time-elapsed 0)
        (between-scroll pixel-scroll-precision-interpolation-between-scroll)
        (rem (window-parameter nil 'interpolated-scroll-remainder))
        (time (window-parameter nil 'interpolated-scroll-remainder-time))
        (last-delta 0))
    (unless (or (not rem) (eq (< delta 0) (< rem 0)))
      ;; The direction changed.  Clear the remainder.
      (setq rem nil))
    (when (and rem time
               (< (- (float-time) time) 1.0)
               (eq (< delta 0) (< rem 0)))
      (setq delta (+ delta rem)))
    (if (or (null rem)
            (eq (< delta 0) (< rem 0)))
        (while-no-input
          (unwind-protect
              (while (< percentage 1)
                (with-selected-window (or old-window
                                          (selected-window))
                  (redisplay t))
                (sleep-for between-scroll)
                (let ((time (float-time)))
                  (setq time-elapsed (+ time-elapsed
                                        (- time last-time))
                        percentage (/ time-elapsed total-time))
                  (let* ((throw-on-input nil)
                         (absolute-delta (* (min 1 percentage) delta factor))
                         (relative-delta (abs
                                          (round (- absolute-delta last-delta)))))
                    (setq last-delta absolute-delta)
                    (if (< delta 0)
                        (pixel-scroll-precision-scroll-down relative-delta)
                      (pixel-scroll-precision-scroll-up relative-delta)))
                  (setq last-time time)))
            (if (< percentage 1)
                (progn
                  (set-window-parameter nil 'interpolated-scroll-remainder
                                        (* delta (- 1 percentage)))
                  (set-window-parameter nil 'interpolated-scroll-remainder-time
                                        (float-time)))
              (set-window-parameter nil
                                    'interpolated-scroll-remainder
                                    nil)
              (set-window-parameter nil
                                    'interpolated-scroll-remainder-time
                                    nil))))
      (set-window-parameter nil
                            'interpolated-scroll-remainder
                            nil)
      (set-window-parameter nil
                            'interpolated-scroll-remainder-time
                            nil))))

(defun pixel-scroll-precision-scroll-up (delta)
  "Scroll the current window up by DELTA pixels."
  (let ((max-height (- (window-text-height nil t)
                       (frame-char-height))))
    (when (> max-height 0)
      (while (> delta max-height)
        (pixel-scroll-precision-scroll-up-page max-height)
        (setq delta (- delta max-height)))
      (pixel-scroll-precision-scroll-up-page delta))))

;; FIXME: This doesn't _always_ work when there's an image above the
;; current line that is taller than the window, and scrolling can
;; sometimes be jumpy in that case.
(defun pixel-scroll-precision (event)
  "Scroll the display vertically by pixels according to EVENT.
Move the display up or down by the pixel deltas in EVENT to
scroll the display according to the user's turning the mouse
wheel."
  (interactive "e")
  (let ((window (mwheel-event-window event))
        (current-window (selected-window)))
    (when (framep window)
      (setq window (frame-selected-window window)))
    (if (and (nth 4 event))
        (let ((delta (round (cdr (nth 4 event)))))
          (unless (zerop delta)
            (if (> (abs delta) (window-text-height window t))
                (mwheel-scroll event nil)
              (with-selected-window window
                (if (or (and pixel-scroll-precision-interpolate-mice
                             (eq (device-class last-event-frame
                                               last-event-device)
                                 'mouse))
                        (and pixel-scroll-precision-large-scroll-height
                             (> (abs delta)
                                pixel-scroll-precision-large-scroll-height)
                             (let* ((kin-state (pixel-scroll-kinetic-state))
                                    (ring (aref kin-state 0))
                                    (time (aref kin-state 1)))
                               (or (null time)
                                   (> (- (float-time) time) 1.0)
                                   (and (consp ring)
                                        (ring-empty-p ring))))))
                    (progn
                      (let ((kin-state (pixel-scroll-kinetic-state)))
                        (aset kin-state 0 (make-ring 30))
                        (aset kin-state 1 nil))
                      (pixel-scroll-precision-interpolate delta current-window))
                  (condition-case nil
                      (progn
                        (if (< delta 0)
	                    (pixel-scroll-precision-scroll-down (- delta))
                          (pixel-scroll-precision-scroll-up delta))
                        (pixel-scroll-accumulate-velocity delta))
                    ;; Do not ding at buffer limits.  Show a message instead.
                    (beginning-of-buffer
                     (message (error-message-string '(beginning-of-buffer))))
                    (end-of-buffer
                     (message (error-message-string '(end-of-buffer))))))))))
      (mwheel-scroll event nil))))

;; isearch-scroll support
(put 'pixel-scroll-precision 'scroll-command t)

(defun pixel-scroll-kinetic-state (&optional window)
  "Return the kinetic scroll state of WINDOW.
If WINDOW is nil, return the state of the current window.
It is a vector of the form [ VELOCITY TIME SIGN ]."
  (or (window-parameter window 'kinetic-state)
      (set-window-parameter window 'kinetic-state
                            (vector (make-ring 30) nil nil))))

(defun pixel-scroll-accumulate-velocity (delta)
  "Accumulate DELTA into the current window's kinetic scroll state."
  (let* ((state (pixel-scroll-kinetic-state))
         (ring (aref state 0))
         (time (aref state 1)))
    (when (or (and time (> (- (float-time) time) 0.5))
              (and (not (ring-empty-p ring))
                   (not (eq (< delta 0)
                            (aref state 2)))))
      (aset state 0 (make-ring 30)))
    (aset state 2 (< delta 0))
    (ring-insert (aref state 0)
                 (cons (aset state 1 (float-time))
                       delta))))

(defun pixel-scroll-calculate-velocity (state)
  "Calculate velocity from the kinetic state vector STATE."
  (let* ((ring (aref state 0))
         (elts (ring-elements ring))
         (total 0))
    (dolist (tem elts)
      (setq total (+ total (cdr tem))))
    (* (/ total (- (float-time) (caar (last elts))))
       pixel-scroll-precision-initial-velocity-factor)))

(defun pixel-scroll-start-momentum (event)
  "Start kinetic scrolling for the touch event EVENT."
  (interactive "e")
  (when pixel-scroll-precision-use-momentum
    (let ((window (mwheel-event-window event))
          ;; The animations are smoother if the GC threshold is
          ;; reduced for the duration of the animation.
          (gc-cons-threshold (min most-positive-fixnum
                                  (* gc-cons-threshold 3)))
          (state nil))
      (when (framep window)
        (setq window (frame-selected-window window)))
      (setq state (pixel-scroll-kinetic-state window))
      (when (and (aref state 1)
                 (listp (aref state 0)))
        (condition-case nil
            (while-no-input
              (unwind-protect
                  (progn
                    (aset state 0 (pixel-scroll-calculate-velocity state))
                    (when (> (abs (aref state 0))
                             pixel-scroll-precision-momentum-min-velocity)
                      (let* ((velocity (aref state 0))
                             (original-velocity velocity)
                             (time-spent 0))
                        (if (> velocity 0)
                            (while (and (> velocity 0)
                                        (<= time-spent
                                            pixel-scroll-precision-momentum-seconds))
                              (when (> (round velocity) 0)
                                (with-selected-window window
                                  (pixel-scroll-precision-scroll-up (round velocity))))
                              (setq velocity (- velocity
                                                (/ original-velocity
                                                   (/ pixel-scroll-precision-momentum-seconds
                                                      pixel-scroll-precision-momentum-tick))))
                              (sit-for pixel-scroll-precision-momentum-tick)
                              (setq time-spent (+ time-spent
                                                  pixel-scroll-precision-momentum-tick))))
                        (while (and (< velocity 0)
                                    (<= time-spent
                                        pixel-scroll-precision-momentum-seconds))
                          (when (> (round (abs velocity)) 0)
                            (with-selected-window window
                              (pixel-scroll-precision-scroll-down (round
                                                                   (abs velocity)))))
                          (setq velocity (+ velocity
                                            (/ (abs original-velocity)
                                               (/ pixel-scroll-precision-momentum-seconds
                                                  pixel-scroll-precision-momentum-tick))))
                          (redisplay t)
                          (sit-for pixel-scroll-precision-momentum-tick)
                          (setq time-spent (+ time-spent
                                              pixel-scroll-precision-momentum-tick))))))
                (aset state 0 (make-ring 30))
                (aset state 1 nil)))
          (beginning-of-buffer
           (message (error-message-string '(beginning-of-buffer))))
          (end-of-buffer
           (message (error-message-string '(end-of-buffer)))))))))

(defun pixel-scroll-interpolate-down ()
  "Interpolate a scroll downwards by one page."
  (interactive)
  (if pixel-scroll-precision-interpolate-page
      (pixel-scroll-precision-interpolate (- (window-text-height nil t))
                                          ;; Don't use an
                                          ;; interpolation factor,
                                          ;; since we want exactly 1
                                          ;; page to be scrolled.
                                          nil 1)
    (cua-scroll-up)))

(defun pixel-scroll-interpolate-up ()
  "Interpolate a scroll upwards by one page."
  (interactive)
  (if pixel-scroll-precision-interpolate-page
      (pixel-scroll-precision-interpolate (window-text-height nil t)
                                          nil 1)
    (cua-scroll-down)))

;;;###autoload
(define-minor-mode pixel-scroll-precision-mode
  "Toggle pixel scrolling.
When enabled, this minor mode allows to scroll the display
precisely, according to the turning of the mouse wheel."
  :global t
  :group 'mouse
  :keymap pixel-scroll-precision-mode-map
  (setq mwheel-coalesce-scroll-events
        (not pixel-scroll-precision-mode)))

>>>>>>> 54ac1165
(provide 'pixel-scroll)
;;; pixel-scroll.el ends here<|MERGE_RESOLUTION|>--- conflicted
+++ resolved
@@ -379,364 +379,5 @@
   (set-window-start nil (pixel-point-at-unseen-line) t)
   (set-window-vscroll nil vscroll t))
 
-<<<<<<< HEAD
-=======
-(defun pixel-scroll-precision-scroll-down-page (delta)
-  "Scroll the current window down by DELTA pixels.
-Note that this function doesn't work if DELTA is larger than
-the height of the current window."
-  (let* ((desired-pos (posn-at-x-y 0 (+ delta
-					(window-tab-line-height)
-					(window-header-line-height))))
-	 (desired-start (posn-point desired-pos))
-         (current-vs (window-vscroll nil t))
-         (start-posn (unless (eq desired-start (window-start))
-                       (posn-at-point desired-start)))
-	 (desired-vscroll (if start-posn
-                              (- delta (cdr (posn-x-y start-posn)))
-                            (+ current-vs delta)))
-         (edges (window-edges nil t))
-         (usable-height (- (nth 3 edges)
-                           (nth 1 edges)))
-         (next-pos (save-excursion
-                     (goto-char desired-start)
-                     (when (zerop (vertical-motion (1+ scroll-margin)))
-                       (set-window-start nil desired-start)
-                       (signal 'end-of-buffer nil))
-                     (while (when-let ((posn (posn-at-point)))
-                              (< (cdr (posn-x-y posn)) delta))
-                       (when (zerop (vertical-motion 1))
-                         (set-window-start nil desired-start)
-                         (signal 'end-of-buffer nil)))
-                     (point)))
-         (scroll-preserve-screen-position nil)
-         (auto-window-vscroll nil))
-    (when (and (or (< (point) next-pos))
-               (let ((pos-visibility (pos-visible-in-window-p next-pos nil t)))
-                 (and pos-visibility
-                      (or (eq (length pos-visibility) 2)
-                          (when-let* ((posn (posn-at-point next-pos)))
-                            (> (cdr (posn-object-width-height posn))
-                               usable-height))))))
-      (goto-char next-pos))
-    (set-window-start nil (if (zerop (window-hscroll))
-                              desired-start
-                            (save-excursion
-                              (goto-char desired-start)
-                              (beginning-of-visual-line)
-                              (point)))
-                      t)
-    (set-window-vscroll nil desired-vscroll t t)))
-
-(defun pixel-scroll-precision-scroll-down (delta)
-  "Scroll the current window down by DELTA pixels."
-  (let ((max-height (- (window-text-height nil t)
-                       (frame-char-height))))
-    (while (> delta max-height)
-      (pixel-scroll-precision-scroll-down-page max-height)
-      (setq delta (- delta max-height)))
-    (pixel-scroll-precision-scroll-down-page delta)))
-
-(defun pixel-scroll-precision-scroll-up-page (delta)
-  "Scroll the current window up by DELTA pixels.
-Note that this function doesn't work if DELTA is larger than
-the height of the current window."
-  (let* ((edges (window-edges nil t nil t))
-         (max-y (- (nth 3 edges)
-                   (nth 1 edges)))
-         (usable-height max-y)
-         (posn (posn-at-x-y 0 (+ (window-tab-line-height)
-                                 (window-header-line-height)
-                                 (- max-y delta))))
-         (point (posn-point posn))
-         (up-point (and point
-                        (save-excursion
-                          (goto-char point)
-                          (vertical-motion (- (1+ scroll-margin)))
-                          (point)))))
-    (when (and point (> (point) up-point))
-      (when (let ((pos-visible (pos-visible-in-window-p up-point nil t)))
-              (or (eq (length pos-visible) 2)
-                  (when-let* ((posn (posn-at-point up-point))
-                              (edges (window-edges nil t))
-                              (usable-height (- (nth 3 edges)
-                                                (nth 1 edges))))
-                    (> (cdr (posn-object-width-height posn))
-                       usable-height))))
-        (goto-char up-point)))
-    (let ((current-vscroll (window-vscroll nil t)))
-      (setq delta (- delta current-vscroll))
-      (set-window-vscroll nil 0 t t)
-      (when (> delta 0)
-        (let* ((start (window-start))
-               (dims (window-text-pixel-size nil (cons start (- delta))
-                                             start nil nil nil t))
-               (height (nth 1 dims))
-               (position (nth 2 dims)))
-          (set-window-start nil position t)
-          ;; If the line above is taller than the window height (i.e. there's
-          ;; a very tall image), keep point on it.
-          (when (> height usable-height)
-            (goto-char position))
-          (when (or (not position) (eq position start))
-            (signal 'beginning-of-buffer nil))
-          (setq delta (- delta height))))
-      (when (< delta 0)
-        (set-window-vscroll nil (- delta) t t)))))
-
-(defun pixel-scroll-precision-interpolate (delta &optional old-window factor)
-  "Interpolate a scroll of DELTA pixels.
-OLD-WINDOW is the window which will be selected when redisplay
-takes place, or nil for the current window.  This results in the
-window being scrolled by DELTA pixels with an animation.  FACTOR
-is a scale by which DELTA will be modified.  If nil, it defaults
-to `pixel-scroll-precision-interpolation-factor'."
-  (let ((percentage 0)
-        (total-time pixel-scroll-precision-interpolation-total-time)
-        (factor (or factor pixel-scroll-precision-interpolation-factor))
-        (last-time (float-time))
-        (time-elapsed 0)
-        (between-scroll pixel-scroll-precision-interpolation-between-scroll)
-        (rem (window-parameter nil 'interpolated-scroll-remainder))
-        (time (window-parameter nil 'interpolated-scroll-remainder-time))
-        (last-delta 0))
-    (unless (or (not rem) (eq (< delta 0) (< rem 0)))
-      ;; The direction changed.  Clear the remainder.
-      (setq rem nil))
-    (when (and rem time
-               (< (- (float-time) time) 1.0)
-               (eq (< delta 0) (< rem 0)))
-      (setq delta (+ delta rem)))
-    (if (or (null rem)
-            (eq (< delta 0) (< rem 0)))
-        (while-no-input
-          (unwind-protect
-              (while (< percentage 1)
-                (with-selected-window (or old-window
-                                          (selected-window))
-                  (redisplay t))
-                (sleep-for between-scroll)
-                (let ((time (float-time)))
-                  (setq time-elapsed (+ time-elapsed
-                                        (- time last-time))
-                        percentage (/ time-elapsed total-time))
-                  (let* ((throw-on-input nil)
-                         (absolute-delta (* (min 1 percentage) delta factor))
-                         (relative-delta (abs
-                                          (round (- absolute-delta last-delta)))))
-                    (setq last-delta absolute-delta)
-                    (if (< delta 0)
-                        (pixel-scroll-precision-scroll-down relative-delta)
-                      (pixel-scroll-precision-scroll-up relative-delta)))
-                  (setq last-time time)))
-            (if (< percentage 1)
-                (progn
-                  (set-window-parameter nil 'interpolated-scroll-remainder
-                                        (* delta (- 1 percentage)))
-                  (set-window-parameter nil 'interpolated-scroll-remainder-time
-                                        (float-time)))
-              (set-window-parameter nil
-                                    'interpolated-scroll-remainder
-                                    nil)
-              (set-window-parameter nil
-                                    'interpolated-scroll-remainder-time
-                                    nil))))
-      (set-window-parameter nil
-                            'interpolated-scroll-remainder
-                            nil)
-      (set-window-parameter nil
-                            'interpolated-scroll-remainder-time
-                            nil))))
-
-(defun pixel-scroll-precision-scroll-up (delta)
-  "Scroll the current window up by DELTA pixels."
-  (let ((max-height (- (window-text-height nil t)
-                       (frame-char-height))))
-    (when (> max-height 0)
-      (while (> delta max-height)
-        (pixel-scroll-precision-scroll-up-page max-height)
-        (setq delta (- delta max-height)))
-      (pixel-scroll-precision-scroll-up-page delta))))
-
-;; FIXME: This doesn't _always_ work when there's an image above the
-;; current line that is taller than the window, and scrolling can
-;; sometimes be jumpy in that case.
-(defun pixel-scroll-precision (event)
-  "Scroll the display vertically by pixels according to EVENT.
-Move the display up or down by the pixel deltas in EVENT to
-scroll the display according to the user's turning the mouse
-wheel."
-  (interactive "e")
-  (let ((window (mwheel-event-window event))
-        (current-window (selected-window)))
-    (when (framep window)
-      (setq window (frame-selected-window window)))
-    (if (and (nth 4 event))
-        (let ((delta (round (cdr (nth 4 event)))))
-          (unless (zerop delta)
-            (if (> (abs delta) (window-text-height window t))
-                (mwheel-scroll event nil)
-              (with-selected-window window
-                (if (or (and pixel-scroll-precision-interpolate-mice
-                             (eq (device-class last-event-frame
-                                               last-event-device)
-                                 'mouse))
-                        (and pixel-scroll-precision-large-scroll-height
-                             (> (abs delta)
-                                pixel-scroll-precision-large-scroll-height)
-                             (let* ((kin-state (pixel-scroll-kinetic-state))
-                                    (ring (aref kin-state 0))
-                                    (time (aref kin-state 1)))
-                               (or (null time)
-                                   (> (- (float-time) time) 1.0)
-                                   (and (consp ring)
-                                        (ring-empty-p ring))))))
-                    (progn
-                      (let ((kin-state (pixel-scroll-kinetic-state)))
-                        (aset kin-state 0 (make-ring 30))
-                        (aset kin-state 1 nil))
-                      (pixel-scroll-precision-interpolate delta current-window))
-                  (condition-case nil
-                      (progn
-                        (if (< delta 0)
-	                    (pixel-scroll-precision-scroll-down (- delta))
-                          (pixel-scroll-precision-scroll-up delta))
-                        (pixel-scroll-accumulate-velocity delta))
-                    ;; Do not ding at buffer limits.  Show a message instead.
-                    (beginning-of-buffer
-                     (message (error-message-string '(beginning-of-buffer))))
-                    (end-of-buffer
-                     (message (error-message-string '(end-of-buffer))))))))))
-      (mwheel-scroll event nil))))
-
-;; isearch-scroll support
-(put 'pixel-scroll-precision 'scroll-command t)
-
-(defun pixel-scroll-kinetic-state (&optional window)
-  "Return the kinetic scroll state of WINDOW.
-If WINDOW is nil, return the state of the current window.
-It is a vector of the form [ VELOCITY TIME SIGN ]."
-  (or (window-parameter window 'kinetic-state)
-      (set-window-parameter window 'kinetic-state
-                            (vector (make-ring 30) nil nil))))
-
-(defun pixel-scroll-accumulate-velocity (delta)
-  "Accumulate DELTA into the current window's kinetic scroll state."
-  (let* ((state (pixel-scroll-kinetic-state))
-         (ring (aref state 0))
-         (time (aref state 1)))
-    (when (or (and time (> (- (float-time) time) 0.5))
-              (and (not (ring-empty-p ring))
-                   (not (eq (< delta 0)
-                            (aref state 2)))))
-      (aset state 0 (make-ring 30)))
-    (aset state 2 (< delta 0))
-    (ring-insert (aref state 0)
-                 (cons (aset state 1 (float-time))
-                       delta))))
-
-(defun pixel-scroll-calculate-velocity (state)
-  "Calculate velocity from the kinetic state vector STATE."
-  (let* ((ring (aref state 0))
-         (elts (ring-elements ring))
-         (total 0))
-    (dolist (tem elts)
-      (setq total (+ total (cdr tem))))
-    (* (/ total (- (float-time) (caar (last elts))))
-       pixel-scroll-precision-initial-velocity-factor)))
-
-(defun pixel-scroll-start-momentum (event)
-  "Start kinetic scrolling for the touch event EVENT."
-  (interactive "e")
-  (when pixel-scroll-precision-use-momentum
-    (let ((window (mwheel-event-window event))
-          ;; The animations are smoother if the GC threshold is
-          ;; reduced for the duration of the animation.
-          (gc-cons-threshold (min most-positive-fixnum
-                                  (* gc-cons-threshold 3)))
-          (state nil))
-      (when (framep window)
-        (setq window (frame-selected-window window)))
-      (setq state (pixel-scroll-kinetic-state window))
-      (when (and (aref state 1)
-                 (listp (aref state 0)))
-        (condition-case nil
-            (while-no-input
-              (unwind-protect
-                  (progn
-                    (aset state 0 (pixel-scroll-calculate-velocity state))
-                    (when (> (abs (aref state 0))
-                             pixel-scroll-precision-momentum-min-velocity)
-                      (let* ((velocity (aref state 0))
-                             (original-velocity velocity)
-                             (time-spent 0))
-                        (if (> velocity 0)
-                            (while (and (> velocity 0)
-                                        (<= time-spent
-                                            pixel-scroll-precision-momentum-seconds))
-                              (when (> (round velocity) 0)
-                                (with-selected-window window
-                                  (pixel-scroll-precision-scroll-up (round velocity))))
-                              (setq velocity (- velocity
-                                                (/ original-velocity
-                                                   (/ pixel-scroll-precision-momentum-seconds
-                                                      pixel-scroll-precision-momentum-tick))))
-                              (sit-for pixel-scroll-precision-momentum-tick)
-                              (setq time-spent (+ time-spent
-                                                  pixel-scroll-precision-momentum-tick))))
-                        (while (and (< velocity 0)
-                                    (<= time-spent
-                                        pixel-scroll-precision-momentum-seconds))
-                          (when (> (round (abs velocity)) 0)
-                            (with-selected-window window
-                              (pixel-scroll-precision-scroll-down (round
-                                                                   (abs velocity)))))
-                          (setq velocity (+ velocity
-                                            (/ (abs original-velocity)
-                                               (/ pixel-scroll-precision-momentum-seconds
-                                                  pixel-scroll-precision-momentum-tick))))
-                          (redisplay t)
-                          (sit-for pixel-scroll-precision-momentum-tick)
-                          (setq time-spent (+ time-spent
-                                              pixel-scroll-precision-momentum-tick))))))
-                (aset state 0 (make-ring 30))
-                (aset state 1 nil)))
-          (beginning-of-buffer
-           (message (error-message-string '(beginning-of-buffer))))
-          (end-of-buffer
-           (message (error-message-string '(end-of-buffer)))))))))
-
-(defun pixel-scroll-interpolate-down ()
-  "Interpolate a scroll downwards by one page."
-  (interactive)
-  (if pixel-scroll-precision-interpolate-page
-      (pixel-scroll-precision-interpolate (- (window-text-height nil t))
-                                          ;; Don't use an
-                                          ;; interpolation factor,
-                                          ;; since we want exactly 1
-                                          ;; page to be scrolled.
-                                          nil 1)
-    (cua-scroll-up)))
-
-(defun pixel-scroll-interpolate-up ()
-  "Interpolate a scroll upwards by one page."
-  (interactive)
-  (if pixel-scroll-precision-interpolate-page
-      (pixel-scroll-precision-interpolate (window-text-height nil t)
-                                          nil 1)
-    (cua-scroll-down)))
-
-;;;###autoload
-(define-minor-mode pixel-scroll-precision-mode
-  "Toggle pixel scrolling.
-When enabled, this minor mode allows to scroll the display
-precisely, according to the turning of the mouse wheel."
-  :global t
-  :group 'mouse
-  :keymap pixel-scroll-precision-mode-map
-  (setq mwheel-coalesce-scroll-events
-        (not pixel-scroll-precision-mode)))
-
->>>>>>> 54ac1165
 (provide 'pixel-scroll)
 ;;; pixel-scroll.el ends here