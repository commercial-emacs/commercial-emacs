--- conflicted
+++ resolved
@@ -446,15 +446,11 @@
       (revert-buffer arg no-confirm t))
     (vc-restore-buffer-context context)))
 
-<<<<<<< HEAD
-(defun vc-resynch-window (file &optional keep noquery reset-vc-info)
-=======
 (defvar vc-mode-line-hook nil)
 (make-variable-buffer-local 'vc-mode-line-hook)
 (put 'vc-mode-line-hook 'permanent-local t)
 
-(defun vc-resynch-window (file &optional keep noquery)
->>>>>>> e454a4a3
+(defun vc-resynch-window (file &optional keep noquery reset-vc-info)
   "If FILE is in the current buffer, either revert or unvisit it.
 The choice between revert (to see expanded keywords) and unvisit
 depends on KEEP.  NOQUERY if non-nil inhibits confirmation for
