--- conflicted
+++ resolved
@@ -4858,161 +4858,7 @@
     (if (eq orig-body body) exp
       ;; The use without `format' is obsolete, let's warn when we bump
       ;; into any such remaining uses.
-<<<<<<< HEAD
       (macroexp-warn-and-return "Missing format argument" exp))))
-=======
-      (macroexp-warn-and-return
-       "Missing format argument in `with-demote-errors'" exp nil nil
-       orig-format))))
-
-(defmacro combine-after-change-calls (&rest body)
-  "Execute BODY, but don't call the after-change functions till the end.
-If BODY makes changes in the buffer, they are recorded
-and the functions on `after-change-functions' are called several times
-when BODY is finished.
-The return value is the value of the last form in BODY.
-
-If `before-change-functions' is non-nil, then calls to the after-change
-functions can't be deferred, so in that case this macro has no effect.
-
-Do not alter `after-change-functions' or `before-change-functions'
-in BODY."
-  (declare (indent 0) (debug t))
-  `(unwind-protect
-       (let ((combine-after-change-calls t))
-	 . ,body)
-     (combine-after-change-execute)))
-
-;;;;;;;;;;;;;;;;;;;;;;;;;;;;;;;;;;;;;;;;;;;;;;;;;;;;;;;;;;;;;;;;;;;;;;;;;;;;;;;;
-(defvar undo--combining-change-calls nil
-  "Non-nil when `combine-change-calls-1' is running.")
-
-(defun combine-change-calls-1 (beg end body)
-  "Evaluate BODY, running the change hooks just once, for region \(BEG END).
-
-Firstly, `before-change-functions' is invoked for the region
-\(BEG END), then BODY (a function) is evaluated with
-`before-change-functions' and `after-change-functions' bound to
-nil, then finally `after-change-functions' is invoked on the
-updated region (BEG NEW-END) with a calculated OLD-LEN argument.
-If `inhibit-modification-hooks' is initially non-nil, the change
-hooks are not run.
-
-The result of `combine-change-calls-1' is the value returned by
-BODY.  BODY must not make a different buffer current, except
-temporarily.  It must not make any changes to the buffer outside
-the specified region.  It must not change
-`before-change-functions' or `after-change-functions'.
-
-Additionally, the buffer modifications of BODY are recorded on
-the buffer's undo list as a single (apply ...) entry containing
-the function `undo--wrap-and-run-primitive-undo'."
-  (if (markerp beg) (setq beg (marker-position beg)))
-  (if (markerp end) (setq end (marker-position end)))
-  (let ((old-bul buffer-undo-list)
-	(end-marker (copy-marker end t))
-	result)
-    (if undo--combining-change-calls
-	(setq result (funcall body))
-      (let ((undo--combining-change-calls t))
-	(if (not inhibit-modification-hooks)
-	    (run-hook-with-args 'before-change-functions beg end))
-	(let ((bcf before-change-functions)
-	      (acf after-change-functions)
-	      (local-bcf (local-variable-p 'before-change-functions))
-	      (local-acf (local-variable-p 'after-change-functions)))
-	  (unwind-protect
-              ;; FIXME: WIBNI we could just use `inhibit-modification-hooks'?
-              (progn
-                ;; Ugly Hack: if the body uses syntax-ppss/syntax-propertize
-                ;; (e.g. via a regexp-search or sexp-movement triggering
-                ;; on-the-fly syntax-propertize), make sure that this gets
-                ;; properly refreshed after subsequent changes.
-	        (setq-local before-change-functions
-                            (if (memq #'syntax-ppss-flush-cache bcf)
-                                '(syntax-ppss-flush-cache)))
-                (setq-local after-change-functions nil)
-	        (setq result (funcall body)))
-	    (if local-bcf (setq before-change-functions bcf)
-	      (kill-local-variable 'before-change-functions))
-	    (if local-acf (setq after-change-functions acf)
-	      (kill-local-variable 'after-change-functions))))
-        (when (not (eq buffer-undo-list t))
-          (let ((ap-elt
-		 (list 'apply
-		       (- end end-marker)
-		       beg
-		       (marker-position end-marker)
-		       #'undo--wrap-and-run-primitive-undo
-		       beg (marker-position end-marker) buffer-undo-list))
-		(ptr buffer-undo-list))
-	    (if (not (eq buffer-undo-list old-bul))
-		(progn
-		  (while (and (not (eq (cdr ptr) old-bul))
-			      ;; In case garbage collection has removed OLD-BUL.
-			      (cdr ptr)
-			      ;; Don't include a timestamp entry.
-			      (not (and (consp (cdr ptr))
-					(consp (cadr ptr))
-					(eq (caadr ptr) t)
-					(setq old-bul (cdr ptr)))))
-		    (setq ptr (cdr ptr)))
-		  (unless (cdr ptr)
-		    (message "combine-change-calls: buffer-undo-list broken"))
-		  (setcdr ptr nil)
-		  (push ap-elt buffer-undo-list)
-		  (setcdr buffer-undo-list old-bul)))))
-	(if (not inhibit-modification-hooks)
-	    (run-hook-with-args 'after-change-functions
-				beg (marker-position end-marker)
-				(- end beg)))))
-    (set-marker end-marker nil)
-    result))
-
-(defmacro combine-change-calls (beg end &rest body)
-  "Evaluate BODY, running the change hooks just once.
-
-BODY is a sequence of Lisp forms to evaluate.  BEG and END bound
-the region the change hooks will be run for.
-
-Firstly, `before-change-functions' is invoked for the region
-\(BEG END), then the BODY forms are evaluated with
-`before-change-functions' and `after-change-functions' bound to
-nil, and finally `after-change-functions' is invoked on the
-updated region.  The change hooks are not run if
-`inhibit-modification-hooks' is initially non-nil.
-
-The result of `combine-change-calls' is the value returned by the
-last of the BODY forms to be evaluated.  BODY may not make a
-different buffer current, except temporarily.  BODY may not
-change the buffer outside the specified region.  It must not
-change `before-change-functions' or `after-change-functions'.
-
-Additionally, the buffer modifications of BODY are recorded on
-the buffer's undo list as a single \(apply ...) entry containing
-the function `undo--wrap-and-run-primitive-undo'."
-  (declare (debug (form form def-body)) (indent 2))
-  `(combine-change-calls-1 ,beg ,end (lambda () ,@body)))
-
-(defun undo--wrap-and-run-primitive-undo (beg end list)
-  "Call `primitive-undo' on the undo elements in LIST.
-
-This function is intended to be called purely by `undo' as the
-function in an \(apply DELTA BEG END FUNNAME . ARGS) undo
-element.  It invokes `before-change-functions' and
-`after-change-functions' once each for the entire region \(BEG
-END) rather than once for each individual change.
-
-Additionally the fresh \"redo\" elements which are generated on
-`buffer-undo-list' will themselves be \"enclosed\" in
-`undo--wrap-and-run-primitive-undo'.
-
-Undo elements of this form are generated by the macro
-`combine-change-calls'."
-  (combine-change-calls beg end
-			(while list
-			  (setq list (primitive-undo 1 list)))))
->>>>>>> 2de25acc
 
 ;;;;;;;;;;;;;;;;;;;;;;;;;;;;;;;;;;;;;;;;;;;;;;;;;;;;;;;;;;;;;;;;;;;;;;;;;;;;;;;;
 
