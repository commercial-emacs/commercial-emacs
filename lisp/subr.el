;;; subr.el --- basic lisp subroutines for Emacs  -*- lexical-binding:t -*-

;; Copyright (C) 1985-1986, 1992, 1994-1995, 1999-2023 Free Software
;; Foundation, Inc.

;; Maintainer: emacs-devel@gnu.org
;; Keywords: internal
;; Package: emacs

;; This file is NOT part of GNU Emacs.

;; GNU Emacs is free software: you can redistribute it and/or modify
;; it under the terms of the GNU General Public License as published by
;; the Free Software Foundation, either version 3 of the License, or
;; (at your option) any later version.

;; GNU Emacs is distributed in the hope that it will be useful,
;; but WITHOUT ANY WARRANTY; without even the implied warranty of
;; MERCHANTABILITY or FITNESS FOR A PARTICULAR PURPOSE.  See the
;; GNU General Public License for more details.

;; You should have received a copy of the GNU General Public License
;; along with GNU Emacs.  If not, see <https://www.gnu.org/licenses/>.

;;; Commentary:

;;; Code:

;; declare-function's args use &rest, not &optional, for compatibility
;; with byte-compile-macroexpand-declare-function.

(defmacro declare-function (_fn _file &rest _args)
  "Tell the byte-compiler that function FN is defined, in FILE.
The FILE argument is not used by the byte-compiler, but by the
`check-declare' package, which checks that FILE contains a
definition for FN.  (FILE can be nil, and that disables this
check.)

FILE can be either a Lisp file (in which case the \".el\"
extension is optional), or a C file.  C files are expanded
relative to the Emacs \"src/\" directory.  Lisp files are
searched for using `locate-library', and if that fails they are
expanded relative to the location of the file containing the
declaration.  A FILE with an \"ext:\" prefix is an external file.
`check-declare' will check such files if they are found, and skip
them without error if they are not.

Optional ARGLIST specifies FN's arguments, or is t to not specify
FN's arguments.  An omitted ARGLIST defaults to t, not nil: a nil
ARGLIST specifies an empty argument list, and an explicit t
ARGLIST is a placeholder that allows supplying a later arg.

Optional FILEONLY non-nil means that `check-declare' will check
only that FILE exists, not that it defines FN.  This is intended
for function definitions that `check-declare' does not recognize,
e.g., `defstruct'.

Note that for the purposes of `check-declare', this statement
must be the first non-whitespace on a line.

For more information, see Info node `(elisp)Declaring Functions'."
  (declare (advertised-calling-convention
	    (fn file &optional arglist fileonly) nil))
  ;; Does nothing - `byte-compile-macroexpand-declare-function' does
  ;; the work.
  nil)


;;;; Basic Lisp macros.

(defalias 'not #'null)
(defalias 'sxhash #'sxhash-equal)

(defmacro noreturn (form)
  "Evaluate FORM, expecting it not to return.
If FORM does return, signal an error."
  (declare (debug t))
  `(prog1 ,form
     (error "Form marked with `noreturn' did return")))

(defmacro 1value (form)
  "Evaluate FORM, expecting a constant return value.
If FORM returns differing values when running under Testcover,
Testcover will raise an error."
  (declare (debug t))
  form)

(defmacro def-edebug-spec (symbol spec)
  "Set the Edebug SPEC to use for sexps which have SYMBOL as head.
Both SYMBOL and SPEC are unevaluated.  The SPEC can be:
0 (instrument no arguments); t (instrument all arguments);
a symbol (naming a function with an Edebug specification); or a list.
The elements of the list describe the argument types; see
Info node `(elisp)Specification List' for details."
  (declare (indent 1))
  `(put (quote ,symbol) 'edebug-form-spec (quote ,spec)))

(defun def-edebug-elem-spec (name spec)
  "Define a new Edebug spec element NAME as shorthand for SPEC.
The SPEC has to be a list."
  (declare (indent 1))
  (when (string-match "\\`[&:]" (symbol-name name))
    ;; & and : have special meaning in spec element names.
    (error "Edebug spec name cannot start with '&' or ':'"))
  (unless (consp spec)
    (error "Edebug spec has to be a list: %S" spec))
  (put name 'edebug-elem-spec spec))


(defmacro lambda (&rest cdr)
  "Return an anonymous function.
Under dynamic binding, a call of the form (lambda ARGS DOCSTRING
INTERACTIVE BODY) is self-quoting; the result of evaluating the
lambda expression is the expression itself.  Under lexical
binding, the result is a closure.  Regardless, the result is a
function, i.e., it may be stored as the function value of a
symbol, passed to `funcall' or `mapcar', etc.

ARGS should take the same form as an argument list for a `defun'.
DOCSTRING is an optional documentation string.
 If present, it should describe how to call the function.
 But documentation strings are usually not useful in nameless functions.
INTERACTIVE should be a call to the function `interactive', which see.
It may also be omitted.
BODY should be a list of Lisp expressions.

\(fn ARGS [DOCSTRING] [INTERACTIVE] BODY)"
  (declare (doc-string 2) (indent defun)
           (debug (&define lambda-list lambda-doc
                           [&optional ("interactive" interactive)]
                           def-body)))
  ;; Note that this definition should not use backquotes; subr.el should not
  ;; depend on backquote.el.
  (list 'function (cons 'lambda cdr)))

(defmacro prog2 (form1 form2 &rest body)
  "Eval FORM1, FORM2 and BODY sequentially; return value from FORM2.
The value of FORM2 is saved during the evaluation of the
remaining args, whose values are discarded."
  (declare (indent 2) (debug t))
  `(progn ,form1 (prog1 ,form2 ,@body)))

(defmacro setq-default (&rest args)
  "Set the default value of variable VAR to VALUE.
VAR, the variable name, is literal (not evaluated);
VALUE is an expression: it is evaluated and its value returned.
The default value of a variable is seen in buffers
that do not have their own values for the variable.

More generally, you can use multiple variables and values, as in
  (setq-default VAR VALUE VAR VALUE...)
This sets each VAR's default value to the corresponding VALUE.
The VALUE for the Nth VAR can refer to the new default values
of previous VARs.

\(fn [VAR VALUE]...)"
  (declare (debug setq))
  (let ((exps nil))
    (while args
      (push `(set-default ',(pop args) ,(pop args)) exps))
    `(progn . ,(nreverse exps))))

(defmacro setq-local (&rest pairs)
  "Make each VARIABLE buffer-local and assign to it the corresponding VALUE.

The arguments are variable/value pairs  For each VARIABLE in a pair,
make VARIABLE buffer-local and assign to it the corresponding VALUE
of the pair.  The VARIABLEs are literal symbols and should not be quoted.

The VALUE of the Nth pair is not computed until after the VARIABLE
of the (N-1)th pair is set; thus, each VALUE can use the new VALUEs
of VARIABLEs set by earlier pairs.

The return value of the `setq-local' form is the VALUE of the last
pair.

\(fn [VARIABLE VALUE]...)"
  (declare (debug setq))
  (unless (zerop (mod (length pairs) 2))
    (error "PAIRS must have an even number of variable/value members"))
  (let ((expr nil))
    (while pairs
      (unless (symbolp (car pairs))
        (error "Attempting to set a non-symbol: %s" (car pairs)))
      ;; Can't use backquote here, it's too early in the bootstrap.
      (setq expr
            (cons
             (list 'set
                   (list 'make-local-variable (list 'quote (car pairs)))
                   (car (cdr pairs)))
             expr))
      (setq pairs (cdr (cdr pairs))))
    (macroexp-progn (nreverse expr))))

(defmacro defvar-local (var val &optional docstring)
  "Define VAR as a buffer-local variable with default value VAL.
Like `defvar' but additionally marks the variable as being automatically
buffer-local wherever it is set."
  (declare (debug defvar) (doc-string 3) (indent 2))
  ;; Can't use backquote here, it's too early in the bootstrap.
  (list 'progn (list 'defvar var val docstring)
        (list 'make-variable-buffer-local (list 'quote var))))

(defun buffer-local-boundp (symbol buffer)
  "Return non-nil if SYMBOL is bound in BUFFER.
Also see `local-variable-p'."
  (condition-case nil
      (buffer-local-value symbol buffer)
    (:success t)
    (void-variable nil)))

(defmacro buffer-local-set-state (&rest pairs)
  "Like `setq-local', but allow restoring the previous state of locals later.
This macro returns an object that can be passed to `buffer-local-restore-state'
in order to restore the state of the local variables set via this macro.

\(fn [VARIABLE VALUE]...)"
  (declare (debug setq))
  (unless (zerop (mod (length pairs) 2))
    (error "PAIRS must have an even number of variable/value members"))
  `(prog1
       (buffer-local-set-state--get ',pairs)
     (setq-local ,@pairs)))

(defun buffer-local-set-state--get (pairs)
  (let ((states nil))
    (while pairs
      (push (list (car pairs)
                  (and (boundp (car pairs))
                       (local-variable-p (car pairs)))
                  (and (boundp (car pairs))
                       (symbol-value (car pairs))))
            states)
      (setq pairs (cddr pairs)))
    (nreverse states)))

(defun buffer-local-restore-state (states)
  "Restore values of buffer-local variables recorded in STATES.
STATES should be an object returned by `buffer-local-set-state'."
  (pcase-dolist (`(,variable ,local ,value) states)
    (if local
        (set variable value)
      (kill-local-variable variable))))

(defmacro push (newelt place)
  "Add NEWELT to the list stored in the generalized variable PLACE.
This is morally equivalent to (setf PLACE (cons NEWELT PLACE)),
except that PLACE is evaluated only once (after NEWELT)."
  (declare (debug (form gv-place)))
  (if (symbolp place)
      ;; Important special case, to avoid triggering GV too early in
      ;; the bootstrap.
      (list 'setq place
            (list 'cons newelt place))
    (require 'macroexp)
    (macroexp-let2 macroexp-copyable-p x newelt
      (gv-letplace (getter setter) place
        (funcall setter `(cons ,x ,getter))))))

(defmacro pop (place)
  "Return the first element of PLACE's value, and remove it from the list.
PLACE must be a generalized variable whose value is a list.
If the value is nil, `pop' returns nil but does not actually
change the list."
  (declare (debug (gv-place)))
  ;; We use `car-safe' here instead of `car' because the behavior is the same
  ;; (if it's not a cons cell, the `cdr' would have signaled an error already),
  ;; but `car-safe' is total, so the byte-compiler can safely remove it if the
  ;; result is not used.
  `(car-safe
    ,(if (symbolp place)
         ;; So we can use `pop' in the bootstrap before `gv' can be used.
         (list 'prog1 place (list 'setq place (list 'cdr place)))
       (gv-letplace (getter setter) place
         (macroexp-let2 macroexp-copyable-p x getter
           `(prog1 ,x ,(funcall setter `(cdr ,x))))))))

(defmacro when (cond &rest body)
  "If COND yields non-nil, do BODY, else return nil.
When COND yields non-nil, eval BODY forms sequentially and return
value of last one, or nil if there are none."
  (declare (indent 1) (debug t))
  (if body
      (list 'if cond (cons 'progn body))
    (macroexp-warn-and-return (format-message "`when' with empty body")
                              cond '(empty-body when) t)))

(defmacro unless (cond &rest body)
  "If COND yields nil, do BODY, else return nil.
When COND yields nil, eval BODY forms sequentially and return
value of last one, or nil if there are none."
  (declare (indent 1) (debug t))
  (if body
      (cons 'if (cons cond (cons nil body)))
    (macroexp-warn-and-return (format-message "`unless' with empty body")
                              cond '(empty-body unless) t)))

(defsubst subr-primitive-p (object)
  "Return t if OBJECT is a built-in primitive function."
  (and (subrp object)
       (not (subr-native-elisp-p object))))

(defsubst xor (cond1 cond2)
  "Return the boolean exclusive-or of COND1 and COND2.
If only one of the arguments is non-nil, return it; otherwise
return nil."
  (declare (pure t) (side-effect-free error-free))
  (cond ((not cond1) cond2)
        ((not cond2) cond1)))

(defmacro dolist (spec &rest body)
  "Loop over a list.
Evaluate BODY with VAR bound to each car from LIST, in turn.
Then evaluate RESULT to get return value, default nil.

\(fn (VAR LIST [RESULT]) BODY...)"
  (declare (indent 1) (debug ((symbolp form &optional form) body)))
  (unless (consp spec)
    (signal 'wrong-type-argument (list 'consp spec)))
  (unless (<= 2 (length spec) 3)
    (signal 'wrong-number-of-arguments (list '(2 . 3) (length spec))))
  (let ((tail (make-symbol "tail")))
    `(let ((,tail ,(nth 1 spec)))
       (while ,tail
         (let ((,(car spec) (car ,tail)))
           ,@body
           (setq ,tail (cdr ,tail))))
       ,@(cdr (cdr spec)))))

(defmacro dotimes (spec &rest body)
  "Loop a certain number of times.
Evaluate BODY with VAR bound to successive integers running from 0,
inclusive, to COUNT, exclusive.

Finally RESULT is evaluated to get the return value (nil if
RESULT is omitted).  Using RESULT is deprecated, and may result
in compilation warnings about unused variables.

\(fn (VAR COUNT [RESULT]) BODY...)"
  (declare (indent 1) (debug dolist))
  (let ((var (nth 0 spec))
        (end (nth 1 spec))
        (upper-bound (make-symbol "upper-bound"))
        (counter (make-symbol "counter")))
    `(let ((,upper-bound ,end)
           (,counter 0))
       (while (< ,counter ,upper-bound)
         (let ((,var ,counter))
           ,@body)
         (setq ,counter (1+ ,counter)))
       ,@(if (cddr spec)
             ;; FIXME: This let often leads to "unused var" warnings.
             `((let ((,var ,counter)) ,@(cddr spec)))))))

(defmacro declare (&rest specs)
  "Do not evaluate any arguments, and return nil.
If a `declare' form appears as the first form in the body of a
`defun' or `defmacro' form, SPECS specifies various additional
information about the function or macro; these go into effect
during the evaluation of the `defun' or `defmacro' form.

The possible values of SPECS are specified by
`defun-declarations-alist' and `macro-declarations-alist'.

For more information, see info node `(elisp)Declare Form'."
  ;; `declare' is handled directly by `defun/defmacro' rather than here.
  ;; If we get here, it's because there's a `declare' somewhere not attached
  ;; to a `defun/defmacro', i.e. a `declare' which doesn't do what it's
  ;; intended to do.
  (let ((form `(declare . ,specs)))  ;; FIXME: WIBNI we had &whole?
    (macroexp-warn-and-return
     (format-message "Stray `declare' form: %S" form)
     ;; Make a "unique" harmless form to circumvent
     ;; the cache in `macroexp-warn-and-return'.
     `(progn ',form nil) nil 'compile-only)))

(defmacro ignore-errors (&rest body)
  "Execute BODY; if an error occurs, return nil.
Otherwise, return result of last form in BODY.
See also `with-demoted-errors' that does something similar
without silencing all errors."
  (declare (debug t) (indent 0))
  `(condition-case nil (progn ,@body) (error nil)))

(defmacro ignore-error (condition &rest body)
  "Execute BODY; if the error CONDITION occurs, return nil.
Otherwise, return result of last form in BODY.

CONDITION can also be a list of error conditions.
The CONDITION argument is not evaluated.  Do not quote it."
  (declare (debug t) (indent 1))
  (cond
   ((and (eq (car-safe condition) 'quote)
         (cdr condition) (null (cddr condition)))
    (macroexp-warn-and-return
     (format-message
      "`ignore-error' condition argument should not be quoted: %S"
      condition)
     `(condition-case nil (progn ,@body) (,(cadr condition) nil))
     nil t))
   (body
    `(condition-case nil (progn ,@body) (,condition nil)))
   (t
    (macroexp-warn-and-return "`ignore-error' with empty body"
                              nil '(empty-body ignore-error) t))))


;;;; Basic Lisp functions.

(defvar gensym-counter 0
  "Number used to construct the name of the next symbol created by `gensym'.")

(defun gensym (&optional prefix)
  "Return a new uninterned symbol.
The name is made by appending `gensym-counter' to PREFIX.
PREFIX is a string, and defaults to \"g\"."
  (let ((num (prog1 gensym-counter
               (setq gensym-counter (1+ gensym-counter)))))
    (make-symbol (format "%s%d" (or prefix "g") num))))

(defun ignore (&rest _arguments)
  "Do nothing and return nil.
This function accepts any number of ARGUMENTS, but ignores them.
Also see `always'."
  ;; Not declared `side-effect-free' because we don't want calls to it
  ;; elided; see `byte-compile-ignore'.
  (declare (pure t) (completion ignore))
  (interactive)
  nil)

(defun always (&rest _arguments)
  "Do nothing and return t.
This function accepts any number of ARGUMENTS, but ignores them.
Also see `ignore'."
  (declare (pure t) (side-effect-free error-free))
  t)

;; Signal a compile-error if the first arg is missing.
(defun error (&rest args)
  "Signal an error, making a message by passing ARGS to `format-message'.
Errors cause entry to the debugger when `debug-on-error' is non-nil.
This can be overridden by `debug-ignored-errors'.

To signal with MESSAGE without interpreting format characters
like `%', `\\=`' and `\\='', use (error \"%s\" MESSAGE).
In Emacs, the convention is that error messages start with a capital
letter but *do not* end with a period.  Please follow this convention
for the sake of consistency.

To alter the look of the displayed error messages, you can use
the `command-error-function' variable."
  (declare (advertised-calling-convention (string &rest args) "23.1"))
  (signal 'error (list (apply #'format-message args))))

(defun user-error (format &rest args)
  "Signal a user error, making a message by passing ARGS to `format-message'.
This is like `error' except that a user error (or \"pilot error\") comes
from an incorrect manipulation by the user, not from an actual problem.
In contrast with other errors, user errors normally do not cause
entry to the debugger, even when `debug-on-error' is non-nil.
This can be overridden by `debug-ignored-errors'.

To signal with MESSAGE without interpreting format characters
like `%', `\\=`' and `\\='', use (user-error \"%s\" MESSAGE).
In Emacs, the convention is that error messages start with a capital
letter but *do not* end with a period.  Please follow this convention
for the sake of consistency.

To alter the look of the displayed error messages, you can use
the `command-error-function' variable."
  (signal 'user-error (list (apply #'format-message format args))))

(defun define-error (name message &optional parent)
  "Define NAME as a new error signal.
MESSAGE is a string that will be output to the echo area if such an error
is signaled without being caught by a `condition-case'.
PARENT is either a signal or a list of signals from which it inherits.
Defaults to `error'."
  (unless parent (setq parent 'error))
  (let ((conditions
         (if (consp parent)
             (apply #'append
                    (mapcar (lambda (parent)
                              (cons parent
                                    (or (get parent 'error-conditions)
                                        (error "Unknown signal `%s'" parent))))
                            parent))
           (cons parent (get parent 'error-conditions)))))
    (put name 'error-conditions
         (delete-dups (copy-sequence (cons name conditions))))
    (when message (put name 'error-message message))))

;; We put this here instead of in frame.el so that it's defined even on
;; systems where frame.el isn't loaded.
(defun frame-configuration-p (object)
  "Return non-nil if OBJECT seems to be a frame configuration.
Any list whose car is `frame-configuration' is assumed to be a frame
configuration."
  (and (consp object)
       (eq (car object) 'frame-configuration)))

(defun apply-partially (fun &rest args)
  "Return a function that is a partial application of FUN to ARGS.
ARGS is a list of the first N arguments to pass to FUN.
The result is a new function which does the same as FUN, except that
the first N arguments are fixed at the values with which this function
was called."
  (lambda (&rest args2)
    (apply fun (append args args2))))

(defun zerop (number)
  "Return t if NUMBER is zero."
  ;; Used to be in C, but it's pointless since (= 0 n) is faster anyway because
  ;; = has a byte-code.
  (declare (pure t) (side-effect-free t)
           (compiler-macro (lambda (_) `(= 0 ,number))))
  (= 0 number))

(defun fixnump (object)
  "Return t if OBJECT is a fixnum."
  (declare (side-effect-free error-free))
  (and (integerp object)
       (<= most-negative-fixnum object most-positive-fixnum)))

(defun bignump (object)
  "Return t if OBJECT is a bignum."
  (declare (side-effect-free error-free))
  (and (integerp object) (not (fixnump object))))

(defun lsh (value count)
  "Return VALUE with its bits shifted left by COUNT.
If COUNT is negative, shifting is actually to the right.
In this case, if VALUE is a negative fixnum treat it as unsigned,
i.e., subtract 2 * `most-negative-fixnum' from VALUE before shifting it.

This function is provided for compatibility.  In new code, use `ash'
instead."
<<<<<<< HEAD
=======
  (declare (compiler-macro
            (lambda (form)
              (macroexp-warn-and-return
               (format-message "avoid `lsh'; use `ash' instead")
               form '(suspicious lsh) t form)))
           (side-effect-free t))
>>>>>>> d5bf26f4
  (when (and (< value 0) (< count 0))
    (when (< value most-negative-fixnum)
      (signal 'args-out-of-range (list value count)))
    (setq value (logand (ash value -1) most-positive-fixnum))
    (setq count (1+ count)))
  (ash value count))


;;;; List functions.

;; Note: `internal--compiler-macro-cXXr' was copied from
;; `cl--compiler-macro-cXXr' in cl-macs.el.  If you amend either one,
;; you may want to amend the other, too.
(defun internal--compiler-macro-cXXr (form x)
  (let* ((head (car form))
         (n (symbol-name head))
         (i (- (length n) 2)))
    (if (not (string-match "c[ad]+r\\'" n))
        (if (and (fboundp head) (symbolp (symbol-function head)))
            (internal--compiler-macro-cXXr
             (cons (symbol-function head) (cdr form)) x)
          (error "Compiler macro for cXXr applied to non-cXXr form"))
      (while (> i (match-beginning 0))
        (setq x (list (if (eq (aref n i) ?a) 'car 'cdr) x))
        (setq i (1- i)))
      x)))

(defun caar (x)
  "Return the car of the car of X."
  (declare (compiler-macro internal--compiler-macro-cXXr))
  (car (car x)))

(defun cadr (x)
  "Return the car of the cdr of X."
  (declare (compiler-macro internal--compiler-macro-cXXr))
  (car (cdr x)))

(defun cdar (x)
  "Return the cdr of the car of X."
  (declare (compiler-macro internal--compiler-macro-cXXr))
  (cdr (car x)))

(defun cddr (x)
  "Return the cdr of the cdr of X."
  (declare (compiler-macro internal--compiler-macro-cXXr))
  (cdr (cdr x)))

(defun caaar (x)
  "Return the `car' of the `car' of the `car' of X."
  (declare (compiler-macro internal--compiler-macro-cXXr))
  (car (car (car x))))

(defun caadr (x)
  "Return the `car' of the `car' of the `cdr' of X."
  (declare (compiler-macro internal--compiler-macro-cXXr))
  (car (car (cdr x))))

(defun cadar (x)
  "Return the `car' of the `cdr' of the `car' of X."
  (declare (compiler-macro internal--compiler-macro-cXXr))
  (car (cdr (car x))))

(defun caddr (x)
  "Return the `car' of the `cdr' of the `cdr' of X."
  (declare (compiler-macro internal--compiler-macro-cXXr))
  (car (cdr (cdr x))))

(defun cdaar (x)
  "Return the `cdr' of the `car' of the `car' of X."
  (declare (compiler-macro internal--compiler-macro-cXXr))
  (cdr (car (car x))))

(defun cdadr (x)
  "Return the `cdr' of the `car' of the `cdr' of X."
  (declare (compiler-macro internal--compiler-macro-cXXr))
  (cdr (car (cdr x))))

(defun cddar (x)
  "Return the `cdr' of the `cdr' of the `car' of X."
  (declare (compiler-macro internal--compiler-macro-cXXr))
  (cdr (cdr (car x))))

(defun cdddr (x)
  "Return the `cdr' of the `cdr' of the `cdr' of X."
  (declare (compiler-macro internal--compiler-macro-cXXr))
  (cdr (cdr (cdr x))))

(defun caaaar (x)
  "Return the `car' of the `car' of the `car' of the `car' of X."
  (declare (compiler-macro internal--compiler-macro-cXXr))
  (car (car (car (car x)))))

(defun caaadr (x)
  "Return the `car' of the `car' of the `car' of the `cdr' of X."
  (declare (compiler-macro internal--compiler-macro-cXXr))
  (car (car (car (cdr x)))))

(defun caadar (x)
  "Return the `car' of the `car' of the `cdr' of the `car' of X."
  (declare (compiler-macro internal--compiler-macro-cXXr))
  (car (car (cdr (car x)))))

(defun caaddr (x)
  "Return the `car' of the `car' of the `cdr' of the `cdr' of X."
  (declare (compiler-macro internal--compiler-macro-cXXr))
  (car (car (cdr (cdr x)))))

(defun cadaar (x)
  "Return the `car' of the `cdr' of the `car' of the `car' of X."
  (declare (compiler-macro internal--compiler-macro-cXXr))
  (car (cdr (car (car x)))))

(defun cadadr (x)
  "Return the `car' of the `cdr' of the `car' of the `cdr' of X."
  (declare (compiler-macro internal--compiler-macro-cXXr))
  (car (cdr (car (cdr x)))))

(defun caddar (x)
  "Return the `car' of the `cdr' of the `cdr' of the `car' of X."
  (declare (compiler-macro internal--compiler-macro-cXXr))
  (car (cdr (cdr (car x)))))

(defun cadddr (x)
  "Return the `car' of the `cdr' of the `cdr' of the `cdr' of X."
  (declare (compiler-macro internal--compiler-macro-cXXr))
  (car (cdr (cdr (cdr x)))))

(defun cdaaar (x)
  "Return the `cdr' of the `car' of the `car' of the `car' of X."
  (declare (compiler-macro internal--compiler-macro-cXXr))
  (cdr (car (car (car x)))))

(defun cdaadr (x)
  "Return the `cdr' of the `car' of the `car' of the `cdr' of X."
  (declare (compiler-macro internal--compiler-macro-cXXr))
  (cdr (car (car (cdr x)))))

(defun cdadar (x)
  "Return the `cdr' of the `car' of the `cdr' of the `car' of X."
  (declare (compiler-macro internal--compiler-macro-cXXr))
  (cdr (car (cdr (car x)))))

(defun cdaddr (x)
  "Return the `cdr' of the `car' of the `cdr' of the `cdr' of X."
  (declare (compiler-macro internal--compiler-macro-cXXr))
  (cdr (car (cdr (cdr x)))))

(defun cddaar (x)
  "Return the `cdr' of the `cdr' of the `car' of the `car' of X."
  (declare (compiler-macro internal--compiler-macro-cXXr))
  (cdr (cdr (car (car x)))))

(defun cddadr (x)
  "Return the `cdr' of the `cdr' of the `car' of the `cdr' of X."
  (declare (compiler-macro internal--compiler-macro-cXXr))
  (cdr (cdr (car (cdr x)))))

(defun cdddar (x)
  "Return the `cdr' of the `cdr' of the `cdr' of the `car' of X."
  (declare (compiler-macro internal--compiler-macro-cXXr))
  (cdr (cdr (cdr (car x)))))

(defun cddddr (x)
  "Return the `cdr' of the `cdr' of the `cdr' of the `cdr' of X."
  (declare (compiler-macro internal--compiler-macro-cXXr))
  (cdr (cdr (cdr (cdr x)))))

(defun last (list &optional n)
  "Return the last link of LIST.  Its car is the last element.
If LIST is nil, return nil.
If N is non-nil, return the Nth-to-last link of LIST.
If N is bigger than the length of LIST, return LIST."
  (declare (pure t) (side-effect-free t))    ; pure up to mutation
  (if n
      (and (>= n 0)
           (let ((m (safe-length list)))
             (if (< n m) (nthcdr (- m n) list) list)))
    (and list
         (nthcdr (1- (safe-length list)) list))))

(defun butlast (list &optional n)
  "Return a copy of LIST with the last N elements removed.
If N is omitted or nil, return a copy of LIST without its last element.
If N is zero or negative, return LIST."
  (declare (side-effect-free t))
  (unless n
    (setq n 1))
  (if (<= n 0)
      list
    (take (- (length list) n) list)))

(defun nbutlast (list &optional n)
  "Modify LIST to remove the last N elements.
If N is omitted or nil, remove the last element."
  (let ((m (length list)))
    (or n (setq n 1))
    (and (< n m)
	 (progn
	   (if (> n 0) (setcdr (nthcdr (- (1- m) n) list) nil))
	   list))))

(defun delete-dups (list)
  "Destructively remove `equal' duplicates from LIST.
Store the result in LIST and return it.  LIST must be a proper list.
Of several `equal' occurrences of an element in LIST, the first
one is kept.  See `seq-uniq' for non-destructive operation."
  (let ((l (length list)))
    (if (> l 100)
        (let ((hash (make-hash-table :test #'equal :size l))
              (tail list) retail)
          (puthash (car list) t hash)
          (while (setq retail (cdr tail))
            (let ((elt (car retail)))
              (if (gethash elt hash)
                  (setcdr tail (cdr retail))
                (puthash elt t hash)
                (setq tail retail)))))
      (let ((tail list))
        (while tail
          (setcdr tail (delete (car tail) (cdr tail)))
          (setq tail (cdr tail))))))
  list)

;; See https://lists.gnu.org/r/emacs-devel/2013-05/msg00204.html
(defun delete-consecutive-dups (list &optional circular)
  "Destructively remove `equal' consecutive duplicates from LIST.
First and last elements are considered consecutive if CIRCULAR is
non-nil."
  (let ((tail list) last)
    (while (cdr tail)
      (if (equal (car tail) (cadr tail))
	  (setcdr tail (cddr tail))
	(setq last tail
	      tail (cdr tail))))
    (if (and circular
	     last
	     (equal (car tail) (car list)))
	(setcdr last nil)))
  list)

(defun number-sequence (from &optional to inc)
  "Return a sequence of numbers from FROM to TO (both inclusive) as a list.
INC is the increment used between numbers in the sequence and defaults to 1.
So, the Nth element of the list is (+ FROM (* N INC)) where N counts from
zero.  TO is included only if there is an N for which TO = FROM + N * INC.
If TO is nil or numerically equal to FROM, return (FROM).
If INC is positive and TO is less than FROM, or INC is negative
and TO is larger than FROM, return nil.
If INC is zero and TO is neither nil nor numerically equal to
FROM, signal an error.

This function is primarily designed for integer arguments.
Nevertheless, FROM, TO and INC can be integer or float.  However,
floating point arithmetic is inexact.  For instance, depending on
the machine, it may quite well happen that
\(number-sequence 0.4 0.6 0.2) returns the one element list (0.4),
whereas (number-sequence 0.4 0.8 0.2) returns a list with three
elements.  Thus, if some of the arguments are floats and one wants
to make sure that TO is included, one may have to explicitly write
TO as (+ FROM (* N INC)) or use a variable whose value was
computed with this exact expression.  Alternatively, you can,
of course, also replace TO with a slightly larger value
\(or a slightly more negative value if INC is negative)."
  (if (or (not to) (= from to))
      (list from)
    (or inc (setq inc 1))
    (when (zerop inc) (error "The increment can not be zero"))
    (let (seq (n 0) (next from))
      (if (> inc 0)
          (while (<= next to)
            (setq seq (cons next seq)
                  n (1+ n)
                  next (+ from (* n inc))))
        (while (>= next to)
          (setq seq (cons next seq)
                n (1+ n)
                next (+ from (* n inc)))))
      (nreverse seq))))

(defun copy-tree (tree &optional vecp)
  "Make a copy of TREE.
If TREE is a cons cell, this recursively copies both its car and its cdr.
Contrast to `copy-sequence', which copies only along the cdrs.  With second
argument VECP, this copies vectors as well as conses."
  (if (consp tree)
      (let (result)
	(while (consp tree)
	  (let ((newcar (car tree)))
	    (if (or (consp (car tree)) (and vecp (vectorp (car tree))))
		(setq newcar (copy-tree (car tree) vecp)))
	    (push newcar result))
	  (setq tree (cdr tree)))
	(nconc (nreverse result)
               (if (and vecp (vectorp tree)) (copy-tree tree vecp) tree)))
    (if (and vecp (vectorp tree))
	(let ((i (length (setq tree (copy-sequence tree)))))
	  (while (>= (setq i (1- i)) 0)
	    (aset tree i (copy-tree (aref tree i) vecp)))
	  tree)
      tree)))

;;;; Various list-search functions.

(defun assoc-default (key alist &optional test default)
  "Find object KEY in a pseudo-alist ALIST.
ALIST is a list of conses or objects.  Each element
 (or the element's car, if it is a cons) is compared with KEY by
 calling TEST, with two arguments: (i) the element or its car,
 and (ii) KEY.
If that is non-nil, the element matches; then `assoc-default'
 returns the element's cdr, if it is a cons, or DEFAULT if the
 element is not a cons.

If no element matches, the value is nil.
If TEST is omitted or nil, `equal' is used."
  (let (found (tail alist) value)
    (while (and tail (not found))
      (let ((elt (car tail)))
	(when (funcall (or test #'equal) (if (consp elt) (car elt) elt) key)
	  (setq found t value (if (consp elt) (cdr elt) default))))
      (setq tail (cdr tail)))
    value))

(defun member-ignore-case (elt list)
  "Like `member', but ignore differences in case and text representation.
ELT must be a string.  Upper-case and lower-case letters are treated as equal.
Unibyte strings are converted to multibyte for comparison.
Non-strings in LIST are ignored."
  (declare (side-effect-free t))
  (while (and list
	      (not (and (stringp (car list))
			(string-equal-ignore-case elt (car list)))))
    (setq list (cdr list)))
  list)

(defun assoc-delete-all (key alist &optional test)
  "Delete from ALIST all elements whose car is KEY.
Compare keys with TEST.  Defaults to `equal'.
Return the modified alist.
Elements of ALIST that are not conses are ignored."
  (unless test (setq test #'equal))
  (while (and (consp (car alist))
	      (funcall test (caar alist) key))
    (setq alist (cdr alist)))
  (let ((tail alist) tail-cdr)
    (while (setq tail-cdr (cdr tail))
      (if (and (consp (car tail-cdr))
	       (funcall test (caar tail-cdr) key))
	  (setcdr tail (cdr tail-cdr))
	(setq tail tail-cdr))))
  alist)

(defun assq-delete-all (key alist)
  "Delete from ALIST all elements whose car is `eq' to KEY.
Return the modified alist.
Elements of ALIST that are not conses are ignored."
  (assoc-delete-all key alist #'eq))

(defun rassq-delete-all (value alist)
  "Delete from ALIST all elements whose cdr is `eq' to VALUE.
Return the modified alist.
Elements of ALIST that are not conses are ignored."
  (while (and (consp (car alist))
	      (eq (cdr (car alist)) value))
    (setq alist (cdr alist)))
  (let ((tail alist) tail-cdr)
    (while (setq tail-cdr (cdr tail))
      (if (and (consp (car tail-cdr))
	       (eq (cdr (car tail-cdr)) value))
	  (setcdr tail (cdr tail-cdr))
	(setq tail tail-cdr))))
  alist)

(defun alist-get (key alist &optional default remove testfn)
  "Find the first element of ALIST whose `car' equals KEY and return its `cdr'.
If KEY is not found in ALIST, return DEFAULT.
Equality with KEY is tested by TESTFN, defaulting to `eq'.

You can use `alist-get' in \"place expressions\"; i.e., as a
generalized variable.  Doing this will modify an existing
association (more precisely, the first one if multiple exist), or
add a new element to the beginning of ALIST, destructively
modifying the list stored in ALIST.

Example:

   (setq foo \\='((a . 0)))
   (setf (alist-get \\='a foo) 1
         (alist-get \\='b foo) 2)

   foo => ((b . 2) (a . 1))


When using it to set a value, optional argument REMOVE non-nil
means to remove KEY from ALIST if the new value is `eql' to
DEFAULT (more precisely the first found association will be
deleted from the alist).

Example:

  (setq foo \\='((a . 1) (b . 2)))
  (setf (alist-get \\='b foo nil \\='remove) nil)

  foo => ((a . 1))"
  (ignore remove) ;;Silence byte-compiler.
  (let ((x (if (not testfn)
               (assq key alist)
             (assoc key alist testfn))))
    (if x (cdr x) default)))

(defun remove (elt seq)
  "Return a copy of SEQ with all occurrences of ELT removed.
SEQ must be a list, vector, or string.  The comparison is done with `equal'.
Contrary to `delete', this does not use side-effects, and the argument
SEQ is not modified."
  (declare (side-effect-free t))
  (if (nlistp seq)
      ;; If SEQ isn't a list, there's no need to copy SEQ because
      ;; `delete' will return a new object.
      (delete elt seq)
    (delete elt (copy-sequence seq))))

(defun remq (elt list)
  "Return LIST with all occurrences of ELT removed.
The comparison is done with `eq'.  Contrary to `delq', this does not use
side-effects, and the argument LIST is not modified."
  (declare (side-effect-free t))
  (while (and (eq elt (car list)) (setq list (cdr list))))
  (if (memq elt list)
      (delq elt (copy-sequence list))
    list))

;;;; Keymap support.

(defun kbd (keys)
  "Convert KEYS to the internal Emacs key representation.
KEYS should be a string in the format returned by commands such
as \\[describe-key] (`describe-key').

This is the same format used for saving keyboard macros (see
`edmacro-mode').

Here's some example key sequences:

    \"f\"
    \"C-c C-c\"
    \"H-<left>\"
    \"M-RET\"
    \"C-M-<return>\"

For an approximate inverse of this, see `key-description'."
  (declare (pure t) (side-effect-free t))
  (let ((res (key-parse keys)))
    ;; For historical reasons, parse "C-x ( C-d C-x )" as "C-d", since
    ;; `kbd' used to be a wrapper around `read-kbd-macro'.
    (when (and (>= (length res) 4)
               (eq (aref res 0) ?\C-x)
               (eq (aref res 1) ?\()
               (eq (aref res (- (length res) 2)) ?\C-x)
               (eq (aref res (- (length res) 1)) ?\)))
      (setq res (apply #'vector (let ((lres (append res nil)))
                                  ;; Remove the first and last two elements.
                                  (setq lres (cddr lres))
                                  (setq lres (nreverse lres))
                                  (setq lres (cddr lres))
                                  (nreverse lres)))))

    (if (not (memq nil (mapcar (lambda (ch)
                                 (and (numberp ch)
                                      (<= 0 ch 127)))
                               res)))
        ;; Return a string.
        (concat (mapcar #'identity res))
      ;; Return a vector.
      res)))

(defun undefined ()
  "Beep to tell the user this binding is undefined."
  (declare (completion ignore))
  (interactive)
  (ding)
  (if defining-kbd-macro
      (error "%s is undefined" (key-description (this-single-command-keys)))
    (message "%s is undefined" (key-description (this-single-command-keys))))
  (force-mode-line-update)
  ;; If this is a down-mouse event, don't reset prefix-arg;
  ;; pass it to the command run by the up event.
  (setq prefix-arg
        (when (memq 'down (event-modifiers last-command-event))
          current-prefix-arg)))

;; Prevent the \{...} documentation construct
;; from mentioning keys that run this command.
(put 'undefined 'suppress-keymap t)

(defun suppress-keymap (map &optional nodigits)
  "Make MAP override all normally self-inserting keys to be undefined.
Normally, as an exception, digits and minus-sign are set to make prefix args,
but optional second arg NODIGITS non-nil treats them like other chars."
  (define-key map [remap self-insert-command] #'undefined)
  (or nodigits
      (let (loop)
	(define-key map "-" #'negative-argument)
	;; Make plain numbers do numeric args.
	(setq loop ?0)
	(while (<= loop ?9)
	  (define-key map (char-to-string loop) #'digit-argument)
	  (setq loop (1+ loop))))))

(defun make-composed-keymap (maps &optional parent)
  "Construct a new keymap composed of MAPS and inheriting from PARENT.
When looking up a key in the returned map, the key is looked in each
keymap of MAPS in turn until a binding is found.
If no binding is found in MAPS, the lookup continues in PARENT, if non-nil.
As always with keymap inheritance, a nil binding in MAPS overrides
any corresponding binding in PARENT, but it does not override corresponding
bindings in other keymaps of MAPS.
MAPS can be a list of keymaps or a single keymap.
PARENT if non-nil should be a keymap."
  `(keymap
    ,@(if (keymapp maps) (list maps) maps)
    ,@parent))

(defun define-key-after (keymap key definition &optional after)
  "Add binding in KEYMAP for KEY => DEFINITION, right after AFTER's binding.
This is a legacy function; see `keymap-set-after' for the
recommended function to use instead.

This is like `define-key' except that the binding for KEY is placed
just after the binding for the event AFTER, instead of at the beginning
of the map.  Note that AFTER must be an event type (like KEY), NOT a command
\(like DEFINITION).

If AFTER is t or omitted, the new binding goes at the end of the keymap.
AFTER should be a single event type--a symbol or a character, not a sequence.

Bindings are always added before any inherited map.

The order of bindings in a keymap matters only when it is used as
a menu, so this function is not useful for non-menu keymaps."
  (declare (indent defun))
  (unless after (setq after t))
  (or (keymapp keymap)
      (signal 'wrong-type-argument (list 'keymapp keymap)))
  (setq key
	(if (<= (length key) 1) (aref key 0)
	  (setq keymap (lookup-key keymap
				   (apply #'vector
					  (butlast (mapcar #'identity key)))))
	  (aref key (1- (length key)))))
  (let ((tail keymap) done inserted)
    (while (and (not done) tail)
      ;; Delete any earlier bindings for the same key.
      (if (eq (car-safe (car (cdr tail))) key)
	  (setcdr tail (cdr (cdr tail))))
      ;; If we hit an included map, go down that one.
      (if (keymapp (car tail)) (setq tail (car tail)))
      ;; When we reach AFTER's binding, insert the new binding after.
      ;; If we reach an inherited keymap, insert just before that.
      ;; If we reach the end of this keymap, insert at the end.
      (if (or (and (eq (car-safe (car tail)) after)
		   (not (eq after t)))
	      (eq (car (cdr tail)) 'keymap)
	      (null (cdr tail)))
	  (progn
	    ;; Stop the scan only if we find a parent keymap.
	    ;; Keep going past the inserted element
	    ;; so we can delete any duplications that come later.
	    (if (eq (car (cdr tail)) 'keymap)
		(setq done t))
	    ;; Don't insert more than once.
	    (or inserted
		(setcdr tail (cons (cons key definition) (cdr tail))))
	    (setq inserted t)))
      (setq tail (cdr tail)))))

(defun define-prefix-command (command &optional mapvar name)
  "Define COMMAND as a prefix command.  COMMAND should be a symbol.
A new sparse keymap is stored as COMMAND's function definition and its
value.
This prepares COMMAND for use as a prefix key's binding.
If a second optional argument MAPVAR is given, it should be a symbol.
The map is then stored as MAPVAR's value instead of as COMMAND's
value; but COMMAND is still defined as a function.
The third optional argument NAME, if given, supplies a menu name
string for the map.  This is required to use the keymap as a menu.
This function returns COMMAND."
  (let ((map (make-sparse-keymap name)))
    (fset command map)
    (set (or mapvar command) map)
    command))

(defun map-keymap-sorted (function keymap)
  "Implement `map-keymap' with sorting.
Don't call this function; it is for internal use only."
  (let (list)
    (map-keymap (lambda (a b) (push (cons a b) list))
                keymap)
    (setq list (sort list
                     (lambda (a b)
                       (setq a (car a) b (car b))
                       (if (integerp a)
                           (if (integerp b) (< a b)
                             t)
                         (if (integerp b) t
                           ;; string< also accepts symbols.
                           (string< a b))))))
    (dolist (p list)
      (funcall function (car p) (cdr p)))))

(defun keymap--menu-item-binding (val)
  "Return the binding part of a menu-item."
  (cond
   ((not (consp val)) val)              ;Not a menu-item.
   ((eq 'menu-item (car val))
    (let* ((binding (nth 2 val))
           (plist (nthcdr 3 val))
           (filter (plist-get plist :filter)))
      (if filter (funcall filter binding)
        binding)))
   ((and (consp (cdr val)) (stringp (cadr val)))
    (cddr val))
   ((stringp (car val))
    (cdr val))
   (t val)))                            ;Not a menu-item either.

(defun keymap--menu-item-with-binding (item binding)
  "Build a menu-item like ITEM but with its binding changed to BINDING."
  (cond
   ((not (consp item)) binding)		;Not a menu-item.
   ((eq 'menu-item (car item))
    (setq item (copy-sequence item))
    (let ((tail (nthcdr 2 item)))
      (setcar tail binding)
      ;; Remove any potential filter.
      (if (plist-get (cdr tail) :filter)
          (setcdr tail (plist-put (cdr tail) :filter nil))))
    item)
   ((and (consp (cdr item)) (stringp (cadr item)))
    (cons (car item) (cons (cadr item) binding)))
   (t (cons (car item) binding))))

(defun keymap--merge-bindings (val1 val2)
  "Merge bindings VAL1 and VAL2."
  (let ((map1 (keymap--menu-item-binding val1))
        (map2 (keymap--menu-item-binding val2)))
    (if (not (and (keymapp map1) (keymapp map2)))
        ;; There's nothing to merge: val1 takes precedence.
        val1
      (let ((map (list 'keymap map1 map2))
            (item (if (keymapp val1) (if (keymapp val2) nil val2) val1)))
        (keymap--menu-item-with-binding item map)))))

(defun keymap-canonicalize (map)
  "Return a simpler equivalent keymap.
This resolves inheritance and redefinitions.  The returned keymap
should behave identically to a copy of KEYMAP w.r.t `lookup-key'
and use in active keymaps and menus.
Subkeymaps may be modified but are not canonicalized."
  ;; FIXME: Problem with the difference between a nil binding
  ;; that hides a binding in an inherited map and a nil binding that's ignored
  ;; to let some further binding visible.  Currently a nil binding hides all.
  ;; FIXME: we may want to carefully (re)order elements in case they're
  ;; menu-entries.
  (let ((bindings ())
        (ranges ())
	(prompt (keymap-prompt map)))
    (while (keymapp map)
      (setq map (map-keymap ;; -internal
                 (lambda (key item)
                   (if (consp key)
                       (if (= (car key) (1- (cdr key)))
                           ;; If we have a two-character range, then
                           ;; treat it as two separate characters
                           ;; (because this makes `describe-bindings'
                           ;; look better and shouldn't affect
                           ;; anything else).
                           (progn
                             (push (cons (car key) item) bindings)
                             (push (cons (cdr key) item) bindings))
                         ;; Treat char-ranges specially.
                         (push (cons key item) ranges))
                     (push (cons key item) bindings)))
                 map)))
    ;; Create the new map.
    (setq map (funcall (if ranges #'make-keymap #'make-sparse-keymap) prompt))
    (dolist (binding ranges)
      ;; Treat char-ranges specially.  FIXME: need to merge as well.
      (define-key map (vector (car binding)) (cdr binding)))
    ;; Process the bindings starting from the end.
    (dolist (binding (prog1 bindings (setq bindings ())))
      (let* ((key (car binding))
             (oldbind (assq key bindings)))
        (push (if (not oldbind)
                  ;; The normal case: no duplicate bindings.
                  binding
                ;; This is the second binding for this key.
                (setq bindings (delq oldbind bindings))
                (cons key (keymap--merge-bindings (cdr binding)
                                                  (cdr oldbind))))
              bindings)))
    (nconc map bindings)))

(put 'keyboard-translate-table 'char-table-extra-slots 0)

(defun keyboard-translate (from to)
  "Translate character FROM to TO on the current terminal.
This is a legacy function; see `key-translate' for the
recommended function to use instead.

This function creates a `keyboard-translate-table' if necessary
and then modifies one entry in it."
  (or (char-table-p keyboard-translate-table)
      (setq keyboard-translate-table
	    (make-char-table 'keyboard-translate-table nil)))
  (aset keyboard-translate-table from to))

;;;; Key binding commands.

(defun global-set-key (key command)
  "Give KEY a global binding as COMMAND.
This is a legacy function; see `keymap-global-set' for the
recommended function to use instead.

COMMAND is the command definition to use; usually it is
a symbol naming an interactively-callable function.
KEY is a key sequence; noninteractively, it is a string or vector
of characters or event types, and non-ASCII characters with codes
above 127 (such as ISO Latin-1) can be included if you use a vector.

Note that if KEY has a local binding in the current buffer,
that local binding will continue to shadow any global binding
that you make with this function."
  (interactive
   (let* ((menu-prompting nil)
          (key (read-key-sequence "Set key globally: " nil t)))
     (list key
           (read-command (format "Set key %s to command: "
                                 (key-description key))))))
  (or (vectorp key) (stringp key)
      (signal 'wrong-type-argument (list 'arrayp key)))
  (define-key (current-global-map) key command))

(defun local-set-key (key command)
  "Give KEY a local binding as COMMAND.
This is a legacy function; see `keymap-local-set' for the
recommended function to use instead.

COMMAND is the command definition to use; usually it is
a symbol naming an interactively-callable function.
KEY is a key sequence; noninteractively, it is a string or vector
of characters or event types, and non-ASCII characters with codes
above 127 (such as ISO Latin-1) can be included if you use a vector.

The binding goes in the current buffer's local map, which in most
cases is shared with all other buffers in the same major mode."
  (interactive "KSet key locally: \nCSet key %s locally to command: ")
  (let ((map (current-local-map)))
    (or map
	(use-local-map (setq map (make-sparse-keymap))))
    (or (vectorp key) (stringp key)
	(signal 'wrong-type-argument (list 'arrayp key)))
    (define-key map key command)))

(defun global-unset-key (key)
  "Remove global binding of KEY.
This is a legacy function; see `keymap-global-unset' for the
recommended function to use instead.

KEY is a string or vector representing a sequence of keystrokes."
  (interactive "kUnset key globally: ")
  (global-set-key key nil))

(defun local-unset-key (key)
  "Remove local binding of KEY.
This is a legacy function; see `keymap-local-unset' for the
recommended function to use instead.

KEY is a string or vector representing a sequence of keystrokes."
  (interactive "kUnset key locally: ")
  (if (current-local-map)
      (local-set-key key nil))
  nil)

(defun local-key-binding (keys &optional accept-default)
  "Return the binding for command KEYS in current local keymap only.
This is a legacy function; see `keymap-local-lookup' for the
recommended function to use instead.

KEYS is a string or vector, a sequence of keystrokes.
The binding is probably a symbol with a function definition.

If optional argument ACCEPT-DEFAULT is non-nil, recognize default
bindings; see the description of `lookup-key' for more details
about this."
  (let ((map (current-local-map)))
    (when map (lookup-key map keys accept-default))))

(defun global-key-binding (keys &optional accept-default)
  "Return the binding for command KEYS in current global keymap only.
This is a legacy function; see `keymap-global-lookup' for the
recommended function to use instead.

KEYS is a string or vector, a sequence of keystrokes.
The binding is probably a symbol with a function definition.
This function's return values are the same as those of `lookup-key'
\(which see).

If optional argument ACCEPT-DEFAULT is non-nil, recognize default
bindings; see the description of `lookup-key' for more details
about this."
  (lookup-key (current-global-map) keys accept-default))


;;;; substitute-key-definition and its subroutines.

(defvar key-substitution-in-progress nil
  "Used internally by `substitute-key-definition'.")

(defun substitute-key-definition (olddef newdef keymap &optional oldmap prefix)
  "Replace OLDDEF with NEWDEF for any keys in KEYMAP now defined as OLDDEF.
This is a legacy function; see `keymap-substitute' for the
recommended function to use instead.

In other words, OLDDEF is replaced with NEWDEF wherever it appears.
Alternatively, if optional fourth argument OLDMAP is specified, we redefine
in KEYMAP as NEWDEF those keys that are defined as OLDDEF in OLDMAP.

If you don't specify OLDMAP, you can usually get the same results
in a cleaner way with command remapping, like this:
  (define-key KEYMAP [remap OLDDEF] NEWDEF)
\n(fn OLDDEF NEWDEF KEYMAP &optional OLDMAP)"
  ;; Don't document PREFIX in the doc string because we don't want to
  ;; advertise it.  It's meant for recursive calls only.  Here's its
  ;; meaning

  ;; If optional argument PREFIX is specified, it should be a key
  ;; prefix, a string.  Redefined bindings will then be bound to the
  ;; original key, with PREFIX added at the front.
  (or prefix (setq prefix ""))
  (let* ((scan (or oldmap keymap))
	 (prefix1 (vconcat prefix [nil]))
	 (key-substitution-in-progress
	  (cons scan key-substitution-in-progress)))
    ;; Scan OLDMAP, finding each char or event-symbol that
    ;; has any definition, and act on it with hack-key.
    (map-keymap
     (lambda (char defn)
       (aset prefix1 (length prefix) char)
       (substitute-key-definition-key defn olddef newdef prefix1 keymap))
     scan)))

(defun substitute-key-definition-key (defn olddef newdef prefix keymap)
  (let (inner-def skipped menu-item)
    ;; Find the actual command name within the binding.
    (if (eq (car-safe defn) 'menu-item)
	(setq menu-item defn defn (nth 2 defn))
      ;; Skip past menu-prompt.
      (while (stringp (car-safe defn))
	(push (pop defn) skipped))
      ;; Skip past cached key-equivalence data for menu items.
      (if (consp (car-safe defn))
	  (setq defn (cdr defn))))
    (if (or (eq defn olddef)
	    ;; Compare with equal if definition is a key sequence.
	    ;; That is useful for operating on function-key-map.
	    (and (or (stringp defn) (vectorp defn))
		 (equal defn olddef)))
	(define-key keymap prefix
	  (if menu-item
	      (let ((copy (copy-sequence menu-item)))
		(setcar (nthcdr 2 copy) newdef)
		copy)
	    (nconc (nreverse skipped) newdef)))
      ;; Look past a symbol that names a keymap.
      (setq inner-def
	    (or (indirect-function defn) defn))
      ;; For nested keymaps, we use `inner-def' rather than `defn' so as to
      ;; avoid autoloading a keymap.  This is mostly done to preserve the
      ;; original non-autoloading behavior of pre-map-keymap times.
      (if (and (keymapp inner-def)
	       ;; Avoid recursively scanning
	       ;; where KEYMAP does not have a submap.
	       (let ((elt (lookup-key keymap prefix)))
		 (or (null elt) (natnump elt) (keymapp elt)))
	       ;; Avoid recursively rescanning keymap being scanned.
	       (not (memq inner-def key-substitution-in-progress)))
	  ;; If this one isn't being scanned already, scan it now.
	  (substitute-key-definition olddef newdef keymap inner-def prefix)))))


;;;; The global keymap tree.

(defvar esc-map
  (let ((map (make-keymap)))
    (define-key map "u" #'upcase-word)
    (define-key map "l" #'downcase-word)
    (define-key map "c" #'capitalize-word)
    (define-key map "x" #'execute-extended-command)
    (define-key map "X" #'execute-extended-command-for-buffer)
    map)
  "Default keymap for ESC (meta) commands.
The normal global definition of the character ESC indirects to this keymap.")
(fset 'ESC-prefix esc-map)
(make-obsolete 'ESC-prefix 'esc-map "28.1")

(defvar ctl-x-4-map (make-sparse-keymap)
  "Keymap for subcommands of C-x 4.")
(defalias 'ctl-x-4-prefix ctl-x-4-map)

(defvar ctl-x-5-map (make-sparse-keymap)
  "Keymap for frame commands.")
(defalias 'ctl-x-5-prefix ctl-x-5-map)

(defvar tab-prefix-map (make-sparse-keymap)
  "Keymap for tab-bar related commands.")

(defvar ctl-x-map
  (let ((map (make-keymap)))
    (define-key map "4" 'ctl-x-4-prefix)
    (define-key map "5" 'ctl-x-5-prefix)
    (define-key map "t" tab-prefix-map)

    (define-key map "b" #'switch-to-buffer)
    (define-key map "k" #'kill-buffer)
    (define-key map "\C-u" #'upcase-region)   (put 'upcase-region   'disabled t)
    (define-key map "\C-l" #'downcase-region) (put 'downcase-region 'disabled t)
    (define-key map "<" #'scroll-left)
    (define-key map ">" #'scroll-right)
    map)
  "Default keymap for C-x commands.
The normal global definition of the character C-x indirects to this keymap.")
(fset 'Control-X-prefix ctl-x-map)
(make-obsolete 'Control-X-prefix 'ctl-x-map "28.1")

(defvar global-map
  (let ((map (make-keymap)))
    (define-key map "\C-[" 'ESC-prefix)
    (define-key map "\C-x" 'Control-X-prefix)

    (define-key map "\C-i" #'self-insert-command)
    (let* ((vec1 (make-vector 1 nil))
           (f (lambda (from to)
                (while (< from to)
                  (aset vec1 0 from)
                  (define-key map vec1 #'self-insert-command)
                  (setq from (1+ from))))))
      (funcall f #o040 #o0177)
      (when (eq system-type 'ms-dos)      ;FIXME: Why?
        (funcall f #o0200 #o0240))
      (funcall f #o0240 #o0400))

    (define-key map "\C-a" #'beginning-of-line)
    (define-key map "\C-b" #'backward-char)
    (define-key map "\C-e" #'end-of-line)
    (define-key map "\C-f" #'forward-char)

    (define-key map "\C-z"     #'suspend-emacs) ;FIXME: Re-bound later!
    (define-key map "\C-x\C-z" #'suspend-emacs) ;FIXME: Re-bound later!

    (define-key map "\C-v"    #'scroll-up-command)
    (define-key map "\M-v"    #'scroll-down-command)
    (define-key map "\M-\C-v" #'scroll-other-window)

    (define-key map "\M-\C-c" #'exit-recursive-edit)
    (define-key map "\C-]"    #'abort-recursive-edit)
    map)
  "Default global keymap mapping Emacs keyboard input into commands.
The value is a keymap that is usually (but not necessarily) Emacs's
global map.

See also `current-global-map'.")
(use-global-map global-map)


;;;; Event manipulation functions.

(defconst listify-key-sequence-1 (logior 128 ?\M-\C-@))

(defun listify-key-sequence (key)
  "Convert a key sequence to a list of events."
  (if (vectorp key)
      (append key nil)
    (mapcar (lambda (c)
              (if (> c 127)
                  (logxor c listify-key-sequence-1)
                c))
	    key)))

(defun eventp (object)
  "Return non-nil if OBJECT is an input event or event object."
  (declare (pure t) (side-effect-free error-free))
  (or (integerp object)
      (and (if (consp object)
               (setq object (car object))
             object)
           (symbolp object)
           (not (keywordp object)))))

(defun event-modifiers (event)
  "Return a list of symbols representing the modifier keys in event EVENT.
The elements of the list may include `meta', `control',
`shift', `hyper', `super', `alt', `click', `double', `triple', `drag',
and `down'.
EVENT may be an event or an event type.  If EVENT is a symbol
that has never been used in an event that has been read as input
in the current Emacs session, then this function may fail to include
the `click' modifier."
  (let ((type event))
    (if (listp type)
	(setq type (car type)))
    (if (symbolp type)
        ;; Don't read event-symbol-elements directly since we're not
        ;; sure the symbol has already been parsed.
	(cdr (internal-event-symbol-parse-modifiers type))
      (let ((list nil)
	    (char (logand type (lognot (logior ?\M-\0 ?\C-\0 ?\S-\0
					       ?\H-\0 ?\s-\0 ?\A-\0)))))
	(if (not (zerop (logand type ?\M-\0)))
	    (push 'meta list))
	(if (or (not (zerop (logand type ?\C-\0)))
		(< char 32))
	    (push 'control list))
	(if (or (not (zerop (logand type ?\S-\0)))
		(/= char (downcase char)))
	    (push 'shift list))
	(or (zerop (logand type ?\H-\0))
	    (push 'hyper list))
	(or (zerop (logand type ?\s-\0))
	    (push 'super list))
	(or (zerop (logand type ?\A-\0))
	    (push 'alt list))
	list))))

(defun event-basic-type (event)
  "Return the basic type of the given event (all modifiers removed).
The value is a printing character (not upper case) or a symbol.
EVENT may be an event or an event type.  If EVENT is a symbol
that has never been used in an event that has been read as input
in the current Emacs session, then this function may return nil."
  (if (consp event)
      (setq event (car event)))
  (if (symbolp event)
      (car (get event 'event-symbol-elements))
    (let* ((base (logand event (1- ?\A-\0)))
	   (uncontrolled (if (< base 32) (logior base 64) base)))
      ;; There are some numbers that are invalid characters and
      ;; cause `downcase' to get an error.
      (condition-case ()
	  (downcase uncontrolled)
	(error uncontrolled)))))

(defsubst mouse-movement-p (object)
  "Return non-nil if OBJECT is a mouse movement event."
  (declare (side-effect-free error-free))
  (eq (car-safe object) 'mouse-movement))

(defun mouse-event-p (object)
  "Return non-nil if OBJECT is a mouse click event."
  ;; is this really correct? maybe remove mouse-movement?
  (memq (event-basic-type object) '(mouse-1 mouse-2 mouse-3 mouse-movement)))

(defun event--posn-at-point ()
  ;; Use `window-point' for the case when the current buffer
  ;; is temporarily switched to some other buffer (bug#50256)
  (let* ((pos (window-point))
         (posn (posn-at-point pos (if (minibufferp (current-buffer))
                                      (minibuffer-window)))))
    (cond ((null posn) ;; `pos' is "out of sight".
           (setq posn (list (selected-window) pos '(0 . 0) 0)))
          ;; If `pos' is inside a chunk of text hidden by an `invisible'
          ;; or `display' property, `posn-at-point' returns the position
          ;; that *is* visible, whereas `event--posn-at-point' is used
          ;; when we have a keyboard event, whose position is `point' even
          ;; if that position is invisible.
          ((> (length posn) 5)
           (setf (nth 5 posn) pos)))
    posn))

(defun event-start (event)
  "Return the starting position of EVENT.
EVENT should be a mouse click, drag, or key press event.  If
EVENT is nil, the value of `posn-at-point' is used instead.

The following accessor functions are used to access the elements
of the position:

`posn-window': The window of the event end, or its frame if the
event end point belongs to no window.
`posn-area': A symbol identifying the area the event occurred in,
or nil if the event occurred in the text area.
`posn-point': The buffer position of the event.
`posn-x-y': The pixel-based coordinates of the event.
`posn-col-row': The estimated column and row corresponding to the
position of the event.
`posn-actual-col-row': The actual column and row corresponding to the
position of the event.
`posn-string': The string object of the event, which is either
nil or (STRING . POSITION)'.
`posn-image': The image object of the event, if any.
`posn-object': The image or string object of the event, if any.
`posn-timestamp': The time the event occurred, in milliseconds.

For more information, see Info node `(elisp)Click Events'."
  (or (and (consp event) (nth 1 event))
      (event--posn-at-point)))

(defun event-end (event)
  "Return the ending position of EVENT.
EVENT should be a click, drag, or key press event.

See `event-start' for a description of the value returned."
  (or (and (consp event) (nth (if (consp (nth 2 event)) 2 1) event))
      (event--posn-at-point)))

(defsubst event-click-count (event)
  "Return the multi-click count of EVENT, a click or drag event.
The return value is a positive integer."
  (if (and (consp event) (integerp (nth 2 event))) (nth 2 event) 1))

(defsubst event-line-count (event)
  "Return the line count of EVENT, a mousewheel event.
The return value is a positive integer."
  (if (and (consp event) (integerp (nth 3 event))) (nth 3 event) 1))

;;;; Extracting fields of the positions in an event.

(defun posnp (obj)
  "Return non-nil if OBJ appears to be a valid `posn' object specifying a window.
A `posn' object is returned from functions such as `event-start'.
If OBJ is a valid `posn' object, but specifies a frame rather
than a window, return nil."
  ;; FIXME: Correct the behavior of this function so that all valid
  ;; `posn' objects are recognized, after updating other code that
  ;; depends on its present behavior.
  (and (windowp (car-safe obj))
       (atom (car-safe (setq obj (cdr obj))))                ;AREA-OR-POS.
       (integerp (car-safe (car-safe (setq obj (cdr obj))))) ;XOFFSET.
       (integerp (car-safe (cdr obj)))))                     ;TIMESTAMP.

(defsubst posn-window (position)
  "Return the window in POSITION.
If POSITION is outside the frame where the event was initiated,
return that frame instead.  POSITION should be a list of the form
returned by the `event-start' and `event-end' functions."
  (nth 0 position))

(defsubst posn-area (position)
  "Return the window area recorded in POSITION, or nil for the text area.
POSITION should be a list of the form returned by the `event-start'
and `event-end' functions."
  (let ((area (if (consp (nth 1 position))
		  (car (nth 1 position))
		(nth 1 position))))
    (and (symbolp area) area)))

(defun posn-point (position)
  "Return the buffer location in POSITION.
POSITION should be a list of the form returned by the `event-start'
and `event-end' functions.
Returns nil if POSITION does not correspond to any buffer location (e.g.
a click on a scroll bar)."
  (or (nth 5 position)
      (let ((pt (nth 1 position)))
        (or (car-safe pt)
            ;; Apparently this can also be `vertical-scroll-bar' (bug#13979).
            (if (integerp pt) pt)))))

(defun posn-set-point (position)
  "Move point to POSITION.
Select the corresponding window as well."
  (if (framep (posn-window position))
      (progn
        (unless (windowp (frame-selected-window (posn-window position)))
          (error "Position not in text area of window"))
        (select-window (frame-selected-window (posn-window position))))
    (unless (windowp (posn-window position))
      (error "Position not in text area of window"))
    (select-window (posn-window position)))
  (if (numberp (posn-point position))
      (goto-char (posn-point position))))

(defsubst posn-x-y (position)
  "Return the x and y coordinates in POSITION.
The return value has the form (X . Y), where X and Y are given in
pixels.  POSITION should be a list of the form returned by
`event-start' and `event-end'."
  (nth 2 position))

(declare-function scroll-bar-scale "scroll-bar" (num-denom whole))

(defun posn-col-row (position &optional use-window)
  "Return the nominal column and row in POSITION, measured in characters.
The column and row values are approximations calculated from the x
and y coordinates in POSITION and the frame's default character width
and default line height, including spacing.

If USE-WINDOW is non-nil, use the typical width of a character in
the window indicated by POSITION instead of the frame.  (This
makes a difference is a window has a zoom level.)

For a scroll-bar event, the result column is 0, and the row
corresponds to the vertical position of the click in the scroll bar.

POSITION should be a list of the form returned by the `event-start'
and `event-end' functions."
  (let* ((pair            (posn-x-y position))
         (frame-or-window (posn-window position))
         (frame           (if (framep frame-or-window)
                              frame-or-window
                            (window-frame frame-or-window)))
         (window          (when (windowp frame-or-window) frame-or-window))
         (area            (posn-area position)))
    (cond
     ((null frame-or-window)
      '(0 . 0))
     ((eq area 'vertical-scroll-bar)
      (cons 0 (scroll-bar-scale pair (1- (window-height window)))))
     ((eq area 'horizontal-scroll-bar)
      (cons (scroll-bar-scale pair (window-width window)) 0))
     (t
      (if use-window
          (cons (/ (car pair) (window-font-width window))
                (/ (cdr pair) (window-font-height window)))
        ;; FIXME: This should take line-spacing properties on
        ;; newlines into account.
        (let* ((spacing (when (display-graphic-p frame)
                          (or (with-current-buffer
                                  (window-buffer (frame-selected-window frame))
                                line-spacing)
                              (frame-parameter frame 'line-spacing)))))
	  (cond ((floatp spacing)
	         (setq spacing (truncate (* spacing
					    (frame-char-height frame)))))
	        ((null spacing)
	         (setq spacing 0)))
	  (cons (/ (car pair) (frame-char-width frame))
	        (/ (cdr pair) (+ (frame-char-height frame) spacing)))))))))

(defun posn-actual-col-row (position)
  "Return the window row number in POSITION and character number in that row.

Return nil if POSITION does not contain the actual position; in that case
`posn-col-row' can be used to get approximate values.
POSITION should be a list of the form returned by the `event-start'
and `event-end' functions.

This function does not account for the width on display, like the
number of visual columns taken by a TAB or image.  If you need
the coordinates of POSITION in character units, you should use
`posn-col-row', not this function."
  (nth 6 position))

(defsubst posn-timestamp (position)
  "Return the timestamp of POSITION.
POSITION should be a list of the form returned by the `event-start'
and `event-end' functions."
  (nth 3 position))

(defun posn-string (position)
  "Return the string object of POSITION.
Value is a cons (STRING . STRING-POS), or nil if not a string.
POSITION should be a list of the form returned by the `event-start'
and `event-end' functions."
  (let ((x (nth 4 position)))
    ;; Apparently this can also be `handle' or `below-handle' (bug#13979).
    (when (consp x) x)))

(defsubst posn-image (position)
  "Return the image object of POSITION.
Value is a list (image ...), or nil if not an image.
POSITION should be a list of the form returned by the `event-start'
and `event-end' functions."
  (nth 7 position))

(defsubst posn-object (position)
  "Return the object (image or string) of POSITION.
Value is a list (image ...) for an image object, a cons cell
\(STRING . STRING-POS) for a string object, and nil for a buffer position.
POSITION should be a list of the form returned by the `event-start'
and `event-end' functions."
  (or (posn-image position) (posn-string position)))

(defsubst posn-object-x-y (position)
  "Return the x and y coordinates relative to the glyph of object of POSITION.
The return value has the form (DX . DY), where DX and DY are
given in pixels, and they are relative to the top-left corner of
the clicked glyph of object at POSITION.  POSITION should be a
list of the form returned by `event-start' and `event-end'."
  (nth 8 position))

(defsubst posn-object-width-height (position)
  "Return the pixel width and height of the object of POSITION.
The return value has the form (WIDTH . HEIGHT).  POSITION should
be a list of the form returned by `event-start' and `event-end'."
  (nth 9 position))

(defun values--store-value (value)
  "Store VALUE in the obsolete `values' variable."
  (with-suppressed-warnings ((obsolete values))
    (push value values))
  value)


;;;; Obsolescent names for functions.

(make-obsolete 'invocation-directory "use the variable of the same name."
               "27.1")
(make-obsolete 'invocation-name "use the variable of the same name." "27.1")

;; We used to declare string-to-unibyte obsolete, but it is a valid
;; way of getting a unibyte string that can be indexed by bytes, when
;; the original string has raw bytes in their internal multibyte
;; representation.  This can be useful when one needs to examine
;; individual bytes at known offsets from the string beginning.
;; (make-obsolete 'string-to-unibyte   "use `encode-coding-string'." "26.1")
;; string-to-multibyte is also sometimes useful (and there's no good
;; general replacement for it), so it's also been revived in Emacs 27.1.
;; (make-obsolete 'string-to-multibyte "use `decode-coding-string'." "26.1")
;; bug#23850
(make-obsolete 'string-as-unibyte   "use `encode-coding-string'." "26.1")
(make-obsolete 'string-make-unibyte   "use `encode-coding-string'." "26.1")
(make-obsolete 'string-as-multibyte "use `decode-coding-string'." "26.1")
(make-obsolete 'string-make-multibyte "use `decode-coding-string'." "26.1")

(defun log10 (x)
  "Return (log X 10), the log base 10 of X."
  (declare (side-effect-free t) (obsolete log "24.4"))
  (log x 10))

(set-advertised-calling-convention
 'all-completions '(string collection &optional predicate) "23.1")
(set-advertised-calling-convention 'unintern '(name obarray) "23.3")
(set-advertised-calling-convention 'indirect-function '(object) "25.1")
(set-advertised-calling-convention 'redirect-frame-focus '(frame focus-frame) "24.3")
(set-advertised-calling-convention 'libxml-parse-xml-region '(start end &optional base-url) "27.1")
(set-advertised-calling-convention 'libxml-parse-html-region '(start end &optional base-url) "27.1")
(set-advertised-calling-convention 'time-convert '(time form) "29.1")

;;;; Obsolescence declarations for variables, and aliases.
(make-obsolete-variable
 'inhibit-point-motion-hooks
 "use `cursor-intangible-mode' or `cursor-sensor-mode' instead"
 ;; It's been announced as obsolete in NEWS and in the docstring since Emacs-25,
 ;; but it's only been marked for compilation warnings since Emacs-29.
 "25.1")
(make-obsolete-variable 'redisplay-dont-pause nil "24.5")
(make-obsolete-variable 'operating-system-release nil "28.1")
(make-obsolete-variable 'inhibit-changing-match-data 'save-match-data "29.1")

(make-obsolete 'run-window-configuration-change-hook nil "27.1")

(make-obsolete-variable 'command-debug-status
                        "expect it to be removed in a future version." "25.2")

;; This was introduced in 21.4 for pre-unicode unification.  That
;; usage was rendered obsolete in 23.1, which uses Unicode internally.
;; Other uses are possible, so this variable is not _really_ obsolete,
;; but Stefan insists to mark it so.
(make-obsolete-variable 'translation-table-for-input nil "23.1")

(make-obsolete-variable 'x-gtk-use-window-move nil "26.1")

(defvaralias 'messages-buffer-max-lines 'message-log-max)
(define-obsolete-variable-alias 'inhibit-nul-byte-detection
  'inhibit-null-byte-detection "28.1")
(make-obsolete-variable 'load-dangerous-libraries
                        "no longer used." "27.1")

(define-obsolete-function-alias 'compare-window-configurations
  #'window-configuration-equal-p "29.1")

;; We can't actually make `values' obsolete, because that will result
;; in warnings when using `values' in let-bindings.
;;(make-obsolete-variable 'values "no longer used" "28.1")

(defvar max-specpdl-size 2500
  "Former limit on specbindings, now without effect.
This variable used to limit the size of the specpdl stack which,
among other things, holds dynamic variable bindings and `unwind-protect'
activations.  To prevent runaway recursion, use `max-lisp-eval-depth'
instead; it will indirectly limit the specpdl stack size as well.")
(make-obsolete-variable 'max-specpdl-size nil "29.1")

(make-obsolete-variable 'native-comp-deferred-compilation
                        'inhibit-automatic-native-compilation "29.1")


;;;; Alternate names for functions - these are not being phased out.

(defalias 'send-string #'process-send-string)
(defalias 'send-region #'process-send-region)
(defalias 'string= #'string-equal)
(defalias 'string< #'string-lessp)
(defalias 'string> #'string-greaterp)
(defalias 'move-marker #'set-marker)
(defalias 'rplaca #'setcar)
(defalias 'rplacd #'setcdr)
(defalias 'beep #'ding) ;preserve lingual purity
(defalias 'indent-to-column #'indent-to)
(defalias 'backward-delete-char #'delete-backward-char)
(defalias 'search-forward-regexp (symbol-function 're-search-forward))
(defalias 'search-backward-regexp (symbol-function 're-search-backward))
(defalias 'int-to-string #'number-to-string)
(defalias 'store-match-data #'set-match-data)
(defalias 'chmod #'set-file-modes)
(defalias 'mkdir #'make-directory)

;; These were the XEmacs names, now obsolete:
(defalias 'point-at-eol #'line-end-position)
(make-obsolete 'point-at-eol "use `line-end-position' or `pos-eol' instead." "29.1")
(defalias 'point-at-bol #'line-beginning-position)
(make-obsolete 'point-at-bol "use `line-beginning-position' or `pos-bol' instead." "29.1")
(define-obsolete-function-alias 'user-original-login-name #'user-login-name "28.1")

;; These are in obsolete/autoload.el, but are commonly used by
;; third-party scripts that assume that they exist without requiring
;; autoload.  These should be removed when obsolete/autoload.el is
;; removed.
(autoload 'make-directory-autoloads "autoload" nil t)
(autoload 'update-directory-autoloads "autoload" nil t)


;;;; Hook manipulation functions.

(defun add-hook (hook function &optional depth local)
  ;; Note: the -100..100 depth range is arbitrary and was chosen to match the
  ;; range used in add-function.
  "Add to the value of HOOK the function FUNCTION.
FUNCTION is not added if already present.

The place where the function is added depends on the DEPTH
parameter.  DEPTH defaults to 0.  By convention, it should be
a number between -100 and 100 where 100 means that the function
should be at the very end of the list, whereas -100 means that
the function should always come first.
Since nothing is \"always\" true, don't use 100 nor -100.
When two functions have the same depth, the new one gets added after the
old one if depth is strictly positive and before otherwise.

For backward compatibility reasons, a symbol other than nil is
interpreted as a DEPTH of 90.

The optional fourth argument, LOCAL, if non-nil, says to modify
the hook's buffer-local value rather than its global value.
This makes the hook buffer-local, and it makes t a member of the
buffer-local value.  That acts as a flag to run the hook
functions of the global value as well as in the local value.

HOOK should be a symbol.  If HOOK is void, it is first set to
nil.  If HOOK's value is a single function, it is changed to a
list of functions.

FUNCTION may be any valid function, but it's recommended to use a
function symbol and not a lambda form.  Using a symbol will
ensure that the function is not re-added if the function is
edited, and using lambda forms may also have a negative
performance impact when running `add-hook' and `remove-hook'."
  (or (boundp hook) (set hook nil))
  (or (default-boundp hook) (set-default hook nil))
  (unless (numberp depth) (setq depth (if depth 90 0)))
  (if local (unless (local-variable-if-set-p hook)
	      (set (make-local-variable hook) (list t)))
    ;; Detect the case where make-local-variable was used on a hook
    ;; and do what we used to do.
    (when (and (local-variable-if-set-p hook)
               (not (and (consp (symbol-value hook))
                         (memq t (symbol-value hook)))))
      (setq local t)))
  (let ((hook-value (if local (symbol-value hook) (default-value hook))))
    ;; If the hook value is a single function, turn it into a list.
    (when (or (not (listp hook-value)) (functionp hook-value))
      (setq hook-value (list hook-value)))
    ;; Do the actual addition if necessary
    (unless (member function hook-value)
      (when (stringp function)          ;FIXME: Why?
	(setq function (purecopy function)))
      ;; All those `equal' tests performed between functions can end up being
      ;; costly since those functions may be large recursive and even cyclic
      ;; structures, so we index `hook--depth-alist' with `eq'.  (bug#46326)
      (when (or (get hook 'hook--depth-alist) (not (zerop depth)))
        ;; Note: The main purpose of the above `when' test is to avoid running
        ;; this `setf' before `gv' is loaded during bootstrap.
        (setf (alist-get function (get hook 'hook--depth-alist) 0) depth))
      (setq hook-value
	    (if (< 0 depth)
		(append hook-value (list function))
	      (cons function hook-value)))
      (let ((depth-alist (get hook 'hook--depth-alist)))
        (when depth-alist
          (setq hook-value
                (sort (if (< 0 depth) hook-value (copy-sequence hook-value))
                      (lambda (f1 f2)
                        (< (alist-get f1 depth-alist 0 nil #'eq)
                           (alist-get f2 depth-alist 0 nil #'eq))))))))
    ;; Set the actual variable
    (if local
	(progn
	  ;; If HOOK isn't a permanent local,
	  ;; but FUNCTION wants to survive a change of modes,
	  ;; mark HOOK as partially permanent.
	  (and (symbolp function)
	       (get function 'permanent-local-hook)
	       (not (get hook 'permanent-local))
	       (put hook 'permanent-local 'permanent-local-hook))
	  (set hook hook-value))
      (set-default hook hook-value))))

(defun remove-hook (hook function &optional local)
  "Remove from the value of HOOK the function FUNCTION.
HOOK should be a symbol, and FUNCTION may be any valid function.  If
FUNCTION isn't the value of HOOK, or, if FUNCTION doesn't appear in the
list of hooks to run in HOOK, then nothing is done.  See `add-hook'.

The optional third argument, LOCAL, if non-nil, says to modify
the hook's buffer-local value rather than its default value.

Interactively, prompt for the various arguments (skipping local
unless HOOK has both local and global functions).  If multiple
functions have the same representation under `princ', the first
one will be removed."
  (interactive
   (let* ((default (and (symbolp (variable-at-point))
                        (symbol-name (variable-at-point))))
          (hook (intern (completing-read
                         (format-prompt "Hook variable" default)
                         obarray #'boundp t nil nil default)))
          (local
           (and
            (local-variable-p hook)
            (symbol-value hook)
            ;; No need to prompt if there's nothing global
            (or (not (default-value hook))
                (y-or-n-p (format "%s has a buffer-local binding, use that? "
                                  hook)))))
          (fn-alist (mapcar
                     (lambda (x) (cons (with-output-to-string (prin1 x)) x))
                     (if local (symbol-value hook) (default-value hook))))
          (function (alist-get (completing-read
                                (format "%s hook to remove: "
                                        (if local "Buffer-local" "Global"))
                                fn-alist
                                nil t nil 'set-variable-value-history)
                               fn-alist nil nil #'string=)))
     (list hook function local)))
  (or (boundp hook) (set hook nil))
  (or (default-boundp hook) (set-default hook nil))
  ;; Do nothing if LOCAL is t but this hook has no local binding.
  (unless (and local (not (local-variable-p hook)))
    ;; Detect the case where make-local-variable was used on a hook
    ;; and do what we used to do.
    (when (and (local-variable-p hook)
	       (not (and (consp (symbol-value hook))
			 (memq t (symbol-value hook)))))
      (setq local t))
    (let ((hook-value (if local (symbol-value hook) (default-value hook)))
          (old-fun nil))
      ;; Remove the function, for both the list and the non-list cases.
      (if (or (not (listp hook-value)) (eq (car hook-value) 'lambda))
	  (when (equal hook-value function)
	    (setq old-fun hook-value)
	    (setq hook-value nil))
	(when (setq old-fun (car (member function hook-value)))
	  (setq hook-value (remq old-fun hook-value))))
      (when old-fun
        ;; Remove auxiliary depth info to avoid leaks (bug#46414)
        ;; and to avoid the list growing too long.
        (let* ((depths (get hook 'hook--depth-alist))
               (di (assq old-fun depths)))
          (when di (put hook 'hook--depth-alist (delq di depths)))))
      ;; If the function is on the global hook, we need to shadow it locally
      ;;(when (and local (member function (default-value hook))
      ;;	       (not (member (cons 'not function) hook-value)))
      ;;  (push (cons 'not function) hook-value))
      ;; Set the actual variable
      (if (not local)
	  (set-default hook hook-value)
	(if (equal hook-value '(t))
	    (kill-local-variable hook)
	  (set hook hook-value))))))

(defmacro letrec (binders &rest body)
  "Bind variables according to BINDERS then eval BODY.
The value of the last form in BODY is returned.
Each element of BINDERS is a list (SYMBOL VALUEFORM) that binds
SYMBOL to the value of VALUEFORM.

The main difference between this macro and `let'/`let*' is that
all symbols are bound before any of the VALUEFORMs are evalled."
  ;; Useful only in lexical-binding mode.
  ;; As a special-form, we could implement it more efficiently (and cleanly,
  ;; making the vars actually unbound during evaluation of the binders).
  (declare (debug let) (indent 1))
  ;; Use plain `let*' for the non-recursive definitions.
  ;; This only handles the case where the first few definitions are not
  ;; recursive.  Nothing as fancy as an SCC analysis.
  (let ((seqbinds nil))
    ;; Our args haven't yet been macro-expanded, so `macroexp--fgrep'
    ;; may fail to see references that will be introduced later by
    ;; macroexpansion.  We could call `macroexpand-all' to avoid that,
    ;; but in order to avoid that, we instead check to see if the binders
    ;; appear in the macroexp environment, since that's how references can be
    ;; introduced later on.
    (unless (macroexp--fgrep binders macroexpand-all-environment)
      (while (and binders
                  (null (macroexp--fgrep binders (nth 1 (car binders)))))
        (push (pop binders) seqbinds)))
    (let ((nbody (if (null binders)
                     (macroexp-progn body)
                   `(let ,(mapcar #'car binders)
                      ,@(mapcar (lambda (binder) `(setq ,@binder)) binders)
                      ,@body))))
      (cond
       ;; All bindings are recursive.
       ((null seqbinds) nbody)
       ;; Special case for trivial uses.
       ((and (symbolp nbody) (null (cdr seqbinds)) (eq nbody (caar seqbinds)))
        (nth 1 (car seqbinds)))
       ;; General case.
       (t `(let* ,(nreverse seqbinds) ,nbody))))))

(defmacro dlet (binders &rest body)
  "Like `let' but using dynamic scoping."
  (declare (indent 1) (debug let))
  ;; (defvar FOO) only affects the current scope, but in order for
  ;; this not to affect code after the main `let' we need to create a new scope,
  ;; which is what the surrounding `let' is for.
  ;; FIXME: (let () ...) currently doesn't actually create a new scope,
  ;; which is why we use (let (_) ...).
  `(let (_)
     ,@(mapcar (lambda (binder)
                 `(defvar ,(if (consp binder) (car binder) binder)))
               binders)
     (let ,binders ,@body)))


(defmacro with-wrapper-hook (hook args &rest body)
  "Run BODY, using wrapper functions from HOOK with additional ARGS.
HOOK is an abnormal hook.  Each hook function in HOOK \"wraps\"
around the preceding ones, like a set of nested `around' advices.

Each hook function should accept an argument list consisting of a
function FUN, followed by the additional arguments in ARGS.

The first hook function in HOOK is passed a FUN that, if it is called
with arguments ARGS, performs BODY (i.e., the default operation).
The FUN passed to each successive hook function is defined based
on the preceding hook functions; if called with arguments ARGS,
it does what the `with-wrapper-hook' call would do if the
preceding hook functions were the only ones present in HOOK.

Each hook function may call its FUN argument as many times as it wishes,
including never.  In that case, such a hook function acts to replace
the default definition altogether, and any preceding hook functions.
Of course, a subsequent hook function may do the same thing.

Each hook function definition is used to construct the FUN passed
to the next hook function, if any.  The last (or \"outermost\")
FUN is then called once."
  (declare (indent 2) (debug (form sexp body))
           (obsolete "use a <foo>-function variable modified by `add-function'."
                     "24.4"))
  `(subr--with-wrapper-hook-no-warnings ,hook ,args ,@body))

(defmacro subr--with-wrapper-hook-no-warnings (hook args &rest body)
  "Like (with-wrapper-hook HOOK ARGS BODY), but without warnings."
  (declare (debug (form sexp def-body)))
  ;; We need those two gensyms because CL's lexical scoping is not available
  ;; for function arguments :-(
  (let ((funs (make-symbol "funs"))
        (global (make-symbol "global"))
        (argssym (make-symbol "args"))
        (runrestofhook (make-symbol "runrestofhook")))
    ;; Since the hook is a wrapper, the loop has to be done via
    ;; recursion: a given hook function will call its parameter in order to
    ;; continue looping.
    `(letrec ((,runrestofhook
               (lambda (,funs ,global ,argssym)
                 ;; `funs' holds the functions left on the hook and `global'
                 ;; holds the functions left on the global part of the hook
                 ;; (in case the hook is local).
                 (if (consp ,funs)
                     (if (eq t (car ,funs))
                         (funcall ,runrestofhook
                                  (append ,global (cdr ,funs)) nil ,argssym)
                       (apply (car ,funs)
                              (apply-partially
                               (lambda (,funs ,global &rest ,argssym)
                                 (funcall ,runrestofhook ,funs ,global ,argssym))
                               (cdr ,funs) ,global)
                              ,argssym))
                   ;; Once there are no more functions on the hook, run
                   ;; the original body.
                   (apply (lambda ,args ,@body) ,argssym)))))
       (funcall ,runrestofhook ,hook
                ;; The global part of the hook, if any.
                ,(if (symbolp hook)
                     `(if (local-variable-p ',hook)
                          (default-value ',hook)))
                (list ,@args)))))

(defun add-to-list (list-var element &optional append compare-fn)
  "Add ELEMENT to the value of LIST-VAR if it isn't there yet.
The test for presence of ELEMENT is done with `equal', or with
COMPARE-FN if that's non-nil.
If ELEMENT is added, it is added at the beginning of the list,
unless the optional argument APPEND is non-nil, in which case
ELEMENT is added at the end.
LIST-VAR should not refer to a lexical variable.

The return value is the new value of LIST-VAR.

This is handy to add some elements to configuration variables,
but please do not abuse it in Elisp code, where you are usually
better off using `push' or `cl-pushnew'.

If you want to use `add-to-list' on a variable that is not
defined until a certain package is loaded, you should put the
call to `add-to-list' into a hook function that will be run only
after loading the package.  `eval-after-load' provides one way to
do this.  In some cases other hooks, such as major mode hooks,
can do the job."
  (declare
   (compiler-macro
    (lambda (exp)
      ;; FIXME: Something like this could be used for `set' as well.
      (if (or (not (eq 'quote (car-safe list-var)))
              (special-variable-p (cadr list-var))
              (not (macroexp-const-p append)))
          exp
        (let* ((sym (cadr list-var))
               (append (eval append lexical-binding))
               (msg (format-message
                     "`add-to-list' can't use lexical var `%s'; use `push' or `cl-pushnew'"
                     sym))
               ;; Big ugly hack, so we output a warning only during
               ;; byte-compilation, and so we can use
               ;; byte-compile-not-lexical-var-p to silence the warning
               ;; when a defvar has been seen but not yet executed.
               (warnfun (lambda ()
                          ;; FIXME: We should also emit a warning for let-bound
                          ;; variables with dynamic binding.
                          (when (assq sym byte-compile--lexical-environment)
                            (setq byte-compile-abort-elc t)
                            (byte-compile-warn "%s" msg))))
               (code
                (macroexp-let2 macroexp-copyable-p x element
                  `(if ,(if compare-fn
                            (progn
                              (require 'cl-lib)
                              `(cl-member ,x ,sym :test ,compare-fn))
                          ;; For bootstrapping reasons, don't rely on
                          ;; cl--compiler-macro-member for the base case.
                          `(member ,x ,sym))
                       ,sym
                     ,(if append
                          `(setq ,sym (append ,sym (list ,x)))
                        `(push ,x ,sym))))))
          (if (not (macroexp-compiling-p))
              code
            `(progn
               (macroexp--funcall-if-compiled ',warnfun)
               ,code)))))))
  (if (cond
       ((null compare-fn)
	(member element (symbol-value list-var)))
       ((eq compare-fn #'eq)
	(memq element (symbol-value list-var)))
       ((eq compare-fn #'eql)
	(memql element (symbol-value list-var)))
       (t
	(let ((lst (symbol-value list-var)))
	  (while (and lst
		      (not (funcall compare-fn element (car lst))))
	    (setq lst (cdr lst)))
          lst)))
      (symbol-value list-var)
    (set list-var
	 (if append
	     (append (symbol-value list-var) (list element))
	   (cons element (symbol-value list-var))))))


(defun add-to-ordered-list (list-var element &optional order)
  "Add ELEMENT to the value of LIST-VAR if it isn't there yet.
The test for presence of ELEMENT is done with `eq'.

The value of LIST-VAR is kept ordered based on the ORDER
parameter.

If the third optional argument ORDER is a number (integer or
float), set the element's list order to the given value.  If
ORDER is nil or omitted, do not change the numeric order of
ELEMENT.  If ORDER has any other value, remove the numeric order
of ELEMENT if it has one.

The list order for each element is stored in LIST-VAR's
`list-order' property.
LIST-VAR cannot refer to a lexical variable.

The return value is the new value of LIST-VAR."
  (let ((ordering (get list-var 'list-order)))
    (unless ordering
      (put list-var 'list-order
           (setq ordering (make-hash-table :weakness 'key :test 'eq))))
    (when order
      (puthash element (and (numberp order) order) ordering))
    (unless (memq element (symbol-value list-var))
      (set list-var (cons element (symbol-value list-var))))
    (set list-var (sort (symbol-value list-var)
			(lambda (a b)
			  (let ((oa (gethash a ordering))
				(ob (gethash b ordering)))
			    (if (and oa ob)
				(< oa ob)
			      oa)))))))

(defun add-to-history (history-var newelt &optional maxelt keep-all)
  "Add NEWELT to the history list stored in the variable HISTORY-VAR.
Return the new history list.
If MAXELT is non-nil, it specifies the maximum length of the history.
Otherwise, the maximum history length is the value of the `history-length'
property on symbol HISTORY-VAR, if set, or the value of the `history-length'
variable.  The possible values of maximum length have the same meaning as
the values of `history-length'.
Remove duplicates of NEWELT if `history-delete-duplicates' is non-nil.
If optional fourth arg KEEP-ALL is non-nil, add NEWELT to history even
if it is empty or duplicates the most recent entry in the history.
HISTORY-VAR cannot refer to a lexical variable."
  (unless maxelt
    (setq maxelt (or (get history-var 'history-length)
		     history-length)))
  (let ((history (symbol-value history-var))
	tail)
    (when (and (listp history)
	       (or keep-all
		   (not (stringp newelt))
		   (> (length newelt) 0))
	       (or keep-all
		   (not (equal (car history) newelt))))
      (if history-delete-duplicates
	  (setq history (delete newelt history)))
      (setq history (cons newelt history))
      (when (integerp maxelt)
        (if (>= 0 maxelt)
	    (setq history nil)
	  (setq tail (nthcdr (1- maxelt) history))
	  (when (consp tail)
            (setcdr tail nil))))
      (set history-var history))))


;;;; Mode hooks.

(defvar delay-mode-hooks nil
  "If non-nil, `run-mode-hooks' should delay running the hooks.")
(defvar-local delayed-mode-hooks nil
  "List of delayed mode hooks waiting to be run.")
(put 'delay-mode-hooks 'permanent-local t)

(defvar-local delayed-after-hook-functions nil
  "List of delayed :after-hook forms waiting to be run.
These forms come from `define-derived-mode'.")

(defvar change-major-mode-after-body-hook nil
  "Normal hook run in major mode functions, before the mode hooks.")

(defvar after-change-major-mode-hook nil
  "Normal hook run at the very end of major mode functions.")

(defun run-mode-hooks (&rest hooks)
  "Run mode hooks `delayed-mode-hooks' and HOOKS, or delay HOOKS.
Call `hack-local-variables' to set up file local and directory local
variables.

If the variable `delay-mode-hooks' is non-nil, does not do anything,
just adds the HOOKS to the list `delayed-mode-hooks'.
Otherwise, runs hooks in the sequence: `change-major-mode-after-body-hook',
`delayed-mode-hooks' (in reverse order), HOOKS, then runs
`hack-local-variables', runs the hook `after-change-major-mode-hook', and
finally evaluates the functions in `delayed-after-hook-functions' (see
`define-derived-mode').

Major mode functions should use this instead of `run-hooks' when
running their FOO-mode-hook."
  (if delay-mode-hooks
      ;; Delaying case.
      (dolist (hook hooks)
	(push hook delayed-mode-hooks))
    ;; Normal case, just run the hook as before plus any delayed hooks.
    (setq hooks (nconc (nreverse delayed-mode-hooks) hooks))
    (and (bound-and-true-p syntax-propertize-function)
         (not (local-variable-p 'parse-sexp-lookup-properties))
         ;; `syntax-propertize' sets `parse-sexp-lookup-properties' for us, but
         ;; in order for the sexp primitives to automatically call
         ;; `syntax-propertize' we need `parse-sexp-lookup-properties' to be
         ;; set first.
         (setq-local parse-sexp-lookup-properties t))
    (setq delayed-mode-hooks nil)
    (apply #'run-hooks (cons 'change-major-mode-after-body-hook hooks))
    (if (buffer-file-name)
        (with-demoted-errors "File local-variables error: %s"
          (hack-local-variables 'no-mode)))
    (run-hooks 'after-change-major-mode-hook)
    (dolist (fun (prog1 (nreverse delayed-after-hook-functions)
                    (setq delayed-after-hook-functions nil)))
      (funcall fun))))

(defmacro delay-mode-hooks (&rest body)
  "Execute BODY, but delay any `run-mode-hooks'.
These hooks will be executed by the first following call to
`run-mode-hooks' that occurs outside any `delay-mode-hooks' form.
Affects only hooks run in the current buffer."
  (declare (debug t) (indent 0))
  `(progn
     (make-local-variable 'delay-mode-hooks)
     (let ((delay-mode-hooks t))
       ,@body)))

;;; `when-let' and friends.

(defun internal--build-binding (binding prev-var)
  "Check and build a single BINDING with PREV-VAR."
  (setq binding
        (cond
         ((symbolp binding)
          (list binding binding))
         ((null (cdr binding))
          (list (make-symbol "s") (car binding)))
         (t binding)))
  (when (> (length binding) 2)
    (signal 'error
            (cons "`let' bindings can have only one value-form" binding)))
  (let ((var (car binding)))
    `(,var (and ,prev-var ,(cadr binding)))))

(defun internal--build-bindings (bindings)
  "Check and build conditional value forms for BINDINGS."
  (let ((prev-var t))
    (mapcar (lambda (binding)
              (let ((binding (internal--build-binding binding prev-var)))
                (setq prev-var (car binding))
                binding))
            bindings)))

(defmacro if-let* (varlist then &rest else)
  "Bind variables according to VARLIST and evaluate THEN or ELSE.
This is like `if-let' but doesn't handle a VARLIST of the form
\(SYMBOL SOMETHING) specially."
  (declare (indent 2)
           (debug ((&rest [&or symbolp (symbolp form) (form)])
                   body)))
  (if varlist
      `(let* ,(setq varlist (internal--build-bindings varlist))
         (if ,(caar (last varlist))
             ,then
           ,@else))
    `(let* () ,then)))

(defmacro when-let* (varlist &rest body)
  "Bind variables according to VARLIST and conditionally evaluate BODY.
This is like `when-let' but doesn't handle a VARLIST of the form
\(SYMBOL SOMETHING) specially."
  (declare (indent 1) (debug if-let*))
  (list 'if-let* varlist (macroexp-progn body)))

(defmacro and-let* (varlist &rest body)
  "Bind variables according to VARLIST and conditionally evaluate BODY.
Like `when-let*', except if BODY is empty and all the bindings
are non-nil, then the result is non-nil."
  (declare (indent 1) (debug if-let*))
  (let (res)
    (if varlist
        `(let* ,(setq varlist (internal--build-bindings varlist))
           (when ,(setq res (caar (last varlist)))
             ,@(or body `(,res))))
      `(let* () ,@(or body '(t))))))

(defmacro if-let (spec then &rest else)
  "Bind variables according to SPEC and evaluate THEN or ELSE.
Evaluate each binding in turn, as in `let*', stopping if a
binding value is nil.  If all are non-nil return the value of
THEN, otherwise the last form in ELSE.

Each element of SPEC is a list (SYMBOL VALUEFORM) that binds
SYMBOL to the value of VALUEFORM.  An element can additionally be
of the form (VALUEFORM), which is evaluated and checked for nil;
i.e. SYMBOL can be omitted if only the test result is of
interest.  It can also be of the form SYMBOL, then the binding of
SYMBOL is checked for nil.

As a special case, interprets a SPEC of the form \(SYMBOL SOMETHING)
like \((SYMBOL SOMETHING)).  This exists for backward compatibility
with an old syntax that accepted only one binding."
  (declare (indent 2)
           (debug ([&or (symbolp form)  ; must be first, Bug#48489
                        (&rest [&or symbolp (symbolp form) (form)])]
                   body)))
  (when (and (<= (length spec) 2)
             (not (listp (car spec))))
    ;; Adjust the single binding case
    (setq spec (list spec)))
  (list 'if-let* spec then (macroexp-progn else)))

(defmacro when-let (spec &rest body)
  "Bind variables according to SPEC and conditionally evaluate BODY.
Evaluate each binding in turn, stopping if a binding value is nil.
If all are non-nil, return the value of the last form in BODY.

The variable list SPEC is the same as in `if-let'."
  (declare (indent 1) (debug if-let))
  (list 'if-let spec (macroexp-progn body)))

(defmacro while-let (spec &rest body)
  "Bind variables according to SPEC and conditionally evaluate BODY.
Evaluate each binding in turn, stopping if a binding value is nil.
If all bindings are non-nil, eval BODY and repeat.

The variable list SPEC is the same as in `if-let*'."
  (declare (indent 1) (debug if-let))
  (let ((done (gensym "done")))
    `(catch ',done
       (while t
         ;; This is `if-let*', not `if-let', deliberately, despite the
         ;; name of this macro.  See bug#60758.
         (if-let* ,spec
             (progn
               ,@body)
           (throw ',done nil))))))

;; PUBLIC: find if the current mode derives from another.

(defun provided-mode-derived-p (mode &rest modes)
  "Non-nil if MODE is derived from one of MODES.
Uses the `derived-mode-parent' property of the symbol to trace backwards.
If you just want to check `major-mode', use `derived-mode-p'."
  ;; If MODE is an alias, then look up the real mode function first.
  (when-let ((alias (symbol-function mode)))
    (when (symbolp alias)
      (setq mode alias)))
  (while
      (and
       (not (memq mode modes))
       (let* ((parent (get mode 'derived-mode-parent))
              (parentfn (symbol-function parent)))
         (setq mode (if (and parentfn (symbolp parentfn)) parentfn parent)))))
  mode)

(defun derived-mode-p (&rest modes)
  "Non-nil if the current major mode is derived from one of MODES.
Uses the `derived-mode-parent' property of the symbol to trace backwards."
  (apply #'provided-mode-derived-p major-mode modes))

(defvar-local major-mode--suspended nil)
(put 'major-mode--suspended 'permanent-local t)

(defun major-mode-suspend ()
  "Exit current major mode, remembering it."
  (let* ((prev-major-mode (or major-mode--suspended
			      (unless (eq major-mode 'fundamental-mode)
			        major-mode))))
    (kill-all-local-variables)
    (setq-local major-mode--suspended prev-major-mode)))

(defun major-mode-restore (&optional avoided-modes)
  "Restore major mode earlier suspended with `major-mode-suspend'.
If there was no earlier suspended major mode, then fallback to `normal-mode',
though trying to avoid AVOIDED-MODES."
  (if major-mode--suspended
      (funcall (prog1 major-mode--suspended
                 (kill-local-variable 'major-mode--suspended)))
    (let ((auto-mode-alist
           (let ((alist (copy-sequence auto-mode-alist)))
             (dolist (mode avoided-modes)
               (setq alist (rassq-delete-all mode alist)))
             alist))
          (magic-fallback-mode-alist
           (let ((alist (copy-sequence magic-fallback-mode-alist)))
             (dolist (mode avoided-modes)
               (setq alist (rassq-delete-all mode alist)))
             alist)))
      (normal-mode))))

;;;; Minor modes.

;; If a minor mode is not defined with define-minor-mode,
;; add it here explicitly.
;; isearch-mode is deliberately excluded, since you should
;; not call it yourself.
(defvar minor-mode-list '(auto-save-mode auto-fill-mode abbrev-mode
					 overwrite-mode view-mode
                                         hs-minor-mode)
  "List of all minor mode functions.")

(defun add-minor-mode (toggle name &optional keymap after toggle-fun)
  "Register a new minor mode.

This function shouldn't be used directly -- use `define-minor-mode'
instead (which will then call this function).

TOGGLE is a symbol that is the name of a buffer-local variable that
is toggled on or off to say whether the minor mode is active or not.

NAME specifies what will appear in the mode line when the minor mode
is active.  NAME should be either a string starting with a space, or a
symbol whose value is such a string.

Optional KEYMAP is the keymap for the minor mode that will be added
to `minor-mode-map-alist'.

Optional AFTER specifies that TOGGLE should be added after AFTER
in `minor-mode-alist'.

Optional TOGGLE-FUN is an interactive function to toggle the mode.
It defaults to (and should by convention be) TOGGLE.

If TOGGLE has a non-nil `:included' property, an entry for the mode is
included in the mode-line minor mode menu.
If TOGGLE has a `:menu-tag', that is used for the menu item's label."
  (unless (memq toggle minor-mode-list)
    (push toggle minor-mode-list))

  (unless toggle-fun (setq toggle-fun toggle))
  (unless (eq toggle-fun toggle)
    (put toggle :minor-mode-function toggle-fun))
  ;; Add the name to the minor-mode-alist.
  (when name
    (let ((existing (assq toggle minor-mode-alist)))
      (if existing
	  (setcdr existing (list name))
	(let ((tail minor-mode-alist) found)
	  (while (and tail (not found))
	    (if (eq after (caar tail))
		(setq found tail)
	      (setq tail (cdr tail))))
	  (if found
	      (let ((rest (cdr found)))
		(setcdr found nil)
		(nconc found (list (list toggle name)) rest))
	    (push (list toggle name) minor-mode-alist))))))
  ;; Add the toggle to the minor-modes menu if requested.
  (when (get toggle :included)
    (define-key mode-line-mode-menu
      (vector toggle)
      (list 'menu-item
	    (concat
	     (or (get toggle :menu-tag)
		 (if (stringp name) name (symbol-name toggle)))
	     (let ((mode-name (if (symbolp name) (symbol-value name))))
	       (if (and (stringp mode-name) (string-match "[^ ]+" mode-name))
		   (concat " (" (match-string 0 mode-name) ")"))))
	    toggle-fun
	    :button (cons :toggle toggle))))

  ;; Add the map to the minor-mode-map-alist.
  (when keymap
    (let ((existing (assq toggle minor-mode-map-alist)))
      (if existing
	  (setcdr existing keymap)
	(let ((tail minor-mode-map-alist) found)
	  (while (and tail (not found))
	    (if (eq after (caar tail))
		(setq found tail)
	      (setq tail (cdr tail))))
	  (if found
	      (let ((rest (cdr found)))
		(setcdr found nil)
		(nconc found (list (cons toggle keymap)) rest))
	    (push (cons toggle keymap) minor-mode-map-alist)))))))

;;;; Load history

(defsubst autoloadp (object)
  "Non-nil if OBJECT is an autoload."
  (eq 'autoload (car-safe object)))

;; (defun autoload-type (object)
;;   "Returns the type of OBJECT or `function' or `command' if the type is nil.
;; OBJECT should be an autoload object."
;;   (when (autoloadp object)
;;     (let ((type (nth 3 object)))
;;       (cond ((null type) (if (nth 2 object) 'command 'function))
;;             ((eq 'keymap t) 'macro)
;;             (type)))))

;; (defalias 'autoload-file #'cadr
;;   "Return the name of the file from which AUTOLOAD will be loaded.
;; \n\(fn AUTOLOAD)")

(defun define-symbol-prop (symbol prop val)
  "Define the property PROP of SYMBOL to be VAL.
This is to `put' what `defalias' is to `fset'."
  ;; Can't use `cl-pushnew' here (nor `push' on (cdr foo)).
  ;; (cl-pushnew symbol (alist-get prop
  ;;                               (alist-get 'define-symbol-props
  ;;                                          current-load-list)))
  (let ((sps (assq 'define-symbol-props current-load-list)))
    (unless sps
      (setq sps (list 'define-symbol-props))
      (push sps current-load-list))
    (let ((ps (assq prop sps)))
      (unless ps
        (setq ps (list prop))
        (setcdr sps (cons ps (cdr sps))))
      (unless (member symbol (cdr ps))
        (setcdr ps (cons symbol (cdr ps))))))
  (put symbol prop val))

(defvar comp-native-version-dir)
(defvar native-comp-eln-load-path)
(declare-function subr-native-elisp-p "data.c")
(declare-function native-comp-unit-file "data.c")
(declare-function subr-native-comp-unit "data.c")
(declare-function comp-el-to-eln-rel-filename "comp.c")

(defun locate-eln-file (eln-file)
  "Locate a natively-compiled ELN-FILE by searching its load path.
This function looks in directories named by `native-comp-eln-load-path'."
  (or (locate-file-internal (concat comp-native-version-dir "/" eln-file)
		   native-comp-eln-load-path)
      (locate-file-internal
       ;; Preloaded *.eln files live in the preloaded/ subdirectory of
       ;; the last entry in `native-comp-eln-load-path'.
       (concat comp-native-version-dir "/preloaded/" eln-file)
       (last native-comp-eln-load-path))))

(defun symbol-file (symbol &optional type native-p)
  "Return the name of the file that defined SYMBOL.
The value is normally an absolute file name.  It can also be nil,
if the definition is not associated with any file.  If SYMBOL
specifies an autoloaded function, the value can be a relative
file name without extension.

If TYPE is nil, then any kind of SYMBOL's definition is acceptable.
If TYPE is `defun', `defvar', or `defface', that specifies function
definition, variable definition, or face definition only.
Otherwise TYPE is assumed to be a symbol property.

If NATIVE-P is non-nil, and SYMBOL was loaded from a .eln file,
this function will return the absolute file name of that .eln file,
if found.  Note that if the .eln file is older than its source .el
file, Emacs won't load such an outdated .eln file, and this function
will not return it.  If the .eln file couldn't be found, or is
outdated, the function returns the corresponding .elc or .el file
instead.

This function only works for symbols defined in Lisp files.  For
symbols that are defined in C files, use `help-C-file-name'
instead."
  (if (and (or (null type) (eq type 'defun))
	   (symbolp symbol)
	   (autoloadp (symbol-function symbol)))
      (nth 1 (symbol-function symbol))
    (if (and native-p (or (null type) (eq type 'defun))
	     (symbolp symbol)
	     (native-comp-available-p)
	     ;; If it's a defun, we have a shortcut.
	     (subr-native-elisp-p (symbol-function symbol)))
	;; native-comp-unit-file returns unnormalized file names.
	(expand-file-name (native-comp-unit-file (subr-native-comp-unit
						  (symbol-function symbol))))
      (let ((elc-file
	     (catch 'found
	       (pcase-dolist (`(,file . ,elems) load-history)
		 (when (if type
			   (if (eq type 'defvar)
			       ;; Variables are present just as their
			       ;; names.
			       (member symbol elems)
			     ;; Many other types are represented as
			     ;; (TYPE . NAME).
			     (or (member (cons type symbol) elems)
				 (memq
				  symbol
				  (alist-get type
					     (alist-get 'define-symbol-props
							elems)))))
			 ;; We accept all types, so look for variable def
			 ;; and then for any other kind.
			 (or (member symbol elems)
			     (let ((match (rassq symbol elems)))
			       (and match
				    (not (eq 'require (car match)))))))
		   (throw 'found file))))))
	;; If they asked for the .eln file, try to find it.
	(or (and elc-file
		 native-p
		 (native-comp-available-p)
		 (let* ((sans-ext (file-name-sans-extension elc-file))
			(el-file
			 (and (fboundp 'zlib-available-p)
			      (zlib-available-p)
			      (concat sans-ext ".el.gz")))
			(el-file-backup (concat sans-ext ".el")))
		   (or (and el-file (file-exists-p el-file))
		       (and (file-exists-p el-file-backup)
			    (setq el-file el-file-backup))
		       (setq el-file nil))
		   (when (stringp el-file)
		     (let ((eln-file (locate-eln-file
				      (comp-el-to-eln-rel-filename el-file))))
		       ;; Emacs will not load an outdated .eln file,
		       ;; so we mimic this behavior here.
		       (if (file-newer-than-file-p eln-file el-file)
			   eln-file)))))
	    elc-file)))))

(declare-function read-library-name "find-func" nil)

(defun locate-library (library &optional nosuffix path interactive-call)
  "Show the precise file name of Emacs library LIBRARY.
LIBRARY should be a relative file name of the library, a string.
It can omit the suffix (a.k.a. file-name extension) if NOSUFFIX is
nil (which is the default, see below).
This command searches the directories in `load-path' like `\\[load-library]'
to find the file that `\\[load-library] RET LIBRARY RET' would load.
Optional second arg NOSUFFIX non-nil means don't add suffixes `load-suffixes'
to the specified name LIBRARY.

If the optional third arg PATH is specified, that list of directories
is used instead of `load-path'.

When called from a program, the file name is normally returned as a
string.  When run interactively, the argument INTERACTIVE-CALL is t,
and the file name is displayed in the echo area."
  (interactive (list (read-library-name) nil nil t))
  (let ((file (locate-file library
			   (or path load-path)
			   (append (unless nosuffix (get-load-suffixes))
				   load-file-rep-suffixes))))
    (if interactive-call
	(if file
	    (message "Library is file %s" (abbreviate-file-name file))
	  (message "No library %s in search path" library)))
    file))


;;;; Process stuff.

(defun start-process (name buffer program &rest program-args)
  "Start a program in a subprocess.  Return the process object for it.
NAME is name for process.  It is modified if necessary to make it unique.
BUFFER is the buffer (or buffer name) to associate with the process.

Process output (both standard output and standard error streams)
goes at end of BUFFER, unless you specify a filter function to
handle the output.  BUFFER may also be nil, meaning that this
process is not associated with any buffer.

PROGRAM is the program file name.  It is searched for in `exec-path'
\(which see).  If nil, just associate a pty with the buffer.  Remaining
arguments PROGRAM-ARGS are strings to give program as arguments.

If you want to separate standard output from standard error, use
`make-process' or invoke the command through a shell and redirect
one of them using the shell syntax.

The process runs in `default-directory' if that is local (as
determined by `unhandled-file-name-directory'), or \"~\"
otherwise.  If you want to run a process in a remote directory
use `start-file-process'."
  (unless (fboundp 'make-process)
    (error "Emacs was compiled without subprocess support"))
  (apply #'make-process
	 (append (list :name name :buffer buffer)
		 (if program
		     (list :command (cons program program-args))))))

(defun process-lines-handling-status (program status-handler &rest args)
  "Execute PROGRAM with ARGS, returning its output as a list of lines.
If STATUS-HANDLER is non-nil, it must be a function with one
argument, which will be called with the exit status of the
program before the output is collected.  If STATUS-HANDLER is
nil, an error is signaled if the program returns with a non-zero
exit status."
  (with-temp-buffer
    (let ((status (apply #'call-process program nil (current-buffer) nil args)))
      (if status-handler
	  (funcall status-handler status)
	(unless (eq status 0)
	  (error "%s exited with status %s" program status)))
      (goto-char (point-min))
      (let (lines)
	(while (not (eobp))
	  (setq lines (cons (buffer-substring-no-properties
			     (line-beginning-position)
			     (line-end-position))
			    lines))
	  (forward-line 1))
	(nreverse lines)))))

(defun process-lines (program &rest args)
  "Execute PROGRAM with ARGS, returning its output as a list of lines.
Signal an error if the program returns with a non-zero exit status.
Also see `process-lines-ignore-status'."
  (apply #'process-lines-handling-status program nil args))

(defun process-lines-ignore-status (program &rest args)
  "Execute PROGRAM with ARGS, returning its output as a list of lines.
The exit status of the program is ignored.
Also see `process-lines'."
  (apply #'process-lines-handling-status program #'ignore args))

(defun process-live-p (process)
  "Return non-nil if PROCESS is alive.
A process is considered alive if its status is `run', `open',
`listen', `connect' or `stop'.  Value is nil if PROCESS is not a
process."
  (and (processp process)
       (memq (process-status process)
	     '(run open listen connect stop))))

(defun process-kill-buffer-query-function ()
  "Ask before killing a buffer that has a running process."
  (let ((process (get-buffer-process (current-buffer))))
    (or (not process)
        (not (memq (process-status process) '(run stop open listen)))
        (not (process-query-on-exit-flag process))
        (yes-or-no-p
	 (format "Buffer %S has a running process; kill it? "
		 (buffer-name (current-buffer)))))))

(add-hook 'kill-buffer-query-functions #'process-kill-buffer-query-function)

;; process plist management

(defun process-get (process propname)
  "Return the value of PROCESS' PROPNAME property.
This is the last value stored with `(process-put PROCESS PROPNAME VALUE)'."
  (plist-get (process-plist process) propname))

(defun process-put (process propname value)
  "Change PROCESS' PROPNAME property to VALUE.
It can be retrieved with `(process-get PROCESS PROPNAME)'."
  (set-process-plist process
		     (plist-put (process-plist process) propname value)))

(defun memory-limit ()
  "Return an estimate of Emacs virtual memory usage, divided by 1024."
  (declare (side-effect-free error-free))
  (let ((default-directory temporary-file-directory))
    (or (cdr (assq 'vsize (process-attributes (emacs-pid)))) 0)))


;;;; Input and display facilities.

;; The following maps are used by `read-key' to remove all key
;; bindings while calling `read-key-sequence'.  This way the keys
;; returned are independent of the key binding state.

(defconst read-key-empty-map (make-sparse-keymap)
  "Used internally by `read-key'.")

(defconst read-key-full-map
  (let ((map (make-sparse-keymap)))
    (define-key map [t] #'ignore)       ;Dummy binding.

    ;; ESC needs to be unbound so that escape sequences in
    ;; `input-decode-map' are still processed by `read-key-sequence'.
    (define-key map [?\e] nil)
    map)
  "Used internally by `read-key'.")

(defvar read-key-delay 0.01) ;Fast enough for 100Hz repeat rate, hopefully.

(defun read-key (&optional prompt disable-fallbacks)
  "Read a key from the keyboard.
Contrary to `read-event' this will not return a raw event but instead will
obey the input decoding and translations usually done by `read-key-sequence'.
So escape sequences and keyboard encoding are taken into account.
When there's an ambiguity because the key looks like the prefix of
some sort of escape sequence, the ambiguity is resolved via `read-key-delay'.

If the optional argument PROMPT is non-nil, display that as a
prompt.

If the optional argument DISABLE-FALLBACKS is non-nil, all
unbound fallbacks usually done by `read-key-sequence' are
disabled such as discarding mouse down events.  This is generally
what you want as `read-key' temporarily removes all bindings
while calling `read-key-sequence'.  If nil or unspecified, the
only unbound fallback disabled is downcasing of the last event."
  ;; This overriding-terminal-local-map binding also happens to
  ;; disable quail's input methods, so although read-key-sequence
  ;; always inherits the input method, in practice read-key does not
  ;; inherit the input method (at least not if it's based on quail).
  (let ((overriding-terminal-local-map nil)
	(overriding-local-map
         ;; FIXME: Audit existing uses of `read-key' to see if they
         ;; should always specify disable-fallbacks to be more in line
         ;; with `read-event'.
         (if disable-fallbacks read-key-full-map read-key-empty-map))
        (echo-keystrokes 0)
	(old-global-map (current-global-map))
        (timer (run-with-idle-timer
                ;; Wait long enough that Emacs has the time to receive and
                ;; process all the raw events associated with the single-key.
                ;; But don't wait too long, or the user may find the delay
                ;; annoying (or keep hitting more keys, which may then get
                ;; lost or misinterpreted).
                ;; This is relevant only for keys that Emacs perceives as
                ;; "prefixes", such as C-x (because of the C-x 8 map in
                ;; key-translate-table and the C-x @ map in function-key-map)
                ;; or ESC (because of terminal escape sequences in
                ;; input-decode-map).
                read-key-delay t
                (lambda ()
                  (let ((keys (this-command-keys-vector)))
                    (unless (zerop (length keys))
                      ;; `keys' is non-empty, so the user has hit at least
                      ;; one key; there's no point waiting any longer, even
                      ;; though read-key-sequence thinks we should wait
                      ;; for more input to decide how to interpret the
                      ;; current input.
                      (throw 'read-key keys)))))))
    (unwind-protect
        (progn
	  (use-global-map
           (let ((map (make-sparse-keymap)))
             ;; Don't hide the menu-bar, tab-bar and tool-bar entries.
             (define-key map [menu-bar] (lookup-key global-map [menu-bar]))
             (define-key map [tab-bar]
	       ;; This hack avoids evaluating the :filter (Bug#9922).
	       (or (cdr (assq 'tab-bar global-map))
		   (lookup-key global-map [tab-bar])))
             (define-key map [tool-bar]
	       ;; This hack avoids evaluating the :filter (Bug#9922).
	       (or (cdr (assq 'tool-bar global-map))
		   (lookup-key global-map [tool-bar])))
             map))
          (let* ((keys
                  (catch 'read-key (read-key-sequence-vector prompt nil t)))
                 (key (aref keys 0)))
            (if (and (> (length keys) 1)
                     (memq key '(mode-line header-line
                                 left-fringe right-fringe)))
                (aref keys 1)
              key)))
      (cancel-timer timer)
      ;; For some reason, `read-key(-sequence)' leaves the prompt in the echo
      ;; area, whereas `read-event' seems to empty it just before returning
      ;; (bug#22714).  So, let's mimic the behavior of `read-event'.
      (message nil)
      (use-global-map old-global-map))))

;; FIXME: Once there's a safe way to transition away from read-event,
;; callers to this function should be updated to that way and this
;; function should be deleted.
(defun read--potential-mouse-event ()
    "Read an event that might be a mouse event.

This function exists for backward compatibility in code packaged
with Emacs.  Do not call it directly in your own packages."
    ;; `xterm-mouse-mode' events must go through `read-key' as they
    ;; are decoded via `input-decode-map'.
    (if xterm-mouse-mode
        (read-key nil
                  ;; Normally `read-key' discards all mouse button
                  ;; down events.  However, we want them here.
                  t)
      (read-event)))

(defvar read-passwd-map
  ;; BEWARE: `defconst' would purecopy it, breaking the sharing with
  ;; minibuffer-local-map along the way!
  (let ((map (make-sparse-keymap)))
    (set-keymap-parent map minibuffer-local-map)
    (define-key map "\C-u" #'delete-minibuffer-contents) ;bug#12570
    map)
  "Keymap used while reading passwords.")

(defun read-password--hide-password ()
  (let ((beg (minibuffer-prompt-end)))
    (dotimes (i (1+ (- (buffer-size) beg)))
      (put-text-property (+ i beg) (+ 1 i beg)
                         'display (string (or read-hide-char ?*))))))

(defun read-passwd (prompt &optional confirm default)
  "Read a password, prompting with PROMPT, and return it.
If optional CONFIRM is non-nil, read the password twice to make sure.
Optional DEFAULT is a default password to use instead of empty input.

This function echoes `*' for each character that the user types.
You could let-bind `read-hide-char' to another hiding character, though.

Once the caller uses the password, it can erase the password
by doing (clear-string STRING)."
  (if confirm
      (let (success)
        (while (not success)
          (let ((first (read-passwd prompt nil default))
                (second (read-passwd "Confirm password: " nil default)))
            (if (equal first second)
                (progn
                  (and (arrayp second) (not (eq first second)) (clear-string second))
                  (setq success first))
              (and (arrayp first) (clear-string first))
              (and (arrayp second) (clear-string second))
              (message "Password not repeated accurately; please start over")
              (sit-for 1))))
        success)
    (let (minibuf)
      (minibuffer-with-setup-hook
          (lambda ()
            (setq minibuf (current-buffer))
            ;; Turn off electricity.
            (setq-local post-self-insert-hook nil)
            (setq-local buffer-undo-list t)
            (setq-local select-active-regions nil)
            (use-local-map read-passwd-map)
            (setq-local inhibit-modification-hooks nil) ;bug#15501.
	    (setq-local show-paren-mode nil)		;bug#16091.
            (setq-local inhibit--record-char t)
            (add-hook 'post-command-hook #'read-password--hide-password nil t))
        (unwind-protect
            (let ((enable-recursive-minibuffers t)
		  (read-hide-char (or read-hide-char ?*)))
              (read-string prompt nil t default)) ; t = "no history"
          (when (buffer-live-p minibuf)
            (with-current-buffer minibuf
              ;; Not sure why but it seems that there might be cases where the
              ;; minibuffer is not always properly reset later on, so undo
              ;; whatever we've done here (bug#11392).
              (remove-hook 'after-change-functions
                           #'read-password--hide-password 'local)
              (kill-local-variable 'post-self-insert-hook)
              ;; And of course, don't keep the sensitive data around.
              (erase-buffer))))))))

(defvar read-number-history nil
  "The default history for the `read-number' function.")

(defun read-number (prompt &optional default hist)
  "Read a numeric value in the minibuffer, prompting with PROMPT.
DEFAULT specifies a default value to return if the user just types RET.
The value of DEFAULT is inserted into PROMPT.
HIST specifies a history list variable.  See `read-from-minibuffer'
for details of the HIST argument.

This function is used by the `interactive' code letter \"n\"."
  (let ((n nil)
	(default1 (if (consp default) (car default) default)))
    (when default1
      (setq prompt
	    (if (string-match "\\(\\):[ \t]*\\'" prompt)
		(replace-match (format minibuffer-default-prompt-format default1) t t prompt 1)
	      (replace-regexp-in-string "[ \t]*\\'"
					(format minibuffer-default-prompt-format default1)
					prompt t t))))
    (while
	(progn
	  (let ((str (read-from-minibuffer
		      prompt nil nil nil (or hist 'read-number-history)
		      (when default
			(if (consp default)
			    (mapcar #'number-to-string (delq nil default))
			  (number-to-string default))))))
	    (condition-case nil
		(setq n (cond
			 ((zerop (length str)) default1)
			 ((stringp str) (read str))))
	      (error nil)))
	  (unless (numberp n)
	    (message "Please enter a number.")
	    (sit-for 1)
	    t)))
    n))

(defvar read-char-choice-use-read-key nil
  "Prefer `read-key' when reading a character by `read-char-choice'.
Otherwise, use the minibuffer.

When using the minibuffer, the user is less constrained, and can
use the normal commands available in the minibuffer, and can, for
instance, switch to another buffer, do things there, and then
switch back again to the minibuffer before entering the
character.  This is not possible when using `read-key', but using
`read-key' may be less confusing to some users.")

(defun read-char-choice (prompt chars &optional inhibit-keyboard-quit)
  "Read and return one of CHARS, prompting for PROMPT.
Any input that is not one of CHARS is ignored.

By default, the minibuffer is used to read the key
non-modally (see `read-char-from-minibuffer').  If
`read-char-choice-use-read-key' is non-nil, the modal `read-key'
function is used instead (see `read-char-choice-with-read-key')."
  (if (not read-char-choice-use-read-key)
      (read-char-from-minibuffer prompt chars)
    (read-char-choice-with-read-key prompt chars inhibit-keyboard-quit)))

(defun read-char-choice-with-read-key (prompt chars &optional inhibit-keyboard-quit)
  "Read and return one of CHARS, prompting for PROMPT.
Any input that is not one of CHARS is ignored.

If optional argument INHIBIT-KEYBOARD-QUIT is non-nil, ignore
`keyboard-quit' events while waiting for a valid input.

If you bind the variable `help-form' to a non-nil value
while calling this function, then pressing `help-char'
causes it to evaluate `help-form' and display the result."
  (unless (consp chars)
    (error "Called `read-char-choice' without valid char choices"))
  (let (char done show-help (helpbuf " *Char Help*"))
    (let ((cursor-in-echo-area t)
          (executing-kbd-macro executing-kbd-macro)
	  (esc-flag nil))
      (save-window-excursion	      ; in case we call help-form-show
	(while (not done)
	  (unless (get-text-property 0 'face prompt)
	    (setq prompt (propertize prompt 'face 'minibuffer-prompt)))
	  (setq char (let ((inhibit-quit inhibit-keyboard-quit))
		       (read-key prompt)))
	  (and show-help (buffer-live-p (get-buffer helpbuf))
	       (kill-buffer helpbuf))
	  (cond
	   ((not (numberp char)))
	   ;; If caller has set help-form, that's enough.
	   ;; They don't explicitly have to add help-char to chars.
	   ((and help-form
		 (eq char help-char)
		 (setq show-help t)
		 (help-form-show)))
	   ((memq char chars)
	    (setq done t))
	   ((and executing-kbd-macro (= char -1))
	    ;; read-event returns -1 if we are in a kbd macro and
	    ;; there are no more events in the macro.  Attempt to
	    ;; get an event interactively.
	    (setq executing-kbd-macro nil))
	   ((not inhibit-keyboard-quit)
	    (cond
	     ((and (null esc-flag) (eq char ?\e))
	      (setq esc-flag t))
	     ((memq char '(?\C-g ?\e))
	      (keyboard-quit))))))))
    ;; Display the question with the answer.  But without cursor-in-echo-area.
    (message "%s%s" prompt (char-to-string char))
    char))

(defun sit-for (seconds &optional nodisp obsolete)
  "Redisplay, then wait for SECONDS seconds.  Stop when input is available.
SECONDS may be a floating-point value.
\(On operating systems that do not support waiting for fractions of a
second, floating-point values are rounded down to the nearest integer.)

If optional arg NODISP is t, don't redisplay, just wait for input.
Redisplay does not happen if input is available before it starts.

Value is t if waited the full time with no input arriving, and nil otherwise.

An obsolete, but still supported form is
\(sit-for SECONDS &optional MILLISECONDS NODISP)
where the optional arg MILLISECONDS specifies an additional wait period,
in milliseconds; this was useful when Emacs was built without
floating point support."
  (declare (advertised-calling-convention (seconds &optional nodisp) "22.1")
           (compiler-macro
            (lambda (form)
              (if (not (or (numberp nodisp) obsolete)) form
                (macroexp-warn-and-return
                 (format-message "Obsolete calling convention for `sit-for'")
                 `(,(car form) (+ ,seconds (/ (or ,nodisp 0) 1000.0)) ,obsolete)
                 '(obsolete sit-for))))))
  ;; This used to be implemented in C until the following discussion:
  ;; https://lists.gnu.org/r/emacs-devel/2006-07/msg00401.html
  ;; Then it was moved here using an implementation based on an idle timer,
  ;; which was then replaced by the use of read-event.
  (if (numberp nodisp)
      (setq seconds (+ seconds (* 1e-3 nodisp))
            nodisp obsolete)
    (if obsolete (setq nodisp obsolete)))
  (cond
   (noninteractive
    (sleep-for seconds)
    t)
   ((input-pending-p t)
    nil)
   ((or (<= seconds 0)
        ;; We are going to call read-event below, which will record
        ;; the next key as part of the macro, even if that key
        ;; invokes kmacro-end-macro, so if we are recording a macro,
        ;; the macro will recursively call itself.  In addition, when
        ;; that key is removed from unread-command-events, it will be
        ;; recorded the second time, so the macro will have each key
        ;; doubled.  This used to happen if a macro was defined with
        ;; Flyspell mode active (because Flyspell calls sit-for in its
        ;; post-command-hook, see bug #21329.)  To avoid all that, we
        ;; simply disable the wait when we are recording a macro.
        defining-kbd-macro)
    (or nodisp (redisplay)))
   (t
    (or nodisp (redisplay))
    ;; FIXME: we should not read-event here at all, because it's much too
    ;; difficult to reliably "undo" a read-event by pushing it onto
    ;; unread-command-events.
    ;; For bug#14782, we need read-event to do the keyboard-coding-system
    ;; decoding (hence non-nil as second arg under POSIX ttys).
    ;; For bug#15614, we need read-event not to inherit-input-method.
    ;; So we temporarily suspend input-method-function.
    (let ((read (let ((input-method-function nil))
                  (read-event nil t seconds))))
      (or (null read)
	  (progn
            ;; https://lists.gnu.org/r/emacs-devel/2006-10/msg00394.html
            ;; We want `read' appear in the next command's this-command-event
            ;; but not in the current one.
            ;; By pushing (cons t read), we indicate that `read' has not
            ;; yet been recorded in this-command-keys, so it will be recorded
            ;; next time it's read.
            ;; And indeed the `seconds' argument to read-event correctly
            ;; prevented recording this event in the current command's
            ;; this-command-keys.
	    (push (cons t read) unread-command-events)
	    nil))))))

(defun goto-char--read-natnum-interactive (prompt)
  "Get a natural number argument, optionally prompting with PROMPT.
If there is a natural number at point, use it as default."
  (if (and current-prefix-arg (not (consp current-prefix-arg)))
      (list (prefix-numeric-value current-prefix-arg))
    (let* ((number (number-at-point))
           (default (and (natnump number) number)))
      (list (read-number prompt (list default (point)))))))


(defvar read-char-history nil
  "The default history for the `read-char-from-minibuffer' function.")

(defvar read-char-from-minibuffer-map
  (let ((map (make-sparse-keymap)))
    (set-keymap-parent map minibuffer-local-map)

    (define-key map [remap self-insert-command] #'read-char-from-minibuffer-insert-char)
    (define-key map [remap exit-minibuffer] #'read-char-from-minibuffer-insert-other)

    (define-key map [remap recenter-top-bottom] #'minibuffer-recenter-top-bottom)
    (define-key map [remap scroll-up-command] #'minibuffer-scroll-up-command)
    (define-key map [remap scroll-down-command] #'minibuffer-scroll-down-command)
    (define-key map [remap scroll-other-window] #'minibuffer-scroll-other-window)
    (define-key map [remap scroll-other-window-down] #'minibuffer-scroll-other-window-down)

    map)
  "Keymap for the `read-char-from-minibuffer' function.")

(defconst read-char-from-minibuffer-map-hash
  (make-hash-table :test 'equal))

(defun read-char-from-minibuffer-insert-char ()
  "Insert the character you type into the minibuffer and exit minibuffer.
Discard all previous input before inserting and exiting the minibuffer."
  (interactive)
  (when (minibufferp)
    (delete-minibuffer-contents)
    (insert last-command-event)
    (exit-minibuffer)))

(defun read-char-from-minibuffer-insert-other ()
  "Reject a disallowed character typed into the minibuffer.
This command is intended to be bound to keys that users are not
allowed to type into the minibuffer.  When the user types any
such key, this command discard all minibuffer input and displays
an error message."
  (interactive)
  (when (minibufferp)
    (delete-minibuffer-contents)
    (ding)
    (discard-input)
    (minibuffer-message "Wrong answer")
    (sit-for 2)))

(defun read-char-from-minibuffer (prompt &optional chars history)
  "Read a character from the minibuffer, prompting for it with PROMPT.
Like `read-char', but uses the minibuffer to read and return a character.
Optional argument CHARS, if non-nil, should be a list of characters;
the function will ignore any input that is not one of CHARS.
Optional argument HISTORY, if non-nil, should be a symbol that
specifies the history list variable to use for navigating in input
history using \\`M-p' and \\`M-n', with \\`RET' to select a character from
history.
If you bind the variable `help-form' to a non-nil value
while calling this function, then pressing `help-char'
causes it to evaluate `help-form' and display the result.
There is no need to explicitly add `help-char' to CHARS;
`help-char' is bound automatically to `help-form-show'."
  (let* ((map (if (consp chars)
                  (or (gethash (list help-form (cons help-char chars))
                               read-char-from-minibuffer-map-hash)
                      (let ((map (make-sparse-keymap))
                            (msg help-form))
                        (set-keymap-parent map read-char-from-minibuffer-map)
                        ;; If we have a dynamically bound `help-form'
                        ;; here, then the `C-h' (i.e., `help-char')
                        ;; character should output that instead of
                        ;; being a command char.
                        (when help-form
                          (define-key map (vector help-char)
                            (lambda ()
                              (interactive)
                              (let ((help-form msg)) ; lexically bound msg
                                (help-form-show)))))
                        (dolist (char chars)
                          (define-key map (vector char)
                            #'read-char-from-minibuffer-insert-char))
                        (define-key map [remap self-insert-command]
                          #'read-char-from-minibuffer-insert-other)
                        (puthash (list help-form (cons help-char chars))
                                 map read-char-from-minibuffer-map-hash)
                        map))
                read-char-from-minibuffer-map))
         ;; Protect this-command when called from pre-command-hook (bug#45029)
         (this-command this-command)
         (result (read-from-minibuffer prompt nil map nil (or history t)))
         (char
          (if (> (length result) 0)
              ;; We have a string (with one character), so return the first one.
              (elt result 0)
            ;; The default value is RET.
            (when history (push "\r" (symbol-value history)))
            ?\r)))
    ;; Display the question with the answer.
    (message "%s%s" prompt (char-to-string char))
    char))


;; Behind display-popup-menus-p test.
(declare-function x-popup-dialog "menu.c" (position contents &optional header))

(defvar y-or-n-p-history-variable nil
  "History list symbol to add `y-or-n-p' answers to.")

(defvar y-or-n-p-map
  (let ((map (make-sparse-keymap)))
    (set-keymap-parent map minibuffer-local-map)

    (dolist (symbol '(act act-and-show act-and-exit automatic))
      (define-key map (vector 'remap symbol) #'y-or-n-p-insert-y))

    (define-key map [remap skip] #'y-or-n-p-insert-n)

    (dolist (symbol '(backup undo undo-all edit edit-replacement
                      delete-and-edit ignore self-insert-command))
      (define-key map (vector 'remap symbol) #'y-or-n-p-insert-other))

    (define-key map [remap recenter] #'minibuffer-recenter-top-bottom)
    (define-key map [remap scroll-up] #'minibuffer-scroll-up-command)
    (define-key map [remap scroll-down] #'minibuffer-scroll-down-command)
    (define-key map [remap scroll-other-window] #'minibuffer-scroll-other-window)
    (define-key map [remap scroll-other-window-down] #'minibuffer-scroll-other-window-down)

    (define-key map [remap exit] #'y-or-n-p-insert-other)
    (dolist (symbol '(exit-prefix quit))
      (define-key map (vector 'remap symbol) #'abort-recursive-edit))
    (define-key map [escape] #'abort-recursive-edit)

    ;; FIXME: try catch-all instead of explicit bindings:
    ;; (define-key map [remap t] #'y-or-n-p-insert-other)

    map)
  "Keymap that defines additional bindings for `y-or-n-p' answers.")

(defun y-or-n-p-insert-y ()
  "Insert the answer \"y\" and exit the minibuffer of `y-or-n-p'.
Discard all previous input before inserting and exiting the minibuffer."
  (interactive)
  (when (minibufferp)
    (delete-minibuffer-contents)
    (insert "y")
    (exit-minibuffer)))

(defun y-or-n-p-insert-n ()
  "Insert the answer \"n\" and exit the minibuffer of `y-or-n-p'.
Discard all previous input before inserting and exiting the minibuffer."
  (interactive)
  (when (minibufferp)
    (delete-minibuffer-contents)
    (insert "n")
    (exit-minibuffer)))

(defun y-or-n-p-insert-other ()
  "Handle inserting of other answers in the minibuffer of `y-or-n-p'.
Display an error on trying to insert a disallowed character.
Also discard all previous input in the minibuffer."
  (interactive)
  (when (minibufferp)
    (delete-minibuffer-contents)
    (ding)
    (discard-input)
    (minibuffer-message "Please answer y or n")
    (sit-for 2)))

(defvar y-or-n-p-use-read-key nil
  "Prefer `read-key' when answering a \"y or n\" question by `y-or-n-p'.
Otherwise, use the minibuffer.

When using the minibuffer, the user is less constrained, and can
use the normal commands available in the minibuffer, and can, for
instance, switch to another buffer, do things there, and then
switch back again to the minibuffer before entering the
character.  This is not possible when using `read-key', but using
`read-key' may be less confusing to some users.")

(defvar from--tty-menu-p nil
  "Non-nil means the current command was invoked from a TTY menu.")
(defun use-dialog-box-p ()
  "Say whether the current command should prompt the user via a dialog box."
  (and last-input-event                 ; not during startup
       (or (listp last-nonmenu-event)   ; invoked by a mouse event
           from--tty-menu-p)            ; invoked via TTY menu
       use-dialog-box))

(defun y-or-n-p (prompt)
  "Ask user a \"y or n\" question.
Return t if answer is \"y\" and nil if it is \"n\".

PROMPT is the string to display to ask the question; `y-or-n-p'
adds \"(y or n) \" to it.

If you bind the variable `help-form' to a non-nil value
while calling this function, then pressing `help-char'
causes it to evaluate `help-form' and display the result.
PROMPT is also updated to show `help-char' like \"(y, n or C-h) \",
where `help-char' is automatically bound to `help-form-show'.

No confirmation of the answer is requested; a single character is
enough.  SPC also means yes, and DEL means no.

To be precise, this function translates user input into responses
by consulting the bindings in `query-replace-map'; see the
documentation of that variable for more information.  In this
case, the useful bindings are `act', `skip', `recenter',
`scroll-up', `scroll-down', and `quit'.
An `act' response means yes, and a `skip' response means no.
A `quit' response means to invoke `abort-recursive-edit'.
If the user enters `recenter', `scroll-up', or `scroll-down'
responses, perform the requested window recentering or scrolling
and ask again.

Under a windowing system a dialog box will be used if `last-nonmenu-event'
is nil and `use-dialog-box' is non-nil.

By default, this function uses the minibuffer to read the key.
If `y-or-n-p-use-read-key' is non-nil, `read-key' is used
instead (which means that the user can't change buffers (and the
like) while `y-or-n-p' is running)."
  (let ((answer 'recenter)
	(padded (lambda (prompt &optional dialog)
		  (let ((l (length prompt)))
		    (concat prompt
			    (if (or (zerop l) (eq ?\s (aref prompt (1- l))))
				"" " ")
			    (if dialog ""
                              ;; Don't clobber caller's match data.
                              (save-match-data
                                (substitute-command-keys
                                 (if help-form
                                     (format "(\\`y', \\`n' or \\`%s') "
                                             (key-description
                                              (vector help-char)))
                                   "(\\`y' or \\`n') "))))))))
        ;; Preserve the actual command that eventually called
        ;; `y-or-n-p' (otherwise `repeat' will be repeating
        ;; `exit-minibuffer').
        (real-this-command real-this-command))
    (cond
     (noninteractive
      (setq prompt (funcall padded prompt))
      (let ((temp-prompt prompt))
	(while (not (memq answer '(act skip)))
	  (let ((str (read-string temp-prompt)))
	    (cond ((member str '("y" "Y")) (setq answer 'act))
		  ((member str '("n" "N")) (setq answer 'skip))
		  ((and (member str '("h" "H")) help-form) (print help-form))
		  (t (setq temp-prompt (concat "Please answer y or n.  "
					       prompt))))))))
     ((use-dialog-box-p)
      (setq prompt (funcall padded prompt t)
	    answer (x-popup-dialog t `(,prompt ("Yes" . act) ("No" . skip)))))
     (y-or-n-p-use-read-key
      ;; ¡Beware! when I tried to edebug this code, Emacs got into a weird state
      ;; where all the keys were unbound (i.e. it somehow got triggered
      ;; within read-key, apparently).  I had to kill it.
      (setq prompt (funcall padded prompt))
      (while
          (let* ((scroll-actions '(recenter scroll-up scroll-down
                                            scroll-other-window scroll-other-window-down))
                 (key
                  (let ((cursor-in-echo-area t))
                    (when minibuffer-auto-raise
                      (raise-frame (window-frame (minibuffer-window))))
                    (read-key (propertize (if (memq answer scroll-actions)
                                              prompt
                                            (concat "Please answer y or n.  "
                                                    prompt))
                                          'face 'minibuffer-prompt)))))
            (setq answer (lookup-key query-replace-map (vector key) t))
            (cond
             ((memq answer '(skip act)) nil)
             ((eq answer 'recenter)
              (recenter) t)
             ((eq answer 'scroll-up)
              (ignore-errors (scroll-up-command)) t)
             ((eq answer 'scroll-down)
              (ignore-errors (scroll-down-command)) t)
             ((eq answer 'scroll-other-window)
              (ignore-errors (scroll-other-window)) t)
             ((eq answer 'scroll-other-window-down)
              (ignore-errors (scroll-other-window-down)) t)
             ((or (memq answer '(exit-prefix quit)) (eq key ?\e))
              (signal 'quit nil) t)
             (t t)))
        (ding)
        (discard-input)))
     (t
      (setq prompt (funcall padded prompt))
      (let* ((enable-recursive-minibuffers t)
             (msg help-form)
             (keymap (let ((map (make-composed-keymap
                                 y-or-n-p-map query-replace-map)))
                       (when help-form
                         ;; Create a new map before modifying
                         (setq map (copy-keymap map))
                         (define-key map (vector help-char)
                           (lambda ()
                             (interactive)
                             (let ((help-form msg)) ; lexically bound msg
                               (help-form-show)))))
                       map))
             ;; Protect this-command when called from pre-command-hook (bug#45029)
             (this-command this-command)
             (str (read-from-minibuffer
                   prompt nil keymap nil
                   (or y-or-n-p-history-variable t))))
        (setq answer (if (member str '("y" "Y")) 'act 'skip)))))
    (let ((ret (eq answer 'act)))
      (unless noninteractive
        (message "%s%c" prompt (if ret ?y ?n)))
      ret)))


;;; Atomic change groups.

(defmacro atomic-change-group (&rest body)
  "Like `progn' but perform BODY as an atomic change group.
This means that if BODY exits abnormally,
all of its changes to the current buffer are undone.
This works regardless of whether undo is enabled in the buffer.

This mechanism is transparent to ordinary use of undo;
if undo is enabled in the buffer and BODY succeeds, the
user can undo the change normally."
  (declare (indent 0) (debug t))
  (let ((handle (make-symbol "--change-group-handle--"))
	(success (make-symbol "--change-group-success--")))
    `(let ((,handle (prepare-change-group))
	   ;; Don't truncate any undo data in the middle of this.
	   (undo-outer-limit nil)
	   (undo-limit most-positive-fixnum)
	   (undo-strong-limit most-positive-fixnum)
	   (,success nil))
       (unwind-protect
	   (progn
	     ;; This is inside the unwind-protect because
	     ;; it enables undo if that was disabled; we need
	     ;; to make sure that it gets disabled again.
	     (activate-change-group ,handle)
	     (prog1 ,(macroexp-progn body)
	       (setq ,success t)))
	 ;; Either of these functions will disable undo
	 ;; if it was disabled before.
	 (if ,success
	     (accept-change-group ,handle)
	   (cancel-change-group ,handle))))))

(defmacro with-undo-amalgamate (&rest body)
  "Like `progn' but perform BODY with amalgamated undo barriers.

This allows multiple operations to be undone in a single step.
When undo is disabled this behaves like `progn'."
  (declare (indent 0) (debug t))
  (let ((handle (make-symbol "--change-group-handle--")))
    `(let ((,handle (prepare-change-group))
           ;; Don't truncate any undo data in the middle of this,
           ;; otherwise Emacs might truncate part of the resulting
           ;; undo step: we want to mimic the behavior we'd get if the
           ;; undo-boundaries were never added in the first place.
           (undo-outer-limit nil)
           (undo-limit most-positive-fixnum)
           (undo-strong-limit most-positive-fixnum))
       (unwind-protect
           (progn
             (activate-change-group ,handle)
             ,@body)
         (progn
           (accept-change-group ,handle)
           (undo-amalgamate-change-group ,handle))))))

(defun prepare-change-group (&optional buffer)
  "Return a handle for the current buffer's state, for a change group.
If you specify BUFFER, make a handle for BUFFER's state instead.

Pass the handle to `activate-change-group' afterward to initiate
the actual changes of the change group.

To finish the change group, call either `accept-change-group' or
`cancel-change-group' passing the same handle as argument.  Call
`accept-change-group' to accept the changes in the group as final;
call `cancel-change-group' to undo them all.  You should use
`unwind-protect' to make sure the group is always finished.  The call
to `activate-change-group' should be inside the `unwind-protect'.
Once you finish the group, don't use the handle again--don't try to
finish the same group twice.  For a simple example of correct use, see
the source code of `atomic-change-group'.

The handle records only the specified buffer.  To make a multibuffer
change group, call this function once for each buffer you want to
cover, then use `nconc' to combine the returned values, like this:

  (nconc (prepare-change-group buffer-1)
         (prepare-change-group buffer-2))

You can then activate that multibuffer change group with a single
call to `activate-change-group' and finish it with a single call
to `accept-change-group' or `cancel-change-group'."

  (if buffer
      (list (cons buffer (with-current-buffer buffer buffer-undo-list)))
    (list (cons (current-buffer) buffer-undo-list))))

(defun activate-change-group (handle)
  "Activate a change group made with `prepare-change-group' (which see)."
  (dolist (elt handle)
    (with-current-buffer (car elt)
      (if (eq buffer-undo-list t)
	  (setq buffer-undo-list nil)
	;; Add a boundary to make sure the upcoming changes won't be
	;; merged/combined with any previous changes (bug#33341).
	;; We're not supposed to introduce a real (visible)
        ;; `undo-boundary', tho, so we have to push something else
        ;; that acts like a boundary w.r.t preventing merges while
	;; being harmless.
        ;; We use for that an "empty insertion", but in order to be harmless,
        ;; it has to be at a harmless position.  Currently only
        ;; insertions are ever merged/combined, so we use such a "boundary"
        ;; only when the last change was an insertion and we use the position
        ;; of the last insertion.
        (when (numberp (car-safe (car buffer-undo-list)))
          (push (cons (caar buffer-undo-list) (caar buffer-undo-list))
                buffer-undo-list))))))

(defun accept-change-group (handle)
  "Finish a change group made with `prepare-change-group' (which see).
This finishes the change group by accepting its changes as final."
  (dolist (elt handle)
    (with-current-buffer (car elt)
      (if (eq (cdr elt) t)
	  (setq buffer-undo-list t)))))

(defun cancel-change-group (handle)
  "Finish a change group made with `prepare-change-group' (which see).
This finishes the change group by reverting all of its changes."
  (dolist (elt handle)
    (with-current-buffer (car elt)
      (setq elt (cdr elt))
      (save-restriction
	;; Widen buffer temporarily so if the buffer was narrowed within
	;; the body of `atomic-change-group' all changes can be undone.
	(widen)
	(let ((old-car (car-safe elt))
	      (old-cdr (cdr-safe elt))
	      ;; Use `pending-undo-list' temporarily since `undo-more' needs
	      ;; it, but restore it afterwards so as not to mess with an
	      ;; ongoing sequence of `undo's.
	      (pending-undo-list
	       ;; Use `buffer-undo-list' unconditionally (bug#39680).
	       buffer-undo-list))
          (unwind-protect
              (progn
                ;; Temporarily truncate the undo log at ELT.
                (when (consp elt)
                  (setcar elt nil) (setcdr elt nil))
                ;; Make sure there's no confusion.
                (when (and (consp elt) (not (eq elt (last pending-undo-list))))
                  (error "Undoing to some unrelated state"))
                ;; Undo it all.
                (save-excursion
                  (while (listp pending-undo-list) (undo-more 1)))
                ;; Revert the undo info to what it was when we grabbed
                ;; the state.
                (setq buffer-undo-list elt))
            ;; Reset the modified cons cell ELT to its original content.
            (when (consp elt)
              (setcar elt old-car)
              (setcdr elt old-cdr))))))))

;;;; Display-related functions.

(defun momentary-string-display (string pos &optional exit-char message)
  "Momentarily display STRING in the buffer at POS.
Display remains until next event is input.
If POS is a marker, only its position is used; its buffer is ignored.
Optional third arg EXIT-CHAR can be a character, event or event
description list.  EXIT-CHAR defaults to SPC.  If the input is
EXIT-CHAR it is swallowed; otherwise it is then available as
input (as a command if nothing else).
Display MESSAGE (optional fourth arg) in the echo area.
If MESSAGE is nil, instructions to type EXIT-CHAR are displayed there."
  (or exit-char (setq exit-char ?\s))
  (let ((ol (make-overlay pos pos))
        (str (copy-sequence string)))
    (unwind-protect
        (progn
          (save-excursion
            (overlay-put ol 'after-string str)
            (goto-char pos)
            ;; To avoid trouble with out-of-bounds position
            (setq pos (point))
            ;; If the string end is off screen, recenter now.
            (if (<= (window-end nil t) pos)
                (recenter (/ (window-height) 2))))
          (message (or message "Type %s to continue editing.")
                   (single-key-description exit-char))
	  (let ((event (read-key)))
	    ;; `exit-char' can be an event, or an event description list.
	    (or (eq event exit-char)
		(eq event (event-convert-list exit-char))
		(setq unread-command-events
                      (append (this-single-command-raw-keys)
                              unread-command-events)))))
      (delete-overlay ol))))


;;;; Overlay operations

(defun copy-overlay (o)
  "Return a copy of overlay O."
  (let ((o1 (if (overlay-buffer o)
                (make-overlay (overlay-start o) (overlay-end o)
                              ;; FIXME: there's no easy way to find the
                              ;; insertion-type of overlay's start and end.
                              (overlay-buffer o))
              (let ((o1 (make-overlay (point-min) (point-min))))
                (delete-overlay o1)
                o1)))
	(props (overlay-properties o)))
    (while props
      (overlay-put o1 (pop props) (pop props)))
    o1))

(defun remove-overlays (&optional beg end name val)
  "Remove overlays between BEG and END that have property NAME with value VAL.
Overlays might be moved and/or split.  If any targeted overlays
start before BEG, the overlays will be altered so that they end
at BEG.  Likewise, if the targeted overlays end after END, they
will be altered so that they start at END.  Overlays that start
at or after BEG and end before END will be removed completely.

BEG and END default respectively to the beginning and end of the
buffer.
Values are compared with `eq'.
If either NAME or VAL are specified, both should be specified."
  ;; This speeds up the loops over overlays.
  (unless beg (setq beg (point-min)))
  (unless end (setq end (point-max)))
  (overlay-recenter end)
  (if (< end beg)
      (setq beg (prog1 end (setq end beg))))
  (save-excursion
    (dolist (o (overlays-in beg end))
      (when (eq (overlay-get o name) val)
	;; Either push this overlay outside beg...end
	;; or split it to exclude beg...end
	;; or delete it entirely (if it is contained in beg...end).
	(if (< (overlay-start o) beg)
	    (if (> (overlay-end o) end)
		(progn
		  (move-overlay (copy-overlay o)
				(overlay-start o) beg)
		  (move-overlay o end (overlay-end o)))
	      (move-overlay o (overlay-start o) beg))
	  (if (> (overlay-end o) end)
	      (move-overlay o end (overlay-end o))
	    (delete-overlay o)))))))

;;;; Miscellanea.

(defvar suspend-hook nil
  "Normal hook run by `suspend-emacs', before suspending.")

(defvar suspend-resume-hook nil
  "Normal hook run by `suspend-emacs', after Emacs is continued.")

(defvar after-pdump-load-hook nil
  "Normal hook run after loading the .pdmp file.")

(defvar temp-buffer-show-hook nil
  "Normal hook run by `with-output-to-temp-buffer' after displaying the buffer.
When the hook runs, the temporary buffer is current, and the window it
was displayed in is selected.")

(defvar temp-buffer-setup-hook nil
  "Normal hook run by `with-output-to-temp-buffer' at the start.
When the hook runs, the temporary buffer is current.
This hook is normally set up with a function to put the buffer in Help
mode.")

(defvar user-emacs-directory
  ;; The value does not matter since Emacs sets this at startup.
  nil
  "Directory beneath which additional per-user Emacs-specific files are placed.
Various programs in Emacs store information in this directory.
Note that this should end with a directory separator.
See also `locate-user-emacs-file'.")

;;;; Misc. useful functions.

(defsubst buffer-narrowed-p ()
  "Return non-nil if the current buffer is narrowed."
  (/= (- (point-max) (point-min)) (buffer-size)))

(defun find-tag-default-bounds ()
  "Determine the boundaries of the default tag, based on text at point.
Return a cons cell with the beginning and end of the found tag.
If there is no plausible default, return nil."
  (bounds-of-thing-at-point 'symbol))

(defun find-tag-default ()
  "Determine default tag to search for, based on text at point.
If there is no plausible default, return nil."
  (let ((bounds (find-tag-default-bounds)))
    (when bounds
      (buffer-substring-no-properties (car bounds) (cdr bounds)))))

(defun find-tag-default-as-regexp ()
  "Return regexp that matches the default tag at point.
If there is no tag at point, return nil.

When in a major mode that does not provide its own
`find-tag-default-function', return a regexp that matches the
symbol at point exactly."
  (let ((tag (funcall (or find-tag-default-function
			  (get major-mode 'find-tag-default-function)
			  #'find-tag-default))))
    (if tag (regexp-quote tag))))

(defun find-tag-default-as-symbol-regexp ()
  "Return regexp that matches the default tag at point as symbol.
If there is no tag at point, return nil.

When in a major mode that does not provide its own
`find-tag-default-function', return a regexp that matches the
symbol at point exactly."
  (let ((tag-regexp (find-tag-default-as-regexp)))
    (if (and tag-regexp
	     (eq (or find-tag-default-function
		     (get major-mode 'find-tag-default-function)
		     #'find-tag-default)
		 #'find-tag-default))
	(format "\\_<%s\\_>" tag-regexp)
      tag-regexp)))

(defun play-sound (sound)
  "SOUND is a list of the form `(sound KEYWORD VALUE...)'.
The following keywords are recognized:

  :file FILE - read sound data from FILE.  If FILE isn't an
absolute file name, it is searched in `data-directory'.

  :data DATA - read sound data from string DATA.

Exactly one of :file or :data must be present.

  :volume VOL - set volume to VOL.  VOL must an integer in the
range 0..100 or a float in the range 0..1.0.  If not specified,
don't change the volume setting of the sound device.

  :device DEVICE - play sound on DEVICE.  If not specified,
a system-dependent default device name is used.

Note: :data and :device are currently not supported on Windows."
  (if (fboundp 'play-sound-internal)
      (play-sound-internal sound)
    (error "This Emacs binary lacks sound support")))

(declare-function w32-shell-dos-semantics "w32-fns" nil)

(defun shell-quote-argument (argument &optional posix)
  "Quote ARGUMENT for passing as argument to an inferior shell.

This function is designed to work with the syntax of your system's
standard shell, and might produce incorrect results with unusual shells.
See Info node `(elisp)Security Considerations'.

If the optional POSIX argument is non-nil, ARGUMENT is quoted
according to POSIX shell quoting rules, regardless of the
system's shell."
(cond
   ((and (not posix) (eq system-type 'ms-dos))
    ;; Quote using double quotes, but escape any existing quotes in
    ;; the argument with backslashes.
    (let ((result "")
          (start 0)
          end)
      (if (or (null (string-match "[^\"]" argument))
              (< (match-end 0) (length argument)))
          (while (string-match "[\"]" argument start)
            (setq end (match-beginning 0)
                  result (concat result (substring argument start end)
                                 "\\" (substring argument end (1+ end)))
                  start (1+ end))))
      (concat "\"" result (substring argument start) "\"")))

   ((and (not posix) (eq system-type 'windows-nt) (w32-shell-dos-semantics))

    ;; First, quote argument so that CommandLineToArgvW will
    ;; understand it.  See
    ;; https://msdn.microsoft.com/en-us/library/17w5ykft%28v=vs.85%29.aspx
    ;; After we perform that level of quoting, escape shell
    ;; metacharacters so that cmd won't mangle our argument.  If the
    ;; argument contains no double quote characters, we can just
    ;; surround it with double quotes.  Otherwise, we need to prefix
    ;; each shell metacharacter with a caret.

    (setq argument
          ;; escape backslashes at end of string
          (replace-regexp-in-string
           "\\(\\\\*\\)$"
           "\\1\\1"
           ;; escape backslashes and quotes in string body
           (replace-regexp-in-string
            "\\(\\\\*\\)\""
            "\\1\\1\\\\\""
            argument)))

    (if (string-match "[%!\"]" argument)
        (concat
         "^\""
         (replace-regexp-in-string
          "\\([%!()\"<>&|^]\\)"
          "^\\1"
          argument)
         "^\"")
      (concat "\"" argument "\"")))

   (t
    (if (equal argument "")
        "''"
      ;; Quote everything except POSIX filename characters.
      ;; This should be safe enough even for really weird shells.
      (string-replace
       "\n" "'\n'"
       (replace-regexp-in-string "[^-0-9a-zA-Z_./\n]" "\\\\\\&" argument))))
   ))

(defsubst string-to-list (string)
  "Return a list of characters in STRING."
  (declare (side-effect-free t))
  (append string nil))

(defsubst string-to-vector (string)
  "Return a vector of characters in STRING."
  (declare (side-effect-free t))
  (vconcat string))

(defun string-or-null-p (object)
  "Return t if OBJECT is a string or nil.
Otherwise, return nil."
  (declare (pure t) (side-effect-free error-free))
  (or (stringp object) (null object)))

(defun list-of-strings-p (object)
  "Return t if OBJECT is nil or a list of strings."
  (declare (pure t) (side-effect-free error-free))
  (while (and (consp object) (stringp (car object)))
    (setq object (cdr object)))
  (null object))

(defun booleanp (object)
  "Return t if OBJECT is one of the two canonical boolean values: t or nil.
Otherwise, return nil."
  (declare (pure t) (side-effect-free error-free))
  (and (memq object '(nil t)) t))

(defun special-form-p (object)
  "Non-nil if and only if OBJECT is a special form."
  (declare (side-effect-free error-free))
  (if (and (symbolp object) (fboundp object))
      (setq object (indirect-function object)))
  (and (subrp object) (eq (cdr (subr-arity object)) 'unevalled)))

(defun plistp (object)
  "Non-nil if and only if OBJECT is a valid plist."
  (declare (pure t) (side-effect-free error-free))
  (let ((len (proper-list-p object)))
    (and len (zerop (% len 2)))))

(defun macrop (object)
  "Non-nil if and only if OBJECT is a macro."
  (declare (side-effect-free t))
  (let ((def (indirect-function object)))
    (when (consp def)
      (or (eq 'macro (car def))
          (and (autoloadp def) (memq (nth 4 def) '(macro t)))))))

(defun compiled-function-p (object)
  "Return non-nil if OBJECT is a function that has been compiled.
Does not distinguish between functions implemented in machine code
or byte-code."
  (declare (side-effect-free error-free))
  (or (subrp object) (byte-code-function-p object)))

(defun field-at-pos (pos)
  "Return the field at position POS, taking stickiness etc into account."
  (let ((raw-field (get-char-property (field-beginning pos) 'field)))
    (if (eq raw-field 'boundary)
	(get-char-property (1- (field-end pos)) 'field)
      raw-field)))

(defun sha1 (object &optional start end binary)
  "Return the SHA-1 (Secure Hash Algorithm) of an OBJECT.
OBJECT is either a string or a buffer.  Optional arguments START and
END are character positions specifying which portion of OBJECT for
computing the hash.  If BINARY is non-nil, return a 40-byte unibyte
string; otherwise returna 40-character string.

Note that SHA-1 is not collision resistant and should not be used
for anything security-related.  See `secure-hash' for
alternatives."
  (secure-hash 'sha1 object start end binary))

(defun function-get (f prop &optional autoload)
  "Return the value of property PROP of function F.
If AUTOLOAD is non-nil and F is autoloaded, try to load it
in the hope that it will set PROP.  If AUTOLOAD is `macro', do it only
if it's an autoloaded macro."
  (let ((val nil))
    (while (and (symbolp f)
                (null (setq val (get f prop)))
                (fboundp f))
      (let ((fundef (symbol-function f)))
        (if (and autoload (autoloadp fundef)
                 (not (equal fundef
                             (autoload-do-load fundef f
                                               (if (eq autoload 'macro)
                                                   'macro)))))
            nil                         ;Re-try `get' on the same `f'.
          (setq f fundef))))
    val))

;;;; Support for yanking and text properties.
;; Why here in subr.el rather than in simple.el?  --Stef

(defvar yank-handled-properties)
(defvar yank-excluded-properties)

(defun remove-yank-excluded-properties (start end)
  "Process text properties between START and END, inserted for a `yank'.
Perform the handling specified by `yank-handled-properties', then
remove properties specified by `yank-excluded-properties'."
  (let ((inhibit-read-only t))
    (dolist (handler yank-handled-properties)
      (let ((prop (car handler))
            (fun  (cdr handler))
            (run-start start))
        (while (< run-start end)
          (let ((value (get-text-property run-start prop))
                (run-end (next-single-property-change
                          run-start prop nil end)))
            (funcall fun value run-start run-end)
            (setq run-start run-end)))))
    (if (eq yank-excluded-properties t)
        (set-text-properties start end nil)
      (remove-list-of-text-properties start end yank-excluded-properties))))

(defvar yank-undo-function)

(defun insert-for-yank (string)
  "Insert STRING at point for the `yank' command.

This function is like `insert', except it honors the variables
`yank-handled-properties' and `yank-excluded-properties', and the
`yank-handler' text property, in the way that `yank' does.

It also runs the string through `yank-transform-functions'."
  ;; Allow altering the yank string.
  (run-hook-wrapped 'yank-transform-functions
                    (lambda (f) (setq string (funcall f string)) nil))
  (let (to)
    (while (setq to (next-single-property-change 0 'yank-handler string))
      (insert-for-yank-1 (substring string 0 to))
      (setq string (substring string to))))
  (insert-for-yank-1 string))

(defun insert-for-yank-1 (string)
  "Helper for `insert-for-yank', which see."
  (let* ((handler (and (stringp string)
		       (get-text-property 0 'yank-handler string)))
	 (param (or (nth 1 handler) string))
	 (opoint (point))
	 (inhibit-read-only inhibit-read-only)
	 end)

    ;; FIXME: This throws away any yank-undo-function set by previous calls
    ;; to insert-for-yank-1 within the loop of insert-for-yank!
    (setq yank-undo-function t)
    (if (nth 0 handler) ; FUNCTION
	(funcall (car handler) param)
      (insert param))
    (setq end (point))

    ;; Prevent read-only properties from interfering with the
    ;; following text property changes.
    (setq inhibit-read-only t)

    (unless (nth 2 handler) ; NOEXCLUDE
      (remove-yank-excluded-properties opoint end))

    ;; If last inserted char has properties, mark them as rear-nonsticky.
    (if (and (> end opoint)
	     (text-properties-at (1- end)))
	(put-text-property (1- end) end 'rear-nonsticky t))

    (if (eq yank-undo-function t)		   ; not set by FUNCTION
	(setq yank-undo-function (nth 3 handler))) ; UNDO
    (if (nth 4 handler)				   ; COMMAND
	(setq this-command (nth 4 handler)))))

(defun insert-buffer-substring-no-properties (buffer &optional start end)
  "Insert before point a substring of BUFFER, without text properties.
BUFFER may be a buffer or a buffer name.
Arguments START and END are character positions specifying the substring.
They default to the values of (point-min) and (point-max) in BUFFER."
  (let ((opoint (point)))
    (insert-buffer-substring buffer start end)
    (let ((inhibit-read-only t))
      (set-text-properties opoint (point) nil))))

(defun insert-buffer-substring-as-yank (buffer &optional start end)
  "Insert before point a part of BUFFER, stripping some text properties.
BUFFER may be a buffer or a buffer name.
Arguments START and END are character positions specifying the substring.
They default to the values of (point-min) and (point-max) in BUFFER.
Before insertion, process text properties according to
`yank-handled-properties' and `yank-excluded-properties'."
  ;; Since the buffer text should not normally have yank-handler properties,
  ;; there is no need to handle them here.
  (let ((opoint (point)))
    (insert-buffer-substring buffer start end)
    (remove-yank-excluded-properties opoint (point))))

(defun insert-into-buffer (buffer &optional start end)
  "Insert the contents of the current buffer into BUFFER.
If START/END, only insert that region from the current buffer.
Point in BUFFER will be placed after the inserted text."
  (let ((current (current-buffer)))
    (with-current-buffer buffer
      (insert-buffer-substring current start end))))

(defun replace-string-in-region (string replacement &optional start end)
  "Replace STRING with REPLACEMENT in the region from START to END.
The number of replaced occurrences are returned, or nil if STRING
doesn't exist in the region.

If START is nil, use the current point.  If END is nil, use `point-max'.

Comparisons and replacements are done with fixed case."
  (if start
      (when (< start (point-min))
        (error "Start before start of buffer"))
    (setq start (point)))
  (if end
      (when (> end (point-max))
        (error "End after end of buffer"))
    (setq end (point-max)))
  (save-excursion
    (goto-char start)
    (save-restriction
      (narrow-to-region start end)
      (let ((matches 0)
            (case-fold-search nil))
        (while (search-forward string nil t)
          (delete-region (match-beginning 0) (match-end 0))
          (insert replacement)
          (setq matches (1+ matches)))
        (and (not (zerop matches))
             matches)))))

(defun replace-regexp-in-region (regexp replacement &optional start end)
  "Replace REGEXP with REPLACEMENT in the region from START to END.
The number of replaced occurrences are returned, or nil if REGEXP
doesn't exist in the region.

If START is nil, use the current point.  If END is nil, use `point-max'.

Comparisons and replacements are done with fixed case.

REPLACEMENT can use the following special elements:

  `\\&' in NEWTEXT means substitute original matched text.
  `\\N' means substitute what matched the Nth `\\(...\\)'.
       If Nth parens didn't match, substitute nothing.
  `\\\\' means insert one `\\'.
  `\\?' is treated literally."
  (if start
      (when (< start (point-min))
        (error "Start before start of buffer"))
    (setq start (point)))
  (if end
      (when (> end (point-max))
        (error "End after end of buffer"))
    (setq end (point-max)))
  (save-excursion
    (goto-char start)
    (save-restriction
      (narrow-to-region start end)
      (let ((matches 0)
            (case-fold-search nil))
          (while (re-search-forward regexp nil t)
          (replace-match replacement t)
          (setq matches (1+ matches)))
        (and (not (zerop matches))
             matches)))))

(defun yank-handle-font-lock-face-property (face start end)
  "If `font-lock-defaults' is nil, apply FACE as a `face' property.
START and END denote the start and end of the text to act on.
Do nothing if FACE is nil."
  (and face
       (null font-lock-defaults)
       (put-text-property start end 'face face)))

;; This removes `mouse-face' properties in *Help* buffer buttons:
;; https://lists.gnu.org/r/emacs-devel/2002-04/msg00648.html
(defun yank-handle-category-property (category start end)
  "Apply property category CATEGORY's properties between START and END."
  (when category
    (let ((start2 start))
      (while (< start2 end)
	(let ((end2     (next-property-change start2 nil end))
	      (original (text-properties-at start2)))
	  (set-text-properties start2 end2 (symbol-plist category))
	  (add-text-properties start2 end2 original)
	  (setq start2 end2))))))


;;;; Synchronous shell commands.

(defun start-process-shell-command (name buffer command)
  "Start a program in a subprocess.  Return the process object for it.
NAME is name for process.  It is modified if necessary to make it unique.
BUFFER is the buffer (or buffer name) to associate with the process.
 Process output goes at end of that buffer, unless you specify
 an output stream or filter function to handle the output.
 BUFFER may be also nil, meaning that this process is not associated
 with any buffer.
COMMAND is the shell command to run."
  ;; We used to use `exec' to replace the shell with the command,
  ;; but that failed to handle (...) and semicolon, etc.
  (start-process name buffer shell-file-name shell-command-switch command))

(defun start-file-process-shell-command (name buffer command)
  "Start a program in a subprocess.  Return the process object for it.
Similar to `start-process-shell-command', but calls `start-file-process'."
  ;; On remote hosts, the local `shell-file-name' might be useless.
  (with-connection-local-variables
   (start-file-process
    name buffer shell-file-name shell-command-switch command)))

(defun call-process-shell-command (command &optional infile buffer display
					   &rest args)
  "Execute the shell command COMMAND synchronously in separate process.
The remaining arguments are optional.
The program's input comes from file INFILE (nil means `/dev/null').
Insert output in BUFFER before point; t means current buffer;
 nil for BUFFER means discard it; 0 means discard and don't wait.
BUFFER can also have the form (REAL-BUFFER STDERR-FILE); in that case,
REAL-BUFFER says what to do with standard output, as above,
while STDERR-FILE says what to do with standard error in the child.
STDERR-FILE may be nil (discard standard error output),
t (mix it with ordinary output), or a file name string.

Fourth arg DISPLAY non-nil means redisplay buffer as output is inserted.
Wildcards and redirection are handled as usual in the shell.

If BUFFER is 0, `call-process-shell-command' returns immediately with value nil.
Otherwise it waits for COMMAND to terminate and returns a numeric exit
status or a signal description string.
If you quit, the process is killed with SIGINT, or SIGKILL if you quit again.

An old calling convention accepted any number of arguments after DISPLAY,
which were just concatenated to COMMAND.  This is still supported but strongly
discouraged."
  (declare (advertised-calling-convention
            (command &optional infile buffer display) "24.5"))
  ;; We used to use `exec' to replace the shell with the command,
  ;; but that failed to handle (...) and semicolon, etc.
  (call-process shell-file-name
		infile buffer display
		shell-command-switch
		(mapconcat #'identity (cons command args) " ")))

(defun process-file-shell-command (command &optional infile buffer display
					   &rest args)
  "Process files synchronously in a separate process.
Similar to `call-process-shell-command', but calls `process-file'."
  (declare (advertised-calling-convention
            (command &optional infile buffer display) "24.5"))
  ;; On remote hosts, the local `shell-file-name' might be useless.
  (with-connection-local-variables
   (process-file
    shell-file-name infile buffer display shell-command-switch
    (mapconcat #'identity (cons command args) " "))))

(defun call-shell-region (start end command &optional delete buffer)
  "Send text from START to END as input to an inferior shell running COMMAND.
Delete the text if fourth arg DELETE is non-nil.

Insert output in BUFFER before point; t means current buffer; nil for
 BUFFER means discard it; 0 means discard and don't wait; and `(:file
 FILE)', where FILE is a file name string, means that it should be
 written to that file (if the file already exists it is overwritten).
BUFFER can also have the form (REAL-BUFFER STDERR-FILE); in that case,
REAL-BUFFER says what to do with standard output, as above,
while STDERR-FILE says what to do with standard error in the child.
STDERR-FILE may be nil (discard standard error output),
t (mix it with ordinary output), or a file name string.

If BUFFER is 0, `call-shell-region' returns immediately with value nil.
Otherwise it waits for COMMAND to terminate
and returns a numeric exit status or a signal description string.
If you quit, the process is killed with SIGINT, or SIGKILL if you quit again."
  (call-process-region start end
                       shell-file-name delete buffer nil
                       shell-command-switch command))

;;;; Lisp macros to do various things temporarily.

(defmacro track-mouse (&rest body)
  "Evaluate BODY with mouse movement events enabled.
Within a `track-mouse' form, mouse motion generates input events that
 you can read with `read-event'.
Normally, mouse motion is ignored."
  (declare (debug (def-body)) (indent 0))
  `(internal--track-mouse (lambda () ,@body)))

(defmacro with-current-buffer (buffer-or-name &rest body)
  "Execute the forms in BODY with BUFFER-OR-NAME temporarily current.
BUFFER-OR-NAME must be a buffer or the name of an existing buffer.
The value returned is the value of the last form in BODY.  See
also `with-temp-buffer'."
  (declare (indent 1) (debug t))
  `(save-current-buffer
     (set-buffer ,buffer-or-name)
     ,@body))

(defun internal--before-with-selected-window (window)
  (let ((other-frame (window-frame window)))
    (list window (selected-window)
          ;; Selecting a window on another frame also changes that
          ;; frame's frame-selected-window.  We must save&restore it.
          (unless (eq (selected-frame) other-frame)
            (frame-selected-window other-frame))
          ;; Also remember the top-frame if on ttys.
          (unless (eq (selected-frame) other-frame)
            (tty-top-frame other-frame)))))

(defun internal--after-with-selected-window (state)
  ;; First reset frame-selected-window.
  (when (window-live-p (nth 2 state))
    ;; We don't use set-frame-selected-window because it does not
    ;; pass the `norecord' argument to Fselect_window.
    (select-window (nth 2 state) 'norecord)
    (and (frame-live-p (nth 3 state))
         (not (eq (tty-top-frame) (nth 3 state)))
         (select-frame (nth 3 state) 'norecord)))
  ;; Then reset the actual selected-window.
  (when (window-live-p (nth 1 state))
    (select-window (nth 1 state) 'norecord)))

(defun generate-new-buffer (name &optional inhibit-buffer-hooks)
  "Create and return a buffer with a name based on NAME.
Choose the buffer's name using `generate-new-buffer-name'.
See `get-buffer-create' for the meaning of INHIBIT-BUFFER-HOOKS."
  (get-buffer-create (generate-new-buffer-name name) inhibit-buffer-hooks))

(defmacro with-selected-window (window &rest body)
  "Execute the forms in BODY with WINDOW as the selected window.
The value returned is the value of the last form in BODY.

This macro saves and restores the selected window, as well as the
selected window of each frame.  It does not change the order of
recently selected windows.  If the previously selected window of
some frame is no longer live at the end of BODY, that frame's
selected window is left alone.  If the selected window is no
longer live, then whatever window is selected at the end of BODY
remains selected.

This macro uses `save-current-buffer' to save and restore the
current buffer, since otherwise its normal operation could
potentially make a different buffer current.  It does not alter
the buffer list ordering."
  (declare (indent 1) (debug t))
  `(let ((save-selected-window--state
          (internal--before-with-selected-window ,window)))
     (save-current-buffer
       (unwind-protect
           (progn (select-window (car save-selected-window--state) 'norecord)
		  ,@body)
         (internal--after-with-selected-window save-selected-window--state)))))

(defmacro with-selected-frame (frame &rest body)
  "Execute the forms in BODY with FRAME as the selected frame.
The value returned is the value of the last form in BODY.

This macro saves and restores the selected frame, and changes the
order of neither the recently selected windows nor the buffers in
the buffer list."
  (declare (indent 1) (debug t))
  (let ((old-frame (make-symbol "old-frame"))
	(old-buffer (make-symbol "old-buffer")))
    `(let ((,old-frame (selected-frame))
	   (,old-buffer (current-buffer)))
       (unwind-protect
	   (progn (select-frame ,frame 'norecord)
		  ,@body)
	 (when (frame-live-p ,old-frame)
	   (select-frame ,old-frame 'norecord))
	 (when (buffer-live-p ,old-buffer)
	   (set-buffer ,old-buffer))))))

(defmacro save-window-excursion (&rest body)
  "Execute BODY, then restore previous window configuration.
This macro saves the window configuration on the selected frame,
executes BODY, then calls `set-window-configuration' to restore
the saved window configuration.  The return value is the last
form in BODY.  The window configuration is also restored if BODY
exits nonlocally.

BEWARE: Most uses of this macro introduce bugs.
E.g. it should not be used to try and prevent some code from opening
a new window, since that window may sometimes appear in another frame,
in which case `save-window-excursion' cannot help."
  (declare (indent 0) (debug t))
  (let ((c (make-symbol "wconfig")))
    `(let ((,c (current-window-configuration))
           (mark-ring (copy-tree global-mark-ring)))
       (unwind-protect (progn ,@body)
         (set-window-configuration ,c)
         (setq global-mark-ring mark-ring)))))

(defun internal-temp-output-buffer-show (buffer)
  "Internal function for `with-output-to-temp-buffer'."
  (with-current-buffer buffer
    (set-buffer-modified-p nil)
    (goto-char (point-min)))

  (if temp-buffer-show-function
      (funcall temp-buffer-show-function buffer)
    (with-current-buffer buffer
      (let* ((window
	      (let ((window-combination-limit
		   ;; When `window-combination-limit' equals
		   ;; `temp-buffer' or `temp-buffer-resize' and
		   ;; `temp-buffer-resize-mode' is enabled in this
		   ;; buffer bind it to t so resizing steals space
		   ;; preferably from the window that was split.
		   (if (or (eq window-combination-limit 'temp-buffer)
			   (and (eq window-combination-limit
				    'temp-buffer-resize)
				temp-buffer-resize-mode))
		       t
		     window-combination-limit)))
		(display-buffer buffer)))
	     (frame (and window (window-frame window))))
	(when window
	  (unless (eq frame (selected-frame))
	    (make-frame-visible frame))
	  (setq minibuffer-scroll-window window)
	  (set-window-hscroll window 0)
	  ;; Don't try this with NOFORCE non-nil!
	  (set-window-start window (point-min) t)
	  ;; This should not be necessary.
	  (set-window-point window (point-min))
	  ;; Run `temp-buffer-show-hook', with the chosen window selected.
	  (with-selected-window window
	    (run-hooks 'temp-buffer-show-hook))))))
  ;; Return nil.
  nil)

;; Doc is very similar to with-temp-buffer-window.
(defmacro with-output-to-temp-buffer (bufname &rest body)
  "Bind `standard-output' to buffer BUFNAME, eval BODY, then show that buffer.

This is a convenience macro meant for displaying help buffers and
the like.  It empties the BUFNAME buffer before evaluating BODY
and disables undo in that buffer.

It does not make the buffer current for BODY.  Instead it binds
`standard-output' to that buffer, so that output generated with
`prin1' and similar functions in BODY goes into the buffer.

At the end of BODY, this marks buffer BUFNAME unmodified and displays
it in a window, but does not select it.  The normal way to do this is
by calling `display-buffer', then running `temp-buffer-show-hook'.
However, if `temp-buffer-show-function' is non-nil, it calls that
function instead (and does not run `temp-buffer-show-hook').  The
function gets one argument, the buffer to display.

The return value of `with-output-to-temp-buffer' is the value of the
last form in BODY.  If BODY does not finish normally, the buffer
BUFNAME is not displayed.

This runs the hook `temp-buffer-setup-hook' before BODY,
with the buffer BUFNAME temporarily current.  It runs the hook
`temp-buffer-show-hook' after displaying buffer BUFNAME, with that
buffer temporarily current, and the window that was used to display it
temporarily selected.  But it doesn't run `temp-buffer-show-hook'
if it uses `temp-buffer-show-function'.

By default, the setup hook puts the buffer into Help mode before running BODY.
If BODY does not change the major mode, the show hook makes the buffer
read-only, and scans it for function and variable names to make them into
clickable cross-references.

See the related form `with-temp-buffer-window'."
  (declare (debug t))
  (let ((old-dir (make-symbol "old-dir"))
        (buf (make-symbol "buf")))
    `(let* ((,old-dir default-directory)
            (,buf
             (with-current-buffer (get-buffer-create ,bufname)
               (prog1 (current-buffer)
                 (kill-all-local-variables)
                 ;; FIXME: delete_all_overlays
                 (setq default-directory ,old-dir)
                 (setq buffer-read-only nil)
                 (setq buffer-file-name nil)
                 (setq buffer-undo-list t)
                 (let ((inhibit-read-only t)
                       (inhibit-modification-hooks t))
                   (erase-buffer)
                   (run-hooks 'temp-buffer-setup-hook)))))
            (standard-output ,buf))
       (prog1 (progn ,@body)
         (internal-temp-output-buffer-show ,buf)))))

(defmacro with-temp-file (file &rest body)
  "Create a new buffer, evaluate BODY there, and write the buffer to FILE.
The value returned is the value of the last form in BODY.
The buffer does not run the hooks `kill-buffer-hook',
`kill-buffer-query-functions', and `buffer-list-update-hook'.
See also `with-temp-buffer'."
  (declare (indent 1) (debug t))
  (let ((temp-file (make-symbol "temp-file"))
	(temp-buffer (make-symbol "temp-buffer")))
    `(let ((,temp-file ,file)
           (,temp-buffer (generate-new-buffer " *temp file*" t)))
       (unwind-protect
	   (prog1
	       (with-current-buffer ,temp-buffer
		 ,@body)
	     (with-current-buffer ,temp-buffer
	       (write-region nil nil ,temp-file nil 0)))
	 (and (buffer-name ,temp-buffer)
	      (kill-buffer ,temp-buffer))))))

(defmacro with-temp-message (message &rest body)
  "Display MESSAGE temporarily if non-nil while BODY is evaluated.
The original message is restored to the echo area after BODY has finished.
The value returned is the value of the last form in BODY.
MESSAGE is written to the message log buffer if `message-log-max' is non-nil.
If MESSAGE is nil, the echo area and message log buffer are unchanged.
Use a MESSAGE of \"\" to temporarily clear the echo area."
  (declare (debug t) (indent 1))
  (let ((current-message (make-symbol "current-message"))
	(temp-message (make-symbol "with-temp-message")))
    `(let ((,temp-message ,message)
	   (,current-message))
       (unwind-protect
	   (progn
	     (when ,temp-message
	       (setq ,current-message (current-message))
	       (message "%s" ,temp-message))
	     ,@body)
	 (and ,temp-message
	      (if ,current-message
		  (message "%s" ,current-message)
		(message nil)))))))

(defmacro with-temp-buffer (&rest body)
  "Create a temporary buffer, and evaluate BODY there like `progn'.
The buffer does not run the hooks `kill-buffer-hook',
`kill-buffer-query-functions', and `buffer-list-update-hook'.
See also `with-temp-file' and `with-output-to-string'."
  (declare (indent 0) (debug t))
  (let ((temp-buffer (make-symbol "temp-buffer")))
    `(let ((,temp-buffer (generate-new-buffer " *temp*" t)))
       ;; `kill-buffer' can change current-buffer in some odd cases.
       (with-current-buffer ,temp-buffer
         (unwind-protect
	     (progn ,@body)
           (and (buffer-name ,temp-buffer)
                (kill-buffer ,temp-buffer)))))))

(defmacro with-silent-modifications (&rest body)
  "Execute BODY, pretending it does not modify the buffer.
This macro is typically used around modifications of
text properties that do not really affect the buffer's content.
If BODY performs real modifications to the buffer's text, other
than cosmetic ones, undo data may become corrupted.

This macro will run BODY normally, but doesn't count its buffer
modifications as being buffer modifications.  This affects things
like `buffer-modified-p', checking whether the file is locked by
someone else, running buffer modification hooks, and other things
of that nature."
  (declare (debug t) (indent 0))
  (let ((modified (make-symbol "modified")))
    `(let* ((,modified (buffer-modified-p))
            (buffer-undo-list t)
            (inhibit-read-only t)
            (inhibit-modification-hooks t))
       (unwind-protect
           (progn
             ,@body)
         (when (or (not ,modified)
                   (eq ,modified 'autosaved))
           (restore-buffer-modified-p ,modified))))))

(defmacro with-output-to-string (&rest body)
  "Execute BODY, return the text it sent to `standard-output', as a string."
  (declare (indent 0) (debug t))
  `(let ((standard-output (generate-new-buffer " *string-output*" t)))
     (unwind-protect
	 (progn
	   (let ((standard-output standard-output))
	     ,@body)
	   (with-current-buffer standard-output
	     (buffer-string)))
       (kill-buffer standard-output))))

(defmacro with-local-quit (&rest body)
  "Execute BODY, allowing quits to terminate BODY but not escape further."
  (declare (debug t) (indent 0))
  `(condition-case nil
       (let ((inhibit-quit nil))
	 ,@body)
     (quit (setq quit-flag t)
           ;; A dummy eval call opens the door for quit_throw_to_read_char().
	   (eval '(ignore nil) t))))

(defmacro while-no-input (&rest body)
  "Execute BODY only as long as there's no pending input.
If input arrives, that ends the execution of BODY,
and `while-no-input' returns t.  Quitting makes it return nil.
If BODY finishes, `while-no-input' returns whatever value BODY produced."
  (declare (debug t) (indent 0))
  (let ((catch-sym (make-symbol "input")))
    `(with-local-quit
       (catch ',catch-sym
	 (let ((throw-on-input ',catch-sym)
               val)
           (setq val (or (input-pending-p)
	                 (progn ,@body)))
           (cond
            ;; When input arrives while throw-on-input is non-nil,
            ;; kbd_buffer_store_buffered_event sets quit-flag to the
            ;; value of throw-on-input.  If, when BODY finishes,
            ;; quit-flag still has the same value as throw-on-input, it
            ;; means BODY never tested quit-flag, and therefore ran to
            ;; completion even though input did arrive before it
            ;; finished.  In that case, we must manually simulate what
            ;; 'throw' in process_quit_flag would do, and we must
            ;; reset quit-flag, because leaving it set will cause us
            ;; quit to top-level, which has undesirable consequences,
            ;; such as discarding input etc.  We return t in that case
            ;; because input did arrive during execution of BODY.
            ((eq quit-flag throw-on-input)
             (setq quit-flag nil)
             t)
            ;; This is for when the user actually QUITs during
            ;; execution of BODY.
            (quit-flag
             nil)
            (t val)))))))

(defmacro condition-case-unless-debug (var bodyform &rest handlers)
  "Like `condition-case' except that it does not prevent debugging.
More specifically if `debug-on-error' is set then the debugger will be invoked
even if this catches the signal."
  (declare (debug condition-case) (indent 2))
  `(condition-case ,var
       ,bodyform
     ,@(mapcar (lambda (handler)
                 `((debug ,@(if (listp (car handler)) (car handler)
                              (list (car handler))))
                   ,@(cdr handler)))
               handlers)))

(defmacro with-demoted-errors (format &rest body)
  "Run BODY and demote any errors to simple messages.
FORMAT is a string passed to `message' to format any error message.
It should contain a single %-sequence; e.g., \"Error: %S\".

This is to be used around code that is not expected to signal an error
but that should be robust in the unexpected case that an error is signaled.

If `debug-on-error' is non-nil, the debugger gets invoked as usual.

For backward compatibility, if FORMAT is not a constant string, it
is assumed to be part of BODY, in which case the message format
used is \"Error: %S\"."
  (declare (debug t) (indent 1))
  (let* ((err (make-symbol "err"))
         (orig-body body)
         (format (if (and (stringp format) body) format
                   (prog1 "Error: %S"
                     (if format (push format body)))))
         (exp
          `(condition-case-unless-debug ,err
               ,(macroexp-progn body)
             (error (message ,format ,err) nil))))
    (if (eq orig-body body) exp
      ;; The use without `format' is obsolete, let's warn when we bump
      ;; into any such remaining uses.
      (macroexp-warn-and-return "Missing format argument" exp))))

;;;;;;;;;;;;;;;;;;;;;;;;;;;;;;;;;;;;;;;;;;;;;;;;;;;;;;;;;;;;;;;;;;;;;;;;;;;;;;;;

(defmacro with-case-table (table &rest body)
  "Execute the forms in BODY with TABLE as the current case table.
The value returned is the value of the last form in BODY."
  (declare (indent 1) (debug t))
  (let ((old-case-table (make-symbol "table"))
	(old-buffer (make-symbol "buffer")))
    `(let ((,old-case-table (current-case-table))
	   (,old-buffer (current-buffer)))
       (unwind-protect
	   (progn (set-case-table ,table)
		  ,@body)
	 (with-current-buffer ,old-buffer
	   (set-case-table ,old-case-table))))))

(defmacro with-file-modes (modes &rest body)
  "Execute BODY with default file permissions temporarily set to MODES.
MODES is as for `set-default-file-modes'."
  (declare (indent 1) (debug t))
  (let ((umask (make-symbol "umask")))
    `(let ((,umask (default-file-modes)))
       (unwind-protect
           (progn
             (set-default-file-modes ,modes)
             ,@body)
         (set-default-file-modes ,umask)))))

(defmacro with-existing-directory (&rest body)
  "Execute BODY with `default-directory' bound to an existing directory.
If `default-directory' is already an existing directory, it's not changed."
  (declare (indent 0) (debug t))
  `(let ((default-directory (seq-find (lambda (dir)
                                        (and dir
                                             (file-exists-p dir)))
                                      (list default-directory
                                            (expand-file-name "~/")
                                            temporary-file-directory
                                            (getenv "TMPDIR")
                                            "/tmp/")
                                      "/")))
     ,@body))

;;; Matching and match data.

(defmacro save-match-data (&rest body)
  "Execute the BODY forms, restoring the global value of the match data.
The value returned is the value of the last form in BODY.
NOTE: The convention in Elisp is that any function, except for a few
exceptions like car/assoc/+/goto-char, can clobber the match data,
so `save-match-data' should normally be used to save *your* match data
rather than your caller's match data."
  ;; It is better not to use backquote here,
  ;; because that makes a bootstrapping problem
  ;; if you need to recompile all the Lisp files using interpreted code.
  (declare (indent 0) (debug t))
  (let ((saved-match-data (make-symbol "saved-match-data")))
    (list 'let
	  (list (list saved-match-data '(match-data)))
	  (list 'unwind-protect
	        (cons 'progn body)
	        (list 'set-match-data saved-match-data t)))))

(defun match-string (num &optional string)
  "Return the string of text matched by the previous search or regexp operation.
NUM specifies the number of the parenthesized sub-expression in the last
regexp whose match to return.  Zero means return the text matched by the
entire regexp or the whole string.

The return value is nil if NUMth pair didn't match anything, or if there
were fewer than NUM sub-expressions in the regexp used in the search.

STRING should be given if the last search was by `string-match'
on STRING.  If STRING is nil, the current buffer should be the
same buffer as the one in which the search/match was performed.

Note that many functions in Emacs modify the match data, so this
function should be called \"close\" to the function that did the
regexp search.  In particular, saying (for instance)
`M-: (looking-at \"[0-9]\") RET' followed by `M-: (match-string 0) RET'
interactively is seldom meaningful, since the Emacs command loop
may modify the match data."
  (declare (side-effect-free t))
  (if (match-beginning num)
      (if string
	  (substring string (match-beginning num) (match-end num))
	(buffer-substring (match-beginning num) (match-end num)))))

(defun match-string-no-properties (num &optional string)
  "Return string of text matched by last search, without text properties.
NUM specifies which parenthesized expression in the last regexp.
 Value is nil if NUMth pair didn't match, or there were less than NUM pairs.
Zero means the entire text matched by the whole regexp or whole string.
STRING should be given if the last search was by `string-match' on STRING.
If STRING is nil, the current buffer should be the same buffer
the search/match was performed in."
  (declare (side-effect-free t))
  (if (match-beginning num)
      (if string
	  (substring-no-properties string (match-beginning num)
				   (match-end num))
	(buffer-substring-no-properties (match-beginning num)
					(match-end num)))))


(defun match-substitute-replacement (replacement
				     &optional fixedcase literal string subexp)
  "Return REPLACEMENT as it will be inserted by `replace-match'.
In other words, all back-references in the form `\\&' and `\\N'
are substituted with actual strings matched by the last search.
Optional FIXEDCASE, LITERAL, STRING and SUBEXP have the same
meaning as for `replace-match'."
  (let ((match (match-string 0 string)))
    (save-match-data
      (match-data--translate (- (match-beginning 0)))
      (replace-match replacement fixedcase literal match subexp))))


(defun looking-back (regexp &optional limit greedy)
  "Return non-nil if text before point matches regular expression REGEXP.
Like `looking-at' except matches before point, and is slower.
LIMIT if non-nil speeds up the search by specifying a minimum
starting position, to avoid checking matches that would start
before LIMIT.

If GREEDY is non-nil, extend the match backwards as far as
possible, stopping when a single additional previous character
cannot be part of a match for REGEXP.  When the match is
extended, its starting position is allowed to occur before
LIMIT.

As a general recommendation, try to avoid using `looking-back'
wherever possible, since it is slow."
  (declare
   (advertised-calling-convention (regexp limit &optional greedy) "25.1"))
  (let ((start (point))
	(pos
	 (save-excursion
	   (and (re-search-backward (concat "\\(?:" regexp "\\)\\=") limit t)
		(point)))))
    (if (and greedy pos)
	(save-restriction
	  (narrow-to-region (point-min) start)
	  (while (and (> pos (point-min))
		      (save-excursion
			(goto-char pos)
			(backward-char 1)
			(looking-at (concat "\\(?:"  regexp "\\)\\'"))))
	    (setq pos (1- pos)))
	  (save-excursion
	    (goto-char pos)
	    (looking-at (concat "\\(?:"  regexp "\\)\\'")))))
    (not (null pos))))

(defsubst looking-at-p (regexp)
  "\
Same as `looking-at' except this function does not change the match data."
  (looking-at regexp t))

(defsubst string-match-p (regexp string &optional start)
  "\
Same as `string-match' except this function does not change the match data."
  (string-match regexp string start t))

(defun subregexp-context-p (regexp pos &optional start)
  "Return non-nil if POS is in a normal subregexp context in REGEXP.
A subregexp context is one where a sub-regexp can appear.
A non-subregexp context is for example within brackets, or within a
repetition bounds operator `\\=\\{...\\}', or right after a `\\'.
If START is non-nil, it should be a position in REGEXP, smaller
than POS, and known to be in a subregexp context."
  ;; Here's one possible implementation, with the great benefit that it
  ;; reuses the regexp-matcher's own parser, so it understands all the
  ;; details of the syntax.  A disadvantage is that it needs to match the
  ;; error string.
  (condition-case err
      (progn
        (string-match (substring regexp (or start 0) pos) "")
        t)
    (invalid-regexp
     (not (member (cadr err) '("Unmatched [ or [^"
                               "Unmatched \\{"
                               "Trailing backslash")))))
  ;; An alternative implementation:
  ;; (defconst re-context-re
  ;;   (let* ((harmless-ch "[^\\[]")
  ;;          (harmless-esc "\\\\[^{]")
  ;;          (class-harmless-ch "[^][]")
  ;;          (class-lb-harmless "[^]:]")
  ;;          (class-lb-colon-maybe-charclass ":\\([a-z]+:]\\)?")
  ;;          (class-lb (concat "\\[\\(" class-lb-harmless
  ;;                            "\\|" class-lb-colon-maybe-charclass "\\)"))
  ;;          (class
  ;;           (concat "\\[^?]?"
  ;;                   "\\(" class-harmless-ch
  ;;                   "\\|" class-lb "\\)*"
  ;;                   "\\[?]"))     ; special handling for bare [ at end of re
  ;;          (braces "\\\\{[0-9,]+\\\\}"))
  ;;     (concat "\\`\\(" harmless-ch "\\|" harmless-esc
  ;;             "\\|" class "\\|" braces "\\)*\\'"))
  ;;   "Matches any prefix that corresponds to a normal subregexp context.")
  ;; (string-match re-context-re (substring regexp (or start 0) pos))
  )

;;;; split-string

(defconst split-string-default-separators "[ \f\t\n\r\v]+"
  "The default value of separators for `split-string'.

A regexp matching strings of whitespace.  May be locale-dependent
\(as yet unimplemented).  Should not match non-breaking spaces.

Warning: binding this to a different value and using it as default is
likely to have undesired semantics.")

;; The specification says that if both SEPARATORS and OMIT-NULLS are
;; defaulted, OMIT-NULLS should be treated as t.  Simplifying the logical
;; expression leads to the equivalent implementation that if SEPARATORS
;; is defaulted, OMIT-NULLS is treated as t.
(defun split-string (string &optional separators omit-nulls trim)
  "Split STRING into substrings bounded by matches for SEPARATORS.

The beginning and end of STRING, and each match for SEPARATORS, are
splitting points.  The substrings matching SEPARATORS are removed, and
the substrings between the splitting points are collected as a list,
which is returned.

If SEPARATORS is non-nil, it should be a regular expression matching text
that separates, but is not part of, the substrings.  If nil it defaults to
`split-string-default-separators', normally \"[ \\f\\t\\n\\r\\v]+\", and
OMIT-NULLS is forced to t.

If OMIT-NULLS is t, zero-length substrings are omitted from the list (so
that for the default value of SEPARATORS leading and trailing whitespace
are effectively trimmed).  If nil, all zero-length substrings are retained,
which correctly parses CSV format, for example.

If TRIM is non-nil, it should be a regular expression to match
text to trim from the beginning and end of each substring.  If trimming
makes the substring empty, it is treated as null.

If you want to trim whitespace from the substrings, the reliably correct
way is using TRIM.  Making SEPARATORS match that whitespace gives incorrect
results when there is whitespace at the start or end of STRING.  If you
see such calls to `split-string', please fix them.

Note that the effect of `(split-string STRING)' is the same as
`(split-string STRING split-string-default-separators t)'.  In the rare
case that you wish to retain zero-length substrings when splitting on
whitespace, use `(split-string STRING split-string-default-separators)'.

Modifies the match data; use `save-match-data' if necessary."
  (let* ((keep-nulls (not (if separators omit-nulls t)))
	 (rexp (or separators split-string-default-separators))
	 (start 0)
	 this-start this-end
	 notfirst
	 (list nil)
	 (push-one
	  ;; Push the substring in range THIS-START to THIS-END
	  ;; onto LIST, trimming it and perhaps discarding it.
	  (lambda ()
	    (when trim
	      ;; Discard the trim from start of this substring.
	      (let ((tem (string-match trim string this-start)))
		(and (eq tem this-start)
		     (setq this-start (match-end 0)))))

	    (when (or keep-nulls (< this-start this-end))
	      (let ((this (substring string this-start this-end)))

		;; Discard the trim from end of this substring.
		(when trim
		  (let ((tem (string-match (concat trim "\\'") this 0)))
		    (and tem (< tem (length this))
			 (setq this (substring this 0 tem)))))

		;; Trimming could make it empty; check again.
		(when (or keep-nulls (> (length this) 0))
		  (push this list)))))))

    (while (and (string-match rexp string
			      (if (and notfirst
				       (= start (match-beginning 0))
				       (< start (length string)))
				  (1+ start) start))
		(< start (length string)))
      (setq notfirst t)
      (setq this-start start this-end (match-beginning 0)
	    start (match-end 0))

      (funcall push-one))

    ;; Handle the substring at the end of STRING.
    (setq this-start start this-end (length string))
    (funcall push-one)

    (nreverse list)))

(defalias 'string-split #'split-string)

(defun combine-and-quote-strings (strings &optional separator)
  "Concatenate the STRINGS, adding the SEPARATOR (default \" \").
This tries to quote the strings to avoid ambiguity such that
  (split-string-and-unquote (combine-and-quote-strings strs)) == strs
Only some SEPARATORs will work properly.

Note that this is not intended to protect STRINGS from
interpretation by shells, use `shell-quote-argument' for that."
  (let* ((sep (or separator " "))
         (re (concat "[\\\"]" "\\|" (regexp-quote sep))))
    (mapconcat
     (lambda (str)
       (if (string-match re str)
	   (concat "\"" (replace-regexp-in-string "[\\\"]" "\\\\\\&" str) "\"")
	 str))
     strings sep)))

(defun split-string-and-unquote (string &optional separator)
  "Split the STRING into a list of strings.
It understands Emacs Lisp quoting within STRING, such that
  (split-string-and-unquote (combine-and-quote-strings strs)) == strs
The SEPARATOR regexp defaults to \"\\s-+\"."
  (let ((sep (or separator "\\s-+"))
	(i (string-search "\"" string)))
    (if (null i)
	(split-string string sep t)	; no quoting:  easy
      (append (unless (eq i 0) (split-string (substring string 0 i) sep t))
	      (let ((rfs (read-from-string string i)))
		(cons (car rfs)
		      (split-string-and-unquote (substring string (cdr rfs))
						sep)))))))


;;;; Replacement in strings.

(defun subst-char-in-string (fromchar tochar string &optional inplace)
  "Replace FROMCHAR with TOCHAR in STRING each time it occurs.
Unless optional argument INPLACE is non-nil, return a new string."
  (let ((i (length string))
	(newstr (if inplace string (copy-sequence string))))
    (while (> i 0)
      (setq i (1- i))
      (if (eq (aref newstr i) fromchar)
	  (aset newstr i tochar)))
    newstr))

(defun string-replace (from-string to-string in-string)
  "Replace FROM-STRING with TO-STRING in IN-STRING each time it occurs."
  (declare (pure t) (side-effect-free t))
  (when (equal from-string "")
    (signal 'wrong-length-argument '(0)))
  (let ((start 0)
        (result nil)
        pos)
    (while (setq pos (string-search from-string in-string start))
      (unless (= start pos)
        (push (substring in-string start pos) result))
      (push to-string result)
      (setq start (+ pos (length from-string))))
    (if (null result)
        ;; No replacements were done, so just return the original string.
        in-string
      ;; Get any remaining bit.
      (unless (= start (length in-string))
        (push (substring in-string start) result))
      (apply #'concat (nreverse result)))))

(defun replace-regexp-in-string (regexp rep string &optional
					fixedcase literal subexp start)
  "Replace all matches for REGEXP with REP in STRING.

Return a new string containing the replacements.

Optional arguments FIXEDCASE, LITERAL and SUBEXP are like the
arguments with the same names of function `replace-match'.  If START
is non-nil, start replacements at that index in STRING, and omit
the first START characters of STRING from the return value.

REP is either a string used as the NEWTEXT arg of `replace-match' or a
function.  If it is a function, it is called with the actual text of each
match, and its value is used as the replacement text.  When REP is called,
the match data are the result of matching REGEXP against a substring
of STRING, the same substring that is the actual text of the match which
is passed to REP as its argument.

To replace only the first match (if any), make REGEXP match up to \\\\='
and replace a sub-expression, e.g.
  (replace-regexp-in-string \"\\\\(foo\\\\).*\\\\\\='\" \"bar\" \" foo foo\" nil nil 1)
    => \" bar foo\""

  ;; To avoid excessive consing from multiple matches in long strings,
  ;; don't just call `replace-match' continually.  Walk down the
  ;; string looking for matches of REGEXP and building up a (reversed)
  ;; list MATCHES.  This comprises segments of STRING that weren't
  ;; matched interspersed with replacements for segments that were.
  ;; [For a `large' number of replacements it's more efficient to
  ;; operate in a temporary buffer; we can't tell from the function's
  ;; args whether to choose the buffer-based implementation, though it
  ;; might be reasonable to do so for long enough STRING.]
  (let ((l (length string))
	(start (or start 0))
	matches str mb me)
    (save-match-data
      (while (and (< start l) (string-match regexp string start))
	(setq mb (match-beginning 0)
	      me (match-end 0))
	;; If we matched the empty string, make sure we advance by one char
	(when (= me mb) (setq me (min l (1+ mb))))
	;; Generate a replacement for the matched substring.
	;; Operate on only the substring to minimize string consing.
        ;; Translate the match data so that it applies to the matched substring.
        (match-data--translate (- mb))
        (setq str (substring string mb me))
	(setq matches
	      (cons (replace-match (if (stringp rep)
				       rep
				     (funcall rep (match-string 0 str)))
				   fixedcase literal str subexp)
		    (cons (substring string start mb) ; unmatched prefix
			  matches)))
	(setq start me))
      ;; Reconstruct a string from the pieces.
      (setq matches (cons (substring string start l) matches)) ; leftover
      (apply #'concat (nreverse matches)))))

(defsubst string-equal-ignore-case (string1 string2)
  "Compare STRING1 and STRING2 case-insensitively.
Upper-case and lower-case letters are treated as equal.
Unibyte strings are converted to multibyte for comparison.

See also `string-equal'."
  (declare (pure t) (side-effect-free t))
  (eq t (compare-strings string1 0 nil string2 0 nil t)))

(defun string-prefix-p (prefix string &optional ignore-case)
  "Return non-nil if PREFIX is a prefix of STRING.
If IGNORE-CASE is non-nil, the comparison is done without paying attention
to case differences."
  (declare (pure t) (side-effect-free t))
  (let ((prefix-length (length prefix)))
    (if (> prefix-length (length string)) nil
      (eq t (compare-strings prefix 0 prefix-length string
			     0 prefix-length ignore-case)))))

(defun string-suffix-p (suffix string  &optional ignore-case)
  "Return non-nil if SUFFIX is a suffix of STRING.
If IGNORE-CASE is non-nil, the comparison is done without paying
attention to case differences."
  (declare (pure t) (side-effect-free t))
  (let ((start-pos (- (length string) (length suffix))))
    (and (>= start-pos 0)
         (eq t (compare-strings suffix nil nil
                                string start-pos nil ignore-case)))))

(defun bidi-string-mark-left-to-right (str)
  "Return a string that can be safely inserted in left-to-right text.

Normally, inserting a string with right-to-left (RTL) script into
a buffer may cause some subsequent text to be displayed as part
of the RTL segment (usually this affects punctuation characters).
This function returns a string that displays as STR but forces
subsequent text to be displayed as left-to-right.

If STR contains any RTL character, this function returns a string
consisting of STR followed by an invisible left-to-right mark
\(LRM) character.  Otherwise, it returns STR."
  (unless (stringp str)
    (signal 'wrong-type-argument (list 'stringp str)))
  (if (string-match "\\cR" str)
      (concat str (propertize (string ?\x200e) 'invisible t))
    str))

(defun string-greaterp (string1 string2)
  "Return non-nil if STRING1 is greater than STRING2 in lexicographic order.
Case is significant.
Symbols are also allowed; their print names are used instead."
  (declare (pure t) (side-effect-free t))
  (string-lessp string2 string1))


;;;; Specifying things to do later.

(defun load-history-regexp (file)
  "Form a regexp to find FILE in `load-history'.
FILE, a string, is described in the function `eval-after-load'."
  (if (file-name-absolute-p file)
      (setq file (file-truename file)))
  (concat (if (file-name-absolute-p file) "\\`" "\\(\\`\\|/\\)")
	  (regexp-quote file)
	  (if (file-name-extension file)
	      ""
	    ;; Note: regexp-opt can't be used here, since we need to call
	    ;; this before Emacs has been fully started.  2006-05-21
	    (concat "\\(" (mapconcat #'regexp-quote load-suffixes "\\|") "\\)?"))
	  "\\(" (mapconcat #'regexp-quote jka-compr-load-suffixes "\\|")
	  "\\)?\\'"))

(defun load-history-filename-element (file-regexp)
  "Get the first elt of `load-history' whose car matches FILE-REGEXP.
Return nil if there isn't one."
  (let* ((loads load-history)
	 (load-elt (and loads (car loads))))
    (save-match-data
      (while (and loads
		  (or (null (car load-elt))
		      (not (string-match file-regexp (car load-elt)))))
	(setq loads (cdr loads)
	      load-elt (and loads (car loads)))))
    load-elt))

(defun eval-after-load (file form)
  "Arrange that if FILE is loaded, FORM will be run immediately afterwards.
If FILE is already loaded, evaluate FORM right now.
FORM can be an Elisp expression (in which case it's passed to `eval'),
or a function (in which case it's passed to `funcall' with no argument).

If a matching file is loaded again, FORM will be evaluated again.

If FILE is a string, it may be either an absolute or a relative file
name, and may have an extension (e.g. \".el\") or may lack one, and
additionally may or may not have an extension denoting a compressed
format (e.g. \".gz\").

When FILE is absolute, this first converts it to a true name by chasing
symbolic links.  Only a file of this name (see next paragraph regarding
extensions) will trigger the evaluation of FORM.  When FILE is relative,
a file whose absolute true name ends in FILE will trigger evaluation.

When FILE lacks an extension, a file name with any extension will trigger
evaluation.  Otherwise, its extension must match FILE's.  A further
extension for a compressed format (e.g. \".gz\") on FILE will not affect
this name matching.

Alternatively, FILE can be a feature (i.e. a symbol), in which case FORM
is evaluated at the end of any file that `provide's this feature.
If the feature is provided when evaluating code not associated with a
file, FORM is evaluated immediately after the provide statement.

Usually FILE is just a library name like \"font-lock\" or a feature name
like `font-lock'.

This function makes or adds to an entry on `after-load-alist'.

See also `with-eval-after-load'."
  (declare (indent 1)
           (compiler-macro
            (lambda (whole)
              (if (eq 'quote (car-safe form))
                  ;; Quote with lambda so the compiler can look inside.
                  `(eval-after-load ,file (lambda () ,(nth 1 form)))
                whole))))
  ;; Add this FORM into after-load-alist (regardless of whether we'll be
  ;; evaluating it now).
  (let* ((regexp-or-feature
	  (if (stringp file)
              (setq file (purecopy (load-history-regexp file)))
            file))
	 (elt (assoc regexp-or-feature after-load-alist))
         (func
          (if (functionp form) form
            ;; Try to use the "current" lexical/dynamic mode for `form'.
            (eval `(lambda () ,form) lexical-binding))))
    (unless elt
      (setq elt (list regexp-or-feature))
      (push elt after-load-alist))
    ;; Is there an already loaded file whose name (or `provide' name)
    ;; matches FILE?
    (prog1 (if (if (stringp file)
		   (load-history-filename-element regexp-or-feature)
		 (featurep file))
	       (funcall func))
      (let ((delayed-func
             (if (not (symbolp regexp-or-feature)) func
               ;; For features, the after-load-alist elements get run when
               ;; `provide' is called rather than at the end of the file.
               ;; So add an indirection to make sure that `func' is really run
               ;; "after-load" in case the provide call happens early.
               (lambda ()
                 (if (not load-file-name)
                     ;; Not being provided from a file, run func right now.
                     (funcall func)
                   (let ((lfn load-file-name)
                         ;; Don't use letrec, because equal (in
                         ;; add/remove-hook) could get trapped in a cycle
                         ;; (bug#46326).
                         (fun (make-symbol "eval-after-load-helper")))
                     (fset fun (lambda (file)
                                 (when (equal file lfn)
                                   (remove-hook 'after-load-functions fun)
                                   (funcall func))))
                     (add-hook 'after-load-functions fun 'append)))))))
        ;; Add FORM to the element unless it's already there.
        (unless (member delayed-func (cdr elt))
          (nconc elt (list delayed-func)))))))

(defmacro with-eval-after-load (file &rest body)
  "Execute BODY after FILE is loaded.
FILE is normally a feature name, but it can also be a file name,
in case that file does not provide any feature.  See `eval-after-load'
for more details about the different forms of FILE and their semantics."
  (declare (indent 1) (debug (form def-body)))
  `(eval-after-load ,file (lambda () ,@body)))

(defvar after-load-functions nil
  "Special hook run after loading a file.
Each function there is called with a single argument, the absolute
name of the file just loaded.")

(defun do-after-load-evaluation (abs-file)
  "Evaluate all `eval-after-load' forms, if any, for ABS-FILE.
ABS-FILE, a string, should be the absolute true name of a file just loaded.
This function is called directly from the C code."
  ;; Run the relevant eval-after-load forms.
  (dolist (a-l-element after-load-alist)
    (when (and (stringp (car a-l-element))
               (string-match-p (car a-l-element) abs-file))
      ;; discard the file name regexp
      (mapc #'funcall (cdr a-l-element))))
  ;; Complain when the user uses obsolete files.
  (when (string-match-p "/obsolete/[^/]*\\'" abs-file)
    ;; Maybe we should just use display-warning?  This seems yucky...
    (let* ((file (file-name-nondirectory abs-file))
           (package (intern (substring file 0
			               (string-match "\\.elc?\\>" file))
                            obarray))
	   (msg (format "Package %s is deprecated" package))
	   (fun (lambda (msg) (message "%s" msg))))
      (when (or (not (fboundp 'byte-compile-warning-enabled-p))
                (byte-compile-warning-enabled-p 'obsolete package))
        (cond
	 ((bound-and-true-p byte-compile-current-file)
	  ;; Don't warn about obsolete files using other obsolete files.
	  (unless (and (stringp byte-compile-current-file)
		       (string-match-p "/obsolete/[^/]*\\'"
				       (expand-file-name
					byte-compile-current-file
					byte-compile-root-dir)))
	    (byte-compile-warn "%s" msg)))
         (noninteractive (funcall fun msg)) ;; No timer will be run!
	 (t (run-with-idle-timer 0 nil fun msg))))))

  ;; Finally, run any other hook.
  (run-hook-with-args 'after-load-functions abs-file))


(defun display-delayed-warnings ()
  "Display delayed warnings from `delayed-warnings-list'.
Used from `delayed-warnings-hook' (which see)."
  (dolist (warning (nreverse delayed-warnings-list))
    (apply #'display-warning warning))
  (setq delayed-warnings-list nil))

(defun collapse-delayed-warnings ()
  "Remove duplicates from `delayed-warnings-list'.
Collapse identical adjacent warnings into one (plus count).
Used from `delayed-warnings-hook' (which see)."
  (let ((count 1)
        collapsed warning)
    (while delayed-warnings-list
      (setq warning (pop delayed-warnings-list))
      (if (equal warning (car delayed-warnings-list))
          (setq count (1+ count))
        (when (> count 1)
          (setcdr warning (cons (format "%s [%d times]" (cadr warning) count)
                                (cddr warning)))
          (setq count 1))
        (push warning collapsed)))
    (setq delayed-warnings-list (nreverse collapsed))))

;; At present this is used only for Emacs internals.
;; Ref https://lists.gnu.org/r/emacs-devel/2012-02/msg00085.html
(defvar delayed-warnings-hook '(collapse-delayed-warnings
                                display-delayed-warnings)
  "Normal hook run to process and display delayed warnings.
By default, this hook contains functions to consolidate the
warnings listed in `delayed-warnings-list', display them, and set
`delayed-warnings-list' back to nil.")

(defun delay-warning (type message &optional level buffer-name)
  "Display a delayed warning.
Aside from going through `delayed-warnings-list', this is equivalent
to `display-warning'."
  (push (list type message level buffer-name) delayed-warnings-list))


;;;; invisibility specs

(defun add-to-invisibility-spec (element)
  "Add ELEMENT to `buffer-invisibility-spec'.
See documentation for `buffer-invisibility-spec' for the kind of elements
that can be added.

If `buffer-invisibility-spec' isn't a list before calling this
function, `buffer-invisibility-spec' will afterwards be a list
with the value `(t ELEMENT)'.  This means that if text exists
that invisibility values that aren't either t or ELEMENT, that
text will become visible."
  (if (eq buffer-invisibility-spec t)
      (setq buffer-invisibility-spec (list t)))
  (setq buffer-invisibility-spec
	(cons element buffer-invisibility-spec)))

(defun remove-from-invisibility-spec (element)
  "Remove ELEMENT from `buffer-invisibility-spec'.
If `buffer-invisibility-spec' isn't a list before calling this
function, it will be made into a list containing just t as the
only list member.  This means that if text exists with non-t
invisibility values, that text will become visible."
  (setq buffer-invisibility-spec
        (if (consp buffer-invisibility-spec)
	    (delete element buffer-invisibility-spec)
          (list t))))

;;;; Syntax tables.

(defmacro with-syntax-table (table &rest body)
  "Evaluate BODY with syntax table of current buffer set to TABLE.
The syntax table of the current buffer is saved, BODY is evaluated, and the
saved table is restored, even in case of an abnormal exit.
Value is what BODY returns."
  (declare (debug t) (indent 1))
  (let ((old-table (make-symbol "table"))
	(old-buffer (make-symbol "buffer")))
    `(let ((,old-table (syntax-table))
	   (,old-buffer (current-buffer)))
       (unwind-protect
	   (progn
	     (set-syntax-table ,table)
	     ,@body)
	 (save-current-buffer
	   (set-buffer ,old-buffer)
	   (set-syntax-table ,old-table))))))

(defun make-syntax-table (&optional oldtable)
  "Return a new syntax table.
Create a syntax table that inherits from OLDTABLE (if non-nil) or
from `standard-syntax-table' otherwise."
  (let ((table (make-char-table 'syntax-table nil)))
    (set-char-table-parent table (or oldtable (standard-syntax-table)))
    table))

(defun syntax-after (pos)
  "Return the raw syntax descriptor for the char after POS.
If POS is outside the buffer's accessible portion, return nil."
  (unless (or (< pos (point-min)) (>= pos (point-max)))
    (let ((st (if parse-sexp-lookup-properties
		  (get-char-property pos 'syntax-table))))
      (if (consp st) st
	(aref (or st (syntax-table)) (char-after pos))))))

(defun syntax-class (syntax)
  "Return the code for the syntax class described by SYNTAX.

SYNTAX should be a raw syntax descriptor; the return value is a
integer that encodes the corresponding syntax class.  See Info
node `(elisp)Syntax Table Internals' for a list of codes.

If SYNTAX is nil, return nil."
  (and syntax (logand (car syntax) 65535)))

;; Utility motion commands

(defvar word-move-empty-char-table nil
  "Used in `forward-word-strictly' and `backward-word-strictly'
to countermand the effect of `find-word-boundary-function-table'.")

(defun forward-word-strictly (&optional arg)
  "Move point forward ARG words (backward if ARG is negative).
If ARG is omitted or nil, move point forward one word.
Normally returns t.
If an edge of the buffer or a field boundary is reached, point is left there
and the function returns nil.  Field boundaries are not noticed if
`inhibit-field-text-motion' is non-nil.

This function is like `forward-word', but it is not affected
by `find-word-boundary-function-table'.  It is also not interactive."
  (let ((find-word-boundary-function-table
         (if (char-table-p word-move-empty-char-table)
             word-move-empty-char-table
           (setq word-move-empty-char-table (make-char-table nil)))))
    (forward-word (or arg 1))))

(defun backward-word-strictly (&optional arg)
  "Move backward until encountering the beginning of a word.
With argument ARG, do this that many times.
If ARG is omitted or nil, move point backward one word.

This function is like `forward-word', but it is not affected
by `find-word-boundary-function-table'.  It is also not interactive."
  (let ((find-word-boundary-function-table
         (if (char-table-p word-move-empty-char-table)
             word-move-empty-char-table
           (setq word-move-empty-char-table (make-char-table nil)))))
    (forward-word (- (or arg 1)))))

;;  Whitespace

(defun forward-whitespace (arg)
  "Move point to the end of the next sequence of whitespace chars.
Each such sequence may be a single newline, or a sequence of
consecutive space and/or tab characters.
With prefix argument ARG, do it ARG times if positive, or move
backwards ARG times if negative."
  (interactive "^p")
  (if (natnump arg)
      (re-search-forward "[ \t]+\\|\n" nil 'move arg)
    (while (< arg 0)
      (if (re-search-backward "[ \t]+\\|\n" nil 'move)
	  (or (eq (char-after (match-beginning 0)) ?\n)
	      (skip-chars-backward " \t")))
      (setq arg (1+ arg)))))

;;  Symbols

(defun forward-symbol (arg)
  "Move point to the next position that is the end of a symbol.
A symbol is any sequence of characters that are in either the
word constituent or symbol constituent syntax class.
With prefix argument ARG, do it ARG times if positive, or move
backwards ARG times if negative."
  (interactive "^p")
  (if (natnump arg)
      (re-search-forward "\\(\\sw\\|\\s_\\)+" nil 'move arg)
    (while (< arg 0)
      (if (re-search-backward "\\(\\sw\\|\\s_\\)+" nil 'move)
	  (skip-syntax-backward "w_"))
      (setq arg (1+ arg)))))

;;  Syntax blocks

(defun forward-same-syntax (&optional arg)
  "Move point past all characters with the same syntax class.
With prefix argument ARG, do it ARG times if positive, or move
backwards ARG times if negative."
  (interactive "^p")
  (or arg (setq arg 1))
  (while (< arg 0)
    (skip-syntax-backward
     (char-to-string (char-syntax (char-before))))
    (setq arg (1+ arg)))
  (while (> arg 0)
    (skip-syntax-forward (char-to-string (char-syntax (char-after))))
    (setq arg (1- arg))))


;;;; Text clones

(defvar text-clone--maintaining nil)

(defun text-clone--maintain (ol1 after beg end &optional _len)
  "Propagate the changes made under the overlay OL1 to the other clones.
This is used on the `modification-hooks' property of text clones."
  (when (and after (not undo-in-progress)
             (not text-clone--maintaining)
             (overlay-start ol1))
    (let ((margin (if (overlay-get ol1 'text-clone-spreadp) 1 0)))
      (setq beg (max beg (+ (overlay-start ol1) margin)))
      (setq end (min end (- (overlay-end ol1) margin)))
      (when (<= beg end)
	(save-excursion
	  (when (overlay-get ol1 'text-clone-syntax)
	    ;; Check content of the clone's text.
	    (let ((cbeg (+ (overlay-start ol1) margin))
		  (cend (- (overlay-end ol1) margin)))
	      (goto-char cbeg)
	      (save-match-data
		(if (not (re-search-forward
			  (overlay-get ol1 'text-clone-syntax) cend t))
		    ;; Mark the overlay for deletion.
		    (setq end cbeg)
		  (when (< (match-end 0) cend)
		    ;; Shrink the clone at its end.
		    (setq end (min end (match-end 0)))
		    (move-overlay ol1 (overlay-start ol1)
				  (+ (match-end 0) margin)))
		  (when (> (match-beginning 0) cbeg)
		    ;; Shrink the clone at its beginning.
		    (setq beg (max (match-beginning 0) beg))
		    (move-overlay ol1 (- (match-beginning 0) margin)
				  (overlay-end ol1)))))))
	  ;; Now go ahead and update the clones.
	  (let ((head (- beg (overlay-start ol1)))
		(tail (- (overlay-end ol1) end))
		(str (buffer-substring beg end))
		(nothing-left t)
		(text-clone--maintaining t))
	    (dolist (ol2 (overlay-get ol1 'text-clones))
	      (let ((oe (overlay-end ol2)))
		(unless (or (eq ol1 ol2) (null oe))
		  (setq nothing-left nil)
		  (let ((mod-beg (+ (overlay-start ol2) head)))
		    ;;(overlay-put ol2 'modification-hooks nil)
		    (goto-char (- (overlay-end ol2) tail))
		    (unless (> mod-beg (point))
		      (save-excursion (insert str))
		      (delete-region mod-beg (point)))
		    ;;(overlay-put ol2 'modification-hooks '(text-clone--maintain))
		    ))))
	    (if nothing-left (delete-overlay ol1))))))))

(defun text-clone-create (start end &optional spreadp syntax)
  "Create a text clone of START...END at point.
Text clones are chunks of text that are automatically kept identical:
changes done to one of the clones will be immediately propagated to the other.

The buffer's content at point is assumed to be already identical to
the one between START and END.
If SYNTAX is provided it's a regexp that describes the possible text of
the clones; the clone will be shrunk or killed if necessary to ensure that
its text matches the regexp.
If SPREADP is non-nil it indicates that text inserted before/after the
clone should be incorporated in the clone."
  ;; To deal with SPREADP we can either use an overlay with `nil t' along
  ;; with insert-(behind|in-front-of)-hooks or use a slightly larger overlay
  ;; (with a one-char margin at each end) with `t nil'.
  ;; We opted for a larger overlay because it behaves better in the case
  ;; where the clone is reduced to the empty string (we want the overlay to
  ;; stay when the clone's content is the empty string and we want to use
  ;; `evaporate' to make sure those overlays get deleted when needed).
  ;;
  (let* ((pt-end (+ (point) (- end start)))
  	 (start-margin (if (or (not spreadp) (bobp) (<= start (point-min)))
			   0 1))
  	 (end-margin (if (or (not spreadp)
			     (>= pt-end (point-max))
  			     (>= start (point-max)))
  			 0 1))
         ;; FIXME: Reuse overlays at point to extend dups!
  	 (ol1 (make-overlay (- start start-margin) (+ end end-margin) nil t))
  	 (ol2 (make-overlay (- (point) start-margin) (+ pt-end end-margin) nil t))
	 (dups (list ol1 ol2)))
    (overlay-put ol1 'modification-hooks '(text-clone--maintain))
    (when spreadp (overlay-put ol1 'text-clone-spreadp t))
    (when syntax (overlay-put ol1 'text-clone-syntax syntax))
    ;;(overlay-put ol1 'face 'underline)
    (overlay-put ol1 'evaporate t)
    (overlay-put ol1 'text-clones dups)
    ;;
    (overlay-put ol2 'modification-hooks '(text-clone--maintain))
    (when spreadp (overlay-put ol2 'text-clone-spreadp t))
    (when syntax (overlay-put ol2 'text-clone-syntax syntax))
    ;;(overlay-put ol2 'face 'underline)
    (overlay-put ol2 'evaporate t)
    (overlay-put ol2 'text-clones dups)))

;;;; Mail user agents.

;; Here we include just enough for other packages to be able
;; to define them.

(defun define-mail-user-agent (symbol composefunc sendfunc
				      &optional abortfunc hookvar)
  "Define a symbol to identify a mail-sending package for `mail-user-agent'.

SYMBOL can be any Lisp symbol.  Its function definition and/or
value as a variable do not matter for this usage; we use only certain
properties on its property list, to encode the rest of the arguments.

COMPOSEFUNC is program callable function that composes an outgoing
mail message buffer.  This function should set up the basics of the
buffer without requiring user interaction.  It should populate the
standard mail headers, leaving the `to:' and `subject:' headers blank
by default.

COMPOSEFUNC should accept several optional arguments--the same
arguments that `compose-mail' takes.  See that function's documentation.

SENDFUNC is the command a user would run to send the message.

Optional ABORTFUNC is the command a user would run to abort the
message.  For mail packages that don't have a separate abort function,
this can be `kill-buffer' (the equivalent of omitting this argument).

Optional HOOKVAR is a hook variable that gets run before the message
is actually sent.  Callers that use the `mail-user-agent' may
install a hook function temporarily on this hook variable.
If HOOKVAR is nil, `mail-send-hook' is used.

The properties used on SYMBOL are `composefunc', `sendfunc',
`abortfunc', and `hookvar'."
  (declare (indent defun))
  (put symbol 'composefunc composefunc)
  (put symbol 'sendfunc sendfunc)
  (put symbol 'abortfunc (or abortfunc #'kill-buffer))
  (put symbol 'hookvar (or hookvar 'mail-send-hook)))


(defun backtrace-frames (&optional base)
  "Collect all frames of current backtrace into a list.
If non-nil, BASE should be a function, and frames before its
nearest activation frame are discarded."
  (let ((frames nil))
    (mapbacktrace (lambda (&rest frame) (push frame frames))
                  (or base 'backtrace-frames))
    (nreverse frames)))

(defun backtrace-frame (nframes &optional base)
  "Return the function and arguments NFRAMES up from current execution point.
If non-nil, BASE should be a function, and NFRAMES counts from its
nearest activation frame.
If the frame has not evaluated the arguments yet (or is a special form),
the value is (nil FUNCTION ARG-FORMS...).
If the frame has evaluated its arguments and called its function already,
the value is (t FUNCTION ARG-VALUES...).
A &rest arg is represented as the tail of the list ARG-VALUES.
FUNCTION is whatever was supplied as car of evaluated list,
or a lambda expression for macro calls.
If NFRAMES is more than the number of frames, the value is nil."
  (backtrace-frame--internal
   (lambda (evald func args _) `(,evald ,func ,@args))
   nframes (or base 'backtrace-frame)))


(defvar called-interactively-p-functions nil
  "Special hook called to skip special frames in `called-interactively-p'.
The functions are called with 3 arguments: (I FRAME1 FRAME2),
where FRAME1 is a \"current frame\", FRAME2 is the next frame,
I is the index of the frame after FRAME2.  It should return nil
if those frames don't seem special and otherwise, it should return
the number of frames to skip (minus 1).")

(defconst internal--funcall-interactively
  (symbol-function 'funcall-interactively))

(defun called-interactively-p (&optional kind)
  "Deprecated.
Refer to Info node `(elisp)Distinguish Interactive'."
  (when (not (and (eq kind 'interactive)
                  (or executing-kbd-macro noninteractive)))
    (let* ((i 1) ;; 0 is the called-interactively-p frame.
           frame nextframe
           (get-next-frame
            (lambda ()
              (setq frame nextframe)
              (setq nextframe (backtrace-frame i 'called-interactively-p))
              ;; (message "Frame %d = %S" i nextframe)
              (setq i (1+ i)))))
      (funcall get-next-frame) ;; Get the first frame.
      (while
          ;; FIXME: The edebug and advice handling should be made modular and
          ;; provided directly by edebug.el and nadvice.el.
          (progn
            ;; frame    =(backtrace-frame i-2)
            ;; nextframe=(backtrace-frame i-1)
            (funcall get-next-frame)
            ;; `pcase' would be a fairly good fit here, but it sometimes moves
            ;; branches within local functions, which then messes up the
            ;; `backtrace-frame' data we get,
            (or
             ;; Skip special forms (from non-compiled code).
             (and frame (null (car frame)))
             ;; Skip also `interactive-p' (because we don't want to know if
             ;; interactive-p was called interactively but if it's caller was).
             (eq (nth 1 frame) 'interactive-p)
             ;; Skip package-specific stack-frames.
             (let ((skip (run-hook-with-args-until-success
                          'called-interactively-p-functions
                          i frame nextframe)))
               (pcase skip
                 ('nil nil)
                 (0 t)
                 (_ (setq i (+ i skip -1)) (funcall get-next-frame)))))))
      ;; Now `frame' should be "the function from which we were called".
      (pcase (cons frame nextframe)
        ;; No subr calls `interactive-p', so we can rule that out.
        (`((,_ ,(pred (lambda (f) (subr-primitive-p (indirect-function f)))) . ,_) . ,_) nil)
        ;; In case #<subr funcall-interactively> without going through the
        ;; `funcall-interactively' symbol (bug#3984).
        (`(,_ . (t ,(pred (lambda (f)
                            (eq internal--funcall-interactively
                                (indirect-function f))))
                   . ,_))
         t)))))

<<<<<<< HEAD
(define-obsolete-function-alias 'interactive-p
  #'called-interactively-p "23.2"
  "Keep alias (https://lists.gnu.org/r/emacs-devel/2020-08/msg00564.html)")
=======
(defun interactive-p ()
  "Return t if the containing function was run directly by user input.
This means that the function was called with `call-interactively'
\(which includes being called as the binding of a key)
and input is currently coming from the keyboard (not a keyboard macro),
and Emacs is not running in batch mode (`noninteractive' is nil).

The only known proper use of `interactive-p' is in deciding whether to
display a helpful message, or how to display it.  If you're thinking
of using it for any other purpose, it is quite likely that you're
making a mistake.  Think: what do you want to do when the command is
called from a keyboard macro or in batch mode?

To test whether your function was called with `call-interactively',
either (i) add an extra optional argument and give it an `interactive'
spec that specifies non-nil unconditionally (such as \"p\"); or (ii)
use `called-interactively-p'.

To test whether a function can be called interactively, use
`commandp'."
  ;; Kept around for now.  See discussion at:
  ;; https://lists.gnu.org/r/emacs-devel/2020-08/msg00564.html
  (declare (obsolete called-interactively-p "23.2")
           (side-effect-free error-free))
  (called-interactively-p 'interactive))
>>>>>>> d5bf26f4

(defun internal-push-keymap (keymap symbol)
  (let ((map (symbol-value symbol)))
    (unless (memq keymap map)
      (unless (memq 'add-keymap-witness (symbol-value symbol))
        (setq map (make-composed-keymap nil (symbol-value symbol)))
        (push 'add-keymap-witness (cdr map))
        (set symbol map))
      (push keymap (cdr map)))))

(defun internal-pop-keymap (keymap symbol)
  (let ((map (symbol-value symbol)))
    (when (memq keymap map)
      (setf (cdr map) (delq keymap (cdr map))))
    (let ((tail (cddr map)))
      (and (or (null tail) (keymapp tail))
           (eq 'add-keymap-witness (nth 1 map))
           (set symbol tail)))))

(define-obsolete-function-alias
  'set-temporary-overlay-map #'set-transient-map "24.4")

(defvar set-transient-map-timeout nil
  "Timeout in seconds for deactivation of a transient keymap.
If this is a number, it specifies the amount of idle time
after which to deactivate the keymap set by `set-transient-map',
thus overriding the value of the TIMEOUT argument to that function.")

(defvar set-transient-map-timer nil
  "Timer for `set-transient-map-timeout'.")

(defun set-transient-map (map &optional keep-pred on-exit message timeout)
  "Set MAP as a temporary keymap taking precedence over other keymaps.
Normally, MAP is used only once, to look up the very next key.
However, if the optional argument KEEP-PRED is t, MAP stays
active if a key from MAP is used.  KEEP-PRED can also be a
function of no arguments: it is called from `pre-command-hook' and
if it returns non-nil, then MAP stays active.

Optional arg ON-EXIT, if non-nil, specifies a function that is
called, with no arguments, after MAP is deactivated.

Optional arg MESSAGE, if non-nil, requests display of an informative
message after activating the transient map.  If MESSAGE is a string,
it specifies the format string for the message to display, and the %k
specifier in the string is replaced with the list of keys from the
transient map.  Any other non-nil value of MESSAGE means to use the
message format string \"Repeat with %k\".  Upon deactivating the map,
the displayed message will be cleared out.

Optional arg TIMEOUT, if non-nil, should be a number specifying the
number of seconds of idle time after which the map is deactivated.
The variable `set-transient-map-timeout', if non-nil, overrides the
value of TIMEOUT.

This function uses `overriding-terminal-local-map', which takes precedence
over all other keymaps.  As usual, if no match for a key is found in MAP,
the normal key lookup sequence then continues.

This returns an \"exit function\", which can be called with no argument
to deactivate this transient map, regardless of KEEP-PRED."
  (let* ((timeout (or set-transient-map-timeout timeout))
         (message
          (when message
            (let (keys)
              (map-keymap (lambda (key cmd) (and cmd (push key keys))) map)
              (format-spec (if (stringp message) message "Repeat with %k")
                           `((?k . ,(mapconcat
                                     (lambda (key)
                                       (substitute-command-keys
                                        (format "\\`%s'"
                                                (key-description (vector key)))))
                                     keys ", ")))))))
         (clearfun (make-symbol "clear-transient-map"))
         (exitfun
          (lambda ()
            (internal-pop-keymap map 'overriding-terminal-local-map)
            (remove-hook 'pre-command-hook clearfun)
            ;; Clear the prompt after exiting.
            (when message (message ""))
            (when set-transient-map-timer (cancel-timer set-transient-map-timer))
            (when on-exit (funcall on-exit)))))
    ;; Don't use letrec, because equal (in add/remove-hook) could get trapped
    ;; in a cycle. (bug#46326)
    (fset clearfun
          (lambda ()
            (with-demoted-errors "set-transient-map PCH: %S"
              (if (cond
                       ((null keep-pred) nil)
                       ((and (not (eq map (cadr overriding-terminal-local-map)))
                             (memq map (cddr overriding-terminal-local-map)))
                        ;; There's presumably some other transient-map in
                        ;; effect.  Wait for that one to terminate before we
                        ;; remove ourselves.
                        ;; For example, if isearch and C-u both use transient
                        ;; maps, then the lifetime of the C-u should be nested
                        ;; within isearch's, so the pre-command-hook of
                        ;; isearch should be suspended during the C-u one so
                        ;; we don't exit isearch just because we hit 1 after
                        ;; C-u and that 1 exits isearch whereas it doesn't
                        ;; exit C-u.
                        t)
                       ((eq t keep-pred)
                        (let ((mc (lookup-key map (this-command-keys-vector))))
                          ;; We may have a remapped command, so chase
                          ;; down that.
                          (when (and mc (symbolp mc))
                            (setq mc (or (command-remapping mc) mc)))
                          ;; If the key is unbound `this-command` is
                          ;; nil and so is `mc`.
                          (and mc (eq this-command mc))))
                       (t (funcall keep-pred)))
                  ;; Repeat the message for the next command.
                  (when message (message "%s" message))
                (funcall exitfun)))))
    (add-hook 'pre-command-hook clearfun)
    (internal-push-keymap map 'overriding-terminal-local-map)
    (when timeout
      (when set-transient-map-timer (cancel-timer set-transient-map-timer))
      (setq set-transient-map-timer (run-with-idle-timer timeout nil exitfun)))
    (when message (message "%s" message))
    exitfun))

;;;; Progress reporters.

;; Progress reporter has the following structure:
;;
;;	(NEXT-UPDATE-VALUE . [NEXT-UPDATE-TIME
;;			      MIN-VALUE
;;			      MAX-VALUE
;;			      MESSAGE
;;			      MIN-CHANGE
;;                            MIN-TIME
;;                            MESSAGE-SUFFIX])
;;
;; This weirdness is for optimization reasons: we want
;; `progress-reporter-update' to be as fast as possible, so
;; `(car reporter)' is better than `(aref reporter 0)'.
;;
;; NEXT-UPDATE-TIME is a float.  While `float-time' loses a couple
;; digits of precision, it doesn't really matter here.  On the other
;; hand, it greatly simplifies the code.

(defsubst progress-reporter-update (reporter &optional value suffix)
  "Report progress of an operation in the echo area.
REPORTER should be the result of a call to `make-progress-reporter'.

If REPORTER is a numerical progress reporter---i.e. if it was
 made using non-nil MIN-VALUE and MAX-VALUE arguments to
 `make-progress-reporter'---then VALUE should be a number between
 MIN-VALUE and MAX-VALUE.

Optional argument SUFFIX is a string to be displayed after
REPORTER's main message and progress text.  If REPORTER is a
non-numerical reporter, then VALUE should be nil, or a string to
use instead of SUFFIX.

This function is relatively inexpensive.  If the change since
last update is too small or insufficient time has passed, it does
nothing."
  (when (or (not (numberp value))      ; For pulsing reporter
	    (>= value (car reporter))) ; For numerical reporter
    (progress-reporter-do-update reporter value suffix)))

(defun make-progress-reporter (message &optional min-value max-value
				       current-value min-change min-time)
  "Return progress reporter object for use with `progress-reporter-update'.

MESSAGE is shown in the echo area, with a status indicator
appended to the end.  When you call `progress-reporter-done', the
word \"done\" is printed after the MESSAGE.  You can change the
MESSAGE of an existing progress reporter by calling
`progress-reporter-force-update'.

MIN-VALUE and MAX-VALUE, if non-nil, are starting (0% complete)
and final (100% complete) states of operation; the latter should
be larger.  In this case, the status message shows the percentage
progress.

If MIN-VALUE and/or MAX-VALUE is omitted or nil, the status
message shows a \"spinning\", non-numeric indicator.

Optional CURRENT-VALUE is the initial progress; the default is
MIN-VALUE.
Optional MIN-CHANGE is the minimal change in percents to report;
the default is 1%.
CURRENT-VALUE and MIN-CHANGE do not have any effect if MIN-VALUE
and/or MAX-VALUE are nil.

Optional MIN-TIME specifies the minimum interval time between
echo area updates (default is 0.2 seconds.)  If the OS is not
capable of measuring fractions of seconds, this parameter is
effectively rounded up."
  (when (string-match "[[:alnum:]]\\'" message)
    (setq message (concat message "...")))
  (unless min-time
    (setq min-time 0.2))
  (let ((reporter
	 ;; Force a call to `message' now
	 (cons (or min-value 0)
	       (vector (if (>= min-time 0.02)
			   (float-time) nil)
		       min-value
		       max-value
		       message
		       (if min-change (max (min min-change 50) 1) 1)
                       min-time
                       ;; SUFFIX
                       nil))))
    (progress-reporter-update reporter (or current-value min-value))
    reporter))

(defun progress-reporter-force-update (reporter &optional value new-message suffix)
  "Report progress of an operation in the echo area unconditionally.

REPORTER, VALUE, and SUFFIX are the same as in `progress-reporter-update'.
NEW-MESSAGE, if non-nil, sets a new message for the reporter."
  (let ((parameters (cdr reporter)))
    (when new-message
      (aset parameters 3 new-message))
    (when (aref parameters 0)
      (aset parameters 0 (float-time)))
    (progress-reporter-do-update reporter value suffix)))

(defvar progress-reporter--pulse-characters ["-" "\\" "|" "/"]
  "Characters to use for pulsing progress reporters.")

(defun progress-reporter-do-update (reporter value &optional suffix)
  (let* ((parameters   (cdr reporter))
	 (update-time  (aref parameters 0))
	 (min-value    (aref parameters 1))
	 (max-value    (aref parameters 2))
	 (text         (aref parameters 3))
	 (enough-time-passed
	  ;; See if enough time has passed since the last update.
	  (or (not update-time)
	      (when (time-less-p update-time nil)
		;; Calculate time for the next update
		(aset parameters 0 (+ update-time (aref parameters 5)))))))
    (cond ((and min-value max-value)
	   ;; Numerical indicator
	   (let* ((one-percent (/ (- max-value min-value) 100.0))
		  (percentage  (if (= max-value min-value)
				   0
				 (truncate (/ (- value min-value)
					      one-percent)))))
	     ;; Calculate NEXT-UPDATE-VALUE.  If we are not printing
	     ;; message because not enough time has passed, use 1
	     ;; instead of MIN-CHANGE.  This makes delays between echo
	     ;; area updates closer to MIN-TIME.
	     (setcar reporter
		     (min (+ min-value (* (+ percentage
					     (if enough-time-passed
						 ;; MIN-CHANGE
						 (aref parameters 4)
					       1))
					  one-percent))
			  max-value))
	     (when (integerp value)
	       (setcar reporter (ceiling (car reporter))))
	     ;; Print message only if enough time has passed
	     (when enough-time-passed
               (if suffix
                   (aset parameters 6 suffix)
                 (setq suffix (or (aref parameters 6) "")))
               (if (> percentage 0)
                   (message "%s%d%% %s" text percentage suffix)
                 (message "%s %s" text suffix)))))
	  ;; Pulsing indicator
	  (enough-time-passed
           (when (and value (not suffix))
             (setq suffix value))
           (if suffix
               (aset parameters 6 suffix)
             (setq suffix (or (aref parameters 6) "")))
           (let* ((index (mod (1+ (car reporter)) 4))
                  (message-log-max nil)
                  (pulse-char (aref progress-reporter--pulse-characters
                                    index)))
	     (setcar reporter index)
             (message "%s %s %s" text pulse-char suffix))))))

(defun progress-reporter-done (reporter)
  "Print reporter's message followed by word \"done\" in echo area."
  (message "%sdone" (aref (cdr reporter) 3)))

(defmacro dotimes-with-progress-reporter (spec reporter-or-message &rest body)
  "Loop a certain number of times and report progress in the echo area.
Evaluate BODY with VAR bound to successive integers running from
0, inclusive, to COUNT, exclusive.  Then evaluate RESULT to get
the return value (nil if RESULT is omitted).

REPORTER-OR-MESSAGE is a progress reporter object or a string.  In the latter
case, use this string to create a progress reporter.

At each iteration, print the reporter message followed by progress
percentage in the echo area.  After the loop is finished,
print the reporter message followed by the word \"done\".

This macro is a convenience wrapper around `make-progress-reporter' and friends.

\(fn (VAR COUNT [RESULT]) REPORTER-OR-MESSAGE BODY...)"
  (declare (indent 2) (debug ((symbolp form &optional form) form body)))
  (let ((prep (make-symbol "--dotimes-prep--"))
        (end (make-symbol "--dotimes-end--")))
    `(let ((,prep ,reporter-or-message)
           (,end ,(cadr spec)))
       (when (stringp ,prep)
         (setq ,prep (make-progress-reporter ,prep 0 ,end)))
       (dotimes (,(car spec) ,end)
         ,@body
         (progress-reporter-update ,prep (1+ ,(car spec))))
       (progress-reporter-done ,prep)
       (or ,@(cdr (cdr spec)) nil))))

(defmacro dolist-with-progress-reporter (spec reporter-or-message &rest body)
  "Loop over a list and report progress in the echo area.
Evaluate BODY with VAR bound to each car from LIST, in turn.
Then evaluate RESULT to get return value, default nil.

REPORTER-OR-MESSAGE is a progress reporter object or a string.  In the latter
case, use this string to create a progress reporter.

At each iteration, print the reporter message followed by progress
percentage in the echo area.  After the loop is finished,
print the reporter message followed by the word \"done\".

\(fn (VAR LIST [RESULT]) REPORTER-OR-MESSAGE BODY...)"
  (declare (indent 2) (debug ((symbolp form &optional form) form body)))
  (let ((prep (make-symbol "--dolist-progress-reporter--"))
        (count (make-symbol "--dolist-count--"))
        (list (make-symbol "--dolist-list--")))
    `(let ((,prep ,reporter-or-message)
           (,count 0)
           (,list ,(cadr spec)))
       (when (stringp ,prep)
         (setq ,prep (make-progress-reporter ,prep 0 (length ,list))))
       (dolist (,(car spec) ,list)
         ,@body
         (progress-reporter-update ,prep (setq ,count (1+ ,count))))
       (progress-reporter-done ,prep)
       (or ,@(cdr (cdr spec)) nil))))


;;;; Comparing version strings.

(defconst version-separator "."
  "Specify the string used to separate the version elements.

Usually the separator is \".\", but it can be any other string.")


(defconst version-regexp-alist
  '(("^[-._+ ]?snapshot$"                                 . -4)
    ;; treat "1.2.3-20050920" and "1.2-3" as snapshot releases
    ("^[-._+]$"                                           . -4)
    ;; treat "1.2.3-CVS" as snapshot release
    ("^[-._+ ]?\\(cvs\\|git\\|bzr\\|svn\\|hg\\|darcs\\)$" . -4)
    ;; treat "-unknown" the same as snapshots.
    ("^[-._+ ]?unknown$"                                  . -4)
    ("^[-._+ ]?alpha$"                                    . -3)
    ("^[-._+ ]?beta$"                                     . -2)
    ("^[-._+ ]?\\(pre\\|rc\\)$"                           . -1))
  "Specify association between non-numeric version and its priority.

This association is used to handle version string like \"1.0pre2\",
\"0.9alpha1\", etc.  It's used by `version-to-list' (which see) to convert the
non-numeric part of a version string to an integer.  For example:

   String Version    Integer List Version
   \"0.9snapshot\"     (0  9 -4)
   \"1.0-git\"         (1  0 -4)
   \"1.0.cvs\"         (1  0 -4)
   \"1.0pre2\"         (1  0 -1 2)
   \"1.0PRE2\"         (1  0 -1 2)
   \"22.8beta3\"       (22 8 -2 3)
   \"22.8 Beta3\"      (22 8 -2 3)
   \"0.9alpha1\"       (0  9 -3 1)
   \"0.9AlphA1\"       (0  9 -3 1)
   \"0.9 alpha\"       (0  9 -3)

Each element has the following form:

   (REGEXP . PRIORITY)

Where:

REGEXP		regexp used to match non-numeric part of a version string.
		It should begin with the `^' anchor and end with a `$' to
		prevent false hits.  Letter-case is ignored while matching
		REGEXP.

PRIORITY	a negative integer specifying non-numeric priority of REGEXP.")


(defun version-to-list (ver)
  "Convert version string VER into a list of integers.

The version syntax is given by the following EBNF:

   VERSION ::= NUMBER ( SEPARATOR NUMBER )*.

   NUMBER ::= (0|1|2|3|4|5|6|7|8|9)+.

   SEPARATOR ::= `version-separator' (which see)
	       | `version-regexp-alist' (which see).

The NUMBER part is optional if SEPARATOR is a match for an element
in `version-regexp-alist'.

Examples of valid version syntax:

   1.0pre2   1.0.7.5   22.8beta3   0.9alpha1   6.9.30Beta   2.4.snapshot   .5

Examples of invalid version syntax:

   1.0prepre2   1.0..7.5   22.8X3   alpha3.2

Examples of version conversion:

   Version String    Version as a List of Integers
   \".5\"              (0 5)
   \"0.9 alpha\"       (0  9 -3)
   \"0.9AlphA1\"       (0  9 -3 1)
   \"0.9snapshot\"     (0  9 -4)
   \"1.0-git\"         (1  0 -4)
   \"1.0.7.5\"         (1  0  7 5)
   \"1.0.cvs\"         (1  0 -4)
   \"1.0PRE2\"         (1  0 -1 2)
   \"1.0pre2\"         (1  0 -1 2)
   \"22.8 Beta3\"      (22 8 -2 3)
   \"22.8beta3\"       (22 8 -2 3)

See documentation for `version-separator' and `version-regexp-alist'."
  (unless (stringp ver)
    (error "Version must be a string"))
  ;; Change .x.y to 0.x.y
  (if (and (>= (length ver) (length version-separator))
	   (string-equal (substring ver 0 (length version-separator))
			 version-separator))
      (setq ver (concat "0" ver)))
  (unless (string-match-p "^[0-9]" ver)
    (error "Invalid version syntax: `%s' (must start with a number)" ver))

  (save-match-data
    (let ((i 0)
	  (case-fold-search t)		; ignore case in matching
	  lst s al)
      ;; Parse the version-string up to a separator until there are none left
      (while (and (setq s (string-match "[0-9]+" ver i))
		  (= s i))
        ;; Add the numeric part to the beginning of the version list;
        ;; lst gets reversed at the end
	(setq lst (cons (string-to-number (substring ver i (match-end 0)))
			lst)
	      i   (match-end 0))
	;; handle non-numeric part
	(when (and (setq s (string-match "[^0-9]+" ver i))
		   (= s i))
	  (setq s (substring ver i (match-end 0))
		i (match-end 0))
	  ;; handle alpha, beta, pre, etc. separator
	  (unless (string= s version-separator)
	    (setq al version-regexp-alist)
	    (while (and al (not (string-match (caar al) s)))
	      (setq al (cdr al)))
	    (cond (al
		   (push (cdar al) lst))
        ;; Convert 22.3a to 22.3.1, 22.3b to 22.3.2, etc., but only if
        ;; the letter is the end of the version-string, to avoid
        ;; 22.8X3 being valid
        ((and (string-match "^[-._+ ]?\\([a-zA-Z]\\)$" s)
           (= i (length ver)))
		   (push (- (aref (downcase (match-string 1 s)) 0) ?a -1)
			 lst))
		  (t (error "Invalid version syntax: `%s'" ver))))))
    (nreverse lst))))

(defun version-list-< (l1 l2)
  "Return t if L1, a list specification of a version, is lower than L2.

Note that a version specified by the list (1) is equal to (1 0),
\(1 0 0), (1 0 0 0), etc.  That is, the trailing zeros are insignificant.
Also, a version given by the list (1) is higher than (1 -1), which in
turn is higher than (1 -2), which is higher than (1 -3)."
  (while (and l1 l2 (= (car l1) (car l2)))
    (setq l1 (cdr l1)
	  l2 (cdr l2)))
  (cond
   ;; l1 not null and l2 not null
   ((and l1 l2) (< (car l1) (car l2)))
   ;; l1 null and l2 null         ==> l1 length = l2 length
   ((and (null l1) (null l2)) nil)
   ;; l1 not null and l2 null     ==> l1 length > l2 length
   (l1 (< (version-list-not-zero l1) 0))
   ;; l1 null and l2 not null     ==> l2 length > l1 length
   (t  (< 0 (version-list-not-zero l2)))))


(defun version-list-= (l1 l2)
  "Return t if L1, a list specification of a version, is equal to L2.

Note that a version specified by the list (1) is equal to (1 0),
\(1 0 0), (1 0 0 0), etc.  That is, the trailing zeros are insignificant.
Also, a version given by the list (1) is higher than (1 -1), which in
turn is higher than (1 -2), which is higher than (1 -3)."
  (while (and l1 l2 (= (car l1) (car l2)))
    (setq l1 (cdr l1)
	  l2 (cdr l2)))
  (cond
   ;; l1 not null and l2 not null
   ((and l1 l2) nil)
   ;; l1 null and l2 null     ==> l1 length = l2 length
   ((and (null l1) (null l2)))
   ;; l1 not null and l2 null ==> l1 length > l2 length
   (l1 (zerop (version-list-not-zero l1)))
   ;; l1 null and l2 not null ==> l2 length > l1 length
   (t  (zerop (version-list-not-zero l2)))))


(defun version-list-<= (l1 l2)
  "Return t if L1, a list specification of a version, is lower or equal to L2.

Note that integer list (1) is equal to (1 0), (1 0 0), (1 0 0 0),
etc.  That is, the trailing zeroes are insignificant.  Also, integer
list (1) is greater than (1 -1) which is greater than (1 -2)
which is greater than (1 -3)."
  (while (and l1 l2 (= (car l1) (car l2)))
    (setq l1 (cdr l1)
	  l2 (cdr l2)))
  (cond
   ;; l1 not null and l2 not null
   ((and l1 l2) (< (car l1) (car l2)))
   ;; l1 null and l2 null     ==> l1 length = l2 length
   ((and (null l1) (null l2)))
   ;; l1 not null and l2 null ==> l1 length > l2 length
   (l1 (<= (version-list-not-zero l1) 0))
   ;; l1 null and l2 not null ==> l2 length > l1 length
   (t  (<= 0 (version-list-not-zero l2)))))

(defun version-list-not-zero (lst)
  "Return the first non-zero element of LST, which is a list of integers.

If all LST elements are zeros or LST is nil, return zero."
  (while (and lst (zerop (car lst)))
    (setq lst (cdr lst)))
  (if lst
      (car lst)
    ;; there is no element different of zero
    0))


(defun version< (v1 v2)
  "Return t if version V1 is lower (older) than V2.

Note that version string \"1\" is equal to \"1.0\", \"1.0.0\", \"1.0.0.0\",
etc.  That is, the trailing \".0\"s are insignificant.  Also, version
string \"1\" is higher (newer) than \"1pre\", which is higher than \"1beta\",
which is higher than \"1alpha\", which is higher than \"1snapshot\".
Also, \"-GIT\", \"-CVS\" and \"-NNN\" are treated as snapshot versions."
  (version-list-< (version-to-list v1) (version-to-list v2)))

(defun version<= (v1 v2)
  "Return t if version V1 is lower (older) than or equal to V2.

Note that version string \"1\" is equal to \"1.0\", \"1.0.0\", \"1.0.0.0\",
etc.  That is, the trailing \".0\"s are insignificant.  Also, version
string \"1\" is higher (newer) than \"1pre\", which is higher than \"1beta\",
which is higher than \"1alpha\", which is higher than \"1snapshot\".
Also, \"-GIT\", \"-CVS\" and \"-NNN\" are treated as snapshot versions."
  (version-list-<= (version-to-list v1) (version-to-list v2)))

(defun version= (v1 v2)
  "Return t if version V1 is equal to V2.

Note that version string \"1\" is equal to \"1.0\", \"1.0.0\", \"1.0.0.0\",
etc.  That is, the trailing \".0\"s are insignificant.  Also, version
string \"1\" is higher (newer) than \"1pre\", which is higher than \"1beta\",
which is higher than \"1alpha\", which is higher than \"1snapshot\".
Also, \"-GIT\", \"-CVS\" and \"-NNN\" are treated as snapshot versions."
  (version-list-= (version-to-list v1) (version-to-list v2)))

(defvar package--builtin-versions
  ;; Mostly populated by loaddefs.el.
  (purecopy `((emacs . ,(version-to-list emacs-version))))
  "Alist giving the version of each versioned builtin package.
I.e. each element of the list is of the form (NAME . VERSION) where
NAME is the package name as a symbol, and VERSION is its version
as a list.")

(defun package--description-file (dir)
  "Return package description file name for package DIR."
  (concat (let ((subdir (file-name-nondirectory
                         (directory-file-name dir))))
            (if (string-match "\\([^.].*?\\)-\\([0-9]+\\(?:[.][0-9]+\\|\\(?:pre\\|beta\\|alpha\\)[0-9]+\\)*\\)" subdir)
                (match-string 1 subdir) subdir))
          "-pkg.el"))


;;; Thread support.

(defmacro with-mutex (mutex &rest body)
  "Invoke BODY with MUTEX held, releasing MUTEX when done.
This is the simplest safe way to acquire and release a mutex."
  (declare (indent 1) (debug t))
  (let ((sym (make-symbol "mutex")))
    `(let ((,sym ,mutex))
       (mutex-lock ,sym)
       (unwind-protect
	   (progn ,@body)
	 (mutex-unlock ,sym)))))


;;; Apropos.

(defun apropos-internal (regexp &optional predicate)
  "Show all symbols whose names contain match for REGEXP.
If optional 2nd arg PREDICATE is non-nil, (funcall PREDICATE SYMBOL) is done
for each symbol and a symbol is mentioned only if that returns non-nil.
Return list of symbols found."
  (let (found)
    (mapatoms (lambda (symbol)
                (when (and (string-match regexp (symbol-name symbol))
                           (or (not predicate)
                               (funcall predicate symbol)))
                  (push symbol found))))
    (sort found #'string-lessp)))


;;; Misc.

(defvar definition-prefixes (make-hash-table :test 'equal)
  "Hash table mapping prefixes to the files in which they're used.
This can be used to automatically fetch not-yet-loaded definitions.
More specifically, if there is a value of the form (FILES...) for
a string PREFIX it means that the FILES define variables or functions
with names that start with PREFIX.

Note that it does not imply that all definitions starting with PREFIX can
be found in those files.  E.g. if prefix is \"gnus-article-\" there might
still be definitions of the form \"gnus-article-toto-titi\" in other files,
which would presumably appear in this table under another prefix such as
\"gnus-\" or \"gnus-article-toto-\".")

(defun register-definition-prefixes (file prefixes)
  "Register that FILE uses PREFIXES."
  (dolist (prefix prefixes)
    (puthash prefix (cons file (gethash prefix definition-prefixes))
             definition-prefixes)))

(defconst menu-bar-separator '("--")
  "Separator for menus.")

;; The following statement ought to be in print.c, but `provide' can't
;; be used there.
;; https://lists.gnu.org/r/emacs-devel/2009-08/msg00236.html
(when (hash-table-p (car (read-from-string
			  (prin1-to-string (make-hash-table)))))
  (provide 'hashtable-print-readable))

;; This is used in lisp/Makefile.in and in leim/Makefile.in to
;; generate file names for autoloads, custom-deps, and finder-data.
(defun unmsys--file-name (file)
  "Produce the canonical file name for FILE from its MSYS form.

On systems other than MS-Windows, just returns FILE.
On MS-Windows, converts /d/foo/bar form of file names
passed by MSYS Make into d:/foo/bar that Emacs can grok.

This function is called from lisp/Makefile and leim/Makefile."
  (when (and (eq system-type 'windows-nt)
	     (string-match "\\`/[a-zA-Z]/" file))
    (setq file (concat (substring file 1 2) ":" (substring file 2))))
  file)

(defun flatten-tree (tree)
  "Return a \"flattened\" copy of TREE.
In other words, return a list of the non-nil terminal nodes, or
leaves, of the tree of cons cells rooted at TREE.  Leaves in the
returned list are in the same order as in TREE.

\(flatten-tree \\='(1 (2 . 3) nil (4 5 (6)) 7))
=> (1 2 3 4 5 6 7)"
  (declare (side-effect-free error-free))
  (let (elems)
    (while (consp tree)
      (let ((elem (pop tree)))
        (while (consp elem)
          (push (cdr elem) tree)
          (setq elem (car elem)))
        (if elem (push elem elems))))
    (if tree (push tree elems))
    (nreverse elems)))

;; Technically, `flatten-list' is a misnomer, but we provide it here
;; for discoverability:
(defalias 'flatten-list #'flatten-tree)

(defun string-trim-left (string &optional regexp)
  "Trim STRING of leading string matching REGEXP.

REGEXP defaults to \"[ \\t\\n\\r]+\"."
  (if (string-match (concat "\\`\\(?:" (or regexp "[ \t\n\r]+") "\\)") string)
      (substring string (match-end 0))
    string))

(defun string-trim-right (string &optional regexp)
  "Trim STRING of trailing string matching REGEXP.

REGEXP defaults to  \"[ \\t\\n\\r]+\"."
  (let ((i (string-match-p (concat "\\(?:" (or regexp "[ \t\n\r]+") "\\)\\'")
                           string)))
    (if i (substring string 0 i) string)))

(defun string-trim (string &optional trim-left trim-right)
  "Trim STRING of leading and trailing strings matching TRIM-LEFT and TRIM-RIGHT.

TRIM-LEFT and TRIM-RIGHT default to \"[ \\t\\n\\r]+\"."
  (string-trim-left (string-trim-right string trim-right) trim-left))

;; The initial anchoring is for better performance in searching matches.
(defconst regexp-unmatchable "\\`a\\`"
  "Standard regexp guaranteed not to match any string at all.")

(defun run-hook-query-error-with-timeout (hook)
  "Run HOOK, catching errors, and querying the user about whether to continue.
If a function in HOOK signals an error, the user will be prompted
whether to continue or not.  If the user doesn't respond,
evaluation will continue if the user doesn't respond within five
seconds."
  (run-hook-wrapped
   hook
   (lambda (fun)
     (condition-case err
         (funcall fun)
       (error
        (unless (y-or-n-p-with-timeout (format "Error %s; continue?" err)
                                       5 t)
          (error err))))
     ;; Continue running.
     nil)))

(defun internal--fill-string-single-line (str)
  "Fill string STR to `fill-column'.
This is intended for very simple filling while bootstrapping
Emacs itself, and does not support all the customization options
of fill.el (for example `fill-region')."
  (if (< (length str) fill-column)
      str
    (let* ((limit (min fill-column (length str)))
           (fst (substring str 0 limit))
           (lst (substring str limit)))
      (cond ((string-match "\\( \\)$" fst)
             (setq fst (replace-match "\n" nil nil fst 1)))
            ((string-match "^ \\(.*\\)" lst)
             (setq fst (concat fst "\n"))
             (setq lst (match-string 1 lst)))
            ((string-match ".*\\( \\(.+\\)\\)$" fst)
             (setq lst (concat (match-string 2 fst) lst))
             (setq fst (replace-match "\n" nil nil fst 1))))
      (concat fst (internal--fill-string-single-line lst)))))

(defun internal--format-docstring-line (string &rest objects)
  "Format a single line from a documentation string out of STRING and OBJECTS.
Signal an error if STRING contains a newline.
This is intended for internal use only.  Avoid using this for the
first line of a docstring; the first line should be a complete
sentence (see Info node `(elisp) Documentation Tips')."
  (when (string-match "\n" string)
    (error "Unable to fill string containing newline: %S" string))
  (internal--fill-string-single-line (apply #'format string objects)))

(defun json-available-p ()
  "Return non-nil if Emacs has libjansson support."
  (and (fboundp 'json--available-p)
       (json--available-p)))

(defun ensure-list (object)
  "Return OBJECT as a list.
If OBJECT is already a list, return OBJECT itself.  If it's
not a list, return a one-element list containing OBJECT."
  (if (listp object)
      object
    (list object)))

(defmacro with-delayed-message (args &rest body)
  "Like `progn', but display MESSAGE if BODY takes longer than TIMEOUT seconds.
The MESSAGE form will be evaluated immediately, but the resulting
string will be displayed only if BODY takes longer than TIMEOUT seconds.

\(fn (timeout message) &rest body)"
  (declare (indent 1))
  `(funcall-with-delayed-message ,(car args) ,(cadr args)
                                 (lambda ()
                                   ,@body)))

(defun function-alias-p (func &optional noerror)
  "Return nil if FUNC is not a function alias.
If FUNC is a function alias, return the function alias chain.

If the function alias chain contains loops, an error will be
signaled.  If NOERROR, the non-loop parts of the chain is returned."
  (declare (side-effect-free t))
  (let ((chain nil)
        (orig-func func))
    (nreverse
     (catch 'loop
       (while (and (symbolp func)
                   (setq func (symbol-function func))
                   (symbolp func))
         (when (or (memq func chain)
                   (eq func orig-func))
           (if noerror
               (throw 'loop chain)
             (signal 'cyclic-function-indirection (list orig-func))))
         (push func chain))
       chain))))

(defun readablep (object)
  "Say whether OBJECT has a readable syntax.
This means that OBJECT can be printed out and then read back
again by the Lisp reader.  This function returns nil if OBJECT is
unreadable, and the printed representation (from `prin1') of
OBJECT if it is readable."
  (declare (side-effect-free error-free))
  (catch 'unreadable
    (let ((print-unreadable-function
           (lambda (_object _escape)
             (throw 'unreadable nil))))
      (prin1-to-string object))))

(defun delete-line ()
  "Delete the current line."
  (delete-region (pos-bol) (pos-bol 2)))

(defun ensure-empty-lines (&optional lines)
  "Ensure that there are LINES number of empty lines before point.
If LINES is nil or omitted, ensure that there is a single empty
line before point.

If called interactively, LINES is given by the prefix argument.

If there are more than LINES empty lines before point, the number
of empty lines is reduced to LINES.

If point is not at the beginning of a line, a newline character
is inserted before adjusting the number of empty lines."
  (interactive "p")
  (unless (bolp)
    (insert "\n"))
  (let ((lines (or lines 1))
        (start (save-excursion
                 (if (re-search-backward "[^\n]" nil t)
                     (+ (point) 2)
                   (point-min)))))
    (cond
     ((> (- (point) start) lines)
      (delete-region (point) (- (point) (- (point) start lines))))
     ((< (- (point) start) lines)
      (insert (make-string (- lines (- (point) start)) ?\n))))))

(defun string-lines (string &optional omit-nulls keep-newlines)
  "Split STRING into a list of lines.
If OMIT-NULLS, empty lines will be removed from the results.
If KEEP-NEWLINES, don't strip trailing newlines from the result
lines."
  (if (equal string "")
      (if omit-nulls
          nil
        (list ""))
    (let ((lines nil)
          (start 0))
      (while (< start (length string))
        (let ((newline (string-search "\n" string start)))
          (if newline
              (progn
                (when (or (not omit-nulls)
                          (not (= start newline)))
                  (let ((line (substring string start
                                         (if keep-newlines
                                             (1+ newline)
                                           newline))))
                    (when (not (and keep-newlines omit-nulls
                                    (equal line "\n")))
                      (push line lines))))
                (setq start (1+ newline)))
            ;; No newline in the remaining part.
            (if (zerop start)
                ;; Avoid a string copy if there are no newlines at all.
                (push string lines)
              (push (substring string start) lines))
            (setq start (length string)))))
      (nreverse lines))))

(defun buffer-match-p (condition buffer-or-name &optional arg)
  "Return non-nil if BUFFER-OR-NAME matches CONDITION.
CONDITION is either:
- the symbol t, to always match,
- the symbol nil, which never matches,
- a regular expression, to match a buffer name,
- a predicate function that takes a buffer object and ARG as
  arguments, and returns non-nil if the buffer matches,
- a cons-cell, where the car describes how to interpret the cdr.
  The car can be one of the following:
  * `derived-mode': the buffer matches if the buffer's major mode
    is derived from the major mode in the cons-cell's cdr.
  * `major-mode': the buffer matches if the buffer's major mode
    is eq to the cons-cell's cdr.  Prefer using `derived-mode'
    instead when both can work.
  * `not': the cadr is interpreted as a negation of a condition.
  * `and': the cdr is a list of recursive conditions, that all have
    to be met.
  * `or': the cdr is a list of recursive condition, of which at
    least one has to be met."
  (letrec
      ((buffer (get-buffer buffer-or-name))
       (match
        (lambda (conditions)
          (catch 'match
            (dolist (condition conditions)
              (when (pcase condition
                      ('t t)
                      ((pred stringp)
                       (string-match-p condition (buffer-name buffer)))
                      ((pred functionp)
                       (if (eq 1 (cdr (func-arity condition)))
                           (funcall condition buffer)
                         (funcall condition buffer arg)))
                      (`(major-mode . ,mode)
                       (eq
                        (buffer-local-value 'major-mode buffer)
                        mode))
                      (`(derived-mode . ,mode)
                       (provided-mode-derived-p
                        (buffer-local-value 'major-mode buffer)
                        mode))
                      (`(not . ,cond)
                       (not (funcall match cond)))
                      (`(or . ,args)
                       (funcall match args))
                      (`(and . ,args)
                       (catch 'fail
                         (dolist (c args)
                           (unless (funcall match (list c))
                             (throw 'fail nil)))
                         t)))
                (throw 'match t)))))))
    (funcall match (list condition))))

(defun match-buffers (condition &optional buffers arg)
  "Return a list of buffers that match CONDITION.
See `buffer-match-p' for details on CONDITION.  By default all
buffers are checked, this can be restricted by passing an
optional argument BUFFERS, set to a list of buffers to check.
ARG is passed to `buffer-match', for predicate conditions in
CONDITION."
  (let (bufs)
    (dolist (buf (or buffers (buffer-list)))
      (when (buffer-match-p condition (get-buffer buf) arg)
        (push buf bufs)))
    bufs))

(defmacro with-memoization (place &rest code)
  "Return the value of CODE and stash it in PLACE.
If PLACE's value is non-nil, then don't bother evaluating CODE
and return the value found in PLACE instead."
  (declare (indent 1) (debug (gv-place body)))
  (gv-letplace (getter setter) place
    `(or ,getter
         ,(macroexp-let2 nil val (macroexp-progn code)
            `(progn
               ,(funcall setter val)
               ,val)))))

;;; subr.el ends here<|MERGE_RESOLUTION|>--- conflicted
+++ resolved
@@ -537,15 +537,6 @@
 
 This function is provided for compatibility.  In new code, use `ash'
 instead."
-<<<<<<< HEAD
-=======
-  (declare (compiler-macro
-            (lambda (form)
-              (macroexp-warn-and-return
-               (format-message "avoid `lsh'; use `ash' instead")
-               form '(suspicious lsh) t form)))
-           (side-effect-free t))
->>>>>>> d5bf26f4
   (when (and (< value 0) (< count 0))
     (when (< value most-negative-fixnum)
       (signal 'args-out-of-range (list value count)))
@@ -5988,37 +5979,9 @@
                    . ,_))
          t)))))
 
-<<<<<<< HEAD
 (define-obsolete-function-alias 'interactive-p
   #'called-interactively-p "23.2"
   "Keep alias (https://lists.gnu.org/r/emacs-devel/2020-08/msg00564.html)")
-=======
-(defun interactive-p ()
-  "Return t if the containing function was run directly by user input.
-This means that the function was called with `call-interactively'
-\(which includes being called as the binding of a key)
-and input is currently coming from the keyboard (not a keyboard macro),
-and Emacs is not running in batch mode (`noninteractive' is nil).
-
-The only known proper use of `interactive-p' is in deciding whether to
-display a helpful message, or how to display it.  If you're thinking
-of using it for any other purpose, it is quite likely that you're
-making a mistake.  Think: what do you want to do when the command is
-called from a keyboard macro or in batch mode?
-
-To test whether your function was called with `call-interactively',
-either (i) add an extra optional argument and give it an `interactive'
-spec that specifies non-nil unconditionally (such as \"p\"); or (ii)
-use `called-interactively-p'.
-
-To test whether a function can be called interactively, use
-`commandp'."
-  ;; Kept around for now.  See discussion at:
-  ;; https://lists.gnu.org/r/emacs-devel/2020-08/msg00564.html
-  (declare (obsolete called-interactively-p "23.2")
-           (side-effect-free error-free))
-  (called-interactively-p 'interactive))
->>>>>>> d5bf26f4
 
 (defun internal-push-keymap (keymap symbol)
   (let ((map (symbol-value symbol)))
