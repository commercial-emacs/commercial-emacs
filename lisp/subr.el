;;; subr.el --- basic lisp subroutines for Emacs  -*- lexical-binding:t -*-

;; Copyright (C) 1985-1986, 1992, 1994-1995, 1999-2022 Free Software
;; Foundation, Inc.

;; Maintainer: emacs-devel@gnu.org
;; Keywords: internal
;; Package: emacs

;; This file is NOT part of GNU Emacs.

;; GNU Emacs is free software: you can redistribute it and/or modify
;; it under the terms of the GNU General Public License as published by
;; the Free Software Foundation, either version 3 of the License, or
;; (at your option) any later version.

;; GNU Emacs is distributed in the hope that it will be useful,
;; but WITHOUT ANY WARRANTY; without even the implied warranty of
;; MERCHANTABILITY or FITNESS FOR A PARTICULAR PURPOSE.  See the
;; GNU General Public License for more details.

;; You should have received a copy of the GNU General Public License
;; along with GNU Emacs.  If not, see <https://www.gnu.org/licenses/>.

;;; Commentary:

;;; Code:

;; declare-function's args use &rest, not &optional, for compatibility
;; with byte-compile-macroexpand-declare-function.

(defmacro declare-function (_fn _file &rest _args)
  "Tell the byte-compiler that function FN is defined, in FILE.
The FILE argument is not used by the byte-compiler, but by the
`check-declare' package, which checks that FILE contains a
definition for FN.  (FILE can be nil, and that disables this
check.)

FILE can be either a Lisp file (in which case the \".el\"
extension is optional), or a C file.  C files are expanded
relative to the Emacs \"src/\" directory.  Lisp files are
searched for using `locate-library', and if that fails they are
expanded relative to the location of the file containing the
declaration.  A FILE with an \"ext:\" prefix is an external file.
`check-declare' will check such files if they are found, and skip
them without error if they are not.

Optional ARGLIST specifies FN's arguments, or is t to not specify
FN's arguments.  An omitted ARGLIST defaults to t, not nil: a nil
ARGLIST specifies an empty argument list, and an explicit t
ARGLIST is a placeholder that allows supplying a later arg.

Optional FILEONLY non-nil means that `check-declare' will check
only that FILE exists, not that it defines FN.  This is intended
for function definitions that `check-declare' does not recognize,
e.g., `defstruct'.

Note that for the purposes of `check-declare', this statement
must be the first non-whitespace on a line.

For more information, see Info node `(elisp)Declaring Functions'."
  (declare (advertised-calling-convention
	    (fn file &optional arglist fileonly) nil))
  ;; Does nothing - `byte-compile-macroexpand-declare-function' does
  ;; the work.
  nil)


;;;; Basic Lisp macros.

(defalias 'not #'null)
(defalias 'sxhash #'sxhash-equal)

(defmacro noreturn (form)
  "Evaluate FORM, expecting it not to return.
If FORM does return, signal an error."
  (declare (debug t))
  `(prog1 ,form
     (error "Form marked with `noreturn' did return")))

(defmacro 1value (form)
  "Evaluate FORM, expecting a constant return value.
If FORM returns differing values when running under Testcover,
Testcover will raise an error."
  (declare (debug t))
  form)

(defmacro def-edebug-spec (symbol spec)
  "Set the Edebug SPEC to use for sexps which have SYMBOL as head.
Both SYMBOL and SPEC are unevaluated.  The SPEC can be:
0 (instrument no arguments); t (instrument all arguments);
a symbol (naming a function with an Edebug specification); or a list.
The elements of the list describe the argument types; see
Info node `(elisp)Specification List' for details."
  (declare (indent 1))
  `(put (quote ,symbol) 'edebug-form-spec (quote ,spec)))

(defun def-edebug-elem-spec (name spec)
  "Define a new Edebug spec element NAME as shorthand for SPEC.
The SPEC has to be a list."
  (declare (indent 1))
  (when (string-match "\\`[&:]" (symbol-name name))
    ;; & and : have special meaning in spec element names.
    (error "Edebug spec name cannot start with '&' or ':'"))
  (unless (consp spec)
    (error "Edebug spec has to be a list: %S" spec))
  (put name 'edebug-elem-spec spec))


(defmacro lambda (&rest cdr)
  "Return an anonymous function.
Under dynamic binding, a call of the form (lambda ARGS DOCSTRING
INTERACTIVE BODY) is self-quoting; the result of evaluating the
lambda expression is the expression itself.  Under lexical
binding, the result is a closure.  Regardless, the result is a
function, i.e., it may be stored as the function value of a
symbol, passed to `funcall' or `mapcar', etc.

ARGS should take the same form as an argument list for a `defun'.
DOCSTRING is an optional documentation string.
 If present, it should describe how to call the function.
 But documentation strings are usually not useful in nameless functions.
INTERACTIVE should be a call to the function `interactive', which see.
It may also be omitted.
BODY should be a list of Lisp expressions.

\(fn ARGS [DOCSTRING] [INTERACTIVE] BODY)"
  (declare (doc-string 2) (indent defun)
           (debug (&define lambda-list lambda-doc
                           [&optional ("interactive" interactive)]
                           def-body)))
  ;; Note that this definition should not use backquotes; subr.el should not
  ;; depend on backquote.el.
  (list 'function (cons 'lambda cdr)))

(defmacro prog2 (form1 form2 &rest body)
  "Eval FORM1, FORM2 and BODY sequentially; return value from FORM2.
The value of FORM2 is saved during the evaluation of the
remaining args, whose values are discarded."
  (declare (indent 2) (debug t))
  `(progn ,form1 (prog1 ,form2 ,@body)))

(defmacro setq-default (&rest args)
  "Set the default value of variable VAR to VALUE.
VAR, the variable name, is literal (not evaluated);
VALUE is an expression: it is evaluated and its value returned.
The default value of a variable is seen in buffers
that do not have their own values for the variable.

More generally, you can use multiple variables and values, as in
  (setq-default VAR VALUE VAR VALUE...)
This sets each VAR's default value to the corresponding VALUE.
The VALUE for the Nth VAR can refer to the new default values
of previous VARs.

\(fn [VAR VALUE]...)"
  (declare (debug setq))
  (let ((exps nil))
    (while args
      (push `(set-default ',(pop args) ,(pop args)) exps))
    `(progn . ,(nreverse exps))))

(defmacro setq-local (&rest pairs)
  "Make variables in PAIRS buffer-local and assign them the corresponding values.

PAIRS is a list of variable/value pairs.  For each variable, make
it buffer-local and assign it the corresponding value.  The
variables are literal symbols and should not be quoted.

The second VALUE is not computed until after the first VARIABLE
is set, and so on; each VALUE can use the new value of variables
set earlier in the `setq-local'.  The return value of the
`setq-local' form is the value of the last VALUE.

\(fn [VARIABLE VALUE]...)"
  (declare (debug setq))
  (unless (zerop (mod (length pairs) 2))
    (error "PAIRS must have an even number of variable/value members"))
  (let ((expr nil))
    (while pairs
      (unless (symbolp (car pairs))
        (error "Attempting to set a non-symbol: %s" (car pairs)))
      ;; Can't use backquote here, it's too early in the bootstrap.
      (setq expr
            (cons
             (list 'set
                   (list 'make-local-variable (list 'quote (car pairs)))
                   (car (cdr pairs)))
             expr))
      (setq pairs (cdr (cdr pairs))))
    (macroexp-progn (nreverse expr))))

(defmacro defvar-local (var val &optional docstring)
  "Define VAR as a buffer-local variable with default value VAL.
Like `defvar' but additionally marks the variable as being automatically
buffer-local wherever it is set."
  (declare (debug defvar) (doc-string 3) (indent 2))
  ;; Can't use backquote here, it's too early in the bootstrap.
  (list 'progn (list 'defvar var val docstring)
        (list 'make-variable-buffer-local (list 'quote var))))

(defun buffer-local-boundp (symbol buffer)
  "Return non-nil if SYMBOL is bound in BUFFER.
Also see `local-variable-p'."
  (condition-case nil
      (buffer-local-value symbol buffer)
    (:success t)
    (void-variable nil)))

(defmacro push (newelt place)
  "Add NEWELT to the list stored in the generalized variable PLACE.
This is morally equivalent to (setf PLACE (cons NEWELT PLACE)),
except that PLACE is evaluated only once (after NEWELT)."
  (declare (debug (form gv-place)))
  (if (symbolp place)
      ;; Important special case, to avoid triggering GV too early in
      ;; the bootstrap.
      (list 'setq place
            (list 'cons newelt place))
    (require 'macroexp)
    (macroexp-let2 macroexp-copyable-p x newelt
      (gv-letplace (getter setter) place
        (funcall setter `(cons ,x ,getter))))))

(defmacro pop (place)
  "Return the first element of PLACE's value, and remove it from the list.
PLACE must be a generalized variable whose value is a list.
If the value is nil, `pop' returns nil but does not actually
change the list."
  (declare (debug (gv-place)))
  ;; We use `car-safe' here instead of `car' because the behavior is the same
  ;; (if it's not a cons cell, the `cdr' would have signaled an error already),
  ;; but `car-safe' is total, so the byte-compiler can safely remove it if the
  ;; result is not used.
  `(car-safe
    ,(if (symbolp place)
         ;; So we can use `pop' in the bootstrap before `gv' can be used.
         (list 'prog1 place (list 'setq place (list 'cdr place)))
       (gv-letplace (getter setter) place
         (macroexp-let2 macroexp-copyable-p x getter
           `(prog1 ,x ,(funcall setter `(cdr ,x))))))))

(defmacro when (cond &rest body)
  "If COND yields non-nil, do BODY, else return nil.
When COND yields non-nil, eval BODY forms sequentially and return
value of last one, or nil if there are none.

\(fn COND BODY...)"
  (declare (indent 1) (debug t))
  (list 'if cond (cons 'progn body)))

(defmacro unless (cond &rest body)
  "If COND yields nil, do BODY, else return nil.
When COND yields nil, eval BODY forms sequentially and return
value of last one, or nil if there are none.

\(fn COND BODY...)"
  (declare (indent 1) (debug t))
  (cons 'if (cons cond (cons nil body))))

(defsubst subr-primitive-p (object)
  "Return t if OBJECT is a built-in primitive function."
  (and (subrp object)
       (not (subr-native-elisp-p object))))

(defsubst xor (cond1 cond2)
  "Return the boolean exclusive-or of COND1 and COND2.
If only one of the arguments is non-nil, return it; otherwise
return nil."
  (declare (pure t) (side-effect-free error-free))
  (cond ((not cond1) cond2)
        ((not cond2) cond1)))

(defmacro dolist (spec &rest body)
  "Loop over a list.
Evaluate BODY with VAR bound to each car from LIST, in turn.
Then evaluate RESULT to get return value, default nil.

\(fn (VAR LIST [RESULT]) BODY...)"
  (declare (indent 1) (debug ((symbolp form &optional form) body)))
  (unless (consp spec)
    (signal 'wrong-type-argument (list 'consp spec)))
  (unless (<= 2 (length spec) 3)
    (signal 'wrong-number-of-arguments (list '(2 . 3) (length spec))))
  ;; It would be cleaner to create an uninterned symbol,
  ;; but that uses a lot more space when many functions in many files
  ;; use dolist.
  ;; FIXME: This cost disappears in byte-compiled lexical-binding files.
  (let ((temp '--dolist-tail--))
    ;; This test does not matter much because both semantics are acceptable,
    ;; but one is slightly faster with dynamic scoping and the other is
    ;; slightly faster (and has cleaner semantics) with lexical scoping.
    (if lexical-binding
        `(let ((,temp ,(nth 1 spec)))
           (while ,temp
             (let ((,(car spec) (car ,temp)))
               ,@body
               (setq ,temp (cdr ,temp))))
           ,@(cdr (cdr spec)))
      `(let ((,temp ,(nth 1 spec))
             ,(car spec))
         (while ,temp
           (setq ,(car spec) (car ,temp))
           ,@body
           (setq ,temp (cdr ,temp)))
         ,@(if (cdr (cdr spec))
               `((setq ,(car spec) nil) ,@(cdr (cdr spec))))))))

(defmacro dotimes (spec &rest body)
  "Loop a certain number of times.
Evaluate BODY with VAR bound to successive integers running from 0,
inclusive, to COUNT, exclusive.

Finally RESULT is evaluated to get the return value (nil if
RESULT is omitted).  Using RESULT is deprecated, and may result
in compilation warnings about unused variables.

\(fn (VAR COUNT [RESULT]) BODY...)"
  (declare (indent 1) (debug dolist))
  ;; It would be cleaner to create an uninterned symbol,
  ;; but that uses a lot more space when many functions in many files
  ;; use dotimes.
  ;; FIXME: This cost disappears in byte-compiled lexical-binding files.
  (let ((temp '--dotimes-limit--)
	(start 0)
	(end (nth 1 spec)))
    ;; This test does not matter much because both semantics are acceptable,
    ;; but one is slightly faster with dynamic scoping and the other has
    ;; cleaner semantics.
    (if lexical-binding
        (let ((counter '--dotimes-counter--))
          `(let ((,temp ,end)
                 (,counter ,start))
             (while (< ,counter ,temp)
               (let ((,(car spec) ,counter))
                 ,@body)
               (setq ,counter (1+ ,counter)))
             ,@(if (cddr spec)
                   ;; FIXME: This let often leads to "unused var" warnings.
                   `((let ((,(car spec) ,counter)) ,@(cddr spec))))))
      `(let ((,temp ,end)
             (,(car spec) ,start))
         (while (< ,(car spec) ,temp)
           ,@body
           (setq ,(car spec) (1+ ,(car spec))))
         ,@(cdr (cdr spec))))))

(defmacro declare (&rest _specs)
  "Do not evaluate any arguments, and return nil.
If a `declare' form appears as the first form in the body of a
`defun' or `defmacro' form, SPECS specifies various additional
information about the function or macro; these go into effect
during the evaluation of the `defun' or `defmacro' form.

The possible values of SPECS are specified by
`defun-declarations-alist' and `macro-declarations-alist'.

For more information, see info node `(elisp)Declare Form'."
  ;; FIXME: edebug spec should pay attention to defun-declarations-alist.
  nil)

(defmacro ignore-errors (&rest body)
  "Execute BODY; if an error occurs, return nil.
Otherwise, return result of last form in BODY.
See also `with-demoted-errors' that does something similar
without silencing all errors."
  (declare (debug t) (indent 0))
  `(condition-case nil (progn ,@body) (error nil)))

(defmacro ignore-error (condition &rest body)
  "Execute BODY; if the error CONDITION occurs, return nil.
Otherwise, return result of last form in BODY.

CONDITION can also be a list of error conditions."
  (declare (debug t) (indent 1))
  `(condition-case nil (progn ,@body) (,condition nil)))

;;;; Basic Lisp functions.

(defvar gensym-counter 0
  "Number used to construct the name of the next symbol created by `gensym'.")

(defun gensym (&optional prefix)
  "Return a new uninterned symbol.
The name is made by appending `gensym-counter' to PREFIX.
PREFIX is a string, and defaults to \"g\"."
  (let ((num (prog1 gensym-counter
               (setq gensym-counter (1+ gensym-counter)))))
    (make-symbol (format "%s%d" (or prefix "g") num))))

(defun ignore (&rest _arguments)
  "Do nothing and return nil.
This function accepts any number of ARGUMENTS, but ignores them.
Also see `always'."
  (declare (completion ignore))
  (interactive)
  nil)

(defun always (&rest _arguments)
  "Do nothing and return t.
This function accepts any number of ARGUMENTS, but ignores them.
Also see `ignore'."
  t)

;; Signal a compile-error if the first arg is missing.
(defun error (&rest args)
  "Signal an error, making a message by passing ARGS to `format-message'.
Errors cause entry to the debugger when `debug-on-error' is non-nil.
This can be overridden by `debug-ignored-errors'.

To signal with MESSAGE without interpreting format characters
like `%', `\\=`' and `\\='', use (error \"%s\" MESSAGE).
In Emacs, the convention is that error messages start with a capital
letter but *do not* end with a period.  Please follow this convention
for the sake of consistency."
  (declare (advertised-calling-convention (string &rest args) "23.1"))
  (signal 'error (list (apply #'format-message args))))

(defun user-error (format &rest args)
  "Signal a user error, making a message by passing ARGS to `format-message'.
This is like `error' except that a user error (or \"pilot error\") comes
from an incorrect manipulation by the user, not from an actual problem.
In contrast with other errors, user errors normally do not cause
entry to the debugger, even when `debug-on-error' is non-nil.
This can be overridden by `debug-ignored-errors'.

To signal with MESSAGE without interpreting format characters
like `%', `\\=`' and `\\='', use (user-error \"%s\" MESSAGE).
In Emacs, the convention is that error messages start with a capital
letter but *do not* end with a period.  Please follow this convention
for the sake of consistency."
  (signal 'user-error (list (apply #'format-message format args))))

(defun define-error (name message &optional parent)
  "Define NAME as a new error signal.
MESSAGE is a string that will be output to the echo area if such an error
is signaled without being caught by a `condition-case'.
PARENT is either a signal or a list of signals from which it inherits.
Defaults to `error'."
  (unless parent (setq parent 'error))
  (let ((conditions
         (if (consp parent)
             (apply #'append
                    (mapcar (lambda (parent)
                              (cons parent
                                    (or (get parent 'error-conditions)
                                        (error "Unknown signal `%s'" parent))))
                            parent))
           (cons parent (get parent 'error-conditions)))))
    (put name 'error-conditions
         (delete-dups (copy-sequence (cons name conditions))))
    (when message (put name 'error-message message))))

;; We put this here instead of in frame.el so that it's defined even on
;; systems where frame.el isn't loaded.
(defun frame-configuration-p (object)
  "Return non-nil if OBJECT seems to be a frame configuration.
Any list whose car is `frame-configuration' is assumed to be a frame
configuration."
  (and (consp object)
       (eq (car object) 'frame-configuration)))

(defun apply-partially (fun &rest args)
  "Return a function that is a partial application of FUN to ARGS.
ARGS is a list of the first N arguments to pass to FUN.
The result is a new function which does the same as FUN, except that
the first N arguments are fixed at the values with which this function
was called."
  (lambda (&rest args2)
    (apply fun (append args args2))))

(defun zerop (number)
  "Return t if NUMBER is zero."
  ;; Used to be in C, but it's pointless since (= 0 n) is faster anyway because
  ;; = has a byte-code.
  (declare (compiler-macro (lambda (_) `(= 0 ,number))))
  (= 0 number))

(defun fixnump (object)
  "Return t if OBJECT is a fixnum."
  (and (integerp object)
       (<= most-negative-fixnum object most-positive-fixnum)))

(defun bignump (object)
  "Return t if OBJECT is a bignum."
  (and (integerp object) (not (fixnump object))))

(defun lsh (value count)
  "Return VALUE with its bits shifted left by COUNT.
If COUNT is negative, shifting is actually to the right.
In this case, if VALUE is a negative fixnum treat it as unsigned,
i.e., subtract 2 * `most-negative-fixnum' from VALUE before shifting it."
  (when (and (< value 0) (< count 0))
    (when (< value most-negative-fixnum)
      (signal 'args-out-of-range (list value count)))
    (setq value (logand (ash value -1) most-positive-fixnum))
    (setq count (1+ count)))
  (ash value count))


;;;; List functions.

;; Note: `internal--compiler-macro-cXXr' was copied from
;; `cl--compiler-macro-cXXr' in cl-macs.el.  If you amend either one,
;; you may want to amend the other, too.
(defun internal--compiler-macro-cXXr (form x)
  (let* ((head (car form))
         (n (symbol-name (car form)))
         (i (- (length n) 2)))
    (if (not (string-match "c[ad]+r\\'" n))
        (if (and (fboundp head) (symbolp (symbol-function head)))
            (internal--compiler-macro-cXXr (cons (symbol-function head) (cdr form))
                                     x)
          (error "Compiler macro for cXXr applied to non-cXXr form"))
      (while (> i (match-beginning 0))
        (setq x (list (if (eq (aref n i) ?a) 'car 'cdr) x))
        (setq i (1- i)))
      x)))

(defun caar (x)
  "Return the car of the car of X."
  (declare (compiler-macro internal--compiler-macro-cXXr))
  (car (car x)))

(defun cadr (x)
  "Return the car of the cdr of X."
  (declare (compiler-macro internal--compiler-macro-cXXr))
  (car (cdr x)))

(defun cdar (x)
  "Return the cdr of the car of X."
  (declare (compiler-macro internal--compiler-macro-cXXr))
  (cdr (car x)))

(defun cddr (x)
  "Return the cdr of the cdr of X."
  (declare (compiler-macro internal--compiler-macro-cXXr))
  (cdr (cdr x)))

(defun caaar (x)
  "Return the `car' of the `car' of the `car' of X."
  (declare (compiler-macro internal--compiler-macro-cXXr))
  (car (car (car x))))

(defun caadr (x)
  "Return the `car' of the `car' of the `cdr' of X."
  (declare (compiler-macro internal--compiler-macro-cXXr))
  (car (car (cdr x))))

(defun cadar (x)
  "Return the `car' of the `cdr' of the `car' of X."
  (declare (compiler-macro internal--compiler-macro-cXXr))
  (car (cdr (car x))))

(defun caddr (x)
  "Return the `car' of the `cdr' of the `cdr' of X."
  (declare (compiler-macro internal--compiler-macro-cXXr))
  (car (cdr (cdr x))))

(defun cdaar (x)
  "Return the `cdr' of the `car' of the `car' of X."
  (declare (compiler-macro internal--compiler-macro-cXXr))
  (cdr (car (car x))))

(defun cdadr (x)
  "Return the `cdr' of the `car' of the `cdr' of X."
  (declare (compiler-macro internal--compiler-macro-cXXr))
  (cdr (car (cdr x))))

(defun cddar (x)
  "Return the `cdr' of the `cdr' of the `car' of X."
  (declare (compiler-macro internal--compiler-macro-cXXr))
  (cdr (cdr (car x))))

(defun cdddr (x)
  "Return the `cdr' of the `cdr' of the `cdr' of X."
  (declare (compiler-macro internal--compiler-macro-cXXr))
  (cdr (cdr (cdr x))))

(defun caaaar (x)
  "Return the `car' of the `car' of the `car' of the `car' of X."
  (declare (compiler-macro internal--compiler-macro-cXXr))
  (car (car (car (car x)))))

(defun caaadr (x)
  "Return the `car' of the `car' of the `car' of the `cdr' of X."
  (declare (compiler-macro internal--compiler-macro-cXXr))
  (car (car (car (cdr x)))))

(defun caadar (x)
  "Return the `car' of the `car' of the `cdr' of the `car' of X."
  (declare (compiler-macro internal--compiler-macro-cXXr))
  (car (car (cdr (car x)))))

(defun caaddr (x)
  "Return the `car' of the `car' of the `cdr' of the `cdr' of X."
  (declare (compiler-macro internal--compiler-macro-cXXr))
  (car (car (cdr (cdr x)))))

(defun cadaar (x)
  "Return the `car' of the `cdr' of the `car' of the `car' of X."
  (declare (compiler-macro internal--compiler-macro-cXXr))
  (car (cdr (car (car x)))))

(defun cadadr (x)
  "Return the `car' of the `cdr' of the `car' of the `cdr' of X."
  (declare (compiler-macro internal--compiler-macro-cXXr))
  (car (cdr (car (cdr x)))))

(defun caddar (x)
  "Return the `car' of the `cdr' of the `cdr' of the `car' of X."
  (declare (compiler-macro internal--compiler-macro-cXXr))
  (car (cdr (cdr (car x)))))

(defun cadddr (x)
  "Return the `car' of the `cdr' of the `cdr' of the `cdr' of X."
  (declare (compiler-macro internal--compiler-macro-cXXr))
  (car (cdr (cdr (cdr x)))))

(defun cdaaar (x)
  "Return the `cdr' of the `car' of the `car' of the `car' of X."
  (declare (compiler-macro internal--compiler-macro-cXXr))
  (cdr (car (car (car x)))))

(defun cdaadr (x)
  "Return the `cdr' of the `car' of the `car' of the `cdr' of X."
  (declare (compiler-macro internal--compiler-macro-cXXr))
  (cdr (car (car (cdr x)))))

(defun cdadar (x)
  "Return the `cdr' of the `car' of the `cdr' of the `car' of X."
  (declare (compiler-macro internal--compiler-macro-cXXr))
  (cdr (car (cdr (car x)))))

(defun cdaddr (x)
  "Return the `cdr' of the `car' of the `cdr' of the `cdr' of X."
  (declare (compiler-macro internal--compiler-macro-cXXr))
  (cdr (car (cdr (cdr x)))))

(defun cddaar (x)
  "Return the `cdr' of the `cdr' of the `car' of the `car' of X."
  (declare (compiler-macro internal--compiler-macro-cXXr))
  (cdr (cdr (car (car x)))))

(defun cddadr (x)
  "Return the `cdr' of the `cdr' of the `car' of the `cdr' of X."
  (declare (compiler-macro internal--compiler-macro-cXXr))
  (cdr (cdr (car (cdr x)))))

(defun cdddar (x)
  "Return the `cdr' of the `cdr' of the `cdr' of the `car' of X."
  (declare (compiler-macro internal--compiler-macro-cXXr))
  (cdr (cdr (cdr (car x)))))

(defun cddddr (x)
  "Return the `cdr' of the `cdr' of the `cdr' of the `cdr' of X."
  (declare (compiler-macro internal--compiler-macro-cXXr))
  (cdr (cdr (cdr (cdr x)))))

(defun last (list &optional n)
  "Return the last link of LIST.  Its car is the last element.
If LIST is nil, return nil.
If N is non-nil, return the Nth-to-last link of LIST.
If N is bigger than the length of LIST, return LIST."
  (declare (side-effect-free t))
  (if n
      (and (>= n 0)
           (let ((m (safe-length list)))
             (if (< n m) (nthcdr (- m n) list) list)))
    (and list
         (nthcdr (1- (safe-length list)) list))))

(defun butlast (list &optional n)
  "Return a copy of LIST with the last N elements removed.
If N is omitted or nil, the last element is removed from the
copy."
  (declare (side-effect-free t))
  (if (and n (<= n 0)) list
    (nbutlast (copy-sequence list) n)))

(defun nbutlast (list &optional n)
  "Modify LIST to remove the last N elements.
If N is omitted or nil, remove the last element."
  (let ((m (length list)))
    (or n (setq n 1))
    (and (< n m)
	 (progn
	   (if (> n 0) (setcdr (nthcdr (- (1- m) n) list) nil))
	   list))))

;; The function's definition was moved to fns.c,
;; but it's easier to set properties here.
(put 'proper-list-p 'pure t)
(put 'proper-list-p 'side-effect-free 'error-free)

(defun delete-dups (list)
  "Destructively remove `equal' duplicates from LIST.
Store the result in LIST and return it.  LIST must be a proper list.
Of several `equal' occurrences of an element in LIST, the first
one is kept.  See `seq-uniq' for non-destructive operation."
  (let ((l (length list)))
    (if (> l 100)
        (let ((hash (make-hash-table :test #'equal :size l))
              (tail list) retail)
          (puthash (car list) t hash)
          (while (setq retail (cdr tail))
            (let ((elt (car retail)))
              (if (gethash elt hash)
                  (setcdr tail (cdr retail))
                (puthash elt t hash)
                (setq tail retail)))))
      (let ((tail list))
        (while tail
          (setcdr tail (delete (car tail) (cdr tail)))
          (setq tail (cdr tail))))))
  list)

;; See https://lists.gnu.org/r/emacs-devel/2013-05/msg00204.html
(defun delete-consecutive-dups (list &optional circular)
  "Destructively remove `equal' consecutive duplicates from LIST.
First and last elements are considered consecutive if CIRCULAR is
non-nil."
  (let ((tail list) last)
    (while (cdr tail)
      (if (equal (car tail) (cadr tail))
	  (setcdr tail (cddr tail))
	(setq last tail
	      tail (cdr tail))))
    (if (and circular
	     last
	     (equal (car tail) (car list)))
	(setcdr last nil)))
  list)

(defun number-sequence (from &optional to inc)
  "Return a sequence of numbers from FROM to TO (both inclusive) as a list.
INC is the increment used between numbers in the sequence and defaults to 1.
So, the Nth element of the list is (+ FROM (* N INC)) where N counts from
zero.  TO is included only if there is an N for which TO = FROM + N * INC.
If TO is nil or numerically equal to FROM, return (FROM).
If INC is positive and TO is less than FROM, or INC is negative
and TO is larger than FROM, return nil.
If INC is zero and TO is neither nil nor numerically equal to
FROM, signal an error.

This function is primarily designed for integer arguments.
Nevertheless, FROM, TO and INC can be integer or float.  However,
floating point arithmetic is inexact.  For instance, depending on
the machine, it may quite well happen that
\(number-sequence 0.4 0.6 0.2) returns the one element list (0.4),
whereas (number-sequence 0.4 0.8 0.2) returns a list with three
elements.  Thus, if some of the arguments are floats and one wants
to make sure that TO is included, one may have to explicitly write
TO as (+ FROM (* N INC)) or use a variable whose value was
computed with this exact expression.  Alternatively, you can,
of course, also replace TO with a slightly larger value
\(or a slightly more negative value if INC is negative)."
  (if (or (not to) (= from to))
      (list from)
    (or inc (setq inc 1))
    (when (zerop inc) (error "The increment can not be zero"))
    (let (seq (n 0) (next from))
      (if (> inc 0)
          (while (<= next to)
            (setq seq (cons next seq)
                  n (1+ n)
                  next (+ from (* n inc))))
        (while (>= next to)
          (setq seq (cons next seq)
                n (1+ n)
                next (+ from (* n inc)))))
      (nreverse seq))))

(defun copy-tree (tree &optional vecp)
  "Make a copy of TREE.
If TREE is a cons cell, this recursively copies both its car and its cdr.
Contrast to `copy-sequence', which copies only along the cdrs.  With second
argument VECP, this copies vectors as well as conses."
  (if (consp tree)
      (let (result)
	(while (consp tree)
	  (let ((newcar (car tree)))
	    (if (or (consp (car tree)) (and vecp (vectorp (car tree))))
		(setq newcar (copy-tree (car tree) vecp)))
	    (push newcar result))
	  (setq tree (cdr tree)))
	(nconc (nreverse result)
               (if (and vecp (vectorp tree)) (copy-tree tree vecp) tree)))
    (if (and vecp (vectorp tree))
	(let ((i (length (setq tree (copy-sequence tree)))))
	  (while (>= (setq i (1- i)) 0)
	    (aset tree i (copy-tree (aref tree i) vecp)))
	  tree)
      tree)))

;;;; Various list-search functions.

(defun assoc-default (key alist &optional test default)
  "Find object KEY in a pseudo-alist ALIST.
ALIST is a list of conses or objects.  Each element
 (or the element's car, if it is a cons) is compared with KEY by
 calling TEST, with two arguments: (i) the element or its car,
 and (ii) KEY.
If that is non-nil, the element matches; then `assoc-default'
 returns the element's cdr, if it is a cons, or DEFAULT if the
 element is not a cons.

If no element matches, the value is nil.
If TEST is omitted or nil, `equal' is used."
  (let (found (tail alist) value)
    (while (and tail (not found))
      (let ((elt (car tail)))
	(when (funcall (or test #'equal) (if (consp elt) (car elt) elt) key)
	  (setq found t value (if (consp elt) (cdr elt) default))))
      (setq tail (cdr tail)))
    value))

(defun member-ignore-case (elt list)
  "Like `member', but ignore differences in case and text representation.
ELT must be a string.  Upper-case and lower-case letters are treated as equal.
Unibyte strings are converted to multibyte for comparison.
Non-strings in LIST are ignored."
  (declare (side-effect-free t))
  (while (and list
	      (not (and (stringp (car list))
			(eq t (compare-strings elt 0 nil (car list) 0 nil t)))))
    (setq list (cdr list)))
  list)

(defun assoc-delete-all (key alist &optional test)
  "Delete from ALIST all elements whose car is KEY.
Compare keys with TEST.  Defaults to `equal'.
Return the modified alist.
Elements of ALIST that are not conses are ignored."
  (unless test (setq test #'equal))
  (while (and (consp (car alist))
	      (funcall test (caar alist) key))
    (setq alist (cdr alist)))
  (let ((tail alist) tail-cdr)
    (while (setq tail-cdr (cdr tail))
      (if (and (consp (car tail-cdr))
	       (funcall test (caar tail-cdr) key))
	  (setcdr tail (cdr tail-cdr))
	(setq tail tail-cdr))))
  alist)

(defun assq-delete-all (key alist)
  "Delete from ALIST all elements whose car is `eq' to KEY.
Return the modified alist.
Elements of ALIST that are not conses are ignored."
  (assoc-delete-all key alist #'eq))

(defun rassq-delete-all (value alist)
  "Delete from ALIST all elements whose cdr is `eq' to VALUE.
Return the modified alist.
Elements of ALIST that are not conses are ignored."
  (while (and (consp (car alist))
	      (eq (cdr (car alist)) value))
    (setq alist (cdr alist)))
  (let ((tail alist) tail-cdr)
    (while (setq tail-cdr (cdr tail))
      (if (and (consp (car tail-cdr))
	       (eq (cdr (car tail-cdr)) value))
	  (setcdr tail (cdr tail-cdr))
	(setq tail tail-cdr))))
  alist)

(defun alist-get (key alist &optional default remove testfn)
  "Find the first element of ALIST whose `car' equals KEY and return its `cdr'.
If KEY is not found in ALIST, return DEFAULT.
Equality with KEY is tested by TESTFN, defaulting to `eq'.

You can use `alist-get' in \"place expressions\"; i.e., as a
generalized variable.  Doing this will modify an existing
association (more precisely, the first one if multiple exist), or
add a new element to the beginning of ALIST, destructively
modifying the list stored in ALIST.

Example:

   (setq foo \\='((a . 0)))
   (setf (alist-get \\='a foo) 1
         (alist-get \\='b foo) 2)

   foo => ((b . 2) (a . 1))


When using it to set a value, optional argument REMOVE non-nil
means to remove KEY from ALIST if the new value is `eql' to
DEFAULT (more precisely the first found association will be
deleted from the alist).

Example:

  (setq foo \\='((a . 1) (b . 2)))
  (setf (alist-get \\='b foo nil \\='remove) nil)

  foo => ((a . 1))"
  (ignore remove) ;;Silence byte-compiler.
  (let ((x (if (not testfn)
               (assq key alist)
             (assoc key alist testfn))))
    (if x (cdr x) default)))

(defun remove (elt seq)
  "Return a copy of SEQ with all occurrences of ELT removed.
SEQ must be a list, vector, or string.  The comparison is done with `equal'.
Contrary to `delete', this does not use side-effects, and the argument
SEQ is not modified."
  (declare (side-effect-free t))
  (if (nlistp seq)
      ;; If SEQ isn't a list, there's no need to copy SEQ because
      ;; `delete' will return a new object.
      (delete elt seq)
    (delete elt (copy-sequence seq))))

(defun remq (elt list)
  "Return LIST with all occurrences of ELT removed.
The comparison is done with `eq'.  Contrary to `delq', this does not use
side-effects, and the argument LIST is not modified."
  (declare (side-effect-free t))
  (while (and (eq elt (car list)) (setq list (cdr list))))
  (if (memq elt list)
      (delq elt (copy-sequence list))
    list))

;;;; Keymap support.

(defun kbd (keys)
  "Convert KEYS to the internal Emacs key representation.
KEYS should be a string in the format returned by commands such
as `C-h k' (`describe-key').

This is the same format used for saving keyboard macros (see
`edmacro-mode').

Here's some example key sequences:

    \"f\"
    \"C-c C-c\"
    \"H-<left>\"
    \"M-RET\"
    \"C-M-<return>\"

For an approximate inverse of this, see `key-description'."
  (declare (pure t) (side-effect-free t))
  (let ((res (key-parse keys)))
    (if (not (memq nil (mapcar (lambda (ch)
                                 (and (numberp ch)
                                      (<= 0 ch 127)))
                               res)))
        ;; Return a string.
        (concat (mapcar #'identity res))
      ;; Return a vector.
      res)))

(defun undefined ()
  "Beep to tell the user this binding is undefined."
  (declare (completion ignore))
  (interactive)
  (ding)
  (if defining-kbd-macro
      (error "%s is undefined" (key-description (this-single-command-keys)))
    (message "%s is undefined" (key-description (this-single-command-keys))))
  (force-mode-line-update)
  ;; If this is a down-mouse event, don't reset prefix-arg;
  ;; pass it to the command run by the up event.
  (setq prefix-arg
        (when (memq 'down (event-modifiers last-command-event))
          current-prefix-arg)))

;; Prevent the \{...} documentation construct
;; from mentioning keys that run this command.
(put 'undefined 'suppress-keymap t)

(defun suppress-keymap (map &optional nodigits)
  "Make MAP override all normally self-inserting keys to be undefined.
Normally, as an exception, digits and minus-sign are set to make prefix args,
but optional second arg NODIGITS non-nil treats them like other chars."
  (define-key map [remap self-insert-command] #'undefined)
  (or nodigits
      (let (loop)
	(define-key map "-" #'negative-argument)
	;; Make plain numbers do numeric args.
	(setq loop ?0)
	(while (<= loop ?9)
	  (define-key map (char-to-string loop) #'digit-argument)
	  (setq loop (1+ loop))))))

(defun make-composed-keymap (maps &optional parent)
  "Construct a new keymap composed of MAPS and inheriting from PARENT.
When looking up a key in the returned map, the key is looked in each
keymap of MAPS in turn until a binding is found.
If no binding is found in MAPS, the lookup continues in PARENT, if non-nil.
As always with keymap inheritance, a nil binding in MAPS overrides
any corresponding binding in PARENT, but it does not override corresponding
bindings in other keymaps of MAPS.
MAPS can be a list of keymaps or a single keymap.
PARENT if non-nil should be a keymap."
  `(keymap
    ,@(if (keymapp maps) (list maps) maps)
    ,@parent))

(defun define-key-after (keymap key definition &optional after)
  "Add binding in KEYMAP for KEY => DEFINITION, right after AFTER's binding.
This is a legacy function; see `keymap-set-after' for the
recommended function to use instead.

This is like `define-key' except that the binding for KEY is placed
just after the binding for the event AFTER, instead of at the beginning
of the map.  Note that AFTER must be an event type (like KEY), NOT a command
\(like DEFINITION).

If AFTER is t or omitted, the new binding goes at the end of the keymap.
AFTER should be a single event type--a symbol or a character, not a sequence.

Bindings are always added before any inherited map.

The order of bindings in a keymap matters only when it is used as
a menu, so this function is not useful for non-menu keymaps."
  (declare (indent defun))
  (unless after (setq after t))
  (or (keymapp keymap)
      (signal 'wrong-type-argument (list 'keymapp keymap)))
  (setq key
	(if (<= (length key) 1) (aref key 0)
	  (setq keymap (lookup-key keymap
				   (apply #'vector
					  (butlast (mapcar #'identity key)))))
	  (aref key (1- (length key)))))
  (let ((tail keymap) done inserted)
    (while (and (not done) tail)
      ;; Delete any earlier bindings for the same key.
      (if (eq (car-safe (car (cdr tail))) key)
	  (setcdr tail (cdr (cdr tail))))
      ;; If we hit an included map, go down that one.
      (if (keymapp (car tail)) (setq tail (car tail)))
      ;; When we reach AFTER's binding, insert the new binding after.
      ;; If we reach an inherited keymap, insert just before that.
      ;; If we reach the end of this keymap, insert at the end.
      (if (or (and (eq (car-safe (car tail)) after)
		   (not (eq after t)))
	      (eq (car (cdr tail)) 'keymap)
	      (null (cdr tail)))
	  (progn
	    ;; Stop the scan only if we find a parent keymap.
	    ;; Keep going past the inserted element
	    ;; so we can delete any duplications that come later.
	    (if (eq (car (cdr tail)) 'keymap)
		(setq done t))
	    ;; Don't insert more than once.
	    (or inserted
		(setcdr tail (cons (cons key definition) (cdr tail))))
	    (setq inserted t)))
      (setq tail (cdr tail)))))

(defun define-prefix-command (command &optional mapvar name)
  "Define COMMAND as a prefix command.  COMMAND should be a symbol.
A new sparse keymap is stored as COMMAND's function definition and its
value.
This prepares COMMAND for use as a prefix key's binding.
If a second optional argument MAPVAR is given, it should be a symbol.
The map is then stored as MAPVAR's value instead of as COMMAND's
value; but COMMAND is still defined as a function.
The third optional argument NAME, if given, supplies a menu name
string for the map.  This is required to use the keymap as a menu.
This function returns COMMAND."
  (let ((map (make-sparse-keymap name)))
    (fset command map)
    (set (or mapvar command) map)
    command))

(defun map-keymap-sorted (function keymap)
  "Implement `map-keymap' with sorting.
Don't call this function; it is for internal use only."
  (let (list)
    (map-keymap (lambda (a b) (push (cons a b) list))
                keymap)
    (setq list (sort list
                     (lambda (a b)
                       (setq a (car a) b (car b))
                       (if (integerp a)
                           (if (integerp b) (< a b)
                             t)
                         (if (integerp b) t
                           ;; string< also accepts symbols.
                           (string< a b))))))
    (dolist (p list)
      (funcall function (car p) (cdr p)))))

(defun keymap--menu-item-binding (val)
  "Return the binding part of a menu-item."
  (cond
   ((not (consp val)) val)              ;Not a menu-item.
   ((eq 'menu-item (car val))
    (let* ((binding (nth 2 val))
           (plist (nthcdr 3 val))
           (filter (plist-get plist :filter)))
      (if filter (funcall filter binding)
        binding)))
   ((and (consp (cdr val)) (stringp (cadr val)))
    (cddr val))
   ((stringp (car val))
    (cdr val))
   (t val)))                            ;Not a menu-item either.

(defun keymap--menu-item-with-binding (item binding)
  "Build a menu-item like ITEM but with its binding changed to BINDING."
  (cond
   ((not (consp item)) binding)		;Not a menu-item.
   ((eq 'menu-item (car item))
    (setq item (copy-sequence item))
    (let ((tail (nthcdr 2 item)))
      (setcar tail binding)
      ;; Remove any potential filter.
      (if (plist-get (cdr tail) :filter)
          (setcdr tail (plist-put (cdr tail) :filter nil))))
    item)
   ((and (consp (cdr item)) (stringp (cadr item)))
    (cons (car item) (cons (cadr item) binding)))
   (t (cons (car item) binding))))

(defun keymap--merge-bindings (val1 val2)
  "Merge bindings VAL1 and VAL2."
  (let ((map1 (keymap--menu-item-binding val1))
        (map2 (keymap--menu-item-binding val2)))
    (if (not (and (keymapp map1) (keymapp map2)))
        ;; There's nothing to merge: val1 takes precedence.
        val1
      (let ((map (list 'keymap map1 map2))
            (item (if (keymapp val1) (if (keymapp val2) nil val2) val1)))
        (keymap--menu-item-with-binding item map)))))

(defun keymap-canonicalize (map)
  "Return a simpler equivalent keymap.
This resolves inheritance and redefinitions.  The returned keymap
should behave identically to a copy of KEYMAP w.r.t `lookup-key'
and use in active keymaps and menus.
Subkeymaps may be modified but are not canonicalized."
  ;; FIXME: Problem with the difference between a nil binding
  ;; that hides a binding in an inherited map and a nil binding that's ignored
  ;; to let some further binding visible.  Currently a nil binding hides all.
  ;; FIXME: we may want to carefully (re)order elements in case they're
  ;; menu-entries.
  (let ((bindings ())
        (ranges ())
	(prompt (keymap-prompt map)))
    (while (keymapp map)
      (setq map (map-keymap ;; -internal
                 (lambda (key item)
                   (if (consp key)
                       (if (= (car key) (1- (cdr key)))
                           ;; If we have a two-character range, then
                           ;; treat it as two separate characters
                           ;; (because this makes `describe-bindings'
                           ;; look better and shouldn't affect
                           ;; anything else).
                           (progn
                             (push (cons (car key) item) bindings)
                             (push (cons (cdr key) item) bindings))
                         ;; Treat char-ranges specially.
                         (push (cons key item) ranges))
                     (push (cons key item) bindings)))
                 map)))
    ;; Create the new map.
    (setq map (funcall (if ranges #'make-keymap #'make-sparse-keymap) prompt))
    (dolist (binding ranges)
      ;; Treat char-ranges specially.  FIXME: need to merge as well.
      (define-key map (vector (car binding)) (cdr binding)))
    ;; Process the bindings starting from the end.
    (dolist (binding (prog1 bindings (setq bindings ())))
      (let* ((key (car binding))
             (oldbind (assq key bindings)))
        (push (if (not oldbind)
                  ;; The normal case: no duplicate bindings.
                  binding
                ;; This is the second binding for this key.
                (setq bindings (delq oldbind bindings))
                (cons key (keymap--merge-bindings (cdr binding)
                                                  (cdr oldbind))))
              bindings)))
    (nconc map bindings)))

(put 'keyboard-translate-table 'char-table-extra-slots 0)

(defun keyboard-translate (from to)
  "Translate character FROM to TO on the current terminal.
This is a legacy function; see `keymap-translate' for the
recommended function to use instead.

This function creates a `keyboard-translate-table' if necessary
and then modifies one entry in it."
  (or (char-table-p keyboard-translate-table)
      (setq keyboard-translate-table
	    (make-char-table 'keyboard-translate-table nil)))
  (aset keyboard-translate-table from to))

;;;; Key binding commands.

(defun global-set-key (key command)
  "Give KEY a global binding as COMMAND.
This is a legacy function; see `keymap-global-set' for the
recommended function to use instead.

COMMAND is the command definition to use; usually it is
a symbol naming an interactively-callable function.
KEY is a key sequence; noninteractively, it is a string or vector
of characters or event types, and non-ASCII characters with codes
above 127 (such as ISO Latin-1) can be included if you use a vector.

Note that if KEY has a local binding in the current buffer,
that local binding will continue to shadow any global binding
that you make with this function."
  (interactive
   (let* ((menu-prompting nil)
          (key (read-key-sequence "Set key globally: " nil t)))
     (list key
           (read-command (format "Set key %s to command: "
                                 (key-description key))))))
  (or (vectorp key) (stringp key)
      (signal 'wrong-type-argument (list 'arrayp key)))
  (define-key (current-global-map) key command))

(defun local-set-key (key command)
  "Give KEY a local binding as COMMAND.
This is a legacy function; see `keymap-local-set' for the
recommended function to use instead.

COMMAND is the command definition to use; usually it is
a symbol naming an interactively-callable function.
KEY is a key sequence; noninteractively, it is a string or vector
of characters or event types, and non-ASCII characters with codes
above 127 (such as ISO Latin-1) can be included if you use a vector.

The binding goes in the current buffer's local map, which in most
cases is shared with all other buffers in the same major mode."
  (interactive "KSet key locally: \nCSet key %s locally to command: ")
  (let ((map (current-local-map)))
    (or map
	(use-local-map (setq map (make-sparse-keymap))))
    (or (vectorp key) (stringp key)
	(signal 'wrong-type-argument (list 'arrayp key)))
    (define-key map key command)))

(defun global-unset-key (key)
  "Remove global binding of KEY.
This is a legacy function; see `keymap-global-unset' for the
recommended function to use instead.

KEY is a string or vector representing a sequence of keystrokes."
  (interactive "kUnset key globally: ")
  (global-set-key key nil))

(defun local-unset-key (key)
  "Remove local binding of KEY.
This is a legacy function; see `keymap-local-unset' for the
recommended function to use instead.

KEY is a string or vector representing a sequence of keystrokes."
  (interactive "kUnset key locally: ")
  (if (current-local-map)
      (local-set-key key nil))
  nil)

(defun local-key-binding (keys &optional accept-default)
  "Return the binding for command KEYS in current local keymap only.
This is a legacy function; see `keymap-local-binding' for the
recommended function to use instead.

KEYS is a string or vector, a sequence of keystrokes.
The binding is probably a symbol with a function definition.

If optional argument ACCEPT-DEFAULT is non-nil, recognize default
bindings; see the description of `lookup-key' for more details
about this."
  (let ((map (current-local-map)))
    (when map (lookup-key map keys accept-default))))

(defun global-key-binding (keys &optional accept-default)
  "Return the binding for command KEYS in current global keymap only.
This is a legacy function; see `keymap-global-binding' for the
recommended function to use instead.

KEYS is a string or vector, a sequence of keystrokes.
The binding is probably a symbol with a function definition.
This function's return values are the same as those of `lookup-key'
\(which see).

If optional argument ACCEPT-DEFAULT is non-nil, recognize default
bindings; see the description of `lookup-key' for more details
about this."
  (lookup-key (current-global-map) keys accept-default))


;;;; substitute-key-definition and its subroutines.

(defvar key-substitution-in-progress nil
  "Used internally by `substitute-key-definition'.")

(defun substitute-key-definition (olddef newdef keymap &optional oldmap prefix)
  "Replace OLDDEF with NEWDEF for any keys in KEYMAP now defined as OLDDEF.
This is a legacy function; see `keymap-substitute' for the
recommended function to use instead.

In other words, OLDDEF is replaced with NEWDEF wherever it appears.
Alternatively, if optional fourth argument OLDMAP is specified, we redefine
in KEYMAP as NEWDEF those keys that are defined as OLDDEF in OLDMAP.

If you don't specify OLDMAP, you can usually get the same results
in a cleaner way with command remapping, like this:
  (define-key KEYMAP [remap OLDDEF] NEWDEF)
\n(fn OLDDEF NEWDEF KEYMAP &optional OLDMAP)"
  ;; Don't document PREFIX in the doc string because we don't want to
  ;; advertise it.  It's meant for recursive calls only.  Here's its
  ;; meaning

  ;; If optional argument PREFIX is specified, it should be a key
  ;; prefix, a string.  Redefined bindings will then be bound to the
  ;; original key, with PREFIX added at the front.
  (or prefix (setq prefix ""))
  (let* ((scan (or oldmap keymap))
	 (prefix1 (vconcat prefix [nil]))
	 (key-substitution-in-progress
	  (cons scan key-substitution-in-progress)))
    ;; Scan OLDMAP, finding each char or event-symbol that
    ;; has any definition, and act on it with hack-key.
    (map-keymap
     (lambda (char defn)
       (aset prefix1 (length prefix) char)
       (substitute-key-definition-key defn olddef newdef prefix1 keymap))
     scan)))

(defun substitute-key-definition-key (defn olddef newdef prefix keymap)
  (let (inner-def skipped menu-item)
    ;; Find the actual command name within the binding.
    (if (eq (car-safe defn) 'menu-item)
	(setq menu-item defn defn (nth 2 defn))
      ;; Skip past menu-prompt.
      (while (stringp (car-safe defn))
	(push (pop defn) skipped))
      ;; Skip past cached key-equivalence data for menu items.
      (if (consp (car-safe defn))
	  (setq defn (cdr defn))))
    (if (or (eq defn olddef)
	    ;; Compare with equal if definition is a key sequence.
	    ;; That is useful for operating on function-key-map.
	    (and (or (stringp defn) (vectorp defn))
		 (equal defn olddef)))
	(define-key keymap prefix
	  (if menu-item
	      (let ((copy (copy-sequence menu-item)))
		(setcar (nthcdr 2 copy) newdef)
		copy)
	    (nconc (nreverse skipped) newdef)))
      ;; Look past a symbol that names a keymap.
      (setq inner-def
	    (or (indirect-function defn) defn))
      ;; For nested keymaps, we use `inner-def' rather than `defn' so as to
      ;; avoid autoloading a keymap.  This is mostly done to preserve the
      ;; original non-autoloading behavior of pre-map-keymap times.
      (if (and (keymapp inner-def)
	       ;; Avoid recursively scanning
	       ;; where KEYMAP does not have a submap.
	       (let ((elt (lookup-key keymap prefix)))
		 (or (null elt) (natnump elt) (keymapp elt)))
	       ;; Avoid recursively rescanning keymap being scanned.
	       (not (memq inner-def key-substitution-in-progress)))
	  ;; If this one isn't being scanned already, scan it now.
	  (substitute-key-definition olddef newdef keymap inner-def prefix)))))


;;;; The global keymap tree.

(defvar esc-map
  (let ((map (make-keymap)))
    (define-key map "u" #'upcase-word)
    (define-key map "l" #'downcase-word)
    (define-key map "c" #'capitalize-word)
    (define-key map "x" #'execute-extended-command)
    (define-key map "X" #'execute-extended-command-for-buffer)
    map)
  "Default keymap for ESC (meta) commands.
The normal global definition of the character ESC indirects to this keymap.")
(fset 'ESC-prefix esc-map)
(make-obsolete 'ESC-prefix 'esc-map "28.1")

(defvar ctl-x-4-map (make-sparse-keymap)
  "Keymap for subcommands of C-x 4.")
(defalias 'ctl-x-4-prefix ctl-x-4-map)

(defvar ctl-x-5-map (make-sparse-keymap)
  "Keymap for frame commands.")
(defalias 'ctl-x-5-prefix ctl-x-5-map)

(defvar tab-prefix-map (make-sparse-keymap)
  "Keymap for tab-bar related commands.")

(defvar ctl-x-map
  (let ((map (make-keymap)))
    (define-key map "4" 'ctl-x-4-prefix)
    (define-key map "5" 'ctl-x-5-prefix)
    (define-key map "t" tab-prefix-map)

    (define-key map "b" #'switch-to-buffer)
    (define-key map "k" #'kill-buffer)
    (define-key map "\C-u" #'upcase-region)   (put 'upcase-region   'disabled t)
    (define-key map "\C-l" #'downcase-region) (put 'downcase-region 'disabled t)
    (define-key map "<" #'scroll-left)
    (define-key map ">" #'scroll-right)
    map)
  "Default keymap for C-x commands.
The normal global definition of the character C-x indirects to this keymap.")
(fset 'Control-X-prefix ctl-x-map)
(make-obsolete 'Control-X-prefix 'ctl-x-map "28.1")

(defvar global-map
  (let ((map (make-keymap)))
    (define-key map "\C-[" 'ESC-prefix)
    (define-key map "\C-x" 'Control-X-prefix)

    (define-key map "\C-i" #'self-insert-command)
    (let* ((vec1 (make-vector 1 nil))
           (f (lambda (from to)
                (while (< from to)
                  (aset vec1 0 from)
                  (define-key map vec1 #'self-insert-command)
                  (setq from (1+ from))))))
      (funcall f #o040 #o0177)
      (when (eq system-type 'ms-dos)      ;FIXME: Why?
        (funcall f #o0200 #o0240))
      (funcall f #o0240 #o0400))

    (define-key map "\C-a" #'beginning-of-line)
    (define-key map "\C-b" #'backward-char)
    (define-key map "\C-e" #'end-of-line)
    (define-key map "\C-f" #'forward-char)

    (define-key map "\C-z"     #'suspend-emacs) ;FIXME: Re-bound later!
    (define-key map "\C-x\C-z" #'suspend-emacs) ;FIXME: Re-bound later!

    (define-key map "\C-v"    #'scroll-up-command)
    (define-key map "\M-v"    #'scroll-down-command)
    (define-key map "\M-\C-v" #'scroll-other-window)

    (define-key map "\M-\C-c" #'exit-recursive-edit)
    (define-key map "\C-]"    #'abort-recursive-edit)
    map)
  "Default global keymap mapping Emacs keyboard input into commands.
The value is a keymap that is usually (but not necessarily) Emacs's
global map.

See also `current-global-map'.")
(use-global-map global-map)


;;;; Event manipulation functions.

(defconst listify-key-sequence-1 (logior 128 ?\M-\C-@))

(defun listify-key-sequence (key)
  "Convert a key sequence to a list of events."
  (if (vectorp key)
      (append key nil)
    (mapcar (lambda (c)
              (if (> c 127)
                  (logxor c listify-key-sequence-1)
                c))
	    key)))

(defun eventp (object)
  "Return non-nil if OBJECT is an input event or event object."
  (or (integerp object)
      (and (if (consp object)
               (setq object (car object))
             object)
           (symbolp object)
           (not (keywordp object)))))

(defun event-modifiers (event)
  "Return a list of symbols representing the modifier keys in event EVENT.
The elements of the list may include `meta', `control',
`shift', `hyper', `super', `alt', `click', `double', `triple', `drag',
and `down'.
EVENT may be an event or an event type.  If EVENT is a symbol
that has never been used in an event that has been read as input
in the current Emacs session, then this function may fail to include
the `click' modifier."
  (let ((type event))
    (if (listp type)
	(setq type (car type)))
    (if (symbolp type)
        ;; Don't read event-symbol-elements directly since we're not
        ;; sure the symbol has already been parsed.
	(cdr (internal-event-symbol-parse-modifiers type))
      (let ((list nil)
	    (char (logand type (lognot (logior ?\M-\^@ ?\C-\^@ ?\S-\^@
					       ?\H-\^@ ?\s-\^@ ?\A-\^@)))))
	(if (not (zerop (logand type ?\M-\^@)))
	    (push 'meta list))
	(if (or (not (zerop (logand type ?\C-\^@)))
		(< char 32))
	    (push 'control list))
	(if (or (not (zerop (logand type ?\S-\^@)))
		(/= char (downcase char)))
	    (push 'shift list))
	(or (zerop (logand type ?\H-\^@))
	    (push 'hyper list))
	(or (zerop (logand type ?\s-\^@))
	    (push 'super list))
	(or (zerop (logand type ?\A-\^@))
	    (push 'alt list))
	list))))

(defun event-basic-type (event)
  "Return the basic type of the given event (all modifiers removed).
The value is a printing character (not upper case) or a symbol.
EVENT may be an event or an event type.  If EVENT is a symbol
that has never been used in an event that has been read as input
in the current Emacs session, then this function may return nil."
  (if (consp event)
      (setq event (car event)))
  (if (symbolp event)
      (car (get event 'event-symbol-elements))
    (let* ((base (logand event (1- ?\A-\^@)))
	   (uncontrolled (if (< base 32) (logior base 64) base)))
      ;; There are some numbers that are invalid characters and
      ;; cause `downcase' to get an error.
      (condition-case ()
	  (downcase uncontrolled)
	(error uncontrolled)))))

(defsubst mouse-movement-p (object)
  "Return non-nil if OBJECT is a mouse movement event."
  (eq (car-safe object) 'mouse-movement))

(defun mouse-event-p (object)
  "Return non-nil if OBJECT is a mouse click event."
  ;; is this really correct? maybe remove mouse-movement?
  (memq (event-basic-type object) '(mouse-1 mouse-2 mouse-3 mouse-movement)))

(defun event-start (event)
  "Return the starting position of EVENT.
EVENT should be a mouse click, drag, or key press event.  If
EVENT is nil, the value of `posn-at-point' is used instead.

The following accessor functions are used to access the elements
of the position:

`posn-window': The window of the event end, or its frame if the
event end point belongs to no window.
`posn-area': A symbol identifying the area the event occurred in,
or nil if the event occurred in the text area.
`posn-point': The buffer position of the event.
`posn-x-y': The pixel-based coordinates of the event.
`posn-col-row': The estimated column and row corresponding to the
position of the event.
`posn-actual-col-row': The actual column and row corresponding to the
position of the event.
`posn-string': The string object of the event, which is either
nil or (STRING . POSITION)'.
`posn-image': The image object of the event, if any.
`posn-object': The image or string object of the event, if any.
`posn-timestamp': The time the event occurred, in milliseconds.

For more information, see Info node `(elisp)Click Events'."
  (or (and (consp event) (nth 1 event))
      ;; Use `window-point' for the case when the current buffer
      ;; is temporarily switched to some other buffer (bug#50256)
      (posn-at-point (window-point))
      (list (selected-window) (window-point) '(0 . 0) 0)))

(defun event-end (event)
  "Return the ending position of EVENT.
EVENT should be a click, drag, or key press event.

See `event-start' for a description of the value returned."
  (or (and (consp event) (nth (if (consp (nth 2 event)) 2 1) event))
      ;; Use `window-point' for the case when the current buffer
      ;; is temporarily switched to some other buffer (bug#50256)
      (posn-at-point (window-point))
      (list (selected-window) (window-point) '(0 . 0) 0)))

(defsubst event-click-count (event)
  "Return the multi-click count of EVENT, a click or drag event.
The return value is a positive integer."
  (if (and (consp event) (integerp (nth 2 event))) (nth 2 event) 1))

(defsubst event-line-count (event)
  "Return the line count of EVENT, a mousewheel event.
The return value is a positive integer."
  (if (and (consp event) (integerp (nth 3 event))) (nth 3 event) 1))

;;;; Extracting fields of the positions in an event.

(defun posnp (obj)
  "Return non-nil if OBJ appears to be a valid `posn' object specifying a window.
A `posn' object is returned from functions such as `event-start'.
If OBJ is a valid `posn' object, but specifies a frame rather
than a window, return nil."
  ;; FIXME: Correct the behavior of this function so that all valid
  ;; `posn' objects are recognized, after updating other code that
  ;; depends on its present behavior.
  (and (windowp (car-safe obj))
       (atom (car-safe (setq obj (cdr obj))))                ;AREA-OR-POS.
       (integerp (car-safe (car-safe (setq obj (cdr obj))))) ;XOFFSET.
       (integerp (car-safe (cdr obj)))))                     ;TIMESTAMP.

(defsubst posn-window (position)
  "Return the window in POSITION.
If POSITION is outside the frame where the event was initiated,
return that frame instead.  POSITION should be a list of the form
returned by the `event-start' and `event-end' functions."
  (nth 0 position))

(defsubst posn-area (position)
  "Return the window area recorded in POSITION, or nil for the text area.
POSITION should be a list of the form returned by the `event-start'
and `event-end' functions."
  (let ((area (if (consp (nth 1 position))
		  (car (nth 1 position))
		(nth 1 position))))
    (and (symbolp area) area)))

(defun posn-point (position)
  "Return the buffer location in POSITION.
POSITION should be a list of the form returned by the `event-start'
and `event-end' functions.
Returns nil if POSITION does not correspond to any buffer location (e.g.
a click on a scroll bar)."
  (or (nth 5 position)
      (let ((pt (nth 1 position)))
        (or (car-safe pt)
            ;; Apparently this can also be `vertical-scroll-bar' (bug#13979).
            (if (integerp pt) pt)))))

(defun posn-set-point (position)
  "Move point to POSITION.
Select the corresponding window as well."
  (if (framep (posn-window position))
      (progn
        (unless (windowp (frame-selected-window (posn-window position)))
          (error "Position not in text area of window"))
        (select-window (frame-selected-window (posn-window position))))
    (unless (windowp (posn-window position))
      (error "Position not in text area of window"))
    (select-window (posn-window position)))
  (if (numberp (posn-point position))
      (goto-char (posn-point position))))

(defsubst posn-x-y (position)
  "Return the x and y coordinates in POSITION.
The return value has the form (X . Y), where X and Y are given in
pixels.  POSITION should be a list of the form returned by
`event-start' and `event-end'."
  (nth 2 position))

(declare-function scroll-bar-scale "scroll-bar" (num-denom whole))

(defun posn-col-row (position)
  "Return the nominal column and row in POSITION, measured in characters.
The column and row values are approximations calculated from the x
and y coordinates in POSITION and the frame's default character width
and default line height, including spacing.
For a scroll-bar event, the result column is 0, and the row
corresponds to the vertical position of the click in the scroll bar.
POSITION should be a list of the form returned by the `event-start'
and `event-end' functions."
  (let* ((pair            (posn-x-y position))
         (frame-or-window (posn-window position))
         (frame           (if (framep frame-or-window)
                              frame-or-window
                            (window-frame frame-or-window)))
         (window          (when (windowp frame-or-window) frame-or-window))
         (area            (posn-area position)))
    (cond
     ((null frame-or-window)
      '(0 . 0))
     ((eq area 'vertical-scroll-bar)
      (cons 0 (scroll-bar-scale pair (1- (window-height window)))))
     ((eq area 'horizontal-scroll-bar)
      (cons (scroll-bar-scale pair (window-width window)) 0))
     (t
      ;; FIXME: This should take line-spacing properties on
      ;; newlines into account.
      (let* ((spacing (when (display-graphic-p frame)
                        (or (with-current-buffer
                                (window-buffer (frame-selected-window frame))
                              line-spacing)
                            (frame-parameter frame 'line-spacing)))))
	(cond ((floatp spacing)
	       (setq spacing (truncate (* spacing
					  (frame-char-height frame)))))
	      ((null spacing)
	       (setq spacing 0)))
	(cons (/ (car pair) (frame-char-width frame))
	      (/ (cdr pair) (+ (frame-char-height frame) spacing))))))))

(defun posn-actual-col-row (position)
  "Return the window row number in POSITION and character number in that row.

Return nil if POSITION does not contain the actual position; in that case
`posn-col-row' can be used to get approximate values.
POSITION should be a list of the form returned by the `event-start'
and `event-end' functions.

This function does not account for the width on display, like the
number of visual columns taken by a TAB or image.  If you need
the coordinates of POSITION in character units, you should use
`posn-col-row', not this function."
  (nth 6 position))

(defsubst posn-timestamp (position)
  "Return the timestamp of POSITION.
POSITION should be a list of the form returned by the `event-start'
and `event-end' functions."
  (nth 3 position))

(defun posn-string (position)
  "Return the string object of POSITION.
Value is a cons (STRING . STRING-POS), or nil if not a string.
POSITION should be a list of the form returned by the `event-start'
and `event-end' functions."
  (let ((x (nth 4 position)))
    ;; Apparently this can also be `handle' or `below-handle' (bug#13979).
    (when (consp x) x)))

(defsubst posn-image (position)
  "Return the image object of POSITION.
Value is a list (image ...), or nil if not an image.
POSITION should be a list of the form returned by the `event-start'
and `event-end' functions."
  (nth 7 position))

(defsubst posn-object (position)
  "Return the object (image or string) of POSITION.
Value is a list (image ...) for an image object, a cons cell
\(STRING . STRING-POS) for a string object, and nil for a buffer position.
POSITION should be a list of the form returned by the `event-start'
and `event-end' functions."
  (or (posn-image position) (posn-string position)))

(defsubst posn-object-x-y (position)
  "Return the x and y coordinates relative to the object of POSITION.
The return value has the form (DX . DY), where DX and DY are
given in pixels.  POSITION should be a list of the form returned
by `event-start' and `event-end'."
  (nth 8 position))

(defsubst posn-object-width-height (position)
  "Return the pixel width and height of the object of POSITION.
The return value has the form (WIDTH . HEIGHT).  POSITION should
be a list of the form returned by `event-start' and `event-end'."
  (nth 9 position))

(defun values--store-value (value)
  "Store VALUE in the obsolete `values' variable."
  (with-suppressed-warnings ((obsolete values))
    (push value values))
  value)


;;;; Obsolescent names for functions.

(make-obsolete 'buffer-has-markers-at nil "24.3")

(make-obsolete 'invocation-directory "use the variable of the same name."
               "27.1")
(make-obsolete 'invocation-name "use the variable of the same name." "27.1")

;; We used to declare string-to-unibyte obsolete, but it is a valid
;; way of getting a unibyte string that can be indexed by bytes, when
;; the original string has raw bytes in their internal multibyte
;; representation.  This can be useful when one needs to examine
;; individual bytes at known offsets from the string beginning.
;; (make-obsolete 'string-to-unibyte   "use `encode-coding-string'." "26.1")
;; string-to-multibyte is also sometimes useful (and there's no good
;; general replacement for it), so it's also been revived in Emacs 27.1.
;; (make-obsolete 'string-to-multibyte "use `decode-coding-string'." "26.1")
;; bug#23850
(make-obsolete 'string-as-unibyte   "use `encode-coding-string'." "26.1")
(make-obsolete 'string-make-unibyte   "use `encode-coding-string'." "26.1")
(make-obsolete 'string-as-multibyte "use `decode-coding-string'." "26.1")
(make-obsolete 'string-make-multibyte "use `decode-coding-string'." "26.1")

(defun log10 (x)
  "Return (log X 10), the log base 10 of X."
  (declare (obsolete log "24.4"))
  (log x 10))

(set-advertised-calling-convention
 'all-completions '(string collection &optional predicate) "23.1")
(set-advertised-calling-convention 'unintern '(name obarray) "23.3")
(set-advertised-calling-convention 'indirect-function '(object) "25.1")
(set-advertised-calling-convention 'redirect-frame-focus '(frame focus-frame) "24.3")
(set-advertised-calling-convention 'libxml-parse-xml-region '(start end &optional base-url) "27.1")
(set-advertised-calling-convention 'libxml-parse-html-region '(start end &optional base-url) "27.1")

;;;; Obsolescence declarations for variables, and aliases.

(make-obsolete-variable 'redisplay-end-trigger-functions 'jit-lock-register "23.1")
(make-obsolete-variable 'deferred-action-list 'post-command-hook "24.1")
(make-obsolete-variable 'deferred-action-function 'post-command-hook "24.1")
(make-obsolete-variable 'redisplay-dont-pause nil "24.5")
(make-obsolete 'window-redisplay-end-trigger nil "23.1")
(make-obsolete 'set-window-redisplay-end-trigger nil "23.1")
(make-obsolete-variable 'operating-system-release nil "28.1")
(make-obsolete-variable 'inhibit-changing-match-data 'save-match-data "29.1")

(make-obsolete 'run-window-configuration-change-hook nil "27.1")

(make-obsolete-variable 'command-debug-status
                        "expect it to be removed in a future version." "25.2")

;; This was introduced in 21.4 for pre-unicode unification.  That
;; usage was rendered obsolete in 23.1, which uses Unicode internally.
;; Other uses are possible, so this variable is not _really_ obsolete,
;; but Stefan insists to mark it so.
(make-obsolete-variable 'translation-table-for-input nil "23.1")

(make-obsolete-variable 'x-gtk-use-window-move nil "26.1")

(defvaralias 'messages-buffer-max-lines 'message-log-max)
(define-obsolete-variable-alias 'inhibit-nul-byte-detection
  'inhibit-null-byte-detection "28.1")
(make-obsolete-variable 'load-dangerous-libraries
                        "no longer used." "27.1")

(defvar inhibit--record-char nil
  "Obsolete variable.
This was used internally by quail.el and keyboard.c in Emacs 27.
It does nothing in Emacs 28.")
(make-obsolete-variable 'inhibit--record-char nil "28.1")

;; We can't actually make `values' obsolete, because that will result
;; in warnings when using `values' in let-bindings.
;;(make-obsolete-variable 'values "no longer used" "28.1")


;;;; Alternate names for functions - these are not being phased out.

(defalias 'send-string #'process-send-string)
(defalias 'send-region #'process-send-region)
(defalias 'string= #'string-equal)
(defalias 'string< #'string-lessp)
(defalias 'string> #'string-greaterp)
(defalias 'move-marker #'set-marker)
(defalias 'rplaca #'setcar)
(defalias 'rplacd #'setcdr)
(defalias 'beep #'ding) ;preserve lingual purity
(defalias 'indent-to-column #'indent-to)
(defalias 'backward-delete-char #'delete-backward-char)
(defalias 'search-forward-regexp (symbol-function 're-search-forward))
(defalias 'search-backward-regexp (symbol-function 're-search-backward))
(defalias 'int-to-string #'number-to-string)
(defalias 'store-match-data #'set-match-data)
(defalias 'chmod #'set-file-modes)
(defalias 'mkdir #'make-directory)
;; These are the XEmacs names:
(defalias 'point-at-eol #'line-end-position)
(defalias 'point-at-bol #'line-beginning-position)

(define-obsolete-function-alias 'user-original-login-name
  #'user-login-name "28.1")


;;;; Hook manipulation functions.

(defun add-hook (hook function &optional depth local)
  ;; Note: the -100..100 depth range is arbitrary and was chosen to match the
  ;; range used in add-function.
  "Add to the value of HOOK the function FUNCTION.
FUNCTION is not added if already present.

The place where the function is added depends on the DEPTH
parameter.  DEPTH defaults to 0.  By convention, it should be
a number between -100 and 100 where 100 means that the function
should be at the very end of the list, whereas -100 means that
the function should always come first.
Since nothing is \"always\" true, don't use 100 nor -100.
When two functions have the same depth, the new one gets added after the
old one if depth is strictly positive and before otherwise.

For backward compatibility reasons, a symbol other than nil is
interpreted as a DEPTH of 90.

The optional fourth argument, LOCAL, if non-nil, says to modify
the hook's buffer-local value rather than its global value.
This makes the hook buffer-local, and it makes t a member of the
buffer-local value.  That acts as a flag to run the hook
functions of the global value as well as in the local value.

HOOK should be a symbol.  If HOOK is void, it is first set to
nil.  If HOOK's value is a single function, it is changed to a
list of functions.

FUNCTION may be any valid function, but it's recommended to use a
function symbol and not a lambda form.  Using a symbol will
ensure that the function is not re-added if the function is
edited, and using lambda forms may also have a negative
performance impact when running `add-hook' and `remove-hook'."
  (or (boundp hook) (set hook nil))
  (or (default-boundp hook) (set-default hook nil))
  (unless (numberp depth) (setq depth (if depth 90 0)))
  (if local (unless (local-variable-if-set-p hook)
	      (set (make-local-variable hook) (list t)))
    ;; Detect the case where make-local-variable was used on a hook
    ;; and do what we used to do.
    (when (and (local-variable-if-set-p hook)
               (not (and (consp (symbol-value hook))
                         (memq t (symbol-value hook)))))
      (setq local t)))
  (let ((hook-value (if local (symbol-value hook) (default-value hook))))
    ;; If the hook value is a single function, turn it into a list.
    (when (or (not (listp hook-value)) (functionp hook-value))
      (setq hook-value (list hook-value)))
    ;; Do the actual addition if necessary
    (unless (member function hook-value)
      (when (stringp function)          ;FIXME: Why?
	(setq function (purecopy function)))
      ;; All those `equal' tests performed between functions can end up being
      ;; costly since those functions may be large recursive and even cyclic
      ;; structures, so we index `hook--depth-alist' with `eq'.  (bug#46326)
      (when (or (get hook 'hook--depth-alist) (not (zerop depth)))
        ;; Note: The main purpose of the above `when' test is to avoid running
        ;; this `setf' before `gv' is loaded during bootstrap.
        (setf (alist-get function (get hook 'hook--depth-alist) 0) depth))
      (setq hook-value
	    (if (< 0 depth)
		(append hook-value (list function))
	      (cons function hook-value)))
      (let ((depth-alist (get hook 'hook--depth-alist)))
        (when depth-alist
          (setq hook-value
                (sort (if (< 0 depth) hook-value (copy-sequence hook-value))
                      (lambda (f1 f2)
                        (< (alist-get f1 depth-alist 0 nil #'eq)
                           (alist-get f2 depth-alist 0 nil #'eq))))))))
    ;; Set the actual variable
    (if local
	(progn
	  ;; If HOOK isn't a permanent local,
	  ;; but FUNCTION wants to survive a change of modes,
	  ;; mark HOOK as partially permanent.
	  (and (symbolp function)
	       (get function 'permanent-local-hook)
	       (not (get hook 'permanent-local))
	       (put hook 'permanent-local 'permanent-local-hook))
	  (set hook hook-value))
      (set-default hook hook-value))))

(defun remove-hook (hook function &optional local)
  "Remove from the value of HOOK the function FUNCTION.
HOOK should be a symbol, and FUNCTION may be any valid function.  If
FUNCTION isn't the value of HOOK, or, if FUNCTION doesn't appear in the
list of hooks to run in HOOK, then nothing is done.  See `add-hook'.

The optional third argument, LOCAL, if non-nil, says to modify
the hook's buffer-local value rather than its default value.

Interactively, prompt for the various arguments (skipping local
unless HOOK has both local and global functions).  If multiple
functions have the same representation under `princ', the first
one will be removed."
  (interactive
   (let* ((default (and (symbolp (variable-at-point))
                        (symbol-name (variable-at-point))))
          (hook (intern (completing-read
                         (format-prompt "Hook variable" default)
                         obarray #'boundp t nil nil default)))
          (local
           (and
            (local-variable-p hook)
            (symbol-value hook)
            ;; No need to prompt if there's nothing global
            (or (not (default-value hook))
                (y-or-n-p (format "%s has a buffer-local binding, use that? "
                                  hook)))))
          (fn-alist (mapcar
                     (lambda (x) (cons (with-output-to-string (prin1 x)) x))
                     (if local (symbol-value hook) (default-value hook))))
          (function (alist-get (completing-read
                                (format "%s hook to remove: "
                                        (if local "Buffer-local" "Global"))
                                fn-alist
                                nil t nil 'set-variable-value-history)
                               fn-alist nil nil #'string=)))
     (list hook function local)))
  (or (boundp hook) (set hook nil))
  (or (default-boundp hook) (set-default hook nil))
  ;; Do nothing if LOCAL is t but this hook has no local binding.
  (unless (and local (not (local-variable-p hook)))
    ;; Detect the case where make-local-variable was used on a hook
    ;; and do what we used to do.
    (when (and (local-variable-p hook)
	       (not (and (consp (symbol-value hook))
			 (memq t (symbol-value hook)))))
      (setq local t))
    (let ((hook-value (if local (symbol-value hook) (default-value hook)))
          (old-fun nil))
      ;; Remove the function, for both the list and the non-list cases.
      (if (or (not (listp hook-value)) (eq (car hook-value) 'lambda))
	  (when (equal hook-value function)
	    (setq old-fun hook-value)
	    (setq hook-value nil))
	(when (setq old-fun (car (member function hook-value)))
	  (setq hook-value (remq old-fun hook-value))))
      (when old-fun
        ;; Remove auxiliary depth info to avoid leaks (bug#46414)
        ;; and to avoid the list growing too long.
<<<<<<< HEAD
        (let* ((depths (get hook 'hook--depth-alist))
               (di (assq old-fun depths)))
          (when di (put hook 'hook--depth-alist (delq di depths)))))
=======
        (let* ((depth-sym (get hook 'hook--depth-alist))
               (depth-alist (if depth-sym (if local (symbol-value depth-sym)
                                            (default-value depth-sym))))
               (di (assq old-fun depth-alist)))
          (when di
            (setf (if local (symbol-value depth-sym)
                    (default-value depth-sym))
                  (remq di depth-alist)))))
>>>>>>> 8adc3672
      ;; If the function is on the global hook, we need to shadow it locally
      ;;(when (and local (member function (default-value hook))
      ;;	       (not (member (cons 'not function) hook-value)))
      ;;  (push (cons 'not function) hook-value))
      ;; Set the actual variable
      (if (not local)
	  (set-default hook hook-value)
	(if (equal hook-value '(t))
	    (kill-local-variable hook)
	  (set hook hook-value))))))

(defmacro letrec (binders &rest body)
  "Bind variables according to BINDERS then eval BODY.
The value of the last form in BODY is returned.
Each element of BINDERS is a list (SYMBOL VALUEFORM) that binds
SYMBOL to the value of VALUEFORM.

The main difference between this macro and `let'/`let*' is that
all symbols are bound before any of the VALUEFORMs are evalled."
  ;; Useful only in lexical-binding mode.
  ;; As a special-form, we could implement it more efficiently (and cleanly,
  ;; making the vars actually unbound during evaluation of the binders).
  (declare (debug let) (indent 1))
  ;; Use plain `let*' for the non-recursive definitions.
  ;; This only handles the case where the first few definitions are not
  ;; recursive.  Nothing as fancy as an SCC analysis.
  (let ((seqbinds nil))
    ;; Our args haven't yet been macro-expanded, so `macroexp--fgrep'
    ;; may fail to see references that will be introduced later by
    ;; macroexpansion.  We could call `macroexpand-all' to avoid that,
    ;; but in order to avoid that, we instead check to see if the binders
    ;; appear in the macroexp environment, since that's how references can be
    ;; introduced later on.
    (unless (macroexp--fgrep binders macroexpand-all-environment)
      (while (and binders
                  (null (macroexp--fgrep binders (nth 1 (car binders)))))
        (push (pop binders) seqbinds)))
    (let ((nbody (if (null binders)
                     (macroexp-progn body)
                   `(let ,(mapcar #'car binders)
                      ,@(mapcar (lambda (binder) `(setq ,@binder)) binders)
                      ,@body))))
      (cond
       ;; All bindings are recursive.
       ((null seqbinds) nbody)
       ;; Special case for trivial uses.
       ((and (symbolp nbody) (null (cdr seqbinds)) (eq nbody (caar seqbinds)))
        (nth 1 (car seqbinds)))
       ;; General case.
       (t `(let* ,(nreverse seqbinds) ,nbody))))))

(defmacro dlet (binders &rest body)
  "Like `let' but using dynamic scoping."
  (declare (indent 1) (debug let))
  ;; (defvar FOO) only affects the current scope, but in order for
  ;; this not to affect code after the main `let' we need to create a new scope,
  ;; which is what the surrounding `let' is for.
  ;; FIXME: (let () ...) currently doesn't actually create a new scope,
  ;; which is why we use (let (_) ...).
  `(let (_)
     ,@(mapcar (lambda (binder)
                 `(defvar ,(if (consp binder) (car binder) binder)))
               binders)
     (let ,binders ,@body)))


(defmacro with-wrapper-hook (hook args &rest body)
  "Run BODY, using wrapper functions from HOOK with additional ARGS.
HOOK is an abnormal hook.  Each hook function in HOOK \"wraps\"
around the preceding ones, like a set of nested `around' advices.

Each hook function should accept an argument list consisting of a
function FUN, followed by the additional arguments in ARGS.

The first hook function in HOOK is passed a FUN that, if it is called
with arguments ARGS, performs BODY (i.e., the default operation).
The FUN passed to each successive hook function is defined based
on the preceding hook functions; if called with arguments ARGS,
it does what the `with-wrapper-hook' call would do if the
preceding hook functions were the only ones present in HOOK.

Each hook function may call its FUN argument as many times as it wishes,
including never.  In that case, such a hook function acts to replace
the default definition altogether, and any preceding hook functions.
Of course, a subsequent hook function may do the same thing.

Each hook function definition is used to construct the FUN passed
to the next hook function, if any.  The last (or \"outermost\")
FUN is then called once."
  (declare (indent 2) (debug (form sexp body))
           (obsolete "use a <foo>-function variable modified by `add-function'."
                     "24.4"))
  `(subr--with-wrapper-hook-no-warnings ,hook ,args ,@body))

(defmacro subr--with-wrapper-hook-no-warnings (hook args &rest body)
  "Like (with-wrapper-hook HOOK ARGS BODY), but without warnings."
  (declare (debug (form sexp def-body)))
  ;; We need those two gensyms because CL's lexical scoping is not available
  ;; for function arguments :-(
  (let ((funs (make-symbol "funs"))
        (global (make-symbol "global"))
        (argssym (make-symbol "args"))
        (runrestofhook (make-symbol "runrestofhook")))
    ;; Since the hook is a wrapper, the loop has to be done via
    ;; recursion: a given hook function will call its parameter in order to
    ;; continue looping.
    `(letrec ((,runrestofhook
               (lambda (,funs ,global ,argssym)
                 ;; `funs' holds the functions left on the hook and `global'
                 ;; holds the functions left on the global part of the hook
                 ;; (in case the hook is local).
                 (if (consp ,funs)
                     (if (eq t (car ,funs))
                         (funcall ,runrestofhook
                                  (append ,global (cdr ,funs)) nil ,argssym)
                       (apply (car ,funs)
                              (apply-partially
                               (lambda (,funs ,global &rest ,argssym)
                                 (funcall ,runrestofhook ,funs ,global ,argssym))
                               (cdr ,funs) ,global)
                              ,argssym))
                   ;; Once there are no more functions on the hook, run
                   ;; the original body.
                   (apply (lambda ,args ,@body) ,argssym)))))
       (funcall ,runrestofhook ,hook
                ;; The global part of the hook, if any.
                ,(if (symbolp hook)
                     `(if (local-variable-p ',hook)
                          (default-value ',hook)))
                (list ,@args)))))

(defun add-to-list (list-var element &optional append compare-fn)
  "Add ELEMENT to the value of LIST-VAR if it isn't there yet.
The test for presence of ELEMENT is done with `equal', or with
COMPARE-FN if that's non-nil.
If ELEMENT is added, it is added at the beginning of the list,
unless the optional argument APPEND is non-nil, in which case
ELEMENT is added at the end.
LIST-VAR should not refer to a lexical variable.

The return value is the new value of LIST-VAR.

This is handy to add some elements to configuration variables,
but please do not abuse it in Elisp code, where you are usually
better off using `push' or `cl-pushnew'.

If you want to use `add-to-list' on a variable that is not
defined until a certain package is loaded, you should put the
call to `add-to-list' into a hook function that will be run only
after loading the package.  `eval-after-load' provides one way to
do this.  In some cases other hooks, such as major mode hooks,
can do the job."
  (declare
   (compiler-macro
    (lambda (exp)
      ;; FIXME: Something like this could be used for `set' as well.
      (if (or (not (eq 'quote (car-safe list-var)))
              (special-variable-p (cadr list-var))
              (not (macroexp-const-p append)))
          exp
        (let* ((sym (cadr list-var))
               (append (eval append lexical-binding))
               (msg (format-message
                     "`add-to-list' can't use lexical var `%s'; use `push' or `cl-pushnew'"
                     sym))
               ;; Big ugly hack, so we output a warning only during
               ;; byte-compilation, and so we can use
               ;; byte-compile-not-lexical-var-p to silence the warning
               ;; when a defvar has been seen but not yet executed.
               (warnfun (lambda ()
                          ;; FIXME: We should also emit a warning for let-bound
                          ;; variables with dynamic binding.
                          (when (assq sym byte-compile--lexical-environment)
                            (setq byte-compile-abort-elc t)
                            (byte-compile-warn "%s" msg))))
               (code
                (macroexp-let2 macroexp-copyable-p x element
                  `(if ,(if compare-fn
                            (progn
                              (require 'cl-lib)
                              `(cl-member ,x ,sym :test ,compare-fn))
                          ;; For bootstrapping reasons, don't rely on
                          ;; cl--compiler-macro-member for the base case.
                          `(member ,x ,sym))
                       ,sym
                     ,(if append
                          `(setq ,sym (append ,sym (list ,x)))
                        `(push ,x ,sym))))))
          (if (not (macroexp-compiling-p))
              code
            `(progn
               (macroexp--funcall-if-compiled ',warnfun)
               ,code)))))))
  (if (cond
       ((null compare-fn)
	(member element (symbol-value list-var)))
       ((eq compare-fn #'eq)
	(memq element (symbol-value list-var)))
       ((eq compare-fn #'eql)
	(memql element (symbol-value list-var)))
       (t
	(let ((lst (symbol-value list-var)))
	  (while (and lst
		      (not (funcall compare-fn element (car lst))))
	    (setq lst (cdr lst)))
          lst)))
      (symbol-value list-var)
    (set list-var
	 (if append
	     (append (symbol-value list-var) (list element))
	   (cons element (symbol-value list-var))))))


(defun add-to-ordered-list (list-var element &optional order)
  "Add ELEMENT to the value of LIST-VAR if it isn't there yet.
The test for presence of ELEMENT is done with `eq'.

The value of LIST-VAR is kept ordered based on the ORDER
parameter.

If the third optional argument ORDER is a number (integer or
float), set the element's list order to the given value.  If
ORDER is nil or omitted, do not change the numeric order of
ELEMENT.  If ORDER has any other value, remove the numeric order
of ELEMENT if it has one.

The list order for each element is stored in LIST-VAR's
`list-order' property.
LIST-VAR cannot refer to a lexical variable.

The return value is the new value of LIST-VAR."
  (let ((ordering (get list-var 'list-order)))
    (unless ordering
      (put list-var 'list-order
           (setq ordering (make-hash-table :weakness 'key :test 'eq))))
    (when order
      (puthash element (and (numberp order) order) ordering))
    (unless (memq element (symbol-value list-var))
      (set list-var (cons element (symbol-value list-var))))
    (set list-var (sort (symbol-value list-var)
			(lambda (a b)
			  (let ((oa (gethash a ordering))
				(ob (gethash b ordering)))
			    (if (and oa ob)
				(< oa ob)
			      oa)))))))

(defun add-to-history (history-var newelt &optional maxelt keep-all)
  "Add NEWELT to the history list stored in the variable HISTORY-VAR.
Return the new history list.
If MAXELT is non-nil, it specifies the maximum length of the history.
Otherwise, the maximum history length is the value of the `history-length'
property on symbol HISTORY-VAR, if set, or the value of the `history-length'
variable.  The possible values of maximum length have the same meaning as
the values of `history-length'.
Remove duplicates of NEWELT if `history-delete-duplicates' is non-nil.
If optional fourth arg KEEP-ALL is non-nil, add NEWELT to history even
if it is empty or duplicates the most recent entry in the history.
HISTORY-VAR cannot refer to a lexical variable."
  (unless maxelt
    (setq maxelt (or (get history-var 'history-length)
		     history-length)))
  (let ((history (symbol-value history-var))
	tail)
    (when (and (listp history)
	       (or keep-all
		   (not (stringp newelt))
		   (> (length newelt) 0))
	       (or keep-all
		   (not (equal (car history) newelt))))
      (if history-delete-duplicates
	  (setq history (delete newelt history)))
      (setq history (cons newelt history))
      (when (integerp maxelt)
        (if (>= 0 maxelt)
	    (setq history nil)
	  (setq tail (nthcdr (1- maxelt) history))
	  (when (consp tail)
            (setcdr tail nil))))
      (set history-var history))))


;;;; Mode hooks.

(defvar delay-mode-hooks nil
  "If non-nil, `run-mode-hooks' should delay running the hooks.")
(defvar-local delayed-mode-hooks nil
  "List of delayed mode hooks waiting to be run.")
(put 'delay-mode-hooks 'permanent-local t)

(defvar-local delayed-after-hook-functions nil
  "List of delayed :after-hook forms waiting to be run.
These forms come from `define-derived-mode'.")

(defvar change-major-mode-after-body-hook nil
  "Normal hook run in major mode functions, before the mode hooks.")

(defvar after-change-major-mode-hook nil
  "Normal hook run at the very end of major mode functions.")

(defun run-mode-hooks (&rest hooks)
  "Run mode hooks `delayed-mode-hooks' and HOOKS, or delay HOOKS.
Call `hack-local-variables' to set up file local and directory local
variables.

If the variable `delay-mode-hooks' is non-nil, does not do anything,
just adds the HOOKS to the list `delayed-mode-hooks'.
Otherwise, runs hooks in the sequence: `change-major-mode-after-body-hook',
`delayed-mode-hooks' (in reverse order), HOOKS, then runs
`hack-local-variables', runs the hook `after-change-major-mode-hook', and
finally evaluates the functions in `delayed-after-hook-functions' (see
`define-derived-mode').

Major mode functions should use this instead of `run-hooks' when
running their FOO-mode-hook."
  (if delay-mode-hooks
      ;; Delaying case.
      (dolist (hook hooks)
	(push hook delayed-mode-hooks))
    ;; Normal case, just run the hook as before plus any delayed hooks.
    (setq hooks (nconc (nreverse delayed-mode-hooks) hooks))
    (and (bound-and-true-p syntax-propertize-function)
         (not (local-variable-p 'parse-sexp-lookup-properties))
         ;; `syntax-propertize' sets `parse-sexp-lookup-properties' for us, but
         ;; in order for the sexp primitives to automatically call
         ;; `syntax-propertize' we need `parse-sexp-lookup-properties' to be
         ;; set first.
         (setq-local parse-sexp-lookup-properties t))
    (setq delayed-mode-hooks nil)
    (apply #'run-hooks (cons 'change-major-mode-after-body-hook hooks))
    (if (buffer-file-name)
        (with-demoted-errors "File local-variables error: %s"
          (hack-local-variables 'no-mode)))
    (run-hooks 'after-change-major-mode-hook)
    (dolist (fun (prog1 (nreverse delayed-after-hook-functions)
                    (setq delayed-after-hook-functions nil)))
      (funcall fun))))

(defmacro delay-mode-hooks (&rest body)
  "Execute BODY, but delay any `run-mode-hooks'.
These hooks will be executed by the first following call to
`run-mode-hooks' that occurs outside any `delay-mode-hooks' form.
Affects only hooks run in the current buffer."
  (declare (debug t) (indent 0))
  `(progn
     (make-local-variable 'delay-mode-hooks)
     (let ((delay-mode-hooks t))
       ,@body)))

;; PUBLIC: find if the current mode derives from another.

(defun provided-mode-derived-p (mode &rest modes)
  "Non-nil if MODE is derived from one of MODES.
Uses the `derived-mode-parent' property of the symbol to trace backwards.
If you just want to check `major-mode', use `derived-mode-p'."
  ;; If MODE is an alias, then look up the real mode function first.
  (when-let ((alias (symbol-function mode)))
    (when (symbolp alias)
      (setq mode alias)))
  (while
      (and
       (not (memq mode modes))
       (let* ((parent (get mode 'derived-mode-parent))
              (parentfn (symbol-function parent)))
         (setq mode (if (and parentfn (symbolp parentfn)) parentfn parent)))))
  mode)

(defun derived-mode-p (&rest modes)
  "Non-nil if the current major mode is derived from one of MODES.
Uses the `derived-mode-parent' property of the symbol to trace backwards."
  (apply #'provided-mode-derived-p major-mode modes))

(defvar-local major-mode--suspended nil)
(put 'major-mode--suspended 'permanent-local t)

(defun major-mode-suspend ()
  "Exit current major mode, remembering it."
  (let* ((prev-major-mode (or major-mode--suspended
			      (unless (eq major-mode 'fundamental-mode)
			        major-mode))))
    (kill-all-local-variables)
    (setq-local major-mode--suspended prev-major-mode)))

(defun major-mode-restore (&optional avoided-modes)
  "Restore major mode earlier suspended with `major-mode-suspend'.
If there was no earlier suspended major mode, then fallback to `normal-mode',
tho trying to avoid AVOIDED-MODES."
  (if major-mode--suspended
      (funcall (prog1 major-mode--suspended
                 (kill-local-variable 'major-mode--suspended)))
    (let ((auto-mode-alist
           (let ((alist (copy-sequence auto-mode-alist)))
             (dolist (mode avoided-modes)
               (setq alist (rassq-delete-all mode alist)))
             alist))
          (magic-fallback-mode-alist
           (let ((alist (copy-sequence magic-fallback-mode-alist)))
             (dolist (mode avoided-modes)
               (setq alist (rassq-delete-all mode alist)))
             alist)))
      (normal-mode))))

;;;; Minor modes.

;; If a minor mode is not defined with define-minor-mode,
;; add it here explicitly.
;; isearch-mode is deliberately excluded, since you should
;; not call it yourself.
(defvar minor-mode-list '(auto-save-mode auto-fill-mode abbrev-mode
					 overwrite-mode view-mode
                                         hs-minor-mode)
  "List of all minor mode functions.")

(defun add-minor-mode (toggle name &optional keymap after toggle-fun)
  "Register a new minor mode.

This function shouldn't be used directly -- use `define-minor-mode'
instead (which will then call this function).

TOGGLE is a symbol that is the name of a buffer-local variable that
is toggled on or off to say whether the minor mode is active or not.

NAME specifies what will appear in the mode line when the minor mode
is active.  NAME should be either a string starting with a space, or a
symbol whose value is such a string.

Optional KEYMAP is the keymap for the minor mode that will be added
to `minor-mode-map-alist'.

Optional AFTER specifies that TOGGLE should be added after AFTER
in `minor-mode-alist'.

Optional TOGGLE-FUN is an interactive function to toggle the mode.
It defaults to (and should by convention be) TOGGLE.

If TOGGLE has a non-nil `:included' property, an entry for the mode is
included in the mode-line minor mode menu.
If TOGGLE has a `:menu-tag', that is used for the menu item's label."
  (unless (memq toggle minor-mode-list)
    (push toggle minor-mode-list))

  (unless toggle-fun (setq toggle-fun toggle))
  (unless (eq toggle-fun toggle)
    (put toggle :minor-mode-function toggle-fun))
  ;; Add the name to the minor-mode-alist.
  (when name
    (let ((existing (assq toggle minor-mode-alist)))
      (if existing
	  (setcdr existing (list name))
	(let ((tail minor-mode-alist) found)
	  (while (and tail (not found))
	    (if (eq after (caar tail))
		(setq found tail)
	      (setq tail (cdr tail))))
	  (if found
	      (let ((rest (cdr found)))
		(setcdr found nil)
		(nconc found (list (list toggle name)) rest))
	    (push (list toggle name) minor-mode-alist))))))
  ;; Add the toggle to the minor-modes menu if requested.
  (when (get toggle :included)
    (define-key mode-line-mode-menu
      (vector toggle)
      (list 'menu-item
	    (concat
	     (or (get toggle :menu-tag)
		 (if (stringp name) name (symbol-name toggle)))
	     (let ((mode-name (if (symbolp name) (symbol-value name))))
	       (if (and (stringp mode-name) (string-match "[^ ]+" mode-name))
		   (concat " (" (match-string 0 mode-name) ")"))))
	    toggle-fun
	    :button (cons :toggle toggle))))

  ;; Add the map to the minor-mode-map-alist.
  (when keymap
    (let ((existing (assq toggle minor-mode-map-alist)))
      (if existing
	  (setcdr existing keymap)
	(let ((tail minor-mode-map-alist) found)
	  (while (and tail (not found))
	    (if (eq after (caar tail))
		(setq found tail)
	      (setq tail (cdr tail))))
	  (if found
	      (let ((rest (cdr found)))
		(setcdr found nil)
		(nconc found (list (cons toggle keymap)) rest))
	    (push (cons toggle keymap) minor-mode-map-alist)))))))

;;;; Load history

(defsubst autoloadp (object)
  "Non-nil if OBJECT is an autoload."
  (eq 'autoload (car-safe object)))

;; (defun autoload-type (object)
;;   "Returns the type of OBJECT or `function' or `command' if the type is nil.
;; OBJECT should be an autoload object."
;;   (when (autoloadp object)
;;     (let ((type (nth 3 object)))
;;       (cond ((null type) (if (nth 2 object) 'command 'function))
;;             ((eq 'keymap t) 'macro)
;;             (type)))))

;; (defalias 'autoload-file #'cadr
;;   "Return the name of the file from which AUTOLOAD will be loaded.
;; \n\(fn AUTOLOAD)")

(defun define-symbol-prop (symbol prop val)
  "Define the property PROP of SYMBOL to be VAL.
This is to `put' what `defalias' is to `fset'."
  ;; Can't use `cl-pushnew' here (nor `push' on (cdr foo)).
  ;; (cl-pushnew symbol (alist-get prop
  ;;                               (alist-get 'define-symbol-props
  ;;                                          current-load-list)))
  (let ((sps (assq 'define-symbol-props current-load-list)))
    (unless sps
      (setq sps (list 'define-symbol-props))
      (push sps current-load-list))
    (let ((ps (assq prop sps)))
      (unless ps
        (setq ps (list prop))
        (setcdr sps (cons ps (cdr sps))))
      (unless (member symbol (cdr ps))
        (setcdr ps (cons symbol (cdr ps))))))
  (put symbol prop val))

(defun symbol-file (symbol &optional type)
  "Return the name of the file that defined SYMBOL.
The value is normally an absolute file name.  It can also be nil,
if the definition is not associated with any file.  If SYMBOL
specifies an autoloaded function, the value can be a relative
file name without extension.

If TYPE is nil, then any kind of definition is acceptable.  If
TYPE is `defun', `defvar', or `defface', that specifies function
definition, variable definition, or face definition only.
Otherwise TYPE is assumed to be a symbol property.

This function only works for symbols defined in Lisp files.  For
symbols that are defined in C files, use `help-C-file-name'
instead."
  (if (and (or (null type) (eq type 'defun))
	   (symbolp symbol)
	   (autoloadp (symbol-function symbol)))
      (nth 1 (symbol-function symbol))
    (catch 'found
      (pcase-dolist (`(,file . ,elems) load-history)
	(when (if type
		  (if (eq type 'defvar)
		      ;; Variables are present just as their names.
		      (member symbol elems)
		    ;; Many other types are represented as (TYPE . NAME).
		    (or (member (cons type symbol) elems)
                        (memq symbol (alist-get type
                                                (alist-get 'define-symbol-props
                                                           elems)))))
	        ;; We accept all types, so look for variable def
	        ;; and then for any other kind.
	        (or (member symbol elems)
                    (let ((match (rassq symbol elems)))
		      (and match
		           (not (eq 'require (car match)))))))
          (throw 'found file))))))

(declare-function read-library-name "find-func" nil)

(defun locate-library (library &optional nosuffix path interactive-call)
  "Show the precise file name of Emacs library LIBRARY.
LIBRARY should be a relative file name of the library, a string.
It can omit the suffix (a.k.a. file-name extension) if NOSUFFIX is
nil (which is the default, see below).
This command searches the directories in `load-path' like `\\[load-library]'
to find the file that `\\[load-library] RET LIBRARY RET' would load.
Optional second arg NOSUFFIX non-nil means don't add suffixes `load-suffixes'
to the specified name LIBRARY.

If the optional third arg PATH is specified, that list of directories
is used instead of `load-path'.

When called from a program, the file name is normally returned as a
string.  When run interactively, the argument INTERACTIVE-CALL is t,
and the file name is displayed in the echo area."
  (interactive (list (read-library-name) nil nil t))
  (let ((file (locate-file library
			   (or path load-path)
			   (append (unless nosuffix (get-load-suffixes))
				   load-file-rep-suffixes))))
    (if interactive-call
	(if file
	    (message "Library is file %s" (abbreviate-file-name file))
	  (message "No library %s in search path" library)))
    file))


;;;; Process stuff.

(defun start-process (name buffer program &rest program-args)
  "Start a program in a subprocess.  Return the process object for it.
NAME is name for process.  It is modified if necessary to make it unique.
BUFFER is the buffer (or buffer name) to associate with the process.

Process output (both standard output and standard error streams)
goes at end of BUFFER, unless you specify a filter function to
handle the output.  BUFFER may also be nil, meaning that this
process is not associated with any buffer.

PROGRAM is the program file name.  It is searched for in `exec-path'
\(which see).  If nil, just associate a pty with the buffer.  Remaining
arguments PROGRAM-ARGS are strings to give program as arguments.

If you want to separate standard output from standard error, use
`make-process' or invoke the command through a shell and redirect
one of them using the shell syntax.

The process runs in `default-directory' if that is local (as
determined by `unhandled-file-name-directory'), or \"~\"
otherwise.  If you want to run a process in a remote directory
use `start-file-process'."
  (unless (fboundp 'make-process)
    (error "Emacs was compiled without subprocess support"))
  (apply #'make-process
	 (append (list :name name :buffer buffer)
		 (if program
		     (list :command (cons program program-args))))))

(defun process-lines-handling-status (program status-handler &rest args)
  "Execute PROGRAM with ARGS, returning its output as a list of lines.
If STATUS-HANDLER is non-nil, it must be a function with one
argument, which will be called with the exit status of the
program before the output is collected.  If STATUS-HANDLER is
nil, an error is signaled if the program returns with a non-zero
exit status."
  (with-temp-buffer
    (let ((status (apply #'call-process program nil (current-buffer) nil args)))
      (if status-handler
	  (funcall status-handler status)
	(unless (eq status 0)
	  (error "%s exited with status %s" program status)))
      (goto-char (point-min))
      (let (lines)
	(while (not (eobp))
	  (setq lines (cons (buffer-substring-no-properties
			     (line-beginning-position)
			     (line-end-position))
			    lines))
	  (forward-line 1))
	(nreverse lines)))))

(defun process-lines (program &rest args)
  "Execute PROGRAM with ARGS, returning its output as a list of lines.
Signal an error if the program returns with a non-zero exit status.
Also see `process-lines-ignore-status'."
  (apply #'process-lines-handling-status program nil args))

(defun process-lines-ignore-status (program &rest args)
  "Execute PROGRAM with ARGS, returning its output as a list of lines.
The exit status of the program is ignored.
Also see `process-lines'."
  (apply #'process-lines-handling-status program #'ignore args))

(defun process-live-p (process)
  "Return non-nil if PROCESS is alive.
A process is considered alive if its status is `run', `open',
`listen', `connect' or `stop'.  Value is nil if PROCESS is not a
process."
  (and (processp process)
       (memq (process-status process)
	     '(run open listen connect stop))))

(defun process-kill-buffer-query-function ()
  "Ask before killing a buffer that has a running process."
  (let ((process (get-buffer-process (current-buffer))))
    (or (not process)
        (not (memq (process-status process) '(run stop open listen)))
        (not (process-query-on-exit-flag process))
        (yes-or-no-p
	 (format "Buffer %S has a running process; kill it? "
		 (buffer-name (current-buffer)))))))

(add-hook 'kill-buffer-query-functions #'process-kill-buffer-query-function)

;; process plist management

(defun process-get (process propname)
  "Return the value of PROCESS' PROPNAME property.
This is the last value stored with `(process-put PROCESS PROPNAME VALUE)'."
  (plist-get (process-plist process) propname))

(defun process-put (process propname value)
  "Change PROCESS' PROPNAME property to VALUE.
It can be retrieved with `(process-get PROCESS PROPNAME)'."
  (set-process-plist process
		     (plist-put (process-plist process) propname value)))

(defun memory-limit ()
  "Return an estimate of Emacs virtual memory usage, divided by 1024."
  (or (cdr (assq 'vsize (process-attributes (emacs-pid)))) 0))


;;;; Input and display facilities.

;; The following maps are used by `read-key' to remove all key
;; bindings while calling `read-key-sequence'.  This way the keys
;; returned are independent of the key binding state.

(defconst read-key-empty-map (make-sparse-keymap)
  "Used internally by `read-key'.")

(defconst read-key-full-map
  (let ((map (make-sparse-keymap)))
    (define-key map [t] #'ignore)       ;Dummy binding.

    ;; ESC needs to be unbound so that escape sequences in
    ;; `input-decode-map' are still processed by `read-key-sequence'.
    (define-key map [?\e] nil)
    map)
  "Used internally by `read-key'.")

(defvar read-key-delay 0.01) ;Fast enough for 100Hz repeat rate, hopefully.

(defun read-key (&optional prompt disable-fallbacks)
  "Read a key from the keyboard.
Contrary to `read-event' this will not return a raw event but instead will
obey the input decoding and translations usually done by `read-key-sequence'.
So escape sequences and keyboard encoding are taken into account.
When there's an ambiguity because the key looks like the prefix of
some sort of escape sequence, the ambiguity is resolved via `read-key-delay'.

If the optional argument PROMPT is non-nil, display that as a
prompt.

If the optional argument DISABLE-FALLBACKS is non-nil, all
unbound fallbacks usually done by `read-key-sequence' are
disabled such as discarding mouse down events.  This is generally
what you want as `read-key' temporarily removes all bindings
while calling `read-key-sequence'.  If nil or unspecified, the
only unbound fallback disabled is downcasing of the last event."
  ;; This overriding-terminal-local-map binding also happens to
  ;; disable quail's input methods, so although read-key-sequence
  ;; always inherits the input method, in practice read-key does not
  ;; inherit the input method (at least not if it's based on quail).
  (let ((overriding-terminal-local-map nil)
	(overriding-local-map
         ;; FIXME: Audit existing uses of `read-key' to see if they
         ;; should always specify disable-fallbacks to be more in line
         ;; with `read-event'.
         (if disable-fallbacks read-key-full-map read-key-empty-map))
        (echo-keystrokes 0)
	(old-global-map (current-global-map))
        (timer (run-with-idle-timer
                ;; Wait long enough that Emacs has the time to receive and
                ;; process all the raw events associated with the single-key.
                ;; But don't wait too long, or the user may find the delay
                ;; annoying (or keep hitting more keys, which may then get
                ;; lost or misinterpreted).
                ;; This is relevant only for keys that Emacs perceives as
                ;; "prefixes", such as C-x (because of the C-x 8 map in
                ;; key-translate-table and the C-x @ map in function-key-map)
                ;; or ESC (because of terminal escape sequences in
                ;; input-decode-map).
                read-key-delay t
                (lambda ()
                  (let ((keys (this-command-keys-vector)))
                    (unless (zerop (length keys))
                      ;; `keys' is non-empty, so the user has hit at least
                      ;; one key; there's no point waiting any longer, even
                      ;; though read-key-sequence thinks we should wait
                      ;; for more input to decide how to interpret the
                      ;; current input.
                      (throw 'read-key keys)))))))
    (unwind-protect
        (progn
	  (use-global-map
           (let ((map (make-sparse-keymap)))
             ;; Don't hide the menu-bar, tab-bar and tool-bar entries.
             (define-key map [menu-bar] (lookup-key global-map [menu-bar]))
             (define-key map [tab-bar]
	       ;; This hack avoids evaluating the :filter (Bug#9922).
	       (or (cdr (assq 'tab-bar global-map))
		   (lookup-key global-map [tab-bar])))
             (define-key map [tool-bar]
	       ;; This hack avoids evaluating the :filter (Bug#9922).
	       (or (cdr (assq 'tool-bar global-map))
		   (lookup-key global-map [tool-bar])))
             map))
          (let* ((keys
                  (catch 'read-key (read-key-sequence-vector prompt nil t)))
                 (key (aref keys 0)))
            (if (and (> (length keys) 1)
                     (memq key '(mode-line header-line
                                 left-fringe right-fringe)))
                (aref keys 1)
              key)))
      (cancel-timer timer)
      ;; For some reason, `read-key(-sequence)' leaves the prompt in the echo
      ;; area, whereas `read-event' seems to empty it just before returning
      ;; (bug#22714).  So, let's mimic the behavior of `read-event'.
      (message nil)
      (use-global-map old-global-map))))

;; FIXME: Once there's a safe way to transition away from read-event,
;; callers to this function should be updated to that way and this
;; function should be deleted.
(defun read--potential-mouse-event ()
    "Read an event that might be a mouse event.

This function exists for backward compatibility in code packaged
with Emacs.  Do not call it directly in your own packages."
    ;; `xterm-mouse-mode' events must go through `read-key' as they
    ;; are decoded via `input-decode-map'.
    (if xterm-mouse-mode
        (read-key nil
                  ;; Normally `read-key' discards all mouse button
                  ;; down events.  However, we want them here.
                  t)
      (read-event)))

(defvar read-passwd-map
  ;; BEWARE: `defconst' would purecopy it, breaking the sharing with
  ;; minibuffer-local-map along the way!
  (let ((map (make-sparse-keymap)))
    (set-keymap-parent map minibuffer-local-map)
    (define-key map "\C-u" #'delete-minibuffer-contents) ;bug#12570
    map)
  "Keymap used while reading passwords.")

(defun read-password--hide-password ()
  (let ((beg (minibuffer-prompt-end)))
    (dotimes (i (1+ (- (buffer-size) beg)))
      (put-text-property (+ i beg) (+ 1 i beg)
                         'display (string (or read-hide-char ?*))))))

(defun read-passwd (prompt &optional confirm default)
  "Read a password, prompting with PROMPT, and return it.
If optional CONFIRM is non-nil, read the password twice to make sure.
Optional DEFAULT is a default password to use instead of empty input.

This function echoes `*' for each character that the user types.
You could let-bind `read-hide-char' to another hiding character, though.

Once the caller uses the password, it can erase the password
by doing (clear-string STRING)."
  (if confirm
      (let (success)
        (while (not success)
          (let ((first (read-passwd prompt nil default))
                (second (read-passwd "Confirm password: " nil default)))
            (if (equal first second)
                (progn
                  (and (arrayp second) (not (eq first second)) (clear-string second))
                  (setq success first))
              (and (arrayp first) (clear-string first))
              (and (arrayp second) (clear-string second))
              (message "Password not repeated accurately; please start over")
              (sit-for 1))))
        success)
    (let (minibuf)
      (minibuffer-with-setup-hook
          (lambda ()
            (setq minibuf (current-buffer))
            ;; Turn off electricity.
            (setq-local post-self-insert-hook nil)
            (setq-local buffer-undo-list t)
            (setq-local select-active-regions nil)
            (use-local-map read-passwd-map)
            (setq-local inhibit-modification-hooks nil) ;bug#15501.
	    (setq-local show-paren-mode nil)		;bug#16091.
            (add-hook 'post-command-hook #'read-password--hide-password nil t))
        (unwind-protect
            (let ((enable-recursive-minibuffers t)
		  (read-hide-char (or read-hide-char ?*)))
              (read-string prompt nil t default)) ; t = "no history"
          (when (buffer-live-p minibuf)
            (with-current-buffer minibuf
              ;; Not sure why but it seems that there might be cases where the
              ;; minibuffer is not always properly reset later on, so undo
              ;; whatever we've done here (bug#11392).
              (remove-hook 'after-change-functions
                           #'read-password--hide-password 'local)
              (kill-local-variable 'post-self-insert-hook)
              ;; And of course, don't keep the sensitive data around.
              (erase-buffer))))))))

(defvar read-number-history nil
  "The default history for the `read-number' function.")

(defun read-number (prompt &optional default hist)
  "Read a numeric value in the minibuffer, prompting with PROMPT.
DEFAULT specifies a default value to return if the user just types RET.
The value of DEFAULT is inserted into PROMPT.
HIST specifies a history list variable.  See `read-from-minibuffer'
for details of the HIST argument.
This function is used by the `interactive' code letter `n'."
  (let ((n nil)
	(default1 (if (consp default) (car default) default)))
    (when default1
      (setq prompt
	    (if (string-match "\\(\\):[ \t]*\\'" prompt)
		(replace-match (format minibuffer-default-prompt-format default1) t t prompt 1)
	      (replace-regexp-in-string "[ \t]*\\'"
					(format minibuffer-default-prompt-format default1)
					prompt t t))))
    (while
	(progn
	  (let ((str (read-from-minibuffer
		      prompt nil nil nil (or hist 'read-number-history)
		      (when default
			(if (consp default)
			    (mapcar #'number-to-string (delq nil default))
			  (number-to-string default))))))
	    (condition-case nil
		(setq n (cond
			 ((zerop (length str)) default1)
			 ((stringp str) (read str))))
	      (error nil)))
	  (unless (numberp n)
	    (message "Please enter a number.")
	    (sit-for 1)
	    t)))
    n))

(defvar read-char-choice-use-read-key nil
  "Prefer `read-key' when reading a character by `read-char-choice'.
Otherwise, use the minibuffer.

When using the minibuffer, the user is less constrained, and can
use the normal commands available in the minibuffer, and can, for
instance, switch to another buffer, do things there, and then
switch back again to the minibuffer before entering the
character.  This is not possible when using `read-key', but using
`read-key' may be less confusing to some users.")

(defun read-char-choice (prompt chars &optional inhibit-keyboard-quit)
  "Read and return one of CHARS, prompting for PROMPT.
Any input that is not one of CHARS is ignored.

By default, the minibuffer is used to read the key
non-modally (see `read-char-from-minibuffer').  If
`read-char-choice-use-read-key' is non-nil, the modal `read-key'
function is used instead (see `read-char-choice-with-read-key')."
  (if (not read-char-choice-use-read-key)
      (read-char-from-minibuffer prompt chars)
    (read-char-choice-with-read-key prompt chars inhibit-keyboard-quit)))

(defun read-char-choice-with-read-key (prompt chars &optional inhibit-keyboard-quit)
  "Read and return one of CHARS, prompting for PROMPT.
Any input that is not one of CHARS is ignored.

If optional argument INHIBIT-KEYBOARD-QUIT is non-nil, ignore
`keyboard-quit' events while waiting for a valid input.

If you bind the variable `help-form' to a non-nil value
while calling this function, then pressing `help-char'
causes it to evaluate `help-form' and display the result."
  (unless (consp chars)
    (error "Called `read-char-choice' without valid char choices"))
  (let (char done show-help (helpbuf " *Char Help*"))
    (let ((cursor-in-echo-area t)
          (executing-kbd-macro executing-kbd-macro)
	  (esc-flag nil))
      (save-window-excursion	      ; in case we call help-form-show
	(while (not done)
	  (unless (get-text-property 0 'face prompt)
	    (setq prompt (propertize prompt 'face 'minibuffer-prompt)))
	  (setq char (let ((inhibit-quit inhibit-keyboard-quit))
		       (read-key prompt)))
	  (and show-help (buffer-live-p (get-buffer helpbuf))
	       (kill-buffer helpbuf))
	  (cond
	   ((not (numberp char)))
	   ;; If caller has set help-form, that's enough.
	   ;; They don't explicitly have to add help-char to chars.
	   ((and help-form
		 (eq char help-char)
		 (setq show-help t)
		 (help-form-show)))
	   ((memq char chars)
	    (setq done t))
	   ((and executing-kbd-macro (= char -1))
	    ;; read-event returns -1 if we are in a kbd macro and
	    ;; there are no more events in the macro.  Attempt to
	    ;; get an event interactively.
	    (setq executing-kbd-macro nil))
	   ((not inhibit-keyboard-quit)
	    (cond
	     ((and (null esc-flag) (eq char ?\e))
	      (setq esc-flag t))
	     ((memq char '(?\C-g ?\e))
	      (keyboard-quit))))))))
    ;; Display the question with the answer.  But without cursor-in-echo-area.
    (message "%s%s" prompt (char-to-string char))
    char))

(defun sit-for (seconds &optional nodisp obsolete)
  "Redisplay, then wait for SECONDS seconds.  Stop when input is available.
SECONDS may be a floating-point value.
\(On operating systems that do not support waiting for fractions of a
second, floating-point values are rounded down to the nearest integer.)

If optional arg NODISP is t, don't redisplay, just wait for input.
Redisplay does not happen if input is available before it starts.

Value is t if waited the full time with no input arriving, and nil otherwise.

An obsolete, but still supported form is
\(sit-for SECONDS &optional MILLISECONDS NODISP)
where the optional arg MILLISECONDS specifies an additional wait period,
in milliseconds; this was useful when Emacs was built without
floating point support."
  (declare (advertised-calling-convention (seconds &optional nodisp) "22.1"))
  ;; This used to be implemented in C until the following discussion:
  ;; https://lists.gnu.org/r/emacs-devel/2006-07/msg00401.html
  ;; Then it was moved here using an implementation based on an idle timer,
  ;; which was then replaced by the use of read-event.
  (if (numberp nodisp)
      (setq seconds (+ seconds (* 1e-3 nodisp))
            nodisp obsolete)
    (if obsolete (setq nodisp obsolete)))
  (cond
   (noninteractive
    (sleep-for seconds)
    t)
   ((input-pending-p t)
    nil)
   ((or (<= seconds 0)
        ;; We are going to call read-event below, which will record
        ;; the next key as part of the macro, even if that key
        ;; invokes kmacro-end-macro, so if we are recording a macro,
        ;; the macro will recursively call itself.  In addition, when
        ;; that key is removed from unread-command-events, it will be
        ;; recorded the second time, so the macro will have each key
        ;; doubled.  This used to happen if a macro was defined with
        ;; Flyspell mode active (because Flyspell calls sit-for in its
        ;; post-command-hook, see bug #21329.)  To avoid all that, we
        ;; simply disable the wait when we are recording a macro.
        defining-kbd-macro)
    (or nodisp (redisplay)))
   (t
    (or nodisp (redisplay))
    ;; FIXME: we should not read-event here at all, because it's much too
    ;; difficult to reliably "undo" a read-event by pushing it onto
    ;; unread-command-events.
    ;; For bug#14782, we need read-event to do the keyboard-coding-system
    ;; decoding (hence non-nil as second arg under POSIX ttys).
    ;; For bug#15614, we need read-event not to inherit-input-method.
    ;; So we temporarily suspend input-method-function.
    (let ((read (let ((input-method-function nil))
                  (read-event nil t seconds))))
      (or (null read)
	  (progn
            ;; https://lists.gnu.org/r/emacs-devel/2006-10/msg00394.html
            ;; We want `read' appear in the next command's this-command-event
            ;; but not in the current one.
            ;; By pushing (cons t read), we indicate that `read' has not
            ;; yet been recorded in this-command-keys, so it will be recorded
            ;; next time it's read.
            ;; And indeed the `seconds' argument to read-event correctly
            ;; prevented recording this event in the current command's
            ;; this-command-keys.
	    (push (cons t read) unread-command-events)
	    nil))))))

(defun goto-char--read-natnum-interactive (prompt)
  "Get a natural number argument, optionally prompting with PROMPT.
If there is a natural number at point, use it as default."
  (if (and current-prefix-arg (not (consp current-prefix-arg)))
      (list (prefix-numeric-value current-prefix-arg))
    (let* ((number (number-at-point))
           (default (and (natnump number) number)))
      (list (read-number prompt (list default (point)))))))


(defvar read-char-history nil
  "The default history for the `read-char-from-minibuffer' function.")

(defvar read-char-from-minibuffer-map
  (let ((map (make-sparse-keymap)))
    (set-keymap-parent map minibuffer-local-map)

    (define-key map [remap self-insert-command] #'read-char-from-minibuffer-insert-char)
    (define-key map [remap exit-minibuffer] #'read-char-from-minibuffer-insert-other)

    (define-key map [remap recenter-top-bottom] #'minibuffer-recenter-top-bottom)
    (define-key map [remap scroll-up-command] #'minibuffer-scroll-up-command)
    (define-key map [remap scroll-down-command] #'minibuffer-scroll-down-command)
    (define-key map [remap scroll-other-window] #'minibuffer-scroll-other-window)
    (define-key map [remap scroll-other-window-down] #'minibuffer-scroll-other-window-down)

    map)
  "Keymap for the `read-char-from-minibuffer' function.")

(defconst read-char-from-minibuffer-map-hash
  (make-hash-table :test 'equal))

(defun read-char-from-minibuffer-insert-char ()
  "Insert the character you type in the minibuffer and exit.
Discard all previous input before inserting and exiting the minibuffer."
  (interactive)
  (when (minibufferp)
    (delete-minibuffer-contents)
    (insert last-command-event)
    (exit-minibuffer)))

(defun read-char-from-minibuffer-insert-other ()
  "Handle inserting of a character other than allowed.
Display an error on trying to insert a disallowed character.
Also discard all previous input in the minibuffer."
  (interactive)
  (when (minibufferp)
    (delete-minibuffer-contents)
    (ding)
    (discard-input)
    (minibuffer-message "Wrong answer")
    (sit-for 2)))

(defun read-char-from-minibuffer (prompt &optional chars history)
  "Read a character from the minibuffer, prompting for it with PROMPT.
Like `read-char', but uses the minibuffer to read and return a character.
Optional argument CHARS, if non-nil, should be a list of characters;
the function will ignore any input that is not one of CHARS.
Optional argument HISTORY, if non-nil, should be a symbol that
specifies the history list variable to use for navigating in input
history using \\`M-p' and \\`M-n', with \\`RET' to select a character from
history.
If you bind the variable `help-form' to a non-nil value
while calling this function, then pressing `help-char'
causes it to evaluate `help-form' and display the result.
There is no need to explicitly add `help-char' to CHARS;
`help-char' is bound automatically to `help-form-show'."
  (defvar empty-history)
  (let* ((empty-history '())
         (map (if (consp chars)
                  (or (gethash (list help-form (cons help-char chars))
                               read-char-from-minibuffer-map-hash)
                      (let ((map (make-sparse-keymap))
                            (msg help-form))
                        (set-keymap-parent map read-char-from-minibuffer-map)
                        ;; If we have a dynamically bound `help-form'
                        ;; here, then the `C-h' (i.e., `help-char')
                        ;; character should output that instead of
                        ;; being a command char.
                        (when help-form
                          (define-key map (vector help-char)
                            (lambda ()
                              (interactive)
                              (let ((help-form msg)) ; lexically bound msg
                                (help-form-show)))))
                        (dolist (char chars)
                          (define-key map (vector char)
                            #'read-char-from-minibuffer-insert-char))
                        (define-key map [remap self-insert-command]
                          #'read-char-from-minibuffer-insert-other)
                        (puthash (list help-form (cons help-char chars))
                                 map read-char-from-minibuffer-map-hash)
                        map))
                read-char-from-minibuffer-map))
         ;; Protect this-command when called from pre-command-hook (bug#45029)
         (this-command this-command)
         (result
          (read-from-minibuffer prompt nil map nil
                                (or history 'empty-history)))
         (char
          (if (> (length result) 0)
              ;; We have a string (with one character), so return the first one.
              (elt result 0)
            ;; The default value is RET.
            (when history (push "\r" (symbol-value history)))
            ?\r)))
    ;; Display the question with the answer.
    (message "%s%s" prompt (char-to-string char))
    char))


;; Behind display-popup-menus-p test.
(declare-function x-popup-dialog "menu.c" (position contents &optional header))

(defvar y-or-n-p-history-variable nil
  "History list symbol to add `y-or-n-p' answers to.")

(defvar y-or-n-p-map
  (let ((map (make-sparse-keymap)))
    (set-keymap-parent map minibuffer-local-map)

    (dolist (symbol '(act act-and-show act-and-exit automatic))
      (define-key map (vector 'remap symbol) #'y-or-n-p-insert-y))

    (define-key map [remap skip] #'y-or-n-p-insert-n)

    (dolist (symbol '(backup undo undo-all edit edit-replacement
                      delete-and-edit ignore self-insert-command))
      (define-key map (vector 'remap symbol) #'y-or-n-p-insert-other))

    (define-key map [remap recenter] #'minibuffer-recenter-top-bottom)
    (define-key map [remap scroll-up] #'minibuffer-scroll-up-command)
    (define-key map [remap scroll-down] #'minibuffer-scroll-down-command)
    (define-key map [remap scroll-other-window] #'minibuffer-scroll-other-window)
    (define-key map [remap scroll-other-window-down] #'minibuffer-scroll-other-window-down)

    (define-key map [remap exit] #'y-or-n-p-insert-other)
    (dolist (symbol '(exit-prefix quit))
      (define-key map (vector 'remap symbol) #'abort-recursive-edit))
    (define-key map [escape] #'abort-recursive-edit)

    ;; FIXME: try catch-all instead of explicit bindings:
    ;; (define-key map [remap t] #'y-or-n-p-insert-other)

    map)
  "Keymap that defines additional bindings for `y-or-n-p' answers.")

(defun y-or-n-p-insert-y ()
  "Insert the answer \"y\" and exit the minibuffer of `y-or-n-p'.
Discard all previous input before inserting and exiting the minibuffer."
  (interactive)
  (when (minibufferp)
    (delete-minibuffer-contents)
    (insert "y")
    (exit-minibuffer)))

(defun y-or-n-p-insert-n ()
  "Insert the answer \"n\" and exit the minibuffer of `y-or-n-p'.
Discard all previous input before inserting and exiting the minibuffer."
  (interactive)
  (when (minibufferp)
    (delete-minibuffer-contents)
    (insert "n")
    (exit-minibuffer)))

(defun y-or-n-p-insert-other ()
  "Handle inserting of other answers in the minibuffer of `y-or-n-p'.
Display an error on trying to insert a disallowed character.
Also discard all previous input in the minibuffer."
  (interactive)
  (when (minibufferp)
    (delete-minibuffer-contents)
    (ding)
    (discard-input)
    (minibuffer-message "Please answer y or n")
    (sit-for 2)))

(defvar y-or-n-p-use-read-key nil
  "Prefer `read-key' when answering a \"y or n\" question by `y-or-n-p'.
Otherwise, use the minibuffer.

When using the minibuffer, the user is less constrained, and can
use the normal commands available in the minibuffer, and can, for
instance, switch to another buffer, do things there, and then
switch back again to the minibuffer before entering the
character.  This is not possible when using `read-key', but using
`read-key' may be less confusing to some users.")

(defvar from--tty-menu-p nil
  "Non-nil means the current command was invoked from a TTY menu.")
(defun use-dialog-box-p ()
  "Say whether the current command should prompt the user via a dialog box."
  (and last-input-event                 ; not during startup
       (or (listp last-nonmenu-event)   ; invoked by a mouse event
           from--tty-menu-p)            ; invoked via TTY menu
       use-dialog-box))

(defun y-or-n-p (prompt)
  "Ask user a \"y or n\" question.
Return t if answer is \"y\" and nil if it is \"n\".

PROMPT is the string to display to ask the question; `y-or-n-p'
adds \" (y or n) \" to it.  It does not need to end in space, but
if it does up to one space will be removed.

If you bind the variable `help-form' to a non-nil value
while calling this function, then pressing `help-char'
causes it to evaluate `help-form' and display the result.
PROMPT is also updated to show `help-char' like \"(y, n or C-h) \",
where `help-char' is automatically bound to `help-form-show'.

No confirmation of the answer is requested; a single character is
enough.  SPC also means yes, and DEL means no.

To be precise, this function translates user input into responses
by consulting the bindings in `query-replace-map'; see the
documentation of that variable for more information.  In this
case, the useful bindings are `act', `skip', `recenter',
`scroll-up', `scroll-down', and `quit'.
An `act' response means yes, and a `skip' response means no.
A `quit' response means to invoke `abort-recursive-edit'.
If the user enters `recenter', `scroll-up', or `scroll-down'
responses, perform the requested window recentering or scrolling
and ask again.

Under a windowing system a dialog box will be used if `last-nonmenu-event'
is nil and `use-dialog-box' is non-nil.

By default, this function uses the minibuffer to read the key.
If `y-or-n-p-use-read-key' is non-nil, `read-key' is used
instead (which means that the user can't change buffers (and the
like) while `y-or-n-p' is running)."
  (let ((answer 'recenter)
	(padded (lambda (prompt &optional dialog)
		  (let ((l (length prompt)))
		    (concat prompt
			    (if (or (zerop l) (eq ?\s (aref prompt (1- l))))
				"" " ")
			    (if dialog ""
                              (if help-form
                                  (format "(y, n or %s) "
		                          (key-description
                                           (vector help-char)))
                                  "(y or n) "
                                  )))))))
    (cond
     (noninteractive
      (setq prompt (funcall padded prompt))
      (let ((temp-prompt prompt))
	(while (not (memq answer '(act skip)))
	  (let ((str (read-string temp-prompt)))
	    (cond ((member str '("y" "Y")) (setq answer 'act))
		  ((member str '("n" "N")) (setq answer 'skip))
		  ((and (member str '("h" "H")) help-form) (print help-form))
		  (t (setq temp-prompt (concat "Please answer y or n.  "
					       prompt))))))))
     ((use-dialog-box-p)
      (setq prompt (funcall padded prompt t)
	    answer (x-popup-dialog t `(,prompt ("Yes" . act) ("No" . skip)))))
     (y-or-n-p-use-read-key
      ;; ¡Beware! when I tried to edebug this code, Emacs got into a weird state
      ;; where all the keys were unbound (i.e. it somehow got triggered
      ;; within read-key, apparently).  I had to kill it.
      (setq prompt (funcall padded prompt))
      (while
          (let* ((scroll-actions '(recenter scroll-up scroll-down
                                            scroll-other-window scroll-other-window-down))
                 (key
                  (let ((cursor-in-echo-area t))
                    (when minibuffer-auto-raise
                      (raise-frame (window-frame (minibuffer-window))))
                    (read-key (propertize (if (memq answer scroll-actions)
                                              prompt
                                            (concat "Please answer y or n.  "
                                                    prompt))
                                          'face 'minibuffer-prompt)))))
            (setq answer (lookup-key query-replace-map (vector key) t))
            (cond
             ((memq answer '(skip act)) nil)
             ((eq answer 'recenter)
              (recenter) t)
             ((eq answer 'scroll-up)
              (ignore-errors (scroll-up-command)) t)
             ((eq answer 'scroll-down)
              (ignore-errors (scroll-down-command)) t)
             ((eq answer 'scroll-other-window)
              (ignore-errors (scroll-other-window)) t)
             ((eq answer 'scroll-other-window-down)
              (ignore-errors (scroll-other-window-down)) t)
             ((or (memq answer '(exit-prefix quit)) (eq key ?\e))
              (signal 'quit nil) t)
             (t t)))
        (ding)
        (discard-input)))
     (t
      (setq prompt (funcall padded prompt))
      (defvar empty-history)
      (let* ((empty-history '())
             (enable-recursive-minibuffers t)
             (msg help-form)
             (keymap (let ((map (make-composed-keymap
                                 y-or-n-p-map query-replace-map)))
                       (when help-form
                         ;; Create a new map before modifying
                         (setq map (copy-keymap map))
                         (define-key map (vector help-char)
                           (lambda ()
                             (interactive)
                             (let ((help-form msg)) ; lexically bound msg
                               (help-form-show)))))
                       map))
             ;; Protect this-command when called from pre-command-hook (bug#45029)
             (this-command this-command)
             (str (read-from-minibuffer
                   prompt nil keymap nil
                   (or y-or-n-p-history-variable 'empty-history))))
        (setq answer (if (member str '("y" "Y")) 'act 'skip)))))
    (let ((ret (eq answer 'act)))
      (unless noninteractive
        (message "%s%c" prompt (if ret ?y ?n)))
      ret)))


;;; Atomic change groups.

(defmacro atomic-change-group (&rest body)
  "Like `progn' but perform BODY as an atomic change group.
This means that if BODY exits abnormally,
all of its changes to the current buffer are undone.
This works regardless of whether undo is enabled in the buffer.

This mechanism is transparent to ordinary use of undo;
if undo is enabled in the buffer and BODY succeeds, the
user can undo the change normally."
  (declare (indent 0) (debug t))
  (let ((handle (make-symbol "--change-group-handle--"))
	(success (make-symbol "--change-group-success--")))
    `(let ((,handle (prepare-change-group))
	   ;; Don't truncate any undo data in the middle of this.
	   (undo-outer-limit nil)
	   (undo-limit most-positive-fixnum)
	   (undo-strong-limit most-positive-fixnum)
	   (,success nil))
       (unwind-protect
	   (progn
	     ;; This is inside the unwind-protect because
	     ;; it enables undo if that was disabled; we need
	     ;; to make sure that it gets disabled again.
	     (activate-change-group ,handle)
	     (prog1 ,(macroexp-progn body)
	       (setq ,success t)))
	 ;; Either of these functions will disable undo
	 ;; if it was disabled before.
	 (if ,success
	     (accept-change-group ,handle)
	   (cancel-change-group ,handle))))))

(defmacro with-undo-amalgamate (&rest body)
  "Like `progn' but perform BODY with amalgamated undo barriers.

This allows multiple operations to be undone in a single step.
When undo is disabled this behaves like `progn'."
  (declare (indent 0) (debug t))
  (let ((handle (make-symbol "--change-group-handle--")))
    `(let ((,handle (prepare-change-group))
           ;; Don't truncate any undo data in the middle of this,
           ;; otherwise Emacs might truncate part of the resulting
           ;; undo step: we want to mimic the behavior we'd get if the
           ;; undo-boundaries were never added in the first place.
           (undo-outer-limit nil)
           (undo-limit most-positive-fixnum)
           (undo-strong-limit most-positive-fixnum))
       (unwind-protect
           (progn
             (activate-change-group ,handle)
             ,@body)
         (progn
           (accept-change-group ,handle)
           (undo-amalgamate-change-group ,handle))))))

(defun prepare-change-group (&optional buffer)
  "Return a handle for the current buffer's state, for a change group.
If you specify BUFFER, make a handle for BUFFER's state instead.

Pass the handle to `activate-change-group' afterward to initiate
the actual changes of the change group.

To finish the change group, call either `accept-change-group' or
`cancel-change-group' passing the same handle as argument.  Call
`accept-change-group' to accept the changes in the group as final;
call `cancel-change-group' to undo them all.  You should use
`unwind-protect' to make sure the group is always finished.  The call
to `activate-change-group' should be inside the `unwind-protect'.
Once you finish the group, don't use the handle again--don't try to
finish the same group twice.  For a simple example of correct use, see
the source code of `atomic-change-group'.

The handle records only the specified buffer.  To make a multibuffer
change group, call this function once for each buffer you want to
cover, then use `nconc' to combine the returned values, like this:

  (nconc (prepare-change-group buffer-1)
         (prepare-change-group buffer-2))

You can then activate that multibuffer change group with a single
call to `activate-change-group' and finish it with a single call
to `accept-change-group' or `cancel-change-group'."

  (if buffer
      (list (cons buffer (with-current-buffer buffer buffer-undo-list)))
    (list (cons (current-buffer) buffer-undo-list))))

(defun activate-change-group (handle)
  "Activate a change group made with `prepare-change-group' (which see)."
  (dolist (elt handle)
    (with-current-buffer (car elt)
      (if (eq buffer-undo-list t)
	  (setq buffer-undo-list nil)
	;; Add a boundary to make sure the upcoming changes won't be
	;; merged/combined with any previous changes (bug#33341).
	;; We're not supposed to introduce a real (visible)
        ;; `undo-boundary', tho, so we have to push something else
        ;; that acts like a boundary w.r.t preventing merges while
	;; being harmless.
        ;; We use for that an "empty insertion", but in order to be harmless,
        ;; it has to be at a harmless position.  Currently only
        ;; insertions are ever merged/combined, so we use such a "boundary"
        ;; only when the last change was an insertion and we use the position
        ;; of the last insertion.
        (when (numberp (car-safe (car buffer-undo-list)))
          (push (cons (caar buffer-undo-list) (caar buffer-undo-list))
                buffer-undo-list))))))

(defun accept-change-group (handle)
  "Finish a change group made with `prepare-change-group' (which see).
This finishes the change group by accepting its changes as final."
  (dolist (elt handle)
    (with-current-buffer (car elt)
      (if (eq (cdr elt) t)
	  (setq buffer-undo-list t)))))

(defun cancel-change-group (handle)
  "Finish a change group made with `prepare-change-group' (which see).
This finishes the change group by reverting all of its changes."
  (dolist (elt handle)
    (with-current-buffer (car elt)
      (setq elt (cdr elt))
      (save-restriction
	;; Widen buffer temporarily so if the buffer was narrowed within
	;; the body of `atomic-change-group' all changes can be undone.
	(widen)
	(let ((old-car (car-safe elt))
	      (old-cdr (cdr-safe elt))
	      ;; Use `pending-undo-list' temporarily since `undo-more' needs
	      ;; it, but restore it afterwards so as not to mess with an
	      ;; ongoing sequence of `undo's.
	      (pending-undo-list
	       ;; Use `buffer-undo-list' unconditionally (bug#39680).
	       buffer-undo-list))
          (unwind-protect
              (progn
                ;; Temporarily truncate the undo log at ELT.
                (when (consp elt)
                  (setcar elt nil) (setcdr elt nil))
                ;; Make sure there's no confusion.
                (when (and (consp elt) (not (eq elt (last pending-undo-list))))
                  (error "Undoing to some unrelated state"))
                ;; Undo it all.
                (save-excursion
                  (while (listp pending-undo-list) (undo-more 1)))
                ;; Revert the undo info to what it was when we grabbed
                ;; the state.
                (setq buffer-undo-list elt))
            ;; Reset the modified cons cell ELT to its original content.
            (when (consp elt)
              (setcar elt old-car)
              (setcdr elt old-cdr))))))))

;;;; Display-related functions.

;; For compatibility.
(define-obsolete-function-alias 'redraw-modeline
  #'force-mode-line-update "24.3")

(defun momentary-string-display (string pos &optional exit-char message)
  "Momentarily display STRING in the buffer at POS.
Display remains until next event is input.
If POS is a marker, only its position is used; its buffer is ignored.
Optional third arg EXIT-CHAR can be a character, event or event
description list.  EXIT-CHAR defaults to SPC.  If the input is
EXIT-CHAR it is swallowed; otherwise it is then available as
input (as a command if nothing else).
Display MESSAGE (optional fourth arg) in the echo area.
If MESSAGE is nil, instructions to type EXIT-CHAR are displayed there."
  (or exit-char (setq exit-char ?\s))
  (let ((ol (make-overlay pos pos))
        (str (copy-sequence string)))
    (unwind-protect
        (progn
          (save-excursion
            (overlay-put ol 'after-string str)
            (goto-char pos)
            ;; To avoid trouble with out-of-bounds position
            (setq pos (point))
            ;; If the string end is off screen, recenter now.
            (if (<= (window-end nil t) pos)
                (recenter (/ (window-height) 2))))
          (message (or message "Type %s to continue editing.")
                   (single-key-description exit-char))
	  (let ((event (read-key)))
	    ;; `exit-char' can be an event, or an event description list.
	    (or (eq event exit-char)
		(eq event (event-convert-list exit-char))
		(setq unread-command-events
                      (append (this-single-command-raw-keys)
                              unread-command-events)))))
      (delete-overlay ol))))


;;;; Overlay operations

(defun copy-overlay (o)
  "Return a copy of overlay O."
  (let ((o1 (if (overlay-buffer o)
                (make-overlay (overlay-start o) (overlay-end o)
                              ;; FIXME: there's no easy way to find the
                              ;; insertion-type of the two markers.
                              (overlay-buffer o))
              (let ((o1 (make-overlay (point-min) (point-min))))
                (delete-overlay o1)
                o1)))
	(props (overlay-properties o)))
    (while props
      (overlay-put o1 (pop props) (pop props)))
    o1))

(defun remove-overlays (&optional beg end name val)
  "Remove overlays between BEG and END that have property NAME with value VAL.
Overlays might be moved and/or split.  If any targeted overlays
start before BEG, the overlays will be altered so that they end
at BEG.  Likewise, if the targeted overlays end after END, they
will be altered so that they start at END.  Overlays that start
at or after BEG and end before END will be removed completely.

BEG and END default respectively to the beginning and end of the
buffer.
Values are compared with `eq'.
If either NAME or VAL are specified, both should be specified."
  ;; This speeds up the loops over overlays.
  (unless beg (setq beg (point-min)))
  (unless end (setq end (point-max)))
  (overlay-recenter end)
  (if (< end beg)
      (setq beg (prog1 end (setq end beg))))
  (save-excursion
    (dolist (o (overlays-in beg end))
      (when (eq (overlay-get o name) val)
	;; Either push this overlay outside beg...end
	;; or split it to exclude beg...end
	;; or delete it entirely (if it is contained in beg...end).
	(if (< (overlay-start o) beg)
	    (if (> (overlay-end o) end)
		(progn
		  (move-overlay (copy-overlay o)
				(overlay-start o) beg)
		  (move-overlay o end (overlay-end o)))
	      (move-overlay o (overlay-start o) beg))
	  (if (> (overlay-end o) end)
	      (move-overlay o end (overlay-end o))
	    (delete-overlay o)))))))

;;;; Miscellanea.

(defvar suspend-hook nil
  "Normal hook run by `suspend-emacs', before suspending.")

(defvar suspend-resume-hook nil
  "Normal hook run by `suspend-emacs', after Emacs is continued.")

(defvar after-pdump-load-hook nil
  "Normal hook run after loading the .pdmp file.")

(defvar temp-buffer-show-hook nil
  "Normal hook run by `with-output-to-temp-buffer' after displaying the buffer.
When the hook runs, the temporary buffer is current, and the window it
was displayed in is selected.")

(defvar temp-buffer-setup-hook nil
  "Normal hook run by `with-output-to-temp-buffer' at the start.
When the hook runs, the temporary buffer is current.
This hook is normally set up with a function to put the buffer in Help
mode.")

(defvar user-emacs-directory
  ;; The value does not matter since Emacs sets this at startup.
  nil
  "Directory beneath which additional per-user Emacs-specific files are placed.
Various programs in Emacs store information in this directory.
Note that this should end with a directory separator.
See also `locate-user-emacs-file'.")

;;;; Misc. useful functions.

(defsubst buffer-narrowed-p ()
  "Return non-nil if the current buffer is narrowed."
  (/= (- (point-max) (point-min)) (buffer-size)))

(defun find-tag-default-bounds ()
  "Determine the boundaries of the default tag, based on text at point.
Return a cons cell with the beginning and end of the found tag.
If there is no plausible default, return nil."
  (bounds-of-thing-at-point 'symbol))

(defun find-tag-default ()
  "Determine default tag to search for, based on text at point.
If there is no plausible default, return nil."
  (let ((bounds (find-tag-default-bounds)))
    (when bounds
      (buffer-substring-no-properties (car bounds) (cdr bounds)))))

(defun find-tag-default-as-regexp ()
  "Return regexp that matches the default tag at point.
If there is no tag at point, return nil.

When in a major mode that does not provide its own
`find-tag-default-function', return a regexp that matches the
symbol at point exactly."
  (let ((tag (funcall (or find-tag-default-function
			  (get major-mode 'find-tag-default-function)
			  #'find-tag-default))))
    (if tag (regexp-quote tag))))

(defun find-tag-default-as-symbol-regexp ()
  "Return regexp that matches the default tag at point as symbol.
If there is no tag at point, return nil.

When in a major mode that does not provide its own
`find-tag-default-function', return a regexp that matches the
symbol at point exactly."
  (let ((tag-regexp (find-tag-default-as-regexp)))
    (if (and tag-regexp
	     (eq (or find-tag-default-function
		     (get major-mode 'find-tag-default-function)
		     #'find-tag-default)
		 #'find-tag-default))
	(format "\\_<%s\\_>" tag-regexp)
      tag-regexp)))

(defun play-sound (sound)
  "SOUND is a list of the form `(sound KEYWORD VALUE...)'.
The following keywords are recognized:

  :file FILE - read sound data from FILE.  If FILE isn't an
absolute file name, it is searched in `data-directory'.

  :data DATA - read sound data from string DATA.

Exactly one of :file or :data must be present.

  :volume VOL - set volume to VOL.  VOL must an integer in the
range 0..100 or a float in the range 0..1.0.  If not specified,
don't change the volume setting of the sound device.

  :device DEVICE - play sound on DEVICE.  If not specified,
a system-dependent default device name is used.

Note: :data and :device are currently not supported on Windows."
  (if (fboundp 'play-sound-internal)
      (play-sound-internal sound)
    (error "This Emacs binary lacks sound support")))

(declare-function w32-shell-dos-semantics "w32-fns" nil)

(defun shell-quote-argument (argument)
  "Quote ARGUMENT for passing as argument to an inferior shell.

This function is designed to work with the syntax of your system's
standard shell, and might produce incorrect results with unusual shells.
See Info node `(elisp)Security Considerations'."
  (cond
   ((eq system-type 'ms-dos)
    ;; Quote using double quotes, but escape any existing quotes in
    ;; the argument with backslashes.
    (let ((result "")
          (start 0)
          end)
      (if (or (null (string-match "[^\"]" argument))
              (< (match-end 0) (length argument)))
          (while (string-match "[\"]" argument start)
            (setq end (match-beginning 0)
                  result (concat result (substring argument start end)
                                 "\\" (substring argument end (1+ end)))
                  start (1+ end))))
      (concat "\"" result (substring argument start) "\"")))

   ((and (eq system-type 'windows-nt) (w32-shell-dos-semantics))

    ;; First, quote argument so that CommandLineToArgvW will
    ;; understand it.  See
    ;; https://msdn.microsoft.com/en-us/library/17w5ykft%28v=vs.85%29.aspx
    ;; After we perform that level of quoting, escape shell
    ;; metacharacters so that cmd won't mangle our argument.  If the
    ;; argument contains no double quote characters, we can just
    ;; surround it with double quotes.  Otherwise, we need to prefix
    ;; each shell metacharacter with a caret.

    (setq argument
          ;; escape backslashes at end of string
          (replace-regexp-in-string
           "\\(\\\\*\\)$"
           "\\1\\1"
           ;; escape backslashes and quotes in string body
           (replace-regexp-in-string
            "\\(\\\\*\\)\""
            "\\1\\1\\\\\""
            argument)))

    (if (string-match "[%!\"]" argument)
        (concat
         "^\""
         (replace-regexp-in-string
          "\\([%!()\"<>&|^]\\)"
          "^\\1"
          argument)
         "^\"")
      (concat "\"" argument "\"")))

   (t
    (if (equal argument "")
        "''"
      ;; Quote everything except POSIX filename characters.
      ;; This should be safe enough even for really weird shells.
      (string-replace
       "\n" "'\n'"
       (replace-regexp-in-string "[^-0-9a-zA-Z_./\n]" "\\\\\\&" argument))))
   ))

(defsubst string-to-list (string)
  "Return a list of characters in STRING."
  (append string nil))

(defsubst string-to-vector (string)
  "Return a vector of characters in STRING."
  (vconcat string))

(defun string-or-null-p (object)
  "Return t if OBJECT is a string or nil.
Otherwise, return nil."
  (or (stringp object) (null object)))

(defun booleanp (object)
  "Return t if OBJECT is one of the two canonical boolean values: t or nil.
Otherwise, return nil."
  (and (memq object '(nil t)) t))

(defun special-form-p (object)
  "Non-nil if and only if OBJECT is a special form."
  (if (and (symbolp object) (fboundp object))
      (setq object (indirect-function object)))
  (and (subrp object) (eq (cdr (subr-arity object)) 'unevalled)))

(defun macrop (object)
  "Non-nil if and only if OBJECT is a macro."
  (let ((def (indirect-function object)))
    (when (consp def)
      (or (eq 'macro (car def))
          (and (autoloadp def) (memq (nth 4 def) '(macro t)))))))

(defun field-at-pos (pos)
  "Return the field at position POS, taking stickiness etc into account."
  (let ((raw-field (get-char-property (field-beginning pos) 'field)))
    (if (eq raw-field 'boundary)
	(get-char-property (1- (field-end pos)) 'field)
      raw-field)))

(defun sha1 (object &optional start end binary)
  "Return the SHA-1 (Secure Hash Algorithm) of an OBJECT.
OBJECT is either a string or a buffer.  Optional arguments START and
END are character positions specifying which portion of OBJECT for
computing the hash.  If BINARY is non-nil, return a string in binary
form.

Note that SHA-1 is not collision resistant and should not be used
for anything security-related.  See `secure-hash' for
alternatives."
  (secure-hash 'sha1 object start end binary))

(defun function-get (f prop &optional autoload)
  "Return the value of property PROP of function F.
If AUTOLOAD is non-nil and F is autoloaded, try to load it
in the hope that it will set PROP.  If AUTOLOAD is `macro', do it only
if it's an autoloaded macro."
  (let ((val nil))
    (while (and (symbolp f)
                (null (setq val (get f prop)))
                (fboundp f))
      (let ((fundef (symbol-function f)))
        (if (and autoload (autoloadp fundef)
                 (not (equal fundef
                             (autoload-do-load fundef f
                                               (if (eq autoload 'macro)
                                                   'macro)))))
            nil                         ;Re-try `get' on the same `f'.
          (setq f fundef))))
    val))

;;;; Support for yanking and text properties.
;; Why here in subr.el rather than in simple.el?  --Stef

(defvar yank-handled-properties)
(defvar yank-excluded-properties)

(defun remove-yank-excluded-properties (start end)
  "Process text properties between START and END, inserted for a `yank'.
Perform the handling specified by `yank-handled-properties', then
remove properties specified by `yank-excluded-properties'."
  (let ((inhibit-read-only t))
    (dolist (handler yank-handled-properties)
      (let ((prop (car handler))
            (fun  (cdr handler))
            (run-start start))
        (while (< run-start end)
          (let ((value (get-text-property run-start prop))
                (run-end (next-single-property-change
                          run-start prop nil end)))
            (funcall fun value run-start run-end)
            (setq run-start run-end)))))
    (if (eq yank-excluded-properties t)
        (set-text-properties start end nil)
      (remove-list-of-text-properties start end yank-excluded-properties))))

(defvar yank-undo-function)

(defun insert-for-yank (string)
  "Insert STRING at point for the `yank' command.

This function is like `insert', except it honors the variables
`yank-handled-properties' and `yank-excluded-properties', and the
`yank-handler' text property, in the way that `yank' does."
  (let (to)
    (while (setq to (next-single-property-change 0 'yank-handler string))
      (insert-for-yank-1 (substring string 0 to))
      (setq string (substring string to))))
  (insert-for-yank-1 string))

(defun insert-for-yank-1 (string)
  "Helper for `insert-for-yank', which see."
  (let* ((handler (and (stringp string)
		       (get-text-property 0 'yank-handler string)))
	 (param (or (nth 1 handler) string))
	 (opoint (point))
	 (inhibit-read-only inhibit-read-only)
	 end)

    ;; FIXME: This throws away any yank-undo-function set by previous calls
    ;; to insert-for-yank-1 within the loop of insert-for-yank!
    (setq yank-undo-function t)
    (if (nth 0 handler) ; FUNCTION
	(funcall (car handler) param)
      (insert param))
    (setq end (point))

    ;; Prevent read-only properties from interfering with the
    ;; following text property changes.
    (setq inhibit-read-only t)

    (unless (nth 2 handler) ; NOEXCLUDE
      (remove-yank-excluded-properties opoint end))

    ;; If last inserted char has properties, mark them as rear-nonsticky.
    (if (and (> end opoint)
	     (text-properties-at (1- end)))
	(put-text-property (1- end) end 'rear-nonsticky t))

    (if (eq yank-undo-function t)		   ; not set by FUNCTION
	(setq yank-undo-function (nth 3 handler))) ; UNDO
    (if (nth 4 handler)				   ; COMMAND
	(setq this-command (nth 4 handler)))))

(defun insert-buffer-substring-no-properties (buffer &optional start end)
  "Insert before point a substring of BUFFER, without text properties.
BUFFER may be a buffer or a buffer name.
Arguments START and END are character positions specifying the substring.
They default to the values of (point-min) and (point-max) in BUFFER."
  (let ((opoint (point)))
    (insert-buffer-substring buffer start end)
    (let ((inhibit-read-only t))
      (set-text-properties opoint (point) nil))))

(defun insert-buffer-substring-as-yank (buffer &optional start end)
  "Insert before point a part of BUFFER, stripping some text properties.
BUFFER may be a buffer or a buffer name.
Arguments START and END are character positions specifying the substring.
They default to the values of (point-min) and (point-max) in BUFFER.
Before insertion, process text properties according to
`yank-handled-properties' and `yank-excluded-properties'."
  ;; Since the buffer text should not normally have yank-handler properties,
  ;; there is no need to handle them here.
  (let ((opoint (point)))
    (insert-buffer-substring buffer start end)
    (remove-yank-excluded-properties opoint (point))))

(defun insert-into-buffer (buffer &optional start end)
  "Insert the contents of the current buffer into BUFFER.
If START/END, only insert that region from the current buffer.
Point in BUFFER will be placed after the inserted text."
  (let ((current (current-buffer)))
    (with-current-buffer buffer
      (insert-buffer-substring current start end))))

(defun replace-string-in-region (string replacement &optional start end)
  "Replace STRING with REPLACEMENT in the region from START to END.
The number of replaced occurrences are returned, or nil if STRING
doesn't exist in the region.

If START is nil, use the current point.  If END is nil, use `point-max'.

Comparisons and replacements are done with fixed case."
  (if start
      (when (< start (point-min))
        (error "Start before start of buffer"))
    (setq start (point)))
  (if end
      (when (> end (point-max))
        (error "End after end of buffer"))
    (setq end (point-max)))
  (save-excursion
    (let ((matches 0)
          (case-fold-search nil))
      (goto-char start)
      (while (search-forward string end t)
        (delete-region (match-beginning 0) (match-end 0))
        (insert replacement)
        (setq matches (1+ matches)))
      (and (not (zerop matches))
           matches))))

(defun replace-regexp-in-region (regexp replacement &optional start end)
  "Replace REGEXP with REPLACEMENT in the region from START to END.
The number of replaced occurrences are returned, or nil if REGEXP
doesn't exist in the region.

If START is nil, use the current point.  If END is nil, use `point-max'.

Comparisons and replacements are done with fixed case.

REPLACEMENT can use the following special elements:

  `\\&' in NEWTEXT means substitute original matched text.
  `\\N' means substitute what matched the Nth `\\(...\\)'.
       If Nth parens didn't match, substitute nothing.
  `\\\\' means insert one `\\'.
  `\\?' is treated literally."
  (if start
      (when (< start (point-min))
        (error "Start before start of buffer"))
    (setq start (point)))
  (if end
      (when (> end (point-max))
        (error "End after end of buffer"))
    (setq end (point-max)))
  (save-excursion
    (let ((matches 0)
          (case-fold-search nil))
      (goto-char start)
      (while (re-search-forward regexp end t)
        (replace-match replacement t)
        (setq matches (1+ matches)))
      (and (not (zerop matches))
           matches))))

(defun yank-handle-font-lock-face-property (face start end)
  "If `font-lock-defaults' is nil, apply FACE as a `face' property.
START and END denote the start and end of the text to act on.
Do nothing if FACE is nil."
  (and face
       (null font-lock-defaults)
       (put-text-property start end 'face face)))

;; This removes `mouse-face' properties in *Help* buffer buttons:
;; https://lists.gnu.org/r/emacs-devel/2002-04/msg00648.html
(defun yank-handle-category-property (category start end)
  "Apply property category CATEGORY's properties between START and END."
  (when category
    (let ((start2 start))
      (while (< start2 end)
	(let ((end2     (next-property-change start2 nil end))
	      (original (text-properties-at start2)))
	  (set-text-properties start2 end2 (symbol-plist category))
	  (add-text-properties start2 end2 original)
	  (setq start2 end2))))))


;;;; Synchronous shell commands.

(defun start-process-shell-command (name buffer command)
  "Start a program in a subprocess.  Return the process object for it.
NAME is name for process.  It is modified if necessary to make it unique.
BUFFER is the buffer (or buffer name) to associate with the process.
 Process output goes at end of that buffer, unless you specify
 an output stream or filter function to handle the output.
 BUFFER may be also nil, meaning that this process is not associated
 with any buffer.
COMMAND is the shell command to run."
  ;; We used to use `exec' to replace the shell with the command,
  ;; but that failed to handle (...) and semicolon, etc.
  (start-process name buffer shell-file-name shell-command-switch command))

(defun start-file-process-shell-command (name buffer command)
  "Start a program in a subprocess.  Return the process object for it.
Similar to `start-process-shell-command', but calls `start-file-process'."
  ;; On remote hosts, the local `shell-file-name' might be useless.
  (with-connection-local-variables
   (start-file-process
    name buffer shell-file-name shell-command-switch command)))

(defun call-process-shell-command (command &optional infile buffer display
					   &rest args)
  "Execute the shell command COMMAND synchronously in separate process.
The remaining arguments are optional.
The program's input comes from file INFILE (nil means `/dev/null').
Insert output in BUFFER before point; t means current buffer;
 nil for BUFFER means discard it; 0 means discard and don't wait.
BUFFER can also have the form (REAL-BUFFER STDERR-FILE); in that case,
REAL-BUFFER says what to do with standard output, as above,
while STDERR-FILE says what to do with standard error in the child.
STDERR-FILE may be nil (discard standard error output),
t (mix it with ordinary output), or a file name string.

Fourth arg DISPLAY non-nil means redisplay buffer as output is inserted.
Wildcards and redirection are handled as usual in the shell.

If BUFFER is 0, `call-process-shell-command' returns immediately with value nil.
Otherwise it waits for COMMAND to terminate and returns a numeric exit
status or a signal description string.
If you quit, the process is killed with SIGINT, or SIGKILL if you quit again.

An old calling convention accepted any number of arguments after DISPLAY,
which were just concatenated to COMMAND.  This is still supported but strongly
discouraged."
  (declare (advertised-calling-convention
            (command &optional infile buffer display) "24.5"))
  ;; We used to use `exec' to replace the shell with the command,
  ;; but that failed to handle (...) and semicolon, etc.
  (call-process shell-file-name
		infile buffer display
		shell-command-switch
		(mapconcat #'identity (cons command args) " ")))

(defun process-file-shell-command (command &optional infile buffer display
					   &rest args)
  "Process files synchronously in a separate process.
Similar to `call-process-shell-command', but calls `process-file'."
  (declare (advertised-calling-convention
            (command &optional infile buffer display) "24.5"))
  ;; On remote hosts, the local `shell-file-name' might be useless.
  (with-connection-local-variables
   (process-file
    shell-file-name infile buffer display shell-command-switch
    (mapconcat #'identity (cons command args) " "))))

(defun call-shell-region (start end command &optional delete buffer)
  "Send text from START to END as input to an inferior shell running COMMAND.
Delete the text if fourth arg DELETE is non-nil.

Insert output in BUFFER before point; t means current buffer; nil for
 BUFFER means discard it; 0 means discard and don't wait; and `(:file
 FILE)', where FILE is a file name string, means that it should be
 written to that file (if the file already exists it is overwritten).
BUFFER can also have the form (REAL-BUFFER STDERR-FILE); in that case,
REAL-BUFFER says what to do with standard output, as above,
while STDERR-FILE says what to do with standard error in the child.
STDERR-FILE may be nil (discard standard error output),
t (mix it with ordinary output), or a file name string.

If BUFFER is 0, `call-shell-region' returns immediately with value nil.
Otherwise it waits for COMMAND to terminate
and returns a numeric exit status or a signal description string.
If you quit, the process is killed with SIGINT, or SIGKILL if you quit again."
  (call-process-region start end
                       shell-file-name delete buffer nil
                       shell-command-switch command))

;;;; Lisp macros to do various things temporarily.

(defmacro track-mouse (&rest body)
  "Evaluate BODY with mouse movement events enabled.
Within a `track-mouse' form, mouse motion generates input events that
 you can read with `read-event'.
Normally, mouse motion is ignored."
  (declare (debug (def-body)) (indent 0))
  `(internal--track-mouse (lambda () ,@body)))

(defmacro with-current-buffer (buffer-or-name &rest body)
  "Execute the forms in BODY with BUFFER-OR-NAME temporarily current.
BUFFER-OR-NAME must be a buffer or the name of an existing buffer.
The value returned is the value of the last form in BODY.  See
also `with-temp-buffer'."
  (declare (indent 1) (debug t))
  `(save-current-buffer
     (set-buffer ,buffer-or-name)
     ,@body))

(defun internal--before-with-selected-window (window)
  (let ((other-frame (window-frame window)))
    (list window (selected-window)
          ;; Selecting a window on another frame also changes that
          ;; frame's frame-selected-window.  We must save&restore it.
          (unless (eq (selected-frame) other-frame)
            (frame-selected-window other-frame))
          ;; Also remember the top-frame if on ttys.
          (unless (eq (selected-frame) other-frame)
            (tty-top-frame other-frame)))))

(defun internal--after-with-selected-window (state)
  ;; First reset frame-selected-window.
  (when (window-live-p (nth 2 state))
    ;; We don't use set-frame-selected-window because it does not
    ;; pass the `norecord' argument to Fselect_window.
    (select-window (nth 2 state) 'norecord)
    (and (frame-live-p (nth 3 state))
         (not (eq (tty-top-frame) (nth 3 state)))
         (select-frame (nth 3 state) 'norecord)))
  ;; Then reset the actual selected-window.
  (when (window-live-p (nth 1 state))
    (select-window (nth 1 state) 'norecord)))

(defun generate-new-buffer (name &optional inhibit-buffer-hooks)
  "Create and return a buffer with a name based on NAME.
Choose the buffer's name using `generate-new-buffer-name'.
See `get-buffer-create' for the meaning of INHIBIT-BUFFER-HOOKS."
  (get-buffer-create (generate-new-buffer-name name) inhibit-buffer-hooks))

(defmacro with-selected-window (window &rest body)
  "Execute the forms in BODY with WINDOW as the selected window.
The value returned is the value of the last form in BODY.

This macro saves and restores the selected window, as well as the
selected window of each frame.  It does not change the order of
recently selected windows.  If the previously selected window of
some frame is no longer live at the end of BODY, that frame's
selected window is left alone.  If the selected window is no
longer live, then whatever window is selected at the end of BODY
remains selected.

This macro uses `save-current-buffer' to save and restore the
current buffer, since otherwise its normal operation could
potentially make a different buffer current.  It does not alter
the buffer list ordering."
  (declare (indent 1) (debug t))
  `(let ((save-selected-window--state
          (internal--before-with-selected-window ,window)))
     (save-current-buffer
       (unwind-protect
           (progn (select-window (car save-selected-window--state) 'norecord)
		  ,@body)
         (internal--after-with-selected-window save-selected-window--state)))))

(defmacro with-selected-frame (frame &rest body)
  "Execute the forms in BODY with FRAME as the selected frame.
The value returned is the value of the last form in BODY.

This macro saves and restores the selected frame, and changes the
order of neither the recently selected windows nor the buffers in
the buffer list."
  (declare (indent 1) (debug t))
  (let ((old-frame (make-symbol "old-frame"))
	(old-buffer (make-symbol "old-buffer")))
    `(let ((,old-frame (selected-frame))
	   (,old-buffer (current-buffer)))
       (unwind-protect
	   (progn (select-frame ,frame 'norecord)
		  ,@body)
	 (when (frame-live-p ,old-frame)
	   (select-frame ,old-frame 'norecord))
	 (when (buffer-live-p ,old-buffer)
	   (set-buffer ,old-buffer))))))

(defmacro save-window-excursion (&rest body)
  "Execute BODY, then restore previous window configuration.
This macro saves the window configuration on the selected frame,
executes BODY, then calls `set-window-configuration' to restore
the saved window configuration.  The return value is the last
form in BODY.  The window configuration is also restored if BODY
exits nonlocally.

BEWARE: Most uses of this macro introduce bugs.
E.g. it should not be used to try and prevent some code from opening
a new window, since that window may sometimes appear in another frame,
in which case `save-window-excursion' cannot help."
  (declare (indent 0) (debug t))
  (let ((c (make-symbol "wconfig")))
    `(let ((,c (current-window-configuration))
           (mark-ring (copy-tree global-mark-ring)))
       (unwind-protect (progn ,@body)
         (set-window-configuration ,c)
         (setq global-mark-ring mark-ring)))))

(defun internal-temp-output-buffer-show (buffer)
  "Internal function for `with-output-to-temp-buffer'."
  (with-current-buffer buffer
    (set-buffer-modified-p nil)
    (goto-char (point-min)))

  (if temp-buffer-show-function
      (funcall temp-buffer-show-function buffer)
    (with-current-buffer buffer
      (let* ((window
	      (let ((window-combination-limit
		   ;; When `window-combination-limit' equals
		   ;; `temp-buffer' or `temp-buffer-resize' and
		   ;; `temp-buffer-resize-mode' is enabled in this
		   ;; buffer bind it to t so resizing steals space
		   ;; preferably from the window that was split.
		   (if (or (eq window-combination-limit 'temp-buffer)
			   (and (eq window-combination-limit
				    'temp-buffer-resize)
				temp-buffer-resize-mode))
		       t
		     window-combination-limit)))
		(display-buffer buffer)))
	     (frame (and window (window-frame window))))
	(when window
	  (unless (eq frame (selected-frame))
	    (make-frame-visible frame))
	  (setq minibuffer-scroll-window window)
	  (set-window-hscroll window 0)
	  ;; Don't try this with NOFORCE non-nil!
	  (set-window-start window (point-min) t)
	  ;; This should not be necessary.
	  (set-window-point window (point-min))
	  ;; Run `temp-buffer-show-hook', with the chosen window selected.
	  (with-selected-window window
	    (run-hooks 'temp-buffer-show-hook))))))
  ;; Return nil.
  nil)

;; Doc is very similar to with-temp-buffer-window.
(defmacro with-output-to-temp-buffer (bufname &rest body)
  "Bind `standard-output' to buffer BUFNAME, eval BODY, then show that buffer.

This is a convenience macro meant for displaying help buffers and
the like.  It empties the BUFNAME buffer before evaluating BODY
and disables undo in that buffer.

It does not make the buffer current for BODY.  Instead it binds
`standard-output' to that buffer, so that output generated with
`prin1' and similar functions in BODY goes into the buffer.

At the end of BODY, this marks buffer BUFNAME unmodified and displays
it in a window, but does not select it.  The normal way to do this is
by calling `display-buffer', then running `temp-buffer-show-hook'.
However, if `temp-buffer-show-function' is non-nil, it calls that
function instead (and does not run `temp-buffer-show-hook').  The
function gets one argument, the buffer to display.

The return value of `with-output-to-temp-buffer' is the value of the
last form in BODY.  If BODY does not finish normally, the buffer
BUFNAME is not displayed.

This runs the hook `temp-buffer-setup-hook' before BODY,
with the buffer BUFNAME temporarily current.  It runs the hook
`temp-buffer-show-hook' after displaying buffer BUFNAME, with that
buffer temporarily current, and the window that was used to display it
temporarily selected.  But it doesn't run `temp-buffer-show-hook'
if it uses `temp-buffer-show-function'.

By default, the setup hook puts the buffer into Help mode before running BODY.
If BODY does not change the major mode, the show hook makes the buffer
read-only, and scans it for function and variable names to make them into
clickable cross-references.

See the related form `with-temp-buffer-window'."
  (declare (debug t))
  (let ((old-dir (make-symbol "old-dir"))
        (buf (make-symbol "buf")))
    `(let* ((,old-dir default-directory)
            (,buf
             (with-current-buffer (get-buffer-create ,bufname)
               (prog1 (current-buffer)
                 (kill-all-local-variables)
                 ;; FIXME: delete_all_overlays
                 (setq default-directory ,old-dir)
                 (setq buffer-read-only nil)
                 (setq buffer-file-name nil)
                 (setq buffer-undo-list t)
                 (let ((inhibit-read-only t)
                       (inhibit-modification-hooks t))
                   (erase-buffer)
                   (run-hooks 'temp-buffer-setup-hook)))))
            (standard-output ,buf))
       (prog1 (progn ,@body)
         (internal-temp-output-buffer-show ,buf)))))

(defmacro with-temp-file (file &rest body)
  "Create a new buffer, evaluate BODY there, and write the buffer to FILE.
The value returned is the value of the last form in BODY.
The buffer does not run the hooks `kill-buffer-hook',
`kill-buffer-query-functions', and `buffer-list-update-hook'.
See also `with-temp-buffer'."
  (declare (indent 1) (debug t))
  (let ((temp-file (make-symbol "temp-file"))
	(temp-buffer (make-symbol "temp-buffer")))
    `(let ((,temp-file ,file)
           (,temp-buffer (generate-new-buffer " *temp file*" t)))
       (unwind-protect
	   (prog1
	       (with-current-buffer ,temp-buffer
		 ,@body)
	     (with-current-buffer ,temp-buffer
	       (write-region nil nil ,temp-file nil 0)))
	 (and (buffer-name ,temp-buffer)
	      (kill-buffer ,temp-buffer))))))

(defmacro with-temp-message (message &rest body)
  "Display MESSAGE temporarily if non-nil while BODY is evaluated.
The original message is restored to the echo area after BODY has finished.
The value returned is the value of the last form in BODY.
MESSAGE is written to the message log buffer if `message-log-max' is non-nil.
If MESSAGE is nil, the echo area and message log buffer are unchanged.
Use a MESSAGE of \"\" to temporarily clear the echo area."
  (declare (debug t) (indent 1))
  (let ((current-message (make-symbol "current-message"))
	(temp-message (make-symbol "with-temp-message")))
    `(let ((,temp-message ,message)
	   (,current-message))
       (unwind-protect
	   (progn
	     (when ,temp-message
	       (setq ,current-message (current-message))
	       (message "%s" ,temp-message))
	     ,@body)
	 (and ,temp-message
	      (if ,current-message
		  (message "%s" ,current-message)
		(message nil)))))))

(defmacro with-temp-buffer (&rest body)
  "Create a temporary buffer, and evaluate BODY there like `progn'.
The buffer does not run the hooks `kill-buffer-hook',
`kill-buffer-query-functions', and `buffer-list-update-hook'.
See also `with-temp-file' and `with-output-to-string'."
  (declare (indent 0) (debug t))
  (let ((temp-buffer (make-symbol "temp-buffer")))
    `(let ((,temp-buffer (generate-new-buffer " *temp*" t)))
       ;; `kill-buffer' can change current-buffer in some odd cases.
       (with-current-buffer ,temp-buffer
         (unwind-protect
	     (progn ,@body)
           (and (buffer-name ,temp-buffer)
                (kill-buffer ,temp-buffer)))))))

(defmacro with-silent-modifications (&rest body)
  "Execute BODY, pretending it does not modify the buffer.
This macro is typically used around modifications of
text properties that do not really affect the buffer's content.
If BODY performs real modifications to the buffer's text, other
than cosmetic ones, undo data may become corrupted.

This macro will run BODY normally, but doesn't count its buffer
modifications as being buffer modifications.  This affects things
like `buffer-modified-p', checking whether the file is locked by
someone else, running buffer modification hooks, and other things
of that nature."
  (declare (debug t) (indent 0))
  (let ((modified (make-symbol "modified")))
    `(let* ((,modified (buffer-modified-p))
            (buffer-undo-list t)
            (inhibit-read-only t)
            (inhibit-modification-hooks t))
       (unwind-protect
           (progn
             ,@body)
         (unless ,modified
           (restore-buffer-modified-p nil))))))

(defmacro with-output-to-string (&rest body)
  "Execute BODY, return the text it sent to `standard-output', as a string."
  (declare (indent 0) (debug t))
  `(let ((standard-output (generate-new-buffer " *string-output*" t)))
     (unwind-protect
	 (progn
	   (let ((standard-output standard-output))
	     ,@body)
	   (with-current-buffer standard-output
	     (buffer-string)))
       (kill-buffer standard-output))))

(defmacro with-local-quit (&rest body)
  "Execute BODY, allowing quits to terminate BODY but not escape further.
When a quit terminates BODY, `with-local-quit' returns nil but
requests another quit.  That quit will be processed as soon as quitting
is allowed once again.  (Immediately, if `inhibit-quit' is nil.)"
  (declare (debug t) (indent 0))
  `(condition-case nil
       (let ((inhibit-quit nil))
	 ,@body)
     (quit (setq quit-flag t)
	   ;; This call is to give a chance to handle quit-flag
	   ;; in case inhibit-quit is nil.
	   ;; Without this, it will not be handled until the next function
	   ;; call, and that might allow it to exit thru a condition-case
	   ;; that intends to handle the quit signal next time.
	   (eval '(ignore nil) t))))

(defmacro while-no-input (&rest body)
  "Execute BODY only as long as there's no pending input.
If input arrives, that ends the execution of BODY,
and `while-no-input' returns t.  Quitting makes it return nil.
If BODY finishes, `while-no-input' returns whatever value BODY produced."
  (declare (debug t) (indent 0))
  (let ((catch-sym (make-symbol "input")))
    `(with-local-quit
       (catch ',catch-sym
	 (let ((throw-on-input ',catch-sym)
               val)
           (setq val (or (input-pending-p)
	                 (progn ,@body)))
           (cond
            ;; When input arrives while throw-on-input is non-nil,
            ;; kbd_buffer_store_buffered_event sets quit-flag to the
            ;; value of throw-on-input.  If, when BODY finishes,
            ;; quit-flag still has the same value as throw-on-input, it
            ;; means BODY never tested quit-flag, and therefore ran to
            ;; completion even though input did arrive before it
            ;; finished.  In that case, we must manually simulate what
            ;; 'throw' in process_quit_flag would do, and we must
            ;; reset quit-flag, because leaving it set will cause us
            ;; quit to top-level, which has undesirable consequences,
            ;; such as discarding input etc.  We return t in that case
            ;; because input did arrive during execution of BODY.
            ((eq quit-flag throw-on-input)
             (setq quit-flag nil)
             t)
            ;; This is for when the user actually QUITs during
            ;; execution of BODY.
            (quit-flag
             nil)
            (t val)))))))

(defmacro condition-case-unless-debug (var bodyform &rest handlers)
  "Like `condition-case' except that it does not prevent debugging.
More specifically if `debug-on-error' is set then the debugger will be invoked
even if this catches the signal."
  (declare (debug condition-case) (indent 2))
  `(condition-case ,var
       ,bodyform
     ,@(mapcar (lambda (handler)
                 `((debug ,@(if (listp (car handler)) (car handler)
                              (list (car handler))))
                   ,@(cdr handler)))
               handlers)))

(define-obsolete-function-alias 'condition-case-no-debug
  'condition-case-unless-debug "24.1")

(defmacro with-demoted-errors (format &rest body)
  "Run BODY and demote any errors to simple messages.
FORMAT is a string passed to `message' to format any error message.
It should contain a single %-sequence; e.g., \"Error: %S\".

This is to be used around code that is not expected to signal an error
but that should be robust in the unexpected case that an error is signaled.

If `debug-on-error' is non-nil, the debugger gets invoked as usual.

For backward compatibility, if FORMAT is not a constant string, it
is assumed to be part of BODY, in which case the message format
used is \"Error: %S\"."
  (declare (debug t) (indent 1))
  (let* ((err (make-symbol "err"))
         (orig-body body)
         (format (if (and (stringp format) body) format
                   (prog1 "Error: %S"
                     (if format (push format body)))))
         (exp
          `(condition-case-unless-debug ,err
               ,(macroexp-progn body)
             (error (message ,format ,err) nil))))
    (if (eq orig-body body) exp
      ;; The use without `format' is obsolete, let's warn when we bump
      ;; into any such remaining uses.
      (macroexp-warn-and-return format "Missing format argument" exp))))

;;;;;;;;;;;;;;;;;;;;;;;;;;;;;;;;;;;;;;;;;;;;;;;;;;;;;;;;;;;;;;;;;;;;;;;;;;;;;;;;

(defmacro with-case-table (table &rest body)
  "Execute the forms in BODY with TABLE as the current case table.
The value returned is the value of the last form in BODY."
  (declare (indent 1) (debug t))
  (let ((old-case-table (make-symbol "table"))
	(old-buffer (make-symbol "buffer")))
    `(let ((,old-case-table (current-case-table))
	   (,old-buffer (current-buffer)))
       (unwind-protect
	   (progn (set-case-table ,table)
		  ,@body)
	 (with-current-buffer ,old-buffer
	   (set-case-table ,old-case-table))))))

(defmacro with-file-modes (modes &rest body)
  "Execute BODY with default file permissions temporarily set to MODES.
MODES is as for `set-default-file-modes'."
  (declare (indent 1) (debug t))
  (let ((umask (make-symbol "umask")))
    `(let ((,umask (default-file-modes)))
       (unwind-protect
           (progn
             (set-default-file-modes ,modes)
             ,@body)
         (set-default-file-modes ,umask)))))

(defmacro with-existing-directory (&rest body)
  "Execute BODY with `default-directory' bound to an existing directory.
If `default-directory' is already an existing directory, it's not changed."
  (declare (indent 0) (debug t))
  `(let ((default-directory (seq-find (lambda (dir)
                                        (and dir
                                             (file-exists-p dir)))
                                      (list default-directory
                                            (expand-file-name "~/")
                                            temporary-file-directory
                                            (getenv "TMPDIR")
                                            "/tmp/")
                                      "/")))
     ,@body))

;;; Matching and match data.

;; We use save-match-data-internal as the local variable because
;; that works ok in practice (people should not use that variable elsewhere).
;; We used to use an uninterned symbol; the compiler handles that properly
;; now, but it generates slower code.
(defmacro save-match-data (&rest body)
  "Execute the BODY forms, restoring the global value of the match data.
The value returned is the value of the last form in BODY.
NOTE: The convention in Elisp is that any function, except for a few
exceptions like car/assoc/+/goto-char, can clobber the match data,
so `save-match-data' should normally be used to save *your* match data
rather than your caller's match data."
  ;; It is better not to use backquote here,
  ;; because that makes a bootstrapping problem
  ;; if you need to recompile all the Lisp files using interpreted code.
  (declare (indent 0) (debug t))
  (list 'let
	'((save-match-data-internal (match-data)))
	(list 'unwind-protect
	      (cons 'progn body)
	      ;; It is safe to free (evaporate) markers immediately here,
	      ;; as Lisp programs should not copy from save-match-data-internal.
	      '(set-match-data save-match-data-internal 'evaporate))))

(defun match-string (num &optional string)
  "Return the string of text matched by the previous search or regexp operation.
NUM specifies the number of the parenthesized sub-expression in the last
regexp whose match to return.  Zero means return the text matched by the
entire regexp or the whole string.

The return value is nil if NUMth pair didn't match anything, or if there
were fewer than NUM sub-expressions in the regexp used in the search.

STRING should be given if the last search was by `string-match'
on STRING.  If STRING is nil, the current buffer should be the
same buffer as the one in which the search/match was performed.

Note that many functions in Emacs modify the match data, so this
function should be called \"close\" to the function that did the
regexp search.  In particular, saying (for instance)
`M-: (looking-at \"[0-9]\") RET' followed by `M-: (match-string 0) RET'
interactively is seldom meaningful, since the Emacs command loop
may modify the match data."
  (declare (side-effect-free t))
  (if (match-beginning num)
      (if string
	  (substring string (match-beginning num) (match-end num))
	(buffer-substring (match-beginning num) (match-end num)))))

(defun match-string-no-properties (num &optional string)
  "Return string of text matched by last search, without text properties.
NUM specifies which parenthesized expression in the last regexp.
 Value is nil if NUMth pair didn't match, or there were less than NUM pairs.
Zero means the entire text matched by the whole regexp or whole string.
STRING should be given if the last search was by `string-match' on STRING.
If STRING is nil, the current buffer should be the same buffer
the search/match was performed in."
  (declare (side-effect-free t))
  (if (match-beginning num)
      (if string
	  (substring-no-properties string (match-beginning num)
				   (match-end num))
	(buffer-substring-no-properties (match-beginning num)
					(match-end num)))))


(defun match-substitute-replacement (replacement
				     &optional fixedcase literal string subexp)
  "Return REPLACEMENT as it will be inserted by `replace-match'.
In other words, all back-references in the form `\\&' and `\\N'
are substituted with actual strings matched by the last search.
Optional FIXEDCASE, LITERAL, STRING and SUBEXP have the same
meaning as for `replace-match'."
  (let ((match (match-string 0 string)))
    (save-match-data
      (match-data--translate (- (match-beginning 0)))
      (replace-match replacement fixedcase literal match subexp))))


(defun looking-back (regexp &optional limit greedy)
  "Return non-nil if text before point matches regular expression REGEXP.
Like `looking-at' except matches before point, and is slower.
LIMIT if non-nil speeds up the search by specifying a minimum
starting position, to avoid checking matches that would start
before LIMIT.

If GREEDY is non-nil, extend the match backwards as far as
possible, stopping when a single additional previous character
cannot be part of a match for REGEXP.  When the match is
extended, its starting position is allowed to occur before
LIMIT.

As a general recommendation, try to avoid using `looking-back'
wherever possible, since it is slow."
  (declare
   (advertised-calling-convention (regexp limit &optional greedy) "25.1"))
  (let ((start (point))
	(pos
	 (save-excursion
	   (and (re-search-backward (concat "\\(?:" regexp "\\)\\=") limit t)
		(point)))))
    (if (and greedy pos)
	(save-restriction
	  (narrow-to-region (point-min) start)
	  (while (and (> pos (point-min))
		      (save-excursion
			(goto-char pos)
			(backward-char 1)
			(looking-at (concat "\\(?:"  regexp "\\)\\'"))))
	    (setq pos (1- pos)))
	  (save-excursion
	    (goto-char pos)
	    (looking-at (concat "\\(?:"  regexp "\\)\\'")))))
    (not (null pos))))

(defsubst looking-at-p (regexp)
  "\
Same as `looking-at' except this function does not change the match data."
  (looking-at regexp t))

(defsubst string-match-p (regexp string &optional start)
  "\
Same as `string-match' except this function does not change the match data."
  (string-match regexp string start t))

(defun subregexp-context-p (regexp pos &optional start)
  "Return non-nil if POS is in a normal subregexp context in REGEXP.
A subregexp context is one where a sub-regexp can appear.
A non-subregexp context is for example within brackets, or within a
repetition bounds operator `\\=\\{...\\}', or right after a `\\'.
If START is non-nil, it should be a position in REGEXP, smaller
than POS, and known to be in a subregexp context."
  ;; Here's one possible implementation, with the great benefit that it
  ;; reuses the regexp-matcher's own parser, so it understands all the
  ;; details of the syntax.  A disadvantage is that it needs to match the
  ;; error string.
  (condition-case err
      (progn
        (string-match (substring regexp (or start 0) pos) "")
        t)
    (invalid-regexp
     (not (member (cadr err) '("Unmatched [ or [^"
                               "Unmatched \\{"
                               "Trailing backslash")))))
  ;; An alternative implementation:
  ;; (defconst re-context-re
  ;;   (let* ((harmless-ch "[^\\[]")
  ;;          (harmless-esc "\\\\[^{]")
  ;;          (class-harmless-ch "[^][]")
  ;;          (class-lb-harmless "[^]:]")
  ;;          (class-lb-colon-maybe-charclass ":\\([a-z]+:]\\)?")
  ;;          (class-lb (concat "\\[\\(" class-lb-harmless
  ;;                            "\\|" class-lb-colon-maybe-charclass "\\)"))
  ;;          (class
  ;;           (concat "\\[^?]?"
  ;;                   "\\(" class-harmless-ch
  ;;                   "\\|" class-lb "\\)*"
  ;;                   "\\[?]"))     ; special handling for bare [ at end of re
  ;;          (braces "\\\\{[0-9,]+\\\\}"))
  ;;     (concat "\\`\\(" harmless-ch "\\|" harmless-esc
  ;;             "\\|" class "\\|" braces "\\)*\\'"))
  ;;   "Matches any prefix that corresponds to a normal subregexp context.")
  ;; (string-match re-context-re (substring regexp (or start 0) pos))
  )

;;;; split-string

(defconst split-string-default-separators "[ \f\t\n\r\v]+"
  "The default value of separators for `split-string'.

A regexp matching strings of whitespace.  May be locale-dependent
\(as yet unimplemented).  Should not match non-breaking spaces.

Warning: binding this to a different value and using it as default is
likely to have undesired semantics.")

;; The specification says that if both SEPARATORS and OMIT-NULLS are
;; defaulted, OMIT-NULLS should be treated as t.  Simplifying the logical
;; expression leads to the equivalent implementation that if SEPARATORS
;; is defaulted, OMIT-NULLS is treated as t.
(defun split-string (string &optional separators omit-nulls trim)
  "Split STRING into substrings bounded by matches for SEPARATORS.

The beginning and end of STRING, and each match for SEPARATORS, are
splitting points.  The substrings matching SEPARATORS are removed, and
the substrings between the splitting points are collected as a list,
which is returned.

If SEPARATORS is non-nil, it should be a regular expression matching text
that separates, but is not part of, the substrings.  If nil it defaults to
`split-string-default-separators', normally \"[ \\f\\t\\n\\r\\v]+\", and
OMIT-NULLS is forced to t.

If OMIT-NULLS is t, zero-length substrings are omitted from the list (so
that for the default value of SEPARATORS leading and trailing whitespace
are effectively trimmed).  If nil, all zero-length substrings are retained,
which correctly parses CSV format, for example.

If TRIM is non-nil, it should be a regular expression to match
text to trim from the beginning and end of each substring.  If trimming
makes the substring empty, it is treated as null.

If you want to trim whitespace from the substrings, the reliably correct
way is using TRIM.  Making SEPARATORS match that whitespace gives incorrect
results when there is whitespace at the start or end of STRING.  If you
see such calls to `split-string', please fix them.

Note that the effect of `(split-string STRING)' is the same as
`(split-string STRING split-string-default-separators t)'.  In the rare
case that you wish to retain zero-length substrings when splitting on
whitespace, use `(split-string STRING split-string-default-separators)'.

Modifies the match data; use `save-match-data' if necessary."
  (let* ((keep-nulls (not (if separators omit-nulls t)))
	 (rexp (or separators split-string-default-separators))
	 (start 0)
	 this-start this-end
	 notfirst
	 (list nil)
	 (push-one
	  ;; Push the substring in range THIS-START to THIS-END
	  ;; onto LIST, trimming it and perhaps discarding it.
	  (lambda ()
	    (when trim
	      ;; Discard the trim from start of this substring.
	      (let ((tem (string-match trim string this-start)))
		(and (eq tem this-start)
		     (setq this-start (match-end 0)))))

	    (when (or keep-nulls (< this-start this-end))
	      (let ((this (substring string this-start this-end)))

		;; Discard the trim from end of this substring.
		(when trim
		  (let ((tem (string-match (concat trim "\\'") this 0)))
		    (and tem (< tem (length this))
			 (setq this (substring this 0 tem)))))

		;; Trimming could make it empty; check again.
		(when (or keep-nulls (> (length this) 0))
		  (push this list)))))))

    (while (and (string-match rexp string
			      (if (and notfirst
				       (= start (match-beginning 0))
				       (< start (length string)))
				  (1+ start) start))
		(< start (length string)))
      (setq notfirst t)
      (setq this-start start this-end (match-beginning 0)
	    start (match-end 0))

      (funcall push-one))

    ;; Handle the substring at the end of STRING.
    (setq this-start start this-end (length string))
    (funcall push-one)

    (nreverse list)))

(defun combine-and-quote-strings (strings &optional separator)
  "Concatenate the STRINGS, adding the SEPARATOR (default \" \").
This tries to quote the strings to avoid ambiguity such that
  (split-string-and-unquote (combine-and-quote-strings strs)) == strs
Only some SEPARATORs will work properly.

Note that this is not intended to protect STRINGS from
interpretation by shells, use `shell-quote-argument' for that."
  (let* ((sep (or separator " "))
         (re (concat "[\\\"]" "\\|" (regexp-quote sep))))
    (mapconcat
     (lambda (str)
       (if (string-match re str)
	   (concat "\"" (replace-regexp-in-string "[\\\"]" "\\\\\\&" str) "\"")
	 str))
     strings sep)))

(defun split-string-and-unquote (string &optional separator)
  "Split the STRING into a list of strings.
It understands Emacs Lisp quoting within STRING, such that
  (split-string-and-unquote (combine-and-quote-strings strs)) == strs
The SEPARATOR regexp defaults to \"\\s-+\"."
  (let ((sep (or separator "\\s-+"))
	(i (string-search "\"" string)))
    (if (null i)
	(split-string string sep t)	; no quoting:  easy
      (append (unless (eq i 0) (split-string (substring string 0 i) sep t))
	      (let ((rfs (read-from-string string i)))
		(cons (car rfs)
		      (split-string-and-unquote (substring string (cdr rfs))
						sep)))))))


;;;; Replacement in strings.

(defun subst-char-in-string (fromchar tochar string &optional inplace)
  "Replace FROMCHAR with TOCHAR in STRING each time it occurs.
Unless optional argument INPLACE is non-nil, return a new string."
  (let ((i (length string))
	(newstr (if inplace string (copy-sequence string))))
    (while (> i 0)
      (setq i (1- i))
      (if (eq (aref newstr i) fromchar)
	  (aset newstr i tochar)))
    newstr))

(defun string-replace (from-string to-string in-string)
  "Replace FROM-STRING with TO-STRING in IN-STRING each time it occurs."
  (declare (pure t) (side-effect-free t))
  (when (equal from-string "")
    (signal 'wrong-length-argument '(0)))
  (let ((start 0)
        (result nil)
        pos)
    (while (setq pos (string-search from-string in-string start))
      (unless (= start pos)
        (push (substring in-string start pos) result))
      (push to-string result)
      (setq start (+ pos (length from-string))))
    (if (null result)
        ;; No replacements were done, so just return the original string.
        in-string
      ;; Get any remaining bit.
      (unless (= start (length in-string))
        (push (substring in-string start) result))
      (apply #'concat (nreverse result)))))

(defun replace-regexp-in-string (regexp rep string &optional
					fixedcase literal subexp start)
  "Replace all matches for REGEXP with REP in STRING.

Return a new string containing the replacements.

Optional arguments FIXEDCASE, LITERAL and SUBEXP are like the
arguments with the same names of function `replace-match'.  If START
is non-nil, start replacements at that index in STRING, and omit
the first START characters of STRING from the return value.

REP is either a string used as the NEWTEXT arg of `replace-match' or a
function.  If it is a function, it is called with the actual text of each
match, and its value is used as the replacement text.  When REP is called,
the match data are the result of matching REGEXP against a substring
of STRING, the same substring that is the actual text of the match which
is passed to REP as its argument.

To replace only the first match (if any), make REGEXP match up to \\\\='
and replace a sub-expression, e.g.
  (replace-regexp-in-string \"\\\\(foo\\\\).*\\\\\\='\" \"bar\" \" foo foo\" nil nil 1)
    => \" bar foo\""

  ;; To avoid excessive consing from multiple matches in long strings,
  ;; don't just call `replace-match' continually.  Walk down the
  ;; string looking for matches of REGEXP and building up a (reversed)
  ;; list MATCHES.  This comprises segments of STRING that weren't
  ;; matched interspersed with replacements for segments that were.
  ;; [For a `large' number of replacements it's more efficient to
  ;; operate in a temporary buffer; we can't tell from the function's
  ;; args whether to choose the buffer-based implementation, though it
  ;; might be reasonable to do so for long enough STRING.]
  (let ((l (length string))
	(start (or start 0))
	matches str mb me)
    (save-match-data
      (while (and (< start l) (string-match regexp string start))
	(setq mb (match-beginning 0)
	      me (match-end 0))
	;; If we matched the empty string, make sure we advance by one char
	(when (= me mb) (setq me (min l (1+ mb))))
	;; Generate a replacement for the matched substring.
	;; Operate on only the substring to minimize string consing.
        ;; Translate the match data so that it applies to the matched substring.
        (match-data--translate (- mb))
        (setq str (substring string mb me))
	(setq matches
	      (cons (replace-match (if (stringp rep)
				       rep
				     (funcall rep (match-string 0 str)))
				   fixedcase literal str subexp)
		    (cons (substring string start mb) ; unmatched prefix
			  matches)))
	(setq start me))
      ;; Reconstruct a string from the pieces.
      (setq matches (cons (substring string start l) matches)) ; leftover
      (apply #'concat (nreverse matches)))))

(defun string-prefix-p (prefix string &optional ignore-case)
  "Return non-nil if PREFIX is a prefix of STRING.
If IGNORE-CASE is non-nil, the comparison is done without paying attention
to case differences."
  (let ((prefix-length (length prefix)))
    (if (> prefix-length (length string)) nil
      (eq t (compare-strings prefix 0 prefix-length string
			     0 prefix-length ignore-case)))))

(defun string-suffix-p (suffix string  &optional ignore-case)
  "Return non-nil if SUFFIX is a suffix of STRING.
If IGNORE-CASE is non-nil, the comparison is done without paying
attention to case differences."
  (let ((start-pos (- (length string) (length suffix))))
    (and (>= start-pos 0)
         (eq t (compare-strings suffix nil nil
                                string start-pos nil ignore-case)))))

(defun bidi-string-mark-left-to-right (str)
  "Return a string that can be safely inserted in left-to-right text.

Normally, inserting a string with right-to-left (RTL) script into
a buffer may cause some subsequent text to be displayed as part
of the RTL segment (usually this affects punctuation characters).
This function returns a string that displays as STR but forces
subsequent text to be displayed as left-to-right.

If STR contains any RTL character, this function returns a string
consisting of STR followed by an invisible left-to-right mark
\(LRM) character.  Otherwise, it returns STR."
  (unless (stringp str)
    (signal 'wrong-type-argument (list 'stringp str)))
  (if (string-match "\\cR" str)
      (concat str (propertize (string ?\x200e) 'invisible t))
    str))

(defun string-greaterp (string1 string2)
  "Return non-nil if STRING1 is greater than STRING2 in lexicographic order.
Case is significant.
Symbols are also allowed; their print names are used instead."
  (string-lessp string2 string1))


;;;; Specifying things to do later.

(defun load-history-regexp (file)
  "Form a regexp to find FILE in `load-history'.
FILE, a string, is described in the function `eval-after-load'."
  (if (file-name-absolute-p file)
      (setq file (file-truename file)))
  (concat (if (file-name-absolute-p file) "\\`" "\\(\\`\\|/\\)")
	  (regexp-quote file)
	  (if (file-name-extension file)
	      ""
	    ;; Note: regexp-opt can't be used here, since we need to call
	    ;; this before Emacs has been fully started.  2006-05-21
	    (concat "\\(" (mapconcat #'regexp-quote load-suffixes "\\|") "\\)?"))
	  "\\(" (mapconcat #'regexp-quote jka-compr-load-suffixes "\\|")
	  "\\)?\\'"))

(defun load-history-filename-element (file-regexp)
  "Get the first elt of `load-history' whose car matches FILE-REGEXP.
Return nil if there isn't one."
  (let* ((loads load-history)
	 (load-elt (and loads (car loads))))
    (save-match-data
      (while (and loads
		  (or (null (car load-elt))
		      (not (string-match file-regexp (car load-elt)))))
	(setq loads (cdr loads)
	      load-elt (and loads (car loads)))))
    load-elt))

(defun eval-after-load (file form)
  "Arrange that if FILE is loaded, FORM will be run immediately afterwards.
If FILE is already loaded, evaluate FORM right now.
FORM can be an Elisp expression (in which case it's passed to `eval'),
or a function (in which case it's passed to `funcall' with no argument).

If a matching file is loaded again, FORM will be evaluated again.

If FILE is a string, it may be either an absolute or a relative file
name, and may have an extension (e.g. \".el\") or may lack one, and
additionally may or may not have an extension denoting a compressed
format (e.g. \".gz\").

When FILE is absolute, this first converts it to a true name by chasing
symbolic links.  Only a file of this name (see next paragraph regarding
extensions) will trigger the evaluation of FORM.  When FILE is relative,
a file whose absolute true name ends in FILE will trigger evaluation.

When FILE lacks an extension, a file name with any extension will trigger
evaluation.  Otherwise, its extension must match FILE's.  A further
extension for a compressed format (e.g. \".gz\") on FILE will not affect
this name matching.

Alternatively, FILE can be a feature (i.e. a symbol), in which case FORM
is evaluated at the end of any file that `provide's this feature.
If the feature is provided when evaluating code not associated with a
file, FORM is evaluated immediately after the provide statement.

Usually FILE is just a library name like \"font-lock\" or a feature name
like `font-lock'.

This function makes or adds to an entry on `after-load-alist'.

See also `with-eval-after-load'."
  (declare (indent 1)
           (compiler-macro
            (lambda (whole)
              (if (eq 'quote (car-safe form))
                  ;; Quote with lambda so the compiler can look inside.
                  `(eval-after-load ,file (lambda () ,(nth 1 form)))
                whole))))
  ;; Add this FORM into after-load-alist (regardless of whether we'll be
  ;; evaluating it now).
  (let* ((regexp-or-feature
	  (if (stringp file)
              (setq file (purecopy (load-history-regexp file)))
            file))
	 (elt (assoc regexp-or-feature after-load-alist))
         (func
          (if (functionp form) form
            ;; Try to use the "current" lexical/dynamic mode for `form'.
            (eval `(lambda () ,form) lexical-binding))))
    (unless elt
      (setq elt (list regexp-or-feature))
      (push elt after-load-alist))
    ;; Is there an already loaded file whose name (or `provide' name)
    ;; matches FILE?
    (prog1 (if (if (stringp file)
		   (load-history-filename-element regexp-or-feature)
		 (featurep file))
	       (funcall func))
      (let ((delayed-func
             (if (not (symbolp regexp-or-feature)) func
               ;; For features, the after-load-alist elements get run when
               ;; `provide' is called rather than at the end of the file.
               ;; So add an indirection to make sure that `func' is really run
               ;; "after-load" in case the provide call happens early.
               (lambda ()
                 (if (not load-file-name)
                     ;; Not being provided from a file, run func right now.
                     (funcall func)
                   (let ((lfn load-file-name)
                         ;; Don't use letrec, because equal (in
                         ;; add/remove-hook) could get trapped in a cycle
                         ;; (bug#46326).
                         (fun (make-symbol "eval-after-load-helper")))
                     (fset fun (lambda (file)
                                 (when (equal file lfn)
                                   (remove-hook 'after-load-functions fun)
                                   (funcall func))))
                     (add-hook 'after-load-functions fun 'append)))))))
        ;; Add FORM to the element unless it's already there.
        (unless (member delayed-func (cdr elt))
          (nconc elt (list delayed-func)))))))

(defmacro with-eval-after-load (file &rest body)
  "Execute BODY after FILE is loaded.
FILE is normally a feature name, but it can also be a file name,
in case that file does not provide any feature.  See `eval-after-load'
for more details about the different forms of FILE and their semantics."
  (declare (indent 1) (debug (form def-body)))
  `(eval-after-load ,file (lambda () ,@body)))

(defvar after-load-functions nil
  "Special hook run after loading a file.
Each function there is called with a single argument, the absolute
name of the file just loaded.")

(defun do-after-load-evaluation (abs-file)
  "Evaluate all `eval-after-load' forms, if any, for ABS-FILE.
ABS-FILE, a string, should be the absolute true name of a file just loaded.
This function is called directly from the C code."
  ;; Run the relevant eval-after-load forms.
  (dolist (a-l-element after-load-alist)
    (when (and (stringp (car a-l-element))
               (string-match-p (car a-l-element) abs-file))
      ;; discard the file name regexp
      (mapc #'funcall (cdr a-l-element))))
  ;; Complain when the user uses obsolete files.
  (when (string-match-p "/obsolete/[^/]*\\'" abs-file)
    ;; Maybe we should just use display-warning?  This seems yucky...
    (let* ((file (file-name-nondirectory abs-file))
           (package (intern (substring file 0
			               (string-match "\\.elc?\\>" file))
                            obarray))
	   (msg (format "Package %s is deprecated" package))
	   (fun (lambda (msg) (message "%s" msg))))
      (when (or (not (fboundp 'byte-compile-warning-enabled-p))
                (byte-compile-warning-enabled-p 'obsolete package))
        (cond
	 ((bound-and-true-p byte-compile-current-file)
	  ;; Don't warn about obsolete files using other obsolete files.
	  (unless (and (stringp byte-compile-current-file)
		       (string-match-p "/obsolete/[^/]*\\'"
				       (expand-file-name
					byte-compile-current-file
					byte-compile-root-dir)))
	    (byte-compile-warn "%s" msg)))
         (noninteractive (funcall fun msg)) ;; No timer will be run!
	 (t (run-with-idle-timer 0 nil fun msg))))))

  ;; Finally, run any other hook.
  (run-hook-with-args 'after-load-functions abs-file))


(defun display-delayed-warnings ()
  "Display delayed warnings from `delayed-warnings-list'.
Used from `delayed-warnings-hook' (which see)."
  (dolist (warning (nreverse delayed-warnings-list))
    (apply #'display-warning warning))
  (setq delayed-warnings-list nil))

(defun collapse-delayed-warnings ()
  "Remove duplicates from `delayed-warnings-list'.
Collapse identical adjacent warnings into one (plus count).
Used from `delayed-warnings-hook' (which see)."
  (let ((count 1)
        collapsed warning)
    (while delayed-warnings-list
      (setq warning (pop delayed-warnings-list))
      (if (equal warning (car delayed-warnings-list))
          (setq count (1+ count))
        (when (> count 1)
          (setcdr warning (cons (format "%s [%d times]" (cadr warning) count)
                                (cddr warning)))
          (setq count 1))
        (push warning collapsed)))
    (setq delayed-warnings-list (nreverse collapsed))))

;; At present this is used only for Emacs internals.
;; Ref https://lists.gnu.org/r/emacs-devel/2012-02/msg00085.html
(defvar delayed-warnings-hook '(collapse-delayed-warnings
                                display-delayed-warnings)
  "Normal hook run to process and display delayed warnings.
By default, this hook contains functions to consolidate the
warnings listed in `delayed-warnings-list', display them, and set
`delayed-warnings-list' back to nil.")

(defun delay-warning (type message &optional level buffer-name)
  "Display a delayed warning.
Aside from going through `delayed-warnings-list', this is equivalent
to `display-warning'."
  (push (list type message level buffer-name) delayed-warnings-list))


;;;; invisibility specs

(defun add-to-invisibility-spec (element)
  "Add ELEMENT to `buffer-invisibility-spec'.
See documentation for `buffer-invisibility-spec' for the kind of elements
that can be added.

If `buffer-invisibility-spec' isn't a list before calling this
function, `buffer-invisibility-spec' will afterwards be a list
with the value `(t ELEMENT)'.  This means that if text exists
that invisibility values that aren't either t or ELEMENT, that
text will become visible."
  (if (eq buffer-invisibility-spec t)
      (setq buffer-invisibility-spec (list t)))
  (setq buffer-invisibility-spec
	(cons element buffer-invisibility-spec)))

(defun remove-from-invisibility-spec (element)
  "Remove ELEMENT from `buffer-invisibility-spec'.
If `buffer-invisibility-spec' isn't a list before calling this
function, it will be made into a list containing just t as the
only list member.  This means that if text exists with non-t
invisibility values, that text will become visible."
  (setq buffer-invisibility-spec
        (if (consp buffer-invisibility-spec)
	    (delete element buffer-invisibility-spec)
          (list t))))

;;;; Syntax tables.

(defmacro with-syntax-table (table &rest body)
  "Evaluate BODY with syntax table of current buffer set to TABLE.
The syntax table of the current buffer is saved, BODY is evaluated, and the
saved table is restored, even in case of an abnormal exit.
Value is what BODY returns."
  (declare (debug t) (indent 1))
  (let ((old-table (make-symbol "table"))
	(old-buffer (make-symbol "buffer")))
    `(let ((,old-table (syntax-table))
	   (,old-buffer (current-buffer)))
       (unwind-protect
	   (progn
	     (set-syntax-table ,table)
	     ,@body)
	 (save-current-buffer
	   (set-buffer ,old-buffer)
	   (set-syntax-table ,old-table))))))

(defun make-syntax-table (&optional oldtable)
  "Return a new syntax table.
Create a syntax table that inherits from OLDTABLE (if non-nil) or
from `standard-syntax-table' otherwise."
  (let ((table (make-char-table 'syntax-table nil)))
    (set-char-table-parent table (or oldtable (standard-syntax-table)))
    table))

(defun syntax-after (pos)
  "Return the raw syntax descriptor for the char after POS.
If POS is outside the buffer's accessible portion, return nil."
  (unless (or (< pos (point-min)) (>= pos (point-max)))
    (let ((st (if parse-sexp-lookup-properties
		  (get-char-property pos 'syntax-table))))
      (if (consp st) st
	(aref (or st (syntax-table)) (char-after pos))))))

(defun syntax-class (syntax)
  "Return the code for the syntax class described by SYNTAX.

SYNTAX should be a raw syntax descriptor; the return value is a
integer that encodes the corresponding syntax class.  See Info
node `(elisp)Syntax Table Internals' for a list of codes.

If SYNTAX is nil, return nil."
  (and syntax (logand (car syntax) 65535)))

;; Utility motion commands

(defvar word-move-empty-char-table nil
  "Used in `forward-word-strictly' and `backward-word-strictly'
to countermand the effect of `find-word-boundary-function-table'.")

(defun forward-word-strictly (&optional arg)
  "Move point forward ARG words (backward if ARG is negative).
If ARG is omitted or nil, move point forward one word.
Normally returns t.
If an edge of the buffer or a field boundary is reached, point is left there
and the function returns nil.  Field boundaries are not noticed if
`inhibit-field-text-motion' is non-nil.

This function is like `forward-word', but it is not affected
by `find-word-boundary-function-table'.  It is also not interactive."
  (let ((find-word-boundary-function-table
         (if (char-table-p word-move-empty-char-table)
             word-move-empty-char-table
           (setq word-move-empty-char-table (make-char-table nil)))))
    (forward-word (or arg 1))))

(defun backward-word-strictly (&optional arg)
  "Move backward until encountering the beginning of a word.
With argument ARG, do this that many times.
If ARG is omitted or nil, move point backward one word.

This function is like `forward-word', but it is not affected
by `find-word-boundary-function-table'.  It is also not interactive."
  (let ((find-word-boundary-function-table
         (if (char-table-p word-move-empty-char-table)
             word-move-empty-char-table
           (setq word-move-empty-char-table (make-char-table nil)))))
    (forward-word (- (or arg 1)))))

;;  Whitespace

(defun forward-whitespace (arg)
  "Move point to the end of the next sequence of whitespace chars.
Each such sequence may be a single newline, or a sequence of
consecutive space and/or tab characters.
With prefix argument ARG, do it ARG times if positive, or move
backwards ARG times if negative."
  (interactive "^p")
  (if (natnump arg)
      (re-search-forward "[ \t]+\\|\n" nil 'move arg)
    (while (< arg 0)
      (if (re-search-backward "[ \t]+\\|\n" nil 'move)
	  (or (eq (char-after (match-beginning 0)) ?\n)
	      (skip-chars-backward " \t")))
      (setq arg (1+ arg)))))

;;  Symbols

(defun forward-symbol (arg)
  "Move point to the next position that is the end of a symbol.
A symbol is any sequence of characters that are in either the
word constituent or symbol constituent syntax class.
With prefix argument ARG, do it ARG times if positive, or move
backwards ARG times if negative."
  (interactive "^p")
  (if (natnump arg)
      (re-search-forward "\\(\\sw\\|\\s_\\)+" nil 'move arg)
    (while (< arg 0)
      (if (re-search-backward "\\(\\sw\\|\\s_\\)+" nil 'move)
	  (skip-syntax-backward "w_"))
      (setq arg (1+ arg)))))

;;  Syntax blocks

(defun forward-same-syntax (&optional arg)
  "Move point past all characters with the same syntax class.
With prefix argument ARG, do it ARG times if positive, or move
backwards ARG times if negative."
  (interactive "^p")
  (or arg (setq arg 1))
  (while (< arg 0)
    (skip-syntax-backward
     (char-to-string (char-syntax (char-before))))
    (setq arg (1+ arg)))
  (while (> arg 0)
    (skip-syntax-forward (char-to-string (char-syntax (char-after))))
    (setq arg (1- arg))))


;;;; Text clones

(defvar text-clone--maintaining nil)

(defun text-clone--maintain (ol1 after beg end &optional _len)
  "Propagate the changes made under the overlay OL1 to the other clones.
This is used on the `modification-hooks' property of text clones."
  (when (and after (not undo-in-progress)
             (not text-clone--maintaining)
             (overlay-start ol1))
    (let ((margin (if (overlay-get ol1 'text-clone-spreadp) 1 0)))
      (setq beg (max beg (+ (overlay-start ol1) margin)))
      (setq end (min end (- (overlay-end ol1) margin)))
      (when (<= beg end)
	(save-excursion
	  (when (overlay-get ol1 'text-clone-syntax)
	    ;; Check content of the clone's text.
	    (let ((cbeg (+ (overlay-start ol1) margin))
		  (cend (- (overlay-end ol1) margin)))
	      (goto-char cbeg)
	      (save-match-data
		(if (not (re-search-forward
			  (overlay-get ol1 'text-clone-syntax) cend t))
		    ;; Mark the overlay for deletion.
		    (setq end cbeg)
		  (when (< (match-end 0) cend)
		    ;; Shrink the clone at its end.
		    (setq end (min end (match-end 0)))
		    (move-overlay ol1 (overlay-start ol1)
				  (+ (match-end 0) margin)))
		  (when (> (match-beginning 0) cbeg)
		    ;; Shrink the clone at its beginning.
		    (setq beg (max (match-beginning 0) beg))
		    (move-overlay ol1 (- (match-beginning 0) margin)
				  (overlay-end ol1)))))))
	  ;; Now go ahead and update the clones.
	  (let ((head (- beg (overlay-start ol1)))
		(tail (- (overlay-end ol1) end))
		(str (buffer-substring beg end))
		(nothing-left t)
		(text-clone--maintaining t))
	    (dolist (ol2 (overlay-get ol1 'text-clones))
	      (let ((oe (overlay-end ol2)))
		(unless (or (eq ol1 ol2) (null oe))
		  (setq nothing-left nil)
		  (let ((mod-beg (+ (overlay-start ol2) head)))
		    ;;(overlay-put ol2 'modification-hooks nil)
		    (goto-char (- (overlay-end ol2) tail))
		    (unless (> mod-beg (point))
		      (save-excursion (insert str))
		      (delete-region mod-beg (point)))
		    ;;(overlay-put ol2 'modification-hooks '(text-clone--maintain))
		    ))))
	    (if nothing-left (delete-overlay ol1))))))))

(defun text-clone-create (start end &optional spreadp syntax)
  "Create a text clone of START...END at point.
Text clones are chunks of text that are automatically kept identical:
changes done to one of the clones will be immediately propagated to the other.

The buffer's content at point is assumed to be already identical to
the one between START and END.
If SYNTAX is provided it's a regexp that describes the possible text of
the clones; the clone will be shrunk or killed if necessary to ensure that
its text matches the regexp.
If SPREADP is non-nil it indicates that text inserted before/after the
clone should be incorporated in the clone."
  ;; To deal with SPREADP we can either use an overlay with `nil t' along
  ;; with insert-(behind|in-front-of)-hooks or use a slightly larger overlay
  ;; (with a one-char margin at each end) with `t nil'.
  ;; We opted for a larger overlay because it behaves better in the case
  ;; where the clone is reduced to the empty string (we want the overlay to
  ;; stay when the clone's content is the empty string and we want to use
  ;; `evaporate' to make sure those overlays get deleted when needed).
  ;;
  (let* ((pt-end (+ (point) (- end start)))
  	 (start-margin (if (or (not spreadp) (bobp) (<= start (point-min)))
			   0 1))
  	 (end-margin (if (or (not spreadp)
			     (>= pt-end (point-max))
  			     (>= start (point-max)))
  			 0 1))
         ;; FIXME: Reuse overlays at point to extend dups!
  	 (ol1 (make-overlay (- start start-margin) (+ end end-margin) nil t))
  	 (ol2 (make-overlay (- (point) start-margin) (+ pt-end end-margin) nil t))
	 (dups (list ol1 ol2)))
    (overlay-put ol1 'modification-hooks '(text-clone--maintain))
    (when spreadp (overlay-put ol1 'text-clone-spreadp t))
    (when syntax (overlay-put ol1 'text-clone-syntax syntax))
    ;;(overlay-put ol1 'face 'underline)
    (overlay-put ol1 'evaporate t)
    (overlay-put ol1 'text-clones dups)
    ;;
    (overlay-put ol2 'modification-hooks '(text-clone--maintain))
    (when spreadp (overlay-put ol2 'text-clone-spreadp t))
    (when syntax (overlay-put ol2 'text-clone-syntax syntax))
    ;;(overlay-put ol2 'face 'underline)
    (overlay-put ol2 'evaporate t)
    (overlay-put ol2 'text-clones dups)))

;;;; Mail user agents.

;; Here we include just enough for other packages to be able
;; to define them.

(defun define-mail-user-agent (symbol composefunc sendfunc
				      &optional abortfunc hookvar)
  "Define a symbol to identify a mail-sending package for `mail-user-agent'.

SYMBOL can be any Lisp symbol.  Its function definition and/or
value as a variable do not matter for this usage; we use only certain
properties on its property list, to encode the rest of the arguments.

COMPOSEFUNC is program callable function that composes an outgoing
mail message buffer.  This function should set up the basics of the
buffer without requiring user interaction.  It should populate the
standard mail headers, leaving the `to:' and `subject:' headers blank
by default.

COMPOSEFUNC should accept several optional arguments--the same
arguments that `compose-mail' takes.  See that function's documentation.

SENDFUNC is the command a user would run to send the message.

Optional ABORTFUNC is the command a user would run to abort the
message.  For mail packages that don't have a separate abort function,
this can be `kill-buffer' (the equivalent of omitting this argument).

Optional HOOKVAR is a hook variable that gets run before the message
is actually sent.  Callers that use the `mail-user-agent' may
install a hook function temporarily on this hook variable.
If HOOKVAR is nil, `mail-send-hook' is used.

The properties used on SYMBOL are `composefunc', `sendfunc',
`abortfunc', and `hookvar'."
  (declare (indent defun))
  (put symbol 'composefunc composefunc)
  (put symbol 'sendfunc sendfunc)
  (put symbol 'abortfunc (or abortfunc #'kill-buffer))
  (put symbol 'hookvar (or hookvar 'mail-send-hook)))


(defun backtrace-frames (&optional base)
  "Collect all frames of current backtrace into a list.
If non-nil, BASE should be a function, and frames before its
nearest activation frame are discarded."
  (let ((frames nil))
    (mapbacktrace (lambda (&rest frame) (push frame frames))
                  (or base 'backtrace-frames))
    (nreverse frames)))

(defun backtrace-frame (nframes &optional base)
  "Return the function and arguments NFRAMES up from current execution point.
If non-nil, BASE should be a function, and NFRAMES counts from its
nearest activation frame.
If the frame has not evaluated the arguments yet (or is a special form),
the value is (nil FUNCTION ARG-FORMS...).
If the frame has evaluated its arguments and called its function already,
the value is (t FUNCTION ARG-VALUES...).
A &rest arg is represented as the tail of the list ARG-VALUES.
FUNCTION is whatever was supplied as car of evaluated list,
or a lambda expression for macro calls.
If NFRAMES is more than the number of frames, the value is nil."
  (backtrace-frame--internal
   (lambda (evald func args _) `(,evald ,func ,@args))
   nframes (or base 'backtrace-frame)))


(defvar called-interactively-p-functions nil
  "Special hook called to skip special frames in `called-interactively-p'.
The functions are called with 3 arguments: (I FRAME1 FRAME2),
where FRAME1 is a \"current frame\", FRAME2 is the next frame,
I is the index of the frame after FRAME2.  It should return nil
if those frames don't seem special and otherwise, it should return
the number of frames to skip (minus 1).")

(defconst internal--funcall-interactively
  (symbol-function 'funcall-interactively))

(defun called-interactively-p (&optional kind)
  "Return t if the containing function was called by `call-interactively'.
If KIND is `interactive', then return t only if the call was made
interactively by the user, i.e. not in `noninteractive' mode nor
when `executing-kbd-macro'.
If KIND is `any', on the other hand, it will return t for any kind of
interactive call, including being called as the binding of a key or
from a keyboard macro, even in `noninteractive' mode.

This function is very brittle, it may fail to return the intended result when
the code is debugged, advised, or instrumented in some form.  Some macros and
special forms (such as `condition-case') may also sometimes wrap their bodies
in a `lambda', so any call to `called-interactively-p' from those bodies will
indicate whether that lambda (rather than the surrounding function) was called
interactively.

Instead of using this function, it is cleaner and more reliable to give your
function an extra optional argument whose `interactive' spec specifies
non-nil unconditionally (\"p\" is a good way to do this), or via
\(not (or executing-kbd-macro noninteractive)).

The only known proper use of `interactive' for KIND is in deciding
whether to display a helpful message, or how to display it.  If you're
thinking of using it for any other purpose, it is quite likely that
you're making a mistake.  Think: what do you want to do when the
command is called from a keyboard macro?"
  (declare (advertised-calling-convention (kind) "23.1"))
  (when (not (and (eq kind 'interactive)
                  (or executing-kbd-macro noninteractive)))
    (let* ((i 1) ;; 0 is the called-interactively-p frame.
           frame nextframe
           (get-next-frame
            (lambda ()
              (setq frame nextframe)
              (setq nextframe (backtrace-frame i 'called-interactively-p))
              ;; (message "Frame %d = %S" i nextframe)
              (setq i (1+ i)))))
      (funcall get-next-frame) ;; Get the first frame.
      (while
          ;; FIXME: The edebug and advice handling should be made modular and
          ;; provided directly by edebug.el and nadvice.el.
          (progn
            ;; frame    =(backtrace-frame i-2)
            ;; nextframe=(backtrace-frame i-1)
            (funcall get-next-frame)
            ;; `pcase' would be a fairly good fit here, but it sometimes moves
            ;; branches within local functions, which then messes up the
            ;; `backtrace-frame' data we get,
            (or
             ;; Skip special forms (from non-compiled code).
             (and frame (null (car frame)))
             ;; Skip also `interactive-p' (because we don't want to know if
             ;; interactive-p was called interactively but if it's caller was)
             ;; and `byte-code' (idem; this appears in subexpressions of things
             ;; like condition-case, which are wrapped in a separate bytecode
             ;; chunk).
             ;; FIXME: For lexical-binding code, this is much worse,
             ;; because the frames look like "byte-code -> funcall -> #[...]",
             ;; which is not a reliable signature.
             (memq (nth 1 frame) '(interactive-p 'byte-code))
             ;; Skip package-specific stack-frames.
             (let ((skip (run-hook-with-args-until-success
                          'called-interactively-p-functions
                          i frame nextframe)))
               (pcase skip
                 ('nil nil)
                 (0 t)
                 (_ (setq i (+ i skip -1)) (funcall get-next-frame)))))))
      ;; Now `frame' should be "the function from which we were called".
      (pcase (cons frame nextframe)
        ;; No subr calls `interactive-p', so we can rule that out.
        (`((,_ ,(pred (lambda (f) (subr-primitive-p (indirect-function f)))) . ,_) . ,_) nil)
        ;; In case #<subr funcall-interactively> without going through the
        ;; `funcall-interactively' symbol (bug#3984).
        (`(,_ . (t ,(pred (lambda (f)
                            (eq internal--funcall-interactively
                                (indirect-function f))))
                   . ,_))
         t)))))

(defun interactive-p ()
  "Return t if the containing function was run directly by user input.
This means that the function was called with `call-interactively'
\(which includes being called as the binding of a key)
and input is currently coming from the keyboard (not a keyboard macro),
and Emacs is not running in batch mode (`noninteractive' is nil).

The only known proper use of `interactive-p' is in deciding whether to
display a helpful message, or how to display it.  If you're thinking
of using it for any other purpose, it is quite likely that you're
making a mistake.  Think: what do you want to do when the command is
called from a keyboard macro or in batch mode?

To test whether your function was called with `call-interactively',
either (i) add an extra optional argument and give it an `interactive'
spec that specifies non-nil unconditionally (such as \"p\"); or (ii)
use `called-interactively-p'.

To test whether a function can be called interactively, use
`commandp'."
  ;; Kept around for now.  See discussion at:
  ;; https://lists.gnu.org/r/emacs-devel/2020-08/msg00564.html
  (declare (obsolete called-interactively-p "23.2"))
  (called-interactively-p 'interactive))

(defun internal-push-keymap (keymap symbol)
  (let ((map (symbol-value symbol)))
    (unless (memq keymap map)
      (unless (memq 'add-keymap-witness (symbol-value symbol))
        (setq map (make-composed-keymap nil (symbol-value symbol)))
        (push 'add-keymap-witness (cdr map))
        (set symbol map))
      (push keymap (cdr map)))))

(defun internal-pop-keymap (keymap symbol)
  (let ((map (symbol-value symbol)))
    (when (memq keymap map)
      (setf (cdr map) (delq keymap (cdr map))))
    (let ((tail (cddr map)))
      (and (or (null tail) (keymapp tail))
           (eq 'add-keymap-witness (nth 1 map))
           (set symbol tail)))))

(define-obsolete-function-alias
  'set-temporary-overlay-map #'set-transient-map "24.4")

(defun set-transient-map (map &optional keep-pred on-exit)
  "Set MAP as a temporary keymap taking precedence over other keymaps.
Normally, MAP is used only once, to look up the very next key.
However, if the optional argument KEEP-PRED is t, MAP stays
active if a key from MAP is used.  KEEP-PRED can also be a
function of no arguments: it is called from `pre-command-hook' and
if it returns non-nil, then MAP stays active.

Optional arg ON-EXIT, if non-nil, specifies a function that is
called, with no arguments, after MAP is deactivated.

This uses `overriding-terminal-local-map', which takes precedence over all
other keymaps.  As usual, if no match for a key is found in MAP, the normal
key lookup sequence then continues.

This returns an \"exit function\", which can be called with no argument
to deactivate this transient map, regardless of KEEP-PRED."
  (let* ((clearfun (make-symbol "clear-transient-map"))
         (exitfun
          (lambda ()
            (internal-pop-keymap map 'overriding-terminal-local-map)
            (remove-hook 'pre-command-hook clearfun)
            (when on-exit (funcall on-exit)))))
    ;; Don't use letrec, because equal (in add/remove-hook) could get trapped
    ;; in a cycle. (bug#46326)
    (fset clearfun
          (lambda ()
            (with-demoted-errors "set-transient-map PCH: %S"
              (unless (cond
                       ((null keep-pred) nil)
                       ((and (not (eq map (cadr overriding-terminal-local-map)))
                             (memq map (cddr overriding-terminal-local-map)))
                        ;; There's presumably some other transient-map in
                        ;; effect.  Wait for that one to terminate before we
                        ;; remove ourselves.
                        ;; For example, if isearch and C-u both use transient
                        ;; maps, then the lifetime of the C-u should be nested
                        ;; within isearch's, so the pre-command-hook of
                        ;; isearch should be suspended during the C-u one so
                        ;; we don't exit isearch just because we hit 1 after
                        ;; C-u and that 1 exits isearch whereas it doesn't
                        ;; exit C-u.
                        t)
                       ((eq t keep-pred)
                        (let ((mc (lookup-key map (this-command-keys-vector))))
                          ;; If the key is unbound `this-command` is
                          ;; nil and so is `mc`.
                          (and mc (eq this-command mc))))
                       (t (funcall keep-pred)))
                (funcall exitfun)))))
    (add-hook 'pre-command-hook clearfun)
    (internal-push-keymap map 'overriding-terminal-local-map)
    exitfun))

;;;; Progress reporters.

;; Progress reporter has the following structure:
;;
;;	(NEXT-UPDATE-VALUE . [NEXT-UPDATE-TIME
;;			      MIN-VALUE
;;			      MAX-VALUE
;;			      MESSAGE
;;			      MIN-CHANGE
;;                            MIN-TIME
;;                            MESSAGE-SUFFIX])
;;
;; This weirdness is for optimization reasons: we want
;; `progress-reporter-update' to be as fast as possible, so
;; `(car reporter)' is better than `(aref reporter 0)'.
;;
;; NEXT-UPDATE-TIME is a float.  While `float-time' loses a couple
;; digits of precision, it doesn't really matter here.  On the other
;; hand, it greatly simplifies the code.

(defsubst progress-reporter-update (reporter &optional value suffix)
  "Report progress of an operation in the echo area.
REPORTER should be the result of a call to `make-progress-reporter'.

If REPORTER is a numerical progress reporter---i.e. if it was
 made using non-nil MIN-VALUE and MAX-VALUE arguments to
 `make-progress-reporter'---then VALUE should be a number between
 MIN-VALUE and MAX-VALUE.

Optional argument SUFFIX is a string to be displayed after
REPORTER's main message and progress text.  If REPORTER is a
non-numerical reporter, then VALUE should be nil, or a string to
use instead of SUFFIX.

This function is relatively inexpensive.  If the change since
last update is too small or insufficient time has passed, it does
nothing."
  (when (or (not (numberp value))      ; For pulsing reporter
	    (>= value (car reporter))) ; For numerical reporter
    (progress-reporter-do-update reporter value suffix)))

(defun make-progress-reporter (message &optional min-value max-value
				       current-value min-change min-time)
  "Return progress reporter object for use with `progress-reporter-update'.

MESSAGE is shown in the echo area, with a status indicator
appended to the end.  When you call `progress-reporter-done', the
word \"done\" is printed after the MESSAGE.  You can change the
MESSAGE of an existing progress reporter by calling
`progress-reporter-force-update'.

MIN-VALUE and MAX-VALUE, if non-nil, are starting (0% complete)
and final (100% complete) states of operation; the latter should
be larger.  In this case, the status message shows the percentage
progress.

If MIN-VALUE and/or MAX-VALUE is omitted or nil, the status
message shows a \"spinning\", non-numeric indicator.

Optional CURRENT-VALUE is the initial progress; the default is
MIN-VALUE.
Optional MIN-CHANGE is the minimal change in percents to report;
the default is 1%.
CURRENT-VALUE and MIN-CHANGE do not have any effect if MIN-VALUE
and/or MAX-VALUE are nil.

Optional MIN-TIME specifies the minimum interval time between
echo area updates (default is 0.2 seconds.)  If the OS is not
capable of measuring fractions of seconds, this parameter is
effectively rounded up."
  (when (string-match "[[:alnum:]]\\'" message)
    (setq message (concat message "...")))
  (unless min-time
    (setq min-time 0.2))
  (let ((reporter
	 ;; Force a call to `message' now
	 (cons (or min-value 0)
	       (vector (if (>= min-time 0.02)
			   (float-time) nil)
		       min-value
		       max-value
		       message
		       (if min-change (max (min min-change 50) 1) 1)
                       min-time
                       ;; SUFFIX
                       nil))))
    (progress-reporter-update reporter (or current-value min-value))
    reporter))

(defun progress-reporter-force-update (reporter &optional value new-message suffix)
  "Report progress of an operation in the echo area unconditionally.

REPORTER, VALUE, and SUFFIX are the same as in `progress-reporter-update'.
NEW-MESSAGE, if non-nil, sets a new message for the reporter."
  (let ((parameters (cdr reporter)))
    (when new-message
      (aset parameters 3 new-message))
    (when (aref parameters 0)
      (aset parameters 0 (float-time)))
    (progress-reporter-do-update reporter value suffix)))

(defvar progress-reporter--pulse-characters ["-" "\\" "|" "/"]
  "Characters to use for pulsing progress reporters.")

(defun progress-reporter-do-update (reporter value &optional suffix)
  (let* ((parameters   (cdr reporter))
	 (update-time  (aref parameters 0))
	 (min-value    (aref parameters 1))
	 (max-value    (aref parameters 2))
	 (text         (aref parameters 3))
	 (enough-time-passed
	  ;; See if enough time has passed since the last update.
	  (or (not update-time)
	      (when (time-less-p update-time nil)
		;; Calculate time for the next update
		(aset parameters 0 (+ update-time (aref parameters 5)))))))
    (cond ((and min-value max-value)
	   ;; Numerical indicator
	   (let* ((one-percent (/ (- max-value min-value) 100.0))
		  (percentage  (if (= max-value min-value)
				   0
				 (truncate (/ (- value min-value)
					      one-percent)))))
	     ;; Calculate NEXT-UPDATE-VALUE.  If we are not printing
	     ;; message because not enough time has passed, use 1
	     ;; instead of MIN-CHANGE.  This makes delays between echo
	     ;; area updates closer to MIN-TIME.
	     (setcar reporter
		     (min (+ min-value (* (+ percentage
					     (if enough-time-passed
						 ;; MIN-CHANGE
						 (aref parameters 4)
					       1))
					  one-percent))
			  max-value))
	     (when (integerp value)
	       (setcar reporter (ceiling (car reporter))))
	     ;; Print message only if enough time has passed
	     (when enough-time-passed
               (if suffix
                   (aset parameters 6 suffix)
                 (setq suffix (or (aref parameters 6) "")))
               (if (> percentage 0)
                   (message "%s%d%% %s" text percentage suffix)
                 (message "%s %s" text suffix)))))
	  ;; Pulsing indicator
	  (enough-time-passed
           (when (and value (not suffix))
             (setq suffix value))
           (if suffix
               (aset parameters 6 suffix)
             (setq suffix (or (aref parameters 6) "")))
           (let* ((index (mod (1+ (car reporter)) 4))
                  (message-log-max nil)
                  (pulse-char (aref progress-reporter--pulse-characters
                                    index)))
	     (setcar reporter index)
             (message "%s %s %s" text pulse-char suffix))))))

(defun progress-reporter-done (reporter)
  "Print reporter's message followed by word \"done\" in echo area."
  (message "%sdone" (aref (cdr reporter) 3)))

(defmacro dotimes-with-progress-reporter (spec reporter-or-message &rest body)
  "Loop a certain number of times and report progress in the echo area.
Evaluate BODY with VAR bound to successive integers running from
0, inclusive, to COUNT, exclusive.  Then evaluate RESULT to get
the return value (nil if RESULT is omitted).

REPORTER-OR-MESSAGE is a progress reporter object or a string.  In the latter
case, use this string to create a progress reporter.

At each iteration, print the reporter message followed by progress
percentage in the echo area.  After the loop is finished,
print the reporter message followed by the word \"done\".

This macro is a convenience wrapper around `make-progress-reporter' and friends.

\(fn (VAR COUNT [RESULT]) REPORTER-OR-MESSAGE BODY...)"
  (declare (indent 2) (debug ((symbolp form &optional form) form body)))
  (let ((prep (make-symbol "--dotimes-prep--"))
        (end (make-symbol "--dotimes-end--")))
    `(let ((,prep ,reporter-or-message)
           (,end ,(cadr spec)))
       (when (stringp ,prep)
         (setq ,prep (make-progress-reporter ,prep 0 ,end)))
       (dotimes (,(car spec) ,end)
         ,@body
         (progress-reporter-update ,prep (1+ ,(car spec))))
       (progress-reporter-done ,prep)
       (or ,@(cdr (cdr spec)) nil))))

(defmacro dolist-with-progress-reporter (spec reporter-or-message &rest body)
  "Loop over a list and report progress in the echo area.
Evaluate BODY with VAR bound to each car from LIST, in turn.
Then evaluate RESULT to get return value, default nil.

REPORTER-OR-MESSAGE is a progress reporter object or a string.  In the latter
case, use this string to create a progress reporter.

At each iteration, print the reporter message followed by progress
percentage in the echo area.  After the loop is finished,
print the reporter message followed by the word \"done\".

\(fn (VAR LIST [RESULT]) REPORTER-OR-MESSAGE BODY...)"
  (declare (indent 2) (debug ((symbolp form &optional form) form body)))
  (let ((prep (make-symbol "--dolist-progress-reporter--"))
        (count (make-symbol "--dolist-count--"))
        (list (make-symbol "--dolist-list--")))
    `(let ((,prep ,reporter-or-message)
           (,count 0)
           (,list ,(cadr spec)))
       (when (stringp ,prep)
         (setq ,prep (make-progress-reporter ,prep 0 (length ,list))))
       (dolist (,(car spec) ,list)
         ,@body
         (progress-reporter-update ,prep (setq ,count (1+ ,count))))
       (progress-reporter-done ,prep)
       (or ,@(cdr (cdr spec)) nil))))


;;;; Comparing version strings.

(defconst version-separator "."
  "Specify the string used to separate the version elements.

Usually the separator is \".\", but it can be any other string.")


(defconst version-regexp-alist
  '(("^[-._+ ]?snapshot$"                                 . -4)
    ;; treat "1.2.3-20050920" and "1.2-3" as snapshot releases
    ("^[-._+]$"                                           . -4)
    ;; treat "1.2.3-CVS" as snapshot release
    ("^[-._+ ]?\\(cvs\\|git\\|bzr\\|svn\\|hg\\|darcs\\)$" . -4)
    ;; treat "-unknown" the same as snapshots.
    ("^[-._+ ]?unknown$"                                  . -4)
    ("^[-._+ ]?alpha$"                                    . -3)
    ("^[-._+ ]?beta$"                                     . -2)
    ("^[-._+ ]?\\(pre\\|rc\\)$"                           . -1))
  "Specify association between non-numeric version and its priority.

This association is used to handle version string like \"1.0pre2\",
\"0.9alpha1\", etc.  It's used by `version-to-list' (which see) to convert the
non-numeric part of a version string to an integer.  For example:

   String Version    Integer List Version
   \"0.9snapshot\"     (0  9 -4)
   \"1.0-git\"         (1  0 -4)
   \"1.0.cvs\"         (1  0 -4)
   \"1.0pre2\"         (1  0 -1 2)
   \"1.0PRE2\"         (1  0 -1 2)
   \"22.8beta3\"       (22 8 -2 3)
   \"22.8 Beta3\"      (22 8 -2 3)
   \"0.9alpha1\"       (0  9 -3 1)
   \"0.9AlphA1\"       (0  9 -3 1)
   \"0.9 alpha\"       (0  9 -3)

Each element has the following form:

   (REGEXP . PRIORITY)

Where:

REGEXP		regexp used to match non-numeric part of a version string.
		It should begin with the `^' anchor and end with a `$' to
		prevent false hits.  Letter-case is ignored while matching
		REGEXP.

PRIORITY	a negative integer specifying non-numeric priority of REGEXP.")


(defun version-to-list (ver)
  "Convert version string VER into a list of integers.

The version syntax is given by the following EBNF:

   VERSION ::= NUMBER ( SEPARATOR NUMBER )*.

   NUMBER ::= (0|1|2|3|4|5|6|7|8|9)+.

   SEPARATOR ::= `version-separator' (which see)
	       | `version-regexp-alist' (which see).

The NUMBER part is optional if SEPARATOR is a match for an element
in `version-regexp-alist'.

Examples of valid version syntax:

   1.0pre2   1.0.7.5   22.8beta3   0.9alpha1   6.9.30Beta   2.4.snapshot   .5

Examples of invalid version syntax:

   1.0prepre2   1.0..7.5   22.8X3   alpha3.2

Examples of version conversion:

   Version String    Version as a List of Integers
   \".5\"              (0 5)
   \"0.9 alpha\"       (0  9 -3)
   \"0.9AlphA1\"       (0  9 -3 1)
   \"0.9snapshot\"     (0  9 -4)
   \"1.0-git\"         (1  0 -4)
   \"1.0.7.5\"         (1  0  7 5)
   \"1.0.cvs\"         (1  0 -4)
   \"1.0PRE2\"         (1  0 -1 2)
   \"1.0pre2\"         (1  0 -1 2)
   \"22.8 Beta3\"      (22 8 -2 3)
   \"22.8beta3\"       (22 8 -2 3)

See documentation for `version-separator' and `version-regexp-alist'."
  (unless (stringp ver)
    (error "Version must be a string"))
  ;; Change .x.y to 0.x.y
  (if (and (>= (length ver) (length version-separator))
	   (string-equal (substring ver 0 (length version-separator))
			 version-separator))
      (setq ver (concat "0" ver)))
  (unless (string-match-p "^[0-9]" ver)
    (error "Invalid version syntax: `%s' (must start with a number)" ver))

  (save-match-data
    (let ((i 0)
	  (case-fold-search t)		; ignore case in matching
	  lst s al)
      ;; Parse the version-string up to a separator until there are none left
      (while (and (setq s (string-match "[0-9]+" ver i))
		  (= s i))
        ;; Add the numeric part to the beginning of the version list;
        ;; lst gets reversed at the end
	(setq lst (cons (string-to-number (substring ver i (match-end 0)))
			lst)
	      i   (match-end 0))
	;; handle non-numeric part
	(when (and (setq s (string-match "[^0-9]+" ver i))
		   (= s i))
	  (setq s (substring ver i (match-end 0))
		i (match-end 0))
	  ;; handle alpha, beta, pre, etc. separator
	  (unless (string= s version-separator)
	    (setq al version-regexp-alist)
	    (while (and al (not (string-match (caar al) s)))
	      (setq al (cdr al)))
	    (cond (al
		   (push (cdar al) lst))
        ;; Convert 22.3a to 22.3.1, 22.3b to 22.3.2, etc., but only if
        ;; the letter is the end of the version-string, to avoid
        ;; 22.8X3 being valid
        ((and (string-match "^[-._+ ]?\\([a-zA-Z]\\)$" s)
           (= i (length ver)))
		   (push (- (aref (downcase (match-string 1 s)) 0) ?a -1)
			 lst))
		  (t (error "Invalid version syntax: `%s'" ver))))))
    (nreverse lst))))

(defun version-list-< (l1 l2)
  "Return t if L1, a list specification of a version, is lower than L2.

Note that a version specified by the list (1) is equal to (1 0),
\(1 0 0), (1 0 0 0), etc.  That is, the trailing zeros are insignificant.
Also, a version given by the list (1) is higher than (1 -1), which in
turn is higher than (1 -2), which is higher than (1 -3)."
  (while (and l1 l2 (= (car l1) (car l2)))
    (setq l1 (cdr l1)
	  l2 (cdr l2)))
  (cond
   ;; l1 not null and l2 not null
   ((and l1 l2) (< (car l1) (car l2)))
   ;; l1 null and l2 null         ==> l1 length = l2 length
   ((and (null l1) (null l2)) nil)
   ;; l1 not null and l2 null     ==> l1 length > l2 length
   (l1 (< (version-list-not-zero l1) 0))
   ;; l1 null and l2 not null     ==> l2 length > l1 length
   (t  (< 0 (version-list-not-zero l2)))))


(defun version-list-= (l1 l2)
  "Return t if L1, a list specification of a version, is equal to L2.

Note that a version specified by the list (1) is equal to (1 0),
\(1 0 0), (1 0 0 0), etc.  That is, the trailing zeros are insignificant.
Also, a version given by the list (1) is higher than (1 -1), which in
turn is higher than (1 -2), which is higher than (1 -3)."
  (while (and l1 l2 (= (car l1) (car l2)))
    (setq l1 (cdr l1)
	  l2 (cdr l2)))
  (cond
   ;; l1 not null and l2 not null
   ((and l1 l2) nil)
   ;; l1 null and l2 null     ==> l1 length = l2 length
   ((and (null l1) (null l2)))
   ;; l1 not null and l2 null ==> l1 length > l2 length
   (l1 (zerop (version-list-not-zero l1)))
   ;; l1 null and l2 not null ==> l2 length > l1 length
   (t  (zerop (version-list-not-zero l2)))))


(defun version-list-<= (l1 l2)
  "Return t if L1, a list specification of a version, is lower or equal to L2.

Note that integer list (1) is equal to (1 0), (1 0 0), (1 0 0 0),
etc.  That is, the trailing zeroes are insignificant.  Also, integer
list (1) is greater than (1 -1) which is greater than (1 -2)
which is greater than (1 -3)."
  (while (and l1 l2 (= (car l1) (car l2)))
    (setq l1 (cdr l1)
	  l2 (cdr l2)))
  (cond
   ;; l1 not null and l2 not null
   ((and l1 l2) (< (car l1) (car l2)))
   ;; l1 null and l2 null     ==> l1 length = l2 length
   ((and (null l1) (null l2)))
   ;; l1 not null and l2 null ==> l1 length > l2 length
   (l1 (<= (version-list-not-zero l1) 0))
   ;; l1 null and l2 not null ==> l2 length > l1 length
   (t  (<= 0 (version-list-not-zero l2)))))

(defun version-list-not-zero (lst)
  "Return the first non-zero element of LST, which is a list of integers.

If all LST elements are zeros or LST is nil, return zero."
  (while (and lst (zerop (car lst)))
    (setq lst (cdr lst)))
  (if lst
      (car lst)
    ;; there is no element different of zero
    0))


(defun version< (v1 v2)
  "Return t if version V1 is lower (older) than V2.

Note that version string \"1\" is equal to \"1.0\", \"1.0.0\", \"1.0.0.0\",
etc.  That is, the trailing \".0\"s are insignificant.  Also, version
string \"1\" is higher (newer) than \"1pre\", which is higher than \"1beta\",
which is higher than \"1alpha\", which is higher than \"1snapshot\".
Also, \"-GIT\", \"-CVS\" and \"-NNN\" are treated as snapshot versions."
  (version-list-< (version-to-list v1) (version-to-list v2)))

(defun version<= (v1 v2)
  "Return t if version V1 is lower (older) than or equal to V2.

Note that version string \"1\" is equal to \"1.0\", \"1.0.0\", \"1.0.0.0\",
etc.  That is, the trailing \".0\"s are insignificant.  Also, version
string \"1\" is higher (newer) than \"1pre\", which is higher than \"1beta\",
which is higher than \"1alpha\", which is higher than \"1snapshot\".
Also, \"-GIT\", \"-CVS\" and \"-NNN\" are treated as snapshot versions."
  (version-list-<= (version-to-list v1) (version-to-list v2)))

(defun version= (v1 v2)
  "Return t if version V1 is equal to V2.

Note that version string \"1\" is equal to \"1.0\", \"1.0.0\", \"1.0.0.0\",
etc.  That is, the trailing \".0\"s are insignificant.  Also, version
string \"1\" is higher (newer) than \"1pre\", which is higher than \"1beta\",
which is higher than \"1alpha\", which is higher than \"1snapshot\".
Also, \"-GIT\", \"-CVS\" and \"-NNN\" are treated as snapshot versions."
  (version-list-= (version-to-list v1) (version-to-list v2)))

(defvar package--builtin-versions
  ;; Mostly populated by loaddefs.el via autoload-builtin-package-versions.
  (purecopy `((emacs . ,(version-to-list emacs-version))))
  "Alist giving the version of each versioned builtin package.
I.e. each element of the list is of the form (NAME . VERSION) where
NAME is the package name as a symbol, and VERSION is its version
as a list.")

(defun package--description-file (dir)
  "Return package description file name for package DIR."
  (concat (let ((subdir (file-name-nondirectory
                         (directory-file-name dir))))
            (if (string-match "\\([^.].*?\\)-\\([0-9]+\\(?:[.][0-9]+\\|\\(?:pre\\|beta\\|alpha\\)[0-9]+\\)*\\)" subdir)
                (match-string 1 subdir) subdir))
          "-pkg.el"))


;;; Thread support.

(defmacro with-mutex (mutex &rest body)
  "Invoke BODY with MUTEX held, releasing MUTEX when done.
This is the simplest safe way to acquire and release a mutex."
  (declare (indent 1) (debug t))
  (let ((sym (make-symbol "mutex")))
    `(let ((,sym ,mutex))
       (mutex-lock ,sym)
       (unwind-protect
	   (progn ,@body)
	 (mutex-unlock ,sym)))))


;;; Apropos.

(defun apropos-internal (regexp &optional predicate)
  "Show all symbols whose names contain match for REGEXP.
If optional 2nd arg PREDICATE is non-nil, (funcall PREDICATE SYMBOL) is done
for each symbol and a symbol is mentioned only if that returns non-nil.
Return list of symbols found."
  (let (found)
    (mapatoms (lambda (symbol)
                (when (and (string-match regexp (symbol-name symbol))
                           (or (not predicate)
                               (funcall predicate symbol)))
                  (push symbol found))))
    (sort found #'string-lessp)))


;;; Misc.

(defvar definition-prefixes (make-hash-table :test 'equal)
  "Hash table mapping prefixes to the files in which they're used.
This can be used to automatically fetch not-yet-loaded definitions.
More specifically, if there is a value of the form (FILES...) for
a string PREFIX it means that the FILES define variables or functions
with names that start with PREFIX.

Note that it does not imply that all definitions starting with PREFIX can
be found in those files.  E.g. if prefix is \"gnus-article-\" there might
still be definitions of the form \"gnus-article-toto-titi\" in other files,
which would presumably appear in this table under another prefix such as
\"gnus-\" or \"gnus-article-toto-\".")

(defun register-definition-prefixes (file prefixes)
  "Register that FILE uses PREFIXES."
  (dolist (prefix prefixes)
    (puthash prefix (cons file (gethash prefix definition-prefixes))
             definition-prefixes)))

(defconst menu-bar-separator '("--")
  "Separator for menus.")

;; The following statement ought to be in print.c, but `provide' can't
;; be used there.
;; https://lists.gnu.org/r/emacs-devel/2009-08/msg00236.html
(when (hash-table-p (car (read-from-string
			  (prin1-to-string (make-hash-table)))))
  (provide 'hashtable-print-readable))

;; This is used in lisp/Makefile.in and in leim/Makefile.in to
;; generate file names for autoloads, custom-deps, and finder-data.
(defun unmsys--file-name (file)
  "Produce the canonical file name for FILE from its MSYS form.

On systems other than MS-Windows, just returns FILE.
On MS-Windows, converts /d/foo/bar form of file names
passed by MSYS Make into d:/foo/bar that Emacs can grok.

This function is called from lisp/Makefile and leim/Makefile."
  (when (and (eq system-type 'windows-nt)
	     (string-match "\\`/[a-zA-Z]/" file))
    (setq file (concat (substring file 1 2) ":" (substring file 2))))
  file)

(defun flatten-tree (tree)
  "Return a \"flattened\" copy of TREE.
In other words, return a list of the non-nil terminal nodes, or
leaves, of the tree of cons cells rooted at TREE.  Leaves in the
returned list are in the same order as in TREE.

\(flatten-tree \\='(1 (2 . 3) nil (4 5 (6)) 7))
=> (1 2 3 4 5 6 7)"
  (let (elems)
    (while (consp tree)
      (let ((elem (pop tree)))
        (while (consp elem)
          (push (cdr elem) tree)
          (setq elem (car elem)))
        (if elem (push elem elems))))
    (if tree (push tree elems))
    (nreverse elems)))

;; Technically, `flatten-list' is a misnomer, but we provide it here
;; for discoverability:
(defalias 'flatten-list #'flatten-tree)

(defun string-trim-left (string &optional regexp)
  "Trim STRING of leading string matching REGEXP.

REGEXP defaults to \"[ \\t\\n\\r]+\"."
  (if (string-match (concat "\\`\\(?:" (or regexp "[ \t\n\r]+") "\\)") string)
      (substring string (match-end 0))
    string))

(defun string-trim-right (string &optional regexp)
  "Trim STRING of trailing string matching REGEXP.

REGEXP defaults to  \"[ \\t\\n\\r]+\"."
  (let ((i (string-match-p (concat "\\(?:" (or regexp "[ \t\n\r]+") "\\)\\'")
                           string)))
    (if i (substring string 0 i) string)))

(defun string-trim (string &optional trim-left trim-right)
  "Trim STRING of leading and trailing strings matching TRIM-LEFT and TRIM-RIGHT.

TRIM-LEFT and TRIM-RIGHT default to \"[ \\t\\n\\r]+\"."
  (string-trim-left (string-trim-right string trim-right) trim-left))

;; The initial anchoring is for better performance in searching matches.
(defconst regexp-unmatchable "\\`a\\`"
  "Standard regexp guaranteed not to match any string at all.")

(defun run-hook-query-error-with-timeout (hook)
  "Run HOOK, catching errors, and querying the user about whether to continue.
If a function in HOOK signals an error, the user will be prompted
whether to continue or not.  If the user doesn't respond,
evaluation will continue if the user doesn't respond within five
seconds."
  (run-hook-wrapped
   hook
   (lambda (fun)
     (condition-case err
         (funcall fun)
       (error
        (unless (y-or-n-p-with-timeout (format "Error %s; continue?" err)
                                       5 t)
          (error err))))
     ;; Continue running.
     nil)))

(defun internal--fill-string-single-line (str)
  "Fill string STR to `fill-column'.
This is intended for very simple filling while bootstrapping
Emacs itself, and does not support all the customization options
of fill.el (for example `fill-region')."
  (if (< (length str) fill-column)
      str
    (let* ((limit (min fill-column (length str)))
           (fst (substring str 0 limit))
           (lst (substring str limit)))
      (cond ((string-match "\\( \\)$" fst)
             (setq fst (replace-match "\n" nil nil fst 1)))
            ((string-match "^ \\(.*\\)" lst)
             (setq fst (concat fst "\n"))
             (setq lst (match-string 1 lst)))
            ((string-match ".*\\( \\(.+\\)\\)$" fst)
             (setq lst (concat (match-string 2 fst) lst))
             (setq fst (replace-match "\n" nil nil fst 1))))
      (concat fst (internal--fill-string-single-line lst)))))

(defun internal--format-docstring-line (string &rest objects)
  "Format a single line from a documentation string out of STRING and OBJECTS.
Signal an error if STRING contains a newline.
This is intended for internal use only.  Avoid using this for the
first line of a docstring; the first line should be a complete
sentence (see Info node `(elisp) Documentation Tips')."
  (when (string-match "\n" string)
    (error "Unable to fill string containing newline: %S" string))
  (internal--fill-string-single-line (apply #'format string objects)))

(defun json-available-p ()
  "Return non-nil if Emacs has libjansson support."
  (and (fboundp 'json-serialize)
       (condition-case nil
           (json-serialize t)
         (:success t)
         (json-unavailable nil))))

(defun ensure-list (object)
  "Return OBJECT as a list.
If OBJECT is already a list, return OBJECT itself.  If it's
not a list, return a one-element list containing OBJECT."
  (if (listp object)
      object
    (list object)))

(defmacro with-delayed-message (args &rest body)
  "Like `progn', but display MESSAGE if BODY takes longer than TIMEOUT seconds.
The MESSAGE form will be evaluated immediately, but the resulting
string will be displayed only if BODY takes longer than TIMEOUT seconds.

\(fn (timeout message) &rest body)"
  (declare (indent 1))
  `(funcall-with-delayed-message ,(car args) ,(cadr args)
                                 (lambda ()
                                   ,@body)))

(defun function-alias-p (func &optional noerror)
  "Return nil if FUNC is not a function alias.
If FUNC is a function alias, return the function alias chain.

If the function alias chain contains loops, an error will be
signalled.  If NOERROR, the non-loop parts of the chain is returned."
  (declare (side-effect-free t))
  (let ((chain nil)
        (orig-func func))
    (nreverse
     (catch 'loop
       (while (and (symbolp func)
                   (setq func (symbol-function func))
                   (symbolp func))
         (when (or (memq func chain)
                   (eq func orig-func))
           (if noerror
               (throw 'loop chain)
             (signal 'cyclic-function-indirection (list orig-func))))
         (push func chain))
       chain))))

(defun readablep (object)
  "Say whether OBJECT has a readable syntax.
This means that OBJECT can be printed out and then read back
again by the Lisp reader.  This function returns nil if OBJECT is
unreadable, and the printed representation (from `prin1') of
OBJECT if it is readable."
  (declare (side-effect-free t))
  (catch 'unreadable
    (let ((print-unreadable-function
           (lambda (_object _escape)
             (throw 'unreadable nil))))
      (prin1-to-string object))))

(defun delete-line ()
  "Delete the current line."
  (delete-region (line-beginning-position)
                 (progn
                   (forward-line 1)
                   (point))))

;;; subr.el ends here<|MERGE_RESOLUTION|>--- conflicted
+++ resolved
@@ -2021,20 +2021,9 @@
       (when old-fun
         ;; Remove auxiliary depth info to avoid leaks (bug#46414)
         ;; and to avoid the list growing too long.
-<<<<<<< HEAD
         (let* ((depths (get hook 'hook--depth-alist))
                (di (assq old-fun depths)))
           (when di (put hook 'hook--depth-alist (delq di depths)))))
-=======
-        (let* ((depth-sym (get hook 'hook--depth-alist))
-               (depth-alist (if depth-sym (if local (symbol-value depth-sym)
-                                            (default-value depth-sym))))
-               (di (assq old-fun depth-alist)))
-          (when di
-            (setf (if local (symbol-value depth-sym)
-                    (default-value depth-sym))
-                  (remq di depth-alist)))))
->>>>>>> 8adc3672
       ;; If the function is on the global hook, we need to shadow it locally
       ;;(when (and local (member function (default-value hook))
       ;;	       (not (member (cons 'not function) hook-value)))
