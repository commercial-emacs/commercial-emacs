;;; subr.el --- basic lisp subroutines for Emacs  -*- lexical-binding:t -*-

;; Copyright (C) 1985-2024 Free Software Foundation, Inc.

;; Maintainer: emacs-devel@gnu.org
;; Keywords: internal
;; Package: emacs

;; This file is NOT part of GNU Emacs.

;; GNU Emacs is free software: you can redistribute it and/or modify
;; it under the terms of the GNU General Public License as published by
;; the Free Software Foundation, either version 3 of the License, or
;; (at your option) any later version.

;; GNU Emacs is distributed in the hope that it will be useful,
;; but WITHOUT ANY WARRANTY; without even the implied warranty of
;; MERCHANTABILITY or FITNESS FOR A PARTICULAR PURPOSE.  See the
;; GNU General Public License for more details.

;; You should have received a copy of the GNU General Public License
;; along with GNU Emacs.  If not, see <https://www.gnu.org/licenses/>.

;;; Commentary:

;;; Code:

;; declare-function's args use &rest, not &optional, for compatibility
;; with byte-compile-macroexpand-declare-function.

(defmacro declare-function (_fn _file &rest _args)
  "Tell the byte-compiler that function FN is defined, in FILE.
The FILE argument is not used by the byte-compiler, but by the
`check-declare' package, which checks that FILE contains a
definition for FN.  (FILE can be nil, and that disables this
check.)

FILE can be either a Lisp file (in which case the \".el\"
extension is optional), or a C file.  C files are expanded
relative to the Emacs \"src/\" directory.  Lisp files are
searched for using `locate-library', and if that fails they are
expanded relative to the location of the file containing the
declaration.  A FILE with an \"ext:\" prefix is an external file.
`check-declare' will check such files if they are found, and skip
them without error if they are not.

Optional ARGLIST specifies FN's arguments, in the same form as
in `defun' (including the parentheses); or it is t to not specify
FN's arguments.  An omitted ARGLIST defaults to t, not nil: a nil
ARGLIST specifies an empty argument list, and an explicit t
ARGLIST is a placeholder that allows supplying a later arg.

Optional FILEONLY non-nil means that `check-declare' will check
only that FILE exists, not that it defines FN.  This is intended
for function definitions that `check-declare' does not recognize,
e.g., `defstruct'.

Note that for the purposes of `check-declare', this statement
must be the first non-whitespace on a line.

For more information, see Info node `(elisp)Declaring Functions'."
  (declare (advertised-calling-convention
	    (fn file &optional arglist fileonly) nil))
  ;; Does nothing - `byte-compile-macroexpand-declare-function' does
  ;; the work.
  nil)


;;;; Basic Lisp macros.

(defalias 'not #'null)
(defalias 'sxhash #'sxhash-equal)

(defmacro noreturn (form)
  "Evaluate FORM, expecting it not to return.
If FORM does return, signal an error."
  (declare (debug t))
  `(prog1 ,form
     (error "Form marked with `noreturn' did return")))

(defmacro 1value (form)
  "Evaluate FORM, expecting a constant return value.
If FORM returns differing values when running under Testcover,
Testcover will raise an error."
  (declare (debug t))
  form)

(defmacro def-edebug-spec (symbol spec)
  "Set the Edebug SPEC to use for sexps which have SYMBOL as head.
Both SYMBOL and SPEC are unevaluated.  The SPEC can be:
0 (instrument no arguments); t (instrument all arguments);
a symbol (naming a function with an Edebug specification); or a list.
The elements of the list describe the argument types; see
Info node `(elisp)Specification List' for details."
  (declare (indent 1))
  `(put (quote ,symbol) 'edebug-form-spec (quote ,spec)))

(defun def-edebug-elem-spec (name spec)
  "Define a new Edebug spec element NAME as shorthand for SPEC.
The SPEC has to be a list."
  (declare (indent 1))
  (when (string-match "\\`[&:]" (symbol-name name))
    ;; & and : have special meaning in spec element names.
    (error "Edebug spec name cannot start with '&' or ':'"))
  (unless (consp spec)
    (error "Edebug spec has to be a list: %S" spec))
  (put name 'edebug-elem-spec spec))


(defmacro lambda (&rest cdr)
  "Return an anonymous function.
Under dynamic binding, a call of the form (lambda ARGS DOCSTRING
INTERACTIVE BODY) is self-quoting; the result of evaluating the
lambda expression is the expression itself.  Under lexical
binding, the result is a closure.  Regardless, the result is a
function, i.e., it may be stored as the function value of a
symbol, passed to `funcall' or `mapcar', etc.

ARGS should take the same form as an argument list for a `defun'.
DOCSTRING is an optional documentation string.
 If present, it should describe how to call the function.
 But documentation strings are usually not useful in nameless functions.
INTERACTIVE should be a call to the function `interactive', which see.
It may also be omitted.
BODY should be a list of Lisp expressions.

\(fn ARGS [DOCSTRING] [INTERACTIVE] BODY)"
  (declare (doc-string 2) (indent defun)
           (debug (&define lambda-list lambda-doc
                           [&optional ("interactive" interactive)]
                           def-body)))
  ;; Note that this definition should not use backquotes; subr.el should not
  ;; depend on backquote.el.
  (list 'function (cons 'lambda cdr)))

(defmacro prog2 (form1 form2 &rest body)
  "Eval FORM1, FORM2 and BODY sequentially; return value from FORM2.
The value of FORM2 is saved during the evaluation of the
remaining args, whose values are discarded."
  (declare (indent 2) (debug t))
  `(progn ,form1 (prog1 ,form2 ,@body)))

(defmacro setq-default (&rest args)
  "Set the default value of variable VAR to VALUE.
VAR, the variable name, is literal (not evaluated);
VALUE is an expression: it is evaluated and its value returned.
The default value of a variable is seen in buffers
that do not have their own values for the variable.

More generally, you can use multiple variables and values, as in
  (setq-default VAR VALUE VAR VALUE...)
This sets each VAR's default value to the corresponding VALUE.
The VALUE for the Nth VAR can refer to the new default values
of previous VARs.

\(fn [VAR VALUE]...)"
  (declare (debug setq))
  (let ((exps nil))
    (while args
      (push `(set-default ',(pop args) ,(pop args)) exps))
    `(progn . ,(nreverse exps))))

(defmacro setq-local (&rest pairs)
  "Make each VARIABLE buffer-local and assign to it the corresponding VALUE.

The arguments are variable/value pairs.  For each VARIABLE in a pair,
make VARIABLE buffer-local and assign to it the corresponding VALUE
of the pair.  The VARIABLEs are literal symbols and should not be quoted.

The VALUE of the Nth pair is not computed until after the VARIABLE
of the (N-1)th pair is set; thus, each VALUE can use the new VALUEs
of VARIABLEs set by earlier pairs.

The return value of the `setq-local' form is the VALUE of the last
pair.

\(fn [VARIABLE VALUE]...)"
  (declare (debug setq))
  (unless (zerop (mod (length pairs) 2))
    (error "PAIRS must have an even number of variable/value members"))
  (let ((expr nil))
    (while pairs
      (unless (symbolp (car pairs))
        (error "Attempting to set a non-symbol: %s" (car pairs)))
      ;; Can't use backquote here, it's too early in the bootstrap.
      (setq expr
            (cons
             (list 'set
                   (list 'make-local-variable (list 'quote (car pairs)))
                   (car (cdr pairs)))
             expr))
      (setq pairs (cdr (cdr pairs))))
    (macroexp-progn (nreverse expr))))

(defmacro defvar-local (var val &optional docstring)
  "Define VAR as a buffer-local variable with default value VAL.
Like `defvar' but additionally marks the variable as being automatically
buffer-local wherever it is set."
  (declare (debug defvar) (doc-string 3) (indent 2))
  ;; Can't use backquote here, it's too early in the bootstrap.
  (list 'progn (list 'defvar var val docstring)
        (list 'make-variable-buffer-local (list 'quote var))))

(defun buffer-local-boundp (symbol buffer)
  "Return non-nil if SYMBOL is bound in BUFFER.
This function was a mistake, and is equivalent to the less
opaque

(with-current-buffer BUFFER (boundp SYMBOL))

Most users will want `local-variable-p' which determines whether
BUFFER asserts its own bespoke local binding for SYMBOL
(as opposed to abiding by SYMBOL's default binding)."
  (declare (side-effect-free t))
  (condition-case nil
      (buffer-local-value symbol buffer)
    (:success t)
    (void-variable nil)))

(defmacro buffer-local-set-state (&rest pairs)
  "Like `setq-local', but allow restoring the previous state of locals later.
This macro returns an object that can be passed to `buffer-local-restore-state'
in order to restore the state of the local variables set via this macro.

\(fn [VARIABLE VALUE]...)"
  (declare (debug setq))
  (unless (zerop (mod (length pairs) 2))
    (error "PAIRS must have an even number of variable/value members"))
  `(prog1
       (buffer-local-set-state--get ',pairs)
     (setq-local ,@pairs)))

(defun buffer-local-set-state--get (pairs)
  (let ((states nil))
    (while pairs
      (push (list (car pairs)
                  (and (boundp (car pairs))
                       (local-variable-p (car pairs)))
                  (and (boundp (car pairs))
                       (symbol-value (car pairs))))
            states)
      (setq pairs (cddr pairs)))
    (nreverse states)))

(defun buffer-local-restore-state (states)
  "Restore values of buffer-local variables recorded in STATES.
STATES should be an object returned by `buffer-local-set-state'."
  (pcase-dolist (`(,variable ,local ,value) states)
    (if local
        (set variable value)
      (kill-local-variable variable))))

(defmacro push (newelt place)
  "Add NEWELT to the list stored in the generalized variable PLACE.
This is morally equivalent to (setf PLACE (cons NEWELT PLACE)),
except that PLACE is evaluated only once (after NEWELT)."
  (declare (debug (form gv-place)))
  (if (symbolp place)
      ;; Important special case, to avoid triggering GV too early in
      ;; the bootstrap.
      (list 'setq place
            (list 'cons newelt place))
    (require 'macroexp)
    (macroexp-let2 macroexp-copyable-p x newelt
      (gv-letplace (getter setter) place
        (funcall setter `(cons ,x ,getter))))))

(defmacro pop (place)
  "Return the first element of PLACE's value, and remove it from the list.
PLACE must be a generalized variable whose value is a list.
If the value is nil, `pop' returns nil but does not actually
change the list."
  (declare (debug (gv-place)))
  ;; We use `car-safe' here instead of `car' because the behavior is the same
  ;; (if it's not a cons cell, the `cdr' would have signaled an error already),
  ;; but `car-safe' is total, so the byte-compiler can safely remove it if the
  ;; result is not used.
  `(car-safe
    ,(if (symbolp place)
         ;; So we can use `pop' in the bootstrap before `gv' can be used.
         (list 'prog1 place (list 'setq place (list 'cdr place)))
       (gv-letplace (getter setter) place
         (macroexp-let2 macroexp-copyable-p x getter
           `(prog1 ,x ,(funcall setter `(cdr ,x))))))))

;; Note: `static-if' can be copied into a package to enable it to be
;; used in Emacsen older than Emacs 30.1.  If the package is used in
;; very old Emacsen or XEmacs (in which `eval' takes exactly one
;; argument) the copy will need amending.
(defmacro static-if (condition then-form &rest else-forms)
  "A conditional compilation macro.
Evaluate CONDITION at macro-expansion time.  If it is non-nil,
expand the macro to THEN-FORM.  Otherwise expand it to ELSE-FORMS
enclosed in a `progn' form.  ELSE-FORMS may be empty."
  (declare (indent 2)
           (debug (sexp sexp &rest sexp)))
  (if (eval condition lexical-binding)
      then-form
    (cons 'progn else-forms)))

(defmacro when (cond &rest body)
  "If COND yields non-nil, do BODY, else return nil.
When COND yields non-nil, eval BODY forms sequentially and return
value of last one, or nil if there are none."
  (declare (indent 1) (debug t))
  (if body
      (list 'if cond (cons 'progn body))
    (macroexp-warn-and-return (format-message "`when' with empty body")
                              cond '(empty-body when) t)))

(defmacro unless (cond &rest body)
  "If COND yields nil, do BODY, else return nil.
When COND yields nil, eval BODY forms sequentially and return
value of last one, or nil if there are none."
  (declare (indent 1) (debug t))
  (if body
      (cons 'if (cons cond (cons nil body)))
    (macroexp-warn-and-return (format-message "`unless' with empty body")
                              cond '(empty-body unless) t)))

(defsubst subr-primitive-p (object)
  "Return t if OBJECT is a built-in primitive function."
  (declare (side-effect-free error-free))
  (and (subrp object)
       (not (subr-native-elisp-p object))))

(defsubst xor (cond1 cond2)
  "Return the boolean exclusive-or of COND1 and COND2.
If only one of the arguments is non-nil, return it; otherwise
return nil."
  (declare (pure t) (side-effect-free error-free))
  (cond ((not cond1) cond2)
        ((not cond2) cond1)))

(defmacro dolist (spec &rest body)
  "Loop over a list.
Evaluate BODY with VAR bound to each car from LIST, in turn.
Then evaluate RESULT to get return value, default nil.

\(fn (VAR LIST [RESULT]) BODY...)"
  (declare (indent 1) (debug ((symbolp form &optional form) body)))
  (unless (consp spec)
    (signal 'wrong-type-argument (list 'consp spec)))
  (unless (<= 2 (length spec) 3)
    (signal 'wrong-number-of-arguments (list '(2 . 3) (length spec))))
  (let ((tail (make-symbol "tail")))
    `(let ((,tail ,(nth 1 spec)))
       (while ,tail
         (let ((,(car spec) (car ,tail)))
           ,@body
           (setq ,tail (cdr ,tail))))
       ,@(cdr (cdr spec)))))

(defmacro dotimes (spec &rest body)
  "Loop a certain number of times.
Evaluate BODY with VAR bound to successive integers running from 0,
inclusive, to COUNT, exclusive.

Finally RESULT is evaluated to get the return value (nil if
RESULT is omitted).  Using RESULT is deprecated, and may result
in compilation warnings about unused variables.

\(fn (VAR COUNT [RESULT]) BODY...)"
  (declare (indent 1) (debug dolist))
  (let ((var (nth 0 spec))
        (end (nth 1 spec))
        (upper-bound (make-symbol "upper-bound"))
        (counter (make-symbol "counter")))
    `(let ((,upper-bound ,end)
           (,counter 0))
       (while (< ,counter ,upper-bound)
         (let ((,var ,counter))
           ,@body)
         (setq ,counter (1+ ,counter)))
       ,@(if (cddr spec)
             ;; FIXME: This let often leads to "unused var" warnings.
             `((let ((,var ,counter)) ,@(cddr spec)))))))

(defmacro declare (&rest specs)
  "Do not evaluate any arguments, and return nil.
If a `declare' form appears as the first form in the body of a
`defun' or `defmacro' form, SPECS specifies various additional
information about the function or macro; these go into effect
during the evaluation of the `defun' or `defmacro' form.

The possible values of SPECS are specified by
`defun-declarations-alist' and `macro-declarations-alist'.

For more information, see info node `(elisp)Declare Form'."
  ;; `declare' is handled directly by `defun/defmacro' rather than here.
  ;; If we get here, it's because there's a `declare' somewhere not attached
  ;; to a `defun/defmacro', i.e. a `declare' which doesn't do what it's
  ;; intended to do.
  (let ((form `(declare . ,specs)))  ;; FIXME: WIBNI we had &whole?
    (macroexp-warn-and-return
     (format-message "Stray `declare' form: %S" form)
     ;; Make a "unique" harmless form to circumvent
     ;; the cache in `macroexp-warn-and-return'.
     `(progn ',form nil) nil 'compile-only)))

(defmacro ignore-errors (&rest body)
  "Execute BODY; if an error occurs, return nil.
Otherwise, return result of last form in BODY.
See also `with-demoted-errors' that does something similar
without silencing all errors."
  (declare (debug t) (indent 0))
  `(condition-case nil (progn ,@body) (error nil)))

(defmacro ignore-error (condition &rest body)
  "Execute BODY; if the error CONDITION occurs, return nil.
Otherwise, return result of last form in BODY.

CONDITION can also be a list of error conditions.
The CONDITION argument is not evaluated.  Do not quote it."
  (declare (debug t) (indent 1))
  (cond
   ((and (eq (car-safe condition) 'quote)
         (cdr condition) (null (cddr condition)))
    (macroexp-warn-and-return
     (format-message
      "`ignore-error' condition argument should not be quoted: %S"
      condition)
     `(condition-case nil (progn ,@body) (,(cadr condition) nil))
     nil t))
   (body
    `(condition-case nil (progn ,@body) (,condition nil)))
   (t
    (macroexp-warn-and-return "`ignore-error' with empty body"
                              nil '(empty-body ignore-error) t))))


;;;; Basic Lisp functions.

(defvar gensym-counter 0
  "Number used to construct the name of the next symbol created by `gensym'.")

(defun gensym (&optional prefix)
  "Return a new uninterned symbol.
The name is made by appending `gensym-counter' to PREFIX.
PREFIX is a string, and defaults to \"g\"."
  (declare (important-return-value t))
  (let ((num (prog1 gensym-counter
               (setq gensym-counter (1+ gensym-counter)))))
    (make-symbol (format "%s%d" (or prefix "g") num))))

(defun ignore (&rest _arguments)
  "Ignore ARGUMENTS, do nothing, and return nil.
This function accepts any number of arguments in ARGUMENTS.
Also see `always'."
  ;; Not declared `side-effect-free' because we don't want calls to it
  ;; elided; see `byte-compile-ignore'.
  (declare (pure t) (completion ignore))
  (interactive)
  nil)

(defun always (&rest _arguments)
  "Ignore ARGUMENTS, do nothing, and return t.
This function accepts any number of arguments in ARGUMENTS.
Also see `ignore'."
  (declare (pure t) (side-effect-free error-free))
  t)

;; Signal a compile-error if the first arg is missing.
(defun error (&rest args)
  "Signal an error, making a message by passing ARGS to `format-message'.
Errors cause entry to the debugger when `debug-on-error' is non-nil.
This can be overridden by `debug-ignored-errors'.

When `noninteractive' is non-nil (in particular, in batch mode), an
unhandled error calls `kill-emacs', which terminates the Emacs
session with a non-zero exit code.

To signal with MESSAGE without interpreting format characters
like `%', `\\=`' and `\\='', use (error \"%s\" MESSAGE).
In Emacs, the convention is that error messages start with a capital
letter but *do not* end with a period.  Please follow this convention
for the sake of consistency.

To alter the look of the displayed error messages, you can use
the `command-error-function' variable."
  (declare (advertised-calling-convention (string &rest args) "23.1"))
  (signal 'error (list (apply #'format-message args))))

(defun user-error (format &rest args)
  "Signal a user error, making a message by passing ARGS to `format-message'.
This is like `error' except that a user error (or \"pilot error\") comes
from an incorrect manipulation by the user, not from an actual problem.
In contrast with other errors, user errors normally do not cause
entry to the debugger, even when `debug-on-error' is non-nil.
This can be overridden by `debug-ignored-errors'.

To signal with MESSAGE without interpreting format characters
like `%', `\\=`' and `\\='', use (user-error \"%s\" MESSAGE).
In Emacs, the convention is that error messages start with a capital
letter but *do not* end with a period.  Please follow this convention
for the sake of consistency.

To alter the look of the displayed error messages, you can use
the `command-error-function' variable."
  (signal 'user-error (list (apply #'format-message format args))))

(defun define-error (name message &optional parent)
  "Define NAME as a new error signal.
MESSAGE is a string that will be output to the echo area if such an error
is signaled without being caught by a `condition-case'.
PARENT is either a signal or a list of signals from which it inherits.
Defaults to `error'."
  (unless parent (setq parent 'error))
  (let ((conditions
         (if (consp parent)
             (apply #'append
                    (mapcar (lambda (parent)
                              (cons parent
                                    (or (get parent 'error-conditions)
                                        (error "Unknown signal `%s'" parent))))
                            parent))
           (cons parent (get parent 'error-conditions)))))
    (put name 'error-conditions
         (delete-dups (copy-sequence (cons name conditions))))
    (when message (put name 'error-message message))))

;; We put this here instead of in frame.el so that it's defined even on
;; systems where frame.el isn't loaded.
(defun frame-configuration-p (object)
  "Return non-nil if OBJECT seems to be a frame configuration.
Any list whose car is `frame-configuration' is assumed to be a frame
configuration."
  (declare (pure t) (side-effect-free error-free))
  (and (consp object)
       (eq (car object) 'frame-configuration)))

(defun apply-partially (fun &rest args)
  "Return a function that is a partial application of FUN to ARGS.
ARGS is a list of the first N arguments to pass to FUN.
The result is a new function which does the same as FUN, except that
the first N arguments are fixed at the values with which this function
was called."
  (declare (side-effect-free error-free))
  (lambda (&rest args2)
    (apply fun (append args args2))))

(defun zerop (number)
  "Return t if NUMBER is zero."
  ;; Used to be in C, but it's pointless since (= 0 n) is faster anyway because
  ;; = has a byte-code.
  (declare (pure t) (side-effect-free t)
           (compiler-macro (lambda (_) `(= 0 ,number))))
  (= 0 number))

(defun fixnump (object)
  "Return t if OBJECT is a fixnum."
  (declare (side-effect-free error-free))
  (and (integerp object)
       (<= most-negative-fixnum object most-positive-fixnum)))

(defun bignump (object)
  "Return t if OBJECT is a bignum."
  (declare (side-effect-free error-free))
  (and (integerp object) (not (fixnump object))))

(defun lsh (value count)
  "Return VALUE with its bits shifted left by COUNT.
If COUNT is negative, shifting is actually to the right.
In this case, if VALUE is a negative fixnum treat it as unsigned,
i.e., subtract 2 * `most-negative-fixnum' from VALUE before shifting it.

This function is provided for compatibility.  In new code, use `ash'
instead."
  (when (and (< value 0) (< count 0))
    (when (< value most-negative-fixnum)
      (signal 'args-out-of-range (list value count)))
    (setq value (logand (ash value -1) most-positive-fixnum))
    (setq count (1+ count)))
  (ash value count))


;;;; List functions.

;; Note: `internal--compiler-macro-cXXr' was copied from
;; `cl--compiler-macro-cXXr' in cl-macs.el.  If you amend either one,
;; you may want to amend the other, too.
(defun internal--compiler-macro-cXXr (form x)
  (let* ((head (car form))
         (n (symbol-name head))
         (i (- (length n) 2)))
    (if (not (string-match "c[ad]+r\\'" n))
        (if (and (fboundp head) (symbolp (symbol-function head)))
            (internal--compiler-macro-cXXr
             (cons (symbol-function head) (cdr form)) x)
          (error "Compiler macro for cXXr applied to non-cXXr form"))
      (while (> i (match-beginning 0))
        (setq x (list (if (eq (aref n i) ?a) 'car 'cdr) x))
        (setq i (1- i)))
      x)))

(defun caar (x)
  "Return the car of the car of X."
  (declare (compiler-macro internal--compiler-macro-cXXr))
  (car (car x)))

(defun cadr (x)
  "Return the car of the cdr of X."
  (declare (compiler-macro internal--compiler-macro-cXXr))
  (car (cdr x)))

(defun cdar (x)
  "Return the cdr of the car of X."
  (declare (compiler-macro internal--compiler-macro-cXXr))
  (cdr (car x)))

(defun cddr (x)
  "Return the cdr of the cdr of X."
  (declare (compiler-macro internal--compiler-macro-cXXr))
  (cdr (cdr x)))

(defun caaar (x)
  "Return the `car' of the `car' of the `car' of X."
  (declare (compiler-macro internal--compiler-macro-cXXr))
  (car (car (car x))))

(defun caadr (x)
  "Return the `car' of the `car' of the `cdr' of X."
  (declare (compiler-macro internal--compiler-macro-cXXr))
  (car (car (cdr x))))

(defun cadar (x)
  "Return the `car' of the `cdr' of the `car' of X."
  (declare (compiler-macro internal--compiler-macro-cXXr))
  (car (cdr (car x))))

(defun caddr (x)
  "Return the `car' of the `cdr' of the `cdr' of X."
  (declare (compiler-macro internal--compiler-macro-cXXr))
  (car (cdr (cdr x))))

(defun cdaar (x)
  "Return the `cdr' of the `car' of the `car' of X."
  (declare (compiler-macro internal--compiler-macro-cXXr))
  (cdr (car (car x))))

(defun cdadr (x)
  "Return the `cdr' of the `car' of the `cdr' of X."
  (declare (compiler-macro internal--compiler-macro-cXXr))
  (cdr (car (cdr x))))

(defun cddar (x)
  "Return the `cdr' of the `cdr' of the `car' of X."
  (declare (compiler-macro internal--compiler-macro-cXXr))
  (cdr (cdr (car x))))

(defun cdddr (x)
  "Return the `cdr' of the `cdr' of the `cdr' of X."
  (declare (compiler-macro internal--compiler-macro-cXXr))
  (cdr (cdr (cdr x))))

(defun caaaar (x)
  "Return the `car' of the `car' of the `car' of the `car' of X."
  (declare (compiler-macro internal--compiler-macro-cXXr))
  (car (car (car (car x)))))

(defun caaadr (x)
  "Return the `car' of the `car' of the `car' of the `cdr' of X."
  (declare (compiler-macro internal--compiler-macro-cXXr))
  (car (car (car (cdr x)))))

(defun caadar (x)
  "Return the `car' of the `car' of the `cdr' of the `car' of X."
  (declare (compiler-macro internal--compiler-macro-cXXr))
  (car (car (cdr (car x)))))

(defun caaddr (x)
  "Return the `car' of the `car' of the `cdr' of the `cdr' of X."
  (declare (compiler-macro internal--compiler-macro-cXXr))
  (car (car (cdr (cdr x)))))

(defun cadaar (x)
  "Return the `car' of the `cdr' of the `car' of the `car' of X."
  (declare (compiler-macro internal--compiler-macro-cXXr))
  (car (cdr (car (car x)))))

(defun cadadr (x)
  "Return the `car' of the `cdr' of the `car' of the `cdr' of X."
  (declare (compiler-macro internal--compiler-macro-cXXr))
  (car (cdr (car (cdr x)))))

(defun caddar (x)
  "Return the `car' of the `cdr' of the `cdr' of the `car' of X."
  (declare (compiler-macro internal--compiler-macro-cXXr))
  (car (cdr (cdr (car x)))))

(defun cadddr (x)
  "Return the `car' of the `cdr' of the `cdr' of the `cdr' of X."
  (declare (compiler-macro internal--compiler-macro-cXXr))
  (car (cdr (cdr (cdr x)))))

(defun cdaaar (x)
  "Return the `cdr' of the `car' of the `car' of the `car' of X."
  (declare (compiler-macro internal--compiler-macro-cXXr))
  (cdr (car (car (car x)))))

(defun cdaadr (x)
  "Return the `cdr' of the `car' of the `car' of the `cdr' of X."
  (declare (compiler-macro internal--compiler-macro-cXXr))
  (cdr (car (car (cdr x)))))

(defun cdadar (x)
  "Return the `cdr' of the `car' of the `cdr' of the `car' of X."
  (declare (compiler-macro internal--compiler-macro-cXXr))
  (cdr (car (cdr (car x)))))

(defun cdaddr (x)
  "Return the `cdr' of the `car' of the `cdr' of the `cdr' of X."
  (declare (compiler-macro internal--compiler-macro-cXXr))
  (cdr (car (cdr (cdr x)))))

(defun cddaar (x)
  "Return the `cdr' of the `cdr' of the `car' of the `car' of X."
  (declare (compiler-macro internal--compiler-macro-cXXr))
  (cdr (cdr (car (car x)))))

(defun cddadr (x)
  "Return the `cdr' of the `cdr' of the `car' of the `cdr' of X."
  (declare (compiler-macro internal--compiler-macro-cXXr))
  (cdr (cdr (car (cdr x)))))

(defun cdddar (x)
  "Return the `cdr' of the `cdr' of the `cdr' of the `car' of X."
  (declare (compiler-macro internal--compiler-macro-cXXr))
  (cdr (cdr (cdr (car x)))))

(defun cddddr (x)
  "Return the `cdr' of the `cdr' of the `cdr' of the `cdr' of X."
  (declare (compiler-macro internal--compiler-macro-cXXr))
  (cdr (cdr (cdr (cdr x)))))

(defun last (list &optional n)
  "Return the last link of LIST.  Its car is the last element.
If LIST is nil, return nil.
If N is non-nil, return the Nth-to-last link of LIST.
If N is bigger than the length of LIST, return LIST."
  (declare (pure t) (side-effect-free t))    ; pure up to mutation
  (if n
      (and (>= n 0)
           (let ((m (safe-length list)))
             (if (< n m) (nthcdr (- m n) list) list)))
    (and list
         (nthcdr (1- (safe-length list)) list))))

(defun butlast (list &optional n)
  "Return a copy of LIST with the last N elements removed.
If N is omitted or nil, return a copy of LIST without its last element.
If N is zero or negative, return LIST."
  (declare (side-effect-free t))
  (unless n
    (setq n 1))
  (if (<= n 0)
      list
    (take (- (length list) n) list)))

(defun nbutlast (list &optional n)
  "Modify LIST to remove the last N elements.
If N is omitted or nil, remove the last element."
  (let ((m (length list)))
    (or n (setq n 1))
    (and (< n m)
	 (progn
	   (if (> n 0) (setcdr (nthcdr (- (1- m) n) list) nil))
	   list))))

(defun delete-dups (list)
  "Destructively remove `equal' duplicates from LIST.
Store the result in LIST and return it.  LIST must be a proper list.
Of several `equal' occurrences of an element in LIST, the first
one is kept.  See `seq-uniq' for non-destructive operation."
  (let ((l (length list)))
    (if (> l 100)
        (let ((hash (make-hash-table :test #'equal :size l))
              (tail list) retail)
          (puthash (car list) t hash)
          (while (setq retail (cdr tail))
            (let ((elt (car retail)))
              (if (gethash elt hash)
                  (setcdr tail (cdr retail))
                (puthash elt t hash)
                (setq tail retail)))))
      (let ((tail list))
        (while tail
          (setcdr tail (delete (car tail) (cdr tail)))
          (setq tail (cdr tail))))))
  list)

;; See https://lists.gnu.org/r/emacs-devel/2013-05/msg00204.html
(defun delete-consecutive-dups (list &optional circular)
  "Destructively remove `equal' consecutive duplicates from LIST.
First and last elements are considered consecutive if CIRCULAR is
non-nil.
Of several consecutive `equal' occurrences, the one earliest in
the list is kept."
  (let ((tail list) last)
    (while (cdr tail)
      (if (equal (car tail) (cadr tail))
	  (setcdr tail (cddr tail))
	(setq last tail
	      tail (cdr tail))))
    (if (and circular
	     last
	     (equal (car tail) (car list)))
	(setcdr last nil)))
  list)

(defun number-sequence (from &optional to inc)
  "Return a sequence of numbers from FROM to TO (both inclusive) as a list.
INC is the increment used between numbers in the sequence and defaults to 1.
So, the Nth element of the list is (+ FROM (* N INC)) where N counts from
zero.  TO is included only if there is an N for which TO = FROM + N * INC.
If TO is nil or numerically equal to FROM, return (FROM).
If INC is positive and TO is less than FROM, or INC is negative
and TO is larger than FROM, return nil.
If INC is zero and TO is neither nil nor numerically equal to
FROM, signal an error.

This function is primarily designed for integer arguments.
Nevertheless, FROM, TO and INC can be integer or float.  However,
floating point arithmetic is inexact.  For instance, depending on
the machine, it may quite well happen that
\(number-sequence 0.4 0.6 0.2) returns the one element list (0.4),
whereas (number-sequence 0.4 0.8 0.2) returns a list with three
elements.  Thus, if some of the arguments are floats and one wants
to make sure that TO is included, one may have to explicitly write
TO as (+ FROM (* N INC)) or use a variable whose value was
computed with this exact expression.  Alternatively, you can,
of course, also replace TO with a slightly larger value
\(or a slightly more negative value if INC is negative)."
  (declare (side-effect-free t))
  (if (or (not to) (= from to))
      (list from)
    (or inc (setq inc 1))
    (when (zerop inc) (error "The increment can not be zero"))
    (let (seq (n 0) (next from))
      (if (> inc 0)
          (while (<= next to)
            (setq seq (cons next seq)
                  n (1+ n)
                  next (+ from (* n inc))))
        (while (>= next to)
          (setq seq (cons next seq)
                n (1+ n)
                next (+ from (* n inc)))))
      (nreverse seq))))

(defun copy-tree (tree &optional vectors-and-records)
  "Make a copy of TREE.
If TREE is a cons cell, this recursively copies both its car and its cdr.
Contrast to `copy-sequence', which copies only along the cdrs.
With the second argument VECTORS-AND-RECORDS non-nil, this
traverses and copies vectors and records as well as conses."
  (declare (side-effect-free error-free))
  (if (consp tree)
      (let (result)
	(while (consp tree)
	  (let ((newcar (car tree)))
	    (if (or (consp (car tree))
                    (and vectors-and-records
                         (or (vectorp (car tree)) (recordp (car tree)))))
		(setq newcar (copy-tree (car tree) vectors-and-records)))
	    (push newcar result))
	  (setq tree (cdr tree)))
	(nconc (nreverse result)
               (if (and vectors-and-records (or (vectorp tree) (recordp tree)))
                   (copy-tree tree vectors-and-records)
                 tree)))
    (if (and vectors-and-records (or (vectorp tree) (recordp tree)))
	(let ((i (length (setq tree (copy-sequence tree)))))
	  (while (>= (setq i (1- i)) 0)
	    (aset tree i (copy-tree (aref tree i) vectors-and-records)))
	  tree)
      tree)))

;;;; Various list-search functions.

(defun assoc-default (key alist &optional test default)
  "Find object KEY in a pseudo-alist ALIST.
ALIST is a list of conses or objects.  Each element
 (or the element's car, if it is a cons) is compared with KEY by
 calling TEST, with two arguments: (i) the element or its car,
 and (ii) KEY.
If that is non-nil, the element matches; then `assoc-default'
 returns the element's cdr, if it is a cons, or DEFAULT if the
 element is not a cons.

If no element matches, the value is nil.
If TEST is omitted or nil, `equal' is used."
  (declare (important-return-value t))
  (let (found (tail alist) value)
    (while (and tail (not found))
      (let ((elt (car tail)))
	(when (funcall (or test #'equal) (if (consp elt) (car elt) elt) key)
	  (setq found t value (if (consp elt) (cdr elt) default))))
      (setq tail (cdr tail)))
    value))

(defun member-ignore-case (elt list)
  "Like `member', but ignore differences in case and text representation.
ELT must be a string.  Upper-case and lower-case letters are treated as equal.
Unibyte strings are converted to multibyte for comparison.
Non-strings in LIST are ignored."
  (declare (side-effect-free t))
  (while (and list
	      (not (and (stringp (car list))
			(string-equal-ignore-case elt (car list)))))
    (setq list (cdr list)))
  list)

(defun assoc-delete-all (key alist &optional test)
  "Delete from ALIST all elements whose car is KEY.
Compare keys with TEST.  Defaults to `equal'.
Return the modified alist.
Elements of ALIST that are not conses are ignored."
  (declare (important-return-value t))
  (unless test (setq test #'equal))
  (while (and (consp (car alist))
	      (funcall test (caar alist) key))
    (setq alist (cdr alist)))
  (let ((tail alist) tail-cdr)
    (while (setq tail-cdr (cdr tail))
      (if (and (consp (car tail-cdr))
	       (funcall test (caar tail-cdr) key))
	  (setcdr tail (cdr tail-cdr))
	(setq tail tail-cdr))))
  alist)

(defun assq-delete-all (key alist)
  "Delete from ALIST all elements whose car is `eq' to KEY.
Return the modified alist.
Elements of ALIST that are not conses are ignored."
  (declare (important-return-value t))
  (assoc-delete-all key alist #'eq))

(defun rassq-delete-all (value alist)
  "Delete from ALIST all elements whose cdr is `eq' to VALUE.
Return the modified alist.
Elements of ALIST that are not conses are ignored."
  (declare (important-return-value t))
  (while (and (consp (car alist))
	      (eq (cdr (car alist)) value))
    (setq alist (cdr alist)))
  (let ((tail alist) tail-cdr)
    (while (setq tail-cdr (cdr tail))
      (if (and (consp (car tail-cdr))
	       (eq (cdr (car tail-cdr)) value))
	  (setcdr tail (cdr tail-cdr))
	(setq tail tail-cdr))))
  alist)

(defun alist-get (key alist &optional default remove testfn)
  "Find the first element of ALIST whose `car' equals KEY and return its `cdr'.
If KEY is not found in ALIST, return DEFAULT.
Equality with KEY is tested by TESTFN, defaulting to `eq'.

You can use `alist-get' in \"place expressions\"; i.e., as a
generalized variable.  Doing this will modify an existing
association (more precisely, the first one if multiple exist), or
add a new element to the beginning of ALIST, destructively
modifying the list stored in ALIST.

Example:

   (setq foo \\='((a . 0)))
   (setf (alist-get \\='a foo) 1
         (alist-get \\='b foo) 2)

   foo => ((b . 2) (a . 1))


When using it to set a value, optional argument REMOVE non-nil
means to remove KEY from ALIST if the new value is `eql' to
DEFAULT (more precisely the first found association will be
deleted from the alist).

Example:

  (setq foo \\='((a . 1) (b . 2)))
  (setf (alist-get \\='b foo nil \\='remove) nil)

  foo => ((a . 1))"
  (declare (important-return-value t))
  (ignore remove) ;;Silence byte-compiler.
  (let ((x (if (not testfn)
               (assq key alist)
             (assoc key alist testfn))))
    (if x (cdr x) default)))

(defun remove (elt seq)
  "Return a copy of SEQ with all occurrences of ELT removed.
SEQ must be a list, vector, or string.  The comparison is done with `equal'.
Contrary to `delete', this does not use side-effects, and the argument
SEQ is not modified."
  (declare (side-effect-free t))
  (delete elt (if (nlistp seq)
                  ;; If SEQ isn't a list, there's no need to copy SEQ because
                  ;; `delete' will return a new object.
                  seq
                (copy-sequence seq))))

(defun remq (elt list)
  "Return LIST with all occurrences of ELT removed.
The comparison is done with `eq'.  Contrary to `delq', this does not use
side-effects, and the argument LIST is not modified."
  (declare (side-effect-free t))
  (while (and (eq elt (car list)) (setq list (cdr list))))
  (if (memq elt list)
      (delq elt (copy-sequence list))
    list))

;;;; Keymap support.

(defun kbd (keys)
  "Convert KEYS to the internal Emacs key representation.
KEYS should be a string in the format returned by commands such
as \\[describe-key] (`describe-key').

This is the same format used for saving keyboard macros (see
`edmacro-mode').

Here's some example key sequences:

    \"f\"
    \"C-c C-c\"
    \"H-<left>\"
    \"M-RET\"
    \"C-M-<return>\"

For an approximate inverse of this, see `key-description'."
  (declare (pure t) (side-effect-free t))
  (let ((res (key-parse keys)))
    ;; For historical reasons, parse "C-x ( C-d C-x )" as "C-d", since
    ;; `kbd' used to be a wrapper around `read-kbd-macro'.
    (when (and (>= (length res) 4)
               (eq (aref res 0) ?\C-x)
               (eq (aref res 1) ?\()
               (eq (aref res (- (length res) 2)) ?\C-x)
               (eq (aref res (- (length res) 1)) ?\)))
      (setq res (apply #'vector (let ((lres (append res nil)))
                                  ;; Remove the first and last two elements.
                                  (setq lres (cddr lres))
                                  (setq lres (nreverse lres))
                                  (setq lres (cddr lres))
                                  (nreverse lres)))))

    (if (not (memq nil (mapcar (lambda (ch)
                                 (and (numberp ch)
                                      (<= 0 ch 127)))
                               res)))
        ;; Return a string.
        (concat (mapcar #'identity res))
      ;; Return a vector.
      res)))

(defun undefined ()
  "Beep to tell the user this binding is undefined."
  (declare (completion ignore))
  (interactive)
  (ding)
  (if defining-kbd-macro
      (error "%s is undefined" (key-description (this-single-command-keys)))
    (message "%s is undefined" (key-description (this-single-command-keys))))
  (force-mode-line-update)
  ;; If this is a down-mouse event, don't reset prefix-arg;
  ;; pass it to the command run by the up event.
  (setq prefix-arg
        (when (memq 'down (event-modifiers last-command-event))
          current-prefix-arg)))

;; Prevent the \{...} documentation construct
;; from mentioning keys that run this command.
(put 'undefined 'suppress-keymap t)

(defun suppress-keymap (map &optional nodigits)
  "Make MAP override all normally self-inserting keys to be undefined.
Normally, as an exception, digits and minus-sign are set to make prefix args,
but optional second arg NODIGITS non-nil treats them like other chars."
  (define-key map [remap self-insert-command] #'undefined)
  (or nodigits
      (let (loop)
	(define-key map "-" #'negative-argument)
	;; Make plain numbers do numeric args.
	(setq loop ?0)
	(while (<= loop ?9)
	  (define-key map (char-to-string loop) #'digit-argument)
	  (setq loop (1+ loop))))))

(defun make-composed-keymap (maps &optional parent)
  "Construct a new keymap composed of MAPS and inheriting from PARENT.
When looking up a key in the returned map, the key is looked in each
keymap of MAPS in turn until a binding is found.
If no binding is found in MAPS, the lookup continues in PARENT, if non-nil.
As always with keymap inheritance, a nil binding in MAPS overrides
any corresponding binding in PARENT, but it does not override corresponding
bindings in other keymaps of MAPS.
MAPS can be a list of keymaps or a single keymap.
PARENT if non-nil should be a keymap."
  (declare (side-effect-free t))
  `(keymap
    ,@(if (keymapp maps) (list maps) maps)
    ,@parent))

(defun define-key-after (keymap key definition &optional after)
  "Add binding in KEYMAP for KEY => DEFINITION, right after AFTER's binding.
This is a legacy function; see `keymap-set-after' for the
recommended function to use instead.

This is like `define-key' except that the binding for KEY is placed
just after the binding for the event AFTER, instead of at the beginning
of the map.  Note that AFTER must be an event type (like KEY), NOT a command
\(like DEFINITION).

If AFTER is t or omitted, the new binding goes at the end of the keymap.
AFTER should be a single event type--a symbol or a character, not a sequence.

Bindings are always added before any inherited map.

The order of bindings in a keymap matters only when it is used as
a menu, so this function is not useful for non-menu keymaps."
  (declare (indent defun))
  (unless after (setq after t))
  (or (keymapp keymap)
      (signal 'wrong-type-argument (list 'keymapp keymap)))
  (setq key
	(if (<= (length key) 1) (aref key 0)
	  (setq keymap (lookup-key keymap
				   (apply #'vector
					  (butlast (mapcar #'identity key)))))
	  (aref key (1- (length key)))))
  (let ((tail keymap) done inserted)
    (while (and (not done) tail)
      ;; Delete any earlier bindings for the same key.
      (if (eq (car-safe (car (cdr tail))) key)
	  (setcdr tail (cdr (cdr tail))))
      ;; If we hit an included map, go down that one.
      (if (keymapp (car tail)) (setq tail (car tail)))
      ;; When we reach AFTER's binding, insert the new binding after.
      ;; If we reach an inherited keymap, insert just before that.
      ;; If we reach the end of this keymap, insert at the end.
      (if (or (and (eq (car-safe (car tail)) after)
		   (not (eq after t)))
	      (eq (car (cdr tail)) 'keymap)
	      (null (cdr tail)))
	  (progn
	    ;; Stop the scan only if we find a parent keymap.
	    ;; Keep going past the inserted element
	    ;; so we can delete any duplications that come later.
	    (if (eq (car (cdr tail)) 'keymap)
		(setq done t))
	    ;; Don't insert more than once.
	    (or inserted
		(setcdr tail (cons (cons key definition) (cdr tail))))
	    (setq inserted t)))
      (setq tail (cdr tail)))))

(defun define-prefix-command (command &optional mapvar name)
  "Define COMMAND as a prefix command.  COMMAND should be a symbol.
A new sparse keymap is stored as COMMAND's function definition and its
value.
This prepares COMMAND for use as a prefix key's binding.
If a second optional argument MAPVAR is given, it should be a symbol.
The map is then stored as MAPVAR's value instead of as COMMAND's
value; but COMMAND is still defined as a function.
The third optional argument NAME, if given, supplies a menu name
string for the map.  This is required to use the keymap as a menu.
This function returns COMMAND."
  (let ((map (make-sparse-keymap name)))
    (fset command map)
    (set (or mapvar command) map)
    command))

(defun map-keymap-sorted (function keymap)
  "Implement `map-keymap' with sorting.
Don't call this function; it is for internal use only."
  (let (list)
    (map-keymap (lambda (a b) (push (cons a b) list))
                keymap)
    (setq list (sort list
                     (lambda (a b)
                       (setq a (car a) b (car b))
                       (if (integerp a)
                           (if (integerp b) (< a b)
                             t)
                         (if (integerp b) t
                           ;; string< also accepts symbols.
                           (string< a b))))))
    (dolist (p list)
      (funcall function (car p) (cdr p)))))

(defun keymap--menu-item-binding (val)
  "Return the binding part of a menu-item."
  (cond
   ((not (consp val)) val)              ;Not a menu-item.
   ((eq 'menu-item (car val))
    (let* ((binding (nth 2 val))
           (plist (nthcdr 3 val))
           (filter (plist-get plist :filter)))
      (if filter (funcall filter binding)
        binding)))
   ((and (consp (cdr val)) (stringp (cadr val)))
    (cddr val))
   ((stringp (car val))
    (cdr val))
   (t val)))                            ;Not a menu-item either.

(defun keymap--menu-item-with-binding (item binding)
  "Build a menu-item like ITEM but with its binding changed to BINDING."
  (cond
   ((not (consp item)) binding)		;Not a menu-item.
   ((eq 'menu-item (car item))
    (setq item (copy-sequence item))
    (let ((tail (nthcdr 2 item)))
      (setcar tail binding)
      ;; Remove any potential filter.
      (if (plist-get (cdr tail) :filter)
          (setcdr tail (plist-put (cdr tail) :filter nil))))
    item)
   ((and (consp (cdr item)) (stringp (cadr item)))
    (cons (car item) (cons (cadr item) binding)))
   (t (cons (car item) binding))))

(defun keymap--merge-bindings (val1 val2)
  "Merge bindings VAL1 and VAL2."
  (let ((map1 (keymap--menu-item-binding val1))
        (map2 (keymap--menu-item-binding val2)))
    (if (not (and (keymapp map1) (keymapp map2)))
        ;; There's nothing to merge: val1 takes precedence.
        val1
      (let ((map (list 'keymap map1 map2))
            (item (if (keymapp val1) (if (keymapp val2) nil val2) val1)))
        (keymap--menu-item-with-binding item map)))))

(defun keymap-canonicalize (map)
  "Return a simpler equivalent keymap.
This resolves inheritance and redefinitions.  The returned keymap
should behave identically to a copy of KEYMAP w.r.t `lookup-key'
and use in active keymaps and menus.
Subkeymaps may be modified but are not canonicalized."
  (declare (important-return-value t))
  ;; FIXME: Problem with the difference between a nil binding
  ;; that hides a binding in an inherited map and a nil binding that's ignored
  ;; to let some further binding visible.  Currently a nil binding hides all.
  ;; FIXME: we may want to carefully (re)order elements in case they're
  ;; menu-entries.
  (let ((bindings ())
        (ranges ())
	(prompt (keymap-prompt map)))
    (while (keymapp map)
      (setq map (map-keymap ;; -internal
                 (lambda (key item)
                   (if (consp key)
                       (if (= (car key) (1- (cdr key)))
                           ;; If we have a two-character range, then
                           ;; treat it as two separate characters
                           ;; (because this makes `describe-bindings'
                           ;; look better and shouldn't affect
                           ;; anything else).
                           (progn
                             (push (cons (car key) item) bindings)
                             (push (cons (cdr key) item) bindings))
                         ;; Treat char-ranges specially.
                         (push (cons key item) ranges))
                     (push (cons key item) bindings)))
                 map)))
    ;; Create the new map.
    (setq map (funcall (if ranges #'make-keymap #'make-sparse-keymap) prompt))
    (dolist (binding ranges)
      ;; Treat char-ranges specially.  FIXME: need to merge as well.
      (define-key map (vector (car binding)) (cdr binding)))
    ;; Process the bindings starting from the end.
    (dolist (binding (prog1 bindings (setq bindings ())))
      (let* ((key (car binding))
             (oldbind (assq key bindings)))
        (push (if (not oldbind)
                  ;; The normal case: no duplicate bindings.
                  binding
                ;; This is the second binding for this key.
                (setq bindings (delq oldbind bindings))
                (cons key (keymap--merge-bindings (cdr binding)
                                                  (cdr oldbind))))
              bindings)))
    (nconc map bindings)))

(put 'keyboard-translate-table 'char-table-extra-slots 0)

(defun keyboard-translate (from to)
  "Translate character FROM to TO on the current terminal.
This is a legacy function; see `key-translate' for the
recommended function to use instead.

This function creates a `keyboard-translate-table' if necessary
and then modifies one entry in it."
  (or (char-table-p keyboard-translate-table)
      (setq keyboard-translate-table
	    (make-char-table 'keyboard-translate-table nil)))
  (aset keyboard-translate-table from to))

;;;; Key binding commands.

(defun global-set-key (key command)
  "Give KEY a global binding as COMMAND.
This is a legacy function; see `keymap-global-set' for the
recommended function to use instead.

COMMAND is the command definition to use; usually it is
a symbol naming an interactively-callable function.
KEY is a key sequence; noninteractively, it is a string or vector
of characters or event types, and non-ASCII characters with codes
above 127 (such as ISO Latin-1) can be included if you use a vector.

Note that if KEY has a local binding in the current buffer,
that local binding will continue to shadow any global binding
that you make with this function."
  (interactive
   (let* ((menu-prompting nil)
          (key (read-key-sequence "Set key globally: " nil t)))
     (list key
           (read-command (format "Set key %s to command: "
                                 (key-description key))))))
  (or (vectorp key) (stringp key)
      (signal 'wrong-type-argument (list 'arrayp key)))
  (define-key (current-global-map) key command))

(defun local-set-key (key command)
  "Give KEY a local binding as COMMAND.
This is a legacy function; see `keymap-local-set' for the
recommended function to use instead.

COMMAND is the command definition to use; usually it is
a symbol naming an interactively-callable function.
KEY is a key sequence; noninteractively, it is a string or vector
of characters or event types, and non-ASCII characters with codes
above 127 (such as ISO Latin-1) can be included if you use a vector.

The binding goes in the current buffer's local map, which in most
cases is shared with all other buffers in the same major mode."
  (interactive "KSet key locally: \nCSet key %s locally to command: ")
  (let ((map (current-local-map)))
    (or map
	(use-local-map (setq map (make-sparse-keymap))))
    (or (vectorp key) (stringp key)
	(signal 'wrong-type-argument (list 'arrayp key)))
    (define-key map key command)))

(defun global-unset-key (key)
  "Remove global binding of KEY.
This is a legacy function; see `keymap-global-unset' for the
recommended function to use instead.

KEY is a string or vector representing a sequence of keystrokes."
  (interactive "kUnset key globally: ")
  (global-set-key key nil))

(defun local-unset-key (key)
  "Remove local binding of KEY.
This is a legacy function; see `keymap-local-unset' for the
recommended function to use instead.

KEY is a string or vector representing a sequence of keystrokes."
  (interactive "kUnset key locally: ")
  (if (current-local-map)
      (local-set-key key nil))
  nil)

(defun local-key-binding (keys &optional accept-default)
  "Return the binding for command KEYS in current local keymap only.
This is a legacy function; see `keymap-local-lookup' for the
recommended function to use instead.

KEYS is a string or vector, a sequence of keystrokes.
The binding is probably a symbol with a function definition.

If optional argument ACCEPT-DEFAULT is non-nil, recognize default
bindings; see the description of `lookup-key' for more details
about this."
  (let ((map (current-local-map)))
    (when map (lookup-key map keys accept-default))))

(defun global-key-binding (keys &optional accept-default)
  "Return the binding for command KEYS in current global keymap only.
This is a legacy function; see `keymap-global-lookup' for the
recommended function to use instead.

KEYS is a string or vector, a sequence of keystrokes.
The binding is probably a symbol with a function definition.
This function's return values are the same as those of `lookup-key'
\(which see).

If optional argument ACCEPT-DEFAULT is non-nil, recognize default
bindings; see the description of `lookup-key' for more details
about this."
  (lookup-key (current-global-map) keys accept-default))


;;;; substitute-key-definition and its subroutines.

(defvar key-substitution-in-progress nil
  "Used internally by `substitute-key-definition'.")

(defun substitute-key-definition (olddef newdef keymap &optional oldmap prefix)
  "Replace OLDDEF with NEWDEF for any keys in KEYMAP now defined as OLDDEF.
This is a legacy function; see `keymap-substitute' for the
recommended function to use instead.

In other words, OLDDEF is replaced with NEWDEF wherever it appears.
Alternatively, if optional fourth argument OLDMAP is specified, we redefine
in KEYMAP as NEWDEF those keys that are defined as OLDDEF in OLDMAP.

If you don't specify OLDMAP, you can usually get the same results
in a cleaner way with command remapping, like this:
  (define-key KEYMAP [remap OLDDEF] NEWDEF)
\n(fn OLDDEF NEWDEF KEYMAP &optional OLDMAP)"
  ;; Don't document PREFIX in the doc string because we don't want to
  ;; advertise it.  It's meant for recursive calls only.  Here's its
  ;; meaning

  ;; If optional argument PREFIX is specified, it should be a key
  ;; prefix, a string.  Redefined bindings will then be bound to the
  ;; original key, with PREFIX added at the front.
  (or prefix (setq prefix ""))
  (let* ((scan (or oldmap keymap))
	 (prefix1 (vconcat prefix [nil]))
	 (key-substitution-in-progress
	  (cons scan key-substitution-in-progress)))
    ;; Scan OLDMAP, finding each char or event-symbol that
    ;; has any definition, and act on it with hack-key.
    (map-keymap
     (lambda (char defn)
       (aset prefix1 (length prefix) char)
       (substitute-key-definition-key defn olddef newdef prefix1 keymap))
     scan)))

(defun substitute-key-definition-key (defn olddef newdef prefix keymap)
  (let (inner-def skipped menu-item)
    ;; Find the actual command name within the binding.
    (if (eq (car-safe defn) 'menu-item)
	(setq menu-item defn defn (nth 2 defn))
      ;; Skip past menu-prompt.
      (while (stringp (car-safe defn))
	(push (pop defn) skipped))
      ;; Skip past cached key-equivalence data for menu items.
      (if (consp (car-safe defn))
	  (setq defn (cdr defn))))
    (if (or (eq defn olddef)
	    ;; Compare with equal if definition is a key sequence.
	    ;; That is useful for operating on function-key-map.
	    (and (or (stringp defn) (vectorp defn))
		 (equal defn olddef)))
	(define-key keymap prefix
	  (if menu-item
	      (let ((copy (copy-sequence menu-item)))
		(setcar (nthcdr 2 copy) newdef)
		copy)
	    (nconc (nreverse skipped) newdef)))
      ;; Look past a symbol that names a keymap.
      (setq inner-def
	    (or (indirect-function defn) defn))
      ;; For nested keymaps, we use `inner-def' rather than `defn' so as to
      ;; avoid autoloading a keymap.  This is mostly done to preserve the
      ;; original non-autoloading behavior of pre-map-keymap times.
      (if (and (keymapp inner-def)
	       ;; Avoid recursively scanning
	       ;; where KEYMAP does not have a submap.
	       (let ((elt (lookup-key keymap prefix)))
		 (or (null elt) (natnump elt) (keymapp elt)))
	       ;; Avoid recursively rescanning keymap being scanned.
	       (not (memq inner-def key-substitution-in-progress)))
	  ;; If this one isn't being scanned already, scan it now.
	  (substitute-key-definition olddef newdef keymap inner-def prefix)))))


;;;; The global keymap tree.

(defvar esc-map
  (let ((map (make-keymap)))
    (define-key map "u" #'upcase-word)
    (define-key map "l" #'downcase-word)
    (define-key map "c" #'capitalize-word)
    (define-key map "x" #'execute-extended-command)
    (define-key map "X" #'execute-extended-command-for-buffer)
    map)
  "Default keymap for ESC (meta) commands.
The normal global definition of the character ESC indirects to this keymap.")
(fset 'ESC-prefix esc-map)
(make-obsolete 'ESC-prefix 'esc-map "28.1")

(defvar ctl-x-4-map (make-sparse-keymap)
  "Keymap for subcommands of C-x 4.")
(defalias 'ctl-x-4-prefix ctl-x-4-map)

(defvar ctl-x-5-map (make-sparse-keymap)
  "Keymap for frame commands.")
(defalias 'ctl-x-5-prefix ctl-x-5-map)

(defvar tab-prefix-map (make-sparse-keymap)
  "Keymap for tab-bar related commands.")

(defvar ctl-x-map
  (let ((map (make-keymap)))
    (define-key map "4" 'ctl-x-4-prefix)
    (define-key map "5" 'ctl-x-5-prefix)
    (define-key map "t" tab-prefix-map)

    (define-key map "b" #'switch-to-buffer)
    (define-key map "k" #'kill-buffer)
    (define-key map "\C-u" #'upcase-region)   (put 'upcase-region   'disabled t)
    (define-key map "\C-l" #'downcase-region) (put 'downcase-region 'disabled t)
    (define-key map "<" #'scroll-left)
    (define-key map ">" #'scroll-right)
    map)
  "Default keymap for C-x commands.
The normal global definition of the character C-x indirects to this keymap.")
(fset 'Control-X-prefix ctl-x-map)
(make-obsolete 'Control-X-prefix 'ctl-x-map "28.1")

(defvar global-map
  (let ((map (make-keymap)))
    (define-key map "\C-[" 'ESC-prefix)
    (define-key map "\C-x" 'Control-X-prefix)

    (define-key map "\C-i" #'self-insert-command)
    (let* ((vec1 (make-vector 1 nil))
           (f (lambda (from to)
                (while (< from to)
                  (aset vec1 0 from)
                  (define-key map vec1 #'self-insert-command)
                  (setq from (1+ from))))))
      (funcall f #o040 #o0177)
      (when (eq system-type 'ms-dos)      ;FIXME: Why?
        (funcall f #o0200 #o0240))
      (funcall f #o0240 #o0400))

    (define-key map "\C-a" #'beginning-of-line)
    (define-key map "\C-b" #'backward-char)
    (define-key map "\C-e" #'end-of-line)
    (define-key map "\C-f" #'forward-char)

    (define-key map "\C-z"     #'suspend-emacs) ;FIXME: Re-bound later!
    (define-key map "\C-x\C-z" #'suspend-emacs) ;FIXME: Re-bound later!

    (define-key map "\C-v"    #'scroll-up-command)
    (define-key map "\M-v"    #'scroll-down-command)
    (define-key map "\M-\C-v" #'scroll-other-window)

    (define-key map "\M-\C-c" #'exit-recursive-edit)
    (define-key map "\C-]"    #'abort-recursive-edit)
    map)
  "Default global keymap mapping Emacs keyboard input into commands.
The value is a keymap that is usually (but not necessarily) Emacs's
global map.

See also `current-global-map'.")
(use-global-map global-map)


;;;; Event manipulation functions.

(defconst listify-key-sequence-1 (logior 128 ?\M-\C-@))

(defun listify-key-sequence (key)
  "Convert a key sequence to a list of events."
  (declare (side-effect-free t))
  (if (vectorp key)
      (append key nil)
    (mapcar (lambda (c)
              (if (> c 127)
                  (logxor c listify-key-sequence-1)
                c))
	    key)))

(defun eventp (object)
  "Return non-nil if OBJECT is an input event or event object."
  (declare (pure t) (side-effect-free error-free))
  (or (integerp object)
      (and (if (consp object)
               (setq object (car object))
             object)
           (symbolp object)
           (not (keywordp object)))))

(defun event-modifiers (event)
  "Return a list of symbols representing the modifier keys in event EVENT.
The elements of the list may include `meta', `control',
`shift', `hyper', `super', `alt', `click', `double', `triple', `drag',
and `down'.
EVENT may be an event or an event type.  If EVENT is a symbol
that has never been used in an event that has been read as input
in the current Emacs session, then this function may fail to include
the `click' modifier."
  (declare (side-effect-free t))
  (unless (stringp event)
    (let ((type event))
      (if (listp type)
	  (setq type (car type)))
      (if (symbolp type)
          ;; Don't read event-symbol-elements directly since we're not
          ;; sure the symbol has already been parsed.
	  (cdr (internal-event-symbol-parse-modifiers type))
        (let ((list nil)
	      (char (logand type (lognot (logior ?\M-\0 ?\C-\0 ?\S-\0
					         ?\H-\0 ?\s-\0 ?\A-\0)))))
	  (if (not (zerop (logand type ?\M-\0)))
	      (push 'meta list))
	  (if (or (not (zerop (logand type ?\C-\0)))
		  (< char 32))
	      (push 'control list))
	  (if (or (not (zerop (logand type ?\S-\0)))
		  (/= char (downcase char)))
	      (push 'shift list))
	  (or (zerop (logand type ?\H-\0))
	      (push 'hyper list))
	  (or (zerop (logand type ?\s-\0))
	      (push 'super list))
	  (or (zerop (logand type ?\A-\0))
	      (push 'alt list))
	  list)))))

(defun event-basic-type (event)
  "Return the basic type of the given event (all modifiers removed).
The value is a printing character (not upper case) or a symbol.
EVENT may be an event or an event type.  If EVENT is a symbol
that has never been used in an event that has been read as input
in the current Emacs session, then this function may return nil."
  (declare (side-effect-free t))
  (unless (stringp event)
    (if (consp event)
        (setq event (car event)))
    (if (symbolp event)
        (car (get event 'event-symbol-elements))
      (let* ((base (logand event (1- ?\A-\0)))
	     (uncontrolled (if (< base 32) (logior base 64) base)))
        ;; There are some numbers that are invalid characters and
        ;; cause `downcase' to get an error.
        (condition-case ()
	    (downcase uncontrolled)
	  (error uncontrolled))))))

(defsubst mouse-movement-p (object)
  "Return non-nil if OBJECT is a mouse movement event."
  (declare (side-effect-free error-free))
  (eq (car-safe object) 'mouse-movement))

(defun mouse-event-p (object)
  "Return non-nil if OBJECT is a mouse click event."
  (declare (side-effect-free t))
  ;; is this really correct? maybe remove mouse-movement?
  (memq (event-basic-type object) '(mouse-1 mouse-2 mouse-3 mouse-movement)))

(defun event--posn-at-point ()
  ;; Use `window-point' for the case when the current buffer
  ;; is temporarily switched to some other buffer (bug#50256)
  (let* ((pos (window-point))
         (posn (posn-at-point pos (if (minibufferp (current-buffer))
                                      (minibuffer-window)))))
    (cond ((null posn) ;; `pos' is "out of sight".
           (setq posn (list (selected-window) pos '(0 . 0) 0)))
          ;; If `pos' is inside a chunk of text hidden by an `invisible'
          ;; or `display' property, `posn-at-point' returns the position
          ;; that *is* visible, whereas `event--posn-at-point' is used
          ;; when we have a keyboard event, whose position is `point' even
          ;; if that position is invisible.
          ((> (length posn) 5)
           (setf (nth 5 posn) pos)))
    posn))

(defun event-start (event)
  "Return the starting position of EVENT.
EVENT should be a mouse click, drag, touch screen, or key press
event.  If EVENT is nil, the value of `posn-at-point' is used
instead.

The following accessor functions are used to access the elements
of the position:

`posn-window': The window of the event end, or its frame if the
event end point belongs to no window.
`posn-area': A symbol identifying the area the event occurred in,
or nil if the event occurred in the text area.
`posn-point': The buffer position of the event.
`posn-x-y': The pixel-based coordinates of the event.
`posn-col-row': The estimated column and row corresponding to the
position of the event.
`posn-actual-col-row': The actual column and row corresponding to the
position of the event.
`posn-string': The string object of the event, which is either
nil or (STRING . POSITION)'.
`posn-image': The image object of the event, if any.
`posn-object': The image or string object of the event, if any.
`posn-timestamp': The time the event occurred, in milliseconds.

For more information, see Info node `(elisp)Click Events'."
  (declare (side-effect-free t))
  (or (and (consp event) (nth 1 event))
      (event--posn-at-point)))

(defun event-end (event)
  "Return the ending position of EVENT.
EVENT should be a click, drag, touch screen, or key press event.

See `event-start' for a description of the value returned."
  (declare (side-effect-free t))
  (or (and (consp event) (nth (if (consp (nth 2 event)) 2 1) event))
      (event--posn-at-point)))

(defsubst event-click-count (event)
  "Return the multi-click count of EVENT, a click or drag event.
The return value is a positive integer."
  (declare (side-effect-free t))
  (if (and (consp event) (integerp (nth 2 event))) (nth 2 event) 1))

(defsubst event-line-count (event)
  "Return the line count of EVENT, a mousewheel event.
The return value is a positive integer."
  (declare (side-effect-free t))
  (if (and (consp event) (integerp (nth 3 event))) (nth 3 event) 1))

;;;; Extracting fields of the positions in an event.

(defun posnp (obj)
  "Return non-nil if OBJ appears to be a valid `posn' object specifying a window.
A `posn' object is returned from functions such as `event-start'.
If OBJ is a valid `posn' object, but specifies a frame rather
than a window, return nil."
  (declare (side-effect-free error-free))
  ;; FIXME: Correct the behavior of this function so that all valid
  ;; `posn' objects are recognized, after updating other code that
  ;; depends on its present behavior.
  (and (windowp (car-safe obj))
       (atom (car-safe (setq obj (cdr obj))))                ;AREA-OR-POS.
       (integerp (car-safe (car-safe (setq obj (cdr obj))))) ;XOFFSET.
       (integerp (car-safe (cdr obj)))))                     ;TIMESTAMP.

(defsubst posn-window (position)
  "Return the window in POSITION.
If POSITION is outside the frame where the event was initiated,
return that frame instead.  POSITION should be a list of the form
returned by the `event-start' and `event-end' functions."
  (declare (side-effect-free t))
  (nth 0 position))

(defsubst posn-area (position)
  "Return the window area recorded in POSITION, or nil for the text area.
POSITION should be a list of the form returned by the `event-start'
and `event-end' functions."
  (declare (side-effect-free t))
  (let ((area (if (consp (nth 1 position))
		  (car (nth 1 position))
		(nth 1 position))))
    (and (symbolp area) area)))

(defun posn-point (position)
  "Return the buffer location in POSITION.
POSITION should be a list of the form returned by the `event-start'
and `event-end' functions.
Returns nil if POSITION does not correspond to any buffer location (e.g.
a click on a scroll bar)."
  (declare (side-effect-free t))
  (or (nth 5 position)
      (let ((pt (nth 1 position)))
        (or (car-safe pt)
            ;; Apparently this can also be `vertical-scroll-bar' (bug#13979).
            (if (integerp pt) pt)))))

(defun posn-set-point (position)
  "Move point to POSITION.
Select the corresponding window as well."
  (if (framep (posn-window position))
      (progn
        (unless (windowp (frame-selected-window (posn-window position)))
          (error "Position not in text area of window"))
        (select-window (frame-selected-window (posn-window position))))
    (unless (windowp (posn-window position))
      (error "Position not in text area of window"))
    (select-window (posn-window position)))
  (if (numberp (posn-point position))
      (goto-char (posn-point position))))

(defsubst posn-x-y (position)
  "Return the x and y coordinates in POSITION.
The return value has the form (X . Y), where X and Y are given in
pixels.  POSITION should be a list of the form returned by
`event-start' and `event-end'."
  (declare (side-effect-free t))
  (nth 2 position))

(declare-function scroll-bar-scale "scroll-bar" (num-denom whole))

(defun posn-col-row (position &optional use-window)
  "Return the nominal column and row in POSITION, measured in characters.
The column and row values are approximations calculated from the x
and y coordinates in POSITION and the frame's default character width
and default line height, including spacing.

If USE-WINDOW is non-nil, use the typical width of a character in
the window indicated by POSITION instead of the frame.  (This
makes a difference is a window has a zoom level.)

For a scroll-bar event, the result column is 0, and the row
corresponds to the vertical position of the click in the scroll bar.

POSITION should be a list of the form returned by the `event-start'
and `event-end' functions."
  (declare (side-effect-free t))
  (let* ((pair            (posn-x-y position))
         (frame-or-window (posn-window position))
         (frame           (if (framep frame-or-window)
                              frame-or-window
                            (window-frame frame-or-window)))
         (window          (when (windowp frame-or-window) frame-or-window))
         (area            (posn-area position)))
    (cond
     ((null frame-or-window)
      '(0 . 0))
     ((eq area 'vertical-scroll-bar)
      (cons 0 (scroll-bar-scale pair (1- (window-height window)))))
     ((eq area 'horizontal-scroll-bar)
      (cons (scroll-bar-scale pair (window-width window)) 0))
     (t
      (if use-window
          (cons (/ (car pair) (window-font-width window))
                (/ (cdr pair) (window-font-height window)))
        ;; FIXME: This should take line-spacing properties on
        ;; newlines into account.
        (let* ((spacing (when (display-graphic-p frame)
                          (or (with-current-buffer
                                  (window-buffer (frame-selected-window frame))
                                line-spacing)
                              (frame-parameter frame 'line-spacing)))))
	  (cond ((floatp spacing)
	         (setq spacing (truncate (* spacing
					    (frame-char-height frame)))))
	        ((null spacing)
	         (setq spacing 0)))
	  (cons (/ (car pair) (frame-char-width frame))
	        (/ (cdr pair) (+ (frame-char-height frame) spacing)))))))))

(defun posn-actual-col-row (position)
  "Return the window row number in POSITION and character number in that row.

Return nil if POSITION does not contain the actual position; in that case
`posn-col-row' can be used to get approximate values.
POSITION should be a list of the form returned by the `event-start'
and `event-end' functions.

This function does not account for the width on display, like the
number of visual columns taken by a TAB or image.  If you need
the coordinates of POSITION in character units, you should use
`posn-col-row', not this function."
  (declare (side-effect-free t))
  (nth 6 position))

(defsubst posn-timestamp (position)
  "Return the timestamp of POSITION.
POSITION should be a list of the form returned by the `event-start'
and `event-end' functions."
  (declare (side-effect-free t))
  (nth 3 position))

(defun posn-string (position)
  "Return the string object of POSITION.
Value is a cons (STRING . STRING-POS), or nil if not a string.
POSITION should be a list of the form returned by the `event-start'
and `event-end' functions."
  (declare (side-effect-free t))
  (let ((x (nth 4 position)))
    ;; Apparently this can also be `handle' or `below-handle' (bug#13979).
    (when (consp x) x)))

(defsubst posn-image (position)
  "Return the image object of POSITION.
Value is a list (image ...), or nil if not an image.
POSITION should be a list of the form returned by the `event-start'
and `event-end' functions."
  (declare (side-effect-free t))
  (nth 7 position))

(defsubst posn-object (position)
  "Return the object (image or string) of POSITION.
Value is a list (image ...) for an image object, a cons cell
\(STRING . STRING-POS) for a string object, and nil for a buffer position.
POSITION should be a list of the form returned by the `event-start'
and `event-end' functions."
  (declare (side-effect-free t))
  (or (posn-image position) (posn-string position)))

(defsubst posn-object-x-y (position)
  "Return the x and y coordinates relative to the glyph of object of POSITION.
The return value has the form (DX . DY), where DX and DY are
given in pixels, and they are relative to the top-left corner of
the clicked glyph of object at POSITION.  POSITION should be a
list of the form returned by `event-start' and `event-end'."
  (declare (side-effect-free t))
  (nth 8 position))

(defsubst posn-object-width-height (position)
  "Return the pixel width and height of the object of POSITION.
The return value has the form (WIDTH . HEIGHT).  POSITION should
be a list of the form returned by `event-start' and `event-end'."
  (declare (side-effect-free t))
  (nth 9 position))

(defun values--store-value (value)
  "Store VALUE in the obsolete `values' variable."
  (with-suppressed-warnings ((obsolete values))
    (push value values))
  value)


;;;; Obsolescent names for functions.

(make-obsolete 'invocation-directory "use the variable of the same name."
               "27.1")
(make-obsolete 'invocation-name "use the variable of the same name." "27.1")

;; We used to declare string-to-unibyte obsolete, but it is a valid
;; way of getting a unibyte string that can be indexed by bytes, when
;; the original string has raw bytes in their internal multibyte
;; representation.  This can be useful when one needs to examine
;; individual bytes at known offsets from the string beginning.
;; (make-obsolete 'string-to-unibyte   "use `encode-coding-string'." "26.1")
;; string-to-multibyte is also sometimes useful (and there's no good
;; general replacement for it), so it's also been revived in Emacs 27.1.
;; (make-obsolete 'string-to-multibyte "use `decode-coding-string'." "26.1")
;; bug#23850
(make-obsolete 'string-as-unibyte   "use `encode-coding-string'." "26.1")
(make-obsolete 'string-make-unibyte   "use `encode-coding-string'." "26.1")
(make-obsolete 'string-as-multibyte "use `decode-coding-string'." "26.1")
(make-obsolete 'string-make-multibyte "use `decode-coding-string'." "26.1")

(defun log10 (x)
  "Return (log X 10), the log base 10 of X."
  (declare (side-effect-free t) (obsolete log "24.4"))
  (log x 10))

(set-advertised-calling-convention
 'all-completions '(string collection &optional predicate) "23.1")
(set-advertised-calling-convention 'unintern '(name obarray) "23.3")
(set-advertised-calling-convention 'indirect-function '(object) "25.1")
(set-advertised-calling-convention 'redirect-frame-focus '(frame focus-frame) "24.3")
(set-advertised-calling-convention 'libxml-parse-xml-region '(&optional start end base-url) "27.1")
(set-advertised-calling-convention 'libxml-parse-html-region '(&optional start end base-url) "27.1")
(set-advertised-calling-convention 'sleep-for '(seconds) "30.1")
(set-advertised-calling-convention 'time-convert '(time form) "29.1")

;;;; Obsolescence declarations for variables, and aliases.
(make-obsolete-variable
 'inhibit-point-motion-hooks
 "use `cursor-intangible-mode' or `cursor-sensor-mode' instead"
 ;; It's been announced as obsolete in NEWS and in the docstring since Emacs-25,
 ;; but it's only been marked for compilation warnings since Emacs-29.
 "25.1")
(make-obsolete-variable 'redisplay-dont-pause nil "24.5")
(make-obsolete-variable 'operating-system-release nil "28.1")
(make-obsolete-variable 'inhibit-changing-match-data 'save-match-data "29.1")

(make-obsolete 'run-window-configuration-change-hook nil "27.1")

(make-obsolete-variable 'command-debug-status
                        "expect it to be removed in a future version." "25.2")

;; This was introduced in 21.4 for pre-unicode unification.  That
;; usage was rendered obsolete in 23.1, which uses Unicode internally.
;; Other uses are possible, so this variable is not _really_ obsolete,
;; but Stefan insists to mark it so.
(make-obsolete-variable 'translation-table-for-input nil "23.1")

(make-obsolete-variable 'x-gtk-use-window-move nil "26.1")

(defvaralias 'messages-buffer-max-lines 'message-log-max)
(define-obsolete-variable-alias 'inhibit-nul-byte-detection
  'inhibit-null-byte-detection "28.1")
(make-obsolete-variable 'load-dangerous-libraries
                        "no longer used." "27.1")

(define-obsolete-function-alias 'compare-window-configurations
  #'window-configuration-equal-p "29.1")

;; We can't actually make `values' obsolete, because that will result
;; in warnings when using `values' in let-bindings.
;;(make-obsolete-variable 'values "no longer used" "28.1")

(defvar max-specpdl-size 2500
  "Former limit on specbindings, now without effect.
This variable used to limit the size of the specpdl stack which,
among other things, holds dynamic variable bindings and `unwind-protect'
activations.  To prevent runaway recursion, use `max-lisp-eval-depth'
instead; it will indirectly limit the specpdl stack size as well.")
(make-obsolete-variable 'max-specpdl-size nil "29.1")

(make-obsolete-variable 'comp-enable-subr-trampolines
                        'native-comp-enable-subr-trampolines
                        "29.1")

(defvaralias 'comp-enable-subr-trampolines 'native-comp-enable-subr-trampolines)

(make-obsolete-variable 'native-comp-deferred-compilation
                        'native-comp-jit-compilation
                        "29.1")

(defvaralias 'native-comp-deferred-compilation 'native-comp-jit-compilation)

(define-obsolete-function-alias 'fetch-bytecode #'ignore "30.1")


;;;; Alternate names for functions - these are not being phased out.

(defalias 'send-string #'process-send-string)
(defalias 'send-region #'process-send-region)
(defalias 'string= #'string-equal)
(defalias 'string< #'string-lessp)
(defalias 'string> #'string-greaterp)
(defalias 'move-marker #'set-marker)
(defalias 'rplaca #'setcar)
(defalias 'rplacd #'setcdr)
(defalias 'beep #'ding) ;preserve lingual purity
(defalias 'indent-to-column #'indent-to)
(defalias 'backward-delete-char #'delete-backward-char)
(defalias 'search-forward-regexp (symbol-function 're-search-forward))
(defalias 'search-backward-regexp (symbol-function 're-search-backward))
(defalias 'int-to-string #'number-to-string)
(defalias 'store-match-data #'set-match-data)
(defalias 'chmod #'set-file-modes)
(defalias 'mkdir #'make-directory)
(defalias 'wholenump #'natnump)

(defmacro with-restriction (start end &rest rest)
  "Null adapter for GNU Emacs."
  (declare (indent 2) (debug t))
  (if (eq (car rest) :label)
      `(save-restriction
         (narrow-to-region ,start ,end)
         ,@(cddr rest))
    `(save-restriction (narrow-to-region ,start ,end) ,@rest)))

(defmacro without-restriction (&rest rest)
  "Null adapter for GNU Emacs."
  (declare (indent 0) (debug t))
  (if (eq (car rest) :label)
      `(save-restriction (widen) ,@(cddr rest))
    `(save-restriction (widen) ,@rest)))

;; These were the XEmacs names, now obsolete:
(defalias 'point-at-eol #'line-end-position)
(make-obsolete 'point-at-eol "use `line-end-position' or `pos-eol' instead." "29.1")
(defalias 'point-at-bol #'line-beginning-position)
(make-obsolete 'point-at-bol "use `line-beginning-position' or `pos-bol' instead." "29.1")
(define-obsolete-function-alias 'user-original-login-name #'user-login-name "28.1")

;; These are in obsolete/autoload.el, but are commonly used by
;; third-party scripts that assume that they exist without requiring
;; autoload.  These should be removed when obsolete/autoload.el is
;; removed.
(autoload 'make-directory-autoloads "autoload" nil t)
(autoload 'update-directory-autoloads "autoload" nil t)


;;;; Hook manipulation functions.

(defun add-hook (hook function &optional depth local)
  ;; Note: the -100..100 depth range is arbitrary and was chosen to match the
  ;; range used in add-function.
  "Add to the value of HOOK the function FUNCTION.
FUNCTION is not added if already present.

The place where the function is added depends on the DEPTH
parameter.  DEPTH defaults to 0.  By convention, it should be
a number between -100 and 100 where 100 means that the function
should be at the very end of the list, whereas -100 means that
the function should always come first.
Since nothing is \"always\" true, don't use 100 nor -100.
When two functions have the same depth, the new one gets added after the
old one if depth is strictly positive and before otherwise.

For backward compatibility reasons, a symbol other than nil is
interpreted as a DEPTH of 90.

The optional fourth argument, LOCAL, if non-nil, says to modify
the hook's buffer-local value rather than its global value.
This makes the hook buffer-local, and it makes t a member of the
buffer-local value.  That acts as a flag to run the hook
functions of the global value as well as in the local value.

HOOK should be a symbol.  If HOOK is void, it is first set to
nil.  If HOOK's value is a single function, it is changed to a
list of functions.

FUNCTION may be any valid function, but it's recommended to use a
function symbol and not a lambda form.  Using a symbol will
ensure that the function is not re-added if the function is
edited, and using lambda forms may also have a negative
performance impact when running `add-hook' and `remove-hook'."
  (or (boundp hook) (set hook nil))
  (or (default-boundp hook) (set-default hook nil))
  (unless (numberp depth) (setq depth (if depth 90 0)))
  (if local (unless (local-variable-if-set-p hook)
	      (set (make-local-variable hook) (list t)))
    ;; Detect the case where make-local-variable was used on a hook
    ;; and do what we used to do.
    (when (and (local-variable-if-set-p hook)
               (not (and (consp (symbol-value hook))
                         (memq t (symbol-value hook)))))
      (setq local t)))
  (let ((hook-value (if local (symbol-value hook) (default-value hook))))
    ;; If the hook value is a single function, turn it into a list.
    (when (or (not (listp hook-value)) (functionp hook-value))
      (setq hook-value (list hook-value)))
    ;; Do the actual addition if necessary
    (unless (member function hook-value)
      (when (stringp function)          ;FIXME: Why?
	(setq function (purecopy-maybe function)))
      ;; All those `equal' tests performed between functions can end up being
      ;; costly since those functions may be large recursive and even cyclic
      ;; structures, so we index `hook--depth-alist' with `eq'.  (bug#46326)
      (when (or (get hook 'hook--depth-alist) (not (zerop depth)))
        ;; Note: The main purpose of the above `when' test is to avoid running
        ;; this `setf' before `gv' is loaded during bootstrap.
        (setf (alist-get function (get hook 'hook--depth-alist) 0) depth))
      (setq hook-value
	    (if (< 0 depth)
		(append hook-value (list function))
	      (cons function hook-value)))
      (let ((depth-alist (get hook 'hook--depth-alist)))
        (when depth-alist
          (setq hook-value
                (sort (if (< 0 depth) hook-value (copy-sequence hook-value))
                      (lambda (f1 f2)
                        (< (alist-get f1 depth-alist 0 nil #'eq)
                           (alist-get f2 depth-alist 0 nil #'eq))))))))
    ;; Set the actual variable
    (if local
	(progn
	  ;; If HOOK isn't a permanent local,
	  ;; but FUNCTION wants to survive a change of modes,
	  ;; mark HOOK as partially permanent.
	  (and (symbolp function)
	       (get function 'permanent-local-hook)
	       (not (get hook 'permanent-local))
	       (put hook 'permanent-local 'permanent-local-hook))
	  (set hook hook-value))
      (set-default hook hook-value))))

(defun remove-hook (hook function &optional local)
  "Remove from the value of HOOK the function FUNCTION.
HOOK should be a symbol, and FUNCTION may be any valid function.  If
FUNCTION isn't the value of HOOK, or, if FUNCTION doesn't appear in the
list of hooks to run in HOOK, then nothing is done.  See `add-hook'.

The optional third argument, LOCAL, if non-nil, says to modify
the hook's buffer-local value rather than its default value.

Interactively, prompt for the various arguments (skipping local
unless HOOK has both local and global functions).  If multiple
functions have the same representation under `princ', the first
one will be removed."
  (interactive
   (let* ((default (and (symbolp (variable-at-point))
                        (symbol-name (variable-at-point))))
          (hook (intern (completing-read
                         (format-prompt "Hook variable" default)
                         obarray #'boundp t nil nil default)))
          (local
           (and
            (local-variable-p hook)
            (symbol-value hook)
            ;; No need to prompt if there's nothing global
            (or (not (default-value hook))
                (y-or-n-p (format "%s has a buffer-local binding, use that? "
                                  hook)))))
          (fn-alist (mapcar
                     (lambda (x) (cons (with-output-to-string (prin1 x)) x))
                     (if local (symbol-value hook) (default-value hook))))
          (function (alist-get (completing-read
                                (format "%s hook to remove: "
                                        (if local "Buffer-local" "Global"))
                                fn-alist
                                nil t nil 'set-variable-value-history)
                               fn-alist nil nil #'string=)))
     (list hook function local)))
  (or (boundp hook) (set hook nil))
  (or (default-boundp hook) (set-default hook nil))
  ;; Do nothing if LOCAL is t but this hook has no local binding.
  (unless (and local (not (local-variable-p hook)))
    ;; Detect the case where make-local-variable was used on a hook
    ;; and do what we used to do.
    (when (and (local-variable-p hook)
	       (not (and (consp (symbol-value hook))
			 (memq t (symbol-value hook)))))
      (setq local t))
    (let ((hook-value (if local (symbol-value hook) (default-value hook)))
          (old-fun nil))
      ;; Remove the function, for both the list and the non-list cases.
      (if (or (not (listp hook-value)) (eq (car hook-value) 'lambda))
	  (when (equal hook-value function)
	    (setq old-fun hook-value)
	    (setq hook-value nil))
	(when (setq old-fun (car (member function hook-value)))
	  (setq hook-value (remq old-fun hook-value))))
      (when old-fun
        ;; Remove auxiliary depth info to avoid leaks (bug#46414)
        ;; and to avoid the list growing too long.
        (let* ((depths (get hook 'hook--depth-alist))
               (di (assq old-fun depths)))
          (when di (put hook 'hook--depth-alist (delq di depths)))))
      ;; If the function is on the global hook, we need to shadow it locally
      ;;(when (and local (member function (default-value hook))
      ;;	       (not (member (cons 'not function) hook-value)))
      ;;  (push (cons 'not function) hook-value))
      ;; Set the actual variable
      (if (not local)
	  (set-default hook hook-value)
	(if (equal hook-value '(t))
	    (kill-local-variable hook)
	  (set hook hook-value))))))

(defmacro letrec (binders &rest body)
  "Bind variables according to BINDERS then eval BODY.
The value of the last form in BODY is returned.
Each element of BINDERS is a list (SYMBOL VALUEFORM) that binds
SYMBOL to the value of VALUEFORM.

The main difference between this macro and `let'/`let*' is that
all symbols are bound before any of the VALUEFORMs are evalled."
  ;; Useful only in lexical-binding mode.
  ;; As a special-form, we could implement it more efficiently (and cleanly,
  ;; making the vars actually unbound during evaluation of the binders).
  (declare (debug let) (indent 1))
  ;; Use plain `let*' for the non-recursive definitions.
  ;; This only handles the case where the first few definitions are not
  ;; recursive.  Nothing as fancy as an SCC analysis.
  (let ((seqbinds nil))
    ;; Our args haven't yet been macro-expanded, so `macroexp--fgrep'
    ;; may fail to see references that will be introduced later by
    ;; macroexpansion.  We could call `macroexpand-all' to avoid that,
    ;; but in order to avoid that, we instead check to see if the binders
    ;; appear in the macroexp environment, since that's how references can be
    ;; introduced later on.
    (unless (macroexp--fgrep binders macroexpand-all-environment)
      (while (and binders
                  (null (macroexp--fgrep binders (nth 1 (car binders)))))
        (push (pop binders) seqbinds)))
    (let ((nbody (if (null binders)
                     (macroexp-progn body)
                   `(let ,(mapcar #'car binders)
                      ,@(mapcar (lambda (binder) `(setq ,@binder)) binders)
                      ,@body))))
      (cond
       ;; All bindings are recursive.
       ((null seqbinds) nbody)
       ;; Special case for trivial uses.
       ((and (symbolp nbody) (null (cdr seqbinds)) (eq nbody (caar seqbinds)))
        (nth 1 (car seqbinds)))
       ;; General case.
       (t `(let* ,(nreverse seqbinds) ,nbody))))))

(defmacro dlet (binders &rest body)
  "Like `let' but using dynamic scoping."
  (declare (indent 1) (debug let))
  ;; (defvar FOO) only affects the current scope, but in order for
  ;; this not to affect code after the main `let' we need to create a new scope,
  ;; which is what the surrounding `let' is for.
  ;; FIXME: (let () ...) currently doesn't actually create a new scope,
  ;; which is why we use (let (_) ...).
  `(let (_)
     ,@(mapcar (lambda (binder)
                 `(defvar ,(if (consp binder) (car binder) binder)))
               binders)
     (let ,binders ,@body)))


(defmacro with-wrapper-hook (hook args &rest body)
  "Run BODY, using wrapper functions from HOOK with additional ARGS.
HOOK is an abnormal hook.  Each hook function in HOOK \"wraps\"
around the preceding ones, like a set of nested `around' advices.

Each hook function should accept an argument list consisting of a
function FUN, followed by the additional arguments in ARGS.

The first hook function in HOOK is passed a FUN that, if it is called
with arguments ARGS, performs BODY (i.e., the default operation).
The FUN passed to each successive hook function is defined based
on the preceding hook functions; if called with arguments ARGS,
it does what the `with-wrapper-hook' call would do if the
preceding hook functions were the only ones present in HOOK.

Each hook function may call its FUN argument as many times as it wishes,
including never.  In that case, such a hook function acts to replace
the default definition altogether, and any preceding hook functions.
Of course, a subsequent hook function may do the same thing.

Each hook function definition is used to construct the FUN passed
to the next hook function, if any.  The last (or \"outermost\")
FUN is then called once."
  (declare (indent 2) (debug (form sexp body))
           (obsolete "use a <foo>-function variable modified by `add-function'."
                     "24.4"))
  `(subr--with-wrapper-hook-no-warnings ,hook ,args ,@body))

(defmacro subr--with-wrapper-hook-no-warnings (hook args &rest body)
  "Like (with-wrapper-hook HOOK ARGS BODY), but without warnings."
  (declare (debug (form sexp def-body)))
  ;; We need those two gensyms because CL's lexical scoping is not available
  ;; for function arguments :-(
  (let ((funs (make-symbol "funs"))
        (global (make-symbol "global"))
        (argssym (make-symbol "args"))
        (runrestofhook (make-symbol "runrestofhook")))
    ;; Since the hook is a wrapper, the loop has to be done via
    ;; recursion: a given hook function will call its parameter in order to
    ;; continue looping.
    `(letrec ((,runrestofhook
               (lambda (,funs ,global ,argssym)
                 ;; `funs' holds the functions left on the hook and `global'
                 ;; holds the functions left on the global part of the hook
                 ;; (in case the hook is local).
                 (if (consp ,funs)
                     (if (eq t (car ,funs))
                         (funcall ,runrestofhook
                                  (append ,global (cdr ,funs)) nil ,argssym)
                       (apply (car ,funs)
                              (apply-partially
                               (lambda (,funs ,global &rest ,argssym)
                                 (funcall ,runrestofhook ,funs ,global ,argssym))
                               (cdr ,funs) ,global)
                              ,argssym))
                   ;; Once there are no more functions on the hook, run
                   ;; the original body.
                   (apply (lambda ,args ,@body) ,argssym)))))
       (funcall ,runrestofhook ,hook
                ;; The global part of the hook, if any.
                ,(if (symbolp hook)
                     `(if (local-variable-p ',hook)
                          (default-value ',hook)))
                (list ,@args)))))

(defun add-to-list (list-var element &optional append compare-fn)
  "Add ELEMENT to the value of LIST-VAR if it isn't there yet.
The test for presence of ELEMENT is done with `equal', or with
COMPARE-FN if that's non-nil.
If ELEMENT is added, it is added at the beginning of the list,
unless the optional argument APPEND is non-nil, in which case
ELEMENT is added at the end.
LIST-VAR should not refer to a lexical variable.

The return value is the new value of LIST-VAR.

This is handy to add some elements to configuration variables,
but please do not abuse it in Elisp code, where you are usually
better off using `push' or `cl-pushnew'.

If you want to use `add-to-list' on a variable that is not
defined until a certain package is loaded, you should put the
call to `add-to-list' into a hook function that will be run only
after loading the package.  `eval-after-load' provides one way to
do this.  In some cases other hooks, such as major mode hooks,
can do the job."
  (declare
   (compiler-macro
    (lambda (exp)
      ;; FIXME: Something like this could be used for `set' as well.
      (if (or (not (eq 'quote (car-safe list-var)))
              (special-variable-p (cadr list-var))
              (not (macroexp-const-p append)))
          exp
        (let* ((sym (cadr list-var))
               (append (eval append lexical-binding))
               (msg (format-message
                     "`add-to-list' can't use lexical var `%s'; use `push' or `cl-pushnew'"
                     sym))
               ;; Big ugly hack, so we output a warning only during
               ;; byte-compilation, and so we can use
               ;; cconv--dynvar-p to silence the warning
               ;; when a defvar has been seen but not yet executed.
               (warnfun (lambda ()
                          ;; FIXME: We should also emit a warning for let-bound
                          ;; variables with dynamic binding.
                          (when (assq sym byte-compile--lexical-environment)
                            (setq byte-compile-abort-elc t)
                            (byte-compile-warn "%s" msg))))
               (code
                (macroexp-let2 macroexp-copyable-p x element
                  `(if ,(if compare-fn
                            (progn
                              (require 'cl-lib)
                              `(cl-member ,x ,sym :test ,compare-fn))
                          ;; For bootstrapping reasons, don't rely on
                          ;; cl--compiler-macro-member for the base case.
                          `(member ,x ,sym))
                       ,sym
                     ,(if append
                          `(setq ,sym (append ,sym (list ,x)))
                        `(push ,x ,sym))))))
          (if (not (macroexp-compiling-p))
              code
            `(progn
               (macroexp--funcall-if-compiled ',warnfun)
               ,code)))))))
  (if (cond
       ((null compare-fn)
	(member element (symbol-value list-var)))
       ((eq compare-fn #'eq)
	(memq element (symbol-value list-var)))
       ((eq compare-fn #'eql)
	(memql element (symbol-value list-var)))
       (t
	(let ((lst (symbol-value list-var)))
	  (while (and lst
		      (not (funcall compare-fn element (car lst))))
	    (setq lst (cdr lst)))
          lst)))
      (symbol-value list-var)
    (set list-var
	 (if append
	     (append (symbol-value list-var) (list element))
	   (cons element (symbol-value list-var))))))


(defun add-to-ordered-list (list-var element &optional order)
  "Add ELEMENT to the value of LIST-VAR if it isn't there yet.
The test for presence of ELEMENT is done with `eq'.

The value of LIST-VAR is kept ordered based on the ORDER
parameter.

If the third optional argument ORDER is a number (integer or
float), set the element's list order to the given value.  If
ORDER is nil or omitted, do not change the numeric order of
ELEMENT.  If ORDER has any other value, remove the numeric order
of ELEMENT if it has one.

The list order for each element is stored in LIST-VAR's
`list-order' property.
LIST-VAR cannot refer to a lexical variable.

The return value is the new value of LIST-VAR."
  (let ((ordering (get list-var 'list-order)))
    (unless ordering
      (put list-var 'list-order
           (setq ordering (make-hash-table :weakness 'key :test 'eq))))
    (when order
      (puthash element (and (numberp order) order) ordering))
    (unless (memq element (symbol-value list-var))
      (set list-var (cons element (symbol-value list-var))))
    (set list-var (sort (symbol-value list-var)
			(lambda (a b)
			  (let ((oa (gethash a ordering))
				(ob (gethash b ordering)))
			    (if (and oa ob)
				(< oa ob)
			      oa)))))))

(defun add-to-history (history-var newelt &optional maxelt keep-all)
  "Add NEWELT to the history list stored in the variable HISTORY-VAR.
Return the new history list.
If MAXELT is non-nil, it specifies the maximum length of the history.
Otherwise, the maximum history length is the value of the `history-length'
property on symbol HISTORY-VAR, if set, or the value of the `history-length'
variable.  The possible values of maximum length have the same meaning as
the values of `history-length'.
Remove duplicates of NEWELT if `history-delete-duplicates' is non-nil.
If optional fourth arg KEEP-ALL is non-nil, add NEWELT to history even
if it is empty or duplicates the most recent entry in the history.
HISTORY-VAR cannot refer to a lexical variable."
  (unless maxelt
    (setq maxelt (or (get history-var 'history-length)
		     history-length)))
  (let ((history (symbol-value history-var))
	tail)
    (when (and (listp history)
	       (or keep-all
		   (not (stringp newelt))
		   (> (length newelt) 0))
	       (or keep-all
		   (not (equal (car history) newelt))))
      (if history-delete-duplicates
	  (setq history (delete newelt history)))
      (setq history (cons newelt history))
      (when (integerp maxelt)
        (if (>= 0 maxelt)
	    (setq history nil)
	  (setq tail (nthcdr (1- maxelt) history))
	  (when (consp tail)
            (setcdr tail nil))))
      (set history-var history))))


;;;; Mode hooks.

(defvar delay-mode-hooks nil
  "If non-nil, `run-mode-hooks' should delay running the hooks.")
(defvar-local delayed-mode-hooks nil
  "List of delayed mode hooks waiting to be run.")
(put 'delay-mode-hooks 'permanent-local t)

(defvar-local delayed-after-hook-functions nil
  "List of delayed :after-hook forms waiting to be run.
These forms come from `define-derived-mode'.")

(defvar change-major-mode-after-body-hook nil
  "Normal hook run in major mode functions, before the mode hooks.")

(defvar after-change-major-mode-hook nil
  "Normal hook run at the very end of major mode functions.")

(defun run-mode-hooks (&rest hooks)
  "Run mode hooks `delayed-mode-hooks' and HOOKS, or delay HOOKS.
Call `hack-local-variables' to set up file local and directory local
variables.

If the variable `delay-mode-hooks' is non-nil, does not do anything,
just adds the HOOKS to the list `delayed-mode-hooks'.
Otherwise, runs hooks in the sequence: `change-major-mode-after-body-hook',
`delayed-mode-hooks' (in reverse order), HOOKS, then runs
`hack-local-variables' (if the buffer is visiting a file),
runs the hook `after-change-major-mode-hook', and finally
evaluates the functions in `delayed-after-hook-functions' (see
`define-derived-mode').

Major mode functions should use this instead of `run-hooks' when
running their FOO-mode-hook."
  (if delay-mode-hooks
      ;; Delaying case.
      (dolist (hook hooks)
	(push hook delayed-mode-hooks))
    ;; Normal case, just run the hook as before plus any delayed hooks.
    (setq hooks (nconc (nreverse delayed-mode-hooks) hooks))
    (and (bound-and-true-p syntax-propertize-function)
         (not (local-variable-p 'parse-sexp-lookup-properties))
         ;; `syntax-propertize' sets `parse-sexp-lookup-properties' for us, but
         ;; in order for the sexp primitives to automatically call
         ;; `syntax-propertize' we need `parse-sexp-lookup-properties' to be
         ;; set first.
         (setq-local parse-sexp-lookup-properties t))
    (setq delayed-mode-hooks nil)
    (apply #'run-hooks (cons 'change-major-mode-after-body-hook hooks))
    (if (buffer-file-name)
        (with-demoted-errors "File local-variables error: %s"
          (hack-local-variables 'no-mode)))
    (run-hooks 'after-change-major-mode-hook)
    (dolist (fun (prog1 (nreverse delayed-after-hook-functions)
                    (setq delayed-after-hook-functions nil)))
      (funcall fun))))

(defmacro delay-mode-hooks (&rest body)
  "Execute BODY, but delay any `run-mode-hooks'.
These hooks will be executed by the first following call to
`run-mode-hooks' that occurs outside any `delay-mode-hooks' form.
Affects only hooks run in the current buffer."
  (declare (debug t) (indent 0))
  `(progn
     (make-local-variable 'delay-mode-hooks)
     (let ((delay-mode-hooks t))
       ,@body)))

;;; `when-let' and friends.

(defun internal--build-binding (binding prev-var)
  "Check and build a single BINDING with PREV-VAR."
  (setq binding
        (cond
         ((symbolp binding)
          (list binding binding))
         ((null (cdr binding))
          (list (make-symbol "s") (car binding)))
         (t binding)))
  (when (> (length binding) 2)
    (signal 'error
            (cons "`let' bindings can have only one value-form" binding)))
  (let ((var (car binding)))
    `(,var (and ,prev-var ,(cadr binding)))))

(defun internal--build-bindings (bindings)
  "Check and build conditional value forms for BINDINGS."
  (let ((prev-var t))
    (mapcar (lambda (binding)
              (let ((binding (internal--build-binding binding prev-var)))
                (setq prev-var (car binding))
                binding))
            bindings)))

(defmacro if-let* (varlist then &rest else)
  "Bind variables according to VARLIST and evaluate THEN or ELSE.
This is like `if-let' but doesn't handle a VARLIST of the form
\(SYMBOL SOMETHING) specially."
  (declare (indent 2)
           (debug ((&rest [&or symbolp (symbolp form) (form)])
                   body)))
  (if varlist
      `(let* ,(setq varlist (internal--build-bindings varlist))
         (if ,(caar (last varlist))
             ,then
           ,@else))
    `(let* () ,then)))

(defmacro when-let* (varlist &rest body)
  "Bind variables according to VARLIST and conditionally evaluate BODY.
This is like `when-let' but doesn't handle a VARLIST of the form
\(SYMBOL SOMETHING) specially."
  (declare (indent 1) (debug if-let*))
  (list 'if-let* varlist (macroexp-progn body)))

(defmacro and-let* (varlist &rest body)
  "Bind variables according to VARLIST and conditionally evaluate BODY.
Like `when-let*', except if BODY is empty and all the bindings
are non-nil, then the result is non-nil."
  (declare (indent 1) (debug if-let*))
  (let (res)
    (if varlist
        `(let* ,(setq varlist (internal--build-bindings varlist))
           (when ,(setq res (caar (last varlist)))
             ,@(or body `(,res))))
      `(let* () ,@(or body '(t))))))

(defmacro if-let (spec then &rest else)
  "Bind variables according to SPEC and evaluate THEN or ELSE.
Evaluate each binding in turn, as in `let*', stopping if a
binding value is nil.  If all are non-nil return the value of
THEN, otherwise the last form in ELSE.

Each element of SPEC is a list (SYMBOL VALUEFORM) that binds
SYMBOL to the value of VALUEFORM.  An element can additionally be
of the form (VALUEFORM), which is evaluated and checked for nil;
i.e. SYMBOL can be omitted if only the test result is of
interest.  It can also be of the form SYMBOL, then the binding of
SYMBOL is checked for nil.

As a special case, interprets a SPEC of the form \(SYMBOL SOMETHING)
like \((SYMBOL SOMETHING)).  This exists for backward compatibility
with an old syntax that accepted only one binding."
  (declare (indent 2)
           (debug ([&or (symbolp form)  ; must be first, Bug#48489
                        (&rest [&or symbolp (symbolp form) (form)])]
                   body)))
  (when (and (<= (length spec) 2)
             (not (listp (car spec))))
    ;; Adjust the single binding case
    (setq spec (list spec)))
  (list 'if-let* spec then (macroexp-progn else)))

(defmacro when-let (spec &rest body)
  "Bind variables according to SPEC and conditionally evaluate BODY.
Evaluate each binding in turn, stopping if a binding value is nil.
If all are non-nil, return the value of the last form in BODY.

The variable list SPEC is the same as in `if-let'."
  (declare (indent 1) (debug if-let))
  (list 'if-let spec (macroexp-progn body)))

(defmacro while-let (spec &rest body)
  "Bind variables according to SPEC and conditionally evaluate BODY.
Evaluate each binding in turn, stopping if a binding value is nil.
If all bindings are non-nil, eval BODY and repeat.

The variable list SPEC is the same as in `if-let*'."
  (declare (indent 1) (debug if-let))
  (let ((done (gensym "done")))
    `(catch ',done
       (while t
         ;; This is `if-let*', not `if-let', deliberately, despite the
         ;; name of this macro.  See bug#60758.
         (if-let* ,spec
             (progn
               ,@body)
           (throw ',done nil))))))

;; PUBLIC: find if the current mode derives from another.

(defun merge-ordered-lists (lists &optional error-function)
  "Merge LISTS in a consistent order.
LISTS is a list of lists of elements.
Merge them into a single list containing the same elements (removing
duplicates), obeying their relative positions in each list.
The order of the (sub)lists determines the final order in those cases where
the order within the sublists does not impose a unique choice.
Equality of elements is tested with `eql'.

If a consistent order does not exist, call ERROR-FUNCTION with
a remaining list of lists that we do not know how to merge.
It should return the candidate to use to continue the merge, which
has to be the head of one of the lists.
By default we choose the head of the first list."
  ;; Algorithm inspired from
  ;; [C3](https://en.wikipedia.org/wiki/C3_linearization)
  (let ((result '()))
    (setq lists (remq nil lists)) ;Don't mutate the original `lists' argument.
    (while (cdr (setq lists (delq nil lists)))
      ;; Try to find the next element of the result. This
      ;; is achieved by considering the first element of each
      ;; (non-empty) input list and accepting a candidate if it is
      ;; consistent with the rests of the input lists.
      (let* ((next nil)
	     (tail lists))
	(while tail
	  (let ((candidate (caar tail))
	        (other-lists lists))
	    ;; Ensure CANDIDATE is not in any position but the first
	    ;; in any of the element lists of LISTS.
	    (while other-lists
	      (if (not (memql candidate (cdr (car other-lists))))
	          (setq other-lists (cdr other-lists))
	        (setq candidate nil)
	        (setq other-lists nil)))
	    (if (not candidate)
	        (setq tail (cdr tail))
	      (setq next candidate)
	      (setq tail nil))))
	(unless next ;; The graph is inconsistent.
	  (setq next (funcall (or error-function #'caar) lists))
	  (unless (assoc next lists #'eql)
	    (error "Invalid candidate returned by error-function: %S" next)))
	;; The graph is consistent so far, add NEXT to result and
	;; merge input lists, dropping NEXT from their heads where
	;; applicable.
	(push next result)
	(setq lists
	      (mapcar (lambda (l) (if (eql (car l) next) (cdr l) l))
		      lists))))
    (if (null result) (car lists) ;; Common case.
      (append (nreverse result) (car lists)))))

(defun derived-mode-all-parents (mode &optional known-children)
  "Return all the parents of MODE, starting with MODE.
This includes the parents set by `define-derived-mode' and additional
ones set by `derived-mode-add-parents'.
The returned list is not fresh, don't modify it.
\n(fn MODE)"               ;`known-children' is for internal use only.
  ;; Can't use `with-memoization' :-(
  (let ((ps (get mode 'derived-mode--all-parents)))
    (cond
     (ps ps)
     ((memq mode known-children)
      ;; These things happen, better not get all worked up about it.
      ;;(error "Cycle in the major mode hierarchy: %S" mode)
      ;; But do try to return something meaningful.
      (memq mode (reverse known-children)))
     (t
      ;; The mode hierarchy (or DAG, actually), is very static, but we
      ;; need to react to changes because `parent' may not be defined
      ;; yet (e.g. it's still just an autoload), so the recursive call
      ;; to `derived-mode-all-parents' may return an
      ;; invalid/incomplete result which we'll need to update when the
      ;; mode actually gets loaded.
      (let* ((new-children (cons mode known-children))
             (get-all-parents
              (lambda (parent)
                ;; Can't use `cl-lib' here (nor `gv') :-(
                ;;(cl-assert (not (equal parent mode)))
                ;;(cl-pushnew mode (get parent 'derived-mode--followers))
                (let ((followers (get parent 'derived-mode--followers)))
                  (unless (memq mode followers)
                    (put parent 'derived-mode--followers
                         (cons mode followers))))
                (derived-mode-all-parents parent new-children)))
             (parent (or (get mode 'derived-mode-parent)
                         ;; If MODE is an alias, then follow the alias.
                         (let ((alias (symbol-function mode)))
                           (and (symbolp alias) alias))))
             (extras (get mode 'derived-mode-extra-parents))
             (all-parents
              (merge-ordered-lists
               (cons (if (and parent (not (memq parent extras)))
                         (funcall get-all-parents parent))
                     (mapcar get-all-parents extras)))))
        ;; Cache the result unless it was affected by `known-children'
        ;; because of a cycle.
        (if (and (memq mode all-parents) known-children)
            (cons mode (remq mode all-parents))
          (put mode 'derived-mode--all-parents (cons mode all-parents))))))))

(defun provided-mode-derived-p (mode &optional modes &rest old-modes)
  "Non-nil if MODE is derived from a mode that is a member of the list MODES.
MODES can also be a single mode instead of a list.
This examines the parent modes set by `define-derived-mode' and also
additional ones set by `derived-mode-add-parents'.
If you just want to check the current `major-mode', use `derived-mode-p'.
We also still support the deprecated calling convention:
\(provided-mode-derived-p MODE &rest MODES)."
  (declare (side-effect-free t)
           (advertised-calling-convention (mode modes) "30.1"))
  (cond
   (old-modes (setq modes (cons modes old-modes)))
   ((not (listp modes)) (setq modes (list modes))))
  (let ((ps (derived-mode-all-parents mode)))
    (while (and modes (not (memq (car modes) ps)))
      (setq modes (cdr modes)))
    (car modes)))

(defun derived-mode-p (&optional modes &rest old-modes)
 "Return non-nil if the current major mode is derived from one of MODES.
MODES should be a list of symbols or a single mode symbol instead of a list.
This examines the parent modes set by `define-derived-mode' and also
additional ones set by `derived-mode-add-parents'.
We also still support the deprecated calling convention:
\(derived-mode-p &rest MODES)."
 (declare (side-effect-free t)
          ;; FIXME: It's cumbersome for external packages to write code which
          ;; accommodates both the old and the new calling conventions *and*
          ;; doesn't cause spurious warnings.  So let's be more lenient
          ;; for now and maybe remove `deprecated-args' for Emacs-31.
          (advertised-calling-convention (modes &rest deprecated-args) "30.1"))
 (provided-mode-derived-p major-mode (if old-modes (cons modes old-modes)
                                       modes)))

(defun derived-mode-set-parent (mode parent)
  "Declare PARENT to be the parent of MODE."
  (put mode 'derived-mode-parent parent)
  (derived-mode--flush mode))

(defun derived-mode-add-parents (mode extra-parents)
  "Add EXTRA-PARENTS to the parents of MODE.
Declares the parents of MODE to be its main parent (as defined
in `define-derived-mode') plus EXTRA-PARENTS, which should be a list
of symbols."
  (put mode 'derived-mode-extra-parents extra-parents)
  (derived-mode--flush mode))

(defun derived-mode--flush (mode)
  (put mode 'derived-mode--all-parents nil)
  (let ((followers (get mode 'derived-mode--followers)))
    (when followers ;; Common case.
      (put mode 'derived-mode--followers nil)
      (mapc #'derived-mode--flush followers))))

(defvar-local major-mode--suspended nil)
(put 'major-mode--suspended 'permanent-local t)

(defun major-mode-suspend ()
  "Exit current major mode, remembering it."
  (let* ((prev-major-mode (or major-mode--suspended
			      (unless (eq major-mode 'fundamental-mode)
			        major-mode))))
    (kill-all-local-variables)
    (setq-local major-mode--suspended prev-major-mode)))

(defun major-mode-restore (&optional avoided-modes)
  "Restore major mode earlier suspended with `major-mode-suspend'.
If there was no earlier suspended major mode, then fallback to `normal-mode',
though trying to avoid AVOIDED-MODES."
  (if major-mode--suspended
      (funcall (prog1 major-mode--suspended
                 (kill-local-variable 'major-mode--suspended)))
    (let ((auto-mode-alist
           (let ((alist (copy-sequence auto-mode-alist)))
             (dolist (mode avoided-modes)
               (setq alist (rassq-delete-all mode alist)))
             alist))
          (magic-fallback-mode-alist
           (let ((alist (copy-sequence magic-fallback-mode-alist)))
             (dolist (mode avoided-modes)
               (setq alist (rassq-delete-all mode alist)))
             alist)))
      (normal-mode))))

;;;; Minor modes.

;; If a minor mode is not defined with define-minor-mode,
;; add it here explicitly.
;; isearch-mode is deliberately excluded, since you should
;; not call it yourself.
(defvar minor-mode-list '(auto-save-mode auto-fill-mode abbrev-mode
					 overwrite-mode view-mode
                                         hs-minor-mode)
  "List of all minor mode functions.")

(defun add-minor-mode (toggle name &optional keymap after toggle-fun)
  "Register a new minor mode.

This function shouldn't be used directly -- use `define-minor-mode'
instead (which will then call this function).

TOGGLE is a symbol that is the name of a buffer-local variable that
is toggled on or off to say whether the minor mode is active or not.

NAME specifies what will appear in the mode line when the minor mode
is active.  NAME should be either a string starting with a space, or a
symbol whose value is such a string.

Optional KEYMAP is the keymap for the minor mode that will be added
to `minor-mode-map-alist'.

Optional AFTER specifies that TOGGLE should be added after AFTER
in `minor-mode-alist'.

Optional TOGGLE-FUN is an interactive function to toggle the mode.
It defaults to (and should by convention be) TOGGLE.

If TOGGLE has a non-nil `:included' property, an entry for the mode is
included in the mode-line minor mode menu.
If TOGGLE has a `:menu-tag', that is used for the menu item's label."
  (unless (memq toggle minor-mode-list)
    (push toggle minor-mode-list))

  (unless toggle-fun (setq toggle-fun toggle))
  (unless (eq toggle-fun toggle)
    (put toggle :minor-mode-function toggle-fun))
  ;; Add the name to the minor-mode-alist.
  (when name
    (let ((existing (assq toggle minor-mode-alist)))
      (if existing
	  (setcdr existing (list name))
	(let ((tail minor-mode-alist) found)
	  (while (and tail (not found))
	    (if (eq after (caar tail))
		(setq found tail)
	      (setq tail (cdr tail))))
	  (if found
	      (let ((rest (cdr found)))
		(setcdr found nil)
		(nconc found (list (list toggle name)) rest))
	    (push (list toggle name) minor-mode-alist))))))
  ;; Add the toggle to the minor-modes menu if requested.
  (when (get toggle :included)
    (define-key mode-line-mode-menu
      (vector toggle)
      (list 'menu-item
	    (concat
	     (or (get toggle :menu-tag)
		 (if (stringp name) name (symbol-name toggle)))
	     (let ((mode-name (if (symbolp name) (symbol-value name))))
	       (if (and (stringp mode-name) (string-match "[^ ]+" mode-name))
		   (concat " (" (match-string 0 mode-name) ")"))))
	    toggle-fun
	    :button (cons :toggle toggle))))

  ;; Add the map to the minor-mode-map-alist.
  (when keymap
    (let ((existing (assq toggle minor-mode-map-alist)))
      (if existing
	  (setcdr existing keymap)
	(let ((tail minor-mode-map-alist) found)
	  (while (and tail (not found))
	    (if (eq after (caar tail))
		(setq found tail)
	      (setq tail (cdr tail))))
	  (if found
	      (let ((rest (cdr found)))
		(setcdr found nil)
		(nconc found (list (cons toggle keymap)) rest))
	    (push (cons toggle keymap) minor-mode-map-alist)))))))

;;;; Load history

(defsubst autoloadp (object)
  "Non-nil if OBJECT is an autoload."
  (declare (side-effect-free error-free))
  (eq 'autoload (car-safe object)))

;; (defun autoload-type (object)
;;   "Returns the type of OBJECT or `function' or `command' if the type is nil.
;; OBJECT should be an autoload object."
;;   (when (autoloadp object)
;;     (let ((type (nth 3 object)))
;;       (cond ((null type) (if (nth 2 object) 'command 'function))
;;             ((eq 'keymap t) 'macro)
;;             (type)))))

;; (defalias 'autoload-file #'cadr
;;   "Return the name of the file from which AUTOLOAD will be loaded.
;; \n\(fn AUTOLOAD)")

(defun define-symbol-prop (symbol prop val)
  "Define the property PROP of SYMBOL to be VAL.
This is to `put' what `defalias' is to `fset'."
  ;; Can't use `cl-pushnew' here (nor `push' on (cdr foo)).
  ;; (cl-pushnew symbol (alist-get prop
  ;;                               (alist-get 'define-symbol-props
  ;;                                          current-load-list)))
  (let ((sps (assq 'define-symbol-props current-load-list)))
    (unless sps
      (setq sps (list 'define-symbol-props))
      (push sps current-load-list))
    (let ((ps (assq prop sps)))
      (unless ps
        (setq ps (list prop))
        (setcdr sps (cons ps (cdr sps))))
      (unless (member symbol (cdr ps))
        (setcdr ps (cons symbol (cdr ps))))))
  (put symbol prop val))

(defvar comp-native-version-dir)
(defvar native-comp-eln-load-path)
(declare-function subr-native-elisp-p "data.c")
(declare-function native-comp-unit-file "data.c")
(declare-function subr-native-comp-unit "data.c")
(declare-function comp-el-to-eln-rel-filename "comp.c")

(defun locate-eln-file (eln-file)
  "Locate a natively-compiled ELN-FILE by searching its load path.
This function looks in directories named by `native-comp-eln-load-path'."
  (declare (important-return-value t))
  (or (locate-file-internal (concat comp-native-version-dir "/" eln-file)
		   native-comp-eln-load-path)
      (locate-file-internal
       ;; Preloaded *.eln files live in the preloaded/ subdirectory of
       ;; the last entry in `native-comp-eln-load-path'.
       (concat comp-native-version-dir "/preloaded/" eln-file)
       (last native-comp-eln-load-path))))

(defun symbol-file (symbol &optional type native-p)
  "Return the name of the file that defined SYMBOL.
The value is normally an absolute file name.  It can also be nil,
if the definition is not associated with any file.  If SYMBOL
specifies an autoloaded function, the value can be a relative
file name without extension.

If TYPE is nil, then any kind of SYMBOL's definition is acceptable.
If TYPE is `defun', `defvar', or `defface', that specifies function
definition, variable definition, or face definition only.
Otherwise TYPE is assumed to be a symbol property.

If NATIVE-P is non-nil, and SYMBOL was loaded from a .eln file,
this function will return the absolute file name of that .eln file,
if found.  Note that if the .eln file is older than its source .el
file, Emacs won't load such an outdated .eln file, and this function
will not return it.  If the .eln file couldn't be found, or is
outdated, the function returns the corresponding .elc or .el file
instead.

This function only works for symbols defined in Lisp files.  For
symbols that are defined in C files, use `help-C-file-name'
instead."
  (declare (important-return-value t))
  (if (and (or (null type) (eq type 'defun))
	   (symbolp symbol)
	   (autoloadp (symbol-function symbol)))
      (nth 1 (symbol-function symbol))
    (if (and native-p (or (null type) (eq type 'defun))
	     (symbolp symbol)
	     (native-comp-available-p)
	     ;; If it's a defun, we have a shortcut.
	     (subr-native-elisp-p (symbol-function symbol)))
	;; native-comp-unit-file returns unnormalized file names.
	(expand-file-name (native-comp-unit-file (subr-native-comp-unit
						  (symbol-function symbol))))
      (let ((elc-file
	     (catch 'found
	       (pcase-dolist (`(,file . ,elems) load-history)
		 (when (if type
			   (if (eq type 'defvar)
			       ;; Variables are present just as their
			       ;; names.
			       (member symbol elems)
			     ;; Many other types are represented as
			     ;; (TYPE . NAME).
			     (or (member (cons type symbol) elems)
				 (memq
				  symbol
				  (alist-get type
					     (alist-get 'define-symbol-props
							elems)))))
			 ;; We accept all types, so look for variable def
			 ;; and then for any other kind.
			 (or (member symbol elems)
			     (let ((match (rassq symbol elems)))
			       (and match
				    (not (eq 'require (car match)))))))
		   (throw 'found file))))))
	;; If they asked for the .eln file, try to find it.
	(or (and elc-file
		 native-p
		 (native-comp-available-p)
		 (let* ((sans-ext (file-name-sans-extension elc-file))
			(el-file
			 (and (fboundp 'zlib-available-p)
			      (zlib-available-p)
			      (concat sans-ext ".el.gz")))
			(el-file-backup (concat sans-ext ".el")))
		   (or (and el-file (file-exists-p el-file))
		       (and (file-exists-p el-file-backup)
			    (setq el-file el-file-backup))
		       (setq el-file nil))
		   (when (stringp el-file)
		     (let ((eln-file (locate-eln-file
				      (comp-el-to-eln-rel-filename el-file))))
		       ;; Emacs will not load an outdated .eln file,
		       ;; so we mimic this behavior here.
		       (if (file-newer-than-file-p eln-file el-file)
			   eln-file)))))
	    elc-file)))))

(declare-function read-library-name "find-func" nil)

(defun locate-library (library &optional nosuffix path interactive-call)
  "Show the precise file name of Emacs library LIBRARY.
LIBRARY should be a relative file name of the library, a string.
It can omit the suffix (a.k.a. file-name extension) if NOSUFFIX is
nil (which is the default, see below).
This command searches the directories in `load-path' like \\[load-library]
to find the file that `\\[load-library] RET LIBRARY RET' would load.
Optional second arg NOSUFFIX non-nil means don't add suffixes `load-suffixes'
to the specified name LIBRARY.

If the optional third arg PATH is specified, that list of directories
is used instead of `load-path'.

When called from a program, the file name is normally returned as a
string.  When run interactively, the argument INTERACTIVE-CALL is t,
and the file name is displayed in the echo area."
  (interactive (list (read-library-name) nil nil t))
  (let ((file (locate-file library
			   (or path load-path)
			   (append (unless nosuffix (get-load-suffixes))
				   load-file-rep-suffixes))))
    (if interactive-call
	(if file
	    (message "Library is file %s" (abbreviate-file-name file))
	  (message "No library %s in search path" library)))
    file))


;;;; Process stuff.

(defun start-process (name buffer program &rest program-args)
  "Start a program in a subprocess.  Return the process object for it.
NAME is name for process.  It is modified if necessary to make it unique.
BUFFER is the buffer (or buffer name) to associate with the process.

Process output (both standard output and standard error streams)
goes at end of BUFFER, unless you specify a filter function to
handle the output.  BUFFER may also be nil, meaning that this
process is not associated with any buffer.

PROGRAM is the program file name.  It is searched for in `exec-path'
\(which see).  If nil, just associate a pty with the buffer.  Remaining
arguments PROGRAM-ARGS are strings to give program as arguments.

If you want to separate standard output from standard error, use
`make-process' or invoke the command through a shell and redirect
one of them using the shell syntax.

The process runs in `default-directory' if that is local (as
determined by `unhandled-file-name-directory'), or \"~\"
otherwise.  If you want to run a process in a remote directory
use `start-file-process'."
  (unless (fboundp 'make-process)
    (error "Emacs was compiled without subprocess support"))
  (apply #'make-process
	 (append (list :name name :buffer buffer)
		 (if program
		     (list :command (cons program program-args))))))

(defun process-lines-handling-status (program status-handler &rest args)
  "Execute PROGRAM with ARGS, returning its output as a list of lines.
If STATUS-HANDLER is non-nil, it must be a function with one
argument, which will be called with the exit status of the
program before the output is collected.  If STATUS-HANDLER is
nil, an error is signaled if the program returns with a non-zero
exit status."
  (declare (important-return-value t))
  (with-temp-buffer
    (let ((status (apply #'call-process program nil (current-buffer) nil args)))
      (if status-handler
	  (funcall status-handler status)
	(unless (eq status 0)
	  (error "%s exited with status %s" program status)))
      (goto-char (point-min))
      (let (lines)
	(while (not (eobp))
	  (setq lines (cons (buffer-substring-no-properties
			     (line-beginning-position)
			     (line-end-position))
			    lines))
	  (forward-line 1))
	(nreverse lines)))))

(defun process-lines (program &rest args)
  "Execute PROGRAM with ARGS, returning its output as a list of lines.
Signal an error if the program returns with a non-zero exit status.
Also see `process-lines-ignore-status'."
  (declare (important-return-value t))
  (apply #'process-lines-handling-status program nil args))

(defun process-lines-ignore-status (program &rest args)
  "Execute PROGRAM with ARGS, returning its output as a list of lines.
The exit status of the program is ignored.
Also see `process-lines'."
  (declare (important-return-value t))
  (apply #'process-lines-handling-status program #'ignore args))

(defun process-live-p (process)
  "Return non-nil if PROCESS is alive.
A process is considered alive if its status is `run', `open',
`listen', `connect' or `stop'.  Value is nil if PROCESS is not a
process."
  (and (processp process)
       (memq (process-status process)
	     '(run open listen connect stop))))

(defun process-kill-buffer-query-function ()
  "Ask before killing a buffer that has a running process."
  (let ((process (get-buffer-process (current-buffer))))
    (or (not process)
        (not (memq (process-status process) '(run stop open listen)))
        (not (process-query-on-exit-flag process))
        (yes-or-no-p
	 (format "Buffer %S has a running process; kill it? "
		 (buffer-name (current-buffer)))))))

(add-hook 'kill-buffer-query-functions #'process-kill-buffer-query-function)

;; process plist management

(defun process-get (process propname)
  "Return the value of PROCESS' PROPNAME property.
This is the last value stored with `(process-put PROCESS PROPNAME VALUE)'."
  (declare (side-effect-free t))
  (plist-get (process-plist process) propname))

(defun process-put (process propname value)
  "Change PROCESS' PROPNAME property to VALUE.
It can be retrieved with `(process-get PROCESS PROPNAME)'."
  (set-process-plist process
		     (plist-put (process-plist process) propname value)))

(defun memory-limit ()
  "Return an estimate of Emacs virtual memory usage, divided by 1024."
  (declare (side-effect-free error-free))
  (let ((default-directory temporary-file-directory))
    (or (cdr (assq 'vsize (process-attributes (emacs-pid)))) 0)))


;;;; Input and display facilities.

;; The following maps are used by `read-key' to remove all key
;; bindings while calling `read-key-sequence'.  This way the keys
;; returned are independent of the key binding state.

(defconst read-key-empty-map (make-sparse-keymap)
  "Used internally by `read-key'.")

(defconst read-key-full-map
  (let ((map (make-sparse-keymap)))
    (define-key map [t] #'ignore)       ;Dummy binding.

    ;; ESC needs to be unbound so that escape sequences in
    ;; `input-decode-map' are still processed by `read-key-sequence'.
    (define-key map [?\e] nil)
    map)
  "Used internally by `read-key'.")

(defvar read-key-delay 0.01) ;Fast enough for 100Hz repeat rate, hopefully.

(defun read-key (&optional prompt disable-fallbacks)
  "Read a key from the keyboard.
Contrary to `read-event' this will not return a raw event but instead will
obey the input decoding and translations usually done by `read-key-sequence'.
So escape sequences and keyboard encoding are taken into account.
When there's an ambiguity because the key looks like the prefix of
some sort of escape sequence, the ambiguity is resolved via `read-key-delay'.

If the optional argument PROMPT is non-nil, display that as a
prompt.

If the optional argument DISABLE-FALLBACKS is non-nil, all
unbound fallbacks usually done by `read-key-sequence' are
disabled such as discarding mouse down events.  This is generally
what you want as `read-key' temporarily removes all bindings
while calling `read-key-sequence'.  If nil or unspecified, the
only unbound fallback disabled is downcasing of the last event."
  ;; This overriding-terminal-local-map binding also happens to
  ;; disable quail's input methods, so although read-key-sequence
  ;; always inherits the input method, in practice read-key does not
  ;; inherit the input method (at least not if it's based on quail).
  (let ((overriding-terminal-local-map nil)
	(overriding-local-map
         ;; FIXME: Audit existing uses of `read-key' to see if they
         ;; should always specify disable-fallbacks to be more in line
         ;; with `read-event'.
         (if disable-fallbacks read-key-full-map read-key-empty-map))
        (echo-keystrokes 0)
	(old-global-map (current-global-map))
        (timer (run-with-idle-timer
                ;; Wait long enough that Emacs has the time to receive and
                ;; process all the raw events associated with the single-key.
                ;; But don't wait too long, or the user may find the delay
                ;; annoying (or keep hitting more keys, which may then get
                ;; lost or misinterpreted).
                ;; This is relevant only for keys that Emacs perceives as
                ;; "prefixes", such as C-x (because of the C-x 8 map in
                ;; key-translate-table and the C-x @ map in function-key-map)
                ;; or ESC (because of terminal escape sequences in
                ;; input-decode-map).
                read-key-delay t
                (lambda ()
                  (let ((keys (this-command-keys-vector)))
                    (unless (zerop (length keys))
                      ;; `keys' is non-empty, so the user has hit at least
                      ;; one key; there's no point waiting any longer, even
                      ;; though read-key-sequence thinks we should wait
                      ;; for more input to decide how to interpret the
                      ;; current input.
                      (throw 'read-key keys)))))))
    (unwind-protect
        (progn
	  (use-global-map
           (let ((map (make-sparse-keymap)))
             ;; Don't hide the menu-bar, tab-bar and tool-bar entries.
             (define-key map [menu-bar] (lookup-key global-map [menu-bar]))
             (define-key map [tab-bar]
	       ;; This hack avoids evaluating the :filter (Bug#9922).
	       (or (cdr (assq 'tab-bar global-map))
		   (lookup-key global-map [tab-bar])))
             (define-key map [tool-bar]
	       ;; This hack avoids evaluating the :filter (Bug#9922).
	       (or (cdr (assq 'tool-bar global-map))
		   (lookup-key global-map [tool-bar])))
             map))
          (let* ((keys
                  (catch 'read-key (read-key-sequence-vector prompt nil t)))
                 (key (aref keys 0)))
            (if (and (> (length keys) 1)
                     (memq key '(mode-line header-line
                                 left-fringe right-fringe)))
                (aref keys 1)
              key)))
      (cancel-timer timer)
      ;; For some reason, `read-key(-sequence)' leaves the prompt in the echo
      ;; area, whereas `read-event' seems to empty it just before returning
      ;; (bug#22714).  So, let's mimic the behavior of `read-event'.
      (message nil)
      (use-global-map old-global-map))))

;; FIXME: Once there's a safe way to transition away from read-event,
;; callers to this function should be updated to that way and this
;; function should be deleted.
(defun read--potential-mouse-event ()
    "Read an event that might be a mouse event.

This function exists for backward compatibility in code packaged
with Emacs.  Do not call it directly in your own packages."
    ;; `xterm-mouse-mode' events must go through `read-key' as they
    ;; are decoded via `input-decode-map'.
    (if xterm-mouse-mode
        (read-key nil
                  ;; Normally `read-key' discards all mouse button
                  ;; down events.  However, we want them here.
                  t)
      (read-event)))

(defvar read-passwd-map
  ;; BEWARE: `defconst' would purecopy it, breaking the sharing with
  ;; minibuffer-local-map along the way!
  (let ((map (make-sparse-keymap)))
    (set-keymap-parent map minibuffer-local-map)
    (define-key map "\C-u" #'delete-minibuffer-contents) ;bug#12570
    map)
  "Keymap used while reading passwords.")

(defun read-password--hide-password ()
  (let ((beg (minibuffer-prompt-end)))
    (dotimes (i (1+ (- (buffer-size) beg)))
      (put-text-property (+ i beg) (+ 1 i beg)
                         'display (string (or read-hide-char ?*))))))

(defun read-passwd (prompt &optional confirm default)
  "Read a password, prompting with PROMPT, and return it.
If optional CONFIRM is non-nil, read the password twice to make sure.
Optional DEFAULT is a default password to use instead of empty input.

This function echoes `*' for each character that the user types.
You could let-bind `read-hide-char' to another hiding character, though.

Once the caller uses the password, it can erase the password
by doing (clear-string STRING)."
  (if confirm
      (let (success)
        (while (not success)
          (let ((first (read-passwd prompt nil default))
                (second (read-passwd "Confirm password: " nil default)))
            (if (equal first second)
                (progn
                  (and (arrayp second) (not (eq first second)) (clear-string second))
                  (setq success first))
              (and (arrayp first) (clear-string first))
              (and (arrayp second) (clear-string second))
              (message "Password not repeated accurately; please start over")
              (sit-for 1))))
        success)
    (let (minibuf)
      (minibuffer-with-setup-hook
          (lambda ()
            (setq minibuf (current-buffer))
            ;; Turn off electricity.
            (setq-local post-self-insert-hook nil)
            (setq-local buffer-undo-list t)
            (setq-local select-active-regions nil)
            (use-local-map read-passwd-map)
            (setq-local inhibit-modification-hooks nil) ;bug#15501.
	    (setq-local show-paren-mode nil)		;bug#16091.
            (setq-local inhibit--record-char t)
            (add-hook 'post-command-hook #'read-password--hide-password nil t))
        (unwind-protect
            (let ((enable-recursive-minibuffers t)
		  (read-hide-char (or read-hide-char ?*)))
              (read-string prompt nil t default)) ; t = "no history"
          (when (buffer-live-p minibuf)
            (with-current-buffer minibuf
              ;; Not sure why but it seems that there might be cases where the
              ;; minibuffer is not always properly reset later on, so undo
              ;; whatever we've done here (bug#11392).
              (remove-hook 'after-change-functions
                           #'read-password--hide-password 'local)
              (kill-local-variable 'post-self-insert-hook)
              ;; And of course, don't keep the sensitive data around.
              (erase-buffer))))))))

(defvar read-number-history nil
  "The default history for the `read-number' function.")

(defun read-number (prompt &optional default hist)
  "Read a numeric value in the minibuffer, prompting with PROMPT.
DEFAULT specifies a default value to return if the user just types RET.
The value of DEFAULT is inserted into PROMPT.
HIST specifies a history list variable.  See `read-from-minibuffer'
for details of the HIST argument.

This function is used by the `interactive' code letter \"n\"."
  (let ((n nil)
	(default1 (if (consp default) (car default) default)))
    (when default1
      (setq prompt
	    (if (string-match "\\(\\):[ \t]*\\'" prompt)
		(replace-match (format minibuffer-default-prompt-format default1) t t prompt 1)
	      (replace-regexp-in-string "[ \t]*\\'"
					(format minibuffer-default-prompt-format default1)
					prompt t t))))
    (while
	(progn
	  (let ((str (read-from-minibuffer
		      prompt nil nil nil (or hist 'read-number-history)
		      (when default
			(if (consp default)
			    (mapcar #'number-to-string (delq nil default))
			  (number-to-string default))))))
	    (condition-case nil
		(setq n (cond
			 ((zerop (length str)) default1)
			 ((stringp str) (read str))))
	      (error nil)))
	  (unless (numberp n)
	    (message "Please enter a number.")
	    (sit-for 1)
	    t)))
    n))

(defvar read-char-choice-use-read-key nil
  "If non-nil, use `read-key' when reading a character by `read-char-choice'.
Otherwise, use the minibuffer (this is the default).

When reading via the minibuffer, you can use the normal commands
available in the minibuffer, and can, for instance, temporarily
switch to another buffer, do things there, and then switch back
to the minibuffer before entering the character.  This is not
possible when using `read-key', but using `read-key' may be less
confusing to some users.")

(defun read-char-choice (prompt chars &optional inhibit-keyboard-quit)
  "Read and return one of the characters in CHARS, prompting with PROMPT.
CHARS should be a list of single characters.
The function discards any input character that is not one of CHARS,
and by default shows a message to the effect that it is not one of
the expected characters.

By default, this function uses the minibuffer to read the key
non-modally (see `read-char-from-minibuffer'), and the optional
argument INHIBIT-KEYBOARD-QUIT is ignored.  However, if
`read-char-choice-use-read-key' is non-nil, the modal `read-key'
function is used instead (see `read-char-choice-with-read-key'),
and INHIBIT-KEYBOARD-QUIT is passed to it."
  (if (not read-char-choice-use-read-key)
      (read-char-from-minibuffer prompt chars)
    (read-char-choice-with-read-key prompt chars inhibit-keyboard-quit)))

(defun read-char-choice-with-read-key (prompt chars &optional inhibit-keyboard-quit)
  "Read and return one of the characters in CHARS, prompting with PROMPT.
CHARS should be a list of single characters.
Any input that is not one of CHARS is ignored.

If optional argument INHIBIT-KEYBOARD-QUIT is non-nil, ignore
`keyboard-quit' events while waiting for valid input.

If you bind the variable `help-form' to a non-nil value
while calling this function, then pressing `help-char'
causes it to evaluate `help-form' and display the result."
  (unless (consp chars)
    (error "Called `read-char-choice' without valid char choices"))
  (let (char done show-help (helpbuf " *Char Help*"))
    (let ((cursor-in-echo-area t)
          (executing-kbd-macro executing-kbd-macro)
	  (esc-flag nil))
      (save-window-excursion	      ; in case we call help-form-show
	(while (not done)
	  (unless (get-text-property 0 'face prompt)
	    (setq prompt (propertize prompt 'face 'minibuffer-prompt)))
	  (setq char (let ((inhibit-quit inhibit-keyboard-quit))
		       (read-key prompt)))
	  (and show-help (buffer-live-p (get-buffer helpbuf))
	       (kill-buffer helpbuf))
	  (cond
	   ((not (numberp char)))
	   ;; If caller has set help-form, that's enough.
	   ;; They don't explicitly have to add help-char to chars.
	   ((and help-form
		 (eq char help-char)
		 (setq show-help t)
		 (help-form-show)))
	   ((memq char chars)
	    (setq done t))
	   ((and executing-kbd-macro (= char -1))
	    ;; read-event returns -1 if we are in a kbd macro and
	    ;; there are no more events in the macro.  Attempt to
	    ;; get an event interactively.
	    (setq executing-kbd-macro nil))
	   ((not inhibit-keyboard-quit)
	    (cond
	     ((and (null esc-flag) (eq char ?\e))
	      (setq esc-flag t))
	     ((memq char '(?\C-g ?\e))
	      (keyboard-quit))))))))
    ;; Display the question with the answer.  But without cursor-in-echo-area.
    (message "%s%s" prompt (char-to-string char))
    char))

(defun sit-for (seconds &optional nodisp)
  "Redisplay, then wait for SECONDS seconds.  Stop when input is available.
SECONDS may be a floating-point value.
\(On operating systems that do not support waiting for fractions of a
second, floating-point values are rounded down to the nearest integer.)

If optional arg NODISP is t, don't redisplay, just wait for input.
Redisplay does not happen if input is available before it starts.

Value is t if waited the full time with no input arriving, and nil otherwise."
  ;; This used to be implemented in C until the following discussion:
  ;; https://lists.gnu.org/r/emacs-devel/2006-07/msg00401.html
  ;; Then it was moved here using an implementation based on an idle timer,
  ;; which was then replaced by the use of read-event.
  (cond
   (noninteractive
    (sleep-for seconds)
    t)
   ((input-pending-p t)
    nil)
   ((or (<= seconds 0)
        ;; We are going to call read-event below, which will record
        ;; the next key as part of the macro, even if that key
        ;; invokes kmacro-end-macro, so if we are recording a macro,
        ;; the macro will recursively call itself.  In addition, when
        ;; that key is removed from unread-command-events, it will be
        ;; recorded the second time, so the macro will have each key
        ;; doubled.  This used to happen if a macro was defined with
        ;; Flyspell mode active (because Flyspell calls sit-for in its
        ;; post-command-hook, see bug #21329.)  To avoid all that, we
        ;; simply disable the wait when we are recording a macro.
        defining-kbd-macro)
    (or nodisp (redisplay)))
   (t
    (or nodisp (redisplay))
    ;; FIXME: we should not read-event here at all, because it's much too
    ;; difficult to reliably "undo" a read-event by pushing it onto
    ;; unread-command-events.
    ;; For bug#14782, we need read-event to do the keyboard-coding-system
    ;; decoding (hence non-nil as second arg under POSIX ttys).
    ;; For bug#15614, we need read-event not to inherit-input-method.
    ;; So we temporarily suspend input-method-function.
    (let ((read (let ((input-method-function nil))
                  (read-event nil t seconds))))
      (or (null read)
	  (progn
            ;; https://lists.gnu.org/r/emacs-devel/2006-10/msg00394.html
            ;; We want `read' appear in the next command's this-command-event
            ;; but not in the current one.
            ;; By pushing (cons t read), we indicate that `read' has not
            ;; yet been recorded in this-command-keys, so it will be recorded
            ;; next time it's read.
            ;; And indeed the `seconds' argument to read-event correctly
            ;; prevented recording this event in the current command's
            ;; this-command-keys.
	    (push (cons t read) unread-command-events)
	    nil))))))

(defun goto-char--read-natnum-interactive (prompt)
  "Get a natural number argument, optionally prompting with PROMPT.
If there is a natural number at point, use it as default."
  (if (and current-prefix-arg (not (consp current-prefix-arg)))
      (list (prefix-numeric-value current-prefix-arg))
    (let* ((number (number-at-point))
           (default (and (natnump number) number)))
      (list (read-number prompt (list default (point)))))))


(defvar read-char-history nil
  "The default history for the `read-char-from-minibuffer' function.")

(defvar read-char-from-minibuffer-map
  (let ((map (make-sparse-keymap)))
    (set-keymap-parent map minibuffer-local-map)

    ;; (define-key map [remap self-insert-command] #'read-char-from-minibuffer-insert-char)
    (define-key map [remap exit-minibuffer] #'read-char-from-minibuffer-insert-other)

    (define-key map [remap recenter-top-bottom] #'minibuffer-recenter-top-bottom)
    (define-key map [remap scroll-up-command] #'minibuffer-scroll-up-command)
    (define-key map [remap scroll-down-command] #'minibuffer-scroll-down-command)
    (define-key map [remap scroll-other-window] #'minibuffer-scroll-other-window)
    (define-key map [remap scroll-other-window-down] #'minibuffer-scroll-other-window-down)

    map)
  "Keymap for the `read-char-from-minibuffer' function.")

(defconst read-char-from-minibuffer-map-hash
  (make-hash-table :test 'equal))

(defun read-char-from-minibuffer-insert-char ()
  "Insert the character you type into the minibuffer and exit minibuffer.
Discard all previous input before inserting and exiting the minibuffer."
  (interactive)
  (when (minibufferp)
    (delete-minibuffer-contents)
    (insert last-command-event)
    (exit-minibuffer)))

(defun read-char-from-minibuffer-insert-other ()
  "Reject a disallowed character typed into the minibuffer.
This command is intended to be bound to keys that users are not
allowed to type into the minibuffer.  When the user types any
such key, this command discard all minibuffer input and displays
an error message."
  (interactive)
  (when (minibufferp) ;;FIXME: Why?
    (delete-minibuffer-contents)
    (ding)
    (discard-input)
    (minibuffer-message "Wrong answer")
    (sit-for 2)))

(defun read-char-from-minibuffer (prompt &optional chars history)
  "Read a character from the minibuffer, prompting for it with PROMPT.
Like `read-char', but uses the minibuffer to read and return a character.
Optional argument CHARS, if non-nil, should be a list of characters;
the function will ignore any input that is not one of CHARS.
Optional argument HISTORY, if non-nil, should be a symbol that
specifies the history list variable to use for navigating in input
history using \\`M-p' and \\`M-n', with \\`RET' to select a character from
history.
If you bind the variable `help-form' to a non-nil value
while calling this function, then pressing `help-char'
causes it to evaluate `help-form' and display the result.
There is no need to explicitly add `help-char' to CHARS;
`help-char' is bound automatically to `help-form-show'."
  (let* ((map (if (consp chars)
                  (or (gethash (list help-form (cons help-char chars))
                               read-char-from-minibuffer-map-hash)
                      (let ((map (make-sparse-keymap))
                            (msg help-form))
                        (set-keymap-parent map read-char-from-minibuffer-map)
                        ;; If we have a dynamically bound `help-form'
                        ;; here, then the `C-h' (i.e., `help-char')
                        ;; character should output that instead of
                        ;; being a command char.
                        (when help-form
                          (define-key map (vector help-char)
                            (lambda ()
                              (interactive)
                              (let ((help-form msg)) ; lexically bound msg
                                (help-form-show)))))
                        (dolist (char chars)
                          (define-key map (vector char)
                            #'read-char-from-minibuffer-insert-char))
                        (define-key map [remap self-insert-command]
                          #'read-char-from-minibuffer-insert-other)
                        (puthash (list help-form (cons help-char chars))
                                 map read-char-from-minibuffer-map-hash)
                        map))
                read-char-from-minibuffer-map))
         ;; Protect this-command when called from pre-command-hook (bug#45029)
         (this-command this-command)
         (result (minibuffer-with-setup-hook
		     (lambda ()
		       (add-hook 'post-command-hook
				 (lambda ()
				   ;; FIXME: Should we use `<='?
				   (if (= (1+ (minibuffer-prompt-end))
					  (point-max))
                                       (exit-minibuffer)))
				 nil 'local))
                   (read-from-minibuffer prompt nil map nil (or history t))))
         (char
          (if (> (length result) 0)
              ;; We have a string (with one character), so return the first one.
              (elt result 0)
            ;; The default value is RET.
            (when history (push "\r" (symbol-value history)))
            ?\r)))
    ;; Display the question with the answer.
    (message "%s%s" prompt (char-to-string char))
    char))


;; Behind display-popup-menus-p test.
(declare-function x-popup-dialog "menu.c" (position contents &optional header))

(defvar y-or-n-p-history-variable nil
  "History list symbol to add `y-or-n-p' answers to.")

(defvar y-or-n-p-map
  (let ((map (make-sparse-keymap)))
    (set-keymap-parent map minibuffer-local-map)

    (dolist (symbol '(act act-and-show act-and-exit automatic))
      (define-key map (vector 'remap symbol) #'y-or-n-p-insert-y))

    (define-key map [remap skip] #'y-or-n-p-insert-n)

    (dolist (symbol '(backup undo undo-all edit edit-replacement
                      delete-and-edit ignore self-insert-command))
      (define-key map (vector 'remap symbol) #'y-or-n-p-insert-other))

    (define-key map [remap recenter] #'minibuffer-recenter-top-bottom)
    (define-key map [remap scroll-up] #'minibuffer-scroll-up-command)
    (define-key map [remap scroll-down] #'minibuffer-scroll-down-command)
    (define-key map [remap scroll-other-window] #'minibuffer-scroll-other-window)
    (define-key map [remap scroll-other-window-down] #'minibuffer-scroll-other-window-down)

    (define-key map [remap exit] #'y-or-n-p-insert-other)
    (dolist (symbol '(exit-prefix quit))
      (define-key map (vector 'remap symbol) #'abort-recursive-edit))
    (define-key map [escape] #'abort-recursive-edit)

    ;; FIXME: try catch-all instead of explicit bindings:
    ;; (define-key map [remap t] #'y-or-n-p-insert-other)

    map)
  "Keymap that defines additional bindings for `y-or-n-p' answers.")

(defun y-or-n-p-insert-y ()
  "Insert the answer \"y\" and exit the minibuffer of `y-or-n-p'.
Discard all previous input before inserting and exiting the minibuffer."
  (interactive)
  (when (minibufferp)
    (delete-minibuffer-contents)
    (insert "y")
    (exit-minibuffer)))

(defun y-or-n-p-insert-n ()
  "Insert the answer \"n\" and exit the minibuffer of `y-or-n-p'.
Discard all previous input before inserting and exiting the minibuffer."
  (interactive)
  (when (minibufferp)
    (delete-minibuffer-contents)
    (insert "n")
    (exit-minibuffer)))

(defun y-or-n-p-insert-other ()
  "Handle inserting of other answers in the minibuffer of `y-or-n-p'.
Display an error on trying to insert a disallowed character.
Also discard all previous input in the minibuffer."
  (interactive)
  (when (minibufferp)
    (delete-minibuffer-contents)
    (ding)
    (discard-input)
    (minibuffer-message "Please answer y or n")
    (sit-for 2)))

(defvar y-or-n-p-use-read-key nil
  "Use `read-key' when reading answers to \"y or n\" questions by `y-or-n-p'.
Otherwise, use the `read-from-minibuffer' to read the answers.

When reading via the minibuffer, you can use the normal commands
available in the minibuffer, and can, for instance, temporarily
switch to another buffer, do things there, and then switch back
to the minibuffer before entering the character.  This is not
possible when using `read-key', but using `read-key' may be less
confusing to some users.")

(defvar from--tty-menu-p nil
  "Non-nil means the current command was invoked from a TTY menu.")

(declare-function android-detect-keyboard "androidfns.c")

(defun use-dialog-box-p ()
  "Return non-nil if the current command should prompt the user via a dialog box."
  (and last-input-event                 ; not during startup
       (or (consp last-nonmenu-event)   ; invoked by a mouse event
           (and (null last-nonmenu-event)
                (consp last-input-event))
<<<<<<< HEAD
=======
           (and (featurep 'android)	; Prefer dialog boxes on Android.
                (not (android-detect-keyboard))) ; If no keyboard is connected.
>>>>>>> 42db7292
           from--tty-menu-p)            ; invoked via TTY menu
       use-dialog-box))

(defun y-or-n-p (prompt)
  "Ask user a \"y or n\" question.
Return t if answer is \"y\" and nil if it is \"n\".

PROMPT is the string to display to ask the question; `y-or-n-p'
adds \"(y or n) \" to it.  If PROMPT is a non-empty string, and
it ends with a non-space character, a space character will be
appended to it.

If you bind the variable `help-form' to a non-nil value
while calling this function, then pressing `help-char'
causes it to evaluate `help-form' and display the result.
PROMPT is also updated to show `help-char' like \"(y, n or C-h) \",
where `help-char' is automatically bound to `help-form-show'.

No confirmation of the answer is requested; a single character is
enough.  SPC also means yes, and DEL means no.

To be precise, this function translates user input into responses
by consulting the bindings in `query-replace-map'; see the
documentation of that variable for more information.  In this
case, the useful bindings are `act', `skip', `recenter',
`scroll-up', `scroll-down', and `quit'.
An `act' response means yes, and a `skip' response means no.
A `quit' response means to invoke `abort-recursive-edit'.
If the user enters `recenter', `scroll-up', or `scroll-down'
responses, perform the requested window recentering or scrolling
and ask again.

If dialog boxes are supported, this function will use a dialog box
if `use-dialog-box' is non-nil and the last input event was produced
by a mouse, or by some window-system gesture, or via a menu.

By default, this function uses the minibuffer to read the key.
If `y-or-n-p-use-read-key' is non-nil, `read-key' is used
instead (which means that the user can't change buffers (and the
like) while `y-or-n-p' is running)."
  (let ((answer 'recenter)
	(padded (lambda (prompt &optional dialog)
		  (let ((l (length prompt)))
		    (concat prompt
			    (if (or (zerop l) (eq ?\s (aref prompt (1- l))))
				"" " ")
			    (if dialog ""
                              ;; Don't clobber caller's match data.
                              (save-match-data
                                (substitute-command-keys
                                 (if help-form
                                     (format "(\\`y', \\`n' or \\`%s') "
                                             (key-description
                                              (vector help-char)))
                                   "(\\`y' or \\`n') "))))))))
        ;; Preserve the actual command that eventually called
        ;; `y-or-n-p' (otherwise `repeat' will be repeating
        ;; `exit-minibuffer').
        (real-this-command real-this-command))
    (cond
     (noninteractive
      (setq prompt (funcall padded prompt))
      (let ((temp-prompt prompt))
	(while (not (memq answer '(act skip)))
	  (let ((str (read-string temp-prompt)))
	    (cond ((member str '("y" "Y")) (setq answer 'act))
		  ((member str '("n" "N")) (setq answer 'skip))
		  ((and (member str '("h" "H")) help-form) (print help-form))
		  (t (setq temp-prompt (concat "Please answer y or n.  "
					       prompt))))))))
     ((use-dialog-box-p)
      (setq prompt (funcall padded prompt t)
	    answer (x-popup-dialog t `(,prompt ("Yes" . act) ("No" . skip)))))
     (y-or-n-p-use-read-key
      ;; ¡Beware! when I tried to edebug this code, Emacs got into a weird state
      ;; where all the keys were unbound (i.e. it somehow got triggered
      ;; within read-key, apparently).  I had to kill it.
      (setq prompt (funcall padded prompt))
      (while
          (let* ((scroll-actions '(recenter scroll-up scroll-down
                                            scroll-other-window scroll-other-window-down))
                 (key
                  (let ((cursor-in-echo-area t))
                    (when minibuffer-auto-raise
                      (raise-frame (window-frame (minibuffer-window))))
                    (read-key (propertize (if (memq answer scroll-actions)
                                              prompt
                                            (concat "Please answer y or n.  "
                                                    prompt))
                                          'face 'minibuffer-prompt)))))
            (setq answer (lookup-key query-replace-map (vector key) t))
            (cond
             ((memq answer '(skip act)) nil)
             ((eq answer 'recenter)
              (recenter) t)
             ((eq answer 'scroll-up)
              (ignore-errors (scroll-up-command)) t)
             ((eq answer 'scroll-down)
              (ignore-errors (scroll-down-command)) t)
             ((eq answer 'scroll-other-window)
              (ignore-errors (scroll-other-window)) t)
             ((eq answer 'scroll-other-window-down)
              (ignore-errors (scroll-other-window-down)) t)
             ((or (memq answer '(exit-prefix quit)) (eq key ?\e))
              (signal 'quit nil) t)
             (t t)))
        (ding)
        (discard-input)))
     (t
      (setq prompt (funcall padded prompt))
      (let* ((enable-recursive-minibuffers t)
             (msg help-form)
             (keymap (let ((map (make-composed-keymap
                                 y-or-n-p-map query-replace-map)))
                       (when help-form
                         ;; Create a new map before modifying
                         (setq map (copy-keymap map))
                         (define-key map (vector help-char)
                           (lambda ()
                             (interactive)
                             (let ((help-form msg)) ; lexically bound msg
                               (help-form-show)))))
                       map))
             ;; Protect this-command when called from pre-command-hook (bug#45029)
             (this-command this-command)
             (str (read-from-minibuffer
                   prompt nil keymap nil
                   (or y-or-n-p-history-variable t))))
        (setq answer (if (member str '("y" "Y")) 'act 'skip)))))
    (let ((ret (eq answer 'act)))
      (unless noninteractive
        (message "%s%c" prompt (if ret ?y ?n)))
      ret)))


;;; Atomic change groups.

(defmacro atomic-change-group (&rest body)
  "Like `progn' but perform BODY as an atomic change group.
This means that if BODY exits abnormally,
all of its changes to the current buffer are undone.
This works regardless of whether undo is enabled in the buffer.

Do not call functions which edit the undo list within BODY; see
`prepare-change-group'.

This mechanism is transparent to ordinary use of undo;
if undo is enabled in the buffer and BODY succeeds, the
user can undo the change normally."
  (declare (indent 0) (debug t))
  (let ((handle (make-symbol "--change-group-handle--"))
	(success (make-symbol "--change-group-success--")))
    `(let ((,handle (prepare-change-group))
	   ;; Don't truncate any undo data in the middle of this.
	   (undo-outer-limit nil)
	   (undo-limit most-positive-fixnum)
	   (undo-strong-limit most-positive-fixnum)
	   (,success nil))
       (unwind-protect
	   (progn
	     ;; This is inside the unwind-protect because
	     ;; it enables undo if that was disabled; we need
	     ;; to make sure that it gets disabled again.
	     (activate-change-group ,handle)
	     (prog1 ,(macroexp-progn body)
	       (setq ,success t)))
	 ;; Either of these functions will disable undo
	 ;; if it was disabled before.
	 (if ,success
	     (accept-change-group ,handle)
	   (cancel-change-group ,handle))))))

(defmacro with-undo-amalgamate (&rest body)
  "Like `progn' but perform BODY with amalgamated undo barriers.

This allows multiple operations to be undone in a single step.
When undo is disabled this behaves like `progn'."
  (declare (indent 0) (debug t))
  (let ((handle (make-symbol "--change-group-handle--")))
    `(let ((,handle (prepare-change-group))
           ;; Don't truncate any undo data in the middle of this,
           ;; otherwise Emacs might truncate part of the resulting
           ;; undo step: we want to mimic the behavior we'd get if the
           ;; undo-boundaries were never added in the first place.
           (undo-outer-limit nil)
           (undo-limit most-positive-fixnum)
           (undo-strong-limit most-positive-fixnum))
       (unwind-protect
           (progn
             (activate-change-group ,handle)
             ,@body)
         (progn
           (accept-change-group ,handle)
           (undo-amalgamate-change-group ,handle))))))

(defun prepare-change-group (&optional buffer)
  "Return a handle for the current buffer's state, for a change group.
If you specify BUFFER, make a handle for BUFFER's state instead.

Pass the handle to `activate-change-group' afterward to initiate
the actual changes of the change group.

To finish the change group, call either `accept-change-group' or
`cancel-change-group' passing the same handle as argument.  Call
`accept-change-group' to accept the changes in the group as final;
call `cancel-change-group' to undo them all.  You should use
`unwind-protect' to make sure the group is always finished.  The call
to `activate-change-group' should be inside the `unwind-protect'.
Once you finish the group, don't use the handle again--don't try to
finish the same group twice.  For a simple example of correct use, see
the source code of `atomic-change-group'.

As long as this handle is still in use, do not call functions
which edit the undo list: if it no longer contains its current
value, Emacs will not be able to cancel the change group.  This
includes any \"amalgamating\" commands, such as `delete-char',
which call `undo-auto-amalgamate'.

The handle records only the specified buffer.  To make a multibuffer
change group, call this function once for each buffer you want to
cover, then use `nconc' to combine the returned values, like this:

  (nconc (prepare-change-group buffer-1)
         (prepare-change-group buffer-2))

You can then activate that multibuffer change group with a single
call to `activate-change-group' and finish it with a single call
to `accept-change-group' or `cancel-change-group'."

  (if buffer
      (list (cons buffer (with-current-buffer buffer buffer-undo-list)))
    (list (cons (current-buffer) buffer-undo-list))))

(defun activate-change-group (handle)
  "Activate a change group made with `prepare-change-group' (which see)."
  (dolist (elt handle)
    (with-current-buffer (car elt)
      (if (eq buffer-undo-list t)
	  (setq buffer-undo-list nil)
	;; Add a boundary to make sure the upcoming changes won't be
	;; merged/combined with any previous changes (bug#33341).
	;; We're not supposed to introduce a real (visible)
        ;; `undo-boundary', tho, so we have to push something else
        ;; that acts like a boundary w.r.t preventing merges while
	;; being harmless.
        ;; We use for that an "empty insertion", but in order to be harmless,
        ;; it has to be at a harmless position.  Currently only
        ;; insertions are ever merged/combined, so we use such a "boundary"
        ;; only when the last change was an insertion and we use the position
        ;; of the last insertion.
        (when (numberp (car-safe (car buffer-undo-list)))
          (push (cons (caar buffer-undo-list) (caar buffer-undo-list))
                buffer-undo-list))))))

(defun accept-change-group (handle)
  "Finish a change group made with `prepare-change-group' (which see).
This finishes the change group by accepting its changes as final."
  (dolist (elt handle)
    (with-current-buffer (car elt)
      (if (eq (cdr elt) t)
	  (setq buffer-undo-list t)))))

(defun cancel-change-group (handle)
  "Finish a change group made with `prepare-change-group' (which see).
This finishes the change group by reverting all of its changes."
  (dolist (elt handle)
    (with-current-buffer (car elt)
      (setq elt (cdr elt))
      (save-restriction
	;; Widen buffer temporarily so if the buffer was narrowed within
	;; the body of `atomic-change-group' all changes can be undone.
	(widen)
	(let ((old-car (car-safe elt))
	      (old-cdr (cdr-safe elt))
	      ;; Use `pending-undo-list' temporarily since `undo-more' needs
	      ;; it, but restore it afterwards so as not to mess with an
	      ;; ongoing sequence of `undo's.
	      (pending-undo-list
	       ;; Use `buffer-undo-list' unconditionally (bug#39680).
	       buffer-undo-list))
          (unwind-protect
              (progn
                ;; Temporarily truncate the undo log at ELT.
                (when (consp elt)
                  (setcar elt nil) (setcdr elt nil))
                ;; Make sure there's no confusion.
                (when (and (consp elt) (not (eq elt (last pending-undo-list))))
                  (error "Undoing to some unrelated state"))
                ;; Undo it all.
                (save-excursion
                  (while (listp pending-undo-list) (undo-more 1)))
                ;; Revert the undo info to what it was when we grabbed
                ;; the state.
                (setq buffer-undo-list elt))
            ;; Reset the modified cons cell ELT to its original content.
            (when (consp elt)
              (setcar elt old-car)
              (setcdr elt old-cdr))))))))

;;;; Display-related functions.

(defun momentary-string-display (string pos &optional exit-char message)
  "Momentarily display STRING in the buffer at POS.
Display remains until next event is input.
If POS is a marker, only its position is used; its buffer is ignored.
Optional third arg EXIT-CHAR can be a character, event or event
description list.  EXIT-CHAR defaults to SPC.  If the input is
EXIT-CHAR it is swallowed; otherwise it is then available as
input (as a command if nothing else).
Display MESSAGE (optional fourth arg) in the echo area.
If MESSAGE is nil, instructions to type EXIT-CHAR are displayed there."
  (or exit-char (setq exit-char ?\s))
  (let ((ol (make-overlay pos pos))
        (str (copy-sequence string)))
    (unwind-protect
        (progn
          (save-excursion
            (overlay-put ol 'after-string str)
            (goto-char pos)
            ;; To avoid trouble with out-of-bounds position
            (setq pos (point))
            ;; If the string end is off screen, recenter now.
            (if (<= (window-end nil t) pos)
                (recenter (/ (window-height) 2))))
          (message (or message "Type %s to continue editing.")
                   (single-key-description exit-char))
	  (let ((event (read-key)))
	    ;; `exit-char' can be an event, or an event description list.
	    (or (eq event exit-char)
		(eq event (event-convert-list exit-char))
		(setq unread-command-events
                      (append (this-single-command-raw-keys)
                              unread-command-events)))))
      (delete-overlay ol))))


;;;; Overlay operations

(defun copy-overlay (o)
  "Return a copy of overlay O."
  (declare (important-return-value t))
  (let ((o1 (if (overlay-buffer o)
                (make-overlay (overlay-start o) (overlay-end o)
                              ;; FIXME: there's no easy way to find the
                              ;; insertion-type of overlay's start and end.
                              (overlay-buffer o))
              (let ((o1 (make-overlay (point-min) (point-min))))
                (delete-overlay o1)
                o1)))
	(props (overlay-properties o)))
    (while props
      (overlay-put o1 (pop props) (pop props)))
    o1))

(defun remove-overlays (&optional beg end name val)
  "Remove overlays between BEG and END that have property NAME with value VAL.
Overlays might be moved and/or split.  If any targeted overlays
start before BEG, the overlays will be altered so that they end
at BEG.  Likewise, if the targeted overlays end after END, they
will be altered so that they start at END.  Overlays that start
at or after BEG and end before END will be removed completely.

BEG and END default respectively to the beginning and end of the
buffer.
Values are compared with `eq'.
If either NAME or VAL are specified, both should be specified."
  ;; This speeds up the loops over overlays.
  (unless beg (setq beg (point-min)))
  (unless end (setq end (point-max)))
  (overlay-recenter end)
  (if (< end beg)
      (setq beg (prog1 end (setq end beg))))
  (save-excursion
    (dolist (o (overlays-in beg end))
      (when (eq (overlay-get o name) val)
	;; Either push this overlay outside beg...end
	;; or split it to exclude beg...end
	;; or delete it entirely (if it is contained in beg...end).
	(if (< (overlay-start o) beg)
	    (if (> (overlay-end o) end)
		(progn
		  (move-overlay (copy-overlay o)
				(overlay-start o) beg)
		  (move-overlay o end (overlay-end o)))
	      (move-overlay o (overlay-start o) beg))
	  (if (> (overlay-end o) end)
	      (move-overlay o end (overlay-end o))
	    (delete-overlay o)))))))

;;;; Miscellanea.

(defvar suspend-hook nil
  "Normal hook run by `suspend-emacs', before suspending.")

(defvar suspend-resume-hook nil
  "Normal hook run by `suspend-emacs', after Emacs is continued.")

(defvar after-pdump-load-hook nil
  "Normal hook run after loading the .pdmp file.")

(defvar temp-buffer-show-hook nil
  "Normal hook run by `with-output-to-temp-buffer' after displaying the buffer.
When the hook runs, the temporary buffer is current, and the window it
was displayed in is selected.")

(defvar temp-buffer-setup-hook nil
  "Normal hook run by `with-output-to-temp-buffer' at the start.
When the hook runs, the temporary buffer is current.
This hook is normally set up with a function to put the buffer in Help
mode.")

(defvar user-emacs-directory
  ;; The value does not matter since Emacs sets this at startup.
  nil
  "Directory beneath which additional per-user Emacs-specific files are placed.
Various programs in Emacs store information in this directory.
Note that this should end with a directory separator.
See also `locate-user-emacs-file'.")

;;;; Misc. useful functions.

(defsubst buffer-narrowed-p ()
  "Return non-nil if the current buffer is narrowed."
  (declare (side-effect-free t))
  (/= (- (point-max) (point-min)) (buffer-size)))

(defun find-tag-default-bounds ()
  "Determine the boundaries of the default tag, based on text at point.
Return a cons cell with the beginning and end of the found tag.
If there is no plausible default, return nil."
  (bounds-of-thing-at-point 'symbol))

(defun find-tag-default ()
  "Determine default tag to search for, based on text at point.
If there is no plausible default, return nil."
  (let ((bounds (find-tag-default-bounds)))
    (when bounds
      (buffer-substring-no-properties (car bounds) (cdr bounds)))))

(defun find-tag-default-as-regexp ()
  "Return regexp that matches the default tag at point.
If there is no tag at point, return nil.

When in a major mode that does not provide its own
`find-tag-default-function', return a regexp that matches the
symbol at point exactly."
  (let ((tag (funcall (or find-tag-default-function
			  (get major-mode 'find-tag-default-function)
			  #'find-tag-default))))
    (if tag (regexp-quote tag))))

(defun find-tag-default-as-symbol-regexp ()
  "Return regexp that matches the default tag at point as symbol.
If there is no tag at point, return nil.

When in a major mode that does not provide its own
`find-tag-default-function', return a regexp that matches the
symbol at point exactly."
  (let ((tag-regexp (find-tag-default-as-regexp)))
    (if (and tag-regexp
	     (eq (or find-tag-default-function
		     (get major-mode 'find-tag-default-function)
		     #'find-tag-default)
		 #'find-tag-default))
	(format "\\_<%s\\_>" tag-regexp)
      tag-regexp)))

(defun play-sound (sound)
  "SOUND is a list of the form `(sound KEYWORD VALUE...)'.
The following keywords are recognized:

  :file FILE - read sound data from FILE.  If FILE isn't an
absolute file name, it is searched in `data-directory'.

  :data DATA - read sound data from string DATA.

Exactly one of :file or :data must be present.

  :volume VOL - set volume to VOL.  VOL must an integer in the
range 0..100 or a float in the range 0..1.0.  If not specified,
don't change the volume setting of the sound device.

  :device DEVICE - play sound on DEVICE.  If not specified,
a system-dependent default device name is used.

Note: :data and :device are currently not supported on Windows."
  (if (fboundp 'play-sound-internal)
      (play-sound-internal sound)
    (error "This Emacs binary lacks sound support")))

(declare-function w32-shell-dos-semantics "w32-fns" nil)

(defun shell-quote-argument (argument &optional posix)
  "Quote ARGUMENT for passing as argument to an inferior shell.

This function is designed to work with the syntax of your system's
standard shell, and might produce incorrect results with unusual shells.
See Info node `(elisp)Security Considerations'.

If the optional POSIX argument is non-nil, ARGUMENT is quoted
according to POSIX shell quoting rules, regardless of the
system's shell."
  (declare (important-return-value t))
  (cond
   ((and (not posix) (eq system-type 'ms-dos))
    ;; Quote using double quotes, but escape any existing quotes in
    ;; the argument with backslashes.
    (let ((result "")
          (start 0)
          end)
      (if (or (null (string-match "[^\"]" argument))
              (< (match-end 0) (length argument)))
          (while (string-match "[\"]" argument start)
            (setq end (match-beginning 0)
                  result (concat result (substring argument start end)
                                 "\\" (substring argument end (1+ end)))
                  start (1+ end))))
      (concat "\"" result (substring argument start) "\"")))

   ((and (not posix) (eq system-type 'windows-nt) (w32-shell-dos-semantics))

    ;; First, quote argument so that CommandLineToArgvW will
    ;; understand it.  See
    ;; https://msdn.microsoft.com/en-us/library/17w5ykft%28v=vs.85%29.aspx
    ;; After we perform that level of quoting, escape shell
    ;; metacharacters so that cmd won't mangle our argument.  If the
    ;; argument contains no double quote characters, we can just
    ;; surround it with double quotes.  Otherwise, we need to prefix
    ;; each shell metacharacter with a caret.

    (setq argument
          ;; escape backslashes at end of string
          (replace-regexp-in-string
           "\\(\\\\*\\)$"
           "\\1\\1"
           ;; escape backslashes and quotes in string body
           (replace-regexp-in-string
            "\\(\\\\*\\)\""
            "\\1\\1\\\\\""
            argument)))

    (if (string-match "[%!\"]" argument)
        (concat
         "^\""
         (replace-regexp-in-string
          "\\([%!()\"<>&|^]\\)"
          "^\\1"
          argument)
         "^\"")
      (concat "\"" argument "\"")))

   (t
    (if (equal argument "")
        "''"
      ;; Quote everything except POSIX filename characters.
      ;; This should be safe enough even for really weird shells.
      (string-replace
       "\n" "'\n'"
       (replace-regexp-in-string "[^-0-9a-zA-Z_./\n]" "\\\\\\&" argument))))
   ))

(defsubst string-to-list (string)
  "Return a list of characters in STRING."
  (declare (side-effect-free t))
  (append string nil))

(defsubst string-to-vector (string)
  "Return a vector of characters in STRING."
  (declare (side-effect-free t))
  (vconcat string))

(defun string-or-null-p (object)
  "Return t if OBJECT is a string or nil.
Otherwise, return nil."
  (declare (pure t) (side-effect-free error-free))
  (or (stringp object) (null object)))

(defun list-of-strings-p (object)
  "Return t if OBJECT is nil or a list of strings."
  (declare (pure t) (side-effect-free error-free))
  (while (and (consp object) (stringp (car object)))
    (setq object (cdr object)))
  (null object))

(defun booleanp (object)
  "Return t if OBJECT is one of the two canonical boolean values: t or nil.
Otherwise, return nil."
  (declare (pure t) (side-effect-free error-free))
  (and (memq object '(nil t)) t))

(defun special-form-p (object)
  "Non-nil if and only if OBJECT is a special form."
  (declare (side-effect-free error-free))
  (if (and (symbolp object) (fboundp object))
      (setq object (indirect-function object)))
  (and (subrp object) (eq (cdr (subr-arity object)) 'unevalled)))

(defun plistp (object)
  "Non-nil if and only if OBJECT is a valid plist."
  (declare (pure t) (side-effect-free error-free))
  (let ((len (proper-list-p object)))
    (and len (zerop (% len 2)))))

(defun macrop (object)
  "Non-nil if and only if OBJECT is a macro."
  (declare (side-effect-free t))
  (let ((def (indirect-function object)))
    (when (consp def)
      (or (eq 'macro (car def))
          (and (autoloadp def) (memq (nth 4 def) '(macro t)))))))

(defun compiled-function-p (object)
  "Return non-nil if OBJECT is a function that has been compiled.
Does not distinguish between functions implemented in machine code
or byte-code."
  (declare (side-effect-free error-free))
  (or (subrp object) (byte-code-function-p object)))

(defun field-at-pos (pos)
  "Return the field at position POS, taking stickiness etc into account."
  (declare (important-return-value t))
  (let ((raw-field (get-char-property (field-beginning pos) 'field)))
    (if (eq raw-field 'boundary)
	(get-char-property (1- (field-end pos)) 'field)
      raw-field)))

(defun sha1 (object &optional start end binary)
  "Return the SHA-1 (Secure Hash Algorithm) of an OBJECT.
OBJECT is either a string or a buffer.  Optional arguments START and
END are character positions specifying which portion of OBJECT for
computing the hash.  If BINARY is non-nil, return a 40-byte unibyte
string; otherwise returna 40-character string.

Note that SHA-1 is not collision resistant and should not be used
for anything security-related.  See `secure-hash' for
alternatives."
  (declare (side-effect-free t))
  (secure-hash 'sha1 object start end binary))

(defun function-get (f prop &optional autoload)
  "Return the value of property PROP of function F.
If AUTOLOAD is non-nil and F is autoloaded, try to load it
in the hope that it will set PROP.  If AUTOLOAD is `macro', do it only
if it's an autoloaded macro."
  (declare (important-return-value t))
  (let ((val nil))
    (while (and (symbolp f)
                (null (setq val (get f prop)))
                (fboundp f))
      (let ((fundef (symbol-function f)))
        (if (and autoload (autoloadp fundef)
                 (not (equal fundef
                             (autoload-do-load fundef f
                                               (if (eq autoload 'macro)
                                                   'macro)))))
            nil                         ;Re-try `get' on the same `f'.
          (setq f fundef))))
    val))

;;;; Support for yanking and text properties.
;; Why here in subr.el rather than in simple.el?  --Stef

(defvar yank-handled-properties)
(defvar yank-excluded-properties)

(defun remove-yank-excluded-properties (start end)
  "Process text properties between START and END, inserted for a `yank'.
Perform the handling specified by `yank-handled-properties', then
remove properties specified by `yank-excluded-properties'."
  (let ((inhibit-read-only t))
    (dolist (handler yank-handled-properties)
      (let ((prop (car handler))
            (fun  (cdr handler))
            (run-start start))
        (while (< run-start end)
          (let ((value (get-text-property run-start prop))
                (run-end (next-single-property-change
                          run-start prop nil end)))
            (funcall fun value run-start run-end)
            (setq run-start run-end)))))
    (if (eq yank-excluded-properties t)
        (set-text-properties start end nil)
      (remove-list-of-text-properties start end yank-excluded-properties))))

(defvar yank-undo-function)

(defun insert-for-yank (string)
  "Insert STRING at point for the `yank' command.

This function is like `insert', except it honors the variables
`yank-handled-properties' and `yank-excluded-properties', and the
`yank-handler' text property, in the way that `yank' does.

It also runs the string through `yank-transform-functions'."
  ;; Allow altering the yank string.
  (run-hook-wrapped 'yank-transform-functions
                    (lambda (f) (setq string (funcall f string)) nil))
  (let (to)
    (while (setq to (next-single-property-change 0 'yank-handler string))
      (insert-for-yank-1 (substring string 0 to))
      (setq string (substring string to))))
  (insert-for-yank-1 string))

(defun insert-for-yank-1 (string)
  "Helper for `insert-for-yank', which see."
  (let* ((handler (and (stringp string)
		       (get-text-property 0 'yank-handler string)))
	 (param (or (nth 1 handler) string))
	 (opoint (point))
	 (inhibit-read-only inhibit-read-only)
	 end)

    ;; FIXME: This throws away any yank-undo-function set by previous calls
    ;; to insert-for-yank-1 within the loop of insert-for-yank!
    (setq yank-undo-function t)
    (if (nth 0 handler) ; FUNCTION
	(funcall (car handler) param)
      (insert param))
    (setq end (point))

    ;; Prevent read-only properties from interfering with the
    ;; following text property changes.
    (setq inhibit-read-only t)

    (unless (nth 2 handler) ; NOEXCLUDE
      (remove-yank-excluded-properties opoint end))

    ;; If last inserted char has properties, mark them as rear-nonsticky.
    (if (and (> end opoint)
	     (text-properties-at (1- end)))
	(put-text-property (1- end) end 'rear-nonsticky t))

    (if (eq yank-undo-function t)		   ; not set by FUNCTION
	(setq yank-undo-function (nth 3 handler))) ; UNDO
    (if (nth 4 handler)				   ; COMMAND
	(setq this-command (nth 4 handler)))))

(defun insert-buffer-substring-no-properties (buffer &optional start end)
  "Insert before point a substring of BUFFER, without text properties.
BUFFER may be a buffer or a buffer name.
Arguments START and END are character positions specifying the substring.
They default to the values of (point-min) and (point-max) in BUFFER."
  (let ((opoint (point)))
    (insert-buffer-substring buffer start end)
    (let ((inhibit-read-only t))
      (set-text-properties opoint (point) nil))))

(defun insert-buffer-substring-as-yank (buffer &optional start end)
  "Insert before point a part of BUFFER, stripping some text properties.
BUFFER may be a buffer or a buffer name.
Arguments START and END are character positions specifying the substring.
They default to the values of (point-min) and (point-max) in BUFFER.
Before insertion, process text properties according to
`yank-handled-properties' and `yank-excluded-properties'."
  ;; Since the buffer text should not normally have yank-handler properties,
  ;; there is no need to handle them here.
  (let ((opoint (point)))
    (insert-buffer-substring buffer start end)
    (remove-yank-excluded-properties opoint (point))))

(defun insert-into-buffer (buffer &optional start end)
  "Insert the contents of the current buffer into BUFFER.
If START/END, only insert that region from the current buffer.
Point in BUFFER will be placed after the inserted text."
  (let ((current (current-buffer)))
    (with-current-buffer buffer
      (insert-buffer-substring current start end))))

(defun replace-string-in-region (string replacement &optional start end)
  "Replace STRING with REPLACEMENT in the region from START to END.
The number of replaced occurrences are returned, or nil if STRING
doesn't exist in the region.

If START is nil, use the current point.  If END is nil, use `point-max'.

Comparisons and replacements are done with fixed case."
  (if start
      (when (< start (point-min))
        (error "Start before start of buffer"))
    (setq start (point)))
  (if end
      (when (> end (point-max))
        (error "End after end of buffer"))
    (setq end (point-max)))
  (save-excursion
    (goto-char start)
    (save-restriction
      (narrow-to-region start end)
      (let ((matches 0)
            (case-fold-search nil))
        (while (search-forward string nil t)
          (delete-region (match-beginning 0) (match-end 0))
          (insert replacement)
          (setq matches (1+ matches)))
        (and (not (zerop matches))
             matches)))))

(defun replace-regexp-in-region (regexp replacement &optional start end)
  "Replace REGEXP with REPLACEMENT in the region from START to END.
The number of replaced occurrences are returned, or nil if REGEXP
doesn't exist in the region.

If START is nil, use the current point.  If END is nil, use `point-max'.

Comparisons and replacements are done with fixed case.

REPLACEMENT can use the following special elements:

  `\\&' in NEWTEXT means substitute original matched text.
  `\\N' means substitute what matched the Nth `\\(...\\)'.
       If Nth parens didn't match, substitute nothing.
  `\\\\' means insert one `\\'.
  `\\?' is treated literally."
  (if start
      (when (< start (point-min))
        (error "Start before start of buffer"))
    (setq start (point)))
  (if end
      (when (> end (point-max))
        (error "End after end of buffer"))
    (setq end (point-max)))
  (save-excursion
    (goto-char start)
    (save-restriction
      (narrow-to-region start end)
      (let ((matches 0)
            (case-fold-search nil))
          (while (re-search-forward regexp nil t)
          (replace-match replacement t)
          (setq matches (1+ matches)))
        (and (not (zerop matches))
             matches)))))

(defun yank-handle-font-lock-face-property (face start end)
  "If `font-lock-defaults' is nil, apply FACE as a `face' property.
START and END denote the start and end of the text to act on.
Do nothing if FACE is nil."
  (and face
       (null font-lock-defaults)
       (put-text-property start end 'face face)))

;; This removes `mouse-face' properties in *Help* buffer buttons:
;; https://lists.gnu.org/r/emacs-devel/2002-04/msg00648.html
(defun yank-handle-category-property (category start end)
  "Apply property category CATEGORY's properties between START and END."
  (when category
    (let ((start2 start))
      (while (< start2 end)
	(let ((end2     (next-property-change start2 nil end))
	      (original (text-properties-at start2)))
	  (set-text-properties start2 end2 (symbol-plist category))
	  (add-text-properties start2 end2 original)
	  (setq start2 end2))))))


;;;; Synchronous shell commands.

(defun start-process-shell-command (name buffer command)
  "Start a program in a subprocess.  Return the process object for it.
NAME is name for process.  It is modified if necessary to make it unique.
BUFFER is the buffer (or buffer name) to associate with the process.
 Process output goes at end of that buffer, unless you specify
 an output stream or filter function to handle the output.
 BUFFER may be also nil, meaning that this process is not associated
 with any buffer.
COMMAND is the shell command to run."
  ;; We used to use `exec' to replace the shell with the command,
  ;; but that failed to handle (...) and semicolon, etc.
  (start-process name buffer shell-file-name shell-command-switch command))

(defun start-file-process-shell-command (name buffer command)
  "Start a program in a subprocess.  Return the process object for it.
Similar to `start-process-shell-command', but calls `start-file-process'."
  ;; On remote hosts, the local `shell-file-name' might be useless.
  (with-connection-local-variables
   (start-file-process
    name buffer shell-file-name shell-command-switch command)))

(defun call-process-shell-command (command &optional infile buffer display
					   &rest args)
  "Execute the shell command COMMAND synchronously in separate process.
The remaining arguments are optional.
The program's input comes from file INFILE (nil means `/dev/null').
Insert output in BUFFER before point; t means current buffer;
 nil for BUFFER means discard it; 0 means discard and don't wait.
BUFFER can also have the form (REAL-BUFFER STDERR-FILE); in that case,
REAL-BUFFER says what to do with standard output, as above,
while STDERR-FILE says what to do with standard error in the child.
STDERR-FILE may be nil (discard standard error output),
t (mix it with ordinary output), or a file name string.

Fourth arg DISPLAY non-nil means redisplay buffer as output is inserted.
Wildcards and redirection are handled as usual in the shell.

If BUFFER is 0, `call-process-shell-command' returns immediately with value nil.
Otherwise it waits for COMMAND to terminate and returns a numeric exit
status or a signal description string.
If you quit, the process is killed with SIGINT, or SIGKILL if you quit again.

An old calling convention accepted any number of arguments after DISPLAY,
which were just concatenated to COMMAND.  This is still supported but strongly
discouraged."
  (declare (advertised-calling-convention
            (command &optional infile buffer display) "24.5"))
  ;; We used to use `exec' to replace the shell with the command,
  ;; but that failed to handle (...) and semicolon, etc.
  (call-process shell-file-name
		infile buffer display
		shell-command-switch
		(mapconcat #'identity (cons command args) " ")))

(defun process-file-shell-command (command &optional infile buffer display
					   &rest args)
  "Process files synchronously in a separate process.
Similar to `call-process-shell-command', but calls `process-file'."
  (declare (advertised-calling-convention
            (command &optional infile buffer display) "24.5"))
  ;; On remote hosts, the local `shell-file-name' might be useless.
  (with-connection-local-variables
   (process-file
    shell-file-name infile buffer display shell-command-switch
    (mapconcat #'identity (cons command args) " "))))

(defun call-shell-region (start end command &optional delete buffer)
  "Send text from START to END as input to an inferior shell running COMMAND.
Delete the text if fourth arg DELETE is non-nil.

Insert output in BUFFER before point; t means current buffer; nil for
 BUFFER means discard it; 0 means discard and don't wait; and `(:file
 FILE)', where FILE is a file name string, means that it should be
 written to that file (if the file already exists it is overwritten).
BUFFER can also have the form (REAL-BUFFER STDERR-FILE); in that case,
REAL-BUFFER says what to do with standard output, as above,
while STDERR-FILE says what to do with standard error in the child.
STDERR-FILE may be nil (discard standard error output),
t (mix it with ordinary output), or a file name string.

If BUFFER is 0, `call-shell-region' returns immediately with value nil.
Otherwise it waits for COMMAND to terminate
and returns a numeric exit status or a signal description string.
If you quit, the process is killed with SIGINT, or SIGKILL if you quit again."
  (call-process-region start end
                       shell-file-name delete buffer nil
                       shell-command-switch command))

;;;; Lisp macros to do various things temporarily.

(defmacro track-mouse (&rest body)
  "Evaluate BODY with mouse movement events enabled.
Within a `track-mouse' form, mouse motion generates input events that
 you can read with `read-event'.
Normally, mouse motion is ignored."
  (declare (debug (def-body)) (indent 0))
  `(internal--track-mouse (lambda () ,@body)))

(defmacro with-current-buffer (buffer-or-name &rest body)
  "Execute the forms in BODY with BUFFER-OR-NAME temporarily current.
BUFFER-OR-NAME must be a buffer or the name of an existing buffer.
The value returned is the value of the last form in BODY.  See
also `with-temp-buffer'."
  (declare (indent 1) (debug t))
  `(save-current-buffer
     (set-buffer ,buffer-or-name)
     ,@body))

(defun internal--before-with-selected-window (window)
  (let ((other-frame (window-frame window)))
    (list window (selected-window)
          ;; Selecting a window on another frame also changes that
          ;; frame's frame-selected-window.  We must save&restore it.
          (unless (eq (selected-frame) other-frame)
            (frame-selected-window other-frame))
          ;; Also remember the top-frame if on ttys.
          (unless (eq (selected-frame) other-frame)
            (tty-top-frame other-frame)))))

(defun internal--after-with-selected-window (state)
  ;; First reset frame-selected-window.
  (when (window-live-p (nth 2 state))
    ;; We don't use set-frame-selected-window because it does not
    ;; pass the `norecord' argument to Fselect_window.
    (select-window (nth 2 state) 'norecord)
    (and (frame-live-p (nth 3 state))
         (not (eq (tty-top-frame) (nth 3 state)))
         (select-frame (nth 3 state) 'norecord)))
  ;; Then reset the actual selected-window.
  (when (window-live-p (nth 1 state))
    (select-window (nth 1 state) 'norecord)))

(defun generate-new-buffer (name &optional inhibit-buffer-hooks)
  "Create and return a buffer with a name based on NAME.
Choose the buffer's name using `generate-new-buffer-name'.
See `get-buffer-create' for the meaning of INHIBIT-BUFFER-HOOKS."
  (get-buffer-create (generate-new-buffer-name name) inhibit-buffer-hooks))

(defmacro with-selected-window (window &rest body)
  "Execute the forms in BODY with WINDOW as the selected window.
The value returned is the value of the last form in BODY.

This macro saves and restores the selected window, as well as the
selected window of each frame.  It does not change the order of
recently selected windows.  If the previously selected window of
some frame is no longer live at the end of BODY, that frame's
selected window is left alone.  If the selected window is no
longer live, then whatever window is selected at the end of BODY
remains selected.

This macro uses `save-current-buffer' to save and restore the
current buffer, since otherwise its normal operation could
potentially make a different buffer current.  It does not alter
the buffer list ordering."
  (declare (indent 1) (debug t))
  `(let ((save-selected-window--state
          (internal--before-with-selected-window ,window)))
     (save-current-buffer
       (unwind-protect
           (progn (select-window (car save-selected-window--state) 'norecord)
		  ,@body)
         (internal--after-with-selected-window save-selected-window--state)))))

(defmacro with-selected-frame (frame &rest body)
  "Execute the forms in BODY with FRAME as the selected frame.
The value returned is the value of the last form in BODY.

This macro saves and restores the selected frame, and changes the
order of neither the recently selected windows nor the buffers in
the buffer list."
  (declare (indent 1) (debug t))
  (let ((old-frame (make-symbol "old-frame"))
	(old-buffer (make-symbol "old-buffer")))
    `(let ((,old-frame (selected-frame))
	   (,old-buffer (current-buffer)))
       (unwind-protect
	   (progn (select-frame ,frame 'norecord)
		  ,@body)
	 (when (frame-live-p ,old-frame)
	   (select-frame ,old-frame 'norecord))
	 (when (buffer-live-p ,old-buffer)
	   (set-buffer ,old-buffer))))))

(defmacro save-window-excursion (&rest body)
  "Execute BODY, then restore previous window configuration.
This macro saves the window configuration on the selected frame,
executes BODY, then calls `set-window-configuration' to restore
the saved window configuration.  The return value is the last
form in BODY.  The window configuration is also restored if BODY
exits nonlocally.

BEWARE: Most uses of this macro introduce bugs.
E.g. it should not be used to try and prevent some code from opening
a new window, since that window may sometimes appear in another frame,
in which case `save-window-excursion' cannot help."
  (declare (indent 0) (debug t))
  (let ((c (make-symbol "wconfig")))
    `(let ((,c (current-window-configuration))
           (mark-ring (copy-tree global-mark-ring)))
       (unwind-protect (progn ,@body)
         (set-window-configuration ,c)
         (setq global-mark-ring mark-ring)))))

(defun internal-temp-output-buffer-show (buffer)
  "Internal function for `with-output-to-temp-buffer'."
  (with-current-buffer buffer
    (set-buffer-modified-p nil)
    (goto-char (point-min)))

  (if temp-buffer-show-function
      (funcall temp-buffer-show-function buffer)
    (with-current-buffer buffer
      (let* ((window
	      (let ((window-combination-limit
		   ;; When `window-combination-limit' equals
		   ;; `temp-buffer' or `temp-buffer-resize' and
		   ;; `temp-buffer-resize-mode' is enabled in this
		   ;; buffer bind it to t so resizing steals space
		   ;; preferably from the window that was split.
		   (if (or (eq window-combination-limit 'temp-buffer)
			   (and (eq window-combination-limit
				    'temp-buffer-resize)
				temp-buffer-resize-mode))
		       t
		     window-combination-limit)))
		(display-buffer buffer)))
	     (frame (and window (window-frame window))))
	(when window
	  (unless (eq frame (selected-frame))
	    (make-frame-visible frame))
	  (setq minibuffer-scroll-window window)
	  (set-window-hscroll window 0)
	  ;; Don't try this with NOFORCE non-nil!
	  (set-window-start window (point-min) t)
	  ;; This should not be necessary.
	  (set-window-point window (point-min))
	  ;; Run `temp-buffer-show-hook', with the chosen window selected.
	  (with-selected-window window
	    (run-hooks 'temp-buffer-show-hook))))))
  ;; Return nil.
  nil)

;; Doc is very similar to with-temp-buffer-window.
(defmacro with-output-to-temp-buffer (bufname &rest body)
  "Bind `standard-output' to buffer BUFNAME, eval BODY, then show that buffer.

This is a convenience macro meant for displaying help buffers and
the like.  It empties the BUFNAME buffer before evaluating BODY
and disables undo in that buffer.

It does not make the buffer current for BODY.  Instead it binds
`standard-output' to that buffer, so that output generated with
`prin1' and similar functions in BODY goes into the buffer.

At the end of BODY, this marks buffer BUFNAME unmodified and displays
it in a window, but does not select it.  The normal way to do this is
by calling `display-buffer', then running `temp-buffer-show-hook'.
However, if `temp-buffer-show-function' is non-nil, it calls that
function instead (and does not run `temp-buffer-show-hook').  The
function gets one argument, the buffer to display.

The return value of `with-output-to-temp-buffer' is the value of the
last form in BODY.  If BODY does not finish normally, the buffer
BUFNAME is not displayed.

This runs the hook `temp-buffer-setup-hook' before BODY,
with the buffer BUFNAME temporarily current.  It runs the hook
`temp-buffer-show-hook' after displaying buffer BUFNAME, with that
buffer temporarily current, and the window that was used to display it
temporarily selected.  But it doesn't run `temp-buffer-show-hook'
if it uses `temp-buffer-show-function'.

By default, the setup hook puts the buffer into Help mode before running BODY.
If BODY does not change the major mode, the show hook makes the buffer
read-only, and scans it for function and variable names to make them into
clickable cross-references.

See the related form `with-temp-buffer-window'."
  (declare (debug t))
  (let ((old-dir (make-symbol "old-dir"))
        (buf (make-symbol "buf")))
    `(let* ((,old-dir default-directory)
            (,buf
             (with-current-buffer (get-buffer-create ,bufname)
               (prog1 (current-buffer)
                 (kill-all-local-variables)
                 ;; FIXME: delete_all_overlays
                 (setq default-directory ,old-dir)
                 (setq buffer-read-only nil)
                 (setq buffer-file-name nil)
                 (setq buffer-undo-list t)
                 (let ((inhibit-read-only t)
                       (inhibit-modification-hooks t))
                   (erase-buffer)
                   (run-hooks 'temp-buffer-setup-hook)))))
            (standard-output ,buf))
       (prog1 (progn ,@body)
         (internal-temp-output-buffer-show ,buf)))))

(defmacro with-temp-file (file &rest body)
  "Create a new buffer, evaluate BODY there, and write the buffer to FILE.
The value returned is the value of the last form in BODY.
The buffer does not run the hooks `kill-buffer-hook',
`kill-buffer-query-functions', and `buffer-list-update-hook'.
See also `with-temp-buffer'."
  (declare (indent 1) (debug t))
  (let ((temp-file (make-symbol "temp-file"))
	(temp-buffer (make-symbol "temp-buffer")))
    `(let ((,temp-file ,file)
           (,temp-buffer (generate-new-buffer " *temp file*" t)))
       (unwind-protect
	   (prog1
	       (with-current-buffer ,temp-buffer
		 ,@body)
	     (with-current-buffer ,temp-buffer
	       (write-region nil nil ,temp-file nil 0)))
	 (and (buffer-name ,temp-buffer)
	      (kill-buffer ,temp-buffer))))))

(defmacro with-temp-message (message &rest body)
  "Display MESSAGE temporarily if non-nil while BODY is evaluated.
The original message is restored to the echo area after BODY has finished.
The value returned is the value of the last form in BODY.
MESSAGE is written to the message log buffer if `message-log-max' is non-nil.
If MESSAGE is nil, the echo area and message log buffer are unchanged.
Use a MESSAGE of \"\" to temporarily clear the echo area."
  (declare (debug t) (indent 1))
  (let ((current-message (make-symbol "current-message"))
	(temp-message (make-symbol "with-temp-message")))
    `(let ((,temp-message ,message)
	   (,current-message))
       (unwind-protect
	   (progn
	     (when ,temp-message
	       (setq ,current-message (current-message))
	       (message "%s" ,temp-message))
	     ,@body)
	 (and ,temp-message
	      (if ,current-message
		  (message "%s" ,current-message)
		(message nil)))))))

(defmacro with-temp-buffer (&rest body)
  "Create a temporary buffer, and evaluate BODY there like `progn'.
The buffer does not run the hooks `kill-buffer-hook',
`kill-buffer-query-functions', and `buffer-list-update-hook'.
See also `with-temp-file' and `with-output-to-string'."
  (declare (indent 0) (debug t))
  (let ((temp-buffer (make-symbol "temp-buffer")))
    `(let ((,temp-buffer (generate-new-buffer " *temp*" t)))
       ;; `kill-buffer' can change current-buffer in some odd cases.
       (with-current-buffer ,temp-buffer
         (unwind-protect
	     (progn ,@body)
           (and (buffer-name ,temp-buffer)
                (kill-buffer ,temp-buffer)))))))

(defmacro with-silent-modifications (&rest body)
  "Execute BODY, pretending it does not modify the buffer.
This macro is typically used around modifications of
text properties that do not really affect the buffer's content.
If BODY performs real modifications to the buffer's text, other
than cosmetic ones, undo data may become corrupted.

This macro will run BODY normally, but doesn't count its buffer
modifications as being buffer modifications.  This affects things
like `buffer-modified-p', checking whether the file is locked by
someone else, running buffer modification hooks, and other things
of that nature."
  (declare (debug t) (indent 0))
  (let ((modified (make-symbol "modified")))
    `(let* ((,modified (buffer-modified-p))
            (buffer-undo-list t)
            (inhibit-read-only t)
            (inhibit-modification-hooks t))
       (unwind-protect
           (progn
             ,@body)
         (when (or (not ,modified)
                   (eq ,modified 'autosaved))
           (restore-buffer-modified-p ,modified))))))

(defmacro with-output-to-string (&rest body)
  "Execute BODY, return the text it sent to `standard-output', as a string."
  (declare (indent 0) (debug t))
  `(let ((standard-output (generate-new-buffer " *string-output*" t)))
     (unwind-protect
	 (progn
	   (let ((standard-output standard-output))
	     ,@body)
	   (with-current-buffer standard-output
	     (buffer-string)))
       (kill-buffer standard-output))))

(defmacro with-local-quit (&rest body)
  "Largely a no-op.

If the caller has not set `inhibit-quit', a `keyboard-quit'
interrupts BODY, and control returns to the command loop as
normal (macro never returns).

Otherwise, a `keyboard-quit' ignores the prevailing `inhibit-quit',
interrupts BODY, buffers a quit signal for the caller, and returns nil.

This is the way RMS wanted it in 2006.  No one knows why."
  (declare (debug t) (indent 0))
  `(condition-case nil
       (let (inhibit-quit)
	 ,@body)
     (quit (setq quit-flag t)
           ;; Dummy eval call triggers quit_throw_to_read_char().
           ;; If `inhibit-quit' is nil, quits as normal.
           ;; Otherwise, we return to caller with `quit-flag' set.
	   (eval '(ignore) t))))

(defmacro while-no-input (&rest body)
  "Execute BODY until input arrives, whereupon immediately return t.

A `keyboard-quit' during BODY always interrupts BODY regardless
of any prevailing `inhibit-quit'.  If the caller had set
`inhibit-quit', a quit signal is buffered, and we return nil.

Otherwise, if no input or quit occurs, return the evaluation of BODY."
  (declare (debug t) (indent 0))
  (let ((catch-sym (make-symbol "input")))
    `(with-local-quit
       (catch ',catch-sym
	 (let* ((throw-on-input ',catch-sym)
                (val (or (input-pending-p) (progn ,@body))))
           ;; BODY finished.  A QUIT-FLAG assigned to THROW-ON-INPUT's
           ;; value means kbd_buffer_store_buffered_event() saw input
           ;; but BODY never called maybe_quit() and thus never
           ;; cleared QUIT-FLAG.  Return t because input /did/ arrive,
           ;; and simulate maybe_quit().  Not doing so results in
           ;; bug#31692 whereby an uncleared QUIT-FLAG throws to
           ;; top-level, dropping inputs.
           (if (eq quit-flag throw-on-input)
               (prog1 t (setq quit-flag nil))
             val))))))

(defmacro condition-case-unless-debug (var bodyform &rest handlers)
  "Like `condition-case' except that it does not prevent debugging.
More specifically if `debug-on-error' is set then the debugger will be invoked
even if this catches the signal."
  (declare (debug condition-case) (indent 2))
  `(condition-case ,var
       ,bodyform
     ,@(mapcar (lambda (handler)
                 (let ((condition (car handler)))
                   (if (eq condition :success)
                       handler
                     `((debug ,@(if (listp condition) condition
                                  (list condition)))
                       ,@(cdr handler)))))
               handlers)))

(defmacro with-demoted-errors (format &rest body)
  "Run BODY and demote any errors to simple messages.
FORMAT is a string passed to `message' to format any error message.
It should contain a single %-sequence; e.g., \"Error: %S\".

This is to be used around code that is not expected to signal an error
but that should be robust in the unexpected case that an error is signaled.

If `debug-on-error' is non-nil, the debugger gets invoked as usual.

For backward compatibility, if FORMAT is not a constant string, it
is assumed to be part of BODY, in which case the message format
used is \"Error: %S\"."
  (declare (debug t) (indent 1))
  (let* ((err (make-symbol "err"))
         (orig-body body)
         (format (if (and (stringp format) body) format
                   (prog1 "Error: %S"
                     (if format (push format body)))))
         (exp
          `(condition-case-unless-debug ,err
               ,(macroexp-progn body)
             (error (message ,format ,err) nil))))
    (if (eq orig-body body) exp
      ;; The use without `format' is obsolete, let's warn when we bump
      ;; into any such remaining uses.
      (macroexp-warn-and-return "Missing format argument" exp))))

;;;;;;;;;;;;;;;;;;;;;;;;;;;;;;;;;;;;;;;;;;;;;;;;;;;;;;;;;;;;;;;;;;;;;;;;;;;;;;;;

(defmacro with-case-table (table &rest body)
  "Execute the forms in BODY with TABLE as the current case table.
The value returned is the value of the last form in BODY."
  (declare (indent 1) (debug t))
  (let ((old-case-table (make-symbol "table"))
	(old-buffer (make-symbol "buffer")))
    `(let ((,old-case-table (current-case-table))
	   (,old-buffer (current-buffer)))
       (unwind-protect
	   (progn (set-case-table ,table)
		  ,@body)
	 (with-current-buffer ,old-buffer
	   (set-case-table ,old-case-table))))))

(defmacro with-file-modes (modes &rest body)
  "Execute BODY with default file permissions temporarily set to MODES.
MODES is as for `set-default-file-modes'."
  (declare (indent 1) (debug t))
  (let ((umask (make-symbol "umask")))
    `(let ((,umask (default-file-modes)))
       (unwind-protect
           (progn
             (set-default-file-modes ,modes)
             ,@body)
         (set-default-file-modes ,umask)))))

(defmacro with-existing-directory (&rest body)
  "Execute BODY with `default-directory' bound to an existing directory.
If `default-directory' is already an existing directory, it's not changed."
  (declare (indent 0) (debug t))
  `(let ((default-directory (seq-find (lambda (dir)
                                        (and dir
                                             (file-exists-p dir)))
                                      (list default-directory
                                            (expand-file-name "~/")
                                            temporary-file-directory
                                            (getenv "TMPDIR")
                                            "/tmp/")
                                      "/")))
     ,@body))

;;; Matching and match data.

(defmacro save-match-data (&rest body)
  "Execute the BODY forms, restoring the global value of the match data.
The value returned is the value of the last form in BODY.
NOTE: The convention in Elisp is that any function, except for a few
exceptions like car/assoc/+/goto-char, can clobber the match data,
so `save-match-data' should normally be used to save *your* match data
rather than your caller's match data."
  ;; It is better not to use backquote here,
  ;; because that makes a bootstrapping problem
  ;; if you need to recompile all the Lisp files using interpreted code.
  (declare (indent 0) (debug t))
  (let ((saved-match-data (make-symbol "saved-match-data")))
    (list 'let
	  (list (list saved-match-data '(match-data)))
	  (list 'unwind-protect
	        (cons 'progn body)
	        (list 'set-match-data saved-match-data t)))))

(defun match-string (num &optional string)
  "Return the string of text matched by the previous search or regexp operation.
NUM specifies the number of the parenthesized sub-expression in the last
regexp whose match to return.  Zero means return the text matched by the
entire regexp or the whole string.

The return value is nil if NUMth pair didn't match anything, or if there
were fewer than NUM sub-expressions in the regexp used in the search.

STRING should be given if the last search was by `string-match'
on STRING.  If STRING is nil, the current buffer should be the
same buffer as the one in which the search/match was performed.

Note that many functions in Emacs modify the match data, so this
function should be called \"close\" to the function that did the
regexp search.  In particular, saying (for instance)
`M-: (looking-at \"[0-9]\") RET' followed by `M-: (match-string 0) RET'
interactively is seldom meaningful, since the Emacs command loop
may modify the match data."
  (declare (side-effect-free t))
  (if (match-beginning num)
      (if string
	  (substring string (match-beginning num) (match-end num))
	(buffer-substring (match-beginning num) (match-end num)))))

(defun match-string-no-properties (num &optional string)
  "Return string of text matched by last search, without text properties.
NUM specifies which parenthesized expression in the last regexp.
 Value is nil if NUMth pair didn't match, or there were less than NUM pairs.
Zero means the entire text matched by the whole regexp or whole string.
STRING should be given if the last search was by `string-match' on STRING.
If STRING is nil, the current buffer should be the same buffer
the search/match was performed in."
  (declare (side-effect-free t))
  (if (match-beginning num)
      (if string
	  (substring-no-properties string (match-beginning num)
				   (match-end num))
	(buffer-substring-no-properties (match-beginning num)
					(match-end num)))))


(defun match-substitute-replacement (replacement
				     &optional fixedcase literal string subexp)
  "Return REPLACEMENT as it will be inserted by `replace-match'.
In other words, all back-references in the form `\\&' and `\\N'
are substituted with actual strings matched by the last search.
Optional FIXEDCASE, LITERAL, STRING and SUBEXP have the same
meaning as for `replace-match'."
  (declare (side-effect-free t))
  (let ((match (match-string 0 string)))
    (save-match-data
      (match-data--translate (- (match-beginning 0)))
      (replace-match replacement fixedcase literal match subexp))))


(defun looking-back (regexp &optional limit greedy)
  "Return non-nil if text before point matches regular expression REGEXP.
Like `looking-at' except matches before point, and is slower.
LIMIT if non-nil speeds up the search by specifying a minimum
starting position, to avoid checking matches that would start
before LIMIT.

If GREEDY is non-nil, extend the match backwards as far as
possible, stopping when a single additional previous character
cannot be part of a match for REGEXP.  When the match is
extended, its starting position is allowed to occur before
LIMIT.

As a general recommendation, try to avoid using `looking-back'
wherever possible, since it is slow."
  (declare
   (advertised-calling-convention (regexp limit &optional greedy) "25.1"))
  (let ((start (point))
	(pos
	 (save-excursion
	   (and (re-search-backward (concat "\\(?:" regexp "\\)\\=") limit t)
		(point)))))
    (if (and greedy pos)
	(save-restriction
	  (narrow-to-region (point-min) start)
	  (while (and (> pos (point-min))
		      (save-excursion
			(goto-char pos)
			(backward-char 1)
			(looking-at (concat "\\(?:"  regexp "\\)\\'"))))
	    (setq pos (1- pos)))
	  (save-excursion
	    (goto-char pos)
	    (looking-at (concat "\\(?:"  regexp "\\)\\'")))))
    (not (null pos))))

(defsubst looking-at-p (regexp)
  "\
Same as `looking-at' except this function does not change the match data."
  (declare (side-effect-free t))
  (looking-at regexp t))

(defsubst string-match-p (regexp string &optional start)
  "\
Same as `string-match' except this function does not change the match data."
  (declare (side-effect-free t))
  (string-match regexp string start t))

(defun subregexp-context-p (regexp pos &optional start)
  "Return non-nil if POS is in a normal subregexp context in REGEXP.
A subregexp context is one where a sub-regexp can appear.
A non-subregexp context is for example within brackets, or within a
repetition bounds operator `\\=\\{...\\}', or right after a `\\'.
If START is non-nil, it should be a position in REGEXP, smaller
than POS, and known to be in a subregexp context."
  (declare (important-return-value t))
  ;; Here's one possible implementation, with the great benefit that it
  ;; reuses the regexp-matcher's own parser, so it understands all the
  ;; details of the syntax.  A disadvantage is that it needs to match the
  ;; error string.
  (condition-case err
      (progn
        (string-match (substring regexp (or start 0) pos) "")
        t)
    (invalid-regexp
     (not (member (cadr err) '("Unmatched [ or [^"
                               "Unmatched \\{"
                               "Trailing backslash")))))
  ;; An alternative implementation:
  ;; (defconst re-context-re
  ;;   (let* ((harmless-ch "[^\\[]")
  ;;          (harmless-esc "\\\\[^{]")
  ;;          (class-harmless-ch "[^][]")
  ;;          (class-lb-harmless "[^]:]")
  ;;          (class-lb-colon-maybe-charclass ":\\([a-z]+:]\\)?")
  ;;          (class-lb (concat "\\[\\(" class-lb-harmless
  ;;                            "\\|" class-lb-colon-maybe-charclass "\\)"))
  ;;          (class
  ;;           (concat "\\[^?]?"
  ;;                   "\\(" class-harmless-ch
  ;;                   "\\|" class-lb "\\)*"
  ;;                   "\\[?]"))     ; special handling for bare [ at end of re
  ;;          (braces "\\\\{[0-9,]+\\\\}"))
  ;;     (concat "\\`\\(" harmless-ch "\\|" harmless-esc
  ;;             "\\|" class "\\|" braces "\\)*\\'"))
  ;;   "Matches any prefix that corresponds to a normal subregexp context.")
  ;; (string-match re-context-re (substring regexp (or start 0) pos))
  )

;;;; split-string

(defconst split-string-default-separators "[ \f\t\n\r\v]+"
  "The default value of separators for `split-string'.

A regexp matching strings of whitespace.  May be locale-dependent
\(as yet unimplemented).  Should not match non-breaking spaces.

Warning: binding this to a different value and using it as default is
likely to have undesired semantics.")

;; The specification says that if both SEPARATORS and OMIT-NULLS are
;; defaulted, OMIT-NULLS should be treated as t.  Simplifying the logical
;; expression leads to the equivalent implementation that if SEPARATORS
;; is defaulted, OMIT-NULLS is treated as t.
(defun split-string (string &optional separators omit-nulls trim)
  "Split STRING into substrings bounded by matches for SEPARATORS.

The beginning and end of STRING, and each match for SEPARATORS, are
splitting points.  The substrings matching SEPARATORS are removed, and
the substrings between the splitting points are collected as a list,
which is returned.

If SEPARATORS is non-nil, it should be a regular expression matching text
that separates, but is not part of, the substrings.  If nil it defaults to
`split-string-default-separators', normally \"[ \\f\\t\\n\\r\\v]+\", and
OMIT-NULLS is forced to t.

If OMIT-NULLS is t, zero-length substrings are omitted from the list (so
that for the default value of SEPARATORS leading and trailing whitespace
are effectively trimmed).  If nil, all zero-length substrings are retained,
which correctly parses CSV format, for example.

If TRIM is non-nil, it should be a regular expression to match
text to trim from the beginning and end of each substring.  If trimming
makes the substring empty, it is treated as null.

If you want to trim whitespace from the substrings, the reliably correct
way is using TRIM.  Making SEPARATORS match that whitespace gives incorrect
results when there is whitespace at the start or end of STRING.  If you
see such calls to `split-string', please fix them.

Note that the effect of `(split-string STRING)' is the same as
`(split-string STRING split-string-default-separators t)'.  In the rare
case that you wish to retain zero-length substrings when splitting on
whitespace, use `(split-string STRING split-string-default-separators)'.

Modifies the match data; use `save-match-data' if necessary."
  (declare (important-return-value t))
  (let* ((keep-nulls (not (if separators omit-nulls t)))
	 (rexp (or separators split-string-default-separators))
	 (start 0)
	 this-start this-end
	 notfirst
	 (list nil)
	 (push-one
	  ;; Push the substring in range THIS-START to THIS-END
	  ;; onto LIST, trimming it and perhaps discarding it.
	  (lambda ()
	    (when trim
	      ;; Discard the trim from start of this substring.
	      (let ((tem (string-match trim string this-start)))
		(and (eq tem this-start)
		     (setq this-start (match-end 0)))))

	    (when (or keep-nulls (< this-start this-end))
	      (let ((this (substring string this-start this-end)))

		;; Discard the trim from end of this substring.
		(when trim
		  (let ((tem (string-match (concat trim "\\'") this 0)))
		    (and tem (< tem (length this))
			 (setq this (substring this 0 tem)))))

		;; Trimming could make it empty; check again.
		(when (or keep-nulls (> (length this) 0))
		  (push this list)))))))

    (while (and (string-match rexp string
			      (if (and notfirst
				       (= start (match-beginning 0))
				       (< start (length string)))
				  (1+ start) start))
		(< start (length string)))
      (setq notfirst t)
      (setq this-start start this-end (match-beginning 0)
	    start (match-end 0))

      (funcall push-one))

    ;; Handle the substring at the end of STRING.
    (setq this-start start this-end (length string))
    (funcall push-one)

    (nreverse list)))

(defalias 'string-split #'split-string)

(defun combine-and-quote-strings (strings &optional separator)
  "Concatenate the STRINGS, adding the SEPARATOR (default \" \").
This tries to quote the strings to avoid ambiguity such that
  (split-string-and-unquote (combine-and-quote-strings strs)) == strs
Only some SEPARATORs will work properly.

Note that this is not intended to protect STRINGS from
interpretation by shells, use `shell-quote-argument' for that."
  (declare (important-return-value t))
  (let* ((sep (or separator " "))
         (re (concat "[\\\"]" "\\|" (regexp-quote sep))))
    (mapconcat
     (lambda (str)
       (if (string-match re str)
	   (concat "\"" (replace-regexp-in-string "[\\\"]" "\\\\\\&" str) "\"")
	 str))
     strings sep)))

(defun split-string-and-unquote (string &optional separator)
  "Split the STRING into a list of strings.
It understands Emacs Lisp quoting within STRING, such that
  (split-string-and-unquote (combine-and-quote-strings strs)) == strs
The SEPARATOR regexp defaults to \"\\s-+\"."
  (declare (important-return-value t))
  (let ((sep (or separator "\\s-+"))
	(i (string-search "\"" string)))
    (if (null i)
	(split-string string sep t)	; no quoting:  easy
      (append (unless (eq i 0) (split-string (substring string 0 i) sep t))
	      (let ((rfs (read-from-string string i)))
		(cons (car rfs)
		      (split-string-and-unquote (substring string (cdr rfs))
						sep)))))))


;;;; Replacement in strings.

(defun subst-char-in-string (fromchar tochar string &optional inplace)
  "Replace FROMCHAR with TOCHAR in STRING each time it occurs.
Unless optional argument INPLACE is non-nil, return a new string."
  (let ((i (length string))
	(newstr (if inplace string (copy-sequence string))))
    (while (> i 0)
      (setq i (1- i))
      (if (eq (aref newstr i) fromchar)
	  (aset newstr i tochar)))
    newstr))

(defun string-replace (from-string to-string in-string)
  "Replace FROM-STRING with TO-STRING in IN-STRING each time it occurs."
  (declare (pure t) (side-effect-free t))
  (when (equal from-string "")
    (signal 'wrong-length-argument '(0)))
  (let ((start 0)
        (result nil)
        pos)
    (while (setq pos (string-search from-string in-string start))
      (unless (= start pos)
        (push (substring in-string start pos) result))
      (push to-string result)
      (setq start (+ pos (length from-string))))
    (if (null result)
        ;; No replacements were done, so just return the original string.
        in-string
      ;; Get any remaining bit.
      (unless (= start (length in-string))
        (push (substring in-string start) result))
      (apply #'concat (nreverse result)))))

(defun replace-regexp-in-string (regexp rep string &optional
					fixedcase literal subexp start)
  "Replace all matches for REGEXP with REP in STRING.

Return a new string containing the replacements.

Optional arguments FIXEDCASE, LITERAL and SUBEXP are like the
arguments with the same names of function `replace-match'.  If START
is non-nil, start replacements at that index in STRING, and omit
the first START characters of STRING from the return value.

REP is either a string used as the NEWTEXT arg of `replace-match' or a
function.  If it is a function, it is called with the actual text of each
match, and its value is used as the replacement text.  When REP is called,
the match data are the result of matching REGEXP against a substring
of STRING, the same substring that is the actual text of the match which
is passed to REP as its argument.

To replace only the first match (if any), make REGEXP match up to \\\\='
and replace a sub-expression, e.g.
  (replace-regexp-in-string \"\\\\(foo\\\\).*\\\\\\='\" \"bar\" \" foo foo\" nil nil 1)
    => \" bar foo\""
  (declare (important-return-value t))

  ;; To avoid excessive consing from multiple matches in long strings,
  ;; don't just call `replace-match' continually.  Walk down the
  ;; string looking for matches of REGEXP and building up a (reversed)
  ;; list MATCHES.  This comprises segments of STRING that weren't
  ;; matched interspersed with replacements for segments that were.
  ;; [For a `large' number of replacements it's more efficient to
  ;; operate in a temporary buffer; we can't tell from the function's
  ;; args whether to choose the buffer-based implementation, though it
  ;; might be reasonable to do so for long enough STRING.]
  (let ((l (length string))
	(start (or start 0))
	matches str mb me)
    (save-match-data
      (while (and (< start l) (string-match regexp string start))
	(setq mb (match-beginning 0)
	      me (match-end 0))
	;; If we matched the empty string, make sure we advance by one char
	(when (= me mb) (setq me (min l (1+ mb))))
	;; Generate a replacement for the matched substring.
	;; Operate on only the substring to minimize string consing.
        ;; Translate the match data so that it applies to the matched substring.
        (match-data--translate (- mb))
        (setq str (substring string mb me))
	(setq matches
	      (cons (replace-match (if (stringp rep)
				       rep
				     (funcall rep (match-string 0 str)))
				   fixedcase literal str subexp)
		    (cons (substring string start mb) ; unmatched prefix
			  matches)))
	(setq start me))
      ;; Reconstruct a string from the pieces.
      (setq matches (cons (substring string start l) matches)) ; leftover
      (apply #'concat (nreverse matches)))))

(defsubst string-equal-ignore-case (string1 string2)
  "Compare STRING1 and STRING2 case-insensitively.
Upper-case and lower-case letters are treated as equal.
Unibyte strings are converted to multibyte for comparison.

See also `string-equal'."
  (declare (side-effect-free t))
  (eq t (compare-strings string1 0 nil string2 0 nil t)))

(defun string-prefix-p (prefix string &optional ignore-case)
  "Return non-nil if STRING begins with PREFIX.
PREFIX should be a string; the function returns non-nil if the
characters at the beginning of STRING compare equal with PREFIX.
If IGNORE-CASE is non-nil, the comparison is done without paying attention
to letter-case differences."
  (declare (side-effect-free t))
  (let ((prefix-length (length prefix)))
    (if (> prefix-length (length string)) nil
      (eq t (compare-strings prefix 0 prefix-length string
			     0 prefix-length ignore-case)))))

(defun string-suffix-p (suffix string  &optional ignore-case)
  "Return non-nil if STRING ends with SUFFIX.
SUFFIX should be a string; the function returns non-nil if the
characters at end of STRING compare equal with SUFFIX.
If IGNORE-CASE is non-nil, the comparison is done without paying
attention to letter-case differences."
  (declare (side-effect-free t))
  (let ((start-pos (- (length string) (length suffix))))
    (and (>= start-pos 0)
         (eq t (compare-strings suffix nil nil
                                string start-pos nil ignore-case)))))

(defun bidi-string-mark-left-to-right (str)
  "Return a string that can be safely inserted in left-to-right text.

Normally, inserting a string with right-to-left (RTL) script into
a buffer may cause some subsequent text to be displayed as part
of the RTL segment (usually this affects punctuation characters).
This function returns a string that displays as STR but forces
subsequent text to be displayed as left-to-right.

If STR contains any RTL character, this function returns a string
consisting of STR followed by an invisible left-to-right mark
\(LRM) character.  Otherwise, it returns STR."
  (unless (stringp str)
    (signal 'wrong-type-argument (list 'stringp str)))
  (if (string-match "\\cR" str)
      (concat str (propertize (string ?\x200e) 'invisible t))
    str))

(defun string-greaterp (string1 string2)
  "Return non-nil if STRING1 is greater than STRING2 in lexicographic order.
Case is significant.
Symbols are also allowed; their print names are used instead."
  (declare (pure t) (side-effect-free t))
  (string-lessp string2 string1))


;;;; Specifying things to do later.

(defun load-history-regexp (file)
  "Form a regexp to find FILE in `load-history'.
FILE, a string, is described in the function `eval-after-load'."
  (if (file-name-absolute-p file)
      (setq file (file-truename file)))
  (concat (if (file-name-absolute-p file) "\\`" "\\(\\`\\|/\\)")
	  (regexp-quote file)
	  (if (file-name-extension file)
	      ""
	    ;; Note: regexp-opt can't be used here, since we need to call
	    ;; this before Emacs has been fully started.  2006-05-21
	    (concat "\\(" (mapconcat #'regexp-quote load-suffixes "\\|") "\\)?"))
	  "\\(" (mapconcat #'regexp-quote jka-compr-load-suffixes "\\|")
	  "\\)?\\'"))

(defun load-history-filename-element (file-regexp)
  "Get the first elt of `load-history' whose car matches FILE-REGEXP.
Return nil if there isn't one."
  (let* ((loads load-history)
	 (load-elt (and loads (car loads))))
    (save-match-data
      (while (and loads
		  (not (and (car load-elt)
                            (string-match file-regexp (car load-elt)))))
	(setq loads (cdr loads)
	      load-elt (and loads (car loads)))))
    load-elt))

(defun eval-after-load (file form)
  "Arrange that if FILE is loaded, FORM will be run immediately afterwards.
If FILE is already loaded, evaluate FORM right now.
FORM can be an Elisp expression (in which case it's passed to `eval'),
or a function (in which case it's passed to `funcall' with no argument).

If a matching file is loaded again, FORM will be evaluated again.

If FILE is a string, it may be either an absolute or a relative file
name, and may have an extension (e.g. \".el\") or may lack one, and
additionally may or may not have an extension denoting a compressed
format (e.g. \".gz\").

When FILE is absolute, this first converts it to a true name by chasing
symbolic links.  Only a file of this name (see next paragraph regarding
extensions) will trigger the evaluation of FORM.  When FILE is relative,
a file whose absolute true name ends in FILE will trigger evaluation.

When FILE lacks an extension, a file name with any extension will trigger
evaluation.  Otherwise, its extension must match FILE's.  A further
extension for a compressed format (e.g. \".gz\") on FILE will not affect
this name matching.

Alternatively, FILE can be a feature (i.e. a symbol), in which case FORM
is evaluated at the end of any file that `provide's this feature.
If the feature is provided when evaluating code not associated with a
file, FORM is evaluated immediately after the provide statement.

Usually FILE is just a library name like \"font-lock\" or a feature name
like `font-lock'.

This function makes or adds to an entry on `after-load-alist'.

See also `with-eval-after-load'."
  (declare (indent 1)
           (compiler-macro
            (lambda (whole)
              (if (eq 'quote (car-safe form))
                  ;; Quote with lambda so the compiler can look inside.
                  `(eval-after-load ,file (lambda () ,(nth 1 form)))
                whole))))
  ;; Add this FORM into after-load-alist (regardless of whether we'll be
  ;; evaluating it now).
  (let* ((regexp-or-feature
	  (if (stringp file)
              (setq file (purecopy-maybe (load-history-regexp file)))
            file))
	 (elt (assoc regexp-or-feature after-load-alist))
         (func
          (if (functionp form) form
            ;; Try to use the "current" lexical/dynamic mode for `form'.
            (eval `(lambda () ,form) lexical-binding))))
    (unless elt
      (setq elt (list regexp-or-feature))
      (push elt after-load-alist))
    ;; Is there an already loaded file whose name (or `provide' name)
    ;; matches FILE?
    (prog1 (if (if (stringp file)
		   (load-history-filename-element regexp-or-feature)
		 (featurep file))
	       (funcall func))
      (let ((delayed-func
             (if (not (symbolp regexp-or-feature)) func
               ;; For features, the after-load-alist elements get run when
               ;; `provide' is called rather than at the end of the file.
               ;; So add an indirection to make sure that `func' is really run
               ;; "after-load" in case the provide call happens early.
               (lambda ()
                 (if (not load-file-name)
                     ;; Not being provided from a file, run func right now.
                     (funcall func)
                   (let ((lfn load-file-name)
                         ;; Don't use letrec, because equal (in
                         ;; add/remove-hook) could get trapped in a cycle
                         ;; (bug#46326).
                         (fun (make-symbol "eval-after-load-helper")))
                     (fset fun (lambda (file)
                                 (when (equal file lfn)
                                   (remove-hook 'after-load-functions fun)
                                   (funcall func))))
                     (add-hook 'after-load-functions fun 'append)))))))
        ;; Add FORM to the element unless it's already there.
        (unless (member delayed-func (cdr elt))
          (nconc elt (list delayed-func)))))))

(defmacro with-eval-after-load (file &rest body)
  "Execute BODY after FILE is loaded.
FILE is normally a feature name, but it can also be a file name,
in case that file does not provide any feature.  See `eval-after-load'
for more details about the different forms of FILE and their semantics."
  (declare (indent 1) (debug (form def-body)))
  `(eval-after-load ,file (lambda () ,@body)))

(defvar after-load-functions nil
  "Special hook run after loading a file.
Each function there is called with a single argument, the absolute
name of the file just loaded.")

(defun do-after-load-evaluation (abs-file)
  "Evaluate all `eval-after-load' forms, if any, for ABS-FILE.
ABS-FILE, a string, should be the absolute true name of a file just loaded.
This function is called directly from the C code."
  ;; Run the relevant eval-after-load forms.
  (dolist (a-l-element after-load-alist)
    (when (and (stringp (car a-l-element))
               (string-match-p (car a-l-element) abs-file))
      ;; discard the file name regexp
      (mapc #'funcall (cdr a-l-element))))
  ;; Complain when the user uses obsolete files.
  (when (string-match-p "/obsolete/[^/]*\\'" abs-file)
    ;; Maybe we should just use display-warning?  This seems yucky...
    (let* ((file (file-name-nondirectory abs-file))
           (package (intern (substring file 0
			               (string-match "\\.elc?\\>" file))
                            obarray))
	   (msg (format "Package %s is deprecated" package))
	   (fun (lambda (msg) (message "%s" msg))))
      (when (or (not (fboundp 'byte-compile-warning-enabled-p))
                (byte-compile-warning-enabled-p 'obsolete package))
        (cond
	 ((bound-and-true-p byte-compile-current-file)
	  ;; Don't warn about obsolete files using other obsolete files.
	  (unless (and (stringp byte-compile-current-file)
		       (string-match-p "/obsolete/[^/]*\\'"
				       (expand-file-name
					byte-compile-current-file
					byte-compile-root-dir)))
	    (byte-compile-warn "%s" msg)))
         (noninteractive (funcall fun msg)) ;; No timer will be run!
	 (t (run-with-idle-timer 0 nil fun msg))))))

  ;; Finally, run any other hook.
  (run-hook-with-args 'after-load-functions abs-file))


(defun display-delayed-warnings ()
  "Display delayed warnings from `delayed-warnings-list'.
Used from `delayed-warnings-hook' (which see)."
  (dolist (warning (nreverse delayed-warnings-list))
    (apply #'display-warning warning))
  (setq delayed-warnings-list nil))

(defun collapse-delayed-warnings ()
  "Remove duplicates from `delayed-warnings-list'.
Collapse identical adjacent warnings into one (plus count).
Used from `delayed-warnings-hook' (which see)."
  (let ((count 1)
        collapsed warning)
    (while delayed-warnings-list
      (setq warning (pop delayed-warnings-list))
      (if (equal warning (car delayed-warnings-list))
          (setq count (1+ count))
        (when (> count 1)
          (setcdr warning (cons (format "%s [%d times]" (cadr warning) count)
                                (cddr warning)))
          (setq count 1))
        (push warning collapsed)))
    (setq delayed-warnings-list (nreverse collapsed))))

;; At present this is used only for Emacs internals.
;; Ref https://lists.gnu.org/r/emacs-devel/2012-02/msg00085.html
(defvar delayed-warnings-hook '(collapse-delayed-warnings
                                display-delayed-warnings)
  "Normal hook run to process and display delayed warnings.
By default, this hook contains functions to consolidate the
warnings listed in `delayed-warnings-list', display them, and set
`delayed-warnings-list' back to nil.")

(defun delay-warning (type message &optional level buffer-name)
  "Display a delayed warning.
Aside from going through `delayed-warnings-list', this is equivalent
to `display-warning'."
  (push (list type message level buffer-name) delayed-warnings-list))


;;;; invisibility specs

(defun add-to-invisibility-spec (element)
  "Add ELEMENT to `buffer-invisibility-spec'.
See documentation for `buffer-invisibility-spec' for the kind of elements
that can be added.

If `buffer-invisibility-spec' isn't a list before calling this
function, `buffer-invisibility-spec' will afterwards be a list
with the value `(t ELEMENT)'.  This means that if text exists
that invisibility values that aren't either t or ELEMENT, that
text will become visible."
  (if (eq buffer-invisibility-spec t)
      (setq buffer-invisibility-spec (list t)))
  (setq buffer-invisibility-spec
	(cons element buffer-invisibility-spec)))

(defun remove-from-invisibility-spec (element)
  "Remove ELEMENT from `buffer-invisibility-spec'.
If `buffer-invisibility-spec' isn't a list before calling this
function, it will be made into a list containing just t as the
only list member.  This means that if text exists with non-t
invisibility values, that text will become visible."
  (setq buffer-invisibility-spec
        (if (consp buffer-invisibility-spec)
	    (delete element buffer-invisibility-spec)
          (list t))))

;;;; Syntax tables.

(defmacro with-syntax-table (table &rest body)
  "Evaluate BODY with syntax table of current buffer set to TABLE.
The syntax table of the current buffer is saved, BODY is evaluated, and the
saved table is restored, even in case of an abnormal exit.
Value is what BODY returns."
  (declare (debug t) (indent 1))
  (let ((old-table (make-symbol "table"))
	(old-buffer (make-symbol "buffer")))
    `(let ((,old-table (syntax-table))
	   (,old-buffer (current-buffer)))
       (unwind-protect
	   (progn
	     (set-syntax-table ,table)
	     ,@body)
	 (save-current-buffer
	   (set-buffer ,old-buffer)
	   (set-syntax-table ,old-table))))))

(defun make-syntax-table (&optional oldtable)
  "Return a new syntax table.
Create a syntax table that inherits from OLDTABLE (if non-nil) or
from `standard-syntax-table' otherwise."
  (let ((table (make-char-table 'syntax-table nil)))
    (set-char-table-parent table (or oldtable (standard-syntax-table)))
    table))

(defun syntax-after (pos)
  "Return the raw syntax descriptor for the char after POS.
If POS is outside the buffer's accessible portion, return nil."
  (declare (important-return-value t))
  (unless (or (< pos (point-min)) (>= pos (point-max)))
    (let ((st (if parse-sexp-lookup-properties
		  (get-char-property pos 'syntax-table))))
      (if (consp st) st
	(aref (or st (syntax-table)) (char-after pos))))))

(defun syntax-class (syntax)
  "Return the code for the syntax class described by SYNTAX.

SYNTAX should be a raw syntax descriptor; the return value is a
integer that encodes the corresponding syntax class.  See Info
node `(elisp)Syntax Table Internals' for a list of codes.

If SYNTAX is nil, return nil."
  (declare (pure t) (side-effect-free t))
  (and syntax (logand (car syntax) 65535)))

;; Utility motion commands

(defvar word-move-empty-char-table nil
  "Used in `forward-word-strictly' and `backward-word-strictly'
to countermand the effect of `find-word-boundary-function-table'.")

(defun forward-word-strictly (&optional arg)
  "Move point forward ARG words (backward if ARG is negative).
If ARG is omitted or nil, move point forward one word.
Normally returns t.
If an edge of the buffer or a field boundary is reached, point is left there
and the function returns nil.  Field boundaries are not noticed if
`inhibit-field-text-motion' is non-nil.

This function is like `forward-word', but it is not affected
by `find-word-boundary-function-table'.  It is also not interactive."
  (let ((find-word-boundary-function-table
         (if (char-table-p word-move-empty-char-table)
             word-move-empty-char-table
           (setq word-move-empty-char-table (make-char-table nil)))))
    (forward-word (or arg 1))))

(defun backward-word-strictly (&optional arg)
  "Move backward until encountering the beginning of a word.
With argument ARG, do this that many times.
If ARG is omitted or nil, move point backward one word.

This function is like `backward-word', but it is not affected
by `find-word-boundary-function-table'.  It is also not interactive."
  (let ((find-word-boundary-function-table
         (if (char-table-p word-move-empty-char-table)
             word-move-empty-char-table
           (setq word-move-empty-char-table (make-char-table nil)))))
    (forward-word (- (or arg 1)))))

;;  Whitespace

(defun forward-whitespace (arg)
  "Move point to the end of the next sequence of whitespace chars.
Each such sequence may be a single newline, or a sequence of
consecutive space and/or tab characters.
With prefix argument ARG, do it ARG times if positive, or move
backwards ARG times if negative."
  (interactive "^p")
  (if (natnump arg)
      (re-search-forward "[ \t]+\\|\n" nil 'move arg)
    (while (< arg 0)
      (if (re-search-backward "[ \t]+\\|\n" nil 'move)
	  (or (eq (char-after (match-beginning 0)) ?\n)
	      (skip-chars-backward " \t")))
      (setq arg (1+ arg)))))

;;  Symbols

(defun forward-symbol (arg)
  "Move point to the next position that is the end of a symbol.
A symbol is any sequence of characters that are in either the
word constituent or symbol constituent syntax class.
With prefix argument ARG, do it ARG times if positive, or move
backwards ARG times if negative."
  (interactive "^p")
  (if (natnump arg)
      (re-search-forward "\\(\\sw\\|\\s_\\)+" nil 'move arg)
    (while (< arg 0)
      (if (re-search-backward "\\(\\sw\\|\\s_\\)+" nil 'move)
	  (skip-syntax-backward "w_"))
      (setq arg (1+ arg)))))

;;  Syntax blocks

(defun forward-same-syntax (&optional arg)
  "Move point past all characters with the same syntax class.
With prefix argument ARG, do it ARG times if positive, or move
backwards ARG times if negative."
  (interactive "^p")
  (or arg (setq arg 1))
  (while (< arg 0)
    (skip-syntax-backward
     (char-to-string (char-syntax (char-before))))
    (setq arg (1+ arg)))
  (while (> arg 0)
    (skip-syntax-forward (char-to-string (char-syntax (char-after))))
    (setq arg (1- arg))))


;;;; Text clones

(defvar text-clone--maintaining nil)

(defun text-clone--maintain (ol1 after beg end &optional _len)
  "Propagate the changes made under the overlay OL1 to the other clones.
This is used on the `modification-hooks' property of text clones."
  (when (and after (not undo-in-progress)
             (not text-clone--maintaining)
             (overlay-start ol1))
    (let ((margin (if (overlay-get ol1 'text-clone-spreadp) 1 0)))
      (setq beg (max beg (+ (overlay-start ol1) margin)))
      (setq end (min end (- (overlay-end ol1) margin)))
      (when (<= beg end)
	(save-excursion
	  (when (overlay-get ol1 'text-clone-syntax)
	    ;; Check content of the clone's text.
	    (let ((cbeg (+ (overlay-start ol1) margin))
		  (cend (- (overlay-end ol1) margin)))
	      (goto-char cbeg)
	      (save-match-data
		(if (not (re-search-forward
			  (overlay-get ol1 'text-clone-syntax) cend t))
		    ;; Mark the overlay for deletion.
		    (setq end cbeg)
		  (when (< (match-end 0) cend)
		    ;; Shrink the clone at its end.
		    (setq end (min end (match-end 0)))
		    (move-overlay ol1 (overlay-start ol1)
				  (+ (match-end 0) margin)))
		  (when (> (match-beginning 0) cbeg)
		    ;; Shrink the clone at its beginning.
		    (setq beg (max (match-beginning 0) beg))
		    (move-overlay ol1 (- (match-beginning 0) margin)
				  (overlay-end ol1)))))))
	  ;; Now go ahead and update the clones.
	  (let ((head (- beg (overlay-start ol1)))
		(tail (- (overlay-end ol1) end))
		(str (buffer-substring beg end))
		(nothing-left t)
		(text-clone--maintaining t))
	    (dolist (ol2 (overlay-get ol1 'text-clones))
	      (let ((oe (overlay-end ol2)))
		(unless (or (eq ol1 ol2) (null oe))
		  (setq nothing-left nil)
		  (let ((mod-beg (+ (overlay-start ol2) head)))
		    ;;(overlay-put ol2 'modification-hooks nil)
		    (goto-char (- (overlay-end ol2) tail))
		    (unless (> mod-beg (point))
		      (save-excursion (insert str))
		      (delete-region mod-beg (point)))
		    ;;(overlay-put ol2 'modification-hooks '(text-clone--maintain))
		    ))))
	    (if nothing-left (delete-overlay ol1))))))))

(defun text-clone-create (start end &optional spreadp syntax)
  "Create a text clone of START...END at point.
Text clones are chunks of text that are automatically kept identical:
changes done to one of the clones will be immediately propagated to the other.

The buffer's content at point is assumed to be already identical to
the one between START and END.
If SYNTAX is provided it's a regexp that describes the possible text of
the clones; the clone will be shrunk or killed if necessary to ensure that
its text matches the regexp.
If SPREADP is non-nil it indicates that text inserted before/after the
clone should be incorporated in the clone."
  ;; To deal with SPREADP we can either use an overlay with `nil t' along
  ;; with insert-(behind|in-front-of)-hooks or use a slightly larger overlay
  ;; (with a one-char margin at each end) with `t nil'.
  ;; We opted for a larger overlay because it behaves better in the case
  ;; where the clone is reduced to the empty string (we want the overlay to
  ;; stay when the clone's content is the empty string and we want to use
  ;; `evaporate' to make sure those overlays get deleted when needed).
  ;;
  (let* ((pt-end (+ (point) (- end start)))
  	 (start-margin (if (or (not spreadp) (bobp) (<= start (point-min)))
			   0 1))
  	 (end-margin (if (or (not spreadp)
			     (>= pt-end (point-max))
  			     (>= start (point-max)))
  			 0 1))
         ;; FIXME: Reuse overlays at point to extend dups!
  	 (ol1 (make-overlay (- start start-margin) (+ end end-margin) nil t))
  	 (ol2 (make-overlay (- (point) start-margin) (+ pt-end end-margin) nil t))
	 (dups (list ol1 ol2)))
    (overlay-put ol1 'modification-hooks '(text-clone--maintain))
    (when spreadp (overlay-put ol1 'text-clone-spreadp t))
    (when syntax (overlay-put ol1 'text-clone-syntax syntax))
    ;;(overlay-put ol1 'face 'underline)
    (overlay-put ol1 'evaporate t)
    (overlay-put ol1 'text-clones dups)
    ;;
    (overlay-put ol2 'modification-hooks '(text-clone--maintain))
    (when spreadp (overlay-put ol2 'text-clone-spreadp t))
    (when syntax (overlay-put ol2 'text-clone-syntax syntax))
    ;;(overlay-put ol2 'face 'underline)
    (overlay-put ol2 'evaporate t)
    (overlay-put ol2 'text-clones dups)))

;;;; Mail user agents.

;; Here we include just enough for other packages to be able
;; to define them.

(defun define-mail-user-agent (symbol composefunc sendfunc
				      &optional abortfunc hookvar)
  "Define a symbol to identify a mail-sending package for `mail-user-agent'.

SYMBOL can be any Lisp symbol.  Its function definition and/or
value as a variable do not matter for this usage; we use only certain
properties on its property list, to encode the rest of the arguments.

COMPOSEFUNC is program callable function that composes an outgoing
mail message buffer.  This function should set up the basics of the
buffer without requiring user interaction.  It should populate the
standard mail headers, leaving the `to:' and `subject:' headers blank
by default.

COMPOSEFUNC should accept several optional arguments--the same
arguments that `compose-mail' takes.  See that function's documentation.

SENDFUNC is the command a user would run to send the message.

Optional ABORTFUNC is the command a user would run to abort the
message.  For mail packages that don't have a separate abort function,
this can be `kill-buffer' (the equivalent of omitting this argument).

Optional HOOKVAR is a hook variable that gets run before the message
is actually sent.  Callers that use the `mail-user-agent' may
install a hook function temporarily on this hook variable.
If HOOKVAR is nil, `mail-send-hook' is used.

The properties used on SYMBOL are `composefunc', `sendfunc',
`abortfunc', and `hookvar'."
  (declare (indent defun))
  (put symbol 'composefunc composefunc)
  (put symbol 'sendfunc sendfunc)
  (put symbol 'abortfunc (or abortfunc #'kill-buffer))
  (put symbol 'hookvar (or hookvar 'mail-send-hook)))


(defun backtrace-frames (&optional base)
  "Collect all frames of current backtrace into a list.
If non-nil, BASE should be a function, and frames before its
nearest activation frame are discarded."
  (let ((frames nil))
    (mapbacktrace (lambda (&rest frame) (push frame frames))
                  (or base #'backtrace-frames))
    (nreverse frames)))

(defun backtrace-frame (nframes &optional base)
  "Return the function and arguments NFRAMES up from current execution point.
If non-nil, BASE should be a function, and NFRAMES counts from its
nearest activation frame.  BASE can also be of the form (OFFSET . FUNCTION)
in which case OFFSET will be added to NFRAMES.
If the frame has not evaluated the arguments yet (or is a special form),
the value is (nil FUNCTION ARG-FORMS...).
If the frame has evaluated its arguments and called its function already,
the value is (t FUNCTION ARG-VALUES...).
A &rest arg is represented as the tail of the list ARG-VALUES.
FUNCTION is whatever was supplied as car of evaluated list,
or a lambda expression for macro calls.
If NFRAMES is more than the number of frames, the value is nil."
  (backtrace-frame--internal
   (lambda (evald func args _) `(,evald ,func ,@args))
   nframes (or base #'backtrace-frame)))


(defvar called-interactively-p-functions nil
  "Special hook called to skip special frames in `called-interactively-p'.
The functions are called with 3 arguments: (I FRAME1 FRAME2),
where FRAME1 is a \"current frame\", FRAME2 is the next frame,
I is the index of the frame after FRAME2.  It should return nil
if those frames don't seem special and otherwise, it should return
the number of frames to skip (minus 1).")

(defconst internal--funcall-interactively
  (symbol-function 'funcall-interactively))

(defun called-interactively-p (&optional kind)
  "Deprecated.
Refer to Info node `(elisp)Distinguish Interactive'."
  (when (not (and (eq kind 'interactive)
                  (or executing-kbd-macro noninteractive)))
    (let* ((i 1) ;; 0 is the called-interactively-p frame.
           frame nextframe
           (get-next-frame
            (lambda ()
              (setq frame nextframe)
              (setq nextframe (backtrace-frame i 'called-interactively-p))
              ;; (message "Frame %d = %S" i nextframe)
              (setq i (1+ i)))))
      (funcall get-next-frame) ;; Get the first frame.
      (while
          ;; FIXME: The edebug and advice handling should be made modular and
          ;; provided directly by edebug.el and nadvice.el.
          (progn
            ;; frame    =(backtrace-frame i-2)
            ;; nextframe=(backtrace-frame i-1)
            (funcall get-next-frame)
            ;; `pcase' would be a fairly good fit here, but it sometimes moves
            ;; branches within local functions, which then messes up the
            ;; `backtrace-frame' data we get,
            (or
             ;; Skip special forms (from non-compiled code).
             (and frame (null (car frame)))
             ;; Skip also `interactive-p' (because we don't want to know if
             ;; interactive-p was called interactively but if its caller was).
             (eq (nth 1 frame) 'interactive-p)
             ;; Skip package-specific stack-frames.
             (let ((skip (run-hook-with-args-until-success
                          'called-interactively-p-functions
                          i frame nextframe)))
               (pcase skip
                 ('nil nil)
                 (0 t)
                 (_ (setq i (+ i skip -1)) (funcall get-next-frame)))))))
      ;; Now `frame' should be "the function from which we were called".
      (pcase (cons frame nextframe)
        ;; No subr calls `interactive-p', so we can rule that out.
        (`((,_ ,(pred (lambda (f) (subr-primitive-p (indirect-function f)))) . ,_) . ,_) nil)
        ;; In case #<subr funcall-interactively> without going through the
        ;; `funcall-interactively' symbol (bug#3984).
        (`(,_ . (t ,(pred (lambda (f)
                            (eq internal--funcall-interactively
                                (indirect-function f))))
                   . ,_))
         t)))))

(define-obsolete-function-alias 'interactive-p
  #'called-interactively-p "23.2"
  "Keep alias (https://lists.gnu.org/r/emacs-devel/2020-08/msg00564.html)")

(defun internal-push-keymap (keymap symbol)
  (let ((map (symbol-value symbol)))
    (unless (memq keymap map)
      (unless (memq 'add-keymap-witness (symbol-value symbol))
        (setq map (make-composed-keymap nil (symbol-value symbol)))
        (push 'add-keymap-witness (cdr map))
        (set symbol map))
      (push keymap (cdr map)))))

(defun internal-pop-keymap (keymap symbol)
  (let ((map (symbol-value symbol)))
    (when (memq keymap map)
      (setf (cdr map) (delq keymap (cdr map))))
    (let ((tail (cddr map)))
      (and (or (null tail) (keymapp tail))
           (eq 'add-keymap-witness (nth 1 map))
           (set symbol tail)))))

(define-obsolete-function-alias
  'set-temporary-overlay-map #'set-transient-map "24.4")

(defvar set-transient-map-timeout nil
  "Timeout in seconds for deactivation of a transient keymap.
If this is a number, it specifies the amount of idle time
after which to deactivate the keymap set by `set-transient-map',
thus overriding the value of the TIMEOUT argument to that function.")

(defvar set-transient-map-timer nil
  "Timer for `set-transient-map-timeout'.")

(defun set-transient-map (map &optional keep-pred on-exit message timeout)
  "Set MAP as a temporary keymap taking precedence over other keymaps.
Normally, MAP is used only once, to look up the very next key.
However, if the optional argument KEEP-PRED is t, MAP stays
active if a key from MAP is used.  KEEP-PRED can also be a
function of no arguments: it is called from `pre-command-hook' and
if it returns non-nil, then MAP stays active.

Optional arg ON-EXIT, if non-nil, specifies a function that is
called, with no arguments, after MAP is deactivated.

Optional arg MESSAGE, if non-nil, requests display of an informative
message after activating the transient map.  If MESSAGE is a string,
it specifies the format string for the message to display, and the %k
specifier in the string is replaced with the list of keys from the
transient map.  Any other non-nil value of MESSAGE means to use the
message format string \"Repeat with %k\".  Upon deactivating the map,
the displayed message will be cleared out.

Optional arg TIMEOUT, if non-nil, should be a number specifying the
number of seconds of idle time after which the map is deactivated.
The variable `set-transient-map-timeout', if non-nil, overrides the
value of TIMEOUT.

This function uses `overriding-terminal-local-map', which takes precedence
over all other keymaps.  As usual, if no match for a key is found in MAP,
the normal key lookup sequence then continues.

This returns an \"exit function\", which can be called with no argument
to deactivate this transient map, regardless of KEEP-PRED."
  (let* ((timeout (or set-transient-map-timeout timeout))
         (message
          (when message
            (let (keys)
              (map-keymap (lambda (key cmd) (and cmd (push key keys))) map)
              (format-spec (if (stringp message) message "Repeat with %k")
                           `((?k . ,(mapconcat
                                     (lambda (key)
                                       (substitute-command-keys
                                        (format "\\`%s'"
                                                (key-description (vector key)))))
                                     keys ", ")))))))
         (clearfun (make-symbol "clear-transient-map"))
         (exitfun
          (lambda ()
            (internal-pop-keymap map 'overriding-terminal-local-map)
            (remove-hook 'pre-command-hook clearfun)
            ;; Clear the prompt after exiting.
            (when message (message ""))
            (when set-transient-map-timer (cancel-timer set-transient-map-timer))
            (when on-exit (funcall on-exit)))))
    ;; Don't use letrec, because equal (in add/remove-hook) could get trapped
    ;; in a cycle. (bug#46326)
    (fset clearfun
          (lambda ()
            (with-demoted-errors "set-transient-map PCH: %S"
              (if (cond
                       ((null keep-pred) nil)
                       ((and (not (eq map (cadr overriding-terminal-local-map)))
                             (memq map (cddr overriding-terminal-local-map)))
                        ;; There's presumably some other transient-map in
                        ;; effect.  Wait for that one to terminate before we
                        ;; remove ourselves.
                        ;; For example, if isearch and C-u both use transient
                        ;; maps, then the lifetime of the C-u should be nested
                        ;; within isearch's, so the pre-command-hook of
                        ;; isearch should be suspended during the C-u one so
                        ;; we don't exit isearch just because we hit 1 after
                        ;; C-u and that 1 exits isearch whereas it doesn't
                        ;; exit C-u.
                        t)
                       ((eq t keep-pred)
                        (let ((mc (lookup-key map (this-command-keys-vector))))
                          ;; We may have a remapped command, so chase
                          ;; down that.
                          (when (and mc (symbolp mc))
                            (setq mc (or (command-remapping mc) mc)))
                          ;; If the key is unbound `this-command` is
                          ;; nil and so is `mc`.
                          (and mc (eq this-command mc))))
                       (t (funcall keep-pred)))
                  ;; Repeat the message for the next command.
                  (when message (message "%s" message))
                (funcall exitfun)))))
    (add-hook 'pre-command-hook clearfun)
    (internal-push-keymap map 'overriding-terminal-local-map)
    (when timeout
      (when set-transient-map-timer (cancel-timer set-transient-map-timer))
      (setq set-transient-map-timer (run-with-idle-timer timeout nil exitfun)))
    (when message (message "%s" message))
    exitfun))

;;;; Progress reporters.

;; Progress reporter has the following structure:
;;
;;	(NEXT-UPDATE-VALUE . [NEXT-UPDATE-TIME
;;			      MIN-VALUE
;;			      MAX-VALUE
;;			      MESSAGE
;;			      MIN-CHANGE
;;                            MIN-TIME
;;                            MESSAGE-SUFFIX])
;;
;; This weirdness is for optimization reasons: we want
;; `progress-reporter-update' to be as fast as possible, so
;; `(car reporter)' is better than `(aref reporter 0)'.
;;
;; NEXT-UPDATE-TIME is a float.  While `float-time' loses a couple
;; digits of precision, it doesn't really matter here.  On the other
;; hand, it greatly simplifies the code.

(defsubst progress-reporter-update (reporter &optional value suffix)
  "Report progress of an operation in the echo area.
REPORTER should be the result of a call to `make-progress-reporter'.

If REPORTER is a numerical progress reporter---i.e. if it was
 made using non-nil MIN-VALUE and MAX-VALUE arguments to
 `make-progress-reporter'---then VALUE should be a number between
 MIN-VALUE and MAX-VALUE.

Optional argument SUFFIX is a string to be displayed after
REPORTER's main message and progress text.  If REPORTER is a
non-numerical reporter, then VALUE should be nil, or a string to
use instead of SUFFIX.

This function is relatively inexpensive.  If the change since
last update is too small or insufficient time has passed, it does
nothing."
  (when (or (not (numberp value))      ; For pulsing reporter
	    (>= value (car reporter))) ; For numerical reporter
    (progress-reporter-do-update reporter value suffix)))

(defun make-progress-reporter (message &optional min-value max-value
				       current-value min-change min-time)
  "Return progress reporter object for use with `progress-reporter-update'.

MESSAGE is shown in the echo area, with a status indicator
appended to the end.  When you call `progress-reporter-done', the
word \"done\" is printed after the MESSAGE.  You can change the
MESSAGE of an existing progress reporter by calling
`progress-reporter-force-update'.

MIN-VALUE and MAX-VALUE, if non-nil, are starting (0% complete)
and final (100% complete) states of operation; the latter should
be larger.  In this case, the status message shows the percentage
progress.

If MIN-VALUE and/or MAX-VALUE is omitted or nil, the status
message shows a \"spinning\", non-numeric indicator.

Optional CURRENT-VALUE is the initial progress; the default is
MIN-VALUE.
Optional MIN-CHANGE is the minimal change in percents to report;
the default is 1%.
CURRENT-VALUE and MIN-CHANGE do not have any effect if MIN-VALUE
and/or MAX-VALUE are nil.

Optional MIN-TIME specifies the minimum interval time between
echo area updates (default is 0.2 seconds.)  If the OS is not
capable of measuring fractions of seconds, this parameter is
effectively rounded up."
  (when (string-match "[[:alnum:]]\\'" message)
    (setq message (concat message "...")))
  (unless min-time
    (setq min-time 0.2))
  (let ((reporter
	 (cons (or min-value 0)
	       (vector (if (>= min-time 0.02)
			   (float-time) nil)
		       min-value
		       max-value
		       message
		       (if min-change (max (min min-change 50) 1) 1)
                       min-time
                       ;; SUFFIX
                       nil))))
    ;; Force a call to `message' now.
    (progress-reporter-update reporter (or current-value min-value))
    reporter))

(defalias 'progress-reporter-make #'make-progress-reporter)

(defun progress-reporter-force-update (reporter &optional value new-message suffix)
  "Report progress of an operation in the echo area unconditionally.

REPORTER, VALUE, and SUFFIX are the same as in `progress-reporter-update'.
NEW-MESSAGE, if non-nil, sets a new message for the reporter."
  (let ((parameters (cdr reporter)))
    (when new-message
      (aset parameters 3 new-message))
    (when (aref parameters 0)
      (aset parameters 0 (float-time)))
    (progress-reporter-do-update reporter value suffix)))

(defvar progress-reporter--pulse-characters ["-" "\\" "|" "/"]
  "Characters to use for pulsing progress reporters.")

(defun progress-reporter-do-update (reporter value &optional suffix)
  (let* ((parameters   (cdr reporter))
	 (update-time  (aref parameters 0))
	 (min-value    (aref parameters 1))
	 (max-value    (aref parameters 2))
	 (text         (aref parameters 3))
	 (enough-time-passed
	  ;; See if enough time has passed since the last update.
	  (or (not update-time)
	      (when (time-less-p update-time nil)
		;; Calculate time for the next update
		(aset parameters 0 (+ update-time (aref parameters 5)))))))
    (cond ((and min-value max-value)
	   ;; Numerical indicator
	   (let* ((one-percent (/ (- max-value min-value) 100.0))
		  (percentage  (if (= max-value min-value)
				   0
				 (truncate (/ (- value min-value)
					      one-percent)))))
	     ;; Calculate NEXT-UPDATE-VALUE.  If we are not printing
	     ;; message because not enough time has passed, use 1
	     ;; instead of MIN-CHANGE.  This makes delays between echo
	     ;; area updates closer to MIN-TIME.
	     (setcar reporter
		     (min (+ min-value (* (+ percentage
					     (if enough-time-passed
						 ;; MIN-CHANGE
						 (aref parameters 4)
					       1))
					  one-percent))
			  max-value))
	     (when (integerp value)
	       (setcar reporter (ceiling (car reporter))))
	     ;; Print message only if enough time has passed
	     (when enough-time-passed
               (if suffix
                   (aset parameters 6 suffix)
                 (setq suffix (or (aref parameters 6) "")))
               (if (> percentage 0)
                   (message "%s%d%% %s" text percentage suffix)
                 (message "%s %s" text suffix)))))
	  ;; Pulsing indicator
	  (enough-time-passed
           (when (and value (not suffix))
             (setq suffix value))
           (if suffix
               (aset parameters 6 suffix)
             (setq suffix (or (aref parameters 6) "")))
           (let* ((index (mod (1+ (car reporter)) 4))
                  (message-log-max nil)
                  (pulse-char (aref progress-reporter--pulse-characters
                                    index)))
	     (setcar reporter index)
             (message "%s %s %s" text pulse-char suffix))))))

(defun progress-reporter-done (reporter)
  "Print reporter's message followed by word \"done\" in echo area."
  (message "%sdone" (aref (cdr reporter) 3)))

(defmacro dotimes-with-progress-reporter (spec reporter-or-message &rest body)
  "Loop a certain number of times and report progress in the echo area.
Evaluate BODY with VAR bound to successive integers running from
0, inclusive, to COUNT, exclusive.  Then evaluate RESULT to get
the return value (nil if RESULT is omitted).

REPORTER-OR-MESSAGE is a progress reporter object or a string.  In the latter
case, use this string to create a progress reporter.

At each iteration, print the reporter message followed by progress
percentage in the echo area.  After the loop is finished,
print the reporter message followed by the word \"done\".

This macro is a convenience wrapper around `make-progress-reporter' and friends.

\(fn (VAR COUNT [RESULT]) REPORTER-OR-MESSAGE BODY...)"
  (declare (indent 2) (debug ((symbolp form &optional form) form body)))
  (let ((prep (make-symbol "--dotimes-prep--"))
        (end (make-symbol "--dotimes-end--")))
    `(let ((,prep ,reporter-or-message)
           (,end ,(cadr spec)))
       (when (stringp ,prep)
         (setq ,prep (make-progress-reporter ,prep 0 ,end)))
       (dotimes (,(car spec) ,end)
         ,@body
         (progress-reporter-update ,prep (1+ ,(car spec))))
       (progress-reporter-done ,prep)
       (or ,@(cdr (cdr spec)) nil))))

(defmacro dolist-with-progress-reporter (spec reporter-or-message &rest body)
  "Loop over a list and report progress in the echo area.
Evaluate BODY with VAR bound to each car from LIST, in turn.
Then evaluate RESULT to get return value, default nil.

REPORTER-OR-MESSAGE is a progress reporter object or a string.  In the latter
case, use this string to create a progress reporter.

At each iteration, print the reporter message followed by progress
percentage in the echo area.  After the loop is finished,
print the reporter message followed by the word \"done\".

\(fn (VAR LIST [RESULT]) REPORTER-OR-MESSAGE BODY...)"
  (declare (indent 2) (debug ((symbolp form &optional form) form body)))
  (let ((prep (make-symbol "--dolist-progress-reporter--"))
        (count (make-symbol "--dolist-count--"))
        (list (make-symbol "--dolist-list--")))
    `(let ((,prep ,reporter-or-message)
           (,count 0)
           (,list ,(cadr spec)))
       (when (stringp ,prep)
         (setq ,prep (make-progress-reporter ,prep 0 (length ,list))))
       (dolist (,(car spec) ,list)
         ,@body
         (progress-reporter-update ,prep (setq ,count (1+ ,count))))
       (progress-reporter-done ,prep)
       (or ,@(cdr (cdr spec)) nil))))


;;;; Comparing version strings.

(defconst version-separator "."
  "Specify the string used to separate the version elements.

Usually the separator is \".\", but it can be any other string.")


(defconst version-regexp-alist
  '(("^[-._+ ]?snapshot$"                                 . -4)
    ;; treat "1.2.3-20050920" and "1.2-3" as snapshot releases
    ("^[-._+]$"                                           . -4)
    ;; treat "1.2.3-CVS" as snapshot release
    ("^[-._+ ]?\\(cvs\\|git\\|bzr\\|svn\\|hg\\|darcs\\)$" . -4)
    ;; treat "-unknown" the same as snapshots.
    ("^[-._+ ]?unknown$"                                  . -4)
    ("^[-._+ ]?alpha$"                                    . -3)
    ("^[-._+ ]?beta$"                                     . -2)
    ("^[-._+ ]?\\(pre\\|rc\\)$"                           . -1))
  "Specify association between non-numeric version and its priority.

This association is used to handle version string like \"1.0pre2\",
\"0.9alpha1\", etc.  It's used by `version-to-list' (which see) to convert the
non-numeric part of a version string to an integer.  For example:

   String Version    Integer List Version
   \"0.9snapshot\"     (0  9 -4)
   \"1.0-git\"         (1  0 -4)
   \"1.0.cvs\"         (1  0 -4)
   \"1.0pre2\"         (1  0 -1 2)
   \"1.0PRE2\"         (1  0 -1 2)
   \"22.8beta3\"       (22 8 -2 3)
   \"22.8 Beta3\"      (22 8 -2 3)
   \"0.9alpha1\"       (0  9 -3 1)
   \"0.9AlphA1\"       (0  9 -3 1)
   \"0.9 alpha\"       (0  9 -3)

Each element has the following form:

   (REGEXP . PRIORITY)

Where:

REGEXP		regexp used to match non-numeric part of a version string.
		It should begin with the `^' anchor and end with a `$' to
		prevent false hits.  Letter-case is ignored while matching
		REGEXP.

PRIORITY	a negative integer specifying non-numeric priority of REGEXP.")


(defun version-to-list (ver)
  "Convert version string VER into a list of integers.

The version syntax is given by the following EBNF:

   VERSION ::= NUMBER ( SEPARATOR NUMBER )*.

   NUMBER ::= (0|1|2|3|4|5|6|7|8|9)+.

   SEPARATOR ::= `version-separator' (which see)
	       | `version-regexp-alist' (which see).

The NUMBER part is optional if SEPARATOR is a match for an element
in `version-regexp-alist'.

Examples of valid version syntax:

   1.0pre2   1.0.7.5   22.8beta3   0.9alpha1   6.9.30Beta   2.4.snapshot   .5

Examples of invalid version syntax:

   1.0prepre2   1.0..7.5   22.8X3   alpha3.2

Examples of version conversion:

   Version String    Version as a List of Integers
   \".5\"              (0 5)
   \"0.9 alpha\"       (0  9 -3)
   \"0.9AlphA1\"       (0  9 -3 1)
   \"0.9snapshot\"     (0  9 -4)
   \"1.0-git\"         (1  0 -4)
   \"1.0.7.5\"         (1  0  7 5)
   \"1.0.cvs\"         (1  0 -4)
   \"1.0PRE2\"         (1  0 -1 2)
   \"1.0pre2\"         (1  0 -1 2)
   \"22.8 Beta3\"      (22 8 -2 3)
   \"22.8beta3\"       (22 8 -2 3)

See documentation for `version-separator' and `version-regexp-alist'."
  (declare (side-effect-free t))
  (unless (stringp ver)
    (error "Version must be a string"))
  ;; Change .x.y to 0.x.y
  (if (and (>= (length ver) (length version-separator))
	   (string-equal (substring ver 0 (length version-separator))
			 version-separator))
      (setq ver (concat "0" ver)))
  (unless (string-match-p "^[0-9]" ver)
    (error "Invalid version syntax: `%s' (must start with a number)" ver))

  (save-match-data
    (let ((i 0)
	  (case-fold-search t)		; ignore case in matching
	  lst s al)
      ;; Parse the version-string up to a separator until there are none left
      (while (and (setq s (string-match "[0-9]+" ver i))
		  (= s i))
        ;; Add the numeric part to the beginning of the version list;
        ;; lst gets reversed at the end
	(setq lst (cons (string-to-number (substring ver i (match-end 0)))
			lst)
	      i   (match-end 0))
	;; handle non-numeric part
	(when (and (setq s (string-match "[^0-9]+" ver i))
		   (= s i))
	  (setq s (substring ver i (match-end 0))
		i (match-end 0))
	  ;; handle alpha, beta, pre, etc. separator
	  (unless (string= s version-separator)
	    (setq al version-regexp-alist)
	    (while (and al (not (string-match (caar al) s)))
	      (setq al (cdr al)))
	    (cond (al
		   (push (cdar al) lst))
        ;; Convert 22.3a to 22.3.1, 22.3b to 22.3.2, etc., but only if
        ;; the letter is the end of the version-string, to avoid
        ;; 22.8X3 being valid
        ((and (string-match "^[-._+ ]?\\([a-zA-Z]\\)$" s)
           (= i (length ver)))
		   (push (- (aref (downcase (match-string 1 s)) 0) ?a -1)
			 lst))
		  (t (error "Invalid version syntax: `%s'" ver))))))
    (nreverse lst))))

(defun version-list-< (l1 l2)
  "Return t if L1, a list specification of a version, is lower than L2.

Note that a version specified by the list (1) is equal to (1 0),
\(1 0 0), (1 0 0 0), etc.  That is, the trailing zeros are insignificant.
Also, a version given by the list (1) is higher than (1 -1), which in
turn is higher than (1 -2), which is higher than (1 -3)."
  (declare (pure t) (side-effect-free t))
  (while (and l1 l2 (= (car l1) (car l2)))
    (setq l1 (cdr l1)
	  l2 (cdr l2)))
  (cond
   ;; l1 not null and l2 not null
   ((and l1 l2) (< (car l1) (car l2)))
   ;; l1 null and l2 null         ==> l1 length = l2 length
   ((and (null l1) (null l2)) nil)
   ;; l1 not null and l2 null     ==> l1 length > l2 length
   (l1 (< (version-list-not-zero l1) 0))
   ;; l1 null and l2 not null     ==> l2 length > l1 length
   (t  (< 0 (version-list-not-zero l2)))))


(defun version-list-= (l1 l2)
  "Return t if L1, a list specification of a version, is equal to L2.

Note that a version specified by the list (1) is equal to (1 0),
\(1 0 0), (1 0 0 0), etc.  That is, the trailing zeros are insignificant.
Also, a version given by the list (1) is higher than (1 -1), which in
turn is higher than (1 -2), which is higher than (1 -3)."
  (declare (pure t) (side-effect-free t))
  (while (and l1 l2 (= (car l1) (car l2)))
    (setq l1 (cdr l1)
	  l2 (cdr l2)))
  (cond
   ;; l1 not null and l2 not null
   ((and l1 l2) nil)
   ;; l1 null and l2 null     ==> l1 length = l2 length
   ((and (null l1) (null l2)))
   ;; l1 not null and l2 null ==> l1 length > l2 length
   (l1 (zerop (version-list-not-zero l1)))
   ;; l1 null and l2 not null ==> l2 length > l1 length
   (t  (zerop (version-list-not-zero l2)))))


(defun version-list-<= (l1 l2)
  "Return t if L1, a list specification of a version, is lower or equal to L2.

Note that integer list (1) is equal to (1 0), (1 0 0), (1 0 0 0),
etc.  That is, the trailing zeroes are insignificant.  Also, integer
list (1) is greater than (1 -1) which is greater than (1 -2)
which is greater than (1 -3)."
  (declare (pure t) (side-effect-free t))
  (while (and l1 l2 (= (car l1) (car l2)))
    (setq l1 (cdr l1)
	  l2 (cdr l2)))
  (cond
   ;; l1 not null and l2 not null
   ((and l1 l2) (< (car l1) (car l2)))
   ;; l1 null and l2 null     ==> l1 length = l2 length
   ((and (null l1) (null l2)))
   ;; l1 not null and l2 null ==> l1 length > l2 length
   (l1 (<= (version-list-not-zero l1) 0))
   ;; l1 null and l2 not null ==> l2 length > l1 length
   (t  (<= 0 (version-list-not-zero l2)))))

(defun version-list-not-zero (lst)
  "Return the first non-zero element of LST, which is a list of integers.

If all LST elements are zeros or LST is nil, return zero."
  (declare (pure t) (side-effect-free t))
  (while (and lst (zerop (car lst)))
    (setq lst (cdr lst)))
  (if lst
      (car lst)
    ;; there is no element different of zero
    0))


(defun version< (v1 v2)
  "Return t if version V1 is lower (older) than V2.

Note that version string \"1\" is equal to \"1.0\", \"1.0.0\", \"1.0.0.0\",
etc.  That is, the trailing \".0\"s are insignificant.  Also, version
string \"1\" is higher (newer) than \"1pre\", which is higher than \"1beta\",
which is higher than \"1alpha\", which is higher than \"1snapshot\".
Also, \"-GIT\", \"-CVS\" and \"-NNN\" are treated as snapshot versions."
  (declare (side-effect-free t))
  (version-list-< (version-to-list v1) (version-to-list v2)))

(defun version<= (v1 v2)
  "Return t if version V1 is lower (older) than or equal to V2.

Note that version string \"1\" is equal to \"1.0\", \"1.0.0\", \"1.0.0.0\",
etc.  That is, the trailing \".0\"s are insignificant.  Also, version
string \"1\" is higher (newer) than \"1pre\", which is higher than \"1beta\",
which is higher than \"1alpha\", which is higher than \"1snapshot\".
Also, \"-GIT\", \"-CVS\" and \"-NNN\" are treated as snapshot versions."
  (declare (side-effect-free t))
  (version-list-<= (version-to-list v1) (version-to-list v2)))

(defun version= (v1 v2)
  "Return t if version V1 is equal to V2.

Note that version string \"1\" is equal to \"1.0\", \"1.0.0\", \"1.0.0.0\",
etc.  That is, the trailing \".0\"s are insignificant.  Also, version
string \"1\" is higher (newer) than \"1pre\", which is higher than \"1beta\",
which is higher than \"1alpha\", which is higher than \"1snapshot\".
Also, \"-GIT\", \"-CVS\" and \"-NNN\" are treated as snapshot versions."
  (declare (side-effect-free t))
  (version-list-= (version-to-list v1) (version-to-list v2)))

(defvar package--builtin-versions
  ;; Mostly populated by loaddefs.el.
  (purecopy-maybe `((emacs . ,(version-to-list emacs-version))))
  "Alist giving the version of each versioned builtin package.
I.e. each element of the list is of the form (NAME . VERSION) where
NAME is the package name as a symbol, and VERSION is its version
as a list.")

(defun package--description-file (dir)
  "Return package description file name for package DIR."
  (concat (let ((subdir (file-name-nondirectory
                         (directory-file-name dir))))
            (if (string-match "\\([^.].*?\\)-\\([0-9]+\\(?:[.][0-9]+\\|\\(?:pre\\|beta\\|alpha\\)[0-9]+\\)*\\)" subdir)
                (match-string 1 subdir) subdir))
          "-pkg.el"))


;;; Thread support.

(defmacro with-mutex (mutex &rest body)
  "Invoke BODY with MUTEX held, releasing MUTEX when done.
This is the simplest safe way to acquire and release a mutex."
  (declare (indent 1) (debug t))
  (let ((sym (make-symbol "mutex")))
    `(let ((,sym ,mutex))
       (mutex-lock ,sym)
       (unwind-protect
	   (progn ,@body)
	 (mutex-unlock ,sym)))))


;;; Apropos.

(defun apropos-internal (regexp &optional predicate)
  "Show all symbols whose names contain match for REGEXP.
If optional 2nd arg PREDICATE is non-nil, (funcall PREDICATE SYMBOL) is done
for each symbol and a symbol is mentioned only if that returns non-nil.
Return list of symbols found."
  (let (found)
    (mapatoms (lambda (symbol)
                (when (and (string-match regexp (symbol-name symbol))
                           (or (not predicate)
                               (funcall predicate symbol)))
                  (push symbol found))))
    (sort found #'string-lessp)))


;;; Misc.

(defvar definition-prefixes (make-hash-table :test 'equal)
  "Hash table mapping prefixes to the files in which they're used.
This can be used to automatically fetch not-yet-loaded definitions.
More specifically, if there is a value of the form (FILES...) for
a string PREFIX it means that the FILES define variables or functions
with names that start with PREFIX.

Note that it does not imply that all definitions starting with PREFIX can
be found in those files.  E.g. if prefix is \"gnus-article-\" there might
still be definitions of the form \"gnus-article-toto-titi\" in other files,
which would presumably appear in this table under another prefix such as
\"gnus-\" or \"gnus-article-toto-\".")

(defun register-definition-prefixes (file prefixes)
  "Register that FILE uses PREFIXES."
  (dolist (prefix prefixes)
    (puthash prefix (cons file (gethash prefix definition-prefixes))
             definition-prefixes)))

(defconst menu-bar-separator '("--")
  "Separator for menus.")

;; The following statement ought to be in print.c, but `provide' can't
;; be used there.
;; https://lists.gnu.org/r/emacs-devel/2009-08/msg00236.html
(when (hash-table-p (car (read-from-string
			  (prin1-to-string (make-hash-table)))))
  (provide 'hashtable-print-readable))

;; This is used in lisp/Makefile.in and in leim/Makefile.in to
;; generate file names for autoloads, custom-deps, and finder-data.
(defun unmsys--file-name (file)
  "Produce the canonical file name for FILE from its MSYS form.

On systems other than MS-Windows, just returns FILE.
On MS-Windows, converts /d/foo/bar form of file names
passed by MSYS Make into d:/foo/bar that Emacs can grok.

This function is called from lisp/Makefile and leim/Makefile."
  (when (and (eq system-type 'windows-nt)
	     (string-match "\\`/[a-zA-Z]/" file))
    (setq file (concat (substring file 1 2) ":" (substring file 2))))
  file)

(defun flatten-tree (tree)
  "Return a \"flattened\" copy of TREE.
In other words, return a list of the non-nil terminal nodes, or
leaves, of the tree of cons cells rooted at TREE.  Leaves in the
returned list are in the same order as in TREE.

\(flatten-tree \\='(1 (2 . 3) nil (4 5 (6)) 7))
=> (1 2 3 4 5 6 7)"
  (declare (side-effect-free error-free))
  (let (elems)
    (while (consp tree)
      (let ((elem (pop tree)))
        (while (consp elem)
          (push (cdr elem) tree)
          (setq elem (car elem)))
        (if elem (push elem elems))))
    (if tree (push tree elems))
    (nreverse elems)))

;; Technically, `flatten-list' is a misnomer, but we provide it here
;; for discoverability:
(defalias 'flatten-list #'flatten-tree)

(defun string-trim-left (string &optional regexp)
  "Trim STRING of leading string matching REGEXP.

REGEXP defaults to \"[ \\t\\n\\r]+\"."
  (declare (important-return-value t))
  (if (string-match (if regexp
                        (concat "\\`\\(?:" regexp "\\)")
                      "\\`[ \t\n\r]+")
                    string)
      (substring string (match-end 0))
    string))

(defun string-trim-right (string &optional regexp)
  "Trim STRING of trailing string matching REGEXP.

REGEXP defaults to  \"[ \\t\\n\\r]+\"."
  (declare (side-effect-free t))
  (let ((i (string-match-p (if regexp
                               (concat "\\(?:" regexp "\\)\\'")
                             "[ \t\n\r]+\\'")
                           string)))
    (if i (substring string 0 i) string)))

(defun string-trim (string &optional trim-left trim-right)
  "Trim STRING of leading and trailing strings matching TRIM-LEFT and TRIM-RIGHT.

TRIM-LEFT and TRIM-RIGHT default to \"[ \\t\\n\\r]+\"."
  (declare (important-return-value t))
  (string-trim-left (string-trim-right string trim-right) trim-left))

;; The initial anchoring is for better performance in searching matches.
(defconst regexp-unmatchable "\\`a\\`"
  "Standard regexp guaranteed not to match any string at all.")

(defun run-hook-query-error-with-timeout (hook)
  "Run HOOK, catching errors, and querying the user about whether to continue.
If a function in HOOK signals an error, the user will be prompted
whether to continue or not.  If the user doesn't respond,
evaluation will continue if the user doesn't respond within five
seconds."
  (run-hook-wrapped
   hook
   (lambda (fun)
     (condition-case err
         (funcall fun)
       (error
        (unless (y-or-n-p-with-timeout (format "Error %s; continue?" err)
                                       5 t)
          (error err))))
     ;; Continue running.
     nil)))

(defun internal--fill-string-single-line (str)
  "Fill string STR to `fill-column'.
This is intended for very simple filling while bootstrapping
Emacs itself, and does not support all the customization options
of fill.el (for example `fill-region')."
  (if (< (length str) fill-column)
      str
    (let* ((limit (min fill-column (length str)))
           (fst (substring str 0 limit))
           (lst (substring str limit)))
      (cond ((string-match "\\( \\)$" fst)
             (setq fst (replace-match "\n" nil nil fst 1)))
            ((string-match "^ \\(.*\\)" lst)
             (setq fst (concat fst "\n"))
             (setq lst (match-string 1 lst)))
            ((string-match ".*\\( \\(.+\\)\\)$" fst)
             (setq lst (concat (match-string 2 fst) lst))
             (setq fst (replace-match "\n" nil nil fst 1))))
      (concat fst (internal--fill-string-single-line lst)))))

(defun internal--format-docstring-line (string &rest objects)
  "Format a single line from a documentation string out of STRING and OBJECTS.
Signal an error if STRING contains a newline.
This is intended for internal use only.  Avoid using this for the
first line of a docstring; the first line should be a complete
sentence (see Info node `(elisp) Documentation Tips')."
  (when (string-match "\n" string)
    (error "Unable to fill string containing newline: %S" string))
  (internal--fill-string-single-line (apply #'format string objects)))

(defun json-available-p ()
  "Return non-nil if Emacs has libjansson support."
  (and (fboundp 'json--available-p)
       (json--available-p)))

(defun ensure-list (object)
  "Return OBJECT as a list.
If OBJECT is already a list, return OBJECT itself.  If it's
not a list, return a one-element list containing OBJECT."
  (declare (side-effect-free error-free))
  (if (listp object)
      object
    (list object)))

(defmacro with-delayed-message (args &rest body)
  "Like `progn', but display MESSAGE if BODY takes longer than TIMEOUT seconds.
The MESSAGE form will be evaluated immediately, but the resulting
string will be displayed only if BODY takes longer than TIMEOUT seconds.

\(fn (timeout message) &rest body)"
  (declare (indent 1))
  `(funcall-with-delayed-message ,(car args) ,(cadr args)
                                 (lambda ()
                                   ,@body)))

(defun function-alias-p (func &optional _noerror)
  "Return nil if FUNC is not a function alias.
If FUNC is a function alias, return the function alias chain."
  (declare (advertised-calling-convention (func) "30.1")
           (side-effect-free error-free))
  (let ((chain nil))
    (while (and (symbolp func)
                (setq func (symbol-function func))
                (symbolp func))
      (push func chain))
    (nreverse chain)))

(defun readablep (object)
  "Say whether OBJECT has a readable syntax.
This means that OBJECT can be printed out and then read back
again by the Lisp reader.  This function returns nil if OBJECT is
unreadable, and the printed representation (from `prin1') of
OBJECT if it is readable."
  (declare (side-effect-free error-free))
  (catch 'unreadable
    (let ((print-unreadable-function
           (lambda (_object _escape)
             (throw 'unreadable nil))))
      (prin1-to-string object))))

(defun delete-line ()
  "Delete the current line."
  (delete-region (pos-bol) (pos-bol 2)))

(defun ensure-empty-lines (&optional lines)
  "Ensure that there are LINES number of empty lines before point.
If LINES is nil or omitted, ensure that there is a single empty
line before point.

If called interactively, LINES is given by the prefix argument.

If there are more than LINES empty lines before point, the number
of empty lines is reduced to LINES.

If point is not at the beginning of a line, a newline character
is inserted before adjusting the number of empty lines."
  (interactive "p")
  (unless (bolp)
    (insert "\n"))
  (let ((lines (or lines 1))
        (start (save-excursion
                 (if (re-search-backward "[^\n]" nil t)
                     (+ (point) 2)
                   (point-min)))))
    (cond
     ((> (- (point) start) lines)
      (delete-region (point) (- (point) (- (point) start lines))))
     ((< (- (point) start) lines)
      (insert (make-string (- lines (- (point) start)) ?\n))))))

(defun string-lines (string &optional omit-nulls keep-newlines)
  "Split STRING into a list of lines.
If OMIT-NULLS, empty lines will be removed from the results.
If KEEP-NEWLINES, don't strip trailing newlines from the result
lines."
  (declare (side-effect-free t))
  (if (equal string "")
      (if omit-nulls
          nil
        (list ""))
    (let ((lines nil)
          (start 0))
      (while (< start (length string))
        (let ((newline (string-search "\n" string start)))
          (if newline
              (progn
                (when (or (not omit-nulls)
                          (not (= start newline)))
                  (let ((line (substring string start
                                         (if keep-newlines
                                             (1+ newline)
                                           newline))))
                    (when (not (and keep-newlines omit-nulls
                                    (equal line "\n")))
                      (push line lines))))
                (setq start (1+ newline)))
            ;; No newline in the remaining part.
            (if (zerop start)
                ;; Avoid a string copy if there are no newlines at all.
                (push string lines)
              (push (substring string start) lines))
            (setq start (length string)))))
      (nreverse lines))))

(defvar buffer-match-p--past-warnings nil)

(defun buffer-match-p (condition buffer-or-name &rest args)
  "Return non-nil if BUFFER-OR-NAME matches CONDITION.
CONDITION is either:
- the symbol t, to always match,
- the symbol nil, which never matches,
- a regular expression, to match a buffer name,
- a predicate function that takes BUFFER-OR-NAME plus ARGS as
  arguments, and returns non-nil if the buffer matches,
- a cons-cell, where the car describes how to interpret the cdr.
  The car can be one of the following:
  * `derived-mode': the buffer matches if the buffer's major mode
    is derived from the major mode in the cons-cell's cdr.
  * `major-mode': the buffer matches if the buffer's major mode
    is eq to the cons-cell's cdr.  Prefer using `derived-mode'
    instead when both can work.
  * `not': the cadr is interpreted as a negation of a condition.
  * `and': the cdr is a list of recursive conditions, that all have
    to be met.
  * `or': the cdr is a list of recursive condition, of which at
    least one has to be met."
  (letrec
      ((buffer (get-buffer buffer-or-name))
       (match
        (lambda (conditions)
          (catch 'match
            (dolist (condition conditions)
              (when (pcase condition
                      ('t t)
                      ((pred stringp)
                       (string-match-p condition (buffer-name buffer)))
                      ((pred functionp)
                       (if (cdr args)
                           ;; New in Emacs>29.1. no need for compatibility hack.
                           (apply condition buffer-or-name args)
                         (condition-case-unless-debug err
                             (apply condition buffer-or-name args)
                           (wrong-number-of-arguments
                            (unless (member condition
                                            buffer-match-p--past-warnings)
                              (message "%s" (error-message-string err))
                              (push condition buffer-match-p--past-warnings))
                            (apply condition buffer-or-name
                                   (if args nil '(nil)))))))
                      (`(major-mode . ,mode)
                       (eq
                        (buffer-local-value 'major-mode buffer)
                        mode))
                      (`(derived-mode . ,mode)
                       (provided-mode-derived-p
                        (buffer-local-value 'major-mode buffer)
                        mode))
                      (`(not . ,cond)
                       (not (funcall match cond)))
                      (`(or . ,args)
                       (funcall match args))
                      (`(and . ,args)
                       (catch 'fail
                         (dolist (c args)
                           (unless (funcall match (list c))
                             (throw 'fail nil)))
                         t)))
                (throw 'match t)))))))
    (funcall match (list condition))))

(defun match-buffers (condition &optional buffers &rest args)
  "Return a list of buffers that match CONDITION, or nil if none match.
See `buffer-match-p' for various supported CONDITIONs.
By default all buffers are checked, but the optional
argument BUFFERS can restrict that: its value should be
an explicit list of buffers to check.
Optional arguments ARGS are passed to `buffer-match-p', for
predicate conditions in CONDITION."
  (let (bufs)
    (dolist (buf (or buffers (buffer-list)))
      (when (apply #'buffer-match-p condition (get-buffer buf) args)
        (push buf bufs)))
    bufs))

(defmacro with-memoization (place &rest code)
  "Return the value of CODE and stash it in PLACE.
If PLACE's value is non-nil, then don't bother evaluating CODE
and return the value found in PLACE instead."
  (declare (indent 1) (debug (gv-place body)))
  (gv-letplace (getter setter) place
    `(or ,getter
         ,(macroexp-let2 nil val (macroexp-progn code)
            `(progn
               ,(funcall setter val)
               ,val)))))

(make-obsolete 'garbage-collection-messages nil "30.1")
(make-obsolete 'dump-mode nil "30.1")
(define-obsolete-function-alias 'purecopy #'purecopy-maybe "30.1")

;;; subr.el ends here<|MERGE_RESOLUTION|>--- conflicted
+++ resolved
@@ -3809,11 +3809,6 @@
        (or (consp last-nonmenu-event)   ; invoked by a mouse event
            (and (null last-nonmenu-event)
                 (consp last-input-event))
-<<<<<<< HEAD
-=======
-           (and (featurep 'android)	; Prefer dialog boxes on Android.
-                (not (android-detect-keyboard))) ; If no keyboard is connected.
->>>>>>> 42db7292
            from--tty-menu-p)            ; invoked via TTY menu
        use-dialog-box))
 
