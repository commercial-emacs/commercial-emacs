--- conflicted
+++ resolved
@@ -556,21 +556,8 @@
 In this case, if VALUE is a negative fixnum treat it as unsigned,
 i.e., subtract 2 * `most-negative-fixnum' from VALUE before shifting it.
 
-<<<<<<< HEAD
 This function is provided for compatibility.  In new code, use `ash'
 instead."
-=======
-Most uses of this function turn out to be mistakes.  We recommend
-to use `ash' instead, unless COUNT could ever be negative, and
-if, when COUNT is negative, your program really needs the special
-treatment of negative COUNT provided by this function."
-  (declare (compiler-macro
-            (lambda (form)
-              (macroexp-warn-and-return
-               (format-message "avoid `lsh'; use `ash' instead")
-               form '(suspicious lsh) t form)))
-           (side-effect-free t))
->>>>>>> 302bc23f
   (when (and (< value 0) (< count 0))
     (when (< value most-negative-fixnum)
       (signal 'args-out-of-range (list value count)))
