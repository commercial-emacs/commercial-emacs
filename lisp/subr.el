;;; subr.el --- basic lisp subroutines for Emacs  -*- lexical-binding:t -*-

;; Copyright (C) 1985-2024 Free Software Foundation, Inc.

;; Maintainer: emacs-devel@gnu.org
;; Keywords: internal
;; Package: emacs

;; This file is NOT part of GNU Emacs.

;; GNU Emacs is free software: you can redistribute it and/or modify
;; it under the terms of the GNU General Public License as published by
;; the Free Software Foundation, either version 3 of the License, or
;; (at your option) any later version.

;; GNU Emacs is distributed in the hope that it will be useful,
;; but WITHOUT ANY WARRANTY; without even the implied warranty of
;; MERCHANTABILITY or FITNESS FOR A PARTICULAR PURPOSE.  See the
;; GNU General Public License for more details.

;; You should have received a copy of the GNU General Public License
;; along with GNU Emacs.  If not, see <https://www.gnu.org/licenses/>.

;;; Commentary:

;;; Code:

;; declare-function's args use &rest, not &optional, for compatibility
;; with byte-compile-macroexpand-declare-function.

(defmacro declare-function (_fn _file &rest _args)
  "Tell the byte-compiler that function FN is defined, in FILE.
The FILE argument is not used by the byte-compiler, but by the
`check-declare' package, which checks that FILE contains a
definition for FN.  (FILE can be nil, and that disables this
check.)

FILE can be either a Lisp file (in which case the \".el\"
extension is optional), or a C file.  C files are expanded
relative to the Emacs \"src/\" directory.  Lisp files are
searched for using `locate-library', and if that fails they are
expanded relative to the location of the file containing the
declaration.  A FILE with an \"ext:\" prefix is an external file.
`check-declare' will check such files if they are found, and skip
them without error if they are not.

Optional ARGLIST specifies FN's arguments, in the same form as
in `defun' (including the parentheses); or it is t to not specify
FN's arguments.  An omitted ARGLIST defaults to t, not nil: a nil
ARGLIST specifies an empty argument list, and an explicit t
ARGLIST is a placeholder that allows supplying a later arg.

Optional FILEONLY non-nil means that `check-declare' will check
only that FILE exists, not that it defines FN.  This is intended
for function definitions that `check-declare' does not recognize,
e.g., `defstruct'.

Note that for the purposes of `check-declare', this statement
must be the first non-whitespace on a line.

For more information, see Info node `(elisp)Declaring Functions'."
  (declare (advertised-calling-convention
	    (fn file &optional arglist fileonly) nil))
  ;; Does nothing - `byte-compile-macroexpand-declare-function' does
  ;; the work.
  nil)


;;;; Basic Lisp macros.

(defalias 'not #'null)
(defalias 'sxhash #'sxhash-equal)

(defmacro noreturn (form)
  "Evaluate FORM, expecting it not to return.
If FORM does return, signal an error."
  (declare (debug t))
  `(prog1 ,form
     (error "Form marked with `noreturn' did return")))

(defmacro 1value (form)
  "Evaluate FORM, expecting a constant return value.
If FORM returns differing values when running under Testcover,
Testcover will raise an error."
  (declare (debug t))
  form)

(defmacro def-edebug-spec (symbol spec)
  "Set the Edebug SPEC to use for sexps which have SYMBOL as head.
Both SYMBOL and SPEC are unevaluated.  The SPEC can be:
0 (instrument no arguments); t (instrument all arguments);
a symbol (naming a function with an Edebug specification); or a list.
The elements of the list describe the argument types; see
Info node `(elisp)Specification List' for details."
  (declare (indent 1))
  `(put (quote ,symbol) 'edebug-form-spec (quote ,spec)))

(defun def-edebug-elem-spec (name spec)
  "Define a new Edebug spec element NAME as shorthand for SPEC.
The SPEC has to be a list."
  (declare (indent 1))
  (when (string-match "\\`[&:]" (symbol-name name))
    ;; & and : have special meaning in spec element names.
    (error "Edebug spec name cannot start with '&' or ':'"))
  (unless (consp spec)
    (error "Edebug spec has to be a list: %S" spec))
  (put name 'edebug-elem-spec spec))


(defmacro lambda (&rest cdr)
  "Return an anonymous function.
Under dynamic binding, a call of the form (lambda ARGS DOCSTRING
INTERACTIVE BODY) is self-quoting; the result of evaluating the
lambda expression is the expression itself.  Under lexical
binding, the result is a closure.  Regardless, the result is a
function, i.e., it may be stored as the function value of a
symbol, passed to `funcall' or `mapcar', etc.

ARGS should take the same form as an argument list for a `defun'.
DOCSTRING is an optional documentation string.
 If present, it should describe how to call the function.
 But documentation strings are usually not useful in nameless functions.
INTERACTIVE should be a call to the function `interactive', which see.
It may also be omitted.
BODY should be a list of Lisp expressions.

\(fn ARGS [DOCSTRING] [INTERACTIVE] BODY)"
  (declare (doc-string 2) (indent defun)
           (debug (&define lambda-list lambda-doc
                           [&optional ("interactive" interactive)]
                           def-body)))
  ;; Note that this definition should not use backquotes; subr.el should not
  ;; depend on backquote.el.
  (list 'function (cons 'lambda cdr)))

(defmacro prog2 (form1 form2 &rest body)
  "Eval FORM1, FORM2 and BODY sequentially; return value from FORM2.
The value of FORM2 is saved during the evaluation of the
remaining args, whose values are discarded."
  (declare (indent 2) (debug t))
  `(progn ,form1 (prog1 ,form2 ,@body)))

(defmacro setq-default (&rest args)
  "Set the default value of variable VAR to VALUE.
VAR, the variable name, is literal (not evaluated);
VALUE is an expression: it is evaluated and its value returned.
The default value of a variable is seen in buffers
that do not have their own values for the variable.

More generally, you can use multiple variables and values, as in
  (setq-default VAR VALUE VAR VALUE...)
This sets each VAR's default value to the corresponding VALUE.
The VALUE for the Nth VAR can refer to the new default values
of previous VARs.

\(fn [VAR VALUE]...)"
  (declare (debug setq))
  (let ((exps nil))
    (while args
      (push `(set-default ',(pop args) ,(pop args)) exps))
    `(progn . ,(nreverse exps))))

(defmacro setq-local (&rest pairs)
  "Make each VARIABLE buffer-local and assign to it the corresponding VALUE.

The arguments are variable/value pairs.  For each VARIABLE in a pair,
make VARIABLE buffer-local and assign to it the corresponding VALUE
of the pair.  The VARIABLEs are literal symbols and should not be quoted.

The VALUE of the Nth pair is not computed until after the VARIABLE
of the (N-1)th pair is set; thus, each VALUE can use the new VALUEs
of VARIABLEs set by earlier pairs.

The return value of the `setq-local' form is the VALUE of the last
pair.

\(fn [VARIABLE VALUE]...)"
  (declare (debug setq))
  (unless (zerop (mod (length pairs) 2))
    (error "PAIRS must have an even number of variable/value members"))
  (let ((expr nil))
    (while pairs
      (unless (symbolp (car pairs))
        (error "Attempting to set a non-symbol: %s" (car pairs)))
      ;; Can't use backquote here, it's too early in the bootstrap.
      (setq expr
            (cons
             (list 'set
                   (list 'make-local-variable (list 'quote (car pairs)))
                   (car (cdr pairs)))
             expr))
      (setq pairs (cdr (cdr pairs))))
    (macroexp-progn (nreverse expr))))

(defmacro defvar-local (var val &optional docstring)
  "Define VAR as a buffer-local variable with default value VAL.
Like `defvar' but additionally marks the variable as being automatically
buffer-local wherever it is set."
  (declare (debug defvar) (doc-string 3) (indent 2))
  ;; Can't use backquote here, it's too early in the bootstrap.
  (list 'progn (list 'defvar var val docstring)
        (list 'make-variable-buffer-local (list 'quote var))))

(defun buffer-local-boundp (symbol buffer)
  "Return non-nil if SYMBOL is bound in BUFFER.
This function was a mistake, and is equivalent to the less
opaque

(with-current-buffer BUFFER (boundp SYMBOL))

Most users will want `local-variable-p' which determines whether
BUFFER asserts its own bespoke local binding for SYMBOL
(as opposed to abiding by SYMBOL's default binding)."
  (declare (side-effect-free t))
  (condition-case nil
      (buffer-local-value symbol buffer)
    (:success t)
    (void-variable nil)))

(defmacro buffer-local-set-state (&rest pairs)
  "Like `setq-local', but allow restoring the previous state of locals later.
This macro returns an object that can be passed to `buffer-local-restore-state'
in order to restore the state of the local variables set via this macro.

\(fn [VARIABLE VALUE]...)"
  (declare (debug setq))
  (unless (zerop (mod (length pairs) 2))
    (error "PAIRS must have an even number of variable/value members"))
  `(prog1
       (buffer-local-set-state--get ',pairs)
     (setq-local ,@pairs)))

(defun buffer-local-set-state--get (pairs)
  (let ((states nil))
    (while pairs
      (push (list (car pairs)
                  (and (boundp (car pairs))
                       (local-variable-p (car pairs)))
                  (and (boundp (car pairs))
                       (symbol-value (car pairs))))
            states)
      (setq pairs (cddr pairs)))
    (nreverse states)))

(defun buffer-local-restore-state (states)
  "Restore values of buffer-local variables recorded in STATES.
STATES should be an object returned by `buffer-local-set-state'."
  (pcase-dolist (`(,variable ,local ,value) states)
    (if local
        (set variable value)
      (kill-local-variable variable))))

(defmacro push (newelt place)
  "Add NEWELT to the list stored in the generalized variable PLACE.
This is morally equivalent to (setf PLACE (cons NEWELT PLACE)),
except that PLACE is evaluated only once (after NEWELT)."
  (declare (debug (form gv-place)))
  (if (symbolp place)
      ;; Important special case, to avoid triggering GV too early in
      ;; the bootstrap.
      (list 'setq place
            (list 'cons newelt place))
    (require 'macroexp)
    (macroexp-let2 macroexp-copyable-p x newelt
      (gv-letplace (getter setter) place
        (funcall setter `(cons ,x ,getter))))))

(defmacro pop (place)
  "Return the first element of PLACE's value, and remove it from the list.
PLACE must be a generalized variable whose value is a list.
If the value is nil, `pop' returns nil but does not actually
change the list."
  (declare (debug (gv-place)))
  ;; We use `car-safe' here instead of `car' because the behavior is the same
  ;; (if it's not a cons cell, the `cdr' would have signaled an error already),
  ;; but `car-safe' is total, so the byte-compiler can safely remove it if the
  ;; result is not used.
  `(car-safe
    ,(if (symbolp place)
         ;; So we can use `pop' in the bootstrap before `gv' can be used.
         (list 'prog1 place (list 'setq place (list 'cdr place)))
       (gv-letplace (getter setter) place
         (macroexp-let2 macroexp-copyable-p x getter
           `(prog1 ,x ,(funcall setter `(cdr ,x))))))))

;; Note: `static-if' can be copied into a package to enable it to be
;; used in Emacsen older than Emacs 30.1.  If the package is used in
;; very old Emacsen or XEmacs (in which `eval' takes exactly one
;; argument) the copy will need amending.
(defmacro static-if (condition then-form &rest else-forms)
  "A conditional compilation macro.
Evaluate CONDITION at macro-expansion time.  If it is non-nil,
expand the macro to THEN-FORM.  Otherwise expand it to ELSE-FORMS
enclosed in a `progn' form.  ELSE-FORMS may be empty."
  (declare (indent 2)
           (debug (sexp sexp &rest sexp)))
  (if (eval condition lexical-binding)
      then-form
    (cons 'progn else-forms)))

(defmacro when (cond &rest body)
  "If COND yields non-nil, do BODY, else return nil.
When COND yields non-nil, eval BODY forms sequentially and return
value of last one, or nil if there are none."
  (declare (indent 1) (debug t))
  (if body
      (list 'if cond (cons 'progn body))
    (macroexp-warn-and-return (format-message "`when' with empty body")
                              cond '(empty-body when) t)))

(defmacro unless (cond &rest body)
  "If COND yields nil, do BODY, else return nil.
When COND yields nil, eval BODY forms sequentially and return
value of last one, or nil if there are none."
  (declare (indent 1) (debug t))
  (if body
      (cons 'if (cons cond (cons nil body)))
    (macroexp-warn-and-return (format-message "`unless' with empty body")
                              cond '(empty-body unless) t)))

(defsubst subr-primitive-p (object)
  "Return t if OBJECT is a built-in primitive written in C.
Such objects can be functions or special forms."
  (declare (side-effect-free error-free))
  (and (subrp object)
       (not (subr-native-elisp-p object))))

(defsubst primitive-function-p (object)
  "Return t if OBJECT is a built-in primitive function.
This excludes special forms, since they are not functions."
  (declare (side-effect-free error-free))
  (and (subrp object)
       (not (or (subr-native-elisp-p object)
                (eq (cdr (subr-arity object)) 'unevalled)))))

(defsubst xor (cond1 cond2)
  "Return the boolean exclusive-or of COND1 and COND2.
If only one of the arguments is non-nil, return it; otherwise
return nil."
  (declare (pure t) (side-effect-free error-free))
  (cond ((not cond1) cond2)
        ((not cond2) cond1)))

(defmacro dolist (spec &rest body)
  "Loop over a list.
Evaluate BODY with VAR bound to each car from LIST, in turn.
Then evaluate RESULT to get return value, default nil.

\(fn (VAR LIST [RESULT]) BODY...)"
  (declare (indent 1) (debug ((symbolp form &optional form) body)))
  (unless (consp spec)
    (signal 'wrong-type-argument (list 'consp spec)))
  (unless (<= 2 (length spec) 3)
    (signal 'wrong-number-of-arguments (list '(2 . 3) (length spec))))
  (let ((tail (make-symbol "tail")))
    `(let ((,tail ,(nth 1 spec)))
       (while ,tail
         (let ((,(car spec) (car ,tail)))
           ,@body
           (setq ,tail (cdr ,tail))))
       ,@(cdr (cdr spec)))))

(defmacro dotimes (spec &rest body)
  "Loop a certain number of times.
Evaluate BODY with VAR bound to successive integers running from 0,
inclusive, to COUNT, exclusive.

Finally RESULT is evaluated to get the return value (nil if
RESULT is omitted).  Using RESULT is deprecated, and may result
in compilation warnings about unused variables.

\(fn (VAR COUNT [RESULT]) BODY...)"
  (declare (indent 1) (debug dolist))
  (let ((var (nth 0 spec))
        (end (nth 1 spec))
        (upper-bound (make-symbol "upper-bound"))
        (counter (make-symbol "counter")))
    `(let ((,upper-bound ,end)
           (,counter 0))
       (while (< ,counter ,upper-bound)
         (let ((,var ,counter))
           ,@body)
         (setq ,counter (1+ ,counter)))
       ,@(if (cddr spec)
             ;; FIXME: This let often leads to "unused var" warnings.
             `((let ((,var ,counter)) ,@(cddr spec)))))))

(defmacro declare (&rest specs)
  "Do not evaluate any arguments, and return nil.
If a `declare' form appears as the first form in the body of a
`defun' or `defmacro' form, SPECS specifies various additional
information about the function or macro; these go into effect
during the evaluation of the `defun' or `defmacro' form.

The possible values of SPECS are specified by
`defun-declarations-alist' and `macro-declarations-alist'.

For more information, see info node `(elisp)Declare Form'."
  ;; `declare' is handled directly by `defun/defmacro' rather than here.
  ;; If we get here, it's because there's a `declare' somewhere not attached
  ;; to a `defun/defmacro', i.e. a `declare' which doesn't do what it's
  ;; intended to do.
  (let ((form `(declare . ,specs)))  ;; FIXME: WIBNI we had &whole?
    (macroexp-warn-and-return
     (format-message "Stray `declare' form: %S" form)
     ;; Make a "unique" harmless form to circumvent
     ;; the cache in `macroexp-warn-and-return'.
     `(progn ',form nil) nil 'compile-only)))

(defmacro ignore-errors (&rest body)
  "Execute BODY; if an error occurs, return nil.
Otherwise, return result of last form in BODY.
See also `with-demoted-errors' that does something similar
without silencing all errors."
  (declare (debug t) (indent 0))
  `(condition-case nil (progn ,@body) (error nil)))

(defmacro ignore-error (condition &rest body)
  "Execute BODY; if the error CONDITION occurs, return nil.
Otherwise, return result of last form in BODY.

CONDITION can also be a list of error conditions.
The CONDITION argument is not evaluated.  Do not quote it."
  (declare (debug t) (indent 1))
  (cond
   ((and (eq (car-safe condition) 'quote)
         (cdr condition) (null (cddr condition)))
    (macroexp-warn-and-return
     (format-message
      "`ignore-error' condition argument should not be quoted: %S"
      condition)
     `(condition-case nil (progn ,@body) (,(cadr condition) nil))
     nil t))
   (body
    `(condition-case nil (progn ,@body) (,condition nil)))
   (t
    (macroexp-warn-and-return "`ignore-error' with empty body"
                              nil '(empty-body ignore-error) t))))


;;;; Basic Lisp functions.

(defvar gensym-counter 0
  "Number used to construct the name of the next symbol created by `gensym'.")

(defun gensym (&optional prefix)
  "Return a new uninterned symbol.
The name is made by appending `gensym-counter' to PREFIX.
PREFIX is a string, and defaults to \"g\"."
  (declare (important-return-value t))
  (let ((num (prog1 gensym-counter
               (setq gensym-counter (1+ gensym-counter)))))
    (make-symbol (format "%s%d" (or prefix "g") num))))

(defun ignore (&rest _arguments)
  "Ignore ARGUMENTS, do nothing, and return nil.
This function accepts any number of arguments in ARGUMENTS.
Also see `always'."
  ;; Not declared `side-effect-free' because we don't want calls to it
  ;; elided; see `byte-compile-ignore'.
  (declare (pure t) (completion ignore))
  (interactive)
  nil)

(defun always (&rest _arguments)
  "Ignore ARGUMENTS, do nothing, and return t.
This function accepts any number of arguments in ARGUMENTS.
Also see `ignore'."
  (declare (pure t) (side-effect-free error-free))
  t)

;; Signal a compile-error if the first arg is missing.
(defun error (&rest args)
  "Signal an error, making a message by passing ARGS to `format-message'.
Errors cause entry to the debugger when `debug-on-error' is non-nil.
This can be overridden by `debug-ignored-errors'.

When `noninteractive' is non-nil (in particular, in batch mode), an
unhandled error calls `kill-emacs', which terminates the Emacs
session with a non-zero exit code.

To signal with MESSAGE without interpreting format characters
like `%', `\\=`' and `\\='', use (error \"%s\" MESSAGE).
In Emacs, the convention is that error messages start with a capital
letter but *do not* end with a period.  Please follow this convention
for the sake of consistency.

To alter the look of the displayed error messages, you can use
the `command-error-function' variable."
  (declare (advertised-calling-convention (string &rest args) "23.1"))
  (signal 'error (list (apply #'format-message args))))

(defun user-error (format &rest args)
  "Signal a user error, making a message by passing ARGS to `format-message'.
This is like `error' except that a user error (or \"pilot error\") comes
from an incorrect manipulation by the user, not from an actual problem.
In contrast with other errors, user errors normally do not cause
entry to the debugger, even when `debug-on-error' is non-nil.
This can be overridden by `debug-ignored-errors'.

To signal with MESSAGE without interpreting format characters
like `%', `\\=`' and `\\='', use (user-error \"%s\" MESSAGE).
In Emacs, the convention is that error messages start with a capital
letter but *do not* end with a period.  Please follow this convention
for the sake of consistency.

To alter the look of the displayed error messages, you can use
the `command-error-function' variable."
  (signal 'user-error (list (apply #'format-message format args))))

(defun define-error (name message &optional parent)
  "Define NAME as a new error signal.
MESSAGE is a string that will be output to the echo area if such an error
is signaled without being caught by a `condition-case'.
PARENT is either a signal or a list of signals from which it inherits.
Defaults to `error'."
  (unless parent (setq parent 'error))
  (let ((conditions
         (if (consp parent)
             (apply #'append
                    (mapcar (lambda (parent)
                              (cons parent
                                    (or (get parent 'error-conditions)
                                        (error "Unknown signal `%s'" parent))))
                            parent))
           (cons parent (get parent 'error-conditions)))))
    (put name 'error-conditions
         (delete-dups (copy-sequence (cons name conditions))))
    (when message (put name 'error-message message))))

;; We put this here instead of in frame.el so that it's defined even on
;; systems where frame.el isn't loaded.
(defun frame-configuration-p (object)
  "Return non-nil if OBJECT seems to be a frame configuration.
Any list whose car is `frame-configuration' is assumed to be a frame
configuration."
  (declare (pure t) (side-effect-free error-free))
  (and (consp object)
       (eq (car object) 'frame-configuration)))

(defun apply-partially (fun &rest args)
  "Return a function that is a partial application of FUN to ARGS.
ARGS is a list of the first N arguments to pass to FUN.
The result is a new function which does the same as FUN, except that
the first N arguments are fixed at the values with which this function
was called."
  (declare (side-effect-free error-free))
  (lambda (&rest args2)
    (apply fun (append args args2))))

(defun zerop (number)
  "Return t if NUMBER is zero."
  ;; Used to be in C, but it's pointless since (= 0 n) is faster anyway because
  ;; = has a byte-code.
  (declare (pure t) (side-effect-free t)
           (compiler-macro (lambda (_) `(= 0 ,number))))
  (= 0 number))

(defun fixnump (object)
  "Return t if OBJECT is a fixnum."
  (declare (side-effect-free error-free))
  (and (integerp object)
       (<= most-negative-fixnum object most-positive-fixnum)))

(defun bignump (object)
  "Return t if OBJECT is a bignum."
  (declare (side-effect-free error-free))
  (and (integerp object) (not (fixnump object))))

(defun lsh (value count)
  "Return VALUE with its bits shifted left by COUNT.
If COUNT is negative, shifting is actually to the right.
In this case, if VALUE is a negative fixnum treat it as unsigned,
i.e., subtract 2 * `most-negative-fixnum' from VALUE before shifting it.

This function is provided for compatibility.  In new code, use `ash'
instead."
  (when (and (< value 0) (< count 0))
    (when (< value most-negative-fixnum)
      (signal 'args-out-of-range (list value count)))
    (setq value (logand (ash value -1) most-positive-fixnum))
    (setq count (1+ count)))
  (ash value count))


;;;; List functions.

;; Note: `internal--compiler-macro-cXXr' was copied from
;; `cl--compiler-macro-cXXr' in cl-macs.el.  If you amend either one,
;; you may want to amend the other, too.
(defun internal--compiler-macro-cXXr (form x)
  (let* ((head (car form))
         (n (symbol-name head))
         (i (- (length n) 2)))
    (if (not (string-match "c[ad]+r\\'" n))
        (if (and (fboundp head) (symbolp (symbol-function head)))
            (internal--compiler-macro-cXXr
             (cons (symbol-function head) (cdr form)) x)
          (error "Compiler macro for cXXr applied to non-cXXr form"))
      (while (> i (match-beginning 0))
        (setq x (list (if (eq (aref n i) ?a) 'car 'cdr) x))
        (setq i (1- i)))
      x)))

(defun caar (x)
  "Return the car of the car of X."
  (declare (compiler-macro internal--compiler-macro-cXXr))
  (car (car x)))

(defun cadr (x)
  "Return the car of the cdr of X."
  (declare (compiler-macro internal--compiler-macro-cXXr))
  (car (cdr x)))

(defun cdar (x)
  "Return the cdr of the car of X."
  (declare (compiler-macro internal--compiler-macro-cXXr))
  (cdr (car x)))

(defun cddr (x)
  "Return the cdr of the cdr of X."
  (declare (compiler-macro internal--compiler-macro-cXXr))
  (cdr (cdr x)))

(defun caaar (x)
  "Return the `car' of the `car' of the `car' of X."
  (declare (compiler-macro internal--compiler-macro-cXXr))
  (car (car (car x))))

(defun caadr (x)
  "Return the `car' of the `car' of the `cdr' of X."
  (declare (compiler-macro internal--compiler-macro-cXXr))
  (car (car (cdr x))))

(defun cadar (x)
  "Return the `car' of the `cdr' of the `car' of X."
  (declare (compiler-macro internal--compiler-macro-cXXr))
  (car (cdr (car x))))

(defun caddr (x)
  "Return the `car' of the `cdr' of the `cdr' of X."
  (declare (compiler-macro internal--compiler-macro-cXXr))
  (car (cdr (cdr x))))

(defun cdaar (x)
  "Return the `cdr' of the `car' of the `car' of X."
  (declare (compiler-macro internal--compiler-macro-cXXr))
  (cdr (car (car x))))

(defun cdadr (x)
  "Return the `cdr' of the `car' of the `cdr' of X."
  (declare (compiler-macro internal--compiler-macro-cXXr))
  (cdr (car (cdr x))))

(defun cddar (x)
  "Return the `cdr' of the `cdr' of the `car' of X."
  (declare (compiler-macro internal--compiler-macro-cXXr))
  (cdr (cdr (car x))))

(defun cdddr (x)
  "Return the `cdr' of the `cdr' of the `cdr' of X."
  (declare (compiler-macro internal--compiler-macro-cXXr))
  (cdr (cdr (cdr x))))

(defun caaaar (x)
  "Return the `car' of the `car' of the `car' of the `car' of X."
  (declare (compiler-macro internal--compiler-macro-cXXr))
  (car (car (car (car x)))))

(defun caaadr (x)
  "Return the `car' of the `car' of the `car' of the `cdr' of X."
  (declare (compiler-macro internal--compiler-macro-cXXr))
  (car (car (car (cdr x)))))

(defun caadar (x)
  "Return the `car' of the `car' of the `cdr' of the `car' of X."
  (declare (compiler-macro internal--compiler-macro-cXXr))
  (car (car (cdr (car x)))))

(defun caaddr (x)
  "Return the `car' of the `car' of the `cdr' of the `cdr' of X."
  (declare (compiler-macro internal--compiler-macro-cXXr))
  (car (car (cdr (cdr x)))))

(defun cadaar (x)
  "Return the `car' of the `cdr' of the `car' of the `car' of X."
  (declare (compiler-macro internal--compiler-macro-cXXr))
  (car (cdr (car (car x)))))

(defun cadadr (x)
  "Return the `car' of the `cdr' of the `car' of the `cdr' of X."
  (declare (compiler-macro internal--compiler-macro-cXXr))
  (car (cdr (car (cdr x)))))

(defun caddar (x)
  "Return the `car' of the `cdr' of the `cdr' of the `car' of X."
  (declare (compiler-macro internal--compiler-macro-cXXr))
  (car (cdr (cdr (car x)))))

(defun cadddr (x)
  "Return the `car' of the `cdr' of the `cdr' of the `cdr' of X."
  (declare (compiler-macro internal--compiler-macro-cXXr))
  (car (cdr (cdr (cdr x)))))

(defun cdaaar (x)
  "Return the `cdr' of the `car' of the `car' of the `car' of X."
  (declare (compiler-macro internal--compiler-macro-cXXr))
  (cdr (car (car (car x)))))

(defun cdaadr (x)
  "Return the `cdr' of the `car' of the `car' of the `cdr' of X."
  (declare (compiler-macro internal--compiler-macro-cXXr))
  (cdr (car (car (cdr x)))))

(defun cdadar (x)
  "Return the `cdr' of the `car' of the `cdr' of the `car' of X."
  (declare (compiler-macro internal--compiler-macro-cXXr))
  (cdr (car (cdr (car x)))))

(defun cdaddr (x)
  "Return the `cdr' of the `car' of the `cdr' of the `cdr' of X."
  (declare (compiler-macro internal--compiler-macro-cXXr))
  (cdr (car (cdr (cdr x)))))

(defun cddaar (x)
  "Return the `cdr' of the `cdr' of the `car' of the `car' of X."
  (declare (compiler-macro internal--compiler-macro-cXXr))
  (cdr (cdr (car (car x)))))

(defun cddadr (x)
  "Return the `cdr' of the `cdr' of the `car' of the `cdr' of X."
  (declare (compiler-macro internal--compiler-macro-cXXr))
  (cdr (cdr (car (cdr x)))))

(defun cdddar (x)
  "Return the `cdr' of the `cdr' of the `cdr' of the `car' of X."
  (declare (compiler-macro internal--compiler-macro-cXXr))
  (cdr (cdr (cdr (car x)))))

(defun cddddr (x)
  "Return the `cdr' of the `cdr' of the `cdr' of the `cdr' of X."
  (declare (compiler-macro internal--compiler-macro-cXXr))
  (cdr (cdr (cdr (cdr x)))))

(defun last (list &optional n)
  "Return the last link of LIST.  Its car is the last element.
If LIST is nil, return nil.
If N is non-nil, return the Nth-to-last link of LIST.
If N is bigger than the length of LIST, return LIST."
  (declare (pure t) (side-effect-free t))    ; pure up to mutation
  (if n
      (and (>= n 0)
           (let ((m (safe-length list)))
             (if (< n m) (nthcdr (- m n) list) list)))
    (and list
         (nthcdr (1- (safe-length list)) list))))

(defun butlast (list &optional n)
  "Return a copy of LIST with the last N elements removed.
If N is omitted or nil, return a copy of LIST without its last element.
If N is zero or negative, return LIST."
  (declare (side-effect-free t))
  (unless n
    (setq n 1))
  (if (<= n 0)
      list
    (take (- (length list) n) list)))

(defun nbutlast (list &optional n)
  "Modify LIST to remove the last N elements.
If N is omitted or nil, remove the last element."
  (let ((m (length list)))
    (or n (setq n 1))
    (and (< n m)
	 (progn
	   (if (> n 0) (setcdr (nthcdr (- (1- m) n) list) nil))
	   list))))

(defun delete-dups (list)
  "Destructively remove `equal' duplicates from LIST.
Store the result in LIST and return it.  LIST must be a proper list.
Of several `equal' occurrences of an element in LIST, the first
one is kept.  See `seq-uniq' for non-destructive operation."
  (let ((l (length list)))
    (if (> l 100)
        (let ((hash (make-hash-table :test #'equal :size l))
              (tail list) retail)
          (puthash (car list) t hash)
          (while (setq retail (cdr tail))
            (let ((elt (car retail)))
              (if (gethash elt hash)
                  (setcdr tail (cdr retail))
                (puthash elt t hash)
                (setq tail retail)))))
      (let ((tail list))
        (while tail
          (setcdr tail (delete (car tail) (cdr tail)))
          (setq tail (cdr tail))))))
  list)

;; See https://lists.gnu.org/r/emacs-devel/2013-05/msg00204.html
(defun delete-consecutive-dups (list &optional circular)
  "Destructively remove `equal' consecutive duplicates from LIST.
First and last elements are considered consecutive if CIRCULAR is
non-nil.
Of several consecutive `equal' occurrences, the one earliest in
the list is kept."
  (let ((tail list) last)
    (while (cdr tail)
      (if (equal (car tail) (cadr tail))
	  (setcdr tail (cddr tail))
	(setq last tail
	      tail (cdr tail))))
    (if (and circular
	     last
	     (equal (car tail) (car list)))
	(setcdr last nil)))
  list)

(defun number-sequence (from &optional to inc)
  "Return a sequence of numbers from FROM to TO (both inclusive) as a list.
INC is the increment used between numbers in the sequence and defaults to 1.
So, the Nth element of the list is (+ FROM (* N INC)) where N counts from
zero.  TO is included only if there is an N for which TO = FROM + N * INC.
If TO is nil or numerically equal to FROM, return (FROM).
If INC is positive and TO is less than FROM, or INC is negative
and TO is larger than FROM, return nil.
If INC is zero and TO is neither nil nor numerically equal to
FROM, signal an error.

This function is primarily designed for integer arguments.
Nevertheless, FROM, TO and INC can be integer or float.  However,
floating point arithmetic is inexact.  For instance, depending on
the machine, it may quite well happen that
\(number-sequence 0.4 0.6 0.2) returns the one element list (0.4),
whereas (number-sequence 0.4 0.8 0.2) returns a list with three
elements.  Thus, if some of the arguments are floats and one wants
to make sure that TO is included, one may have to explicitly write
TO as (+ FROM (* N INC)) or use a variable whose value was
computed with this exact expression.  Alternatively, you can,
of course, also replace TO with a slightly larger value
\(or a slightly more negative value if INC is negative)."
  (declare (side-effect-free t))
  (if (or (not to) (= from to))
      (list from)
    (or inc (setq inc 1))
    (when (zerop inc) (error "The increment can not be zero"))
    (let (seq (n 0) (next from))
      (if (> inc 0)
          (while (<= next to)
            (setq seq (cons next seq)
                  n (1+ n)
                  next (+ from (* n inc))))
        (while (>= next to)
          (setq seq (cons next seq)
                n (1+ n)
                next (+ from (* n inc)))))
      (nreverse seq))))

(defun copy-tree (tree &optional vectors-and-records)
  "Make a copy of TREE.
If TREE is a cons cell, this recursively copies both its car and its cdr.
Contrast to `copy-sequence', which copies only along the cdrs.
With the second argument VECTORS-AND-RECORDS non-nil, this
traverses and copies vectors and records as well as conses."
  (declare (side-effect-free error-free))
  (if (consp tree)
      (let (result)
	(while (consp tree)
	  (let ((newcar (car tree)))
	    (if (or (consp (car tree))
                    (and vectors-and-records
                         (or (vectorp (car tree)) (recordp (car tree)))))
		(setq newcar (copy-tree (car tree) vectors-and-records)))
	    (push newcar result))
	  (setq tree (cdr tree)))
	(nconc (nreverse result)
               (if (and vectors-and-records (or (vectorp tree) (recordp tree)))
                   (copy-tree tree vectors-and-records)
                 tree)))
    (if (and vectors-and-records (or (vectorp tree) (recordp tree)))
	(let ((i (length (setq tree (copy-sequence tree)))))
	  (while (>= (setq i (1- i)) 0)
	    (aset tree i (copy-tree (aref tree i) vectors-and-records)))
	  tree)
      tree)))

;;;; Various list-search functions.

(defun assoc-default (key alist &optional test default)
  "Find object KEY in a pseudo-alist ALIST.
ALIST is a list of conses or objects.  Each element
 (or the element's car, if it is a cons) is compared with KEY by
 calling TEST, with two arguments: (i) the element or its car,
 and (ii) KEY.
If that is non-nil, the element matches; then `assoc-default'
 returns the element's cdr, if it is a cons, or DEFAULT if the
 element is not a cons.

If no element matches, the value is nil.
If TEST is omitted or nil, `equal' is used."
  (declare (important-return-value t))
  (let (found (tail alist) value)
    (while (and tail (not found))
      (let ((elt (car tail)))
	(when (funcall (or test #'equal) (if (consp elt) (car elt) elt) key)
	  (setq found t value (if (consp elt) (cdr elt) default))))
      (setq tail (cdr tail)))
    value))

(defun member-ignore-case (elt list)
  "Like `member', but ignore differences in case and text representation.
ELT must be a string.  Upper-case and lower-case letters are treated as equal.
Unibyte strings are converted to multibyte for comparison.
Non-strings in LIST are ignored."
  (declare (side-effect-free t))
  (while (and list
	      (not (and (stringp (car list))
			(string-equal-ignore-case elt (car list)))))
    (setq list (cdr list)))
  list)

(defun assoc-delete-all (key alist &optional test)
  "Delete from ALIST all elements whose car is KEY.
Compare keys with TEST.  Defaults to `equal'.
Return the modified alist.
Elements of ALIST that are not conses are ignored."
  (declare (important-return-value t))
  (unless test (setq test #'equal))
  (while (and (consp (car alist))
	      (funcall test (caar alist) key))
    (setq alist (cdr alist)))
  (let ((tail alist) tail-cdr)
    (while (setq tail-cdr (cdr tail))
      (if (and (consp (car tail-cdr))
	       (funcall test (caar tail-cdr) key))
	  (setcdr tail (cdr tail-cdr))
	(setq tail tail-cdr))))
  alist)

(defun assq-delete-all (key alist)
  "Delete from ALIST all elements whose car is `eq' to KEY.
Return the modified alist.
Elements of ALIST that are not conses are ignored."
  (declare (important-return-value t))
  (assoc-delete-all key alist #'eq))

(defun rassq-delete-all (value alist)
  "Delete from ALIST all elements whose cdr is `eq' to VALUE.
Return the modified alist.
Elements of ALIST that are not conses are ignored."
  (declare (important-return-value t))
  (while (and (consp (car alist))
	      (eq (cdr (car alist)) value))
    (setq alist (cdr alist)))
  (let ((tail alist) tail-cdr)
    (while (setq tail-cdr (cdr tail))
      (if (and (consp (car tail-cdr))
	       (eq (cdr (car tail-cdr)) value))
	  (setcdr tail (cdr tail-cdr))
	(setq tail tail-cdr))))
  alist)

(defun alist-get (key alist &optional default remove testfn)
  "Find the first element of ALIST whose `car' equals KEY and return its `cdr'.
If KEY is not found in ALIST, return DEFAULT.
Equality with KEY is tested by TESTFN, defaulting to `eq'.

You can use `alist-get' in \"place expressions\"; i.e., as a
generalized variable.  Doing this will modify an existing
association (more precisely, the first one if multiple exist), or
add a new element to the beginning of ALIST, destructively
modifying the list stored in ALIST.

Example:

   (setq foo \\='((a . 0)))
   (setf (alist-get \\='a foo) 1
         (alist-get \\='b foo) 2)

   foo => ((b . 2) (a . 1))


When using it to set a value, optional argument REMOVE non-nil
means to remove KEY from ALIST if the new value is `eql' to
DEFAULT (more precisely the first found association will be
deleted from the alist).

Example:

  (setq foo \\='((a . 1) (b . 2)))
  (setf (alist-get \\='b foo nil \\='remove) nil)

  foo => ((a . 1))"
  (declare (important-return-value t))
  (ignore remove) ;;Silence byte-compiler.
  (let ((x (if (not testfn)
               (assq key alist)
             (assoc key alist testfn))))
    (if x (cdr x) default)))

(defun remove (elt seq)
  "Return a copy of SEQ with all occurrences of ELT removed.
SEQ must be a list, vector, or string.  The comparison is done with `equal'.
Contrary to `delete', this does not use side-effects, and the argument
SEQ is not modified."
  (declare (side-effect-free t))
  (delete elt (if (nlistp seq)
                  ;; If SEQ isn't a list, there's no need to copy SEQ because
                  ;; `delete' will return a new object.
                  seq
                (copy-sequence seq))))

(defun remq (elt list)
  "Return LIST with all occurrences of ELT removed.
The comparison is done with `eq'.  Contrary to `delq', this does not use
side-effects, and the argument LIST is not modified."
  (declare (side-effect-free t))
  (while (and (eq elt (car list)) (setq list (cdr list))))
  (if (memq elt list)
      (delq elt (copy-sequence list))
    list))

;;;; Keymap support.

(defun kbd (keys)
  "Convert KEYS to the internal Emacs key representation.
KEYS should be a string in the format returned by commands such
as \\[describe-key] (`describe-key').

This is the same format used for saving keyboard macros (see
`edmacro-mode').

Here's some example key sequences:

    \"f\"
    \"C-c C-c\"
    \"H-<left>\"
    \"M-RET\"
    \"C-M-<return>\"

For an approximate inverse of this, see `key-description'."
  (declare (pure t) (side-effect-free t))
  (let ((res (key-parse keys)))
    ;; For historical reasons, parse "C-x ( C-d C-x )" as "C-d", since
    ;; `kbd' used to be a wrapper around `read-kbd-macro'.
    (when (and (>= (length res) 4)
               (eq (aref res 0) ?\C-x)
               (eq (aref res 1) ?\()
               (eq (aref res (- (length res) 2)) ?\C-x)
               (eq (aref res (- (length res) 1)) ?\)))
      (setq res (apply #'vector (let ((lres (append res nil)))
                                  ;; Remove the first and last two elements.
                                  (setq lres (cddr lres))
                                  (setq lres (nreverse lres))
                                  (setq lres (cddr lres))
                                  (nreverse lres)))))

    (if (not (memq nil (mapcar (lambda (ch)
                                 (and (numberp ch)
                                      (<= 0 ch 127)))
                               res)))
        ;; Return a string.
        (concat (mapcar #'identity res))
      ;; Return a vector.
      res)))

(defun undefined ()
  "Beep to tell the user this binding is undefined."
  (declare (completion ignore))
  (interactive)
  (ding)
  (if defining-kbd-macro
      (error "%s is undefined" (key-description (this-single-command-keys)))
    (message "%s is undefined" (key-description (this-single-command-keys))))
  (force-mode-line-update)
  ;; If this is a down-mouse event, don't reset prefix-arg;
  ;; pass it to the command run by the up event.
  (setq prefix-arg
        (when (memq 'down (event-modifiers last-command-event))
          current-prefix-arg)))

;; Prevent the \{...} documentation construct
;; from mentioning keys that run this command.
(put 'undefined 'suppress-keymap t)

(defun suppress-keymap (map &optional nodigits)
  "Make MAP override all normally self-inserting keys to be undefined.
Normally, as an exception, digits and minus-sign are set to make prefix args,
but optional second arg NODIGITS non-nil treats them like other chars."
  (define-key map [remap self-insert-command] #'undefined)
  (or nodigits
      (let (loop)
	(define-key map "-" #'negative-argument)
	;; Make plain numbers do numeric args.
	(setq loop ?0)
	(while (<= loop ?9)
	  (define-key map (char-to-string loop) #'digit-argument)
	  (setq loop (1+ loop))))))

(defun make-composed-keymap (maps &optional parent)
  "Construct a new keymap composed of MAPS and inheriting from PARENT.
When looking up a key in the returned map, the key is looked in each
keymap of MAPS in turn until a binding is found.
If no binding is found in MAPS, the lookup continues in PARENT, if non-nil.
As always with keymap inheritance, a nil binding in MAPS overrides
any corresponding binding in PARENT, but it does not override corresponding
bindings in other keymaps of MAPS.
MAPS can be a list of keymaps or a single keymap.
PARENT if non-nil should be a keymap."
  (declare (side-effect-free t))
  `(keymap
    ,@(if (keymapp maps) (list maps) maps)
    ,@parent))

(defun define-key-after (keymap key definition &optional after)
  "Add binding in KEYMAP for KEY => DEFINITION, right after AFTER's binding.
This is a legacy function; see `keymap-set-after' for the
recommended function to use instead.

This is like `define-key' except that the binding for KEY is placed
just after the binding for the event AFTER, instead of at the beginning
of the map.  Note that AFTER must be an event type (like KEY), NOT a command
\(like DEFINITION).

If AFTER is t or omitted, the new binding goes at the end of the keymap.
AFTER should be a single event type--a symbol or a character, not a sequence.

Bindings are always added before any inherited map.

The order of bindings in a keymap matters only when it is used as
a menu, so this function is not useful for non-menu keymaps."
  (declare (indent defun))
  (unless after (setq after t))
  (or (keymapp keymap)
      (signal 'wrong-type-argument (list 'keymapp keymap)))
  (setq key
	(if (<= (length key) 1) (aref key 0)
	  (setq keymap (lookup-key keymap
				   (apply #'vector
					  (butlast (mapcar #'identity key)))))
	  (aref key (1- (length key)))))
  (let ((tail keymap) done inserted)
    (while (and (not done) tail)
      ;; Delete any earlier bindings for the same key.
      (if (eq (car-safe (car (cdr tail))) key)
	  (setcdr tail (cdr (cdr tail))))
      ;; If we hit an included map, go down that one.
      (if (keymapp (car tail)) (setq tail (car tail)))
      ;; When we reach AFTER's binding, insert the new binding after.
      ;; If we reach an inherited keymap, insert just before that.
      ;; If we reach the end of this keymap, insert at the end.
      (if (or (and (eq (car-safe (car tail)) after)
		   (not (eq after t)))
	      (eq (car (cdr tail)) 'keymap)
	      (null (cdr tail)))
	  (progn
	    ;; Stop the scan only if we find a parent keymap.
	    ;; Keep going past the inserted element
	    ;; so we can delete any duplications that come later.
	    (if (eq (car (cdr tail)) 'keymap)
		(setq done t))
	    ;; Don't insert more than once.
	    (or inserted
		(setcdr tail (cons (cons key definition) (cdr tail))))
	    (setq inserted t)))
      (setq tail (cdr tail)))))

(defun define-prefix-command (command &optional mapvar name)
  "Define COMMAND as a prefix command.  COMMAND should be a symbol.
A new sparse keymap is stored as COMMAND's function definition and its
value.
This prepares COMMAND for use as a prefix key's binding.
If a second optional argument MAPVAR is given, it should be a symbol.
The map is then stored as MAPVAR's value instead of as COMMAND's
value; but COMMAND is still defined as a function.
The third optional argument NAME, if given, supplies a menu name
string for the map.  This is required to use the keymap as a menu.
This function returns COMMAND."
  (let ((map (make-sparse-keymap name)))
    (fset command map)
    (set (or mapvar command) map)
    command))

(defun map-keymap-sorted (function keymap)
  "Implement `map-keymap' with sorting.
Don't call this function; it is for internal use only."
  (let (list)
    (map-keymap (lambda (a b) (push (cons a b) list))
                keymap)
    (setq list (sort list
                     (lambda (a b)
                       (setq a (car a) b (car b))
                       (if (integerp a)
                           (if (integerp b) (< a b)
                             t)
                         (if (integerp b) t
                           ;; string< also accepts symbols.
                           (string< a b))))))
    (dolist (p list)
      (funcall function (car p) (cdr p)))))

(defun keymap--menu-item-binding (val)
  "Return the binding part of a menu-item."
  (cond
   ((not (consp val)) val)              ;Not a menu-item.
   ((eq 'menu-item (car val))
    (let* ((binding (nth 2 val))
           (plist (nthcdr 3 val))
           (filter (plist-get plist :filter)))
      (if filter (funcall filter binding)
        binding)))
   ((and (consp (cdr val)) (stringp (cadr val)))
    (cddr val))
   ((stringp (car val))
    (cdr val))
   (t val)))                            ;Not a menu-item either.

(defun keymap--menu-item-with-binding (item binding)
  "Build a menu-item like ITEM but with its binding changed to BINDING."
  (cond
   ((not (consp item)) binding)		;Not a menu-item.
   ((eq 'menu-item (car item))
    (setq item (copy-sequence item))
    (let ((tail (nthcdr 2 item)))
      (setcar tail binding)
      ;; Remove any potential filter.
      (if (plist-get (cdr tail) :filter)
          (setcdr tail (plist-put (cdr tail) :filter nil))))
    item)
   ((and (consp (cdr item)) (stringp (cadr item)))
    (cons (car item) (cons (cadr item) binding)))
   (t (cons (car item) binding))))

(defun keymap--merge-bindings (val1 val2)
  "Merge bindings VAL1 and VAL2."
  (let ((map1 (keymap--menu-item-binding val1))
        (map2 (keymap--menu-item-binding val2)))
    (if (not (and (keymapp map1) (keymapp map2)))
        ;; There's nothing to merge: val1 takes precedence.
        val1
      (let ((map (list 'keymap map1 map2))
            (item (if (keymapp val1) (if (keymapp val2) nil val2) val1)))
        (keymap--menu-item-with-binding item map)))))

(defun keymap-canonicalize (map)
  "Return a simpler equivalent keymap.
This resolves inheritance and redefinitions.  The returned keymap
should behave identically to a copy of KEYMAP w.r.t `lookup-key'
and use in active keymaps and menus.
Subkeymaps may be modified but are not canonicalized."
  (declare (important-return-value t))
  ;; FIXME: Problem with the difference between a nil binding
  ;; that hides a binding in an inherited map and a nil binding that's ignored
  ;; to let some further binding visible.  Currently a nil binding hides all.
  ;; FIXME: we may want to carefully (re)order elements in case they're
  ;; menu-entries.
  (let ((bindings ())
        (ranges ())
	(prompt (keymap-prompt map)))
    (while (keymapp map)
      (setq map (map-keymap ;; -internal
                 (lambda (key item)
                   (if (consp key)
                       (if (= (car key) (1- (cdr key)))
                           ;; If we have a two-character range, then
                           ;; treat it as two separate characters
                           ;; (because this makes `describe-bindings'
                           ;; look better and shouldn't affect
                           ;; anything else).
                           (progn
                             (push (cons (car key) item) bindings)
                             (push (cons (cdr key) item) bindings))
                         ;; Treat char-ranges specially.
                         (push (cons key item) ranges))
                     (push (cons key item) bindings)))
                 map)))
    ;; Create the new map.
    (setq map (funcall (if ranges #'make-keymap #'make-sparse-keymap) prompt))
    (dolist (binding ranges)
      ;; Treat char-ranges specially.  FIXME: need to merge as well.
      (define-key map (vector (car binding)) (cdr binding)))
    ;; Process the bindings starting from the end.
    (dolist (binding (prog1 bindings (setq bindings ())))
      (let* ((key (car binding))
             (oldbind (assq key bindings)))
        (push (if (not oldbind)
                  ;; The normal case: no duplicate bindings.
                  binding
                ;; This is the second binding for this key.
                (setq bindings (delq oldbind bindings))
                (cons key (keymap--merge-bindings (cdr binding)
                                                  (cdr oldbind))))
              bindings)))
    (nconc map bindings)))

(put 'keyboard-translate-table 'char-table-extra-slots 0)

(defun keyboard-translate (from to)
  "Translate character FROM to TO on the current terminal.
This is a legacy function; see `key-translate' for the
recommended function to use instead.

This function creates a `keyboard-translate-table' if necessary
and then modifies one entry in it."
  (or (char-table-p keyboard-translate-table)
      (setq keyboard-translate-table
	    (make-char-table 'keyboard-translate-table nil)))
  (aset keyboard-translate-table from to))

;;;; Key binding commands.

(defun global-set-key (key command)
  "Give KEY a global binding as COMMAND.
This is a legacy function; see `keymap-global-set' for the
recommended function to use instead.

COMMAND is the command definition to use; usually it is
a symbol naming an interactively-callable function.
KEY is a key sequence; noninteractively, it is a string or vector
of characters or event types, and non-ASCII characters with codes
above 127 (such as ISO Latin-1) can be included if you use a vector.

Note that if KEY has a local binding in the current buffer,
that local binding will continue to shadow any global binding
that you make with this function."
  (interactive
   (let* ((menu-prompting nil)
          (key (read-key-sequence "Set key globally: " nil t)))
     (list key
           (read-command (format "Set key %s to command: "
                                 (key-description key))))))
  (or (vectorp key) (stringp key)
      (signal 'wrong-type-argument (list 'arrayp key)))
  (define-key (current-global-map) key command))

(defun local-set-key (key command)
  "Give KEY a local binding as COMMAND.
This is a legacy function; see `keymap-local-set' for the
recommended function to use instead.

COMMAND is the command definition to use; usually it is
a symbol naming an interactively-callable function.
KEY is a key sequence; noninteractively, it is a string or vector
of characters or event types, and non-ASCII characters with codes
above 127 (such as ISO Latin-1) can be included if you use a vector.

The binding goes in the current buffer's local map, which in most
cases is shared with all other buffers in the same major mode."
  (interactive "KSet key locally: \nCSet key %s locally to command: ")
  (let ((map (current-local-map)))
    (or map
	(use-local-map (setq map (make-sparse-keymap))))
    (or (vectorp key) (stringp key)
	(signal 'wrong-type-argument (list 'arrayp key)))
    (define-key map key command)))

(defun global-unset-key (key)
  "Remove global binding of KEY.
This is a legacy function; see `keymap-global-unset' for the
recommended function to use instead.

KEY is a string or vector representing a sequence of keystrokes."
  (interactive "kUnset key globally: ")
  (global-set-key key nil))

(defun local-unset-key (key)
  "Remove local binding of KEY.
This is a legacy function; see `keymap-local-unset' for the
recommended function to use instead.

KEY is a string or vector representing a sequence of keystrokes."
  (interactive "kUnset key locally: ")
  (if (current-local-map)
      (local-set-key key nil))
  nil)

(defun local-key-binding (keys &optional accept-default)
  "Return the binding for command KEYS in current local keymap only.
This is a legacy function; see `keymap-local-lookup' for the
recommended function to use instead.

KEYS is a string or vector, a sequence of keystrokes.
The binding is probably a symbol with a function definition.

If optional argument ACCEPT-DEFAULT is non-nil, recognize default
bindings; see the description of `lookup-key' for more details
about this."
  (let ((map (current-local-map)))
    (when map (lookup-key map keys accept-default))))

(defun global-key-binding (keys &optional accept-default)
  "Return the binding for command KEYS in current global keymap only.
This is a legacy function; see `keymap-global-lookup' for the
recommended function to use instead.

KEYS is a string or vector, a sequence of keystrokes.
The binding is probably a symbol with a function definition.
This function's return values are the same as those of `lookup-key'
\(which see).

If optional argument ACCEPT-DEFAULT is non-nil, recognize default
bindings; see the description of `lookup-key' for more details
about this."
  (lookup-key (current-global-map) keys accept-default))


;;;; substitute-key-definition and its subroutines.

(defvar key-substitution-in-progress nil
  "Used internally by `substitute-key-definition'.")

(defun substitute-key-definition (olddef newdef keymap &optional oldmap prefix)
  "Replace OLDDEF with NEWDEF for any keys in KEYMAP now defined as OLDDEF.
This is a legacy function; see `keymap-substitute' for the
recommended function to use instead.

In other words, OLDDEF is replaced with NEWDEF wherever it appears.
Alternatively, if optional fourth argument OLDMAP is specified, we redefine
in KEYMAP as NEWDEF those keys that are defined as OLDDEF in OLDMAP.

If you don't specify OLDMAP, you can usually get the same results
in a cleaner way with command remapping, like this:
  (define-key KEYMAP [remap OLDDEF] NEWDEF)
\n(fn OLDDEF NEWDEF KEYMAP &optional OLDMAP)"
  ;; Don't document PREFIX in the doc string because we don't want to
  ;; advertise it.  It's meant for recursive calls only.  Here's its
  ;; meaning

  ;; If optional argument PREFIX is specified, it should be a key
  ;; prefix, a string.  Redefined bindings will then be bound to the
  ;; original key, with PREFIX added at the front.
  (or prefix (setq prefix ""))
  (let* ((scan (or oldmap keymap))
	 (prefix1 (vconcat prefix [nil]))
	 (key-substitution-in-progress
	  (cons scan key-substitution-in-progress)))
    ;; Scan OLDMAP, finding each char or event-symbol that
    ;; has any definition, and act on it with hack-key.
    (map-keymap
     (lambda (char defn)
       (aset prefix1 (length prefix) char)
       (substitute-key-definition-key defn olddef newdef prefix1 keymap))
     scan)))

(defun substitute-key-definition-key (defn olddef newdef prefix keymap)
  (let (inner-def skipped menu-item)
    ;; Find the actual command name within the binding.
    (if (eq (car-safe defn) 'menu-item)
	(setq menu-item defn defn (nth 2 defn))
      ;; Skip past menu-prompt.
      (while (stringp (car-safe defn))
	(push (pop defn) skipped))
      ;; Skip past cached key-equivalence data for menu items.
      (if (consp (car-safe defn))
	  (setq defn (cdr defn))))
    (if (or (eq defn olddef)
	    ;; Compare with equal if definition is a key sequence.
	    ;; That is useful for operating on function-key-map.
	    (and (or (stringp defn) (vectorp defn))
		 (equal defn olddef)))
	(define-key keymap prefix
	  (if menu-item
	      (let ((copy (copy-sequence menu-item)))
		(setcar (nthcdr 2 copy) newdef)
		copy)
	    (nconc (nreverse skipped) newdef)))
      ;; Look past a symbol that names a keymap.
      (setq inner-def
	    (or (indirect-function defn) defn))
      ;; For nested keymaps, we use `inner-def' rather than `defn' so as to
      ;; avoid autoloading a keymap.  This is mostly done to preserve the
      ;; original non-autoloading behavior of pre-map-keymap times.
      (if (and (keymapp inner-def)
	       ;; Avoid recursively scanning
	       ;; where KEYMAP does not have a submap.
	       (let ((elt (lookup-key keymap prefix)))
		 (or (null elt) (natnump elt) (keymapp elt)))
	       ;; Avoid recursively rescanning keymap being scanned.
	       (not (memq inner-def key-substitution-in-progress)))
	  ;; If this one isn't being scanned already, scan it now.
	  (substitute-key-definition olddef newdef keymap inner-def prefix)))))


;;;; The global keymap tree.

(defvar esc-map
  (let ((map (make-keymap)))
    (define-key map "u" #'upcase-word)
    (define-key map "l" #'downcase-word)
    (define-key map "c" #'capitalize-word)
    (define-key map "x" #'execute-extended-command)
    (define-key map "X" #'execute-extended-command-for-buffer)
    map)
  "Default keymap for ESC (meta) commands.
The normal global definition of the character ESC indirects to this keymap.")
(fset 'ESC-prefix esc-map)
(make-obsolete 'ESC-prefix 'esc-map "28.1")

(defvar ctl-x-4-map (make-sparse-keymap)
  "Keymap for subcommands of C-x 4.")
(defalias 'ctl-x-4-prefix ctl-x-4-map)

(defvar ctl-x-5-map (make-sparse-keymap)
  "Keymap for frame commands.")
(defalias 'ctl-x-5-prefix ctl-x-5-map)

(defvar tab-prefix-map (make-sparse-keymap)
  "Keymap for tab-bar related commands.")

(defvar ctl-x-map
  (let ((map (make-keymap)))
    (define-key map "4" 'ctl-x-4-prefix)
    (define-key map "5" 'ctl-x-5-prefix)
    (define-key map "t" tab-prefix-map)

    (define-key map "b" #'switch-to-buffer)
    (define-key map "k" #'kill-buffer)
    (define-key map "\C-u" #'upcase-region)   (put 'upcase-region   'disabled t)
    (define-key map "\C-l" #'downcase-region) (put 'downcase-region 'disabled t)
    (define-key map "<" #'scroll-left)
    (define-key map ">" #'scroll-right)
    map)
  "Default keymap for C-x commands.
The normal global definition of the character C-x indirects to this keymap.")
(fset 'Control-X-prefix ctl-x-map)
(make-obsolete 'Control-X-prefix 'ctl-x-map "28.1")

(defvar global-map
  (let ((map (make-keymap)))
    (define-key map "\C-[" 'ESC-prefix)
    (define-key map "\C-x" 'Control-X-prefix)

    (define-key map "\C-i" #'self-insert-command)
    (let* ((vec1 (make-vector 1 nil))
           (f (lambda (from to)
                (while (< from to)
                  (aset vec1 0 from)
                  (define-key map vec1 #'self-insert-command)
                  (setq from (1+ from))))))
      (funcall f #o040 #o0177)
      (when (eq system-type 'ms-dos)      ;FIXME: Why?
        (funcall f #o0200 #o0240))
      (funcall f #o0240 #o0400))

    (define-key map "\C-a" #'beginning-of-line)
    (define-key map "\C-b" #'backward-char)
    (define-key map "\C-e" #'end-of-line)
    (define-key map "\C-f" #'forward-char)

    (define-key map "\C-z"     #'suspend-emacs) ;FIXME: Re-bound later!
    (define-key map "\C-x\C-z" #'suspend-emacs) ;FIXME: Re-bound later!

    (define-key map "\C-v"    #'scroll-up-command)
    (define-key map "\M-v"    #'scroll-down-command)
    (define-key map "\M-\C-v" #'scroll-other-window)

    (define-key map "\M-\C-c" #'exit-recursive-edit)
    (define-key map "\C-]"    #'abort-recursive-edit)
    map)
  "Default global keymap mapping Emacs keyboard input into commands.
The value is a keymap that is usually (but not necessarily) Emacs's
global map.

See also `current-global-map'.")
(use-global-map global-map)


;;;; Event manipulation functions.

(defconst listify-key-sequence-1 (logior 128 ?\M-\C-@))

(defun listify-key-sequence (key)
  "Convert a key sequence to a list of events."
  (declare (side-effect-free t))
  (if (vectorp key)
      (append key nil)
    (mapcar (lambda (c)
              (if (> c 127)
                  (logxor c listify-key-sequence-1)
                c))
	    key)))

(defun eventp (object)
  "Return non-nil if OBJECT is an input event or event object."
  (declare (pure t) (side-effect-free error-free))
  (or (integerp object)
      (and (if (consp object)
               (setq object (car object))
             object)
           (symbolp object)
           (not (keywordp object)))))

(defun event-modifiers (event)
  "Return a list of symbols representing the modifier keys in event EVENT.
The elements of the list may include `meta', `control',
`shift', `hyper', `super', `alt', `click', `double', `triple', `drag',
and `down'.
EVENT may be an event or an event type.  If EVENT is a symbol
that has never been used in an event that has been read as input
in the current Emacs session, then this function may fail to include
the `click' modifier."
  (declare (side-effect-free t))
  (unless (stringp event)
    (let ((type event))
      (if (listp type)
	  (setq type (car type)))
      (if (symbolp type)
          ;; Don't read event-symbol-elements directly since we're not
          ;; sure the symbol has already been parsed.
	  (cdr (internal-event-symbol-parse-modifiers type))
        (let ((list nil)
	      (char (logand type (lognot (logior ?\M-\0 ?\C-\0 ?\S-\0
					         ?\H-\0 ?\s-\0 ?\A-\0)))))
	  (if (not (zerop (logand type ?\M-\0)))
	      (push 'meta list))
	  (if (or (not (zerop (logand type ?\C-\0)))
		  (< char 32))
	      (push 'control list))
	  (if (or (not (zerop (logand type ?\S-\0)))
		  (/= char (downcase char)))
	      (push 'shift list))
	  (or (zerop (logand type ?\H-\0))
	      (push 'hyper list))
	  (or (zerop (logand type ?\s-\0))
	      (push 'super list))
	  (or (zerop (logand type ?\A-\0))
	      (push 'alt list))
	  list)))))

(defun event-basic-type (event)
  "Return the basic type of the given event (all modifiers removed).
The value is a printing character (not upper case) or a symbol.
EVENT may be an event or an event type.  If EVENT is a symbol
that has never been used in an event that has been read as input
in the current Emacs session, then this function may return nil."
  (declare (side-effect-free t))
  (unless (stringp event)
    (if (consp event)
        (setq event (car event)))
    (if (symbolp event)
        (car (get event 'event-symbol-elements))
      (let* ((base (logand event (1- ?\A-\0)))
	     (uncontrolled (if (< base 32) (logior base 64) base)))
        ;; There are some numbers that are invalid characters and
        ;; cause `downcase' to get an error.
        (condition-case ()
	    (downcase uncontrolled)
	  (error uncontrolled))))))

(defsubst mouse-movement-p (object)
  "Return non-nil if OBJECT is a mouse movement event."
  (declare (side-effect-free error-free))
  (eq (car-safe object) 'mouse-movement))

(defun mouse-event-p (object)
  "Return non-nil if OBJECT is a mouse click event."
  (declare (side-effect-free t))
  ;; is this really correct? maybe remove mouse-movement?
  (memq (event-basic-type object) '(mouse-1 mouse-2 mouse-3 mouse-movement)))

(defun event--posn-at-point ()
  ;; Use `window-point' for the case when the current buffer
  ;; is temporarily switched to some other buffer (bug#50256)
  (let* ((pos (window-point))
         (posn (posn-at-point pos (if (minibufferp (current-buffer))
                                      (minibuffer-window)))))
    (cond ((null posn) ;; `pos' is "out of sight".
           (setq posn (list (selected-window) pos '(0 . 0) 0)))
          ;; If `pos' is inside a chunk of text hidden by an `invisible'
          ;; or `display' property, `posn-at-point' returns the position
          ;; that *is* visible, whereas `event--posn-at-point' is used
          ;; when we have a keyboard event, whose position is `point' even
          ;; if that position is invisible.
          ((> (length posn) 5)
           (setf (nth 5 posn) pos)))
    posn))

(defun event-start (event)
  "Return the starting position of EVENT.
EVENT should be a mouse click, drag, touch screen, or key press
event.  If EVENT is nil, the value of `posn-at-point' is used
instead.

The following accessor functions are used to access the elements
of the position:

`posn-window': The window of the event end, or its frame if the
event end point belongs to no window.
`posn-area': A symbol identifying the area the event occurred in,
or nil if the event occurred in the text area.
`posn-point': The buffer position of the event.
`posn-x-y': The pixel-based coordinates of the event.
`posn-col-row': The estimated column and row corresponding to the
position of the event.
`posn-actual-col-row': The actual column and row corresponding to the
position of the event.
`posn-string': The string object of the event, which is either
nil or (STRING . POSITION)'.
`posn-image': The image object of the event, if any.
`posn-object': The image or string object of the event, if any.
`posn-timestamp': The time the event occurred, in milliseconds.

For more information, see Info node `(elisp)Click Events'."
  (declare (side-effect-free t))
  (or (and (consp event) (nth 1 event))
      (event--posn-at-point)))

(defun event-end (event)
  "Return the ending position of EVENT.
EVENT should be a click, drag, touch screen, or key press event.

See `event-start' for a description of the value returned."
  (declare (side-effect-free t))
  (or (and (consp event) (nth (if (consp (nth 2 event)) 2 1) event))
      (event--posn-at-point)))

(defsubst event-click-count (event)
  "Return the multi-click count of EVENT, a click or drag event.
The return value is a positive integer."
  (declare (side-effect-free t))
  (if (and (consp event) (integerp (nth 2 event))) (nth 2 event) 1))

(defsubst event-line-count (event)
  "Return the line count of EVENT, a mousewheel event.
The return value is a positive integer."
  (declare (side-effect-free t))
  (if (and (consp event) (integerp (nth 3 event))) (nth 3 event) 1))

;;;; Extracting fields of the positions in an event.

(defun posnp (obj)
  "Return non-nil if OBJ appears to be a valid `posn' object specifying a window.
A `posn' object is returned from functions such as `event-start'.
If OBJ is a valid `posn' object, but specifies a frame rather
than a window, return nil."
  (declare (side-effect-free error-free))
  ;; FIXME: Correct the behavior of this function so that all valid
  ;; `posn' objects are recognized, after updating other code that
  ;; depends on its present behavior.
  (and (windowp (car-safe obj))
       (atom (car-safe (setq obj (cdr obj))))                ;AREA-OR-POS.
       (integerp (car-safe (car-safe (setq obj (cdr obj))))) ;XOFFSET.
       (integerp (car-safe (cdr obj)))))                     ;TIMESTAMP.

(defsubst posn-window (position)
  "Return the window in POSITION.
If POSITION is outside the frame where the event was initiated,
return that frame instead.  POSITION should be a list of the form
returned by the `event-start' and `event-end' functions."
  (declare (side-effect-free t))
  (nth 0 position))

(defsubst posn-area (position)
  "Return the window area recorded in POSITION, or nil for the text area.
POSITION should be a list of the form returned by the `event-start'
and `event-end' functions."
  (declare (side-effect-free t))
  (let ((area (if (consp (nth 1 position))
		  (car (nth 1 position))
		(nth 1 position))))
    (and (symbolp area) area)))

(defun posn-point (position)
  "Return the buffer location in POSITION.
POSITION should be a list of the form returned by the `event-start'
and `event-end' functions.
Returns nil if POSITION does not correspond to any buffer location (e.g.
a click on a scroll bar)."
  (declare (side-effect-free t))
  (or (nth 5 position)
      (let ((pt (nth 1 position)))
        (or (car-safe pt)
            ;; Apparently this can also be `vertical-scroll-bar' (bug#13979).
            (if (integerp pt) pt)))))

(defun posn-set-point (position)
  "Move point to POSITION.
Select the corresponding window as well."
  (if (framep (posn-window position))
      (progn
        (unless (windowp (frame-selected-window (posn-window position)))
          (error "Position not in text area of window"))
        (select-window (frame-selected-window (posn-window position))))
    (unless (windowp (posn-window position))
      (error "Position not in text area of window"))
    (select-window (posn-window position)))
  (if (numberp (posn-point position))
      (goto-char (posn-point position))))

(defsubst posn-x-y (position)
  "Return the x and y coordinates in POSITION.
The return value has the form (X . Y), where X and Y are given in
pixels.  POSITION should be a list of the form returned by
`event-start' and `event-end'."
  (declare (side-effect-free t))
  (nth 2 position))

(declare-function scroll-bar-scale "scroll-bar" (num-denom whole))

(defun posn-col-row (position &optional use-window)
  "Return the nominal column and row in POSITION, measured in characters.
The column and row values are approximations calculated from the x
and y coordinates in POSITION and the frame's default character width
and default line height, including spacing.

If USE-WINDOW is non-nil, use the typical width of a character in
the window indicated by POSITION instead of the frame.  (This
makes a difference is a window has a zoom level.)

For a scroll-bar event, the result column is 0, and the row
corresponds to the vertical position of the click in the scroll bar.

POSITION should be a list of the form returned by the `event-start'
and `event-end' functions."
  (declare (side-effect-free t))
  (let* ((pair            (posn-x-y position))
         (frame-or-window (posn-window position))
         (frame           (if (framep frame-or-window)
                              frame-or-window
                            (window-frame frame-or-window)))
         (window          (when (windowp frame-or-window) frame-or-window))
         (area            (posn-area position)))
    (cond
     ((null frame-or-window)
      '(0 . 0))
     ((eq area 'vertical-scroll-bar)
      (cons 0 (scroll-bar-scale pair (1- (window-height window)))))
     ((eq area 'horizontal-scroll-bar)
      (cons (scroll-bar-scale pair (window-width window)) 0))
     (t
      (if use-window
          (cons (/ (car pair) (window-font-width window))
                (/ (cdr pair) (window-font-height window)))
        ;; FIXME: This should take line-spacing properties on
        ;; newlines into account.
        (let* ((spacing (when (display-graphic-p frame)
                          (or (with-current-buffer
                                  (window-buffer (frame-selected-window frame))
                                line-spacing)
                              (frame-parameter frame 'line-spacing)))))
	  (cond ((floatp spacing)
	         (setq spacing (truncate (* spacing
					    (frame-char-height frame)))))
	        ((null spacing)
	         (setq spacing 0)))
	  (cons (/ (car pair) (frame-char-width frame))
	        (/ (cdr pair) (+ (frame-char-height frame) spacing)))))))))

(defun posn-actual-col-row (position)
  "Return the window row number in POSITION and character number in that row.

Return nil if POSITION does not contain the actual position; in that case
`posn-col-row' can be used to get approximate values.
POSITION should be a list of the form returned by the `event-start'
and `event-end' functions.

This function does not account for the width on display, like the
number of visual columns taken by a TAB or image.  If you need
the coordinates of POSITION in character units, you should use
`posn-col-row', not this function."
  (declare (side-effect-free t))
  (nth 6 position))

(defsubst posn-timestamp (position)
  "Return the timestamp of POSITION.
POSITION should be a list of the form returned by the `event-start'
and `event-end' functions."
  (declare (side-effect-free t))
  (nth 3 position))

(defun posn-string (position)
  "Return the string object of POSITION.
Value is a cons (STRING . STRING-POS), or nil if not a string.
POSITION should be a list of the form returned by the `event-start'
and `event-end' functions."
  (declare (side-effect-free t))
  (let ((x (nth 4 position)))
    ;; Apparently this can also be `handle' or `below-handle' (bug#13979).
    (when (consp x) x)))

(defsubst posn-image (position)
  "Return the image object of POSITION.
Value is a list (image ...), or nil if not an image.
POSITION should be a list of the form returned by the `event-start'
and `event-end' functions."
  (declare (side-effect-free t))
  (nth 7 position))

(defsubst posn-object (position)
  "Return the object (image or string) of POSITION.
Value is a list (image ...) for an image object, a cons cell
\(STRING . STRING-POS) for a string object, and nil for a buffer position.
POSITION should be a list of the form returned by the `event-start'
and `event-end' functions."
  (declare (side-effect-free t))
  (or (posn-image position) (posn-string position)))

(defsubst posn-object-x-y (position)
  "Return the x and y coordinates relative to the glyph of object of POSITION.
The return value has the form (DX . DY), where DX and DY are
given in pixels, and they are relative to the top-left corner of
the clicked glyph of object at POSITION.  POSITION should be a
list of the form returned by `event-start' and `event-end'."
  (declare (side-effect-free t))
  (nth 8 position))

(defsubst posn-object-width-height (position)
  "Return the pixel width and height of the object of POSITION.
The return value has the form (WIDTH . HEIGHT).  POSITION should
be a list of the form returned by `event-start' and `event-end'."
  (declare (side-effect-free t))
  (nth 9 position))

(defun values--store-value (value)
  "Store VALUE in the obsolete `values' variable."
  (with-suppressed-warnings ((obsolete values))
    (push value values))
  value)


;;;; Obsolescent names for functions.

(make-obsolete 'invocation-directory "use the variable of the same name."
               "27.1")
(make-obsolete 'invocation-name "use the variable of the same name." "27.1")

;; We used to declare string-to-unibyte obsolete, but it is a valid
;; way of getting a unibyte string that can be indexed by bytes, when
;; the original string has raw bytes in their internal multibyte
;; representation.  This can be useful when one needs to examine
;; individual bytes at known offsets from the string beginning.
;; (make-obsolete 'string-to-unibyte   "use `encode-coding-string'." "26.1")
;; string-to-multibyte is also sometimes useful (and there's no good
;; general replacement for it), so it's also been revived in Emacs 27.1.
;; (make-obsolete 'string-to-multibyte "use `decode-coding-string'." "26.1")
;; bug#23850
(make-obsolete 'string-as-unibyte   "use `encode-coding-string'." "26.1")
(make-obsolete 'string-make-unibyte   "use `encode-coding-string'." "26.1")
(make-obsolete 'string-as-multibyte "use `decode-coding-string'." "26.1")
(make-obsolete 'string-make-multibyte "use `decode-coding-string'." "26.1")

(defun log10 (x)
  "Return (log X 10), the log base 10 of X."
  (declare (side-effect-free t) (obsolete log "24.4"))
  (log x 10))

(set-advertised-calling-convention
 'all-completions '(string collection &optional predicate) "23.1")
(set-advertised-calling-convention 'unintern '(name obarray) "23.3")
(set-advertised-calling-convention 'indirect-function '(object) "25.1")
(set-advertised-calling-convention 'redirect-frame-focus '(frame focus-frame) "24.3")
(set-advertised-calling-convention 'libxml-parse-xml-region '(&optional start end base-url) "27.1")
(set-advertised-calling-convention 'libxml-parse-html-region '(&optional start end base-url) "27.1")
(set-advertised-calling-convention 'sleep-for '(seconds) "30.1")
(set-advertised-calling-convention 'time-convert '(time form) "29.1")

;;;; Obsolescence declarations for variables, and aliases.
(make-obsolete-variable
 'inhibit-point-motion-hooks
 "use `cursor-intangible-mode' or `cursor-sensor-mode' instead"
 ;; It's been announced as obsolete in NEWS and in the docstring since Emacs-25,
 ;; but it's only been marked for compilation warnings since Emacs-29.
 "25.1")
(make-obsolete-variable 'redisplay-dont-pause nil "24.5")
(make-obsolete-variable 'operating-system-release nil "28.1")
(make-obsolete-variable 'inhibit-changing-match-data 'save-match-data "29.1")

(make-obsolete 'run-window-configuration-change-hook nil "27.1")

(make-obsolete-variable 'command-debug-status
                        "expect it to be removed in a future version." "25.2")

;; This was introduced in 21.4 for pre-unicode unification.  That
;; usage was rendered obsolete in 23.1, which uses Unicode internally.
;; Other uses are possible, so this variable is not _really_ obsolete,
;; but Stefan insists to mark it so.
(make-obsolete-variable 'translation-table-for-input nil "23.1")

(make-obsolete-variable 'x-gtk-use-window-move nil "26.1")

(defvaralias 'messages-buffer-max-lines 'message-log-max)
(define-obsolete-variable-alias 'inhibit-nul-byte-detection
  'inhibit-null-byte-detection "28.1")
(make-obsolete-variable 'load-dangerous-libraries
                        "no longer used." "27.1")

(define-obsolete-function-alias 'compare-window-configurations
  #'window-configuration-equal-p "29.1")

;; We can't actually make `values' obsolete, because that will result
;; in warnings when using `values' in let-bindings.
;;(make-obsolete-variable 'values "no longer used" "28.1")

(defvar max-specpdl-size 2500
  "Former limit on specbindings, now without effect.
This variable used to limit the size of the specpdl stack which,
among other things, holds dynamic variable bindings and `unwind-protect'
activations.  To prevent runaway recursion, use `max-lisp-eval-depth'
instead; it will indirectly limit the specpdl stack size as well.")
(make-obsolete-variable 'max-specpdl-size nil "29.1")

(make-obsolete-variable 'comp-disable-subr-trampolines
                        'native-comp-disable-subr-trampolines
                        "29.1")

(defvaralias 'comp-disable-subr-trampolines 'native-comp-disable-subr-trampolines)

(make-obsolete-variable 'native-comp-deferred-compilation
                        'native-comp-jit-compilation
                        "29.1")

(defvaralias 'native-comp-deferred-compilation 'native-comp-jit-compilation)

(define-obsolete-function-alias 'fetch-bytecode #'ignore "30.1")


;;;; Alternate names for functions - these are not being phased out.

(defalias 'send-string #'process-send-string)
(defalias 'send-region #'process-send-region)
(defalias 'string= #'string-equal)
(defalias 'string< #'string-lessp)
(defalias 'string> #'string-greaterp)
(defalias 'move-marker #'set-marker)
(defalias 'rplaca #'setcar)
(defalias 'rplacd #'setcdr)
(defalias 'beep #'ding) ;preserve lingual purity
(defalias 'indent-to-column #'indent-to)
(defalias 'backward-delete-char #'delete-backward-char)
(defalias 'search-forward-regexp (symbol-function 're-search-forward))
(defalias 'search-backward-regexp (symbol-function 're-search-backward))
(defalias 'int-to-string #'number-to-string)
(defalias 'store-match-data #'set-match-data)
(defalias 'chmod #'set-file-modes)
(defalias 'mkdir #'make-directory)
(defalias 'wholenump #'natnump)

(defmacro with-restriction (start end &rest rest)
  "Null adapter for GNU Emacs."
  (declare (indent 2) (debug t))
  (if (eq (car rest) :label)
      `(save-restriction
         (narrow-to-region ,start ,end)
         ,@(cddr rest))
    `(save-restriction (narrow-to-region ,start ,end) ,@rest)))

(defmacro without-restriction (&rest rest)
  "Null adapter for GNU Emacs."
  (declare (indent 0) (debug t))
  (if (eq (car rest) :label)
      `(save-restriction (widen) ,@(cddr rest))
    `(save-restriction (widen) ,@rest)))

;; These were the XEmacs names, now obsolete:
(defalias 'point-at-eol #'line-end-position)
(make-obsolete 'point-at-eol "use `line-end-position' or `pos-eol' instead." "29.1")
(defalias 'point-at-bol #'line-beginning-position)
(make-obsolete 'point-at-bol "use `line-beginning-position' or `pos-bol' instead." "29.1")
(define-obsolete-function-alias 'user-original-login-name #'user-login-name "28.1")

;; These are in obsolete/autoload.el, but are commonly used by
;; third-party scripts that assume that they exist without requiring
;; autoload.  These should be removed when obsolete/autoload.el is
;; removed.
(autoload 'make-directory-autoloads "autoload" nil t)
(autoload 'update-directory-autoloads "autoload" nil t)


;;;; Hook manipulation functions.

(defun add-hook (hook function &optional depth local)
  ;; Note: the -100..100 depth range is arbitrary and was chosen to match the
  ;; range used in add-function.
  "Add to the value of HOOK the function FUNCTION.
FUNCTION is not added if already present.

The place where the function is added depends on the DEPTH
parameter.  DEPTH defaults to 0.  By convention, it should be
a number between -100 and 100 where 100 means that the function
should be at the very end of the list, whereas -100 means that
the function should always come first.
Since nothing is \"always\" true, don't use 100 nor -100.
When two functions have the same depth, the new one gets added after the
old one if depth is strictly positive and before otherwise.

For backward compatibility reasons, a symbol other than nil is
interpreted as a DEPTH of 90.

The optional fourth argument, LOCAL, if non-nil, says to modify
the hook's buffer-local value rather than its global value.
This makes the hook buffer-local, and it makes t a member of the
buffer-local value.  That acts as a flag to run the hook
functions of the global value as well as in the local value.

HOOK should be a symbol.  If HOOK is void, it is first set to
nil.  If HOOK's value is a single function, it is changed to a
list of functions.

FUNCTION may be any valid function, but it's recommended to use a
function symbol and not a lambda form.  Using a symbol will
ensure that the function is not re-added if the function is
edited, and using lambda forms may also have a negative
performance impact when running `add-hook' and `remove-hook'."
  (or (boundp hook) (set hook nil))
  (or (default-boundp hook) (set-default hook nil))
  (unless (numberp depth) (setq depth (if depth 90 0)))
  (if local (unless (local-variable-if-set-p hook)
	      (set (make-local-variable hook) (list t)))
    ;; Detect the case where make-local-variable was used on a hook
    ;; and do what we used to do.
    (when (and (local-variable-if-set-p hook)
               (not (and (consp (symbol-value hook))
                         (memq t (symbol-value hook)))))
      (setq local t)))
  (let ((hook-value (if local (symbol-value hook) (default-value hook))))
    ;; If the hook value is a single function, turn it into a list.
    (when (or (not (listp hook-value)) (functionp hook-value))
      (setq hook-value (list hook-value)))
    ;; Do the actual addition if necessary
    (unless (member function hook-value)
      (when (stringp function)          ;FIXME: Why?
	(setq function (purify-if-dumping function)))
      ;; All those `equal' tests performed between functions can end up being
      ;; costly since those functions may be large recursive and even cyclic
      ;; structures, so we index `hook--depth-alist' with `eq'.  (bug#46326)
      (when (or (get hook 'hook--depth-alist) (not (zerop depth)))
        ;; Note: The main purpose of the above `when' test is to avoid running
        ;; this `setf' before `gv' is loaded during bootstrap.
        (setf (alist-get function (get hook 'hook--depth-alist) 0) depth))
      (setq hook-value
	    (if (< 0 depth)
		(append hook-value (list function))
	      (cons function hook-value)))
      (let ((depth-alist (get hook 'hook--depth-alist)))
        (when depth-alist
          (setq hook-value
                (sort (if (< 0 depth) hook-value (copy-sequence hook-value))
                      (lambda (f1 f2)
                        (< (alist-get f1 depth-alist 0 nil #'eq)
                           (alist-get f2 depth-alist 0 nil #'eq))))))))
    ;; Set the actual variable
    (if local
	(progn
	  ;; If HOOK isn't a permanent local,
	  ;; but FUNCTION wants to survive a change of modes,
	  ;; mark HOOK as partially permanent.
	  (and (symbolp function)
	       (get function 'permanent-local-hook)
	       (not (get hook 'permanent-local))
	       (put hook 'permanent-local 'permanent-local-hook))
	  (set hook hook-value))
      (set-default hook hook-value))))

(defun remove-hook (hook function &optional local)
  "Remove from the value of HOOK the function FUNCTION.
HOOK should be a symbol, and FUNCTION may be any valid function.  If
FUNCTION isn't the value of HOOK, or, if FUNCTION doesn't appear in the
list of hooks to run in HOOK, then nothing is done.  See `add-hook'.

The optional third argument, LOCAL, if non-nil, says to modify
the hook's buffer-local value rather than its default value.

Interactively, prompt for the various arguments (skipping local
unless HOOK has both local and global functions).  If multiple
functions have the same representation under `princ', the first
one will be removed."
  (interactive
   (let* ((default (and (symbolp (variable-at-point))
                        (symbol-name (variable-at-point))))
          (hook (intern (completing-read
                         (format-prompt "Hook variable" default)
                         obarray #'boundp t nil nil default)))
          (local
           (and
            (local-variable-p hook)
            (symbol-value hook)
            ;; No need to prompt if there's nothing global
            (or (not (default-value hook))
                (y-or-n-p (format "%s has a buffer-local binding, use that? "
                                  hook)))))
          (fn-alist (mapcar
                     (lambda (x) (cons (with-output-to-string (prin1 x)) x))
                     (if local (symbol-value hook) (default-value hook))))
          (function (alist-get (completing-read
                                (format "%s hook to remove: "
                                        (if local "Buffer-local" "Global"))
                                fn-alist
                                nil t nil 'set-variable-value-history)
                               fn-alist nil nil #'string=)))
     (list hook function local)))
  (or (boundp hook) (set hook nil))
  (or (default-boundp hook) (set-default hook nil))
  ;; Do nothing if LOCAL is t but this hook has no local binding.
  (unless (and local (not (local-variable-p hook)))
    ;; Detect the case where make-local-variable was used on a hook
    ;; and do what we used to do.
    (when (and (local-variable-p hook)
	       (not (and (consp (symbol-value hook))
			 (memq t (symbol-value hook)))))
      (setq local t))
    (let ((hook-value (if local (symbol-value hook) (default-value hook)))
          (old-fun nil))
      ;; Remove the function, for both the list and the non-list cases.
      (if (or (not (listp hook-value)) (eq (car hook-value) 'lambda))
	  (when (equal hook-value function)
	    (setq old-fun hook-value)
	    (setq hook-value nil))
	(when (setq old-fun (car (member function hook-value)))
	  (setq hook-value (remq old-fun hook-value))))
      (when old-fun
        ;; Remove auxiliary depth info to avoid leaks (bug#46414)
        ;; and to avoid the list growing too long.
        (let* ((depths (get hook 'hook--depth-alist))
               (di (assq old-fun depths)))
          (when di (put hook 'hook--depth-alist (delq di depths)))))
      ;; If the function is on the global hook, we need to shadow it locally
      ;;(when (and local (member function (default-value hook))
      ;;	       (not (member (cons 'not function) hook-value)))
      ;;  (push (cons 'not function) hook-value))
      ;; Set the actual variable
      (if (not local)
	  (set-default hook hook-value)
	(if (equal hook-value '(t))
	    (kill-local-variable hook)
	  (set hook hook-value))))))

(defmacro letrec (binders &rest body)
  "Bind variables according to BINDERS then eval BODY.
The value of the last form in BODY is returned.
Each element of BINDERS is a list (SYMBOL VALUEFORM) that binds
SYMBOL to the value of VALUEFORM.

The main difference between this macro and `let'/`let*' is that
all symbols are bound before any of the VALUEFORMs are evalled."
  ;; Useful only in lexical-binding mode.
  ;; As a special-form, we could implement it more efficiently (and cleanly,
  ;; making the vars actually unbound during evaluation of the binders).
  (declare (debug let) (indent 1))
  ;; Use plain `let*' for the non-recursive definitions.
  ;; This only handles the case where the first few definitions are not
  ;; recursive.  Nothing as fancy as an SCC analysis.
  (let ((seqbinds nil))
    ;; Our args haven't yet been macro-expanded, so `macroexp--fgrep'
    ;; may fail to see references that will be introduced later by
    ;; macroexpansion.  We could call `macroexpand-all' to avoid that,
    ;; but in order to avoid that, we instead check to see if the binders
    ;; appear in the macroexp environment, since that's how references can be
    ;; introduced later on.
    (unless (macroexp--fgrep binders macroexpand-all-environment)
      (while (and binders
                  (null (macroexp--fgrep binders (nth 1 (car binders)))))
        (push (pop binders) seqbinds)))
    (let ((nbody (if (null binders)
                     (macroexp-progn body)
                   `(let ,(mapcar #'car binders)
                      ,@(mapcar (lambda (binder) `(setq ,@binder)) binders)
                      ,@body))))
      (cond
       ;; All bindings are recursive.
       ((null seqbinds) nbody)
       ;; Special case for trivial uses.
       ((and (symbolp nbody) (null (cdr seqbinds)) (eq nbody (caar seqbinds)))
        (nth 1 (car seqbinds)))
       ;; General case.
       (t `(let* ,(nreverse seqbinds) ,nbody))))))

(defmacro dlet (binders &rest body)
  "Like `let' but using dynamic scoping."
  (declare (indent 1) (debug let))
  ;; (defvar FOO) only affects the current scope, but in order for
  ;; this not to affect code after the main `let' we need to create a new scope,
  ;; which is what the surrounding `let' is for.
  ;; FIXME: (let () ...) currently doesn't actually create a new scope,
  ;; which is why we use (let (_) ...).
  `(let (_)
     ,@(mapcar (lambda (binder)
                 `(defvar ,(if (consp binder) (car binder) binder)))
               binders)
     (let ,binders ,@body)))


(defmacro with-wrapper-hook (hook args &rest body)
  "Run BODY, using wrapper functions from HOOK with additional ARGS.
HOOK is an abnormal hook.  Each hook function in HOOK \"wraps\"
around the preceding ones, like a set of nested `around' advices.

Each hook function should accept an argument list consisting of a
function FUN, followed by the additional arguments in ARGS.

The first hook function in HOOK is passed a FUN that, if it is called
with arguments ARGS, performs BODY (i.e., the default operation).
The FUN passed to each successive hook function is defined based
on the preceding hook functions; if called with arguments ARGS,
it does what the `with-wrapper-hook' call would do if the
preceding hook functions were the only ones present in HOOK.

Each hook function may call its FUN argument as many times as it wishes,
including never.  In that case, such a hook function acts to replace
the default definition altogether, and any preceding hook functions.
Of course, a subsequent hook function may do the same thing.

Each hook function definition is used to construct the FUN passed
to the next hook function, if any.  The last (or \"outermost\")
FUN is then called once."
  (declare (indent 2) (debug (form sexp body))
           (obsolete "use a <foo>-function variable modified by `add-function'."
                     "24.4"))
  `(subr--with-wrapper-hook-no-warnings ,hook ,args ,@body))

(defmacro subr--with-wrapper-hook-no-warnings (hook args &rest body)
  "Like (with-wrapper-hook HOOK ARGS BODY), but without warnings."
  (declare (debug (form sexp def-body)))
  ;; We need those two gensyms because CL's lexical scoping is not available
  ;; for function arguments :-(
  (let ((funs (make-symbol "funs"))
        (global (make-symbol "global"))
        (argssym (make-symbol "args"))
        (runrestofhook (make-symbol "runrestofhook")))
    ;; Since the hook is a wrapper, the loop has to be done via
    ;; recursion: a given hook function will call its parameter in order to
    ;; continue looping.
    `(letrec ((,runrestofhook
               (lambda (,funs ,global ,argssym)
                 ;; `funs' holds the functions left on the hook and `global'
                 ;; holds the functions left on the global part of the hook
                 ;; (in case the hook is local).
                 (if (consp ,funs)
                     (if (eq t (car ,funs))
                         (funcall ,runrestofhook
                                  (append ,global (cdr ,funs)) nil ,argssym)
                       (apply (car ,funs)
                              (apply-partially
                               (lambda (,funs ,global &rest ,argssym)
                                 (funcall ,runrestofhook ,funs ,global ,argssym))
                               (cdr ,funs) ,global)
                              ,argssym))
                   ;; Once there are no more functions on the hook, run
                   ;; the original body.
                   (apply (lambda ,args ,@body) ,argssym)))))
       (funcall ,runrestofhook ,hook
                ;; The global part of the hook, if any.
                ,(if (symbolp hook)
                     `(if (local-variable-p ',hook)
                          (default-value ',hook)))
                (list ,@args)))))

(defun add-to-list (list-var element &optional append compare-fn)
  "Add ELEMENT to the value of LIST-VAR if it isn't there yet.
The test for presence of ELEMENT is done with `equal', or with
COMPARE-FN if that's non-nil.
If ELEMENT is added, it is added at the beginning of the list,
unless the optional argument APPEND is non-nil, in which case
ELEMENT is added at the end.
LIST-VAR should not refer to a lexical variable.

The return value is the new value of LIST-VAR.

This is handy to add some elements to configuration variables,
but please do not abuse it in Elisp code, where you are usually
better off using `push' or `cl-pushnew'.

If you want to use `add-to-list' on a variable that is not
defined until a certain package is loaded, you should put the
call to `add-to-list' into a hook function that will be run only
after loading the package.  `eval-after-load' provides one way to
do this.  In some cases other hooks, such as major mode hooks,
can do the job."
  (declare
   (compiler-macro
    (lambda (exp)
      ;; FIXME: Something like this could be used for `set' as well.
      (if (or (not (eq 'quote (car-safe list-var)))
              (special-variable-p (cadr list-var))
              (not (macroexp-const-p append)))
          exp
        (let* ((sym (cadr list-var))
               (append (eval append lexical-binding))
               (msg (format-message
                     "`add-to-list' can't use lexical var `%s'; use `push' or `cl-pushnew'"
                     sym))
               ;; Big ugly hack, so we output a warning only during
               ;; byte-compilation, and so we can use
               ;; cconv--dynvar-p to silence the warning
               ;; when a defvar has been seen but not yet executed.
               (warnfun (lambda ()
                          ;; FIXME: We should also emit a warning for let-bound
                          ;; variables with dynamic binding.
                          (when (assq sym byte-compile--lexical-environment)
                            (setq byte-compile-abort-elc t)
                            (byte-compile-warn "%s" msg))))
               (code
                (macroexp-let2 macroexp-copyable-p x element
                  `(if ,(if compare-fn
                            (progn
                              (require 'cl-lib)
                              `(cl-member ,x ,sym :test ,compare-fn))
                          ;; For bootstrapping reasons, don't rely on
                          ;; cl--compiler-macro-member for the base case.
                          `(member ,x ,sym))
                       ,sym
                     ,(if append
                          `(setq ,sym (append ,sym (list ,x)))
                        `(push ,x ,sym))))))
          (if (not (macroexp-compiling-p))
              code
            `(progn
               (macroexp--funcall-if-compiled ',warnfun)
               ,code)))))))
  (if (cond
       ((null compare-fn)
	(member element (symbol-value list-var)))
       ((eq compare-fn #'eq)
	(memq element (symbol-value list-var)))
       ((eq compare-fn #'eql)
	(memql element (symbol-value list-var)))
       (t
	(let ((lst (symbol-value list-var)))
	  (while (and lst
		      (not (funcall compare-fn element (car lst))))
	    (setq lst (cdr lst)))
          lst)))
      (symbol-value list-var)
    (set list-var
	 (if append
	     (append (symbol-value list-var) (list element))
	   (cons element (symbol-value list-var))))))


(defun add-to-ordered-list (list-var element &optional order)
  "Add ELEMENT to the value of LIST-VAR if it isn't there yet.
The test for presence of ELEMENT is done with `eq'.

The value of LIST-VAR is kept ordered based on the ORDER
parameter.

If the third optional argument ORDER is a number (integer or
float), set the element's list order to the given value.  If
ORDER is nil or omitted, do not change the numeric order of
ELEMENT.  If ORDER has any other value, remove the numeric order
of ELEMENT if it has one.

The list order for each element is stored in LIST-VAR's
`list-order' property.
LIST-VAR cannot refer to a lexical variable.

The return value is the new value of LIST-VAR."
  (let ((ordering (get list-var 'list-order)))
    (unless ordering
      (put list-var 'list-order
           (setq ordering (make-hash-table :weakness 'key :test 'eq))))
    (when order
      (puthash element (and (numberp order) order) ordering))
    (unless (memq element (symbol-value list-var))
      (set list-var (cons element (symbol-value list-var))))
    (set list-var (sort (symbol-value list-var)
			(lambda (a b)
			  (let ((oa (gethash a ordering))
				(ob (gethash b ordering)))
			    (if (and oa ob)
				(< oa ob)
			      oa)))))))

(defun add-to-history (history-var newelt &optional maxelt keep-all)
  "Add NEWELT to the history list stored in the variable HISTORY-VAR.
Return the new history list.
If MAXELT is non-nil, it specifies the maximum length of the history.
Otherwise, the maximum history length is the value of the `history-length'
property on symbol HISTORY-VAR, if set, or the value of the `history-length'
variable.  The possible values of maximum length have the same meaning as
the values of `history-length'.
Remove duplicates of NEWELT if `history-delete-duplicates' is non-nil.
If optional fourth arg KEEP-ALL is non-nil, add NEWELT to history even
if it is empty or duplicates the most recent entry in the history.
HISTORY-VAR cannot refer to a lexical variable."
  (unless maxelt
    (setq maxelt (or (get history-var 'history-length)
		     history-length)))
  (let ((history (symbol-value history-var))
	tail)
    (when (and (listp history)
	       (or keep-all
		   (not (stringp newelt))
		   (> (length newelt) 0))
	       (or keep-all
		   (not (equal (car history) newelt))))
      (if history-delete-duplicates
	  (setq history (delete newelt history)))
      (setq history (cons newelt history))
      (when (integerp maxelt)
        (if (>= 0 maxelt)
	    (setq history nil)
	  (setq tail (nthcdr (1- maxelt) history))
	  (when (consp tail)
            (setcdr tail nil))))
      (set history-var history))))


;;;; Mode hooks.

(defvar delay-mode-hooks nil
  "If non-nil, `run-mode-hooks' should delay running the hooks.")
(defvar-local delayed-mode-hooks nil
  "List of delayed mode hooks waiting to be run.")
(put 'delay-mode-hooks 'permanent-local t)

(defvar-local delayed-after-hook-functions nil
  "List of delayed :after-hook forms waiting to be run.
These forms come from `define-derived-mode'.")

(defvar change-major-mode-after-body-hook nil
  "Normal hook run in major mode functions, before the mode hooks.")

(defvar after-change-major-mode-hook nil
  "Normal hook run at the very end of major mode functions.")

(defun run-mode-hooks (&rest hooks)
  "Run mode hooks `delayed-mode-hooks' and HOOKS, or delay HOOKS.
Call `hack-local-variables' to set up file local and directory local
variables.

If the variable `delay-mode-hooks' is non-nil, does not do anything,
just adds the HOOKS to the list `delayed-mode-hooks'.
Otherwise, runs hooks in the sequence: `change-major-mode-after-body-hook',
`delayed-mode-hooks' (in reverse order), HOOKS, then runs
`hack-local-variables' (if the buffer is visiting a file),
runs the hook `after-change-major-mode-hook', and finally
evaluates the functions in `delayed-after-hook-functions' (see
`define-derived-mode').

Major mode functions should use this instead of `run-hooks' when
running their FOO-mode-hook."
  (if delay-mode-hooks
      ;; Delaying case.
      (dolist (hook hooks)
	(push hook delayed-mode-hooks))
    ;; Normal case, just run the hook as before plus any delayed hooks.
    (setq hooks (nconc (nreverse delayed-mode-hooks) hooks))
    (and (bound-and-true-p syntax-propertize-function)
         (not (local-variable-p 'parse-sexp-lookup-properties))
         ;; `syntax-propertize' sets `parse-sexp-lookup-properties' for us, but
         ;; in order for the sexp primitives to automatically call
         ;; `syntax-propertize' we need `parse-sexp-lookup-properties' to be
         ;; set first.
         (setq-local parse-sexp-lookup-properties t))
    (setq delayed-mode-hooks nil)
    (apply #'run-hooks (cons 'change-major-mode-after-body-hook hooks))
    (if (buffer-file-name)
        (with-demoted-errors "File local-variables error: %s"
          (hack-local-variables 'no-mode)))
    (run-hooks 'after-change-major-mode-hook)
    (dolist (fun (prog1 (nreverse delayed-after-hook-functions)
                    (setq delayed-after-hook-functions nil)))
      (funcall fun))))

(defmacro delay-mode-hooks (&rest body)
  "Execute BODY, but delay any `run-mode-hooks'.
These hooks will be executed by the first following call to
`run-mode-hooks' that occurs outside any `delay-mode-hooks' form.
Affects only hooks run in the current buffer."
  (declare (debug t) (indent 0))
  `(progn
     (make-local-variable 'delay-mode-hooks)
     (let ((delay-mode-hooks t))
       ,@body)))

;;; `when-let' and friends.

(defun internal--build-binding (binding prev-var)
  "Check and build a single BINDING with PREV-VAR."
  (setq binding
        (cond
         ((symbolp binding)
          (list binding binding))
         ((null (cdr binding))
          (list (make-symbol "s") (car binding)))
         ((eq '_ (car binding))
          (list (make-symbol "s") (cadr binding)))
         (t binding)))
  (when (> (length binding) 2)
    (signal 'error
            (cons "`let' bindings can have only one value-form" binding)))
  (let ((var (car binding)))
    `(,var (and ,prev-var ,(cadr binding)))))

(defun internal--build-bindings (bindings)
  "Check and build conditional value forms for BINDINGS."
  (let ((prev-var t))
    (mapcar (lambda (binding)
              (let ((binding (internal--build-binding binding prev-var)))
                (setq prev-var (car binding))
                binding))
            bindings)))

(defmacro if-let* (varlist then &rest else)
  "Bind variables according to VARLIST and evaluate THEN or ELSE.
This is like `if-let' but doesn't handle a VARLIST of the form
\(SYMBOL SOMETHING) specially."
  (declare (indent 2)
           (debug ((&rest [&or symbolp (symbolp form) (form)])
                   body)))
  (if varlist
      `(let* ,(setq varlist (internal--build-bindings varlist))
         (if ,(caar (last varlist))
             ,then
           ,@else))
    `(let* () ,then)))

(defmacro when-let* (varlist &rest body)
  "Bind variables according to VARLIST and conditionally evaluate BODY.
This is like `when-let' but doesn't handle a VARLIST of the form
\(SYMBOL SOMETHING) specially."
  (declare (indent 1) (debug if-let*))
  (list 'if-let* varlist (macroexp-progn body)))

(defmacro and-let* (varlist &rest body)
  "Bind variables according to VARLIST and conditionally evaluate BODY.
Like `when-let*', except if BODY is empty and all the bindings
are non-nil, then the result is the value of the last binding."
  (declare (indent 1) (debug if-let*))
  (let (res)
    (if varlist
        `(let* ,(setq varlist (internal--build-bindings varlist))
           (when ,(setq res (caar (last varlist)))
             ,@(or body `(,res))))
      `(let* () ,@(or body '(t))))))

(defmacro if-let (spec then &rest else)
  "Bind variables according to SPEC and evaluate THEN or ELSE.
Evaluate each binding in turn, as in `let*', stopping if a
binding value is nil.  If all are non-nil return the value of
THEN, otherwise the value of the last form in ELSE, or nil if
there are none.

Each element of SPEC is a list (SYMBOL VALUEFORM) that binds
SYMBOL to the value of VALUEFORM.  An element can additionally be
of the form (VALUEFORM), which is evaluated and checked for nil;
i.e. SYMBOL can be omitted if only the test result is of
interest.  It can also be of the form SYMBOL, then the binding of
SYMBOL is checked for nil.

As a special case, interprets a SPEC of the form \(SYMBOL SOMETHING)
like \((SYMBOL SOMETHING)).  This exists for backward compatibility
with an old syntax that accepted only one binding."
  (declare (indent 2)
           (debug ([&or (symbolp form)  ; must be first, Bug#48489
                        (&rest [&or symbolp (symbolp form) (form)])]
                   body)))
  (when (and (<= (length spec) 2)
             (not (listp (car spec))))
    ;; Adjust the single binding case
    (setq spec (list spec)))
  (list 'if-let* spec then (macroexp-progn else)))

(defmacro when-let (spec &rest body)
  "Bind variables according to SPEC and conditionally evaluate BODY.
Evaluate each binding in turn, stopping if a binding value is nil.
If all are non-nil, return the value of the last form in BODY.

The variable list SPEC is the same as in `if-let'."
  (declare (indent 1) (debug if-let))
  (list 'if-let spec (macroexp-progn body)))

(defmacro while-let (spec &rest body)
  "Bind variables according to SPEC and conditionally evaluate BODY.
Evaluate each binding in turn, stopping if a binding value is nil.
If all bindings are non-nil, eval BODY and repeat.

The variable list SPEC is the same as in `if-let*'."
  (declare (indent 1) (debug if-let))
  (let ((done (gensym "done")))
    `(catch ',done
       (while t
         ;; This is `if-let*', not `if-let', deliberately, despite the
         ;; name of this macro.  See bug#60758.
         (if-let* ,spec
             (progn
               ,@body)
           (throw ',done nil))))))

;; PUBLIC: find if the current mode derives from another.

(defun merge-ordered-lists (lists &optional error-function)
  "Merge LISTS in a consistent order.
LISTS is a list of lists of elements.
Merge them into a single list containing the same elements (removing
duplicates), obeying their relative positions in each list.
The order of the (sub)lists determines the final order in those cases where
the order within the sublists does not impose a unique choice.
Equality of elements is tested with `eql'.

If a consistent order does not exist, call ERROR-FUNCTION with
a remaining list of lists that we do not know how to merge.
It should return the candidate to use to continue the merge, which
has to be the head of one of the lists.
By default we choose the head of the first list."
  ;; Algorithm inspired from
  ;; [C3](https://en.wikipedia.org/wiki/C3_linearization)
  (let ((result '()))
    (setq lists (remq nil lists)) ;Don't mutate the original `lists' argument.
    (while (cdr (setq lists (delq nil lists)))
      ;; Try to find the next element of the result. This
      ;; is achieved by considering the first element of each
      ;; (non-empty) input list and accepting a candidate if it is
      ;; consistent with the rests of the input lists.
      (let* ((next nil)
	     (tail lists))
	(while tail
	  (let ((candidate (caar tail))
	        (other-lists lists))
	    ;; Ensure CANDIDATE is not in any position but the first
	    ;; in any of the element lists of LISTS.
	    (while other-lists
	      (if (not (memql candidate (cdr (car other-lists))))
	          (setq other-lists (cdr other-lists))
	        (setq candidate nil)
	        (setq other-lists nil)))
	    (if (not candidate)
	        (setq tail (cdr tail))
	      (setq next candidate)
	      (setq tail nil))))
	(unless next ;; The graph is inconsistent.
	  (setq next (funcall (or error-function #'caar) lists))
	  (unless (assoc next lists #'eql)
	    (error "Invalid candidate returned by error-function: %S" next)))
	;; The graph is consistent so far, add NEXT to result and
	;; merge input lists, dropping NEXT from their heads where
	;; applicable.
	(push next result)
	(setq lists
	      (mapcar (lambda (l) (if (eql (car l) next) (cdr l) l))
		      lists))))
    (if (null result) (car lists) ;; Common case.
      (append (nreverse result) (car lists)))))

(defun derived-mode-all-parents (mode &optional known-children)
  "Return all the parents of MODE, starting with MODE.
This includes the parents set by `define-derived-mode' and additional
ones set by `derived-mode-add-parents'.
The returned list is not fresh, don't modify it.
\n(fn MODE)"               ;`known-children' is for internal use only.
  ;; Can't use `with-memoization' :-(
  (let ((ps (get mode 'derived-mode--all-parents)))
    (cond
     (ps ps)
     ((memq mode known-children)
      ;; These things happen, better not get all worked up about it.
      ;;(error "Cycle in the major mode hierarchy: %S" mode)
      ;; But do try to return something meaningful.
      (memq mode (reverse known-children)))
     (t
      ;; The mode hierarchy (or DAG, actually), is very static, but we
      ;; need to react to changes because `parent' may not be defined
      ;; yet (e.g. it's still just an autoload), so the recursive call
      ;; to `derived-mode-all-parents' may return an
      ;; invalid/incomplete result which we'll need to update when the
      ;; mode actually gets loaded.
      (let* ((new-children (cons mode known-children))
             (get-all-parents
              (lambda (parent)
                ;; Can't use `cl-lib' here (nor `gv') :-(
                ;;(cl-assert (not (equal parent mode)))
                ;;(cl-pushnew mode (get parent 'derived-mode--followers))
                (let ((followers (get parent 'derived-mode--followers)))
                  (unless (memq mode followers)
                    (put parent 'derived-mode--followers
                         (cons mode followers))))
                (derived-mode-all-parents parent new-children)))
             (parent (or (get mode 'derived-mode-parent)
                         ;; If MODE is an alias, then follow the alias.
                         (let ((alias (symbol-function mode)))
                           (and (symbolp alias) alias))))
             (extras (get mode 'derived-mode-extra-parents))
             (all-parents
              (merge-ordered-lists
               (cons (if (and parent (not (memq parent extras)))
                         (funcall get-all-parents parent))
                     (mapcar get-all-parents extras)))))
        ;; Cache the result unless it was affected by `known-children'
        ;; because of a cycle.
        (if (and (memq mode all-parents) known-children)
            (cons mode (remq mode all-parents))
          (put mode 'derived-mode--all-parents (cons mode all-parents))))))))

(defun provided-mode-derived-p (mode &optional modes &rest old-modes)
  "Non-nil if MODE is derived from a mode that is a member of the list MODES.
MODES can also be a single mode instead of a list.
This examines the parent modes set by `define-derived-mode' and also
additional ones set by `derived-mode-add-parents'.
If you just want to check the current `major-mode', use `derived-mode-p'.
We also still support the deprecated calling convention:
\(provided-mode-derived-p MODE &rest MODES)."
  (declare (side-effect-free t)
           (advertised-calling-convention (mode modes) "30.1"))
  (cond
   (old-modes (setq modes (cons modes old-modes)))
   ((not (listp modes)) (setq modes (list modes))))
  (let ((ps (derived-mode-all-parents mode)))
    (while (and modes (not (memq (car modes) ps)))
      (setq modes (cdr modes)))
    (car modes)))

(defun derived-mode-p (&optional modes &rest old-modes)
 "Return non-nil if the current major mode is derived from one of MODES.
MODES should be a list of symbols or a single mode symbol instead of a list.
This examines the parent modes set by `define-derived-mode' and also
additional ones set by `derived-mode-add-parents'.
We also still support the deprecated calling convention:
\(derived-mode-p &rest MODES)."
 (declare (side-effect-free t)
          ;; FIXME: It's cumbersome for external packages to write code which
          ;; accommodates both the old and the new calling conventions *and*
          ;; doesn't cause spurious warnings.  So let's be more lenient
          ;; for now and maybe remove `deprecated-args' for Emacs-31.
          (advertised-calling-convention (modes &rest deprecated-args) "30.1"))
 (provided-mode-derived-p major-mode (if old-modes (cons modes old-modes)
                                       modes)))

(defun derived-mode-set-parent (mode parent)
  "Declare PARENT to be the parent of MODE."
  (put mode 'derived-mode-parent parent)
  (derived-mode--flush mode))

(defun derived-mode-add-parents (mode extra-parents)
  "Add EXTRA-PARENTS to the parents of MODE.
Declares the parents of MODE to be its main parent (as defined
in `define-derived-mode') plus EXTRA-PARENTS, which should be a list
of symbols."
  (put mode 'derived-mode-extra-parents extra-parents)
  (derived-mode--flush mode))

(defun derived-mode--flush (mode)
  (put mode 'derived-mode--all-parents nil)
  (let ((followers (get mode 'derived-mode--followers)))
    (when followers ;; Common case.
      (put mode 'derived-mode--followers nil)
      (mapc #'derived-mode--flush followers))))

(defvar-local major-mode--suspended nil)
(put 'major-mode--suspended 'permanent-local t)

(defun major-mode-suspend ()
  "Exit current major mode, remembering it."
  (let* ((prev-major-mode (or major-mode--suspended
			      (unless (eq major-mode 'fundamental-mode)
			        major-mode))))
    (kill-all-local-variables)
    (setq-local major-mode--suspended prev-major-mode)))

(defun major-mode-restore (&optional avoided-modes)
  "Restore major mode earlier suspended with `major-mode-suspend'.
If there was no earlier suspended major mode, then fallback to `normal-mode',
though trying to avoid AVOIDED-MODES."
  (if major-mode--suspended
      (funcall (prog1 major-mode--suspended
                 (kill-local-variable 'major-mode--suspended)))
    (let ((auto-mode-alist
           (let ((alist (copy-sequence auto-mode-alist)))
             (dolist (mode avoided-modes)
               (setq alist (rassq-delete-all mode alist)))
             alist))
          (magic-fallback-mode-alist
           (let ((alist (copy-sequence magic-fallback-mode-alist)))
             (dolist (mode avoided-modes)
               (setq alist (rassq-delete-all mode alist)))
             alist)))
      (normal-mode))))

;;;; Minor modes.

;; If a minor mode is not defined with define-minor-mode,
;; add it here explicitly.
;; isearch-mode is deliberately excluded, since you should
;; not call it yourself.
(defvar minor-mode-list '(auto-save-mode auto-fill-mode abbrev-mode
					 overwrite-mode view-mode
                                         hs-minor-mode)
  "List of all minor mode functions.")

(defun add-minor-mode (toggle name &optional keymap after toggle-fun)
  "Register a new minor mode.

This function shouldn't be used directly -- use `define-minor-mode'
instead (which will then call this function).

TOGGLE is a symbol that is the name of a buffer-local variable that
is toggled on or off to say whether the minor mode is active or not.

NAME specifies what will appear in the mode line when the minor mode
is active.  NAME should be either a string starting with a space, or a
symbol whose value is such a string.

Optional KEYMAP is the keymap for the minor mode that will be added
to `minor-mode-map-alist'.

Optional AFTER specifies that TOGGLE should be added after AFTER
in `minor-mode-alist'.

Optional TOGGLE-FUN is an interactive function to toggle the mode.
It defaults to (and should by convention be) TOGGLE.

If TOGGLE has a non-nil `:included' property, an entry for the mode is
included in the mode-line minor mode menu.
If TOGGLE has a `:menu-tag', that is used for the menu item's label."
  (unless (memq toggle minor-mode-list)
    (push toggle minor-mode-list))

  (unless toggle-fun (setq toggle-fun toggle))
  (unless (eq toggle-fun toggle)
    (put toggle :minor-mode-function toggle-fun))
  ;; Add the name to the minor-mode-alist.
  (when name
    (let ((existing (assq toggle minor-mode-alist)))
      (if existing
	  (setcdr existing (list name))
	(let ((tail minor-mode-alist) found)
	  (while (and tail (not found))
	    (if (eq after (caar tail))
		(setq found tail)
	      (setq tail (cdr tail))))
	  (if found
	      (let ((rest (cdr found)))
		(setcdr found nil)
		(nconc found (list (list toggle name)) rest))
	    (push (list toggle name) minor-mode-alist))))))
  ;; Add the toggle to the minor-modes menu if requested.
  (when (get toggle :included)
    (define-key mode-line-mode-menu
      (vector toggle)
      (list 'menu-item
	    (concat
	     (or (get toggle :menu-tag)
		 (if (stringp name) name (symbol-name toggle)))
	     (let ((mode-name (if (symbolp name) (symbol-value name))))
	       (if (and (stringp mode-name) (string-match "[^ ]+" mode-name))
		   (concat " (" (match-string 0 mode-name) ")"))))
	    toggle-fun
	    :button (cons :toggle toggle))))

  ;; Add the map to the minor-mode-map-alist.
  (when keymap
    (let ((existing (assq toggle minor-mode-map-alist)))
      (if existing
	  (setcdr existing keymap)
	(let ((tail minor-mode-map-alist) found)
	  (while (and tail (not found))
	    (if (eq after (caar tail))
		(setq found tail)
	      (setq tail (cdr tail))))
	  (if found
	      (let ((rest (cdr found)))
		(setcdr found nil)
		(nconc found (list (cons toggle keymap)) rest))
	    (push (cons toggle keymap) minor-mode-map-alist)))))))

;;;; Load history

(defsubst autoloadp (object)
  "Non-nil if OBJECT is an autoload."
  (declare (side-effect-free error-free))
  (eq 'autoload (car-safe object)))

;; (defun autoload-type (object)
;;   "Returns the type of OBJECT or `function' or `command' if the type is nil.
;; OBJECT should be an autoload object."
;;   (when (autoloadp object)
;;     (let ((type (nth 3 object)))
;;       (cond ((null type) (if (nth 2 object) 'command 'function))
;;             ((eq 'keymap t) 'macro)
;;             (type)))))

;; (defalias 'autoload-file #'cadr
;;   "Return the name of the file from which AUTOLOAD will be loaded.
;; \n\(fn AUTOLOAD)")

(defun define-symbol-prop (symbol prop val)
  "Define the property PROP of SYMBOL to be VAL.
This is to `put' what `defalias' is to `fset'."
  ;; Can't use `cl-pushnew' here (nor `push' on (cdr foo)).
  ;; (cl-pushnew symbol (alist-get prop
  ;;                               (alist-get 'define-symbol-props
  ;;                                          current-load-list)))
  (let ((sps (assq 'define-symbol-props current-load-list)))
    (unless sps
      (setq sps (list 'define-symbol-props))
      (push sps current-load-list))
    (let ((ps (assq prop sps)))
      (unless ps
        (setq ps (list prop))
        (setcdr sps (cons ps (cdr sps))))
      (unless (member symbol (cdr ps))
        (setcdr ps (cons symbol (cdr ps))))))
  (put symbol prop val))

(declare-function subr-native-elisp-p "data.c")
(declare-function native-comp-unit-file "data.c")
(declare-function subr-native-comp-unit "data.c")

(defun locate-eln-file (eln-file)
  "Locate native compilation file."
  (declare (important-return-value t))
  (locate-file-internal eln-file load-path))

(defun symbol-file (symbol &optional type)
  "Returns the elisp file that defined SYMBOL.
The return value is an extension-less relative file name for autoloaded
functions, and an absolute file name otherwise.

A non-nil TYPE of `defun', `defvar', or `defface' restricts
the search accordingly.  TYPE can also specify the symbolic key
for entries in the `load-history' alist.

Use `help-C-file-name' for symbols defined in C."
  (declare (important-return-value t))
  (if (and (or (null type) (eq type 'defun))
	   (symbolp symbol)
	   (autoloadp (symbol-function symbol)))
      (nth 1 (symbol-function symbol))
    (catch 'found
      (pcase-dolist (`(,file . ,elems) load-history)
	(when (if type
		  (if (eq type 'defvar)
		      ;; Variables are present just as their names.
		      (member symbol elems)
		    ;; Many other types are represented as (TYPE . NAME).
		    (or (member (cons type symbol) elems)
                        (memq symbol (alist-get type (alist-get 'define-symbol-props
								elems)))))
	        ;; We accept all types, so look for variable def
	        ;; and then for any other kind.
	        (or (member symbol elems)
                    (when-let ((match (rassq symbol elems)))
		      (not (eq 'require (car match))))))
          (throw 'found file))))))

(declare-function read-library-name "find-func" nil)

(defun locate-library (library &optional nosuffix path interactive-call)
  "Show the precise file name of Emacs library LIBRARY.
LIBRARY should be a relative file name of the library, a string.
It can omit the suffix (a.k.a. file-name extension) if NOSUFFIX is
nil (which is the default, see below).
This command searches the directories in `load-path' like \\[load-library]
to find the file that `\\[load-library] RET LIBRARY RET' would load.
Optional second arg NOSUFFIX non-nil means don't add suffixes `load-suffixes'
to the specified name LIBRARY.

If the optional third arg PATH is specified, that list of directories
is used instead of `load-path'.

When called from a program, the file name is normally returned as a
string.  When run interactively, the argument INTERACTIVE-CALL is t,
and the file name is displayed in the echo area."
  (interactive (list (read-library-name) nil nil t))
  (let ((file (locate-file library
			   (or path load-path)
			   (append (unless nosuffix (get-load-suffixes))
				   load-file-rep-suffixes))))
    (if interactive-call
	(if file
	    (message "Library is file %s" (abbreviate-file-name file))
	  (message "No library %s in search path" library)))
    file))


;;;; Process stuff.

(defun start-process (name buffer program &rest program-args)
  "Start a program in a subprocess.  Return the process object for it.
NAME is name for process.  It is modified if necessary to make it unique.
BUFFER is the buffer (or buffer name) to associate with the process.

Process output (both standard output and standard error streams)
goes at end of BUFFER, unless you specify a filter function to
handle the output.  BUFFER may also be nil, meaning that this
process is not associated with any buffer.

PROGRAM is the program file name.  It is searched for in `exec-path'
\(which see).  If nil, just associate a pty with the buffer.  Remaining
arguments PROGRAM-ARGS are strings to give program as arguments.

If you want to separate standard output from standard error, use
`make-process' or invoke the command through a shell and redirect
one of them using the shell syntax.

The process runs in `default-directory' if that is local (as
determined by `unhandled-file-name-directory'), or \"~\"
otherwise.  If you want to run a process in a remote directory
use `start-file-process'."
  (unless (fboundp 'make-process)
    (error "Emacs was compiled without subprocess support"))
  (apply #'make-process
	 (append (list :name name :buffer buffer)
		 (if program
		     (list :command (cons program program-args))))))

(defun process-lines-handling-status (program status-handler &rest args)
  "Execute PROGRAM with ARGS, returning its output as a list of lines.
If STATUS-HANDLER is non-nil, it must be a function with one
argument, which will be called with the exit status of the
program before the output is collected.  If STATUS-HANDLER is
nil, an error is signaled if the program returns with a non-zero
exit status."
  (declare (important-return-value t))
  (with-temp-buffer
    (let ((status (apply #'call-process program nil (current-buffer) nil args)))
      (if status-handler
	  (funcall status-handler status)
	(unless (eq status 0)
	  (error "%s exited with status %s" program status)))
      (goto-char (point-min))
      (let (lines)
	(while (not (eobp))
	  (setq lines (cons (buffer-substring-no-properties
			     (line-beginning-position)
			     (line-end-position))
			    lines))
	  (forward-line 1))
	(nreverse lines)))))

(defun process-lines (program &rest args)
  "Execute PROGRAM with ARGS, returning its output as a list of lines.
Signal an error if the program returns with a non-zero exit status.
Also see `process-lines-ignore-status'."
  (declare (important-return-value t))
  (apply #'process-lines-handling-status program nil args))

(defun process-lines-ignore-status (program &rest args)
  "Execute PROGRAM with ARGS, returning its output as a list of lines.
The exit status of the program is ignored.
Also see `process-lines'."
  (declare (important-return-value t))
  (apply #'process-lines-handling-status program #'ignore args))

(defun process-live-p (process)
  "Return non-nil if PROCESS is alive.
A process is considered alive if its status is `run', `open',
`listen', `connect' or `stop'.  Value is nil if PROCESS is not a
process."
  (and (processp process)
       (memq (process-status process)
	     '(run open listen connect stop))))

(defun process-kill-buffer-query-function ()
  "Ask before killing a buffer that has a running process."
  (let ((process (get-buffer-process (current-buffer))))
    (or (not process)
        (not (memq (process-status process) '(run stop open listen)))
        (not (process-query-on-exit-flag process))
        (yes-or-no-p
	 (format "Buffer %S has a running process; kill it? "
		 (buffer-name (current-buffer)))))))

(add-hook 'kill-buffer-query-functions #'process-kill-buffer-query-function)

;; process plist management

(defun process-get (process propname)
  "Return the value of PROCESS' PROPNAME property.
This is the last value stored with `(process-put PROCESS PROPNAME VALUE)'."
  (declare (side-effect-free t))
  (plist-get (process-plist process) propname))

(defun process-put (process propname value)
  "Change PROCESS' PROPNAME property to VALUE.
It can be retrieved with `(process-get PROCESS PROPNAME)'."
  (set-process-plist process
		     (plist-put (process-plist process) propname value)))

(defun memory-limit ()
  "Return an estimate of Emacs virtual memory usage, divided by 1024."
  (declare (side-effect-free error-free))
  (let ((default-directory temporary-file-directory))
    (or (cdr (assq 'vsize (process-attributes (emacs-pid)))) 0)))


;;;; Input and display facilities.

;; The following maps are used by `read-key' to remove all key
;; bindings while calling `read-key-sequence'.  This way the keys
;; returned are independent of the key binding state.

(defconst read-key-empty-map (make-sparse-keymap)
  "Used internally by `read-key'.")

(defconst read-key-full-map
  (let ((map (make-sparse-keymap)))
    (define-key map [t] #'ignore)       ;Dummy binding.

    ;; ESC needs to be unbound so that escape sequences in
    ;; `input-decode-map' are still processed by `read-key-sequence'.
    (define-key map [?\e] nil)
    map)
  "Used internally by `read-key'.")

(defvar read-key-delay 0.01) ;Fast enough for 100Hz repeat rate, hopefully.

(defun read-key (&optional prompt disable-fallbacks)
  "Read a key from the keyboard.
Contrary to `read-event' this will not return a raw event but instead will
obey the input decoding and translations usually done by `read-key-sequence'.
So escape sequences and keyboard encoding are taken into account.
When there's an ambiguity because the key looks like the prefix of
some sort of escape sequence, the ambiguity is resolved via `read-key-delay'.

If the optional argument PROMPT is non-nil, display that as a
prompt.

If the optional argument DISABLE-FALLBACKS is non-nil, all
unbound fallbacks usually done by `read-key-sequence' are
disabled such as discarding mouse down events.  This is generally
what you want as `read-key' temporarily removes all bindings
while calling `read-key-sequence'.  If nil or unspecified, the
only unbound fallback disabled is downcasing of the last event."
  ;; This overriding-terminal-local-map binding also happens to
  ;; disable quail's input methods, so although read-key-sequence
  ;; always inherits the input method, in practice read-key does not
  ;; inherit the input method (at least not if it's based on quail).
  (let ((overriding-terminal-local-map nil)
	(overriding-local-map
         ;; FIXME: Audit existing uses of `read-key' to see if they
         ;; should always specify disable-fallbacks to be more in line
         ;; with `read-event'.
         (if disable-fallbacks read-key-full-map read-key-empty-map))
        (echo-keystrokes 0)
	(old-global-map (current-global-map))
        (timer (run-with-idle-timer
                ;; Wait long enough that Emacs has the time to receive and
                ;; process all the raw events associated with the single-key.
                ;; But don't wait too long, or the user may find the delay
                ;; annoying (or keep hitting more keys, which may then get
                ;; lost or misinterpreted).
                ;; This is relevant only for keys that Emacs perceives as
                ;; "prefixes", such as C-x (because of the C-x 8 map in
                ;; key-translate-table and the C-x @ map in function-key-map)
                ;; or ESC (because of terminal escape sequences in
                ;; input-decode-map).
                read-key-delay t
                (lambda ()
                  (let ((keys (this-command-keys-vector)))
                    (unless (zerop (length keys))
                      ;; `keys' is non-empty, so the user has hit at least
                      ;; one key; there's no point waiting any longer, even
                      ;; though read-key-sequence thinks we should wait
                      ;; for more input to decide how to interpret the
                      ;; current input.
                      (throw 'read-key keys)))))))
    (unwind-protect
        (progn
	  (use-global-map
           (let ((map (make-sparse-keymap)))
             ;; Don't hide the menu-bar, tab-bar and tool-bar entries.
             (define-key map [menu-bar] (lookup-key global-map [menu-bar]))
             (define-key map [tab-bar]
	       ;; This hack avoids evaluating the :filter (Bug#9922).
	       (or (cdr (assq 'tab-bar global-map))
		   (lookup-key global-map [tab-bar])))
             (define-key map [tool-bar]
	       ;; This hack avoids evaluating the :filter (Bug#9922).
	       (or (cdr (assq 'tool-bar global-map))
		   (lookup-key global-map [tool-bar])))
             map))
          (let* ((keys
                  (catch 'read-key (read-key-sequence-vector prompt nil t)))
                 (key (aref keys 0)))
            (if (and (> (length keys) 1)
                     (memq key '(mode-line header-line
                                 left-fringe right-fringe)))
                (aref keys 1)
              key)))
      (cancel-timer timer)
      ;; For some reason, `read-key(-sequence)' leaves the prompt in the echo
      ;; area, whereas `read-event' seems to empty it just before returning
      ;; (bug#22714).  So, let's mimic the behavior of `read-event'.
      (message nil)
      (use-global-map old-global-map))))

;; FIXME: Once there's a safe way to transition away from read-event,
;; callers to this function should be updated to that way and this
;; function should be deleted.
(defun read--potential-mouse-event ()
    "Read an event that might be a mouse event.

This function exists for backward compatibility in code packaged
with Emacs.  Do not call it directly in your own packages."
    ;; `xterm-mouse-mode' events must go through `read-key' as they
    ;; are decoded via `input-decode-map'.
    (if xterm-mouse-mode
        (read-key nil
                  ;; Normally `read-key' discards all mouse button
                  ;; down events.  However, we want them here.
                  t)
      (read-event)))

(defvar read-passwd-map
  ;; BEWARE: `defconst' would purecopy it, breaking the sharing with
  ;; minibuffer-local-map along the way!
  (let ((map (make-sparse-keymap)))
    (set-keymap-parent map minibuffer-local-map)
    (define-key map "\C-u" #'delete-minibuffer-contents) ;bug#12570
    (define-key map "\t" #'read-passwd-toggle-visibility)
    map)
  "Keymap used while reading passwords.")

(defvar read-passwd--hide-password t)

(defun read-passwd--hide-password ()
  "Make password in minibuffer hidden or visible."
  (let ((beg (minibuffer-prompt-end)))
    (dotimes (i (1+ (- (buffer-size) beg)))
      (if read-passwd--hide-password
          (put-text-property
           (+ i beg) (+ 1 i beg) 'display (string (or read-hide-char ?*)))
        (remove-list-of-text-properties (+ i beg) (+ 1 i beg) '(display)))
      (put-text-property
       (+ i beg) (+ 1 i beg)
       'help-echo "C-u: Clear password\nTAB: Toggle password visibility"))))

;; Actually in textconv.c.
(defvar overriding-text-conversion-style)
(declare-function set-text-conversion-style "textconv.c")

(defun read-passwd (prompt &optional confirm default)
  "Read a password, prompting with PROMPT, and return it.
If optional CONFIRM is non-nil, read the password twice to make sure.
Optional DEFAULT is a default password to use instead of empty input.

This function echoes `*' for each character that the user types.
You could let-bind `read-hide-char' to another hiding character, though.

Once the caller uses the password, it can erase the password
by doing (clear-string STRING)."
  (if confirm
      (let (success)
        (while (not success)
          (let ((first (read-passwd prompt nil default))
                (second (read-passwd "Confirm password: " nil default)))
            (if (equal first second)
                (progn
                  (and (arrayp second) (not (eq first second)) (clear-string second))
                  (setq success first))
              (and (arrayp first) (clear-string first))
              (and (arrayp second) (clear-string second))
              (message "Password not repeated accurately; please start over")
              (sit-for 1))))
        success)
    (let (minibuf)
      (minibuffer-with-setup-hook
          (lambda ()
            (setq minibuf (current-buffer))
            ;; Turn off electricity.
            (setq-local post-self-insert-hook nil)
            (setq-local buffer-undo-list t)
            (setq-local select-active-regions nil)
            (use-local-map read-passwd-map)
            (setq-local inhibit-modification-hooks nil) ;bug#15501.
	    (setq-local show-paren-mode nil)		;bug#16091.
            (setq-local inhibit--record-char t)
            (read-passwd-mode 1)
            (add-hook 'post-command-hook #'read-passwd--hide-password nil t))
        (unwind-protect
            (let ((enable-recursive-minibuffers t)
		  (read-hide-char (or read-hide-char ?*))
                  (overriding-text-conversion-style 'password))
              (read-string prompt nil t default)) ; t = "no history"
          (when (buffer-live-p minibuf)
            (with-current-buffer minibuf
              (read-passwd-mode -1)
              ;; Not sure why but it seems that there might be cases where the
              ;; minibuffer is not always properly reset later on, so undo
              ;; whatever we've done here (bug#11392).
              (remove-hook 'after-change-functions
                           #'read-passwd--hide-password 'local)
              (kill-local-variable 'post-self-insert-hook)
              ;; And of course, don't keep the sensitive data around.
              (erase-buffer)
              ;; Then restore the previous text conversion style.
              (when (fboundp 'set-text-conversion-style)
                (set-text-conversion-style text-conversion-style)))))))))

(defvar read-number-history nil
  "The default history for the `read-number' function.")

(defun read-number (prompt &optional default hist)
  "Read a numeric value in the minibuffer, prompting with PROMPT.
DEFAULT specifies a default value to return if the user just types RET.
The value of DEFAULT is inserted into PROMPT.
HIST specifies a history list variable.  See `read-from-minibuffer'
for details of the HIST argument.

This function is used by the `interactive' code letter \"n\"."
  (let ((n nil)
	(default1 (if (consp default) (car default) default)))
    (when default1
      (setq prompt
	    (if (string-match "\\(\\):[ \t]*\\'" prompt)
		(replace-match (format minibuffer-default-prompt-format default1) t t prompt 1)
	      (replace-regexp-in-string "[ \t]*\\'"
					(format minibuffer-default-prompt-format default1)
					prompt t t))))
    (while
	(progn
	  (let ((str (read-from-minibuffer
		      prompt nil nil nil (or hist 'read-number-history)
		      (when default
			(if (consp default)
			    (mapcar #'number-to-string (delq nil default))
			  (number-to-string default))))))
	    (condition-case nil
		(setq n (cond
			 ((zerop (length str)) default1)
			 ((stringp str) (read str))))
	      (error nil)))
	  (unless (numberp n)
	    (message "Please enter a number.")
	    (sit-for 1)
	    t)))
    n))

(defvar read-char-choice-use-read-key nil
  "If non-nil, use `read-key' when reading a character by `read-char-choice'.
Otherwise, use the minibuffer (this is the default).

When reading via the minibuffer, you can use the normal commands
available in the minibuffer, and can, for instance, temporarily
switch to another buffer, do things there, and then switch back
to the minibuffer before entering the character.  This is not
possible when using `read-key', but using `read-key' may be less
confusing to some users.")

(defun read-char-choice (prompt chars &optional inhibit-keyboard-quit)
  "Read and return one of the characters in CHARS, prompting with PROMPT.
CHARS should be a list of single characters.
The function discards any input character that is not one of CHARS,
and by default shows a message to the effect that it is not one of
the expected characters.

By default, this function uses the minibuffer to read the key
non-modally (see `read-char-from-minibuffer'), and the optional
argument INHIBIT-KEYBOARD-QUIT is ignored.  However, if
`read-char-choice-use-read-key' is non-nil, the modal `read-key'
function is used instead (see `read-char-choice-with-read-key'),
and INHIBIT-KEYBOARD-QUIT is passed to it."
  (if (not read-char-choice-use-read-key)
      (read-char-from-minibuffer prompt chars)
    (read-char-choice-with-read-key prompt chars inhibit-keyboard-quit)))

(defun read-char-choice-with-read-key (prompt chars &optional inhibit-keyboard-quit)
  "Read and return one of the characters in CHARS, prompting with PROMPT.
CHARS should be a list of single characters.
Any input that is not one of CHARS is ignored.

If optional argument INHIBIT-KEYBOARD-QUIT is non-nil, ignore
`keyboard-quit' events while waiting for valid input.

If you bind the variable `help-form' to a non-nil value
while calling this function, then pressing `help-char'
causes it to evaluate `help-form' and display the result."
  (unless (consp chars)
    (error "Called `read-char-choice' without valid char choices"))
  (let (char done show-help (helpbuf " *Char Help*"))
    (let ((cursor-in-echo-area t)
          (executing-kbd-macro executing-kbd-macro)
	  (esc-flag nil))
      (save-window-excursion	      ; in case we call help-form-show
	(while (not done)
	  (unless (get-text-property 0 'face prompt)
	    (setq prompt (propertize prompt 'face 'minibuffer-prompt)))
	  (setq char (let ((inhibit-quit inhibit-keyboard-quit))
		       (read-key prompt)))
	  (and show-help (buffer-live-p (get-buffer helpbuf))
	       (kill-buffer helpbuf))
	  (cond
	   ((not (numberp char)))
	   ;; If caller has set help-form, that's enough.
	   ;; They don't explicitly have to add help-char to chars.
	   ((and help-form
		 (eq char help-char)
		 (setq show-help t)
		 (help-form-show)))
	   ((memq char chars)
	    (setq done t))
	   ((not inhibit-keyboard-quit)
	    (cond
	     ((and (null esc-flag) (eq char ?\e))
	      (setq esc-flag t))
	     ((memq char '(?\C-g ?\e))
	      (keyboard-quit))))))))
    ;; Display the question with the answer.  But without cursor-in-echo-area.
    (message "%s%s" prompt (char-to-string char))
    char))

(defun sit-for (seconds &optional nodisp)
  "Redisplay, then wait for SECONDS seconds.  Stop when input is available.
SECONDS may be a floating-point value.
\(On operating systems that do not support waiting for fractions of a
second, floating-point values are rounded down to the nearest integer.)

If optional arg NODISP is t, don't redisplay, just wait for input.
Redisplay does not happen if input is available before it starts.

Value is t if waited the full time with no input arriving, and nil otherwise."
  ;; This used to be implemented in C until the following discussion:
  ;; https://lists.gnu.org/r/emacs-devel/2006-07/msg00401.html
  ;; Then it was moved here using an implementation based on an idle timer,
  ;; which was then replaced by the use of read-event.
  (cond
   (noninteractive
    (sleep-for seconds)
    t)
   ((input-pending-p t)
    nil)
   ((or (<= seconds 0)
        ;; We are going to call read-event below, which will record
        ;; the next key as part of the macro, even if that key
        ;; invokes kmacro-end-macro, so if we are recording a macro,
        ;; the macro will recursively call itself.  In addition, when
        ;; that key is removed from unread-command-events, it will be
        ;; recorded the second time, so the macro will have each key
        ;; doubled.  This used to happen if a macro was defined with
        ;; Flyspell mode active (because Flyspell calls sit-for in its
        ;; post-command-hook, see bug #21329.)  To avoid all that, we
        ;; simply disable the wait when we are recording a macro.
        defining-kbd-macro)
    (or nodisp (redisplay)))
   (t
    (or nodisp (redisplay))
    ;; FIXME: we should not read-event here at all, because it's much too
    ;; difficult to reliably "undo" a read-event by pushing it onto
    ;; unread-command-events.
    ;; For bug#14782, we need read-event to do the keyboard-coding-system
    ;; decoding (hence non-nil as second arg under POSIX ttys).
    ;; For bug#15614, we need read-event not to inherit-input-method.
    ;; So we temporarily suspend input-method-function.
    (let ((read (let ((input-method-function nil))
                  (read-event nil t seconds))))
      (or (null read)
	  (progn
            ;; https://lists.gnu.org/r/emacs-devel/2006-10/msg00394.html
            ;; We want `read' appear in the next command's this-command-event
            ;; but not in the current one.
            ;; By pushing (cons t read), we indicate that `read' has not
            ;; yet been recorded in this-command-keys, so it will be recorded
            ;; next time it's read.
            ;; And indeed the `seconds' argument to read-event correctly
            ;; prevented recording this event in the current command's
            ;; this-command-keys.
	    (push (cons t read) unread-command-events)
	    nil))))))

(defun goto-char--read-natnum-interactive (prompt)
  "Get a natural number argument, optionally prompting with PROMPT.
If there is a natural number at point, use it as default."
  (if (and current-prefix-arg (not (consp current-prefix-arg)))
      (list (prefix-numeric-value current-prefix-arg))
    (let* ((number (number-at-point))
           (default (and (natnump number) number)))
      (list (read-number prompt (list default (point)))))))


(defvar read-char-history nil
  "The default history for the `read-char-from-minibuffer' function.")

(defvar read-char-from-minibuffer-map
  (let ((map (make-sparse-keymap)))
    (set-keymap-parent map minibuffer-local-map)

    ;; (define-key map [remap self-insert-command] #'read-char-from-minibuffer-insert-char)
    (define-key map [remap exit-minibuffer] #'read-char-from-minibuffer-insert-other)

    (define-key map [remap recenter-top-bottom] #'minibuffer-recenter-top-bottom)
    (define-key map [remap scroll-up-command] #'minibuffer-scroll-up-command)
    (define-key map [remap scroll-down-command] #'minibuffer-scroll-down-command)
    (define-key map [remap scroll-other-window] #'minibuffer-scroll-other-window)
    (define-key map [remap scroll-other-window-down] #'minibuffer-scroll-other-window-down)

    map)
  "Keymap for the `read-char-from-minibuffer' function.")

(defconst read-char-from-minibuffer-map-hash
  (make-hash-table :test 'equal))

(defun read-char-from-minibuffer-insert-char ()
  "Insert the character you type into the minibuffer and exit minibuffer.
Discard all previous input before inserting and exiting the minibuffer."
  (interactive)
  (when (minibufferp)
    (delete-minibuffer-contents)
    (insert last-command-event)
    (exit-minibuffer)))

(defun read-char-from-minibuffer-insert-other ()
  "Reject a disallowed character typed into the minibuffer.
This command is intended to be bound to keys that users are not
allowed to type into the minibuffer.  When the user types any
such key, this command discard all minibuffer input and displays
an error message."
  (interactive)
  (when (minibufferp) ;;FIXME: Why?
    (delete-minibuffer-contents)
    (ding)
    (discard-input)
    (minibuffer-message "Wrong answer")
    (sit-for 2)))

(defun read-char-from-minibuffer (prompt &optional chars history)
  "Read a character from the minibuffer, prompting for it with PROMPT.
Like `read-char', but uses the minibuffer to read and return a character.
Optional argument CHARS, if non-nil, should be a list of characters;
the function will ignore any input that is not one of CHARS.
Optional argument HISTORY, if non-nil, should be a symbol that
specifies the history list variable to use for navigating in input
history using \\`M-p' and \\`M-n', with \\`RET' to select a character from
history.
If you bind the variable `help-form' to a non-nil value
while calling this function, then pressing `help-char'
causes it to evaluate `help-form' and display the result.
There is no need to explicitly add `help-char' to CHARS;
`help-char' is bound automatically to `help-form-show'."
  (let* ((map (if (consp chars)
                  (or (gethash (list help-form (cons help-char chars))
                               read-char-from-minibuffer-map-hash)
                      (let ((map (make-sparse-keymap))
                            (msg help-form))
                        (set-keymap-parent map read-char-from-minibuffer-map)
                        ;; If we have a dynamically bound `help-form'
                        ;; here, then the `C-h' (i.e., `help-char')
                        ;; character should output that instead of
                        ;; being a command char.
                        (when help-form
                          (define-key map (vector help-char)
                            (lambda ()
                              (interactive)
                              (let ((help-form msg)) ; lexically bound msg
                                (help-form-show)))))
                        (dolist (char chars)
                          (define-key map (vector char)
                            #'read-char-from-minibuffer-insert-char))
                        (define-key map [remap self-insert-command]
                          #'read-char-from-minibuffer-insert-other)
                        (puthash (list help-form (cons help-char chars))
                                 map read-char-from-minibuffer-map-hash)
                        map))
                read-char-from-minibuffer-map))
         ;; Protect this-command when called from pre-command-hook (bug#45029)
         (this-command this-command)
         (result (minibuffer-with-setup-hook
		     (lambda ()
		       (setq-local post-self-insert-hook nil)
		       (add-hook 'post-command-hook
				 (lambda ()
				   (if (<= (1+ (minibuffer-prompt-end))
					  (point-max))
                                       (exit-minibuffer)))
				 nil 'local))
                   (read-from-minibuffer prompt nil map nil (or history t))))
         (char
          (if (> (length result) 0)
              ;; We have a string (with one character), so return the first one.
              (elt result 0)
            ;; The default value is RET.
            (when history (push "\r" (symbol-value history)))
            ?\r)))
    ;; Display the question with the answer.
    (message "%s%s" prompt (char-to-string char))
    char))


;; Behind display-popup-menus-p test.
(declare-function x-popup-dialog "menu.c" (position contents &optional header))

(defvar y-or-n-p-history-variable nil
  "History list symbol to add `y-or-n-p' answers to.")

(defvar y-or-n-p-map
  (let ((map (make-sparse-keymap)))
    (set-keymap-parent map minibuffer-local-map)

    (dolist (symbol '(act act-and-show act-and-exit automatic))
      (define-key map (vector 'remap symbol) #'y-or-n-p-insert-y))

    (define-key map [remap skip] #'y-or-n-p-insert-n)

    (dolist (symbol '(backup undo undo-all edit edit-replacement
                      delete-and-edit ignore self-insert-command))
      (define-key map (vector 'remap symbol) #'y-or-n-p-insert-other))

    (define-key map [remap recenter] #'minibuffer-recenter-top-bottom)
    (define-key map [remap scroll-up] #'minibuffer-scroll-up-command)
    (define-key map [remap scroll-down] #'minibuffer-scroll-down-command)
    (define-key map [remap scroll-other-window] #'minibuffer-scroll-other-window)
    (define-key map [remap scroll-other-window-down] #'minibuffer-scroll-other-window-down)

    (define-key map [remap exit] #'y-or-n-p-insert-other)
    (dolist (symbol '(exit-prefix quit))
      (define-key map (vector 'remap symbol) #'abort-recursive-edit))
    (define-key map [escape] #'abort-recursive-edit)

    ;; FIXME: try catch-all instead of explicit bindings:
    ;; (define-key map [remap t] #'y-or-n-p-insert-other)

    map)
  "Keymap that defines additional bindings for `y-or-n-p' answers.")

(defun y-or-n-p-insert-y ()
  "Insert the answer \"y\" and exit the minibuffer of `y-or-n-p'.
Discard all previous input before inserting and exiting the minibuffer."
  (interactive)
  (when (minibufferp)
    (delete-minibuffer-contents)
    (insert "y")
    (exit-minibuffer)))

(defun y-or-n-p-insert-n ()
  "Insert the answer \"n\" and exit the minibuffer of `y-or-n-p'.
Discard all previous input before inserting and exiting the minibuffer."
  (interactive)
  (when (minibufferp)
    (delete-minibuffer-contents)
    (insert "n")
    (exit-minibuffer)))

(defun y-or-n-p-insert-other ()
  "Handle inserting of other answers in the minibuffer of `y-or-n-p'.
Display an error on trying to insert a disallowed character.
Also discard all previous input in the minibuffer."
  (interactive)
  (when (minibufferp)
    (delete-minibuffer-contents)
    (ding)
    (discard-input)
    (minibuffer-message "Please answer y or n")
    (sit-for 2)))

(defvar y-or-n-p-use-read-key nil
  "Use `read-key' when reading answers to \"y or n\" questions by `y-or-n-p'.
Otherwise, use the `read-from-minibuffer' to read the answers.

When reading via the minibuffer, you can use the normal commands
available in the minibuffer, and can, for instance, temporarily
switch to another buffer, do things there, and then switch back
to the minibuffer before entering the character.  This is not
possible when using `read-key', but using `read-key' may be less
confusing to some users.")

(defvar from--tty-menu-p nil
  "Non-nil means the current command was invoked from a TTY menu.")
(defun use-dialog-box-p ()
  "Return non-nil if the current command should prompt the user via a dialog box."
<<<<<<< HEAD
  (and last-input-event                 ; not during startup
       (or (consp last-nonmenu-event)   ; invoked by a mouse event
           (and (null last-nonmenu-event)
                (consp last-input-event))
           from--tty-menu-p)            ; invoked via TTY menu
       use-dialog-box))
=======
  (or use-dialog-box-override
      (and last-input-event                 ; not during startup
           (or (consp last-nonmenu-event)   ; invoked by a mouse event
               (and (null last-nonmenu-event)
                    (consp last-input-event))
               (and (featurep 'android)	; Prefer dialog boxes on
                                        ; Android.
                    (not (android-detect-keyboard))) ; If no keyboard is
                                                     ; connected.
               from--tty-menu-p)            ; invoked via TTY menu
           use-dialog-box)))
>>>>>>> b7b9a0a5

(defun y-or-n-p (prompt)
  "Ask user a \"y or n\" question.
Return t if answer is \"y\" and nil if it is \"n\".

PROMPT is the string to display to ask the question; `y-or-n-p'
adds \"(y or n) \" to it.  If PROMPT is a non-empty string, and
it ends with a non-space character, a space character will be
appended to it.

If you bind the variable `help-form' to a non-nil value
while calling this function, then pressing `help-char'
causes it to evaluate `help-form' and display the result.
PROMPT is also updated to show `help-char' like \"(y, n or C-h) \",
where `help-char' is automatically bound to `help-form-show'.

No confirmation of the answer is requested; a single character is
enough.  SPC also means yes, and DEL means no.

To be precise, this function translates user input into responses
by consulting the bindings in `query-replace-map'; see the
documentation of that variable for more information.  In this
case, the useful bindings are `act', `skip', `recenter',
`scroll-up', `scroll-down', and `quit'.
An `act' response means yes, and a `skip' response means no.
A `quit' response means to invoke `abort-recursive-edit'.
If the user enters `recenter', `scroll-up', or `scroll-down'
responses, perform the requested window recentering or scrolling
and ask again.

If dialog boxes are supported, this function will use a dialog box
if `use-dialog-box' is non-nil and the last input event was produced
by a mouse, or by some window-system gesture, or via a menu.

By default, this function uses the minibuffer to read the key.
If `y-or-n-p-use-read-key' is non-nil, `read-key' is used
instead (which means that the user can't change buffers (and the
like) while `y-or-n-p' is running)."
  (let ((answer 'recenter)
	(padded (lambda (prompt &optional dialog)
		  (let ((l (length prompt)))
		    (concat prompt
			    (if (or (zerop l) (eq ?\s (aref prompt (1- l))))
				"" " ")
			    (if dialog ""
                              ;; Don't clobber caller's match data.
                              (save-match-data
                                (substitute-command-keys
                                 (if help-form
                                     (format "(\\`y', \\`n' or \\`%s') "
                                             (key-description
                                              (vector help-char)))
                                   "(\\`y' or \\`n') "))))))))
        ;; Preserve the actual command that eventually called
        ;; `y-or-n-p' (otherwise `repeat' will be repeating
        ;; `exit-minibuffer').
        (real-this-command real-this-command))
    (cond
     (noninteractive
      (setq prompt (funcall padded prompt))
      (let ((temp-prompt prompt))
	(while (not (memq answer '(act skip)))
	  (let ((str (read-string temp-prompt)))
	    (cond ((member str '("y" "Y")) (setq answer 'act))
		  ((member str '("n" "N")) (setq answer 'skip))
		  ((and (member str '("h" "H")) help-form) (print help-form))
		  (t (setq temp-prompt (concat "Please answer y or n.  "
					       prompt))))))))
     ((use-dialog-box-p)
      (setq prompt (funcall padded prompt t)
	    answer (x-popup-dialog t `(,prompt ("Yes" . act) ("No" . skip)))))
     (y-or-n-p-use-read-key
      ;; ¡Beware! when I tried to edebug this code, Emacs got into a weird state
      ;; where all the keys were unbound (i.e. it somehow got triggered
      ;; within read-key, apparently).  I had to kill it.
      (setq prompt (funcall padded prompt))
      (while
          (let* ((scroll-actions '(recenter scroll-up scroll-down
                                            scroll-other-window scroll-other-window-down))
                 (key
                  (let ((cursor-in-echo-area t))
                    (when minibuffer-auto-raise
                      (raise-frame (window-frame (minibuffer-window))))
                    (read-key (propertize (if (memq answer scroll-actions)
                                              prompt
                                            (concat "Please answer y or n.  "
                                                    prompt))
                                          'face 'minibuffer-prompt)))))
            (setq answer (lookup-key query-replace-map (vector key) t))
            (cond
             ((memq answer '(skip act)) nil)
             ((eq answer 'recenter)
              (recenter) t)
             ((eq answer 'scroll-up)
              (ignore-errors (scroll-up-command)) t)
             ((eq answer 'scroll-down)
              (ignore-errors (scroll-down-command)) t)
             ((eq answer 'scroll-other-window)
              (ignore-errors (scroll-other-window)) t)
             ((eq answer 'scroll-other-window-down)
              (ignore-errors (scroll-other-window-down)) t)
             ((or (memq answer '(exit-prefix quit)) (eq key ?\e))
              (signal 'quit nil) t)
             (t t)))
        (ding)
        (discard-input)))
     (t
      (setq prompt (funcall padded prompt))
      (let* ((enable-recursive-minibuffers t)
             (msg help-form)
             (keymap (let ((map (make-composed-keymap
                                 y-or-n-p-map query-replace-map)))
                       (when help-form
                         ;; Create a new map before modifying
                         (setq map (copy-keymap map))
                         (define-key map (vector help-char)
                           (lambda ()
                             (interactive)
                             (let ((help-form msg)) ; lexically bound msg
                               (help-form-show)))))
                       map))
             ;; Protect this-command when called from pre-command-hook (bug#45029)
             (this-command this-command)
             (str (read-from-minibuffer
                   prompt nil keymap nil
                   (or y-or-n-p-history-variable t))))
        (setq answer (if (member str '("y" "Y")) 'act 'skip)))))
    (let ((ret (eq answer 'act)))
      (unless noninteractive
        (message "%s%c" prompt (if ret ?y ?n)))
      ret)))


;;; Atomic change groups.

(defmacro atomic-change-group (&rest body)
  "Like `progn' but perform BODY as an atomic change group.
This means that if BODY exits abnormally,
all of its changes to the current buffer are undone.
This works regardless of whether undo is enabled in the buffer.

Do not call functions which edit the undo list within BODY; see
`prepare-change-group'.

This mechanism is transparent to ordinary use of undo;
if undo is enabled in the buffer and BODY succeeds, the
user can undo the change normally."
  (declare (indent 0) (debug t))
  (let ((handle (make-symbol "--change-group-handle--"))
	(success (make-symbol "--change-group-success--")))
    `(let ((,handle (prepare-change-group))
	   ;; Don't truncate any undo data in the middle of this.
	   (undo-outer-limit nil)
	   (undo-limit most-positive-fixnum)
	   (undo-strong-limit most-positive-fixnum)
	   (,success nil))
       (unwind-protect
	   (progn
	     ;; This is inside the unwind-protect because
	     ;; it enables undo if that was disabled; we need
	     ;; to make sure that it gets disabled again.
	     (activate-change-group ,handle)
	     (prog1 ,(macroexp-progn body)
	       (setq ,success t)))
	 ;; Either of these functions will disable undo
	 ;; if it was disabled before.
	 (if ,success
	     (accept-change-group ,handle)
	   (cancel-change-group ,handle))))))

(defmacro with-undo-amalgamate (&rest body)
  "Like `progn' but perform BODY with amalgamated undo barriers.

This allows multiple operations to be undone in a single step.
When undo is disabled this behaves like `progn'."
  (declare (indent 0) (debug t))
  (let ((handle (make-symbol "--change-group-handle--")))
    `(let ((,handle (prepare-change-group))
           ;; Don't truncate any undo data in the middle of this,
           ;; otherwise Emacs might truncate part of the resulting
           ;; undo step: we want to mimic the behavior we'd get if the
           ;; undo-boundaries were never added in the first place.
           (undo-outer-limit nil)
           (undo-limit most-positive-fixnum)
           (undo-strong-limit most-positive-fixnum))
       (unwind-protect
           (progn
             (activate-change-group ,handle)
             ,@body)
         (progn
           (accept-change-group ,handle)
           (undo-amalgamate-change-group ,handle))))))

(defun prepare-change-group (&optional buffer)
  "Return a handle for the current buffer's state, for a change group.
If you specify BUFFER, make a handle for BUFFER's state instead.

Pass the handle to `activate-change-group' afterward to initiate
the actual changes of the change group.

To finish the change group, call either `accept-change-group' or
`cancel-change-group' passing the same handle as argument.  Call
`accept-change-group' to accept the changes in the group as final;
call `cancel-change-group' to undo them all.  You should use
`unwind-protect' to make sure the group is always finished.  The call
to `activate-change-group' should be inside the `unwind-protect'.
Once you finish the group, don't use the handle again--don't try to
finish the same group twice.  For a simple example of correct use, see
the source code of `atomic-change-group'.

As long as this handle is still in use, do not call functions
which edit the undo list: if it no longer contains its current
value, Emacs will not be able to cancel the change group.  This
includes any \"amalgamating\" commands, such as `delete-char',
which call `undo-auto-amalgamate'.

The handle records only the specified buffer.  To make a multibuffer
change group, call this function once for each buffer you want to
cover, then use `nconc' to combine the returned values, like this:

  (nconc (prepare-change-group buffer-1)
         (prepare-change-group buffer-2))

You can then activate that multibuffer change group with a single
call to `activate-change-group' and finish it with a single call
to `accept-change-group' or `cancel-change-group'."

  (if buffer
      (list (cons buffer (with-current-buffer buffer buffer-undo-list)))
    (list (cons (current-buffer) buffer-undo-list))))

(defun activate-change-group (handle)
  "Activate a change group made with `prepare-change-group' (which see)."
  (dolist (elt handle)
    (with-current-buffer (car elt)
      (if (eq buffer-undo-list t)
	  (setq buffer-undo-list nil)
	;; Add a boundary to make sure the upcoming changes won't be
	;; merged/combined with any previous changes (bug#33341).
	;; We're not supposed to introduce a real (visible)
        ;; `undo-boundary', tho, so we have to push something else
        ;; that acts like a boundary w.r.t preventing merges while
	;; being harmless.
        ;; We use for that an "empty insertion", but in order to be harmless,
        ;; it has to be at a harmless position.  Currently only
        ;; insertions are ever merged/combined, so we use such a "boundary"
        ;; only when the last change was an insertion and we use the position
        ;; of the last insertion.
        (when (numberp (car-safe (car buffer-undo-list)))
          (push (cons (caar buffer-undo-list) (caar buffer-undo-list))
                buffer-undo-list))))))

(defun accept-change-group (handle)
  "Finish a change group made with `prepare-change-group' (which see).
This finishes the change group by accepting its changes as final."
  (dolist (elt handle)
    (with-current-buffer (car elt)
      (if (eq (cdr elt) t)
	  (setq buffer-undo-list t)))))

(defun cancel-change-group (handle)
  "Finish a change group made with `prepare-change-group' (which see).
This finishes the change group by reverting all of its changes."
  (dolist (elt handle)
    (with-current-buffer (car elt)
      (setq elt (cdr elt))
      (save-restriction
	;; Widen buffer temporarily so if the buffer was narrowed within
	;; the body of `atomic-change-group' all changes can be undone.
	(widen)
	(let ((old-car (car-safe elt))
	      (old-cdr (cdr-safe elt))
	      ;; Use `pending-undo-list' temporarily since `undo-more' needs
	      ;; it, but restore it afterwards so as not to mess with an
	      ;; ongoing sequence of `undo's.
	      (pending-undo-list
	       ;; Use `buffer-undo-list' unconditionally (bug#39680).
	       buffer-undo-list))
          (unwind-protect
              (progn
                ;; Temporarily truncate the undo log at ELT.
                (when (consp elt)
                  (setcar elt nil) (setcdr elt nil))
                ;; Make sure there's no confusion.
                (when (and (consp elt) (not (eq elt (last pending-undo-list))))
                  (error "Undoing to some unrelated state"))
                ;; Undo it all.
                (save-excursion
                  (while (listp pending-undo-list) (undo-more 1)))
                ;; Revert the undo info to what it was when we grabbed
                ;; the state.
                (setq buffer-undo-list elt))
            ;; Reset the modified cons cell ELT to its original content.
            (when (consp elt)
              (setcar elt old-car)
              (setcdr elt old-cdr))))))))

;;;; Display-related functions.

(defun momentary-string-display (string pos &optional exit-char message)
  "Momentarily display STRING in the buffer at POS.
Display remains until next event is input.
If POS is a marker, only its position is used; its buffer is ignored.
Optional third arg EXIT-CHAR can be a character, event or event
description list.  EXIT-CHAR defaults to SPC.  If the input is
EXIT-CHAR it is swallowed; otherwise it is then available as
input (as a command if nothing else).
Display MESSAGE (optional fourth arg) in the echo area.
If MESSAGE is nil, instructions to type EXIT-CHAR are displayed there."
  (or exit-char (setq exit-char ?\s))
  (let ((ol (make-overlay pos pos))
        (str (copy-sequence string)))
    (unwind-protect
        (progn
          (save-excursion
            (overlay-put ol 'after-string str)
            (goto-char pos)
            ;; To avoid trouble with out-of-bounds position
            (setq pos (point))
            ;; If the string end is off screen, recenter now.
            (if (<= (window-end nil t) pos)
                (recenter (/ (window-height) 2))))
          (message (or message "Type %s to continue editing.")
                   (single-key-description exit-char))
	  (let ((event (read-key)))
	    ;; `exit-char' can be an event, or an event description list.
	    (or (eq event exit-char)
		(eq event (event-convert-list exit-char))
		(setq unread-command-events
                      (append (this-single-command-raw-keys)
                              unread-command-events)))))
      (delete-overlay ol))))


;;;; Overlay operations

(defun copy-overlay (o)
  "Return a copy of overlay O."
  (declare (important-return-value t))
  (let ((o1 (if (overlay-buffer o)
                (make-overlay (overlay-start o) (overlay-end o)
                              ;; FIXME: there's no easy way to find the
                              ;; insertion-type of overlay's start and end.
                              (overlay-buffer o))
              (let ((o1 (make-overlay (point-min) (point-min))))
                (delete-overlay o1)
                o1)))
	(props (overlay-properties o)))
    (while props
      (overlay-put o1 (pop props) (pop props)))
    o1))

(defun remove-overlays (&optional beg end name val)
  "Remove overlays between BEG and END that have property NAME with value VAL.
Overlays might be moved and/or split.  If any targeted overlays
start before BEG, the overlays will be altered so that they end
at BEG.  Likewise, if the targeted overlays end after END, they
will be altered so that they start at END.  Overlays that start
at or after BEG and end before END will be removed completely.

BEG and END default respectively to the beginning and end of the
buffer.
Values are compared with `eq'.
If either NAME or VAL are specified, both should be specified."
  ;; This speeds up the loops over overlays.
  (unless beg (setq beg (point-min)))
  (unless end (setq end (point-max)))
  (overlay-recenter end)
  (if (< end beg)
      (setq beg (prog1 end (setq end beg))))
  (save-excursion
    (dolist (o (overlays-in beg end))
      (when (eq (overlay-get o name) val)
	;; Either push this overlay outside beg...end
	;; or split it to exclude beg...end
	;; or delete it entirely (if it is contained in beg...end).
	(if (< (overlay-start o) beg)
	    (if (> (overlay-end o) end)
		(progn
		  (move-overlay (copy-overlay o)
				(overlay-start o) beg)
		  (move-overlay o end (overlay-end o)))
	      (move-overlay o (overlay-start o) beg))
	  (if (> (overlay-end o) end)
	      (move-overlay o end (overlay-end o))
	    (delete-overlay o)))))))

;;;; Miscellanea.

(defvar suspend-hook nil
  "Normal hook run by `suspend-emacs', before suspending.")

(defvar suspend-resume-hook nil
  "Normal hook run by `suspend-emacs', after Emacs is continued.")

(defvar after-pdump-load-hook nil
  "Normal hook run after loading the .pdmp file.")

(defvar temp-buffer-show-hook nil
  "Normal hook run by `with-output-to-temp-buffer' after displaying the buffer.
When the hook runs, the temporary buffer is current, and the window it
was displayed in is selected.")

(defvar temp-buffer-setup-hook nil
  "Normal hook run by `with-output-to-temp-buffer' at the start.
When the hook runs, the temporary buffer is current.
This hook is normally set up with a function to put the buffer in Help
mode.")

(defvar user-emacs-directory
  ;; The value does not matter since Emacs sets this at startup.
  nil
  "Directory beneath which additional per-user Emacs-specific files are placed.
Various programs in Emacs store information in this directory.
Note that this should end with a directory separator.
See also `locate-user-emacs-file'.")

;;;; Misc. useful functions.

(defsubst buffer-narrowed-p ()
  "Return non-nil if the current buffer is narrowed."
  (declare (side-effect-free t))
  (/= (- (point-max) (point-min)) (buffer-size)))

(defun find-tag-default-bounds ()
  "Determine the boundaries of the default tag, based on text at point.
Return a cons cell with the beginning and end of the found tag.
If there is no plausible default, return nil."
  (bounds-of-thing-at-point 'symbol))

(defun find-tag-default ()
  "Determine default tag to search for, based on text at point.
If there is no plausible default, return nil."
  (let ((bounds (find-tag-default-bounds)))
    (when bounds
      (buffer-substring-no-properties (car bounds) (cdr bounds)))))

(defun find-tag-default-as-regexp ()
  "Return regexp that matches the default tag at point.
If there is no tag at point, return nil.

When in a major mode that does not provide its own
`find-tag-default-function', return a regexp that matches the
symbol at point exactly."
  (let ((tag (funcall (or find-tag-default-function
			  (get major-mode 'find-tag-default-function)
			  #'find-tag-default))))
    (if tag (regexp-quote tag))))

(defun find-tag-default-as-symbol-regexp ()
  "Return regexp that matches the default tag at point as symbol.
If there is no tag at point, return nil.

When in a major mode that does not provide its own
`find-tag-default-function', return a regexp that matches the
symbol at point exactly."
  (let ((tag-regexp (find-tag-default-as-regexp)))
    (if (and tag-regexp
	     (eq (or find-tag-default-function
		     (get major-mode 'find-tag-default-function)
		     #'find-tag-default)
		 #'find-tag-default))
	(format "\\_<%s\\_>" tag-regexp)
      tag-regexp)))

(defun play-sound (sound)
  "SOUND is a list of the form `(sound KEYWORD VALUE...)'.
The following keywords are recognized:

  :file FILE - read sound data from FILE.  If FILE isn't an
absolute file name, it is searched in `data-directory'.

  :data DATA - read sound data from string DATA.

Exactly one of :file or :data must be present.

  :volume VOL - set volume to VOL.  VOL must an integer in the
range 0..100 or a float in the range 0..1.0.  If not specified,
don't change the volume setting of the sound device.

  :device DEVICE - play sound on DEVICE.  If not specified,
a system-dependent default device name is used.

Note: :data and :device are currently not supported on Windows."
  (if (fboundp 'play-sound-internal)
      (play-sound-internal sound)
    (error "This Emacs binary lacks sound support")))

(declare-function w32-shell-dos-semantics "w32-fns" nil)

(defun shell-quote-argument (argument &optional posix)
  "Quote ARGUMENT for passing as argument to an inferior shell.

This function is designed to work with the syntax of your system's
standard shell, and might produce incorrect results with unusual shells.
See Info node `(elisp)Security Considerations'.

If the optional POSIX argument is non-nil, ARGUMENT is quoted
according to POSIX shell quoting rules, regardless of the
system's shell."
  (declare (important-return-value t))
  (cond
   ((and (not posix) (eq system-type 'ms-dos))
    ;; Quote using double quotes, but escape any existing quotes in
    ;; the argument with backslashes.
    (let ((result "")
          (start 0)
          end)
      (if (or (null (string-match "[^\"]" argument))
              (< (match-end 0) (length argument)))
          (while (string-match "[\"]" argument start)
            (setq end (match-beginning 0)
                  result (concat result (substring argument start end)
                                 "\\" (substring argument end (1+ end)))
                  start (1+ end))))
      (concat "\"" result (substring argument start) "\"")))

   ((and (not posix) (eq system-type 'windows-nt) (w32-shell-dos-semantics))

    ;; First, quote argument so that CommandLineToArgvW will
    ;; understand it.  See
    ;; https://msdn.microsoft.com/en-us/library/17w5ykft%28v=vs.85%29.aspx
    ;; After we perform that level of quoting, escape shell
    ;; metacharacters so that cmd won't mangle our argument.  If the
    ;; argument contains no double quote characters, we can just
    ;; surround it with double quotes.  Otherwise, we need to prefix
    ;; each shell metacharacter with a caret.

    (setq argument
          ;; escape backslashes at end of string
          (replace-regexp-in-string
           "\\(\\\\*\\)$"
           "\\1\\1"
           ;; escape backslashes and quotes in string body
           (replace-regexp-in-string
            "\\(\\\\*\\)\""
            "\\1\\1\\\\\""
            argument)))

    (if (string-match "[%!\"]" argument)
        (concat
         "^\""
         (replace-regexp-in-string
          "\\([%!()\"<>&|^]\\)"
          "^\\1"
          argument)
         "^\"")
      (concat "\"" argument "\"")))

   (t
    (if (equal argument "")
        "''"
      ;; Quote everything except POSIX filename characters.
      ;; This should be safe enough even for really weird shells.
      (string-replace
       "\n" "'\n'"
       (replace-regexp-in-string "[^-0-9a-zA-Z_./\n]" "\\\\\\&" argument))))
   ))

(defsubst string-to-list (string)
  "Return a list of characters in STRING."
  (declare (side-effect-free t))
  (append string nil))

(defsubst string-to-vector (string)
  "Return a vector of characters in STRING."
  (declare (side-effect-free t))
  (vconcat string))

(defun string-or-null-p (object)
  "Return t if OBJECT is a string or nil.
Otherwise, return nil."
  (declare (pure t) (side-effect-free error-free))
  (or (stringp object) (null object)))

(defun list-of-strings-p (object)
  "Return t if OBJECT is nil or a list of strings."
  (declare (pure t) (side-effect-free error-free))
  (while (and (consp object) (stringp (car object)))
    (setq object (cdr object)))
  (null object))

(defun booleanp (object)
  "Return t if OBJECT is one of the two canonical boolean values: t or nil.
Otherwise, return nil."
  (declare (pure t) (side-effect-free error-free))
  (and (memq object '(nil t)) t))

(defun special-form-p (object)
  "Non-nil if and only if OBJECT is a special form."
  (declare (side-effect-free error-free))
  (if (symbolp object) (setq object (indirect-function object)))
  (and (subrp object) (eq (cdr (subr-arity object)) 'unevalled)))

(defun plistp (object)
  "Non-nil if and only if OBJECT is a valid plist."
  (declare (pure t) (side-effect-free error-free))
  (let ((len (proper-list-p object)))
    (and len (zerop (% len 2)))))

(defun macrop (object)
  "Non-nil if and only if OBJECT is a macro."
  (declare (side-effect-free t))
  (let ((def (indirect-function object)))
    (when (consp def)
      (or (eq 'macro (car def))
          (and (autoloadp def) (memq (nth 4 def) '(macro t)))))))

(defun compiled-function-p (object)
  "Return non-nil if OBJECT is a function that has been compiled.
Does not distinguish between functions implemented in machine code
or byte-code."
  (declare (side-effect-free error-free))
  (or (and (subrp object) (not (eq 'unevalled (cdr (subr-arity object)))))
      (byte-code-function-p object)))

(defun field-at-pos (pos)
  "Return the field at position POS, taking stickiness etc into account."
  (declare (important-return-value t))
  (let ((raw-field (get-char-property (field-beginning pos) 'field)))
    (if (eq raw-field 'boundary)
	(get-char-property (1- (field-end pos)) 'field)
      raw-field)))

(defun sha1 (object &optional start end binary)
  "Return the SHA-1 (Secure Hash Algorithm) of an OBJECT.
OBJECT is either a string or a buffer.  Optional arguments START and
END are character positions specifying which portion of OBJECT for
computing the hash.  If BINARY is non-nil, return a 40-byte unibyte
string; otherwise returna 40-character string.

Note that SHA-1 is not collision resistant and should not be used
for anything security-related.  See `secure-hash' for
alternatives."
  (declare (side-effect-free t))
  (secure-hash 'sha1 object start end binary))

(defun function-get (f prop &optional autoload)
  "Return the value of property PROP of function F.
If AUTOLOAD is non-nil and F is autoloaded, try to load it
in the hope that it will set PROP.  If AUTOLOAD is `macro', do it only
if it's an autoloaded macro."
  (declare (important-return-value t))
  (let ((val nil))
    (while (and (symbolp f)
                (null (setq val (get f prop)))
                (fboundp f))
      (let ((fundef (symbol-function f)))
        (if (and autoload (autoloadp fundef)
                 (not (equal fundef
                             (autoload-do-load fundef f
                                               (if (eq autoload 'macro)
                                                   'macro)))))
            nil                         ;Re-try `get' on the same `f'.
          (setq f fundef))))
    val))

;;;; Support for yanking and text properties.
;; Why here in subr.el rather than in simple.el?  --Stef

(defvar yank-handled-properties)
(defvar yank-excluded-properties)

(defun remove-yank-excluded-properties (start end)
  "Process text properties between START and END, inserted for a `yank'.
Perform the handling specified by `yank-handled-properties', then
remove properties specified by `yank-excluded-properties'."
  (let ((inhibit-read-only t))
    (dolist (handler yank-handled-properties)
      (let ((prop (car handler))
            (fun  (cdr handler))
            (run-start start))
        (while (< run-start end)
          (let ((value (get-text-property run-start prop))
                (run-end (next-single-property-change
                          run-start prop nil end)))
            (funcall fun value run-start run-end)
            (setq run-start run-end)))))
    (if (eq yank-excluded-properties t)
        (set-text-properties start end nil)
      (remove-list-of-text-properties start end yank-excluded-properties))))

(defvar yank-undo-function)

(defun insert-for-yank (string)
  "Insert STRING at point for the `yank' command.

This function is like `insert', except it honors the variables
`yank-handled-properties' and `yank-excluded-properties', and the
`yank-handler' text property, in the way that `yank' does.

It also runs the string through `yank-transform-functions'."
  ;; Allow altering the yank string.
  (run-hook-wrapped 'yank-transform-functions
                    (lambda (f) (setq string (funcall f string)) nil))
  (let (to)
    (while (setq to (next-single-property-change 0 'yank-handler string))
      (insert-for-yank-1 (substring string 0 to))
      (setq string (substring string to))))
  (insert-for-yank-1 string))

(defun insert-for-yank-1 (string)
  "Helper for `insert-for-yank', which see."
  (let* ((handler (and (stringp string)
		       (get-text-property 0 'yank-handler string)))
	 (param (or (nth 1 handler) string))
	 (opoint (point))
	 (inhibit-read-only inhibit-read-only)
	 end)

    ;; FIXME: This throws away any yank-undo-function set by previous calls
    ;; to insert-for-yank-1 within the loop of insert-for-yank!
    (setq yank-undo-function t)
    (if (nth 0 handler) ; FUNCTION
	(funcall (car handler) param)
      (insert param))
    (setq end (point))

    ;; Prevent read-only properties from interfering with the
    ;; following text property changes.
    (setq inhibit-read-only t)

    (unless (nth 2 handler) ; NOEXCLUDE
      (remove-yank-excluded-properties opoint end))

    ;; If last inserted char has properties, mark them as rear-nonsticky.
    (if (and (> end opoint)
	     (text-properties-at (1- end)))
	(put-text-property (1- end) end 'rear-nonsticky t))

    (if (eq yank-undo-function t)		   ; not set by FUNCTION
	(setq yank-undo-function (nth 3 handler))) ; UNDO
    (if (nth 4 handler)				   ; COMMAND
	(setq this-command (nth 4 handler)))))

(defun insert-buffer-substring-no-properties (buffer &optional start end)
  "Insert before point a substring of BUFFER, without text properties.
BUFFER may be a buffer or a buffer name.
Arguments START and END are character positions specifying the substring.
They default to the values of (point-min) and (point-max) in BUFFER."
  (let ((opoint (point)))
    (insert-buffer-substring buffer start end)
    (let ((inhibit-read-only t))
      (set-text-properties opoint (point) nil))))

(defun insert-buffer-substring-as-yank (buffer &optional start end)
  "Insert before point a part of BUFFER, stripping some text properties.
BUFFER may be a buffer or a buffer name.
Arguments START and END are character positions specifying the substring.
They default to the values of (point-min) and (point-max) in BUFFER.
Before insertion, process text properties according to
`yank-handled-properties' and `yank-excluded-properties'."
  ;; Since the buffer text should not normally have yank-handler properties,
  ;; there is no need to handle them here.
  (let ((opoint (point)))
    (insert-buffer-substring buffer start end)
    (remove-yank-excluded-properties opoint (point))))

(defun insert-into-buffer (buffer &optional start end)
  "Insert the contents of the current buffer into BUFFER.
If START/END, only insert that region from the current buffer.
Point in BUFFER will be placed after the inserted text."
  (let ((current (current-buffer)))
    (with-current-buffer buffer
      (insert-buffer-substring current start end))))

(defun replace-string-in-region (string replacement &optional start end)
  "Replace STRING with REPLACEMENT in the region from START to END.
The number of replaced occurrences are returned, or nil if STRING
doesn't exist in the region.

If START is nil, use the current point.  If END is nil, use `point-max'.

Comparisons and replacements are done with fixed case."
  (if start
      (when (< start (point-min))
        (error "Start before start of buffer"))
    (setq start (point)))
  (if end
      (when (> end (point-max))
        (error "End after end of buffer"))
    (setq end (point-max)))
  (save-excursion
    (goto-char start)
    (save-restriction
      (narrow-to-region start end)
      (let ((matches 0)
            (case-fold-search nil))
        (while (search-forward string nil t)
          (delete-region (match-beginning 0) (match-end 0))
          (insert replacement)
          (setq matches (1+ matches)))
        (and (not (zerop matches))
             matches)))))

(defun replace-regexp-in-region (regexp replacement &optional start end)
  "Replace REGEXP with REPLACEMENT in the region from START to END.
The number of replaced occurrences are returned, or nil if REGEXP
doesn't exist in the region.

If START is nil, use the current point.  If END is nil, use `point-max'.

Comparisons and replacements are done with fixed case.

REPLACEMENT can use the following special elements:

  `\\&' in NEWTEXT means substitute original matched text.
  `\\N' means substitute what matched the Nth `\\(...\\)'.
       If Nth parens didn't match, substitute nothing.
  `\\\\' means insert one `\\'.
  `\\?' is treated literally."
  (if start
      (when (< start (point-min))
        (error "Start before start of buffer"))
    (setq start (point)))
  (if end
      (when (> end (point-max))
        (error "End after end of buffer"))
    (setq end (point-max)))
  (save-excursion
    (goto-char start)
    (save-restriction
      (narrow-to-region start end)
      (let ((matches 0)
            (case-fold-search nil))
          (while (re-search-forward regexp nil t)
          (replace-match replacement t)
          (setq matches (1+ matches)))
        (and (not (zerop matches))
             matches)))))

(defun yank-handle-font-lock-face-property (face start end)
  "If `font-lock-defaults' is nil, apply FACE as a `face' property.
START and END denote the start and end of the text to act on.
Do nothing if FACE is nil."
  (and face
       (null font-lock-defaults)
       (put-text-property start end 'face face)))

;; This removes `mouse-face' properties in *Help* buffer buttons:
;; https://lists.gnu.org/r/emacs-devel/2002-04/msg00648.html
(defun yank-handle-category-property (category start end)
  "Apply property category CATEGORY's properties between START and END."
  (when category
    (let ((start2 start))
      (while (< start2 end)
	(let ((end2     (next-property-change start2 nil end))
	      (original (text-properties-at start2)))
	  (set-text-properties start2 end2 (symbol-plist category))
	  (add-text-properties start2 end2 original)
	  (setq start2 end2))))))


;;;; Synchronous shell commands.

(defun start-process-shell-command (name buffer command)
  "Start a program in a subprocess.  Return the process object for it.
NAME is name for process.  It is modified if necessary to make it unique.
BUFFER is the buffer (or buffer name) to associate with the process.
 Process output goes at end of that buffer, unless you specify
 an output stream or filter function to handle the output.
 BUFFER may be also nil, meaning that this process is not associated
 with any buffer.
COMMAND is the shell command to run."
  ;; We used to use `exec' to replace the shell with the command,
  ;; but that failed to handle (...) and semicolon, etc.
  (start-process name buffer shell-file-name shell-command-switch command))

(defun start-file-process-shell-command (name buffer command)
  "Start a program in a subprocess.  Return the process object for it.
Similar to `start-process-shell-command', but calls `start-file-process'."
  ;; On remote hosts, the local `shell-file-name' might be useless.
  (with-connection-local-variables
   (start-file-process
    name buffer shell-file-name shell-command-switch command)))

(defun call-process-shell-command (command &optional infile buffer display
					   &rest args)
  "Execute the shell command COMMAND synchronously in separate process.
The remaining arguments are optional.
The program's input comes from file INFILE (nil means `/dev/null').
Insert output in BUFFER before point; t means current buffer;
 nil for BUFFER means discard it; 0 means discard and don't wait.
BUFFER can also have the form (REAL-BUFFER STDERR-FILE); in that case,
REAL-BUFFER says what to do with standard output, as above,
while STDERR-FILE says what to do with standard error in the child.
STDERR-FILE may be nil (discard standard error output),
t (mix it with ordinary output), or a file name string.

Fourth arg DISPLAY non-nil means redisplay buffer as output is inserted.
Wildcards and redirection are handled as usual in the shell.

If BUFFER is 0, `call-process-shell-command' returns immediately with value nil.
Otherwise it waits for COMMAND to terminate and returns a numeric exit
status or a signal description string.
If you quit, the process is killed with SIGINT, or SIGKILL if you quit again.

An old calling convention accepted any number of arguments after DISPLAY,
which were just concatenated to COMMAND.  This is still supported but strongly
discouraged."
  (declare (advertised-calling-convention
            (command &optional infile buffer display) "24.5"))
  ;; We used to use `exec' to replace the shell with the command,
  ;; but that failed to handle (...) and semicolon, etc.
  (call-process shell-file-name
		infile buffer display
		shell-command-switch
		(mapconcat #'identity (cons command args) " ")))

(defun process-file-shell-command (command &optional infile buffer display
					   &rest args)
  "Process files synchronously in a separate process.
Similar to `call-process-shell-command', but calls `process-file'."
  (declare (advertised-calling-convention
            (command &optional infile buffer display) "24.5"))
  ;; On remote hosts, the local `shell-file-name' might be useless.
  (with-connection-local-variables
   (process-file
    shell-file-name infile buffer display shell-command-switch
    (mapconcat #'identity (cons command args) " "))))

(defun call-shell-region (start end command &optional delete buffer)
  "Send text from START to END as input to an inferior shell running COMMAND.
Delete the text if fourth arg DELETE is non-nil.

Insert output in BUFFER before point; t means current buffer; nil for
 BUFFER means discard it; 0 means discard and don't wait; and `(:file
 FILE)', where FILE is a file name string, means that it should be
 written to that file (if the file already exists it is overwritten).
BUFFER can also have the form (REAL-BUFFER STDERR-FILE); in that case,
REAL-BUFFER says what to do with standard output, as above,
while STDERR-FILE says what to do with standard error in the child.
STDERR-FILE may be nil (discard standard error output),
t (mix it with ordinary output), or a file name string.

If BUFFER is 0, `call-shell-region' returns immediately with value nil.
Otherwise it waits for COMMAND to terminate
and returns a numeric exit status or a signal description string.
If you quit, the process is killed with SIGINT, or SIGKILL if you quit again."
  (call-process-region start end
                       shell-file-name delete buffer nil
                       shell-command-switch command))

;;;; Lisp macros to do various things temporarily.

(defmacro track-mouse (&rest body)
  "Evaluate BODY with mouse movement events enabled.
Within a `track-mouse' form, mouse motion generates input events that
 you can read with `read-event'.
Normally, mouse motion is ignored."
  (declare (debug (def-body)) (indent 0))
  `(internal--track-mouse (lambda () ,@body)))

(defmacro with-current-buffer (buffer-or-name &rest body)
  "Execute the forms in BODY with BUFFER-OR-NAME temporarily current.
BUFFER-OR-NAME must be a buffer or the name of an existing buffer.
The value returned is the value of the last form in BODY.  See
also `with-temp-buffer'."
  (declare (indent 1) (debug t))
  `(save-current-buffer
     (set-buffer ,buffer-or-name)
     ,@body))

(defun internal--before-with-selected-window (window)
  (let ((other-frame (window-frame window)))
    (list window (selected-window)
          ;; Selecting a window on another frame also changes that
          ;; frame's frame-selected-window.  We must save&restore it.
          (unless (eq (selected-frame) other-frame)
            (frame-selected-window other-frame))
          ;; Also remember the top-frame if on ttys.
          (unless (eq (selected-frame) other-frame)
            (tty-top-frame other-frame)))))

(defun internal--after-with-selected-window (state)
  ;; First reset frame-selected-window.
  (when (window-live-p (nth 2 state))
    ;; We don't use set-frame-selected-window because it does not
    ;; pass the `norecord' argument to Fselect_window.
    (select-window (nth 2 state) 'norecord)
    (and (frame-live-p (nth 3 state))
         (not (eq (tty-top-frame) (nth 3 state)))
         (select-frame (nth 3 state) 'norecord)))
  ;; Then reset the actual selected-window.
  (when (window-live-p (nth 1 state))
    (select-window (nth 1 state) 'norecord)))

(defun generate-new-buffer (name &optional inhibit-buffer-hooks)
  "Create and return a buffer with a name based on NAME.
Choose the buffer's name using `generate-new-buffer-name'.
See `get-buffer-create' for the meaning of INHIBIT-BUFFER-HOOKS."
  (get-buffer-create (generate-new-buffer-name name) inhibit-buffer-hooks))

(defmacro with-selected-window (window &rest body)
  "Execute the forms in BODY with WINDOW as the selected window.
The value returned is the value of the last form in BODY.

This macro saves and restores the selected window, as well as the
selected window of each frame.  It does not change the order of
recently selected windows.  If the previously selected window of
some frame is no longer live at the end of BODY, that frame's
selected window is left alone.  If the selected window is no
longer live, then whatever window is selected at the end of BODY
remains selected.

This macro uses `save-current-buffer' to save and restore the
current buffer, since otherwise its normal operation could
potentially make a different buffer current.  It does not alter
the buffer list ordering."
  (declare (indent 1) (debug t))
  `(let ((save-selected-window--state
          (internal--before-with-selected-window ,window)))
     (save-current-buffer
       (unwind-protect
           (progn (select-window (car save-selected-window--state) 'norecord)
		  ,@body)
         (internal--after-with-selected-window save-selected-window--state)))))

(defmacro with-selected-frame (frame &rest body)
  "Execute the forms in BODY with FRAME as the selected frame.
The value returned is the value of the last form in BODY.

This macro saves and restores the selected frame, and changes the
order of neither the recently selected windows nor the buffers in
the buffer list."
  (declare (indent 1) (debug t))
  (let ((old-frame (make-symbol "old-frame"))
	(old-buffer (make-symbol "old-buffer")))
    `(let ((,old-frame (selected-frame))
	   (,old-buffer (current-buffer)))
       (unwind-protect
	   (progn (select-frame ,frame 'norecord)
		  ,@body)
	 (when (frame-live-p ,old-frame)
	   (select-frame ,old-frame 'norecord))
	 (when (buffer-live-p ,old-buffer)
	   (set-buffer ,old-buffer))))))

(defmacro save-window-excursion (&rest body)
  "Execute BODY, then restore previous window configuration.
This macro saves the window configuration on the selected frame,
executes BODY, then calls `set-window-configuration' to restore
the saved window configuration.  The return value is the last
form in BODY.  The window configuration is also restored if BODY
exits nonlocally.

BEWARE: Most uses of this macro introduce bugs.
E.g. it should not be used to try and prevent some code from opening
a new window, since that window may sometimes appear in another frame,
in which case `save-window-excursion' cannot help."
  (declare (indent 0) (debug t))
  (let ((c (make-symbol "wconfig")))
    `(let ((,c (current-window-configuration))
           (mark-ring (copy-tree global-mark-ring)))
       (unwind-protect (progn ,@body)
         (set-window-configuration ,c)
         (setq global-mark-ring mark-ring)))))

(defun internal-temp-output-buffer-show (buffer)
  "Internal function for `with-output-to-temp-buffer'."
  (with-current-buffer buffer
    (set-buffer-modified-p nil)
    (goto-char (point-min)))

  (if temp-buffer-show-function
      (funcall temp-buffer-show-function buffer)
    (with-current-buffer buffer
      (let* ((window
	      (let ((window-combination-limit
		   ;; When `window-combination-limit' equals
		   ;; `temp-buffer' or `temp-buffer-resize' and
		   ;; `temp-buffer-resize-mode' is enabled in this
		   ;; buffer bind it to t so resizing steals space
		   ;; preferably from the window that was split.
		   (if (or (eq window-combination-limit 'temp-buffer)
			   (and (eq window-combination-limit
				    'temp-buffer-resize)
				temp-buffer-resize-mode))
		       t
		     window-combination-limit)))
		(display-buffer buffer)))
	     (frame (and window (window-frame window))))
	(when window
	  (unless (eq frame (selected-frame))
	    (make-frame-visible frame))
	  (setq minibuffer-scroll-window window)
	  (set-window-hscroll window 0)
	  ;; Don't try this with NOFORCE non-nil!
	  (set-window-start window (point-min) t)
	  ;; This should not be necessary.
	  (set-window-point window (point-min))
	  ;; Run `temp-buffer-show-hook', with the chosen window selected.
	  (with-selected-window window
	    (run-hooks 'temp-buffer-show-hook))))))
  ;; Return nil.
  nil)

;; Doc is very similar to with-temp-buffer-window.
(defmacro with-output-to-temp-buffer (bufname &rest body)
  "Bind `standard-output' to buffer BUFNAME, eval BODY, then show that buffer.

This is a convenience macro meant for displaying help buffers and
the like.  It empties the BUFNAME buffer before evaluating BODY
and disables undo in that buffer.

It does not make the buffer current for BODY.  Instead it binds
`standard-output' to that buffer, so that output generated with
`prin1' and similar functions in BODY goes into the buffer.

At the end of BODY, this marks buffer BUFNAME unmodified and displays
it in a window, but does not select it.  The normal way to do this is
by calling `display-buffer', then running `temp-buffer-show-hook'.
However, if `temp-buffer-show-function' is non-nil, it calls that
function instead (and does not run `temp-buffer-show-hook').  The
function gets one argument, the buffer to display.

The return value of `with-output-to-temp-buffer' is the value of the
last form in BODY.  If BODY does not finish normally, the buffer
BUFNAME is not displayed.

This runs the hook `temp-buffer-setup-hook' before BODY,
with the buffer BUFNAME temporarily current.  It runs the hook
`temp-buffer-show-hook' after displaying buffer BUFNAME, with that
buffer temporarily current, and the window that was used to display it
temporarily selected.  But it doesn't run `temp-buffer-show-hook'
if it uses `temp-buffer-show-function'.

By default, the setup hook puts the buffer into Help mode before running BODY.
If BODY does not change the major mode, the show hook makes the buffer
read-only, and scans it for function and variable names to make them into
clickable cross-references.

See the related form `with-temp-buffer-window'."
  (declare (debug t) (indent 1))
  (let ((old-dir (make-symbol "old-dir"))
        (buf (make-symbol "buf")))
    `(let* ((,old-dir default-directory)
            (,buf
             (with-current-buffer (get-buffer-create ,bufname)
               (prog1 (current-buffer)
                 (kill-all-local-variables)
                 ;; FIXME: delete_all_overlays
                 (setq default-directory ,old-dir)
                 (setq buffer-read-only nil)
                 (setq buffer-file-name nil)
                 (setq buffer-undo-list t)
                 (let ((inhibit-read-only t)
                       (inhibit-modification-hooks t))
                   (erase-buffer)
                   (run-hooks 'temp-buffer-setup-hook)))))
            (standard-output ,buf))
       (prog1 (progn ,@body)
         (internal-temp-output-buffer-show ,buf)))))

(defmacro with-temp-file (file &rest body)
  "Create a new buffer, evaluate BODY there, and write the buffer to FILE.
The value returned is the value of the last form in BODY.
The buffer does not run the hooks `kill-buffer-hook',
`kill-buffer-query-functions', and `buffer-list-update-hook'.
See also `with-temp-buffer'."
  (declare (indent 1) (debug t))
  (let ((temp-file (make-symbol "temp-file"))
	(temp-buffer (make-symbol "temp-buffer")))
    `(let ((,temp-file ,file)
           (,temp-buffer (generate-new-buffer " *temp file*" t)))
       (unwind-protect
	   (prog1
	       (with-current-buffer ,temp-buffer
		 ,@body)
	     (with-current-buffer ,temp-buffer
	       (write-region nil nil ,temp-file nil 0)))
	 (and (buffer-name ,temp-buffer)
	      (kill-buffer ,temp-buffer))))))

(defmacro with-temp-message (message &rest body)
  "Display MESSAGE temporarily if non-nil while BODY is evaluated.
The original message is restored to the echo area after BODY has finished.
The value returned is the value of the last form in BODY.
MESSAGE is written to the message log buffer if `message-log-max' is non-nil.
If MESSAGE is nil, the echo area and message log buffer are unchanged.
Use a MESSAGE of \"\" to temporarily clear the echo area."
  (declare (debug t) (indent 1))
  (let ((current-message (make-symbol "current-message"))
	(temp-message (make-symbol "with-temp-message")))
    `(let ((,temp-message ,message)
	   (,current-message))
       (unwind-protect
	   (progn
	     (when ,temp-message
	       (setq ,current-message (current-message))
	       (message "%s" ,temp-message))
	     ,@body)
	 (and ,temp-message
	      (if ,current-message
		  (message "%s" ,current-message)
		(message nil)))))))

(defmacro with-temp-buffer (&rest body)
  "Create a temporary buffer, and evaluate BODY there like `progn'.
The buffer does not run the hooks `kill-buffer-hook',
`kill-buffer-query-functions', and `buffer-list-update-hook'.
See also `with-temp-file' and `with-output-to-string'."
  (declare (indent 0) (debug t))
  (let ((temp-buffer (make-symbol "temp-buffer")))
    `(let ((,temp-buffer (generate-new-buffer " *temp*" t)))
       ;; `kill-buffer' can change current-buffer in some odd cases.
       (with-current-buffer ,temp-buffer
         (unwind-protect
	     (progn ,@body)
           (and (buffer-name ,temp-buffer)
                (kill-buffer ,temp-buffer)))))))

(defmacro with-silent-modifications (&rest body)
  "Execute BODY, pretending it does not modify the buffer.
This macro is typically used around modifications of
text properties that do not really affect the buffer's content.
If BODY performs real modifications to the buffer's text, other
than cosmetic ones, undo data may become corrupted.

This macro will run BODY normally, but doesn't count its buffer
modifications as being buffer modifications.  This affects things
like `buffer-modified-p', checking whether the file is locked by
someone else, running buffer modification hooks, and other things
of that nature."
  (declare (debug t) (indent 0))
  (let ((modified (make-symbol "modified")))
    `(let* ((,modified (buffer-modified-p))
            (buffer-undo-list t)
            (inhibit-read-only t)
            (inhibit-modification-hooks t))
       (unwind-protect
           (progn
             ,@body)
         (when (or (not ,modified)
                   (eq ,modified 'autosaved))
           (restore-buffer-modified-p ,modified))))))

(defmacro with-output-to-string (&rest body)
  "Execute BODY, return the text it sent to `standard-output', as a string."
  (declare (indent 0) (debug t))
  `(let ((standard-output (generate-new-buffer " *string-output*" t)))
     (unwind-protect
	 (progn
	   (let ((standard-output standard-output))
	     ,@body)
	   (with-current-buffer standard-output
	     (buffer-string)))
       (kill-buffer standard-output))))

(defmacro with-local-quit (&rest body)
  "Largely a no-op.

If the caller has not set `inhibit-quit', a `keyboard-quit'
interrupts BODY, and control returns to the command loop as
normal (macro never returns).

Otherwise, a `keyboard-quit' ignores the prevailing `inhibit-quit',
interrupts BODY, buffers a quit signal for the caller, and returns nil.

This is the way RMS wanted it in 2006.  No one knows why."
  (declare (debug t) (indent 0))
  `(condition-case nil
       (let (inhibit-quit)
	 ,@body)
     (quit (setq quit-flag t)
           ;; Dummy eval call triggers quit_throw_to_read_char().
           ;; If `inhibit-quit' is nil, quits as normal.
           ;; Otherwise, we return to caller with `quit-flag' set.
	   (eval '(ignore) t))))

(defmacro while-no-input (&rest body)
  "Execute BODY until input arrives, whereupon immediately return t.

A `keyboard-quit' during BODY always interrupts BODY regardless
of any prevailing `inhibit-quit'.  If the caller had set
`inhibit-quit', a quit signal is buffered, and we return nil.

Otherwise, if no input or quit occurs, return the evaluation of BODY."
  (declare (debug t) (indent 0))
  (let ((catch-sym (make-symbol "input")))
    `(with-local-quit
       (catch ',catch-sym
	 (let* ((throw-on-input ',catch-sym)
                (val (or (input-pending-p) (progn ,@body))))
           ;; BODY finished.  A QUIT-FLAG assigned to THROW-ON-INPUT's
           ;; value means kbd_buffer_store_buffered_event() saw input
           ;; but BODY never called maybe_quit() and thus never
           ;; cleared QUIT-FLAG.  Return t because input /did/ arrive,
           ;; and simulate maybe_quit().  Not doing so results in
           ;; bug#31692 whereby an uncleared QUIT-FLAG throws to
           ;; top-level, dropping inputs.
           (if (eq quit-flag throw-on-input)
               (prog1 t (setq quit-flag nil))
             val))))))

(defmacro condition-case-unless-debug (var bodyform &rest handlers)
  "Like `condition-case' except that it does not prevent debugging.
More specifically if `debug-on-error' is set then the debugger will be invoked
even if this catches the signal."
  (declare (debug condition-case) (indent 2))
  `(condition-case ,var
       ,bodyform
     ,@(mapcar (lambda (handler)
                 (let ((condition (car handler)))
                   (if (eq condition :success)
                       handler
                     `((debug ,@(if (listp condition) condition
                                  (list condition)))
                       ,@(cdr handler)))))
               handlers)))

(defmacro with-demoted-errors (format &rest body)
  "Run BODY and demote any errors to simple messages.
FORMAT is a string passed to `message' to format any error message.
It should contain a single %-sequence; e.g., \"Error: %S\".

This is to be used around code that is not expected to signal an error
but that should be robust in the unexpected case that an error is signaled.

If `debug-on-error' is non-nil, the debugger gets invoked as usual.

For backward compatibility, if FORMAT is not a constant string, it
is assumed to be part of BODY, in which case the message format
used is \"Error: %S\"."
  (declare (debug t) (indent 1))
  (let* ((err (make-symbol "err"))
         (orig-body body)
         (format (if (and (stringp format) body) format
                   (prog1 "Error: %S"
                     (if format (push format body)))))
         (exp
          `(condition-case-unless-debug ,err
               ,(macroexp-progn body)
             (error (message ,format ,err) nil))))
    (if (eq orig-body body) exp
      ;; The use without `format' is obsolete, let's warn when we bump
      ;; into any such remaining uses.
      (macroexp-warn-and-return "Missing format argument" exp))))

;;;;;;;;;;;;;;;;;;;;;;;;;;;;;;;;;;;;;;;;;;;;;;;;;;;;;;;;;;;;;;;;;;;;;;;;;;;;;;;;

(defmacro with-case-table (table &rest body)
  "Execute the forms in BODY with TABLE as the current case table.
The value returned is the value of the last form in BODY."
  (declare (indent 1) (debug t))
  (let ((old-case-table (make-symbol "table"))
	(old-buffer (make-symbol "buffer")))
    `(let ((,old-case-table (current-case-table))
	   (,old-buffer (current-buffer)))
       (unwind-protect
	   (progn (set-case-table ,table)
		  ,@body)
	 (with-current-buffer ,old-buffer
	   (set-case-table ,old-case-table))))))

(defmacro with-file-modes (modes &rest body)
  "Execute BODY with default file permissions temporarily set to MODES.
MODES is as for `set-default-file-modes'."
  (declare (indent 1) (debug t))
  (let ((umask (make-symbol "umask")))
    `(let ((,umask (default-file-modes)))
       (unwind-protect
           (progn
             (set-default-file-modes ,modes)
             ,@body)
         (set-default-file-modes ,umask)))))

(defmacro with-existing-directory (&rest body)
  "Execute BODY with `default-directory' bound to an existing directory.
If `default-directory' is already an existing directory, it's not changed."
  (declare (indent 0) (debug t))
  `(let ((default-directory (seq-find (lambda (dir)
                                        (and dir
                                             (file-exists-p dir)))
                                      (list default-directory
                                            (expand-file-name "~/")
                                            temporary-file-directory
                                            (getenv "TMPDIR")
                                            "/tmp/")
                                      "/")))
     ,@body))

;;; Matching and match data.

(defmacro save-match-data (&rest body)
  "Execute the BODY forms, restoring the global value of the match data.
The value returned is the value of the last form in BODY.
NOTE: The convention in Elisp is that any function, except for a few
exceptions like car/assoc/+/goto-char, can clobber the match data,
so `save-match-data' should normally be used to save *your* match data
rather than your caller's match data."
  ;; It is better not to use backquote here,
  ;; because that makes a bootstrapping problem
  ;; if you need to recompile all the Lisp files using interpreted code.
  (declare (indent 0) (debug t))
  (let ((saved-match-data (make-symbol "saved-match-data")))
    (list 'let
	  (list (list saved-match-data '(match-data)))
	  (list 'unwind-protect
	        (cons 'progn body)
	        (list 'set-match-data saved-match-data t)))))

(defun match-string (num &optional string)
  "Return the string of text matched by the previous search or regexp operation.
NUM specifies the number of the parenthesized sub-expression in the last
regexp whose match to return.  Zero means return the text matched by the
entire regexp or the whole string.

The return value is nil if NUMth pair didn't match anything, or if there
were fewer than NUM sub-expressions in the regexp used in the search.

STRING should be given if the last search was by `string-match'
on STRING.  If STRING is nil, the current buffer should be the
same buffer as the one in which the search/match was performed.

Note that many functions in Emacs modify the match data, so this
function should be called \"close\" to the function that did the
regexp search.  In particular, saying (for instance)
`M-: (looking-at \"[0-9]\") RET' followed by `M-: (match-string 0) RET'
interactively is seldom meaningful, since the Emacs command loop
may modify the match data."
  (declare (side-effect-free t))
  (if (match-beginning num)
      (if string
	  (substring string (match-beginning num) (match-end num))
	(buffer-substring (match-beginning num) (match-end num)))))

(defun match-string-no-properties (num &optional string)
  "Return string of text matched by last search, without text properties.
NUM specifies which parenthesized expression in the last regexp.
 Value is nil if NUMth pair didn't match, or there were less than NUM pairs.
Zero means the entire text matched by the whole regexp or whole string.
STRING should be given if the last search was by `string-match' on STRING.
If STRING is nil, the current buffer should be the same buffer
the search/match was performed in."
  (declare (side-effect-free t))
  (if (match-beginning num)
      (if string
	  (substring-no-properties string (match-beginning num)
				   (match-end num))
	(buffer-substring-no-properties (match-beginning num)
					(match-end num)))))


(defun match-substitute-replacement (replacement
				     &optional fixedcase literal string subexp)
  "Return REPLACEMENT as it will be inserted by `replace-match'.
In other words, all back-references in the form `\\&' and `\\N'
are substituted with actual strings matched by the last search.
Optional FIXEDCASE, LITERAL, STRING and SUBEXP have the same
meaning as for `replace-match'."
  (declare (side-effect-free t))
  (let ((match (match-string 0 string)))
    (save-match-data
      (match-data--translate (- (match-beginning 0)))
      (replace-match replacement fixedcase literal match subexp))))


(defun looking-back (regexp &optional limit greedy)
  "Return non-nil if text before point matches regular expression REGEXP.
Like `looking-at' except matches before point, and is slower.
LIMIT if non-nil speeds up the search by specifying a minimum
starting position, to avoid checking matches that would start
before LIMIT.

If GREEDY is non-nil, extend the match backwards as far as
possible, stopping when a single additional previous character
cannot be part of a match for REGEXP.  When the match is
extended, its starting position is allowed to occur before
LIMIT.

As a general recommendation, try to avoid using `looking-back'
wherever possible, since it is slow."
  (declare
   (advertised-calling-convention (regexp limit &optional greedy) "25.1"))
  (let ((start (point))
	(pos
	 (save-excursion
	   (and (re-search-backward (concat "\\(?:" regexp "\\)\\=") limit t)
		(point)))))
    (if (and greedy pos)
	(save-restriction
	  (narrow-to-region (point-min) start)
	  (while (and (> pos (point-min))
		      (save-excursion
			(goto-char pos)
			(backward-char 1)
			(looking-at (concat "\\(?:"  regexp "\\)\\'"))))
	    (setq pos (1- pos)))
	  (save-excursion
	    (goto-char pos)
	    (looking-at (concat "\\(?:"  regexp "\\)\\'")))))
    (not (null pos))))

(defsubst looking-at-p (regexp)
  "\
Same as `looking-at' except this function does not change the match data."
  (declare (side-effect-free t))
  (looking-at regexp t))

(defsubst string-match-p (regexp string &optional start)
  "\
Same as `string-match' except this function does not change the match data."
  (declare (side-effect-free t))
  (string-match regexp string start t))

(defun subregexp-context-p (regexp pos &optional start)
  "Return non-nil if POS is in a normal subregexp context in REGEXP.
A subregexp context is one where a sub-regexp can appear.
A non-subregexp context is for example within brackets, or within a
repetition bounds operator `\\=\\{...\\}', or right after a `\\'.
If START is non-nil, it should be a position in REGEXP, smaller
than POS, and known to be in a subregexp context."
  (declare (important-return-value t))
  ;; Here's one possible implementation, with the great benefit that it
  ;; reuses the regexp-matcher's own parser, so it understands all the
  ;; details of the syntax.  A disadvantage is that it needs to match the
  ;; error string.
  (condition-case err
      (progn
        (string-match (substring regexp (or start 0) pos) "")
        t)
    (invalid-regexp
     (not (member (cadr err) '("Unmatched [ or [^"
                               "Unmatched \\{"
                               "Trailing backslash")))))
  ;; An alternative implementation:
  ;; (defconst re-context-re
  ;;   (let* ((harmless-ch "[^\\[]")
  ;;          (harmless-esc "\\\\[^{]")
  ;;          (class-harmless-ch "[^][]")
  ;;          (class-lb-harmless "[^]:]")
  ;;          (class-lb-colon-maybe-charclass ":\\([a-z]+:]\\)?")
  ;;          (class-lb (concat "\\[\\(" class-lb-harmless
  ;;                            "\\|" class-lb-colon-maybe-charclass "\\)"))
  ;;          (class
  ;;           (concat "\\[^?]?"
  ;;                   "\\(" class-harmless-ch
  ;;                   "\\|" class-lb "\\)*"
  ;;                   "\\[?]"))     ; special handling for bare [ at end of re
  ;;          (braces "\\\\{[0-9,]+\\\\}"))
  ;;     (concat "\\`\\(" harmless-ch "\\|" harmless-esc
  ;;             "\\|" class "\\|" braces "\\)*\\'"))
  ;;   "Matches any prefix that corresponds to a normal subregexp context.")
  ;; (string-match re-context-re (substring regexp (or start 0) pos))
  )

;;;; split-string

(defconst split-string-default-separators "[ \f\t\n\r\v]+"
  "The default value of separators for `split-string'.

A regexp matching strings of whitespace.  May be locale-dependent
\(as yet unimplemented).  Should not match non-breaking spaces.

Warning: binding this to a different value and using it as default is
likely to have undesired semantics.")

;; The specification says that if both SEPARATORS and OMIT-NULLS are
;; defaulted, OMIT-NULLS should be treated as t.  Simplifying the logical
;; expression leads to the equivalent implementation that if SEPARATORS
;; is defaulted, OMIT-NULLS is treated as t.
(defun split-string (string &optional separators omit-nulls trim)
  "Split STRING into substrings bounded by matches for SEPARATORS.

The beginning and end of STRING, and each match for SEPARATORS, are
splitting points.  The substrings matching SEPARATORS are removed, and
the substrings between the splitting points are collected as a list,
which is returned.

If SEPARATORS is non-nil, it should be a regular expression matching text
that separates, but is not part of, the substrings.  If nil it defaults to
`split-string-default-separators', normally \"[ \\f\\t\\n\\r\\v]+\", and
OMIT-NULLS is forced to t.

If OMIT-NULLS is t, zero-length substrings are omitted from the list (so
that for the default value of SEPARATORS leading and trailing whitespace
are effectively trimmed).  If nil, all zero-length substrings are retained,
which correctly parses CSV format, for example.

If TRIM is non-nil, it should be a regular expression to match
text to trim from the beginning and end of each substring.  If trimming
makes the substring empty, it is treated as null.

If you want to trim whitespace from the substrings, the reliably correct
way is using TRIM.  Making SEPARATORS match that whitespace gives incorrect
results when there is whitespace at the start or end of STRING.  If you
see such calls to `split-string', please fix them.

Note that the effect of `(split-string STRING)' is the same as
`(split-string STRING split-string-default-separators t)'.  In the rare
case that you wish to retain zero-length substrings when splitting on
whitespace, use `(split-string STRING split-string-default-separators)'.

Modifies the match data; use `save-match-data' if necessary."
  (declare (important-return-value t))
  (let* ((keep-nulls (not (if separators omit-nulls t)))
	 (rexp (or separators split-string-default-separators))
	 (start 0)
	 this-start this-end
	 notfirst
	 (list nil)
	 (push-one
	  ;; Push the substring in range THIS-START to THIS-END
	  ;; onto LIST, trimming it and perhaps discarding it.
	  (lambda ()
	    (when trim
	      ;; Discard the trim from start of this substring.
	      (let ((tem (string-match trim string this-start)))
		(and (eq tem this-start)
		     (setq this-start (match-end 0)))))

	    (when (or keep-nulls (< this-start this-end))
	      (let ((this (substring string this-start this-end)))

		;; Discard the trim from end of this substring.
		(when trim
		  (let ((tem (string-match (concat trim "\\'") this 0)))
		    (and tem (< tem (length this))
			 (setq this (substring this 0 tem)))))

		;; Trimming could make it empty; check again.
		(when (or keep-nulls (> (length this) 0))
		  (push this list)))))))

    (while (and (string-match rexp string
			      (if (and notfirst
				       (= start (match-beginning 0))
				       (< start (length string)))
				  (1+ start) start))
		(< start (length string)))
      (setq notfirst t)
      (setq this-start start this-end (match-beginning 0)
	    start (match-end 0))

      (funcall push-one))

    ;; Handle the substring at the end of STRING.
    (setq this-start start this-end (length string))
    (funcall push-one)

    (nreverse list)))

(defalias 'string-split #'split-string)

(defun combine-and-quote-strings (strings &optional separator)
  "Concatenate the STRINGS, adding the SEPARATOR (default \" \").
This tries to quote the strings to avoid ambiguity such that
  (split-string-and-unquote (combine-and-quote-strings strs)) == strs
Only some SEPARATORs will work properly.

Note that this is not intended to protect STRINGS from
interpretation by shells, use `shell-quote-argument' for that."
  (declare (important-return-value t))
  (let* ((sep (or separator " "))
         (re (concat "[\\\"]" "\\|" (regexp-quote sep))))
    (mapconcat
     (lambda (str)
       (if (string-match re str)
	   (concat "\"" (replace-regexp-in-string "[\\\"]" "\\\\\\&" str) "\"")
	 str))
     strings sep)))

(defun split-string-and-unquote (string &optional separator)
  "Split the STRING into a list of strings.
It understands Emacs Lisp quoting within STRING, such that
  (split-string-and-unquote (combine-and-quote-strings strs)) == strs
The SEPARATOR regexp defaults to \"\\s-+\"."
  (declare (important-return-value t))
  (let ((sep (or separator "\\s-+"))
	(i (string-search "\"" string)))
    (if (null i)
	(split-string string sep t)	; no quoting:  easy
      (append (unless (eq i 0) (split-string (substring string 0 i) sep t))
	      (let ((rfs (read-from-string string i)))
		(cons (car rfs)
		      (split-string-and-unquote (substring string (cdr rfs))
						sep)))))))


;;;; Replacement in strings.

(defun subst-char-in-string (fromchar tochar string &optional inplace)
  "Replace FROMCHAR with TOCHAR in STRING each time it occurs.
Unless optional argument INPLACE is non-nil, return a new string."
  (let ((i (length string))
	(newstr (if inplace string (copy-sequence string))))
    (while (> i 0)
      (setq i (1- i))
      (if (eq (aref newstr i) fromchar)
	  (aset newstr i tochar)))
    newstr))

(defun string-replace (from-string to-string in-string)
  "Replace FROM-STRING with TO-STRING in IN-STRING each time it occurs."
  (declare (pure t) (side-effect-free t))
  (when (equal from-string "")
    (signal 'wrong-length-argument '(0)))
  (let ((start 0)
        (result nil)
        pos)
    (while (setq pos (string-search from-string in-string start))
      (unless (= start pos)
        (push (substring in-string start pos) result))
      (push to-string result)
      (setq start (+ pos (length from-string))))
    (if (null result)
        ;; No replacements were done, so just return the original string.
        in-string
      ;; Get any remaining bit.
      (unless (= start (length in-string))
        (push (substring in-string start) result))
      (apply #'concat (nreverse result)))))

(defun replace-regexp-in-string (regexp rep string &optional
					fixedcase literal subexp start)
  "Replace all matches for REGEXP with REP in STRING.

Return a new string containing the replacements.

Optional arguments FIXEDCASE, LITERAL and SUBEXP are like the
arguments with the same names of function `replace-match'.  If START
is non-nil, start replacements at that index in STRING, and omit
the first START characters of STRING from the return value.

REP is either a string used as the NEWTEXT arg of `replace-match' or a
function.  If it is a function, it is called with the actual text of each
match, and its value is used as the replacement text.  When REP is called,
the match data are the result of matching REGEXP against a substring
of STRING, the same substring that is the actual text of the match which
is passed to REP as its argument.

To replace only the first match (if any), make REGEXP match up to \\\\='
and replace a sub-expression, e.g.
  (replace-regexp-in-string \"\\\\(foo\\\\).*\\\\\\='\" \"bar\" \" foo foo\" nil nil 1)
    => \" bar foo\""
  (declare (important-return-value t))

  ;; To avoid excessive consing from multiple matches in long strings,
  ;; don't just call `replace-match' continually.  Walk down the
  ;; string looking for matches of REGEXP and building up a (reversed)
  ;; list MATCHES.  This comprises segments of STRING that weren't
  ;; matched interspersed with replacements for segments that were.
  ;; [For a `large' number of replacements it's more efficient to
  ;; operate in a temporary buffer; we can't tell from the function's
  ;; args whether to choose the buffer-based implementation, though it
  ;; might be reasonable to do so for long enough STRING.]
  (let ((l (length string))
	(start (or start 0))
	matches str mb me)
    (save-match-data
      (while (and (< start l) (string-match regexp string start))
	(setq mb (match-beginning 0)
	      me (match-end 0))
	;; If we matched the empty string, make sure we advance by one char
	(when (= me mb) (setq me (min l (1+ mb))))
	;; Generate a replacement for the matched substring.
	;; Operate on only the substring to minimize string consing.
        ;; Translate the match data so that it applies to the matched substring.
        (match-data--translate (- mb))
        (setq str (substring string mb me))
	(setq matches
	      (cons (replace-match (if (stringp rep)
				       rep
				     (funcall rep (match-string 0 str)))
				   fixedcase literal str subexp)
		    (cons (substring string start mb) ; unmatched prefix
			  matches)))
	(setq start me))
      ;; Reconstruct a string from the pieces.
      (setq matches (cons (substring string start l) matches)) ; leftover
      (apply #'concat (nreverse matches)))))

(defsubst string-equal-ignore-case (string1 string2)
  "Compare STRING1 and STRING2 case-insensitively.
Upper-case and lower-case letters are treated as equal.
Unibyte strings are converted to multibyte for comparison.

See also `string-equal'."
  (declare (side-effect-free t))
  (eq t (compare-strings string1 0 nil string2 0 nil t)))

(defun string-prefix-p (prefix string &optional ignore-case)
  "Return non-nil if STRING begins with PREFIX.
PREFIX should be a string; the function returns non-nil if the
characters at the beginning of STRING compare equal with PREFIX.
If IGNORE-CASE is non-nil, the comparison is done without paying attention
to letter-case differences."
  (declare (side-effect-free t))
  (let ((prefix-length (length prefix)))
    (if (> prefix-length (length string)) nil
      (eq t (compare-strings prefix 0 prefix-length string
			     0 prefix-length ignore-case)))))

(defun string-suffix-p (suffix string  &optional ignore-case)
  "Return non-nil if STRING ends with SUFFIX.
SUFFIX should be a string; the function returns non-nil if the
characters at end of STRING compare equal with SUFFIX.
If IGNORE-CASE is non-nil, the comparison is done without paying
attention to letter-case differences."
  (declare (side-effect-free t))
  (let ((start-pos (- (length string) (length suffix))))
    (and (>= start-pos 0)
         (eq t (compare-strings suffix nil nil
                                string start-pos nil ignore-case)))))

(defun bidi-string-mark-left-to-right (str)
  "Return a string that can be safely inserted in left-to-right text.

Normally, inserting a string with right-to-left (RTL) script into
a buffer may cause some subsequent text to be displayed as part
of the RTL segment (usually this affects punctuation characters).
This function returns a string that displays as STR but forces
subsequent text to be displayed as left-to-right.

If STR contains any RTL character, this function returns a string
consisting of STR followed by an invisible left-to-right mark
\(LRM) character.  Otherwise, it returns STR."
  (unless (stringp str)
    (signal 'wrong-type-argument (list 'stringp str)))
  (if (string-match "\\cR" str)
      (concat str (propertize (string ?\x200e) 'invisible t))
    str))

(defun string-greaterp (string1 string2)
  "Return non-nil if STRING1 is greater than STRING2 in lexicographic order.
Case is significant.
Symbols are also allowed; their print names are used instead."
  (declare (pure t) (side-effect-free t))
  (string-lessp string2 string1))


;;;; Specifying things to do later.

(defun load-history-regexp (file)
  "Form a regexp to find FILE in `load-history'.
FILE, a string, is described in the function `eval-after-load'."
  (if (file-name-absolute-p file)
      (setq file (file-truename file)))
  (concat (if (file-name-absolute-p file) "\\`" "\\(\\`\\|/\\)")
	  (regexp-quote file)
	  (if (file-name-extension file)
	      ""
	    ;; Note: regexp-opt can't be used here, since we need to call
	    ;; this before Emacs has been fully started.  2006-05-21
	    (concat "\\(" (mapconcat #'regexp-quote load-suffixes "\\|") "\\)?"))
	  "\\(" (mapconcat #'regexp-quote jka-compr-load-suffixes "\\|")
	  "\\)?\\'"))

(defun load-history-filename-element (file-regexp)
  "Get the first elt of `load-history' whose car matches FILE-REGEXP.
Return nil if there isn't one."
  (let* ((loads load-history)
	 (load-elt (and loads (car loads))))
    (save-match-data
      (while (and loads
		  (not (and (car load-elt)
                            (string-match file-regexp (car load-elt)))))
	(setq loads (cdr loads)
	      load-elt (and loads (car loads)))))
    load-elt))

(defun eval-after-load (file form)
  "Arrange that if FILE is loaded, FORM will be run immediately afterwards.
If FILE is already loaded, evaluate FORM right now.
FORM can be an Elisp expression (in which case it's passed to `eval'),
or a function (in which case it's passed to `funcall' with no argument).

If a matching file is loaded again, FORM will be evaluated again.

If FILE is a string, it may be either an absolute or a relative file
name, and may have an extension (e.g. \".el\") or may lack one, and
additionally may or may not have an extension denoting a compressed
format (e.g. \".gz\").

When FILE is absolute, this first converts it to a true name by chasing
symbolic links.  Only a file of this name (see next paragraph regarding
extensions) will trigger the evaluation of FORM.  When FILE is relative,
a file whose absolute true name ends in FILE will trigger evaluation.

When FILE lacks an extension, a file name with any extension will trigger
evaluation.  Otherwise, its extension must match FILE's.  A further
extension for a compressed format (e.g. \".gz\") on FILE will not affect
this name matching.

Alternatively, FILE can be a feature (i.e. a symbol), in which case FORM
is evaluated at the end of any file that `provide's this feature.
If the feature is provided when evaluating code not associated with a
file, FORM is evaluated immediately after the provide statement.

Usually FILE is just a library name like \"font-lock\" or a feature name
like `font-lock'.

This function makes or adds to an entry on `after-load-alist'.

See also `with-eval-after-load'."
  (declare (indent 1)
           (compiler-macro
            (lambda (whole)
              (if (eq 'quote (car-safe form))
                  ;; Quote with lambda so the compiler can look inside.
                  `(eval-after-load ,file (lambda () ,(nth 1 form)))
                whole))))
  ;; Add this FORM into after-load-alist (regardless of whether we'll be
  ;; evaluating it now).
  (let* ((regexp-or-feature
	  (if (stringp file)
              (setq file (purify-if-dumping (load-history-regexp file)))
            file))
	 (elt (assoc regexp-or-feature after-load-alist))
         (func
          (if (functionp form) form
            ;; Try to use the "current" lexical/dynamic mode for `form'.
            (eval `(lambda () ,form) lexical-binding))))
    (unless elt
      (setq elt (list regexp-or-feature))
      (push elt after-load-alist))
    ;; Is there an already loaded file whose name (or `provide' name)
    ;; matches FILE?
    (prog1 (if (if (stringp file)
		   (load-history-filename-element regexp-or-feature)
		 (featurep file))
	       (funcall func))
      (let ((delayed-func
             (if (not (symbolp regexp-or-feature)) func
               ;; For features, the after-load-alist elements get run when
               ;; `provide' is called rather than at the end of the file.
               ;; So add an indirection to make sure that `func' is really run
               ;; "after-load" in case the provide call happens early.
               (lambda ()
                 (if (not load-file-name)
                     ;; Not being provided from a file, run func right now.
                     (funcall func)
                   (let ((lfn load-file-name)
                         ;; Don't use letrec, because equal (in
                         ;; add/remove-hook) could get trapped in a cycle
                         ;; (bug#46326).
                         (fun (make-symbol "eval-after-load-helper")))
                     (fset fun (lambda (file)
                                 (when (equal file lfn)
                                   (remove-hook 'after-load-functions fun)
                                   (funcall func))))
                     (add-hook 'after-load-functions fun 'append)))))))
        ;; Add FORM to the element unless it's already there.
        (unless (member delayed-func (cdr elt))
          (nconc elt (list delayed-func)))))))

(defmacro with-eval-after-load (file &rest body)
  "Execute BODY after FILE is loaded.
FILE is normally a feature name, but it can also be a file name,
in case that file does not provide any feature.  See `eval-after-load'
for more details about the different forms of FILE and their semantics."
  (declare (indent 1) (debug (form def-body)))
  `(eval-after-load ,file (lambda () ,@body)))

(defvar after-load-functions nil
  "Special hook run after loading a file.
Each function there is called with a single argument, the absolute
name of the file just loaded.")

(defun do-after-load-evaluation (abs-file)
  "Evaluate all `eval-after-load' forms, if any, for ABS-FILE.
ABS-FILE, a string, should be the absolute true name of a file just loaded.
This function is called directly from the C code."
  ;; Run the relevant eval-after-load forms.
  (dolist (a-l-element after-load-alist)
    (when (and (stringp (car a-l-element))
               (string-match-p (car a-l-element) abs-file))
      ;; discard the file name regexp
      (mapc #'funcall (cdr a-l-element))))
  ;; Complain when the user uses obsolete files.
  (when (string-match-p "/obsolete/[^/]*\\'" abs-file)
    ;; Maybe we should just use display-warning?  This seems yucky...
    (let* ((file (file-name-nondirectory abs-file))
           (package (intern (substring file 0
			               (string-match "\\.elc?\\>" file))
                            obarray))
	   (msg (format "Package %s is deprecated" package))
	   (fun (lambda (msg) (message "%s" msg))))
      (when (or (not (fboundp 'byte-compile-warning-enabled-p))
                (byte-compile-warning-enabled-p 'obsolete package))
        (cond
	 ((bound-and-true-p byte-compile-current-file)
	  ;; Don't warn about obsolete files using other obsolete files.
	  (unless (and (stringp byte-compile-current-file)
		       (string-match-p "/obsolete/[^/]*\\'"
				       (expand-file-name
					byte-compile-current-file
					byte-compile-root-dir)))
	    (byte-compile-warn "%s" msg)))
         (noninteractive (funcall fun msg)) ;; No timer will be run!
	 (t (run-with-idle-timer 0 nil fun msg))))))

  ;; Finally, run any other hook.
  (run-hook-with-args 'after-load-functions abs-file))


(defun display-delayed-warnings ()
  "Display delayed warnings from `delayed-warnings-list'.
Used from `delayed-warnings-hook' (which see)."
  (dolist (warning (nreverse delayed-warnings-list))
    (apply #'display-warning warning))
  (setq delayed-warnings-list nil))

(defun collapse-delayed-warnings ()
  "Remove duplicates from `delayed-warnings-list'.
Collapse identical adjacent warnings into one (plus count).
Used from `delayed-warnings-hook' (which see)."
  (let ((count 1)
        collapsed warning)
    (while delayed-warnings-list
      (setq warning (pop delayed-warnings-list))
      (if (equal warning (car delayed-warnings-list))
          (setq count (1+ count))
        (when (> count 1)
          (setcdr warning (cons (format "%s [%d times]" (cadr warning) count)
                                (cddr warning)))
          (setq count 1))
        (push warning collapsed)))
    (setq delayed-warnings-list (nreverse collapsed))))

;; At present this is used only for Emacs internals.
;; Ref https://lists.gnu.org/r/emacs-devel/2012-02/msg00085.html
(defvar delayed-warnings-hook '(collapse-delayed-warnings
                                display-delayed-warnings)
  "Normal hook run to process and display delayed warnings.
By default, this hook contains functions to consolidate the
warnings listed in `delayed-warnings-list', display them, and set
`delayed-warnings-list' back to nil.")

(defun delay-warning (type message &optional level buffer-name)
  "Display a delayed warning.
Aside from going through `delayed-warnings-list', this is equivalent
to `display-warning'."
  (push (list type message level buffer-name) delayed-warnings-list))


;;;; invisibility specs

(defun add-to-invisibility-spec (element)
  "Add ELEMENT to `buffer-invisibility-spec'.
See documentation for `buffer-invisibility-spec' for the kind of elements
that can be added.

If `buffer-invisibility-spec' isn't a list before calling this
function, `buffer-invisibility-spec' will afterwards be a list
with the value `(t ELEMENT)'.  This means that if text exists
that invisibility values that aren't either t or ELEMENT, that
text will become visible."
  (if (eq buffer-invisibility-spec t)
      (setq buffer-invisibility-spec (list t)))
  (setq buffer-invisibility-spec
	(cons element buffer-invisibility-spec)))

(defun remove-from-invisibility-spec (element)
  "Remove ELEMENT from `buffer-invisibility-spec'.
If `buffer-invisibility-spec' isn't a list before calling this
function, it will be made into a list containing just t as the
only list member.  This means that if text exists with non-t
invisibility values, that text will become visible."
  (setq buffer-invisibility-spec
        (if (consp buffer-invisibility-spec)
	    (delete element buffer-invisibility-spec)
          (list t))))

;;;; Syntax tables.

(defmacro with-syntax-table (table &rest body)
  "Evaluate BODY with syntax table of current buffer set to TABLE.
The syntax table of the current buffer is saved, BODY is evaluated, and the
saved table is restored, even in case of an abnormal exit.
Value is what BODY returns."
  (declare (debug t) (indent 1))
  (let ((old-table (make-symbol "table"))
	(old-buffer (make-symbol "buffer")))
    `(let ((,old-table (syntax-table))
	   (,old-buffer (current-buffer)))
       (unwind-protect
	   (progn
	     (set-syntax-table ,table)
	     ,@body)
	 (save-current-buffer
	   (set-buffer ,old-buffer)
	   (set-syntax-table ,old-table))))))

(defun make-syntax-table (&optional oldtable)
  "Return a new syntax table.
Create a syntax table that inherits from OLDTABLE (if non-nil) or
from `standard-syntax-table' otherwise."
  (let ((table (make-char-table 'syntax-table nil)))
    (set-char-table-parent table (or oldtable (standard-syntax-table)))
    table))

(defun syntax-after (pos)
  "Return the raw syntax descriptor for the char after POS.
If POS is outside the buffer's accessible portion, return nil."
  (declare (important-return-value t))
  (unless (or (< pos (point-min)) (>= pos (point-max)))
    (let ((st (if parse-sexp-lookup-properties
		  (get-char-property pos 'syntax-table))))
      (if (consp st) st
	(aref (or st (syntax-table)) (char-after pos))))))

(defun syntax-class (syntax)
  "Return the code for the syntax class described by SYNTAX.

SYNTAX should be a raw syntax descriptor; the return value is a
integer that encodes the corresponding syntax class.  See Info
node `(elisp)Syntax Table Internals' for a list of codes.

If SYNTAX is nil, return nil."
  (declare (pure t) (side-effect-free t))
  (and syntax (logand (car syntax) 65535)))

;; Utility motion commands

(defvar word-move-empty-char-table nil
  "Used in `forward-word-strictly' and `backward-word-strictly'
to countermand the effect of `find-word-boundary-function-table'.")

(defun forward-word-strictly (&optional arg)
  "Move point forward ARG words (backward if ARG is negative).
If ARG is omitted or nil, move point forward one word.
Normally returns t.
If an edge of the buffer or a field boundary is reached, point is left there
and the function returns nil.  Field boundaries are not noticed if
`inhibit-field-text-motion' is non-nil.

This function is like `forward-word', but it is not affected
by `find-word-boundary-function-table'.  It is also not interactive."
  (let ((find-word-boundary-function-table
         (if (char-table-p word-move-empty-char-table)
             word-move-empty-char-table
           (setq word-move-empty-char-table (make-char-table nil)))))
    (forward-word (or arg 1))))

(defun backward-word-strictly (&optional arg)
  "Move backward until encountering the beginning of a word.
With argument ARG, do this that many times.
If ARG is omitted or nil, move point backward one word.

This function is like `backward-word', but it is not affected
by `find-word-boundary-function-table'.  It is also not interactive."
  (let ((find-word-boundary-function-table
         (if (char-table-p word-move-empty-char-table)
             word-move-empty-char-table
           (setq word-move-empty-char-table (make-char-table nil)))))
    (forward-word (- (or arg 1)))))

;;  Whitespace

(defun forward-whitespace (arg)
  "Move point to the end of the next sequence of whitespace chars.
Each such sequence may be a single newline, or a sequence of
consecutive space and/or tab characters.
With prefix argument ARG, do it ARG times if positive, or move
backwards ARG times if negative."
  (interactive "^p")
  (if (natnump arg)
      (re-search-forward "[ \t]+\\|\n" nil 'move arg)
    (while (< arg 0)
      (if (re-search-backward "[ \t]+\\|\n" nil 'move)
	  (or (eq (char-after (match-beginning 0)) ?\n)
	      (skip-chars-backward " \t")))
      (setq arg (1+ arg)))))

;;  Symbols

(defun forward-symbol (arg)
  "Move point to the next position that is the end of a symbol.
A symbol is any sequence of characters that are in either the
word constituent or symbol constituent syntax class.
With prefix argument ARG, do it ARG times if positive, or move
backwards ARG times if negative."
  (interactive "^p")
  (if (natnump arg)
      (re-search-forward "\\(\\sw\\|\\s_\\)+" nil 'move arg)
    (while (< arg 0)
      (if (re-search-backward "\\(\\sw\\|\\s_\\)+" nil 'move)
	  (skip-syntax-backward "w_"))
      (setq arg (1+ arg)))))

;;  Syntax blocks

(defun forward-same-syntax (&optional arg)
  "Move point past all characters with the same syntax class.
With prefix argument ARG, do it ARG times if positive, or move
backwards ARG times if negative."
  (interactive "^p")
  (or arg (setq arg 1))
  (while (< arg 0)
    (skip-syntax-backward
     (char-to-string (char-syntax (char-before))))
    (setq arg (1+ arg)))
  (while (> arg 0)
    (skip-syntax-forward (char-to-string (char-syntax (char-after))))
    (setq arg (1- arg))))


;;;; Text clones

(defvar text-clone--maintaining nil)

(defun text-clone--maintain (ol1 after beg end &optional _len)
  "Propagate the changes made under the overlay OL1 to the other clones.
This is used on the `modification-hooks' property of text clones."
  (when (and after (not undo-in-progress)
             (not text-clone--maintaining)
             (overlay-start ol1))
    (let ((margin (if (overlay-get ol1 'text-clone-spreadp) 1 0)))
      (setq beg (max beg (+ (overlay-start ol1) margin)))
      (setq end (min end (- (overlay-end ol1) margin)))
      (when (<= beg end)
	(save-excursion
	  (when (overlay-get ol1 'text-clone-syntax)
	    ;; Check content of the clone's text.
	    (let ((cbeg (+ (overlay-start ol1) margin))
		  (cend (- (overlay-end ol1) margin)))
	      (goto-char cbeg)
	      (save-match-data
		(if (not (re-search-forward
			  (overlay-get ol1 'text-clone-syntax) cend t))
		    ;; Mark the overlay for deletion.
		    (setq end cbeg)
		  (when (< (match-end 0) cend)
		    ;; Shrink the clone at its end.
		    (setq end (min end (match-end 0)))
		    (move-overlay ol1 (overlay-start ol1)
				  (+ (match-end 0) margin)))
		  (when (> (match-beginning 0) cbeg)
		    ;; Shrink the clone at its beginning.
		    (setq beg (max (match-beginning 0) beg))
		    (move-overlay ol1 (- (match-beginning 0) margin)
				  (overlay-end ol1)))))))
	  ;; Now go ahead and update the clones.
	  (let ((head (- beg (overlay-start ol1)))
		(tail (- (overlay-end ol1) end))
		(str (buffer-substring beg end))
		(nothing-left t)
		(text-clone--maintaining t))
	    (dolist (ol2 (overlay-get ol1 'text-clones))
	      (let ((oe (overlay-end ol2)))
		(unless (or (eq ol1 ol2) (null oe))
		  (setq nothing-left nil)
		  (let ((mod-beg (+ (overlay-start ol2) head)))
		    ;;(overlay-put ol2 'modification-hooks nil)
		    (goto-char (- (overlay-end ol2) tail))
		    (unless (> mod-beg (point))
		      (save-excursion (insert str))
		      (delete-region mod-beg (point)))
		    ;;(overlay-put ol2 'modification-hooks '(text-clone--maintain))
		    ))))
	    (if nothing-left (delete-overlay ol1))))))))

(defun text-clone-create (start end &optional spreadp syntax)
  "Create a text clone of START...END at point.
Text clones are chunks of text that are automatically kept identical:
changes done to one of the clones will be immediately propagated to the other.

The buffer's content at point is assumed to be already identical to
the one between START and END.
If SYNTAX is provided it's a regexp that describes the possible text of
the clones; the clone will be shrunk or killed if necessary to ensure that
its text matches the regexp.
If SPREADP is non-nil it indicates that text inserted before/after the
clone should be incorporated in the clone."
  ;; To deal with SPREADP we can either use an overlay with `nil t' along
  ;; with insert-(behind|in-front-of)-hooks or use a slightly larger overlay
  ;; (with a one-char margin at each end) with `t nil'.
  ;; We opted for a larger overlay because it behaves better in the case
  ;; where the clone is reduced to the empty string (we want the overlay to
  ;; stay when the clone's content is the empty string and we want to use
  ;; `evaporate' to make sure those overlays get deleted when needed).
  ;;
  (let* ((pt-end (+ (point) (- end start)))
  	 (start-margin (if (or (not spreadp) (bobp) (<= start (point-min)))
			   0 1))
  	 (end-margin (if (or (not spreadp)
			     (>= pt-end (point-max))
  			     (>= start (point-max)))
  			 0 1))
         ;; FIXME: Reuse overlays at point to extend dups!
  	 (ol1 (make-overlay (- start start-margin) (+ end end-margin) nil t))
  	 (ol2 (make-overlay (- (point) start-margin) (+ pt-end end-margin) nil t))
	 (dups (list ol1 ol2)))
    (overlay-put ol1 'modification-hooks '(text-clone--maintain))
    (when spreadp (overlay-put ol1 'text-clone-spreadp t))
    (when syntax (overlay-put ol1 'text-clone-syntax syntax))
    ;;(overlay-put ol1 'face 'underline)
    (overlay-put ol1 'evaporate t)
    (overlay-put ol1 'text-clones dups)
    ;;
    (overlay-put ol2 'modification-hooks '(text-clone--maintain))
    (when spreadp (overlay-put ol2 'text-clone-spreadp t))
    (when syntax (overlay-put ol2 'text-clone-syntax syntax))
    ;;(overlay-put ol2 'face 'underline)
    (overlay-put ol2 'evaporate t)
    (overlay-put ol2 'text-clones dups)))

;;;; Mail user agents.

;; Here we include just enough for other packages to be able
;; to define them.

(defun define-mail-user-agent (symbol composefunc sendfunc
				      &optional abortfunc hookvar)
  "Define a symbol to identify a mail-sending package for `mail-user-agent'.

SYMBOL can be any Lisp symbol.  Its function definition and/or
value as a variable do not matter for this usage; we use only certain
properties on its property list, to encode the rest of the arguments.

COMPOSEFUNC is program callable function that composes an outgoing
mail message buffer.  This function should set up the basics of the
buffer without requiring user interaction.  It should populate the
standard mail headers, leaving the `to:' and `subject:' headers blank
by default.

COMPOSEFUNC should accept several optional arguments--the same
arguments that `compose-mail' takes.  See that function's documentation.

SENDFUNC is the command a user would run to send the message.

Optional ABORTFUNC is the command a user would run to abort the
message.  For mail packages that don't have a separate abort function,
this can be `kill-buffer' (the equivalent of omitting this argument).

Optional HOOKVAR is a hook variable that gets run before the message
is actually sent.  Callers that use the `mail-user-agent' may
install a hook function temporarily on this hook variable.
If HOOKVAR is nil, `mail-send-hook' is used.

The properties used on SYMBOL are `composefunc', `sendfunc',
`abortfunc', and `hookvar'."
  (declare (indent defun))
  (put symbol 'composefunc composefunc)
  (put symbol 'sendfunc sendfunc)
  (put symbol 'abortfunc (or abortfunc #'kill-buffer))
  (put symbol 'hookvar (or hookvar 'mail-send-hook)))


(defun backtrace-frames (&optional base)
  "Collect all frames of current backtrace into a list.
If non-nil, BASE should be a function, and frames before its
nearest activation frame are discarded."
  (let ((frames nil))
    (mapbacktrace (lambda (&rest frame) (push frame frames))
                  (or base #'backtrace-frames))
    (nreverse frames)))

(defun backtrace-frame (nframes &optional base)
  "Return the function and arguments NFRAMES up from current execution point.
If non-nil, BASE should be a function, and NFRAMES counts from its
nearest activation frame.  BASE can also be of the form (OFFSET . FUNCTION)
in which case OFFSET will be added to NFRAMES.
If the frame has not evaluated the arguments yet (or is a special form),
the value is (nil FUNCTION ARG-FORMS...).
If the frame has evaluated its arguments and called its function already,
the value is (t FUNCTION ARG-VALUES...).
A &rest arg is represented as the tail of the list ARG-VALUES.
FUNCTION is whatever was supplied as car of evaluated list,
or a lambda expression for macro calls.
If NFRAMES is more than the number of frames, the value is nil."
  (backtrace-frame--internal
   (lambda (evald func args _) `(,evald ,func ,@args))
   nframes (or base #'backtrace-frame)))


(defvar called-interactively-p-functions nil
  "Special hook called to skip special frames in `called-interactively-p'.
The functions are called with 3 arguments: (I FRAME1 FRAME2),
where FRAME1 is a \"current frame\", FRAME2 is the next frame,
I is the index of the frame after FRAME2.  It should return nil
if those frames don't seem special and otherwise, it should return
the number of frames to skip (minus 1).")

(defconst internal--funcall-interactively
  (symbol-function 'funcall-interactively))

(defun called-interactively-p (&optional kind)
  "Deprecated.
Refer to Info node `(elisp)Distinguish Interactive'."
  (when (not (and (eq kind 'interactive)
                  (or executing-kbd-macro noninteractive)))
    (let* ((i 1) ;; 0 is the called-interactively-p frame.
           frame nextframe
           (get-next-frame
            (lambda ()
              (setq frame nextframe)
              (setq nextframe (backtrace-frame i 'called-interactively-p))
              ;; (message "Frame %d = %S" i nextframe)
              (setq i (1+ i)))))
      (funcall get-next-frame) ;; Get the first frame.
      (while
          ;; FIXME: The edebug and advice handling should be made modular and
          ;; provided directly by edebug.el and nadvice.el.
          (progn
            ;; frame    =(backtrace-frame i-2)
            ;; nextframe=(backtrace-frame i-1)
            (funcall get-next-frame)
            ;; `pcase' would be a fairly good fit here, but it sometimes moves
            ;; branches within local functions, which then messes up the
            ;; `backtrace-frame' data we get,
            (or
             ;; Skip special forms (from non-compiled code).
             (and frame (null (car frame)))
             ;; Skip also `interactive-p' (because we don't want to know if
             ;; interactive-p was called interactively but if its caller was).
             (eq (nth 1 frame) 'interactive-p)
             ;; Skip package-specific stack-frames.
             (let ((skip (run-hook-with-args-until-success
                          'called-interactively-p-functions
                          i frame nextframe)))
               (pcase skip
                 ('nil nil)
                 (0 t)
                 (_ (setq i (+ i skip -1)) (funcall get-next-frame)))))))
      ;; Now `frame' should be "the function from which we were called".
      (pcase (cons frame nextframe)
        ;; No subr calls `interactive-p', so we can rule that out.
        (`((,_ ,(pred (lambda (f) (subr-primitive-p (indirect-function f)))) . ,_) . ,_) nil)
        ;; In case #<subr funcall-interactively> without going through the
        ;; `funcall-interactively' symbol (bug#3984).
        (`(,_ . (t ,(pred (lambda (f)
                            (eq internal--funcall-interactively
                                (indirect-function f))))
                   . ,_))
         t)))))

(define-obsolete-function-alias 'interactive-p
  #'called-interactively-p "23.2"
  "Keep alias (https://lists.gnu.org/r/emacs-devel/2020-08/msg00564.html)")

(defun internal-push-keymap (keymap symbol)
  (let ((map (symbol-value symbol)))
    (unless (memq keymap map)
      (unless (memq 'add-keymap-witness (symbol-value symbol))
        (setq map (make-composed-keymap nil (symbol-value symbol)))
        (push 'add-keymap-witness (cdr map))
        (set symbol map))
      (push keymap (cdr map)))))

(defun internal-pop-keymap (keymap symbol)
  (let ((map (symbol-value symbol)))
    (when (memq keymap map)
      (setf (cdr map) (delq keymap (cdr map))))
    (let ((tail (cddr map)))
      (and (or (null tail) (keymapp tail))
           (eq 'add-keymap-witness (nth 1 map))
           (set symbol tail)))))

(define-obsolete-function-alias
  'set-temporary-overlay-map #'set-transient-map "24.4")

(defvar set-transient-map-timeout nil
  "Timeout in seconds for deactivation of a transient keymap.
If this is a number, it specifies the amount of idle time
after which to deactivate the keymap set by `set-transient-map',
thus overriding the value of the TIMEOUT argument to that function.")

(defvar set-transient-map-timer nil
  "Timer for `set-transient-map-timeout'.")

(defun set-transient-map (map &optional keep-pred on-exit message timeout)
  "Set MAP as a temporary keymap taking precedence over other keymaps.
Normally, MAP is used only once, to look up the very next key.
However, if the optional argument KEEP-PRED is t, MAP stays
active if a key from MAP is used.  KEEP-PRED can also be a
function of no arguments: it is called from `pre-command-hook' and
if it returns non-nil, then MAP stays active.

Optional arg ON-EXIT, if non-nil, specifies a function that is
called, with no arguments, after MAP is deactivated.

Optional arg MESSAGE, if non-nil, requests display of an informative
message after activating the transient map.  If MESSAGE is a string,
it specifies the format string for the message to display, and the %k
specifier in the string is replaced with the list of keys from the
transient map.  Any other non-nil value of MESSAGE means to use the
message format string \"Repeat with %k\".  Upon deactivating the map,
the displayed message will be cleared out.

Optional arg TIMEOUT, if non-nil, should be a number specifying the
number of seconds of idle time after which the map is deactivated.
The variable `set-transient-map-timeout', if non-nil, overrides the
value of TIMEOUT.

This function uses `overriding-terminal-local-map', which takes precedence
over all other keymaps.  As usual, if no match for a key is found in MAP,
the normal key lookup sequence then continues.

This returns an \"exit function\", which can be called with no argument
to deactivate this transient map, regardless of KEEP-PRED."
  (let* ((timeout (or set-transient-map-timeout timeout))
         (message
          (when message
            (let (keys)
              (map-keymap (lambda (key cmd) (and cmd (push key keys))) map)
              (format-spec (if (stringp message) message "Repeat with %k")
                           `((?k . ,(mapconcat
                                     (lambda (key)
                                       (substitute-command-keys
                                        (format "\\`%s'"
                                                (key-description (vector key)))))
                                     keys ", ")))))))
         (clearfun (make-symbol "clear-transient-map"))
         (exitfun
          (lambda ()
            (internal-pop-keymap map 'overriding-terminal-local-map)
            (remove-hook 'pre-command-hook clearfun)
            ;; Clear the prompt after exiting.
            (when message (message ""))
            (when set-transient-map-timer (cancel-timer set-transient-map-timer))
            (when on-exit (funcall on-exit)))))
    ;; Don't use letrec, because equal (in add/remove-hook) could get trapped
    ;; in a cycle. (bug#46326)
    (fset clearfun
          (lambda ()
            (with-demoted-errors "set-transient-map PCH: %S"
              (if (cond
                       ((null keep-pred) nil)
                       ((and (not (eq map (cadr overriding-terminal-local-map)))
                             (memq map (cddr overriding-terminal-local-map)))
                        ;; There's presumably some other transient-map in
                        ;; effect.  Wait for that one to terminate before we
                        ;; remove ourselves.
                        ;; For example, if isearch and C-u both use transient
                        ;; maps, then the lifetime of the C-u should be nested
                        ;; within isearch's, so the pre-command-hook of
                        ;; isearch should be suspended during the C-u one so
                        ;; we don't exit isearch just because we hit 1 after
                        ;; C-u and that 1 exits isearch whereas it doesn't
                        ;; exit C-u.
                        t)
                       ((eq t keep-pred)
                        (let ((mc (lookup-key map (this-command-keys-vector))))
                          ;; We may have a remapped command, so chase
                          ;; down that.
                          (when (and mc (symbolp mc))
                            (setq mc (or (command-remapping mc) mc)))
                          ;; If the key is unbound `this-command` is
                          ;; nil and so is `mc`.
                          (and mc (eq this-command mc))))
                       (t (funcall keep-pred)))
                  ;; Repeat the message for the next command.
                  (when message (message "%s" message))
                (funcall exitfun)))))
    (add-hook 'pre-command-hook clearfun)
    (internal-push-keymap map 'overriding-terminal-local-map)
    (when timeout
      (when set-transient-map-timer (cancel-timer set-transient-map-timer))
      (setq set-transient-map-timer (run-with-idle-timer timeout nil exitfun)))
    (when message (message "%s" message))
    exitfun))

;;;; Progress reporters.

;; Progress reporter has the following structure:
;;
;;	(NEXT-UPDATE-VALUE . [NEXT-UPDATE-TIME
;;			      MIN-VALUE
;;			      MAX-VALUE
;;			      MESSAGE
;;			      MIN-CHANGE
;;                            MIN-TIME
;;                            MESSAGE-SUFFIX])
;;
;; This weirdness is for optimization reasons: we want
;; `progress-reporter-update' to be as fast as possible, so
;; `(car reporter)' is better than `(aref reporter 0)'.
;;
;; NEXT-UPDATE-TIME is a float.  While `float-time' loses a couple
;; digits of precision, it doesn't really matter here.  On the other
;; hand, it greatly simplifies the code.

(defsubst progress-reporter-update (reporter &optional value suffix)
  "Report progress of an operation in the echo area.
REPORTER should be the result of a call to `make-progress-reporter'.

If REPORTER is a numerical progress reporter---i.e. if it was
 made using non-nil MIN-VALUE and MAX-VALUE arguments to
 `make-progress-reporter'---then VALUE should be a number between
 MIN-VALUE and MAX-VALUE.

Optional argument SUFFIX is a string to be displayed after
REPORTER's main message and progress text.  If REPORTER is a
non-numerical reporter, then VALUE should be nil, or a string to
use instead of SUFFIX.

This function is relatively inexpensive.  If the change since
last update is too small or insufficient time has passed, it does
nothing."
  (when (or (not (numberp value))      ; For pulsing reporter
	    (>= value (car reporter))) ; For numerical reporter
    (progress-reporter-do-update reporter value suffix)))

(defun make-progress-reporter (message &optional min-value max-value
				       current-value min-change min-time)
  "Return progress reporter object for use with `progress-reporter-update'.

MESSAGE is shown in the echo area, with a status indicator
appended to the end.  When you call `progress-reporter-done', the
word \"done\" is printed after the MESSAGE.  You can change the
MESSAGE of an existing progress reporter by calling
`progress-reporter-force-update'.

MIN-VALUE and MAX-VALUE, if non-nil, are starting (0% complete)
and final (100% complete) states of operation; the latter should
be larger.  In this case, the status message shows the percentage
progress.

If MIN-VALUE and/or MAX-VALUE is omitted or nil, the status
message shows a \"spinning\", non-numeric indicator.

Optional CURRENT-VALUE is the initial progress; the default is
MIN-VALUE.
Optional MIN-CHANGE is the minimal change in percents to report;
the default is 1%.
CURRENT-VALUE and MIN-CHANGE do not have any effect if MIN-VALUE
and/or MAX-VALUE are nil.

Optional MIN-TIME specifies the minimum interval time between
echo area updates (default is 0.2 seconds.)  If the OS is not
capable of measuring fractions of seconds, this parameter is
effectively rounded up."
  (when (string-match "[[:alnum:]]\\'" message)
    (setq message (concat message "...")))
  (unless min-time
    (setq min-time 0.2))
  (let ((reporter
	 (cons (or min-value 0)
	       (vector (if (>= min-time 0.02)
			   (float-time) nil)
		       min-value
		       max-value
		       message
		       (if min-change (max (min min-change 50) 1) 1)
                       min-time
                       ;; SUFFIX
                       nil))))
    ;; Force a call to `message' now.
    (progress-reporter-update reporter (or current-value min-value))
    reporter))

(defalias 'progress-reporter-make #'make-progress-reporter)

(defun progress-reporter-force-update (reporter &optional value new-message suffix)
  "Report progress of an operation in the echo area unconditionally.

REPORTER, VALUE, and SUFFIX are the same as in `progress-reporter-update'.
NEW-MESSAGE, if non-nil, sets a new message for the reporter."
  (let ((parameters (cdr reporter)))
    (when new-message
      (aset parameters 3 new-message))
    (when (aref parameters 0)
      (aset parameters 0 (float-time)))
    (progress-reporter-do-update reporter value suffix)))

(defvar progress-reporter--pulse-characters ["-" "\\" "|" "/"]
  "Characters to use for pulsing progress reporters.")

(defun progress-reporter-do-update (reporter value &optional suffix)
  (let* ((parameters   (cdr reporter))
	 (update-time  (aref parameters 0))
	 (min-value    (aref parameters 1))
	 (max-value    (aref parameters 2))
	 (text         (aref parameters 3))
	 (enough-time-passed
	  ;; See if enough time has passed since the last update.
	  (or (not update-time)
	      (when (time-less-p update-time nil)
		;; Calculate time for the next update
		(aset parameters 0 (+ update-time (aref parameters 5)))))))
    (cond ((and min-value max-value)
	   ;; Numerical indicator
	   (let* ((one-percent (/ (- max-value min-value) 100.0))
		  (percentage  (if (= max-value min-value)
				   0
				 (truncate (/ (- value min-value)
					      one-percent)))))
	     ;; Calculate NEXT-UPDATE-VALUE.  If we are not printing
	     ;; message because not enough time has passed, use 1
	     ;; instead of MIN-CHANGE.  This makes delays between echo
	     ;; area updates closer to MIN-TIME.
	     (setcar reporter
		     (min (+ min-value (* (+ percentage
					     (if enough-time-passed
						 ;; MIN-CHANGE
						 (aref parameters 4)
					       1))
					  one-percent))
			  max-value))
	     (when (integerp value)
	       (setcar reporter (ceiling (car reporter))))
	     ;; Print message only if enough time has passed
	     (when enough-time-passed
               (if suffix
                   (aset parameters 6 suffix)
                 (setq suffix (or (aref parameters 6) "")))
               (if (> percentage 0)
                   (message "%s%d%% %s" text percentage suffix)
                 (message "%s %s" text suffix)))))
	  ;; Pulsing indicator
	  (enough-time-passed
           (when (and value (not suffix))
             (setq suffix value))
           (if suffix
               (aset parameters 6 suffix)
             (setq suffix (or (aref parameters 6) "")))
           (let* ((index (mod (1+ (car reporter)) 4))
                  (message-log-max nil)
                  (pulse-char (aref progress-reporter--pulse-characters
                                    index)))
	     (setcar reporter index)
             (message "%s %s %s" text pulse-char suffix))))))

(defun progress-reporter-done (reporter)
  "Print reporter's message followed by word \"done\" in echo area."
  (message "%sdone" (aref (cdr reporter) 3)))

(defmacro dotimes-with-progress-reporter (spec reporter-or-message &rest body)
  "Loop a certain number of times and report progress in the echo area.
Evaluate BODY with VAR bound to successive integers running from
0, inclusive, to COUNT, exclusive.  Then evaluate RESULT to get
the return value (nil if RESULT is omitted).

REPORTER-OR-MESSAGE is a progress reporter object or a string.  In the latter
case, use this string to create a progress reporter.

At each iteration, print the reporter message followed by progress
percentage in the echo area.  After the loop is finished,
print the reporter message followed by the word \"done\".

This macro is a convenience wrapper around `make-progress-reporter' and friends.

\(fn (VAR COUNT [RESULT]) REPORTER-OR-MESSAGE BODY...)"
  (declare (indent 2) (debug ((symbolp form &optional form) form body)))
  (let ((prep (make-symbol "--dotimes-prep--"))
        (end (make-symbol "--dotimes-end--")))
    `(let ((,prep ,reporter-or-message)
           (,end ,(cadr spec)))
       (when (stringp ,prep)
         (setq ,prep (make-progress-reporter ,prep 0 ,end)))
       (dotimes (,(car spec) ,end)
         ,@body
         (progress-reporter-update ,prep (1+ ,(car spec))))
       (progress-reporter-done ,prep)
       (or ,@(cdr (cdr spec)) nil))))

(defmacro dolist-with-progress-reporter (spec reporter-or-message &rest body)
  "Loop over a list and report progress in the echo area.
Evaluate BODY with VAR bound to each car from LIST, in turn.
Then evaluate RESULT to get return value, default nil.

REPORTER-OR-MESSAGE is a progress reporter object or a string.  In the latter
case, use this string to create a progress reporter.

At each iteration, print the reporter message followed by progress
percentage in the echo area.  After the loop is finished,
print the reporter message followed by the word \"done\".

\(fn (VAR LIST [RESULT]) REPORTER-OR-MESSAGE BODY...)"
  (declare (indent 2) (debug ((symbolp form &optional form) form body)))
  (let ((prep (make-symbol "--dolist-progress-reporter--"))
        (count (make-symbol "--dolist-count--"))
        (list (make-symbol "--dolist-list--")))
    `(let ((,prep ,reporter-or-message)
           (,count 0)
           (,list ,(cadr spec)))
       (when (stringp ,prep)
         (setq ,prep (make-progress-reporter ,prep 0 (length ,list))))
       (dolist (,(car spec) ,list)
         ,@body
         (progress-reporter-update ,prep (setq ,count (1+ ,count))))
       (progress-reporter-done ,prep)
       (or ,@(cdr (cdr spec)) nil))))


;;;; Comparing version strings.

(defconst version-separator "."
  "Specify the string used to separate the version elements.

Usually the separator is \".\", but it can be any other string.")


(defconst version-regexp-alist
  '(("^[-._+ ]?snapshot$"                                 . -4)
    ;; treat "1.2.3-20050920" and "1.2-3" as snapshot releases
    ("^[-._+]$"                                           . -4)
    ;; treat "1.2.3-CVS" as snapshot release
    ("^[-._+ ]?\\(cvs\\|git\\|bzr\\|svn\\|hg\\|darcs\\)$" . -4)
    ;; treat "-unknown" the same as snapshots.
    ("^[-._+ ]?unknown$"                                  . -4)
    ("^[-._+ ]?alpha$"                                    . -3)
    ("^[-._+ ]?beta$"                                     . -2)
    ("^[-._+ ]?\\(pre\\|rc\\)$"                           . -1))
  "Specify association between non-numeric version and its priority.

This association is used to handle version string like \"1.0pre2\",
\"0.9alpha1\", etc.  It's used by `version-to-list' (which see) to convert the
non-numeric part of a version string to an integer.  For example:

   String Version    Integer List Version
   \"0.9snapshot\"     (0  9 -4)
   \"1.0-git\"         (1  0 -4)
   \"1.0.cvs\"         (1  0 -4)
   \"1.0pre2\"         (1  0 -1 2)
   \"1.0PRE2\"         (1  0 -1 2)
   \"22.8beta3\"       (22 8 -2 3)
   \"22.8 Beta3\"      (22 8 -2 3)
   \"0.9alpha1\"       (0  9 -3 1)
   \"0.9AlphA1\"       (0  9 -3 1)
   \"0.9 alpha\"       (0  9 -3)

Each element has the following form:

   (REGEXP . PRIORITY)

Where:

REGEXP		regexp used to match non-numeric part of a version string.
		It should begin with the `^' anchor and end with a `$' to
		prevent false hits.  Letter-case is ignored while matching
		REGEXP.

PRIORITY	a negative integer specifying non-numeric priority of REGEXP.")


(defun version-to-list (ver)
  "Convert version string VER into a list of integers.

The version syntax is given by the following EBNF:

   VERSION ::= NUMBER ( SEPARATOR NUMBER )*.

   NUMBER ::= (0|1|2|3|4|5|6|7|8|9)+.

   SEPARATOR ::= `version-separator' (which see)
	       | `version-regexp-alist' (which see).

The NUMBER part is optional if SEPARATOR is a match for an element
in `version-regexp-alist'.

Examples of valid version syntax:

   1.0pre2   1.0.7.5   22.8beta3   0.9alpha1   6.9.30Beta   2.4.snapshot   .5

Examples of invalid version syntax:

   1.0prepre2   1.0..7.5   22.8X3   alpha3.2

Examples of version conversion:

   Version String    Version as a List of Integers
   \".5\"              (0 5)
   \"0.9 alpha\"       (0  9 -3)
   \"0.9AlphA1\"       (0  9 -3 1)
   \"0.9snapshot\"     (0  9 -4)
   \"1.0-git\"         (1  0 -4)
   \"1.0.7.5\"         (1  0  7 5)
   \"1.0.cvs\"         (1  0 -4)
   \"1.0PRE2\"         (1  0 -1 2)
   \"1.0pre2\"         (1  0 -1 2)
   \"22.8 Beta3\"      (22 8 -2 3)
   \"22.8beta3\"       (22 8 -2 3)

See documentation for `version-separator' and `version-regexp-alist'."
  (declare (side-effect-free t))
  (unless (stringp ver)
    (error "Version must be a string"))
  ;; Change .x.y to 0.x.y
  (if (and (>= (length ver) (length version-separator))
	   (string-equal (substring ver 0 (length version-separator))
			 version-separator))
      (setq ver (concat "0" ver)))
  (unless (string-match-p "^[0-9]" ver)
    (error "Invalid version syntax: `%s' (must start with a number)" ver))

  (save-match-data
    (let ((i 0)
	  (case-fold-search t)		; ignore case in matching
	  lst s al)
      ;; Parse the version-string up to a separator until there are none left
      (while (and (setq s (string-match "[0-9]+" ver i))
		  (= s i))
        ;; Add the numeric part to the beginning of the version list;
        ;; lst gets reversed at the end
	(setq lst (cons (string-to-number (substring ver i (match-end 0)))
			lst)
	      i   (match-end 0))
	;; handle non-numeric part
	(when (and (setq s (string-match "[^0-9]+" ver i))
		   (= s i))
	  (setq s (substring ver i (match-end 0))
		i (match-end 0))
	  ;; handle alpha, beta, pre, etc. separator
	  (unless (string= s version-separator)
	    (setq al version-regexp-alist)
	    (while (and al (not (string-match (caar al) s)))
	      (setq al (cdr al)))
	    (cond (al
		   (push (cdar al) lst))
        ;; Convert 22.3a to 22.3.1, 22.3b to 22.3.2, etc., but only if
        ;; the letter is the end of the version-string, to avoid
        ;; 22.8X3 being valid
        ((and (string-match "^[-._+ ]?\\([a-zA-Z]\\)$" s)
           (= i (length ver)))
		   (push (- (aref (downcase (match-string 1 s)) 0) ?a -1)
			 lst))
		  (t (error "Invalid version syntax: `%s'" ver))))))
    (nreverse lst))))

(defun version-list-< (l1 l2)
  "Return t if L1, a list specification of a version, is lower than L2.

Note that a version specified by the list (1) is equal to (1 0),
\(1 0 0), (1 0 0 0), etc.  That is, the trailing zeros are insignificant.
Also, a version given by the list (1) is higher than (1 -1), which in
turn is higher than (1 -2), which is higher than (1 -3)."
  (declare (pure t) (side-effect-free t))
  (while (and l1 l2 (= (car l1) (car l2)))
    (setq l1 (cdr l1)
	  l2 (cdr l2)))
  (cond
   ;; l1 not null and l2 not null
   ((and l1 l2) (< (car l1) (car l2)))
   ;; l1 null and l2 null         ==> l1 length = l2 length
   ((and (null l1) (null l2)) nil)
   ;; l1 not null and l2 null     ==> l1 length > l2 length
   (l1 (< (version-list-not-zero l1) 0))
   ;; l1 null and l2 not null     ==> l2 length > l1 length
   (t  (< 0 (version-list-not-zero l2)))))


(defun version-list-= (l1 l2)
  "Return t if L1, a list specification of a version, is equal to L2.

Note that a version specified by the list (1) is equal to (1 0),
\(1 0 0), (1 0 0 0), etc.  That is, the trailing zeros are insignificant.
Also, a version given by the list (1) is higher than (1 -1), which in
turn is higher than (1 -2), which is higher than (1 -3)."
  (declare (pure t) (side-effect-free t))
  (while (and l1 l2 (= (car l1) (car l2)))
    (setq l1 (cdr l1)
	  l2 (cdr l2)))
  (cond
   ;; l1 not null and l2 not null
   ((and l1 l2) nil)
   ;; l1 null and l2 null     ==> l1 length = l2 length
   ((and (null l1) (null l2)))
   ;; l1 not null and l2 null ==> l1 length > l2 length
   (l1 (zerop (version-list-not-zero l1)))
   ;; l1 null and l2 not null ==> l2 length > l1 length
   (t  (zerop (version-list-not-zero l2)))))


(defun version-list-<= (l1 l2)
  "Return t if L1, a list specification of a version, is lower or equal to L2.

Note that integer list (1) is equal to (1 0), (1 0 0), (1 0 0 0),
etc.  That is, the trailing zeroes are insignificant.  Also, integer
list (1) is greater than (1 -1) which is greater than (1 -2)
which is greater than (1 -3)."
  (declare (pure t) (side-effect-free t))
  (while (and l1 l2 (= (car l1) (car l2)))
    (setq l1 (cdr l1)
	  l2 (cdr l2)))
  (cond
   ;; l1 not null and l2 not null
   ((and l1 l2) (< (car l1) (car l2)))
   ;; l1 null and l2 null     ==> l1 length = l2 length
   ((and (null l1) (null l2)))
   ;; l1 not null and l2 null ==> l1 length > l2 length
   (l1 (<= (version-list-not-zero l1) 0))
   ;; l1 null and l2 not null ==> l2 length > l1 length
   (t  (<= 0 (version-list-not-zero l2)))))

(defun version-list-not-zero (lst)
  "Return the first non-zero element of LST, which is a list of integers.

If all LST elements are zeros or LST is nil, return zero."
  (declare (pure t) (side-effect-free t))
  (while (and lst (zerop (car lst)))
    (setq lst (cdr lst)))
  (if lst
      (car lst)
    ;; there is no element different of zero
    0))


(defun version< (v1 v2)
  "Return t if version V1 is lower (older) than V2.

Note that version string \"1\" is equal to \"1.0\", \"1.0.0\", \"1.0.0.0\",
etc.  That is, the trailing \".0\"s are insignificant.  Also, version
string \"1\" is higher (newer) than \"1pre\", which is higher than \"1beta\",
which is higher than \"1alpha\", which is higher than \"1snapshot\".
Also, \"-GIT\", \"-CVS\" and \"-NNN\" are treated as snapshot versions."
  (declare (side-effect-free t))
  (version-list-< (version-to-list v1) (version-to-list v2)))

(defun version<= (v1 v2)
  "Return t if version V1 is lower (older) than or equal to V2.

Note that version string \"1\" is equal to \"1.0\", \"1.0.0\", \"1.0.0.0\",
etc.  That is, the trailing \".0\"s are insignificant.  Also, version
string \"1\" is higher (newer) than \"1pre\", which is higher than \"1beta\",
which is higher than \"1alpha\", which is higher than \"1snapshot\".
Also, \"-GIT\", \"-CVS\" and \"-NNN\" are treated as snapshot versions."
  (declare (side-effect-free t))
  (version-list-<= (version-to-list v1) (version-to-list v2)))

(defun version= (v1 v2)
  "Return t if version V1 is equal to V2.

Note that version string \"1\" is equal to \"1.0\", \"1.0.0\", \"1.0.0.0\",
etc.  That is, the trailing \".0\"s are insignificant.  Also, version
string \"1\" is higher (newer) than \"1pre\", which is higher than \"1beta\",
which is higher than \"1alpha\", which is higher than \"1snapshot\".
Also, \"-GIT\", \"-CVS\" and \"-NNN\" are treated as snapshot versions."
  (declare (side-effect-free t))
  (version-list-= (version-to-list v1) (version-to-list v2)))

(defvar package--builtin-versions
  ;; Mostly populated by loaddefs.el.
  (purify-if-dumping `((emacs . ,(version-to-list emacs-version))))
  "Alist giving the version of each versioned builtin package.
I.e. each element of the list is of the form (NAME . VERSION) where
NAME is the package name as a symbol, and VERSION is its version
as a list.")

(defun package--description-file (dir)
  "Return package description file name for package DIR."
  (concat (let ((subdir (file-name-nondirectory
                         (directory-file-name dir))))
            (if (string-match "\\([^.].*?\\)-\\([0-9]+\\(?:[.][0-9]+\\|\\(?:pre\\|beta\\|alpha\\)[0-9]+\\)*\\)" subdir)
                (match-string 1 subdir) subdir))
          "-pkg.el"))


;;; Thread support.

(defmacro with-mutex (mutex &rest body)
  "Invoke BODY with MUTEX held, releasing MUTEX when done.
This is the simplest safe way to acquire and release a mutex."
  (declare (indent 1) (debug t))
  (let ((sym (make-symbol "mutex")))
    `(let ((,sym ,mutex))
       (mutex-lock ,sym)
       (unwind-protect
	   (progn ,@body)
	 (mutex-unlock ,sym)))))


;;; Apropos.

(defun apropos-internal (regexp &optional predicate)
  "Show all symbols whose names contain match for REGEXP.
If optional 2nd arg PREDICATE is non-nil, (funcall PREDICATE SYMBOL) is done
for each symbol and a symbol is mentioned only if that returns non-nil.
Return list of symbols found."
  (let (found)
    (mapatoms (lambda (symbol)
                (when (and (string-match regexp (symbol-name symbol))
                           (or (not predicate)
                               (funcall predicate symbol)))
                  (push symbol found))))
    (sort found #'string-lessp)))


;;; Misc.

(defvar definition-prefixes (make-hash-table :test 'equal)
  "Hash table mapping prefixes to the files in which they're used.
This can be used to automatically fetch not-yet-loaded definitions.
More specifically, if there is a value of the form (FILES...) for
a string PREFIX it means that the FILES define variables or functions
with names that start with PREFIX.

Note that it does not imply that all definitions starting with PREFIX can
be found in those files.  E.g. if prefix is \"gnus-article-\" there might
still be definitions of the form \"gnus-article-toto-titi\" in other files,
which would presumably appear in this table under another prefix such as
\"gnus-\" or \"gnus-article-toto-\".")

(defun register-definition-prefixes (file prefixes)
  "Register that FILE uses PREFIXES."
  (dolist (prefix prefixes)
    (puthash prefix (cons file (gethash prefix definition-prefixes))
             definition-prefixes)))

(defconst menu-bar-separator '("--")
  "Separator for menus.")

;; The following statement ought to be in print.c, but `provide' can't
;; be used there.
;; https://lists.gnu.org/r/emacs-devel/2009-08/msg00236.html
(when (hash-table-p (car (read-from-string
			  (prin1-to-string (make-hash-table)))))
  (provide 'hashtable-print-readable))

;; This is used in lisp/Makefile.in and in leim/Makefile.in to
;; generate file names for autoloads, custom-deps, and finder-data.
(defun unmsys--file-name (file)
  "Produce the canonical file name for FILE from its MSYS form.

On systems other than MS-Windows, just returns FILE.
On MS-Windows, converts /d/foo/bar form of file names
passed by MSYS Make into d:/foo/bar that Emacs can grok.

This function is called from lisp/Makefile and leim/Makefile."
  (when (and (eq system-type 'windows-nt)
	     (string-match "\\`/[a-zA-Z]/" file))
    (setq file (concat (substring file 1 2) ":" (substring file 2))))
  file)

(defun flatten-tree (tree)
  "Return a \"flattened\" copy of TREE.
In other words, return a list of the non-nil terminal nodes, or
leaves, of the tree of cons cells rooted at TREE.  Leaves in the
returned list are in the same order as in TREE.

\(flatten-tree \\='(1 (2 . 3) nil (4 5 (6)) 7))
=> (1 2 3 4 5 6 7)"
  (declare (side-effect-free error-free))
  (let (elems)
    (while (consp tree)
      (let ((elem (pop tree)))
        (while (consp elem)
          (push (cdr elem) tree)
          (setq elem (car elem)))
        (if elem (push elem elems))))
    (if tree (push tree elems))
    (nreverse elems)))

;; Technically, `flatten-list' is a misnomer, but we provide it here
;; for discoverability:
(defalias 'flatten-list #'flatten-tree)

(defun string-trim-left (string &optional regexp)
  "Trim STRING of leading string matching REGEXP.

REGEXP defaults to \"[ \\t\\n\\r]+\"."
  (declare (important-return-value t))
  (if (string-match (if regexp
                        (concat "\\`\\(?:" regexp "\\)")
                      "\\`[ \t\n\r]+")
                    string)
      (substring string (match-end 0))
    string))

(defun string-trim-right (string &optional regexp)
  "Trim STRING of trailing string matching REGEXP.

REGEXP defaults to  \"[ \\t\\n\\r]+\"."
  (declare (side-effect-free t))
  (let ((i (string-match-p (if regexp
                               (concat "\\(?:" regexp "\\)\\'")
                             "[ \t\n\r]+\\'")
                           string)))
    (if i (substring string 0 i) string)))

(defun string-trim (string &optional trim-left trim-right)
  "Trim STRING of leading and trailing strings matching TRIM-LEFT and TRIM-RIGHT.

TRIM-LEFT and TRIM-RIGHT default to \"[ \\t\\n\\r]+\"."
  (declare (important-return-value t))
  (string-trim-left (string-trim-right string trim-right) trim-left))

;; The initial anchoring is for better performance in searching matches.
(defconst regexp-unmatchable "\\`a\\`"
  "Standard regexp guaranteed not to match any string at all.")

(defun run-hook-query-error-with-timeout (hook)
  "Run HOOK, catching errors, and querying the user about whether to continue.
If a function in HOOK signals an error, the user will be prompted
whether to continue or not.  If the user doesn't respond,
evaluation will continue if the user doesn't respond within five
seconds."
  (run-hook-wrapped
   hook
   (lambda (fun)
     (condition-case err
         (funcall fun)
       (error
        (unless (y-or-n-p-with-timeout (format "Error %s; continue?" err)
                                       5 t)
          (error err))))
     ;; Continue running.
     nil)))

(defun internal--fill-string-single-line (str)
  "Fill string STR to `fill-column'.
This is intended for very simple filling while bootstrapping
Emacs itself, and does not support all the customization options
of fill.el (for example `fill-region')."
  (if (< (length str) fill-column)
      str
    (let* ((limit (min fill-column (length str)))
           (fst (substring str 0 limit))
           (lst (substring str limit)))
      (cond ((string-match "\\( \\)$" fst)
             (setq fst (replace-match "\n" nil nil fst 1)))
            ((string-match "^ \\(.*\\)" lst)
             (setq fst (concat fst "\n"))
             (setq lst (match-string 1 lst)))
            ((string-match ".*\\( \\(.+\\)\\)$" fst)
             (setq lst (concat (match-string 2 fst) lst))
             (setq fst (replace-match "\n" nil nil fst 1))))
      (concat fst (internal--fill-string-single-line lst)))))

(defun internal--format-docstring-line (string &rest objects)
  "Format a single line from a documentation string out of STRING and OBJECTS.
Signal an error if STRING contains a newline.
This is intended for internal use only.  Avoid using this for the
first line of a docstring; the first line should be a complete
sentence (see Info node `(elisp) Documentation Tips')."
  (when (string-match "\n" string)
    (error "Unable to fill string containing newline: %S" string))
  (internal--fill-string-single-line (apply #'format string objects)))

(defun json-available-p ()
  "Return non-nil if Emacs has libjansson support."
  (and (fboundp 'json--available-p)
       (json--available-p)))

(defun ensure-list (object)
  "Return OBJECT as a list.
If OBJECT is already a list, return OBJECT itself.  If it's
not a list, return a one-element list containing OBJECT."
  (declare (side-effect-free error-free))
  (if (listp object)
      object
    (list object)))

(defmacro with-delayed-message (args &rest body)
  "Like `progn', but display MESSAGE if BODY takes longer than TIMEOUT seconds.
The MESSAGE form will be evaluated immediately, but the resulting
string will be displayed only if BODY takes longer than TIMEOUT seconds.

\(fn (timeout message) &rest body)"
  (declare (indent 1))
  `(funcall-with-delayed-message ,(car args) ,(cadr args)
                                 (lambda ()
                                   ,@body)))

(defun function-alias-p (func &optional _noerror)
  "Return nil if FUNC is not a function alias.
If FUNC is a function alias, return the function alias chain."
  (declare (advertised-calling-convention (func) "30.1")
           (side-effect-free error-free))
  (let ((chain nil))
    (while (and (symbolp func)
                (setq func (symbol-function func))
                (symbolp func))
      (push func chain))
    (nreverse chain)))

(defun readablep (object)
  "Say whether OBJECT has a readable syntax.
This means that OBJECT can be printed out and then read back
again by the Lisp reader.  This function returns nil if OBJECT is
unreadable, and the printed representation (from `prin1') of
OBJECT if it is readable."
  (declare (side-effect-free error-free))
  (catch 'unreadable
    (let ((print-unreadable-function
           (lambda (_object _escape)
             (throw 'unreadable nil))))
      (prin1-to-string object))))

(defun delete-line ()
  "Delete the current line."
  (delete-region (pos-bol) (pos-bol 2)))

(defun ensure-empty-lines (&optional lines)
  "Ensure that there are LINES number of empty lines before point.
If LINES is nil or omitted, ensure that there is a single empty
line before point.

If called interactively, LINES is given by the prefix argument.

If there are more than LINES empty lines before point, the number
of empty lines is reduced to LINES.

If point is not at the beginning of a line, a newline character
is inserted before adjusting the number of empty lines."
  (interactive "p")
  (unless (bolp)
    (insert "\n"))
  (let ((lines (or lines 1))
        (start (save-excursion
                 (if (re-search-backward "[^\n]" nil t)
                     (+ (point) 2)
                   (point-min)))))
    (cond
     ((> (- (point) start) lines)
      (delete-region (point) (- (point) (- (point) start lines))))
     ((< (- (point) start) lines)
      (insert (make-string (- lines (- (point) start)) ?\n))))))

(defun string-lines (string &optional omit-nulls keep-newlines)
  "Split STRING into a list of lines.
If OMIT-NULLS, empty lines will be removed from the results.
If KEEP-NEWLINES, don't strip trailing newlines from the result
lines."
  (declare (side-effect-free t))
  (if (equal string "")
      (if omit-nulls
          nil
        (list ""))
    (let ((lines nil)
          (start 0))
      (while (< start (length string))
        (let ((newline (string-search "\n" string start)))
          (if newline
              (progn
                (when (or (not omit-nulls)
                          (not (= start newline)))
                  (let ((line (substring string start
                                         (if keep-newlines
                                             (1+ newline)
                                           newline))))
                    (when (not (and keep-newlines omit-nulls
                                    (equal line "\n")))
                      (push line lines))))
                (setq start (1+ newline)))
            ;; No newline in the remaining part.
            (if (zerop start)
                ;; Avoid a string copy if there are no newlines at all.
                (push string lines)
              (push (substring string start) lines))
            (setq start (length string)))))
      (nreverse lines))))

(defvar buffer-match-p--past-warnings nil)

(defun buffer-match-p (condition buffer-or-name &rest args)
  "Return non-nil if BUFFER-OR-NAME matches CONDITION.
CONDITION is either:
- the symbol t, to always match,
- the symbol nil, which never matches,
- a regular expression, to match a buffer name,
- a predicate function that takes BUFFER-OR-NAME plus ARGS as
  arguments, and returns non-nil if the buffer matches,
- a cons-cell, where the car describes how to interpret the cdr.
  The car can be one of the following:
  * `derived-mode': the buffer matches if the buffer's major mode
    is derived from the major mode in the cons-cell's cdr.
  * `major-mode': the buffer matches if the buffer's major mode
    is eq to the cons-cell's cdr.  Prefer using `derived-mode'
    instead when both can work.
  * `not': the cadr is interpreted as a negation of a condition.
  * `and': the cdr is a list of recursive conditions, that all have
    to be met.
  * `or': the cdr is a list of recursive condition, of which at
    least one has to be met."
  (letrec
      ((buffer (get-buffer buffer-or-name))
       (match
        (lambda (conditions)
          (catch 'match
            (dolist (condition conditions)
              (when (pcase condition
                      ('t t)
                      ((pred stringp)
                       (string-match-p condition (buffer-name buffer)))
                      ((pred functionp)
                       (if (cdr args)
                           ;; New in Emacs>29.1. no need for compatibility hack.
                           (apply condition buffer-or-name args)
                         (condition-case-unless-debug err
                             (apply condition buffer-or-name args)
                           (wrong-number-of-arguments
                            (unless (member condition
                                            buffer-match-p--past-warnings)
                              (message "%s" (error-message-string err))
                              (push condition buffer-match-p--past-warnings))
                            (apply condition buffer-or-name
                                   (if args nil '(nil)))))))
                      (`(major-mode . ,mode)
                       (eq
                        (buffer-local-value 'major-mode buffer)
                        mode))
                      (`(derived-mode . ,mode)
                       (provided-mode-derived-p
                        (buffer-local-value 'major-mode buffer)
                        mode))
                      (`(not . ,cond)
                       (not (funcall match cond)))
                      (`(or . ,args)
                       (funcall match args))
                      (`(and . ,args)
                       (catch 'fail
                         (dolist (c args)
                           (unless (funcall match (list c))
                             (throw 'fail nil)))
                         t)))
                (throw 'match t)))))))
    (funcall match (list condition))))

(defun match-buffers (condition &optional buffers &rest args)
  "Return a list of buffers that match CONDITION, or nil if none match.
See `buffer-match-p' for various supported CONDITIONs.
By default all buffers are checked, but the optional
argument BUFFERS can restrict that: its value should be
an explicit list of buffers to check.
Optional arguments ARGS are passed to `buffer-match-p', for
predicate conditions in CONDITION."
  (let (bufs)
    (dolist (buf (or buffers (buffer-list)))
      (when (apply #'buffer-match-p condition (get-buffer buf) args)
        (push buf bufs)))
    bufs))

(defmacro with-memoization (place &rest code)
  "Return the value of CODE and stash it in PLACE.
If PLACE's value is non-nil, then don't bother evaluating CODE
and return the value found in PLACE instead."
  (declare (indent 1) (debug (gv-place body)))
  (gv-letplace (getter setter) place
    `(or ,getter
         ,(macroexp-let2 nil val (macroexp-progn code)
            `(progn
               ,(funcall setter val)
               ,val)))))

(make-obsolete 'garbage-collection-messages nil "30.1")
(make-obsolete 'dump-mode nil "30.1")
(define-obsolete-function-alias 'purecopy #'purify-if-dumping "30.1")

;;; subr.el ends here<|MERGE_RESOLUTION|>--- conflicted
+++ resolved
@@ -3768,26 +3768,12 @@
   "Non-nil means the current command was invoked from a TTY menu.")
 (defun use-dialog-box-p ()
   "Return non-nil if the current command should prompt the user via a dialog box."
-<<<<<<< HEAD
   (and last-input-event                 ; not during startup
        (or (consp last-nonmenu-event)   ; invoked by a mouse event
            (and (null last-nonmenu-event)
                 (consp last-input-event))
            from--tty-menu-p)            ; invoked via TTY menu
        use-dialog-box))
-=======
-  (or use-dialog-box-override
-      (and last-input-event                 ; not during startup
-           (or (consp last-nonmenu-event)   ; invoked by a mouse event
-               (and (null last-nonmenu-event)
-                    (consp last-input-event))
-               (and (featurep 'android)	; Prefer dialog boxes on
-                                        ; Android.
-                    (not (android-detect-keyboard))) ; If no keyboard is
-                                                     ; connected.
-               from--tty-menu-p)            ; invoked via TTY menu
-           use-dialog-box)))
->>>>>>> b7b9a0a5
 
 (defun y-or-n-p (prompt)
   "Ask user a \"y or n\" question.
