;;; completion-preview.el --- Preview completion with inline overlay  -*- lexical-binding: t; -*-

;; Copyright (C) 2023-2024 Free Software Foundation, Inc.

;; Author: Eshel Yaron <me@eshelyaron.com>
;; Maintainer: Eshel Yaron <me@eshelyaron.com>
;; Keywords: abbrev convenience

;; This program is free software; you can redistribute it and/or modify
;; it under the terms of the GNU General Public License as published by
;; the Free Software Foundation, either version 3 of the License, or
;; (at your option) any later version.

;; This program is distributed in the hope that it will be useful,
;; but WITHOUT ANY WARRANTY; without even the implied warranty of
;; MERCHANTABILITY or FITNESS FOR A PARTICULAR PURPOSE.  See the
;; GNU General Public License for more details.

;; You should have received a copy of the GNU General Public License
;; along with this program.  If not, see <https://www.gnu.org/licenses/>.

;;; Commentary:

;; This library provides the Completion Preview mode.  This minor mode
;; displays a completion suggestion for the symbol at point in an
;; overlay after point.  Check out the customization group
;; `completion-preview' for user options that you may want to tweak.
;;
;; To enable Completion Preview mode, use `completion-preview-mode'.
;; To accept the completion suggestion, press TAB.  If you want to
;; ignore a completion suggestion, just go on editing or moving around
;; the buffer.  Completion Preview mode continues to update the
;; suggestion as you type according to the text around point.
;;
;; The commands `completion-preview-next-candidate' and
;; `completion-preview-prev-candidate' allow you to cycle the
;; completion candidate that the preview suggests.  These commands
;; don't have a default keybinding, but you can bind them, for
;; example, to M-n and M-p in `completion-preview-active-mode-map' to
;; have them handy whenever the preview is visible.
;;
;; When the completion candidate that the preview is showing shares a
;; common prefix with all other candidates, Completion Preview mode
;; underlines that common prefix.  If you want to insert the common
;; prefix but with a different suffix than the one the preview is
;; showing, use the command `completion-preview-complete'.  This command
;; inserts just the common prefix and lets you go on typing as usual.
;; If you invoke `completion-preview-complete' when there is no common
;; prefix (so nothing is underlined in the preview), it displays a list
;; of all matching completion candidates.
;;
;; If you set the user option `completion-preview-exact-match-only' to
;; non-nil, Completion Preview mode only suggests a completion
;; candidate when its the only possible completion for the (partial)
;; symbol at point.  The user option `completion-preview-commands'
;; says which commands should trigger the completion preview.  The
;; user option `completion-preview-minimum-symbol-length' specifies a
;; minimum number of consecutive characters with word or symbol syntax
;; that should appear around point for Emacs to suggest a completion.
;; By default, this option is set to 3, so Emacs suggests a completion
;; if you type "foo", but typing just "fo" doesn't show the preview.

;;; Code:

(defgroup completion-preview nil
  "In-buffer completion preview."
  :group 'completion)

(defcustom completion-preview-exact-match-only nil
  "Whether to show completion preview only when there is an exact match.

If this option is non-nil, Completion Preview mode only shows the
preview when there is exactly one completion candidate that
matches the symbol at point.  Otherwise, if this option is nil,
when there are multiple matching candidates the preview shows the
first candidate, and you can cycle between the candidates with
\\[completion-preview-next-candidate] and
\\[completion-preview-prev-candidate]."
  :type 'boolean
  :version "30.1")

(defcustom completion-preview-commands '(self-insert-command
                                         insert-char
                                         delete-backward-char
<<<<<<< HEAD
                                         backward-delete-char-untabify)
=======
                                         backward-delete-char-untabify
                                         analyze-text-conversion
                                         completion-preview-complete)
>>>>>>> 9ea415cd
  "List of commands that should trigger completion preview."
  :type '(repeat (function :tag "Command" :value self-insert-command))
  :version "30.1")

(defcustom completion-preview-minimum-symbol-length 3
  "Minimum length of the symbol at point for showing completion preview."
  :type 'natnum
  :version "30.1")

(defcustom completion-preview-message-format
  "Completion suggestion %i out of %n"
  "Message to show after cycling the completion preview suggestion.

If the value is a string, `completion-preview-next-candidate' and
`completion-preview-prev-candidate' display this string in the
echo area, after substituting \"%i\" with the 1-based index of
the completion suggestion that the preview is showing, and \"%n\"
with the total number of available completion suggestions for the
text around point.

If this option is nil, these commands do not display any message."
  :type '(choice (string :tag "Message format")
                 (const :tag "No message" nil))
  :version "30.1")

(defvar completion-preview-sort-function #'minibuffer--sort-by-length-alpha
  "Sort function to use for choosing a completion candidate to preview.")

(defface completion-preview
  '((t :inherit shadow))
  "Face for completion candidates in the completion preview overlay."
  :version "30.1")

(defface completion-preview-common
  '((((supports :underline t))
     :underline t :inherit completion-preview)
    (((supports :weight bold))
     :weight bold :inherit completion-preview)
    (t :background "gray"))
  "Face for the longest common prefix in the completion preview."
  :version "30.1")

(defface completion-preview-exact
  ;; An exact match is also the longest common prefix of all matches.
  '((t :underline "gray25" :inherit completion-preview-common))
  "Face for matches in the completion preview overlay."
  :version "30.1")

(defface completion-preview-highlight
  '((t :inherit highlight))
  "Face for highlighting the completion preview when the mouse is over it."
  :version "30.1")

(defvar-keymap completion-preview-active-mode-map
  :doc "Keymap for Completion Preview Active mode."
  "C-i" #'completion-preview-insert
  ;; FIXME: Should this have another/better binding by default?
  "M-i" #'completion-preview-complete
  ;; "M-n" #'completion-preview-next-candidate
  ;; "M-p" #'completion-preview-prev-candidate
  )

(defvar-keymap completion-preview--mouse-map
  :doc "Keymap for mouse clicks on the completion preview."
  "<down-mouse-1>" #'completion-preview-insert
  "C-<down-mouse-1>" #'completion-preview-complete
  "<down-mouse-2>" #'completion-preview-complete
  "<wheel-up>"     #'completion-preview-prev-candidate
  "<wheel-down>"   #'completion-preview-next-candidate)

(defvar-local completion-preview--overlay nil)

(defvar completion-preview--internal-commands
  '(completion-preview-next-candidate
    completion-preview-prev-candidate
    ;; Don't dismiss or update the preview when the user scrolls.
    mwheel-scroll)
  "List of commands that manipulate the completion preview.

Completion Preview mode avoids updating the preview after these commands.")

(defvar-local completion-preview--inhibit-update-p nil
  "Whether to inhibit updating the completion preview following this command.")

(defsubst completion-preview--inhibit-update ()
  "Inhibit updating the completion preview following this command."
  (setq completion-preview--inhibit-update-p t))

(defsubst completion-preview-require-certain-commands ()
  "Check if `this-command' is one of `completion-preview-commands'."
  (memq this-command completion-preview-commands))

(defun completion-preview-require-minimum-symbol-length ()
  "Check if the length of symbol at point is at least above a certain threshold.
`completion-preview-minimum-symbol-length' determines that threshold."
  (let ((bounds (bounds-of-thing-at-point 'symbol)))
    (and bounds (<= completion-preview-minimum-symbol-length
                    (- (cdr bounds) (car bounds))))))

(defun completion-preview-hide ()
  "Hide the completion preview."
  (when completion-preview--overlay
    (delete-overlay completion-preview--overlay)
    (setq completion-preview--overlay nil
          completion-preview--inhibit-update-p nil)))

(defun completion-preview--make-overlay (pos string)
  "Make preview overlay showing STRING at POS, or move existing preview there."
  (if completion-preview--overlay
      (move-overlay completion-preview--overlay pos pos)
    (setq completion-preview--overlay (make-overlay pos pos))
    (overlay-put completion-preview--overlay 'window (selected-window)))
  (add-text-properties 0 1 '(cursor 1) string)
  (overlay-put completion-preview--overlay 'after-string string)
  completion-preview--overlay)

(defsubst completion-preview--get (prop)
  "Return property PROP of the completion preview overlay."
  (overlay-get completion-preview--overlay prop))

(defun completion-preview--window-selection-change (window)
  "Hide completion preview in WINDOW after switching to another window.
Completion Preview mode adds this function to
`window-selection-change-functions', which see."
  (unless (or (eq window (selected-window))
              (eq window (minibuffer-selected-window)))
    (with-current-buffer (window-buffer window)
      (completion-preview-active-mode -1))))

(define-minor-mode completion-preview-active-mode
  "Mode for when the completion preview is shown."
  :interactive nil
  (if completion-preview-active-mode
      (add-hook 'window-selection-change-functions
                #'completion-preview--window-selection-change nil t)
    (remove-hook 'window-selection-change-functions
                 #'completion-preview--window-selection-change t)
    (completion-preview-hide)))

(defvar completion-preview-completion-styles '(basic)
  "List of completion styles that Completion Preview mode uses.

Since Completion Preview mode shows prefix completion candidates, this
list should normally only include completion styles that perform prefix
completion, but other candidates are filtered out and cause no harm.

See also `completion-styles'.")

(defun completion-preview--try-table (table beg end props)
  "Check TABLE for a completion matching the text between BEG and END.

PROPS is a property list with additional information about TABLE.
See `completion-at-point-functions' for more details.

If TABLE contains a matching candidate, return a list
\(BASE COMMON SUFFIXES) where BASE is a prefix of the text
between BEG and END that TABLE elided from the start of each candidate,
COMMON is the longest common prefix of all matching candidates,
SUFFIXES is a list of different suffixes that together with COMMON yield
the matching candidates.  If TABLE does not contain matching
candidates or if there are multiple matching completions and
`completion-preview-exact-match-only' is non-nil, return nil instead."
  ;;;;;;;;;;;;;;;;;;;;;;;;;;;;;;;;;;;;;;;;;;;;;;;;;;;;;;;;;;;;;;;;;;;;;;
  ;;                                                                  ;;
  ;;   | buffer text |  preview  |                                    ;;
  ;;   |             |           |                                    ;;
  ;;  beg           end          |                                    ;;
  ;;   |------+------|--+--------|    Each of base, common and suffix ;;
  ;;   | base |  common | suffix | <- may be empty, except common and ;;
  ;;                                  suffix cannot both be empty.    ;;
  ;;                                                                  ;;
  ;;;;;;;;;;;;;;;;;;;;;;;;;;;;;;;;;;;;;;;;;;;;;;;;;;;;;;;;;;;;;;;;;;;;;;
  (let* ((pred (plist-get props :predicate))
         (string (buffer-substring beg end))
         (md (completion-metadata string table pred))
         (sort-fn (or (completion-metadata-get md 'cycle-sort-function)
                      (completion-metadata-get md 'display-sort-function)
                      completion-preview-sort-function))
         (all (let ((completion-lazy-hilit t)
                    ;; FIXME: This does not override styles prescribed
                    ;; by the completion category via
                    ;; e.g. `completion-category-defaults'.
                    (completion-styles completion-preview-completion-styles))
                (completion-all-completions string table pred
                                            (- (point) beg) md)))
         (last (last all))
         (base (or (cdr last) 0))
         (prefix (substring string base)))
    (when last
      (setcdr last nil)
      (when-let ((sorted (funcall sort-fn
                                  (delete prefix (all-completions prefix all))))
                 (common (try-completion prefix sorted))
                 (lencom (length common))
                 (suffixes sorted))
        (unless (and (cdr suffixes) completion-preview-exact-match-only)
          ;; Remove the common prefix from each candidate.
          (while sorted
            (setcar sorted (substring (car sorted) lencom))
            (setq sorted (cdr sorted)))
          (list (substring string 0 base) common suffixes))))))

(defun completion-preview--capf-wrapper (capf)
  "Translate return value of CAPF to properties for completion preview overlay."
  (let ((res (ignore-errors (funcall capf))))
    (and (consp res)
         (not (functionp res))
         (seq-let (beg end table &rest plist) res
           (or (when-let ((data (completion-preview--try-table
                                 table beg end plist)))
                 `(,(+ beg (length (car data))) ,end ,plist ,@data))
               (unless (eq 'no (plist-get plist :exclusive))
                 ;; Return non-nil to exclude other capfs.
                 '(nil)))))))

(defun completion-preview--update ()
  "Update completion preview."
  (seq-let (beg end props base common suffixes)
      (run-hook-wrapped
       'completion-at-point-functions
       #'completion-preview--capf-wrapper)
    (when-let ((suffix (car suffixes)))
      (set-text-properties 0 (length suffix)
                           (list 'face (if (cdr suffixes)
                                           'completion-preview
                                         'completion-preview-exact))
                           suffix)
      (set-text-properties 0 (length common)
                           (list 'face (if (cdr suffixes)
                                           'completion-preview-common
                                         'completion-preview-exact))
                           common)
      (let ((ov (completion-preview--make-overlay
                 end (propertize (concat (substring common (- end beg)) suffix)
                                 'mouse-face 'completion-preview-highlight
                                 'keymap completion-preview--mouse-map))))
        (overlay-put ov 'completion-preview-beg beg)
        (overlay-put ov 'completion-preview-end end)
        (overlay-put ov 'completion-preview-index 0)
        (overlay-put ov 'completion-preview-suffixes suffixes)
        (overlay-put ov 'completion-preview-common common)
        (overlay-put ov 'completion-preview-base base)
        (overlay-put ov 'completion-preview-props props)
        (completion-preview-active-mode)))))

(defun completion-preview--show ()
  "Show a new completion preview.

Call `completion-at-point-functions' in order to obtain and
display a completion candidate for the text around point.

If the preview is already shown, first check whether the
suggested candidate remains a valid completion for the text at
point.  If so, update the preview according the new text at
point, otherwise hide it."
  (when completion-preview-active-mode
    ;; We were already showing a preview before this command, so we
    ;; check if the text before point is still a prefix of the
    ;; candidate that the preview suggested, and if so we first update
    ;; existing preview according to the changes made by this command,
    ;; and only then try to get a new candidate.  This ensures that we
    ;; never display a stale preview and that the preview doesn't
    ;; flicker, even with slow completion backends.
    (let* ((beg (completion-preview--get 'completion-preview-beg))
           (end (max (point) (overlay-start completion-preview--overlay)))
           (sufs (completion-preview--get 'completion-preview-suffixes))
           (index (completion-preview--get 'completion-preview-index))
           (common (completion-preview--get 'completion-preview-common))
           (suffix (nth index sufs))
           (cand nil))
      (set-text-properties 0 (length suffix)
                           (list 'face (if (cdr sufs)
                                           'completion-preview
                                         'completion-preview-exact))
                           suffix)
      (setq cand (concat common (nth index sufs)))
      (if (and (<= beg (point) end (1- (+ beg (length cand))))
               (string-prefix-p (buffer-substring beg end) cand))
          ;; The previous preview is still applicable, update it.
          (overlay-put (completion-preview--make-overlay
                        end (propertize (substring cand (- end beg))
                                        'mouse-face 'completion-preview-highlight
                                        'keymap completion-preview--mouse-map))
                       'completion-preview-end end)
        ;; The previous preview is no longer applicable, hide it.
        (completion-preview-active-mode -1))))
  ;; Run `completion-at-point-functions' to get a new candidate.
  (while-no-input (completion-preview--update)))

(defun completion-preview--post-command ()
  "Create, update or delete completion preview post last command."
  (let ((internal-p (or completion-preview--inhibit-update-p
                        (memq this-command
                              completion-preview--internal-commands))))
    (setq completion-preview--inhibit-update-p nil)

    ;; If we're called after a command that itself updates the
    ;; preview, don't do anything.
    (unless internal-p
      (if (and (completion-preview-require-certain-commands)
               (completion-preview-require-minimum-symbol-length))
          (completion-preview--show)
        (completion-preview-active-mode -1)))))

(defun completion-preview-insert ()
  "Insert the completion candidate that the preview is showing."
  (interactive)
  (if completion-preview-active-mode
      (let* ((pre (completion-preview--get 'completion-preview-base))
             (end (completion-preview--get 'completion-preview-end))
             (ind (completion-preview--get 'completion-preview-index))
             (all (completion-preview--get 'completion-preview-suffixes))
             (com (completion-preview--get 'completion-preview-common))
             (efn (plist-get (completion-preview--get 'completion-preview-props)
                             :exit-function))
             (aft (completion-preview--get 'after-string))
             (str (concat pre com (nth ind all))))
        (completion-preview-active-mode -1)
        (goto-char end)
        (insert (substring-no-properties aft))
        (when (functionp efn) (funcall efn str 'finished)))
    (user-error "No current completion preview")))

(defun completion-preview-complete ()
  "Complete up to the longest common prefix of all completion candidates.

If you call this command twice in a row, or otherwise if there is no
common prefix to insert, it displays the list of matching completion
candidates unless `completion-auto-help' is nil.  If you repeat this
command again when the completions list is visible, it scrolls the
completions list."
  (interactive)
  (unless completion-preview-active-mode
    (user-error "No current completion preview"))
  (let* ((beg (completion-preview--get 'completion-preview-beg))
         (end (completion-preview--get 'completion-preview-end))
         (com (completion-preview--get 'completion-preview-common))
         (cur (completion-preview--get 'completion-preview-index))
         (all (completion-preview--get 'completion-preview-suffixes))
         (base (completion-preview--get 'completion-preview-base))
         (props (completion-preview--get 'completion-preview-props))
         (efn (plist-get props :exit-function))
         (ins (substring-no-properties com (- end beg))))
    (goto-char end)
    (if (string-empty-p ins)
        ;; If there's nothing to insert, call `completion-at-point' to
        ;; show the completions list (or just display a message when
        ;; `completion-auto-help' is nil).
        (let* ((completion-styles completion-preview-completion-styles)
               (sub (substring-no-properties com))
               (col (mapcar (lambda (suf)
                              (concat sub (substring-no-properties suf)))
                            (append (nthcdr cur all) (take cur all))))
               ;; The candidates are already in order.
               (props (plist-put props :display-sort-function #'identity))
               ;; The :exit-function might be slow, e.g. when the
               ;; backend is Eglot, so we ensure that the preview is
               ;; hidden before any original :exit-function is called.
               (props (plist-put props :exit-function
                                 (when (functionp efn)
                                   (lambda (string status)
                                     (completion-preview-active-mode -1)
                                     (funcall efn string status)))))
               ;; The predicate is meant for the original completion
               ;; candidates, which may be symbols or cons cells, but
               ;; now we only have strings, so it might be unapplicable.
               (props (plist-put props :predicate nil))
               (completion-at-point-functions
                (list (lambda () `(,beg ,end ,col ,@props)))))
          (completion-preview--inhibit-update)
          (completion-at-point))
      ;; Otherwise, insert the common prefix and update the preview.
      (insert ins)
      (let ((suf (nth cur all))
            (pos (point)))
        (if (or (string-empty-p suf) (null suf))
            ;; If we've inserted a full candidate, let the post-command
            ;; hook update the completion preview in case the candidate
            ;; can be completed further.
            (when (functionp efn)
              (funcall efn (concat base com) (if (cdr all) 'exact 'finished)))
          ;; Otherwise, remove the common prefix from the preview.
          (completion-preview--inhibit-update)
          (overlay-put (completion-preview--make-overlay
                        pos (propertize
                             suf 'mouse-face 'completion-preview-highlight
                             'keymap completion-preview--mouse-map))
                       'completion-preview-end pos))))))

(defun completion-preview-prev-candidate ()
  "Cycle the candidate that the preview is showing to the previous suggestion."
  (interactive)
  (completion-preview-next-candidate -1))

(defun completion-preview-next-candidate (direction)
  "Cycle the candidate that the preview is showing in direction DIRECTION.

DIRECTION should be either 1 which means cycle forward, or -1
which means cycle backward.  Interactively, DIRECTION is the
prefix argument and defaults to 1."
  (interactive "p")
  (when completion-preview-active-mode
    (let* ((beg (completion-preview--get 'completion-preview-beg))
           (end (completion-preview--get 'completion-preview-end))
           (all (completion-preview--get 'completion-preview-suffixes))
           (com (completion-preview--get 'completion-preview-common))
           (cur (completion-preview--get 'completion-preview-index))
           (len (length all))
           (new (mod (+ cur direction) len))
           (suf (nth new all))
           (lencom (length com)))
      ;; Skip suffixes that are no longer applicable.  This may happen
      ;; when the user continues typing and immediately runs this
      ;; command, before the completion backend returns an updated set
      ;; of completions for the new (longer) prefix, so we still have
      ;; the previous (larger) set of candidates at hand.
      (while (or (<= (+ beg lencom (length suf)) end)
                 (not (string-prefix-p (buffer-substring beg end)
                                       (concat com suf))))
        (setq new (mod (+ new direction) len)
              suf (nth new all)))
      (set-text-properties 0 (length suf)
                           (list 'face (if (cdr all)
                                           'completion-preview
                                         'completion-preview-exact))
                           suf)
      (let ((aft (propertize (substring (concat com suf) (- end beg))
                             'mouse-face 'completion-preview-highlight
                             'keymap completion-preview--mouse-map)))
        (add-text-properties 0 1 '(cursor 1) aft)
        (overlay-put completion-preview--overlay 'completion-preview-index new)
        (overlay-put completion-preview--overlay 'after-string aft))
      (when completion-preview-message-format
        (message (format-spec completion-preview-message-format
                              `((?i . ,(1+ new)) (?n . ,len))))))))

(defun completion-preview--active-p (_symbol buffer)
  "Check if the completion preview is currently shown in BUFFER."
  (buffer-local-value 'completion-preview-active-mode buffer))

(dolist (cmd '(completion-preview-insert
               completion-preview-complete
               completion-preview-prev-candidate
               completion-preview-next-candidate))
  (put cmd 'completion-predicate #'completion-preview--active-p))

;;;###autoload
(define-minor-mode completion-preview-mode
  "Show in-buffer completion suggestions in a preview as you type.

This mode automatically shows and updates the completion preview
according to the text around point.
\\<completion-preview-active-mode-map>\
When the preview is visible, \\[completion-preview-insert] accepts the
completion suggestion, \\[completion-preview-complete] completes up to
the longest common prefix of all completion candidates,
\\[completion-preview-next-candidate] cycles forward to the next
completion suggestion, and \\[completion-preview-prev-candidate] cycles
backward."
  :lighter " CP"
  (if completion-preview-mode
      (add-hook 'post-command-hook #'completion-preview--post-command nil t)
    (remove-hook 'post-command-hook #'completion-preview--post-command t)
    (completion-preview-active-mode -1)))

(provide 'completion-preview)
;;; completion-preview.el ends here<|MERGE_RESOLUTION|>--- conflicted
+++ resolved
@@ -82,13 +82,7 @@
 (defcustom completion-preview-commands '(self-insert-command
                                          insert-char
                                          delete-backward-char
-<<<<<<< HEAD
                                          backward-delete-char-untabify)
-=======
-                                         backward-delete-char-untabify
-                                         analyze-text-conversion
-                                         completion-preview-complete)
->>>>>>> 9ea415cd
   "List of commands that should trigger completion preview."
   :type '(repeat (function :tag "Command" :value self-insert-command))
   :version "30.1")
