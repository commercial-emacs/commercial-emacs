--- conflicted
+++ resolved
@@ -657,7 +657,6 @@
 form \"(FUNCTION):\") will be combined into \"(FUNC1, FUNC2):\"
 according to `fill-column'."
   (save-excursion
-<<<<<<< HEAD
     (pcase-let ((`(,beg ,end) (log-edit-changelog-paragraph)))
       (unless (= beg end)
         (cl-callf copy-marker end)
@@ -683,44 +682,6 @@
                    (log-edit--insert-filled-defuns defuns)
                    (setq beg (point))))
         (prog1 t)))))
-=======
-    (let* ((range (log-edit-changelog-paragraph))
-           (beg (car range))
-           (end (cadr range)))
-      (if (= beg end)
-          ;; Not a ChangeLog entry, fill as normal.
-          nil
-        (setq end (copy-marker end))
-        (goto-char beg)
-        (let* ((defuns-beg nil)
-               (defuns nil))
-          (while
-              (progn
-                (setq defuns-beg
-                      (and (< beg end)
-                           (re-search-forward
-                            (concat "\\(?1:"
-                                    change-log-unindented-file-names-re
-                                    "\\)\\|^\\(?1:\\)[[:blank:]]*(")
-                            end t)
-                           (copy-marker (match-end 1))))
-                (let ((fill-indent-according-to-mode t)
-                      (end (if defuns-beg
-                               (match-beginning 0) end))
-                      (beg (progn (goto-char beg)
-                                  (line-beginning-position))))
-                  (when (<= (line-end-position) end)
-                    (fill-region beg end justify)))
-                defuns-beg)
-            (goto-char defuns-beg)
-            (setq defuns (change-log-read-defuns end))
-            (progn
-              (delete-region defuns-beg (point))
-              (log-edit--insert-filled-defuns defuns)
-              (setq beg (point))))
-          nil)
-        t))))
->>>>>>> 833d2636
 
 (defun log-edit-hide-buf (&optional buf where)
   (when (setq buf (get-buffer (or buf log-edit-files-buf)))
