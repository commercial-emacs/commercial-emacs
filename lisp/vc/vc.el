;;; vc.el --- drive a version-control system from within Emacs  -*- lexical-binding:t -*-

;; Copyright (C) 1992-1998, 2000-2019 Free Software Foundation, Inc.

;; Author:     FSF (see below for full credits)
;; Maintainer: emacs-devel@gnu.org
;; Keywords: vc tools

;; This file is part of GNU Emacs.

;; GNU Emacs is free software: you can redistribute it and/or modify
;; it under the terms of the GNU General Public License as published by
;; the Free Software Foundation, either version 3 of the License, or
;; (at your option) any later version.

;; GNU Emacs is distributed in the hope that it will be useful,
;; but WITHOUT ANY WARRANTY; without even the implied warranty of
;; MERCHANTABILITY or FITNESS FOR A PARTICULAR PURPOSE.  See the
;; GNU General Public License for more details.

;; You should have received a copy of the GNU General Public License
;; along with GNU Emacs.  If not, see <https://www.gnu.org/licenses/>.

;;; Credits:

;; VC was initially designed and implemented by Eric S. Raymond
;; <esr@thyrsus.com> in 1992.  Over the years, many other people have
;; contributed substantial amounts of work to VC.  These include:
;;
;;   Per Cederqvist <ceder@lysator.liu.se>
;;   Paul Eggert <eggert@twinsun.com>
;;   Sebastian Kremer <sk@thp.uni-koeln.de>
;;   Martin Lorentzson <martinl@gnu.org>
;;   Dave Love <fx@gnu.org>
;;   Stefan Monnier <monnier@cs.yale.edu>
;;   Thien-Thi Nguyen <ttn@gnu.org>
;;   Dan Nicolaescu <dann@ics.uci.edu>
;;   J.D. Smith <jdsmith@alum.mit.edu>
;;   Andre Spiegel <spiegel@gnu.org>
;;   Richard Stallman <rms@gnu.org>
;;
;; In July 2007 ESR returned and redesigned the mode to cope better
;; with modern version-control systems that do commits by fileset
;; rather than per individual file.
;;
;; If you maintain a client of the mode or customize it in your .emacs,
;; note that some backend functions which formerly took single file arguments
;; now take a list of files.  These include: register, checkin, print-log,
;; and diff.

;;; Commentary:

;; This mode is fully documented in the Emacs user's manual.
;;
;; Supported version-control systems presently include CVS, RCS, SRC,
;; GNU Subversion, Bzr, Git, Mercurial, Monotone and SCCS (or its free
;; replacement, CSSC).
;;
;; If your site uses the ChangeLog convention supported by Emacs, the
;; function `log-edit-comment-to-change-log' could prove a useful checkin hook,
;; although you might prefer to use C-c C-a (i.e. `log-edit-insert-changelog')
;; from the commit buffer instead or to set `log-edit-setup-invert'.
;;
;; When using SCCS, RCS, CVS: be careful not to do repo surgery, or
;; operations like registrations and deletions and renames, outside VC
;; while VC is running.  The support for these systems was designed
;; when disks were much slower, and the code maintains a lot of
;; internal state in order to reduce expensive operations to a
;; minimum.  Thus, if you mess with the repo while VC's back is turned,
;; VC may get seriously confused.
;;
;; When using Subversion or a later system, anything you do outside VC
;; *through the VCS tools* should safely interlock with VC
;; operations.  Under these VC does little state caching, because local
;; operations are assumed to be fast.
;;
;; The 'assumed to be fast' category includes SRC, even though it's
;; a wrapper around RCS.
;;
;; ADDING SUPPORT FOR OTHER BACKENDS
;;
;; VC can use arbitrary version control systems as a backend.  To add
;; support for a new backend named SYS, write a library vc-sys.el that
;; contains functions of the form `vc-sys-...' (note that SYS is in lower
;; case for the function and library names).  VC will use that library if
;; you put the symbol SYS somewhere into the list of
;; `vc-handled-backends'.  Then, for example, if `vc-sys-registered'
;; returns non-nil for a file, all SYS-specific versions of VC commands
;; will be available for that file.
;;
;; VC keeps some per-file information in the form of properties (see
;; vc-file-set/getprop in vc-hooks.el).  The backend-specific functions
;; do not generally need to be aware of these properties.  For example,
;; `vc-sys-working-revision' should compute the working revision and
;; return it; it should not look it up in the property, and it needn't
;; store it there either.  However, if a backend-specific function does
;; store a value in a property, that value takes precedence over any
;; value that the generic code might want to set (check for uses of
;; the macro `with-vc-properties' in vc.el).
;;
;; In the list of functions below, each identifier needs to be prepended
;; with `vc-sys-'.  Some of the functions are mandatory (marked with a
;; `*'), others are optional (`-').

;; BACKEND PROPERTIES
;;
;; * revision-granularity
;;
;;   Takes no arguments.  Returns either 'file or 'repository.  Backends
;;   that return 'file have per-file revision numbering; backends
;;   that return 'repository have per-repository revision numbering,
;;   so a revision level implicitly identifies a changeset

;; STATE-QUERYING FUNCTIONS
;;
;; * registered (file)
;;
;;   Return non-nil if FILE is registered in this backend.  Both this
;;   function as well as `state' should be careful to fail gracefully
;;   in the event that the backend executable is absent.  It is
;;   preferable that this function's *body* is autoloaded, that way only
;;   calling vc-registered does not cause the backend to be loaded
;;   (all the vc-FOO-registered functions are called to try to find
;;   the controlling backend for FILE).
;;
;; * state (file)
;;
;;   Return the current version control state of FILE.  For a list of
;;   possible values, see `vc-state'.  This function should do a full and
;;   reliable state computation; it is usually called immediately after
;;   C-x v v.
;;
;; - dir-status-files (dir files update-function)
;;
;;   Produce RESULT: a list of lists of the form (FILE VC-STATE EXTRA)
;;   for FILES in DIR.  If FILES is nil, report on all files in DIR.
;;   (It is OK, though possibly inefficient, to ignore the FILES argument
;;   and always report on all files in DIR.)
;;
;;   If FILES is non-nil, this function should report on all requested
;;   files, including up-to-date or ignored files.
;;
;;   EXTRA can be used for backend specific information about FILE.
;;   If a command needs to be run to compute this list, it should be
;;   run asynchronously using (current-buffer) as the buffer for the
;;   command.
;;
;;   When RESULT is computed, it should be passed back by doing:
;;   (funcall UPDATE-FUNCTION RESULT nil).  If the backend uses a
;;   process filter, hence it produces partial results, they can be
;;   passed back by doing: (funcall UPDATE-FUNCTION RESULT t) and then
;;   do a (funcall UPDATE-FUNCTION RESULT nil) when all the results
;;   have been computed.
;;
;;   To provide more backend specific functionality for `vc-dir'
;;   the following functions might be needed: `dir-extra-headers',
;;   `dir-printer', and `extra-dir-menu'.
;;
;; - dir-extra-headers (dir)
;;
;;   Return a string that will be added to the *vc-dir* buffer header.
;;
;; - dir-printer (fileinfo)
;;
;;   Pretty print the `vc-dir-fileinfo' FILEINFO.
;;   If a backend needs to show more information than the default FILE
;;   and STATE in the vc-dir listing, it can store that extra
;;   information in `vc-dir-fileinfo->extra'.  This function can be
;;   used to display that extra information in the *vc-dir* buffer.
;;
;; - status-fileinfo-extra (file)
;;
;;   Compute `vc-dir-fileinfo->extra' for FILE.
;;
;; * working-revision (file)
;;
;;   Return the working revision of FILE.  This is the revision fetched
;;   by the last checkout or update, not necessarily the same thing as the
;;   head or tip revision.  Should return "0" for a file added but not yet
;;   committed.
;;
;; * checkout-model (files)
;;
;;   Indicate whether FILES need to be "checked out" before they can be
;;   edited.  See `vc-checkout-model' for a list of possible values.
;;
;; - mode-line-string (file)
;;
;;   If provided, this function should return the VC-specific mode
;;   line string for FILE.  The returned string should have a
;;   `help-echo' property which is the text to be displayed as a
;;   tooltip when the mouse hovers over the VC entry on the mode-line.
;;   The default implementation deals well with all states that
;;   `vc-state' can return.
;;
;; STATE-CHANGING FUNCTIONS
;;
;; * create-repo (backend)
;;
;;   Create an empty repository in the current directory and initialize
;;   it so VC mode can add files to it.  For file-oriented systems, this
;;   need do no more than create a subdirectory with the right name.
;;
;; * register (files &optional comment)
;;
;;   Register FILES in this backend.  Optionally, an initial
;;   description of the file, COMMENT, may be specified, but it is not
;;   guaranteed that the backend will do anything with this.  The
;;   implementation should pass the value of vc-register-switches to
;;   the backend command.  (Note: in older versions of VC, this
;;   command had an optional revision first argument that was
;;   not used; in still older ones it took a single file argument and
;;   not a list.)
;;
;; - responsible-p (file)
;;
;;   Return non-nil if this backend considers itself "responsible" for
;;   FILE, which can also be a directory.  This function is used to find
;;   out what backend to use for registration of new files and for things
;;   like change log generation.  The default implementation always
;;   returns nil.
;;
;; - receive-file (file rev)
;;
;;   Let this backend "receive" a file that is already registered under
;;   another backend.  The default implementation simply calls `register'
;;   for FILE, but it can be overridden to do something more specific,
;;   e.g. keep revision numbers consistent or choose editing modes for
;;   FILE that resemble those of the other backend.
;;
;; - unregister (file)
;;
;;   Unregister FILE from this backend.  This is only needed if this
;;   backend may be used as a "more local" backend for temporary editing.
;;
;; * checkin (files comment &optional rev)
;;
;;   Commit changes in FILES to this backend.  COMMENT is used as a
;;   check-in comment.  The implementation should pass the value of
;;   vc-checkin-switches to the backend command.  The optional REV
;;   revision argument is only supported with some older VCSes, like
;;   RCS and CVS, and is otherwise silently ignored.
;;
;; * find-revision (file rev buffer)
;;
;;   Fetch revision REV of file FILE and put it into BUFFER.
;;   If REV is the empty string, fetch the head of the trunk.
;;   The implementation should pass the value of vc-checkout-switches
;;   to the backend command.
;;
;; * checkout (file &optional rev)
;;
;;   Check out revision REV of FILE into the working area.  FILE
;;   should be writable by the user and if locking is used for FILE, a
;;   lock should also be set.  If REV is non-nil, that is the revision
;;   to check out (default is the working revision).  If REV is t,
;;   that means to check out the head of the current branch; if it is
;;   the empty string, check out the head of the trunk.  The
;;   implementation should pass the value of vc-checkout-switches to
;;   the backend command.  The 'editable' argument of older VC versions
;;   is gone; all files are checked out editable.
;;
;; * revert (file &optional contents-done)
;;
;;   Revert FILE back to the working revision.  If optional
;;   arg CONTENTS-DONE is non-nil, then the contents of FILE have
;;   already been reverted from a version backup, and this function
;;   only needs to update the status of FILE within the backend.
;;   If FILE is in the `added' state it should be returned to the
;;   `unregistered' state.
;;
;; - merge-file (file rev1 rev2)
;;
;;   Merge the changes between REV1 and REV2 into the current working
;;   file (for non-distributed VCS).  It is expected that with an
;;   empty first revision this will behave like the merge-news method.
;;
;; - merge-branch ()
;;
;;   Merge another branch into the current one, prompting for a
;;   location to merge from.
;;
;; - merge-news (file)
;;
;;   Merge recent changes from the current branch into FILE.
;;   (for non-distributed VCS).
;;
;; - pull (prompt)
;;
;;   Pull "upstream" changes into the current branch (for distributed
;;   VCS).  If PROMPT is non-nil, or if necessary, prompt for a
;;   location to pull from.
;;
;; - steal-lock (file &optional revision)
;;
;;   Steal any lock on the working revision of FILE, or on REVISION if
;;   that is provided.  This function is only needed if locking is
;;   used for files under this backend, and if files can indeed be
;;   locked by other users.
;;
;; - modify-change-comment (files rev comment)
;;
;;   Modify the change comments associated with the files at the
;;   given revision.  This is optional, many backends do not support it.
;;
;; - mark-resolved (files)
;;
;;   Mark conflicts as resolved.  Some VC systems need to run a
;;   command to mark conflicts as resolved.
;;
;; - find-admin-dir (file)
;;
;;   Return the administrative directory of FILE.

;; HISTORY FUNCTIONS
;;
;; * print-log (files buffer &optional shortlog start-revision limit)
;;
;;   Insert the revision log for FILES into BUFFER.
;;   If SHORTLOG is true insert a short version of the log.
;;   If LIMIT is true insert only insert LIMIT log entries.  If the
;;   backend does not support limiting the number of entries to show
;;   it should return `limit-unsupported'.
;;   If START-REVISION is given, then show the log starting from that
;;   revision ("starting" in the sense of it being the _newest_
;;   revision shown, rather than the working revision, which is normally
;;   the case).  Not all backends support this.  At present, this is
;;   only ever used with LIMIT = 1 (by vc-annotate-show-log-revision-at-line).
;;
;; * log-outgoing (backend remote-location)
;;
;;   Insert in BUFFER the revision log for the changes that will be
;;   sent when performing a push operation to REMOTE-LOCATION.
;;
;; * log-incoming (backend remote-location)
;;
;;   Insert in BUFFER the revision log for the changes that will be
;;   received when performing a pull operation from REMOTE-LOCATION.
;;
;; - log-view-mode ()
;;
;;   Mode to use for the output of print-log.  This defaults to
;;   `log-view-mode' and is expected to be changed (if at all) to a derived
;;   mode of `log-view-mode'.
;;
;; - show-log-entry (revision)
;;
;;   If provided, search the log entry for REVISION in the current buffer,
;;   and make sure it is displayed in the buffer's window.  The default
;;   implementation of this function works for RCS-style logs.
;;
;; - comment-history (file)
;;
;;   Return a string containing all log entries that were made for FILE.
;;   This is used for transferring a file from one backend to another,
;;   retaining comment information.
;;
;; - update-changelog (files)
;;
;;   Using recent log entries, create ChangeLog entries for FILES, or for
;;   all files at or below the default-directory if FILES is nil.  The
;;   default implementation runs rcs2log, which handles RCS- and
;;   CVS-style logs.
;;
;; * diff (files &optional rev1 rev2 buffer async)
;;
;;   Insert the diff for FILE into BUFFER, or the *vc-diff* buffer if
;;   BUFFER is nil.  If ASYNC is non-nil, run asynchronously.  If REV1
;;   and REV2 are non-nil, report differences from REV1 to REV2.  If
;;   REV1 is nil, use the working revision (as found in the
;;   repository) as the older revision if REV2 is nil as well;
;;   otherwise, diff against an empty tree.  If REV2 is nil, use the
;;   current working-copy contents as the newer revision.  This
;;   function should pass the value of (vc-switches BACKEND 'diff) to
;;   the backend command.  It should return a status of either 0 (no
;;   differences found), or 1 (either non-empty diff or the diff is
;;   run asynchronously).
;;
;; - revision-completion-table (files)
;;
;;   Return a completion table for existing revisions of FILES.
;;   The default is to not use any completion table.
;;
;; - annotate-command (file buf &optional rev)
;;
;;   If this function is provided, it should produce an annotated display
;;   of FILE in BUF, relative to revision REV.  Annotation means each line
;;   of FILE displayed is prefixed with version information associated with
;;   its addition (deleted lines leave no history) and that the text of the
;;   file is fontified according to age.
;;
;; - annotate-time ()
;;
;;   Only required if `annotate-command' is defined for the backend.
;;   Return the time of the next line of annotation at or after point,
;;   as a floating point fractional number of days.  The helper
;;   function `vc-annotate-convert-time' may be useful for converting
;;   multi-part times as returned by `current-time' and `encode-time'
;;   to this format.  Return nil if no more lines of annotation appear
;;   in the buffer.  You can safely assume that point is placed at the
;;   beginning of each line, starting at `point-min'.  The buffer that
;;   point is placed in is the Annotate output, as defined by the
;;   relevant backend.  This function also affects how much of the line
;;   is fontified; where it leaves point is where fontification begins.
;;
;; - annotate-current-time ()
;;
;;   Only required if `annotate-command' is defined for the backend,
;;   AND you'd like the current time considered to be anything besides
;;   (vc-annotate-convert-time (current-time)) -- i.e. the current
;;   time with hours, minutes, and seconds included.  Probably safe to
;;   ignore.  Return the current-time, in units of fractional days.
;;
;; - annotate-extract-revision-at-line ()
;;
;;   Only required if `annotate-command' is defined for the backend.
;;   Invoked from a buffer in vc-annotate-mode, return the revision
;;   corresponding to the current line, or nil if there is no revision
;;   corresponding to the current line.
;;   If the backend supports annotating through copies and renames,
;;   and displays a file name and a revision, then return a cons
;;   (REVISION . FILENAME).
;;
;; - region-history (FILE BUFFER LFROM LTO)
;;
;;   Insert into BUFFER the history (log comments and diffs) of the content of
;;   FILE between lines LFROM and LTO.  This is typically done asynchronously.
;;
;; - region-history-mode ()
;;
;;   Major mode to use for the output of `region-history'.
;;
;; - mergebase (rev1 &optional rev2)
;;
;;   Return the common ancestor between REV1 and REV2 revisions.

;; TAG SYSTEM
;;
;; - create-tag (dir name branchp)
;;
;;   Attach the tag NAME to the state of the working copy.  This
;;   should make sure that files are up-to-date before proceeding with
;;   the action.  DIR can also be a file and if BRANCHP is specified,
;;   NAME should be created as a branch and DIR should be checked out
;;   under this new branch.  The default implementation does not
;;   support branches but does a sanity check, a tree traversal and
;;   assigns the tag to each file.
;;
;; - retrieve-tag (dir name update)
;;
;;   Retrieve the version tagged by NAME of all registered files at or below DIR.
;;   If UPDATE is non-nil, then update buffers of any files in the
;;   tag that are currently visited.  The default implementation
;;   does a sanity check whether there aren't any uncommitted changes at
;;   or below DIR, and then performs a tree walk, using the `checkout'
;;   function to retrieve the corresponding revisions.

;; MISCELLANEOUS
;;
;; - make-version-backups-p (file)
;;
;;   Return non-nil if unmodified repository revisions of FILE should be
;;   backed up locally.  If this is done, VC can perform `diff' and
;;   `revert' operations itself, without calling the backend system.  The
;;   default implementation always returns nil.
;;
;; - root (file)
;;
;;   Return the root of the VC controlled hierarchy for file.
;;
;; - ignore (file &optional directory)
;;
;;   Ignore FILE under the VCS of DIRECTORY (default is `default-directory').
;;   FILE is a file wildcard.
;;   When called interactively and with a prefix argument, remove FILE
;;   from ignored files.
;;   When called from Lisp code, if DIRECTORY is non-nil, the
;;   repository to use will be deduced by DIRECTORY.
;;
;; - ignore-completion-table
;;
;;   Return the completion table for files ignored by the current
;;   version control system, e.g., the entries in `.gitignore' and
;;   `.bzrignore'.
;;
;; - previous-revision (file rev)
;;
;;   Return the revision number that precedes REV for FILE, or nil if no such
;;   revision exists.
;;
;; - next-revision (file rev)
;;
;;   Return the revision number that follows REV for FILE, or nil if no such
;;   revision exists.
;;
;; - log-edit-mode ()
;;
;;   Turn on the mode used for editing the check in log.  This
;;   defaults to `log-edit-mode'.  If changed, it should use a mode
;;   derived from`log-edit-mode'.
;;
;; - check-headers ()
;;
;;   Return non-nil if the current buffer contains any version headers.
;;
;; - delete-file (file)
;;
;;   Delete FILE and mark it as deleted in the repository.  If this
;;   function is not provided, the command `vc-delete-file' will
;;   signal an error.
;;
;; - rename-file (old new)
;;
;;   Rename file OLD to NEW, both in the working area and in the
;;   repository.  If this function is not provided, the renaming
;;   will be done by (vc-delete-file old) and (vc-register new).
;;
;; - find-file-hook ()
;;
;;   Operation called in current buffer when opening a file.  This can
;;   be used by the backend to setup some local variables it might need.
;;
;; - extra-menu ()
;;
;;   Return a menu keymap, the items in the keymap will appear at the
;;   end of the Version Control menu.  The goal is to allow backends
;;   to specify extra menu items that appear in the VC menu.  This way
;;   you can provide menu entries for functionality that is specific
;;   to your backend and which does not map to any of the VC generic
;;   concepts.
;;
;; - extra-dir-menu ()
;;
;;   Return a menu keymap, the items in the keymap will appear at the
;;   end of the VC Status menu.  The goal is to allow backends to
;;   specify extra menu items that appear in the VC Status menu.  This
;;   makes it possible to provide menu entries for functionality that
;;   is specific to a backend and which does not map to any of the VC
;;   generic concepts.
;;
;; - conflicted-files (dir)
;;
;;   Return the list of files where conflict resolution is needed in
;;   the project that contains DIR.
;;   FIXME: what should it do with non-text conflicts?

;;; Changes from the pre-25.1 API:
;;
;; - INCOMPATIBLE CHANGE: The 'editable' optional argument of
;;   vc-checkout is gone.  The upper level assumes that all files are
;;   checked out editable.  This moves closer to emulating modern
;;   non-locking behavior even on very old VCSes.
;;
;; - INCOMPATIBLE CHANGE: The vc-register function and its backend
;;   implementations no longer take a first optional revision
;;   argument, since on no system since RCS has setting the initial
;;   revision been even possible, let alone sane.
;;
;; - INCOMPATIBLE CHANGE: In older versions of the API, vc-diff did
;;   not take an async-mode flag as a fourth optional argument.  (This
;;   change eliminated a particularly ugly global.)
;;
;; - INCOMPATIBLE CHANGE: The backend operation for non-distributed
;;   VCSes formerly called "merge" is now "merge-file" (to contrast
;;   with merge-branch), and does its own prompting for revisions.
;;   (This fixes a layer violation that produced bad behavior under
;;   SVN.)
;;
;; - INCOMPATIBLE CHANGE: The old fourth 'default-state' argument of
;;   dir-status-files is gone; none of the back ends actually used it.
;;
;; - dir-status is no longer a public method; it has been replaced by
;;   dir-status-files.
;;
;; - state-heuristic is no longer a public method (the CVS backend
;;   retains it as a private one).
;;
;; - the vc-mistrust-permissions configuration variable is gone; the
;;   code no longer relies on permissions except in one corner case where
;;   CVS leaves no alternative (which was not gated by this variable).  The
;;   only affected back ends were SCCS and RCS.
;;
;; - vc-stay-local-p and repository-hostname are no longer part
;;   of the public API.  The vc-cvs-stay-local configuration variable
;;   remains and only affects the CVS back end.
;;
;; - The init-revision function and the default-initial-revision
;;   variable are gone.  These haven't made sense on anything shipped
;;   since RCS, and using them was a dumb stunt even on RCS.
;;
;; - workfile-unchanged-p is no longer a public back-end method.  It
;;   was redundant with vc-state and usually implemented with a trivial
;;   call to it.  A few older back ends retain versions for internal use in
;;   their vc-state functions.
;;
;; - could-register is no longer a public method.  Only vc-cvs ever used it
;;
;;   The vc-keep-workfiles configuration variable is gone.  Used only by
;;   the RCS and SCCS backends, it was an invitation to shoot self in foot
;;   when set to the (non-default) value nil.  The original justification
;;   for it (saving disk space) is long obsolete.
;;
;; - The rollback method (implemented by RCS and SCCS only) is gone.  See
;;   the to-do note on uncommit.
;;
;; - latest-on-branch-p is no longer a public method.  It was to be used
;;   for implementing rollback.  RCS keeps its implementation (the only one)
;;   for internal use.


;;; Todo:

;;;; New Primitives:
;;
;; - uncommit: undo last checkin, leave changes in place in the workfile,
;;   stash the commit comment for re-use.
;;
;; - deal with push operations.
;;
;;;; Primitives that need changing:
;;
;; - vc-update/vc-merge should deal with VC systems that don't do
;;   update/merge on a file basis, but on a whole repository basis.
;;   vc-update and vc-merge assume the arguments are always files,
;;   they don't deal with directories.  Make sure the *vc-dir* buffer
;;   is updated after these operations.
;;   At least bzr, git and hg should benefit from this.
;;
;;;; Improved branch and tag handling:
;;
;; - Make sure the *vc-dir* buffer is updated after merge-branch operations.
;;
;; - add a generic mechanism for remembering the current branch names,
;;   display the branch name in the mode-line.  Replace
;;   vc-cvs-sticky-tag with that.
;;
;; - Add a primitives for switching to a branch (creating it if required.
;;
;; - Add the ability to list tags and branches.
;;
;;;; Unify two different versions of the amend capability
;;
;; - Some back ends (SCCS/RCS/SVN/SRC), have an amend capability that can
;;   be invoked from log-view.
;;
;; - The git backend supports amending, but in a different
;;   way (press `C-c C-e' in log-edit buffer, when making a new commit).
;;
;; - Second, `log-view-modify-change-comment' doesn't seem to support
;;   modern backends at all because `log-view-extract-comment'
;;   unconditionally calls `log-view-current-file'.  This should be easy to
;;   fix.
;;
;; - Third, doing message editing in log-view might be a natural way to go
;;   about it, but editing any but the last commit (and even it, if it's
;;   been pushed) is a dangerous operation in Git, which we shouldn't make
;;   too easy for users to perform.
;;
;;   There should be a check that the given comment is not reachable
;;   from any of the "remote" refs?
;;
;;;; Other
;;
;; - asynchronous checkin and commit, so you can keep working in other
;;   buffers while the repo operation happens.
;;
;; - Direct support for stash/shelve.
;;
;; - when a file is in `conflict' state, turn on smerge-mode.
;;
;; - figure out what to do with conflicts that are not caused by the
;;   file contents, but by metadata or other causes.  Example: File A
;;   gets renamed to B in one branch and to C in another and you merge
;;   the two branches.  Or you locally add file FOO and then pull a
;;   change that also adds a new file FOO, ...
;;
;; - make it easier to write logs.  Maybe C-x 4 a should add to the log
;;   buffer, if one is present, instead of adding to the ChangeLog.
;;
;; - When vc-next-action calls vc-checkin it could pre-fill the
;;   *vc-log* buffer with some obvious items: the list of files that
;;   were added, the list of files that were removed.  If the diff is
;;   available, maybe it could even call something like
;;   `diff-add-change-log-entries-other-window' to create a detailed
;;   skeleton for the log...
;;
;; - most vc-dir backends need more work.  They might need to
;;   provide custom headers, use the `extra' field and deal with all
;;   possible VC states.
;;
;; - add a function that calls vc-dir to `find-directory-functions'.
;;
;; - vc-diff, vc-annotate, etc. need to deal better with unregistered
;;   files.  Now that unregistered and ignored files are shown in
;;   vc-dir, it is possible that these commands are called
;;   for unregistered/ignored files.
;;
;; - vc-next-action needs work in order to work with multiple
;;   backends: `vc-state' returns the state for the default backend,
;;   not for the backend in the current *vc-dir* buffer.
;;
;; - vc-dir-kill-dir-status-process should not be specific to dir-status,
;;   it should work for other async commands done through vc-do-command
;;   as well,
;;
;; - vc-dir toolbar needs more icons.
;;
;; - The backends should avoid using `vc-file-setprop' and `vc-file-getprop'.
;;
;;; Code:

(require 'vc-hooks)
(require 'vc-dispatcher)
(require 'cl-lib)

(declare-function diff-setup-whitespace "diff-mode" ())

(eval-when-compile
  (require 'dired))

(declare-function dired-get-filename "dired" (&optional localp noerror))
(declare-function dired-move-to-filename "dired" (&optional err eol))
(declare-function dired-marker-regexp "dired" ())

(unless (assoc 'vc-parent-buffer minor-mode-alist)
  (setq minor-mode-alist
	(cons '(vc-parent-buffer vc-parent-buffer-name)
	      minor-mode-alist)))

;; General customization

(defgroup vc nil
  "Emacs interface to version control systems."
  :group 'tools)

(defcustom vc-checkin-switches nil
  "A string or list of strings specifying extra switches for checkin.
These are passed to the checkin program by \\[vc-checkin]."
  :type '(choice (const :tag "None" nil)
		 (string :tag "Argument String")
		 (repeat :tag "Argument List"
			 :value ("")
			 string)))

(defcustom vc-checkout-switches nil
  "A string or list of strings specifying extra switches for checkout.
These are passed to the checkout program by \\[vc-checkout]."
  :type '(choice (const :tag "None" nil)
		 (string :tag "Argument String")
		 (repeat :tag "Argument List"
			 :value ("")
			 string)))

(defcustom vc-register-switches nil
  "A string or list of strings; extra switches for registering a file.
These are passed to the checkin program by \\[vc-register]."
  :type '(choice (const :tag "None" nil)
		 (string :tag "Argument String")
		 (repeat :tag "Argument List"
			 :value ("")
			 string)))

(defcustom vc-diff-switches nil
  "A string or list of strings specifying switches for diff under VC.
When running diff under a given BACKEND, VC uses the first
non-nil value of `vc-BACKEND-diff-switches', `vc-diff-switches',
and `diff-switches', in that order.  Since nil means to check the
next variable in the sequence, either of the first two may use
the value t to mean no switches at all.  `vc-diff-switches'
should contain switches that are specific to version control, but
not specific to any particular backend."
  :type '(choice (const :tag "Unspecified" nil)
		 (const :tag "None" t)
		 (string :tag "Argument String")
		 (repeat :tag "Argument List" :value ("") string))
  :version "21.1")

(defcustom vc-annotate-switches nil
  "A string or list of strings specifying switches for annotate under VC.
When running annotate under a given BACKEND, VC uses the first
non-nil value of `vc-BACKEND-annotate-switches', `vc-annotate-switches',
and `annotate-switches', in that order.  Since nil means to check the
next variable in the sequence, either of the first two may use
the value t to mean no switches at all.  `vc-annotate-switches'
should contain switches that are specific to version control, but
not specific to any particular backend.

As very few switches (if any) are used across different VC tools,
please consider using the specific `vc-BACKEND-annotate-switches'
for the backend you use."
  :type '(choice (const :tag "Unspecified" nil)
		 (const :tag "None" t)
		 (string :tag "Argument String")
		 (repeat :tag "Argument List" :value ("") string))
  :version "25.1")

(defcustom vc-log-show-limit 2000
  "Limit the number of items shown by the VC log commands.
Zero means unlimited.
Not all VC backends are able to support this feature."
  :type 'integer)

(defcustom vc-allow-async-revert nil
  "Specifies whether the diff during \\[vc-revert] may be asynchronous.
Enabling this option means that you can confirm a revert operation even
if the local changes in the file have not been found and displayed yet."
  :type '(choice (const :tag "No" nil)
                 (const :tag "Yes" t))
  :version "22.1")

;;;###autoload
(defcustom vc-checkout-hook nil
  "Normal hook (list of functions) run after checking out a file.
See `run-hooks'."
  :type 'hook
  :version "21.1")

;;;###autoload
(defcustom vc-checkin-hook nil
  "Normal hook (list of functions) run after commit or file checkin.
See also `log-edit-done-hook'."
  :type 'hook
  :options '(log-edit-comment-to-change-log))

;;;###autoload
(defcustom vc-before-checkin-hook nil
  "Normal hook (list of functions) run before a commit or a file checkin.
See `run-hooks'."
  :type 'hook)

(defcustom vc-retrieve-tag-hook nil
  "Normal hook (list of functions) run after retrieving a tag."
  :type 'hook
  :version "27.1")

(defcustom vc-revert-show-diff t
  "If non-nil, `vc-revert' shows a `vc-diff' buffer before querying."
  :type 'boolean
  :version "24.1")

;; Header-insertion hair

(defcustom vc-static-header-alist
  '(("\\.c\\'" .
     "\n#ifndef lint\nstatic char vcid[] = \"%s\";\n#endif /* lint */\n"))
  "Associate static header string templates with file types.
A %s in the template is replaced with the first string associated with
the file's version control type in `vc-BACKEND-header'."
  :type '(repeat (cons :format "%v"
		       (regexp :tag "File Type")
		       (string :tag "Header String"))))

(defcustom vc-comment-alist
  '((nroff-mode ".\\\"" ""))
  "Special comment delimiters for generating VC headers.
Add an entry in this list if you need to override the normal `comment-start'
and `comment-end' variables.  This will only be necessary if the mode language
is sensitive to blank lines."
  :type '(repeat (list :format "%v"
		       (symbol :tag "Mode")
		       (string :tag "Comment Start")
		       (string :tag "Comment End"))))

(defcustom vc-find-revision-no-save nil
  "If non-nil, `vc-find-revision' doesn't write the created buffer to file."
  :type 'boolean
  :version "27.1")


;; File property caching

(defun vc-clear-context ()
  "Clear all cached file properties."
  (interactive)
  (fillarray vc-file-prop-obarray 0))

(defmacro with-vc-properties (files form settings)
  "Execute FORM, then maybe set per-file properties for FILES.
If any of FILES is actually a directory, then do the same for all
buffers for files in that directory.
SETTINGS is an association list of property/value pairs.  After
executing FORM, set those properties from SETTINGS that have not yet
been updated to their corresponding values."
  (declare (debug t))
  `(let ((vc-touched-properties (list t))
	 (flist nil))
     (dolist (file ,files)
       (if (file-directory-p file)
	   (dolist (buffer (buffer-list))
	     (let ((fname (buffer-file-name buffer)))
	       (when (and fname (string-prefix-p file fname))
		 (push fname flist))))
	 (push file flist)))
     ,form
     (dolist (file flist)
       (dolist (setting ,settings)
         (let ((property (car setting)))
           (unless (memq property vc-touched-properties)
             (put (intern file vc-file-prop-obarray)
                  property (cdr setting))))))))

;;; Code for deducing what fileset and backend to assume

(defun vc-backend-for-registration (file)
  "Return a backend that can be used for registering FILE.

If no backend declares itself responsible for FILE, then FILE
must not be in a version controlled directory, so try to create a
repository, prompting for the directory and the VC backend to
use."
  (catch 'found
    ;; First try: find a responsible backend, it must be a backend
    ;; under which FILE is not yet registered.
    (dolist (backend vc-handled-backends)
      (and (not (vc-call-backend backend 'registered file))
	   (vc-call-backend backend 'responsible-p file)
	   (throw 'found backend)))
    ;; no responsible backend
    (let* ((possible-backends
	    (let (pos)
	      (dolist (crt vc-handled-backends)
		(when (vc-find-backend-function crt 'create-repo)
		  (push crt pos)))
	      pos))
	   (bk
	    (intern
	     ;; Read the VC backend from the user, only
	     ;; complete with the backends that have the
	     ;; 'create-repo method.
	     (completing-read
	      (format "%s is not in a version controlled directory.\nUse VC backend: " file)
	      (mapcar #'symbol-name possible-backends) nil t)))
	   (repo-dir
	    (let ((def-dir (file-name-directory file)))
	      ;; read the directory where to create the
	      ;; repository, make sure it's a parent of
	      ;; file.
	      (read-file-name
	       (format "create %s repository in: " bk)
	       default-directory def-dir t nil
	       (lambda (arg)
		 (message "arg %s" arg)
		 (and (file-directory-p arg)
		      (string-prefix-p (expand-file-name arg) def-dir)))))))
	   (let ((default-directory repo-dir))
	(vc-call-backend bk 'create-repo))
      (throw 'found bk))))

;;;###autoload
(defun vc-responsible-backend (file)
  "Return the name of a backend system that is responsible for FILE.

If FILE is already registered, return the
backend of FILE.  If FILE is not registered, then the
first backend in `vc-handled-backends' that declares itself
responsible for FILE is returned.

Note that if FILE is a symbolic link, it will not be resolved --
the responsible backend system for the symbolic link itself will
be reported."
  (or (and (not (file-directory-p file)) (vc-backend file))
      (catch 'found
	;; First try: find a responsible backend.  If this is for registration,
	;; it must be a backend under which FILE is not yet registered.
	(dolist (backend vc-handled-backends)
	  (and (vc-call-backend backend 'responsible-p file)
	       (throw 'found backend))))
      (error "No VC backend is responsible for %s" file)))

(defun vc-expand-dirs (file-or-dir-list backend)
  "Expands directories in a file list specification.
Within directories, only files already under version control are noticed."
  (let ((flattened '()))
    (dolist (node file-or-dir-list)
      (when (file-directory-p node)
	(vc-file-tree-walk
	 node (lambda (f) (when (eq (vc-backend f) backend) (push f flattened)))))
      (unless (file-directory-p node) (push node flattened)))
    (nreverse flattened)))

(defvar vc-dir-backend)
(defvar log-view-vc-backend)
(defvar log-edit-vc-backend)
(defvar diff-vc-backend)
(defvar diff-vc-revisions)

(defun vc-deduce-backend ()
  (cond ((derived-mode-p 'vc-dir-mode)   vc-dir-backend)
	((derived-mode-p 'log-view-mode) log-view-vc-backend)
	((derived-mode-p 'log-edit-mode) log-edit-vc-backend)
	((derived-mode-p 'diff-mode)     diff-vc-backend)
        ;; Maybe we could even use comint-mode rather than shell-mode?
	((derived-mode-p 'dired-mode 'shell-mode 'compilation-mode)
	 (ignore-errors (vc-responsible-backend default-directory)))
	(vc-mode (vc-backend buffer-file-name))))

(declare-function vc-dir-current-file "vc-dir" ())
(declare-function vc-dir-deduce-fileset "vc-dir" (&optional state-model-only-files))

(defun vc-deduce-fileset (&optional observer allow-unregistered
				    state-model-only-files)
  "Deduce a set of files and a backend to which to apply an operation.
Return (BACKEND FILESET FILESET-ONLY-FILES STATE CHECKOUT-MODEL).

If we're in VC-dir mode, FILESET is the list of marked files,
or the directory if no files are marked.
Otherwise, if in a buffer visiting a version-controlled file,
FILESET is a single-file fileset containing that file.
Otherwise, if ALLOW-UNREGISTERED is non-nil and the visited file
is unregistered, FILESET is a single-file fileset containing it.
Otherwise, throw an error.

STATE-MODEL-ONLY-FILES if non-nil, means that the caller needs
the FILESET-ONLY-FILES STATE and MODEL info.  Otherwise, that
part may be skipped.

BEWARE: this function may change the current buffer."
  ;; FIXME: OBSERVER is unused.  The name is not intuitive and is not
  ;; documented.  It's set to t when called from diff and print-log.
  (let (backend)
    (cond
     ((derived-mode-p 'vc-dir-mode)
      (vc-dir-deduce-fileset state-model-only-files))
     ((derived-mode-p 'dired-mode)
      (if observer
	  (vc-dired-deduce-fileset)
	(error "State changing VC operations not supported in `dired-mode'")))
     ((setq backend (vc-backend buffer-file-name))
      (if state-model-only-files
	(list backend (list buffer-file-name)
	      (list buffer-file-name)
	      (vc-state buffer-file-name)
	      (vc-checkout-model backend buffer-file-name))
	(list backend (list buffer-file-name))))
     ((and (buffer-live-p vc-parent-buffer)
           ;; FIXME: Why this test?  --Stef
           (or (buffer-file-name vc-parent-buffer)
				(with-current-buffer vc-parent-buffer
				  (derived-mode-p 'vc-dir-mode))))
      (progn                  ;FIXME: Why not `with-current-buffer'? --Stef.
	(set-buffer vc-parent-buffer)
	(vc-deduce-fileset observer allow-unregistered state-model-only-files)))
     ((and (derived-mode-p 'log-view-mode)
	   (setq backend (vc-responsible-backend default-directory)))
      (list backend nil))
     ((not buffer-file-name)
       (error "Buffer %s is not associated with a file" (buffer-name)))
     ((and allow-unregistered (not (vc-registered buffer-file-name)))
      (if state-model-only-files
	  (list (vc-backend-for-registration (buffer-file-name))
		(list buffer-file-name)
		(list buffer-file-name)
		(when state-model-only-files 'unregistered)
		nil)
	(list (vc-backend-for-registration (buffer-file-name))
	      (list buffer-file-name))))
     (t (error "File is not under version control")))))

(defun vc-dired-deduce-fileset ()
  (list (vc-responsible-backend default-directory)
        (dired-map-over-marks (dired-get-filename nil t) nil)))

(defun vc-ensure-vc-buffer ()
  "Make sure that the current buffer visits a version-controlled file."
  (cond
   ((derived-mode-p 'vc-dir-mode)
    (set-buffer (find-file-noselect (vc-dir-current-file))))
   ((derived-mode-p 'dired-mode)
    (set-buffer (find-file-noselect (dired-get-filename))))
   (t
    (while (and vc-parent-buffer
                (buffer-live-p vc-parent-buffer)
		;; Avoid infinite looping when vc-parent-buffer and
		;; current buffer are the same buffer.
 		(not (eq vc-parent-buffer (current-buffer))))
      (set-buffer vc-parent-buffer))))
  (if (not buffer-file-name)
      (error "Buffer %s is not associated with a file" (buffer-name))
    (unless (vc-backend buffer-file-name)
      (error "File %s is not under version control" buffer-file-name))))

;;; Support for the C-x v v command.
;; This is where all the single-file-oriented code from before the fileset
;; rewrite lives.

(defsubst vc-editable-p (file)
  "Return non-nil if FILE can be edited."
  (let ((backend (vc-backend file)))
    (and backend
         (or (eq (vc-checkout-model backend (list file)) 'implicit)
             (memq (vc-state file) '(edited needs-merge conflict))))))

(defun vc-compatible-state (p q)
  "Controls which states can be in the same commit."
  (or
   (eq p q)
   (and (member p '(edited added removed)) (member q '(edited added removed)))))

(defun vc-read-backend (prompt)
  (intern
   (completing-read prompt (mapcar #'symbol-name vc-handled-backends)
                    nil 'require-match)))

;; Here's the major entry point.

;;;###autoload
(defun vc-next-action (verbose)
  "Do the next logical version control operation on the current fileset.
This requires that all files in the current VC fileset be in the
same state.  If not, signal an error.

For merging-based version control systems:
  If every file in the VC fileset is not registered for version
   control, register the fileset (but don't commit).
  If every work file in the VC fileset is added or changed, pop
   up a *vc-log* buffer to commit the fileset.
  For a centralized version control system, if any work file in
   the VC fileset is out of date, offer to update the fileset.

For old-style locking-based version control systems, like RCS:
  If every file is not registered, register the file(s).
  If every file is registered and unlocked, check out (lock)
   the file(s) for editing.
  If every file is locked by you and has changes, pop up a
   *vc-log* buffer to check in the changes.  Leave a
   read-only copy of each changed file after checking in.
  If every file is locked by you and unchanged, unlock them.
  If every file is locked by someone else, offer to steal the lock."
  (interactive "P")
  (let* ((vc-fileset (vc-deduce-fileset nil t 'state-model-only-files))
         (backend (car vc-fileset))
	 (files (nth 1 vc-fileset))
         ;; (fileset-only-files (nth 2 vc-fileset))
         ;; FIXME: We used to call `vc-recompute-state' here.
         (state (nth 3 vc-fileset))
         ;; The backend should check that the checkout-model is consistent
         ;; among all the `files'.
	 (model (nth 4 vc-fileset)))

    ;; If a buffer has unsaved changes, a checkout would discard those
    ;; changes, so treat the buffer as having unlocked changes.
    (when (and (not (eq model 'implicit)) (eq state 'up-to-date))
      (dolist (file files)
        (let ((buffer (get-file-buffer file)))
          (and buffer
               (buffer-modified-p buffer)
               (setq state 'unlocked-changes)))))

    ;; Do the right thing.
    (cond
     ((eq state 'missing)
      (error "Fileset files are missing, so cannot be operated on"))
     ((eq state 'ignored)
      (error "Fileset files are ignored by the version-control system"))
     ((or (null state) (eq state 'unregistered))
      (vc-register vc-fileset))
     ;; Files are up-to-date, or need a merge and user specified a revision
     ((or (eq state 'up-to-date) (and verbose (eq state 'needs-update)))
      (cond
       (verbose
	;; Go to a different revision.
	(let* ((revision
                ;; FIXME: Provide completion.
                (read-string "Branch, revision, or backend to move to: "))
               (revision-downcase (downcase revision)))
	  (if (member
	       revision-downcase
	       (mapcar (lambda (arg) (downcase (symbol-name arg)))
                       vc-handled-backends))
	      (let ((vsym (intern-soft revision-downcase)))
		(dolist (file files) (vc-transfer-file file vsym)))
	    (dolist (file files)
              (vc-checkout file revision)))))
       ((not (eq model 'implicit))
	;; check the files out
	(dolist (file files) (vc-checkout file)))
       (t
        ;; do nothing
        (message "Fileset is up-to-date"))))
     ;; Files have local changes
     ((vc-compatible-state state 'edited)
      (let ((ready-for-commit files))
	;; CVS, SVN and bzr don't care about read-only (bug#9781).
	;; RCS does, SCCS might (someone should check...).
	(when (memq backend '(RCS SCCS))
	  ;; If files are edited but read-only, give user a chance to correct.
	  (dolist (file files)
	    ;; If committing a mix of removed and edited files, the
	    ;; fileset has state = 'edited.  Rather than checking the
	    ;; state of each individual file in the fileset, it seems
	    ;; simplest to just check if the file exists.	 Bug#9781.
	    (when (and (file-exists-p file) (not (file-writable-p file)))
	      ;; Make the file-buffer read-write.
	      (unless (y-or-n-p (format "%s is edited but read-only; make it writable and continue? " file))
		(error "Aborted"))
	      ;; Maybe we somehow lost permissions on the directory.
	      (condition-case nil
		  (set-file-modes file (logior (file-modes file) 128))
		(error (error "Unable to make file writable")))
	      (let ((visited (get-file-buffer file)))
		(when visited
		  (with-current-buffer visited
		    (read-only-mode -1)))))))
	;; Allow user to revert files with no changes
	(save-excursion
          (dolist (file files)
            (let ((visited (get-file-buffer file)))
              ;; For files with locking, if the file does not contain
              ;; any changes, just let go of the lock, i.e. revert.
              (when (and (not (eq model 'implicit))
			 (eq state 'up-to-date)
			 ;; If buffer is modified, that means the user just
			 ;; said no to saving it; in that case, don't revert,
			 ;; because the user might intend to save after
			 ;; finishing the log entry and committing.
			 (not (and visited (buffer-modified-p))))
		(vc-revert-file file)
		(setq ready-for-commit (delete file ready-for-commit))))))
	;; Remaining files need to be committed
	(if (not ready-for-commit)
	    (message "No files remain to be committed")
	  (if (not verbose)
	      (vc-checkin ready-for-commit backend)
	    (let* ((revision (read-string "New revision or backend: "))
                   (revision-downcase (downcase revision)))
	      (if (member
		   revision-downcase
		   (mapcar (lambda (arg) (downcase (symbol-name arg)))
			   vc-handled-backends))
		  (let ((vsym (intern revision-downcase)))
		    (dolist (file files) (vc-transfer-file file vsym)))
		(vc-checkin ready-for-commit backend nil nil revision)))))))
     ;; locked by somebody else (locking VCSes only)
     ((stringp state)
      ;; In the old days, we computed the revision once and used it on
      ;; the single file.  Then, for the 2007-2008 fileset rewrite, we
      ;; computed the revision once (incorrectly, using a free var) and
      ;; used it on all files.  To fix the free var bug, we can either
      ;; use `(car files)' or do what we do here: distribute the
      ;; revision computation among `files'.  Although this may be
      ;; tedious for those backends where a "revision" is a trans-file
      ;; concept, it is nonetheless correct for both those and (more
      ;; importantly) for those where "revision" is a per-file concept.
      ;; If the intersection of the former group and "locking VCSes" is
      ;; non-empty [I vaguely doubt it --ttn], we can reinstate the
      ;; pre-computation approach of yore.
      (dolist (file files)
        (vc-steal-lock
         file (if verbose
                  (read-string (format "%s revision to steal: " file))
                (vc-working-revision file))
         state)))
     ;; conflict
     ((eq state 'conflict)
      ;; FIXME: Is it really the UI we want to provide?
      ;; In my experience, the conflicted files should be marked as resolved
      ;; one-by-one when saving the file after resolving the conflicts.
      ;; I.e. stating explicitly that the conflicts are resolved is done
      ;; very rarely.
      (vc-mark-resolved backend files))
     ;; needs-update
     ((eq state 'needs-update)
      (dolist (file files)
	(if (yes-or-no-p (format
			  "%s is not up-to-date.  Get latest revision? "
			  (file-name-nondirectory file)))
	    (vc-checkout file t)
	  (when (and (not (eq model 'implicit))
		     (yes-or-no-p "Lock this revision? "))
	    (vc-checkout file)))))
     ;; needs-merge
     ((eq state 'needs-merge)
      (dolist (file files)
	(when (yes-or-no-p (format
			  "%s is not up-to-date.  Merge in changes now? "
			  (file-name-nondirectory file)))
	  (vc-maybe-resolve-conflicts
           file (vc-call-backend backend 'merge-news file)))))

     ;; unlocked-changes
     ((eq state 'unlocked-changes)
      (dolist (file files)
	(when (not (equal buffer-file-name file))
	  (find-file-other-window file))
	(if (save-window-excursion
	      (vc-diff-internal nil
				(cons (car vc-fileset) (cons (cadr vc-fileset) (list file)))
				(vc-working-revision file) nil)
	      (goto-char (point-min))
	      (let ((inhibit-read-only t))
		(insert
		 (format "Changes to %s since last lock:\n\n" file)))
	      (not (beep))
	      (yes-or-no-p (concat "File has unlocked changes.  "
				   "Claim lock retaining changes? ")))
	    (progn (vc-call-backend backend 'steal-lock file)
		   (clear-visited-file-modtime)
		   (write-file buffer-file-name)
		   (vc-mode-line file backend))
	  (if (not (yes-or-no-p
		    "Revert to checked-in revision, instead? "))
	      (error "Checkout aborted")
	    (vc-revert-buffer-internal t t)
	    (vc-checkout file)))))
     ;; Unknown fileset state
     (t
      (error "Fileset is in an unknown state %s" state)))))

(defun vc-create-repo (backend)
  "Create an empty repository in the current directory."
  (interactive
   (list
    (intern
     (upcase
      (completing-read
       "Create repository for: "
       (mapcar (lambda (b) (list (downcase (symbol-name b)))) vc-handled-backends)
       nil t)))))
  (vc-call-backend backend 'create-repo))

(declare-function vc-dir-move-to-goal-column "vc-dir" ())

;;;###autoload
(defun vc-register (&optional vc-fileset comment)
  "Register into a version control system.
If VC-FILESET is given, register the files in that fileset.
Otherwise register the current file.
If COMMENT is present, use that as an initial comment.

The version control system to use is found by cycling through the list
`vc-handled-backends'.  The first backend in that list which declares
itself responsible for the file (usually because other files in that
directory are already registered under that backend) will be used to
register the file.  If no backend declares itself responsible, the
first backend that could register the file is used."
  (interactive "P")
  (let* ((fileset-arg (or vc-fileset (vc-deduce-fileset nil t)))
         (backend (car fileset-arg))
	 (files (nth 1 fileset-arg)))
    ;; We used to operate on `only-files', but VC wants to provide the
    ;; possibility to register directories rather than files only, since
    ;; many VCS allow that as well.
    (dolist (fname files)
      (let ((bname (get-file-buffer fname)))
	(unless fname
	  (setq fname buffer-file-name))
	(when (vc-call-backend backend 'registered fname)
	  (error "This file is already registered"))
	;; Watch out for new buffers of size 0: the corresponding file
	;; does not exist yet, even though buffer-modified-p is nil.
	(when bname
	  (with-current-buffer bname
	    (when (and (not (buffer-modified-p))
		       (zerop (buffer-size))
		       (not (file-exists-p buffer-file-name)))
	      (set-buffer-modified-p t))
	    (vc-buffer-sync)))))
    (message "Registering %s... " files)
    (mapc #'vc-file-clearprops files)
    (vc-call-backend backend 'register files comment)
    (mapc
     (lambda (file)
       (vc-file-setprop file 'vc-backend backend)
       ;; FIXME: This is wrong: it should set `backup-inhibited' in all
       ;; the buffers visiting files affected by this `vc-register', not
       ;; in the current-buffer.
       ;; (unless vc-make-backup-files
       ;;   (make-local-variable 'backup-inhibited)
       ;;   (setq backup-inhibited t))

       (vc-resynch-buffer file t t))
     files)
    (when (derived-mode-p 'vc-dir-mode)
      (vc-dir-move-to-goal-column))
    (message "Registering %s... done" files)))

(defun vc-register-with (backend)
  "Register the current file with a specified back end."
  (interactive "SBackend: ")
  (when (not (member backend vc-handled-backends))
    (error "Unknown back end"))
  (let ((vc-handled-backends (list backend)))
    (call-interactively 'vc-register)))

(defun vc-ignore (file &optional directory remove)
  "Ignore FILE under the VCS of DIRECTORY.

Normally, FILE is a wildcard specification that matches the files
to be ignored.  When REMOVE is non-nil, remove FILE from the list
of ignored files.

DIRECTORY defaults to `default-directory' and is used to
determine the responsible VC backend.

When called interactively, prompt for a FILE to ignore, unless a
prefix argument is given, in which case prompt for a file FILE to
remove from the list of ignored files."
  (interactive
   (list
    (if (not current-prefix-arg)
        (read-file-name "File to ignore: ")
      (completing-read
       "File to remove: "
       (vc-call-backend
        (or (vc-responsible-backend default-directory)
            (error "Unknown backend"))
        'ignore-completion-table default-directory)))
    nil current-prefix-arg))
  (let* ((directory (or directory default-directory))
	 (backend (or (vc-responsible-backend default-directory)
                      (error "Unknown backend"))))
    (vc-call-backend backend 'ignore file directory remove)))

(defun vc-default-ignore (backend file &optional directory remove)
  "Ignore FILE under the VCS of DIRECTORY (default is `default-directory').
FILE is a file wildcard, relative to the root directory of DIRECTORY.
When called from Lisp code, if DIRECTORY is non-nil, the
repository to use will be deduced by DIRECTORY; if REMOVE is
non-nil, remove FILE from ignored files.
Argument BACKEND is the backend you are using."
  (let ((ignore
	 (vc-call-backend backend 'find-ignore-file (or directory default-directory)))
	(pattern (file-relative-name
		  (expand-file-name file) (file-name-directory file))))
    (if remove
	(vc--remove-regexp pattern ignore)
      (vc--add-line pattern ignore))))

(defun vc-default-ignore-completion-table (backend file)
  "Return the list of ignored files under BACKEND."
  (cl-delete-if
   (lambda (str)
     ;; Commented or empty lines.
     (string-match-p "\\`\\(?:#\\|[ \t\r\n]*\\'\\)" str))
   (let ((file (vc-call-backend backend 'find-ignore-file file)))
     (and (file-exists-p file)
          (vc--read-lines file)))))

(defun vc--read-lines (file)
  "Return a list of lines of FILE."
  (with-temp-buffer
    (insert-file-contents file)
    (split-string (buffer-string) "\n" t)))

;; Subroutine for `vc-git-ignore' and `vc-hg-ignore'.
(defun vc--add-line (string file)
  "Add STRING as a line to FILE."
  (with-temp-buffer
    (insert-file-contents file)
    (unless (re-search-forward (concat "^" (regexp-quote string) "$") nil t)
      (goto-char (point-max))
      (insert (concat "\n" string))
      (write-region (point-min) (point-max) file))))

(defun vc--remove-regexp (regexp file)
  "Remove all matching for REGEXP in FILE."
  (with-temp-buffer
    (insert-file-contents file)
    (while (re-search-forward regexp nil t)
      (replace-match ""))
    (write-region (point-min) (point-max) file)))

(defun vc-checkout (file &optional rev)
  "Retrieve a copy of the revision REV of FILE.
REV defaults to the latest revision.

After check-out, runs the normal hook `vc-checkout-hook'."
  (and (not rev)
       (vc-call make-version-backups-p file)
       (vc-up-to-date-p file)
       (vc-make-version-backup file))
  (let ((backend (vc-backend file)))
    (with-vc-properties (list file)
      (condition-case err
          (vc-call-backend backend 'checkout file rev)
        (file-error
         ;; Maybe the backend is not installed ;-(
         (when t
           (let ((buf (get-file-buffer file)))
             (when buf (with-current-buffer buf (read-only-mode -1)))))
         (signal (car err) (cdr err))))
      `((vc-state . ,(if (or (eq (vc-checkout-model backend (list file)) 'implicit)
                             nil)
			 'up-to-date
                       'edited))
        (vc-checkout-time . ,(file-attribute-modification-time
			      (file-attributes file))))))
  (vc-resynch-buffer file t t)
  (run-hooks 'vc-checkout-hook))

(defun vc-mark-resolved (backend files)
  (prog1 (with-vc-properties
	  files
	  (vc-call-backend backend 'mark-resolved files)
	  ;; FIXME: Is this TRTD?  Might not be.
	  `((vc-state . edited)))
    (message
     (substitute-command-keys
      "Conflicts have been resolved in %s.  \
Type \\[vc-next-action] to check in changes.")
     (if (> (length files) 1)
	 (format "%d files" (length files))
       "this file"))))

(defun vc-steal-lock (file rev owner)
  "Steal the lock on FILE."
  (let (file-description)
    (if rev
	(setq file-description (format "%s:%s" file rev))
      (setq file-description file))
    (when (not (yes-or-no-p (format "Steal the lock on %s from %s? "
				    file-description owner)))
      (error "Steal canceled"))
    (message "Stealing lock on %s..." file)
    (with-vc-properties
     (list file)
     (vc-call steal-lock file rev)
     `((vc-state . edited)))
    (vc-resynch-buffer file t t)
    (message "Stealing lock on %s...done" file)
    ;; Write mail after actually stealing, because if the stealing
    ;; goes wrong, we don't want to send any mail.
    (compose-mail owner (format "Stolen lock on %s" file-description))
    (setq default-directory (expand-file-name "~/"))
    (goto-char (point-max))
    (insert
     (format "I stole the lock on %s, " file-description)
     (current-time-string)
     ".\n")
    (message "Please explain why you stole the lock.  Type C-c C-c when done.")))

(defun vc-checkin (files backend &optional comment initial-contents rev)
  "Check in FILES. COMMENT is a comment string; if omitted, a
buffer is popped up to accept a comment.  If INITIAL-CONTENTS is
non-nil, then COMMENT is used as the initial contents of the log
entry buffer.
The optional argument REV may be a string specifying the new revision
level (only supported for some older VCSes, like RCS and CVS).

Runs the normal hooks `vc-before-checkin-hook' and `vc-checkin-hook'."
  (run-hooks 'vc-before-checkin-hook)
  (vc-start-logentry
   files comment initial-contents
   "Enter a change comment."
   "*vc-log*"
   (lambda ()
     (vc-call-backend backend 'log-edit-mode))
   (lambda (files comment)
     (message "Checking in %s..." (vc-delistify files))
     ;; "This log message intentionally left almost blank".
     ;; RCS 5.7 gripes about white-space-only comments too.
     (or (and comment (string-match "[^\t\n ]" comment))
         (setq comment "*** empty log message ***"))
     (with-vc-properties
         files
       ;; We used to change buffers to get local value of
       ;; vc-checkin-switches, but 'the' local buffer is
       ;; not a well-defined concept for filesets.
       (progn
         (vc-call-backend backend 'checkin files comment rev)
         (mapc #'vc-delete-automatic-version-backups files))
       `((vc-state . up-to-date)
         (vc-checkout-time . ,(file-attribute-modification-time
			       (file-attributes file)))
         (vc-working-revision . nil)))
     (message "Checking in %s...done" (vc-delistify files)))
   'vc-checkin-hook
   backend))

;;; Additional entry points for examining version histories

;; (defun vc-default-diff-tree (backend dir rev1 rev2)
;;   "List differences for all registered files at and below DIR.
;; The meaning of REV1 and REV2 is the same as for `vc-revision-diff'."
;;   ;; This implementation does an explicit tree walk, and calls
;;   ;; vc-BACKEND-diff directly for each file.  An optimization
;;   ;; would be to use `vc-diff-internal', so that diffs can be local,
;;   ;; and to call it only for files that are actually changed.
;;   ;; However, this is expensive for some backends, and so it is left
;;   ;; to backend-specific implementations.
;;   (setq default-directory dir)
;;   (vc-file-tree-walk
;;    default-directory
;;    (lambda (f)
;;      (vc-run-delayed
;;       (let ((coding-system-for-read (vc-coding-system-for-diff f)))
;;          (message "Looking at %s" f)
;;          (vc-call-backend (vc-backend f)
;;                           'diff (list f) rev1 rev2))))))

(defvar vc-coding-system-inherit-eol t
  "When non-nil, inherit the EOL format for reading Diff output from the file.

Used in `vc-coding-system-for-diff' to determine the EOL format to use
for reading Diff output for a file.  If non-nil, the EOL format is
inherited from the file itself.
Set this variable to nil if your Diff tool might use a different
EOL.  Then Emacs will auto-detect the EOL format in Diff output, which
gives better results.") ;; Cf. bug#4451.

(defun vc-coding-system-for-diff (file)
  "Return the coding system for reading diff output for FILE."
  (or coding-system-for-read
      ;; if we already have this file open,
      ;; use the buffer's coding system
      (let ((buf (find-buffer-visiting file)))
        (when buf (with-current-buffer buf
		    (if vc-coding-system-inherit-eol
			buffer-file-coding-system
		      ;; Don't inherit the EOL part of the coding-system,
		      ;; because some Diff tools may choose to use
		      ;; a different one.  bug#4451.
		      (coding-system-base buffer-file-coding-system)))))
      ;; otherwise, try to find one based on the file name
      (car (find-operation-coding-system 'insert-file-contents file))
      ;; and a final fallback
      'undecided))

(defun vc-switches (backend op)
  "Return a list of vc-BACKEND switches for operation OP.
BACKEND is a symbol such as `CVS', which will be downcased.
OP is a symbol such as `diff'.

In decreasing order of preference, return the value of:
vc-BACKEND-OP-switches (e.g. `vc-cvs-diff-switches');
vc-OP-switches (e.g. `vc-diff-switches'); or, in the case of
diff only, `diff-switches'.

If the chosen value is not a string or a list, return nil.
This is so that you may set, e.g. `vc-svn-diff-switches' to t in order
to override the value of `vc-diff-switches' and `diff-switches'."
  (let ((switches
	 (or (when backend
	       (let ((sym (vc-make-backend-sym
			   backend (intern (concat (symbol-name op)
						   "-switches")))))
		   (when (boundp sym) (symbol-value sym))))
	     (let ((sym (intern (format "vc-%s-switches" (symbol-name op)))))
	       (when (boundp sym) (symbol-value sym)))
	     (cond
	      ((eq op 'diff) diff-switches)))))
    (if (stringp switches) (list switches)
      ;; If not a list, return nil.
      ;; This is so we can set vc-diff-switches to t to override
      ;; any switches in diff-switches.
      (when (listp switches) switches))))

(defun vc-diff-finish (buffer messages)
  ;; The empty sync output case has already been handled, so the only
  ;; possibility of an empty output is for an async process.
  (when (buffer-live-p buffer)
    (let ((window (get-buffer-window buffer t))
	  (emptyp (zerop (buffer-size buffer))))
      (with-current-buffer buffer
	(and messages emptyp
	     (let ((inhibit-read-only t))
	       (insert (cdr messages) ".\n")
	       (message "%s" (cdr messages))))
	(diff-setup-whitespace)
	(goto-char (point-min))
	(when window
	  (shrink-window-if-larger-than-buffer window)))
      (when (and messages (not emptyp))
	(message "%sdone" (car messages))))))

(defvar vc-diff-added-files nil
  "If non-nil, diff added files by comparing them to /dev/null.")

(defun vc-diff-internal (async vc-fileset rev1 rev2 &optional verbose buffer)
  "Report diffs between two revisions of a fileset.
Output goes to the buffer BUFFER, which defaults to *vc-diff*.
BUFFER, if non-nil, should be a buffer or a buffer name.
Return t if the buffer had changes, nil otherwise."
  (unless buffer
    (setq buffer "*vc-diff*"))
  (let* ((files (cadr vc-fileset))
	 (messages (cons (format "Finding changes in %s..."
                                 (vc-delistify files))
                         (format "No changes between %s and %s"
                                 (or rev1 "working revision")
                                 (or rev2 "workfile"))))
	 ;; Set coding system based on the first file.  It's a kluge,
	 ;; but the only way to set it for each file included would
	 ;; be to call the back end separately for each file.
	 (coding-system-for-read
	  (if files (vc-coding-system-for-diff (car files)) 'undecided)))
    ;; On MS-Windows and MS-DOS, Diff is likely to produce DOS-style
    ;; EOLs, which will look ugly if (car files) happens to have Unix
    ;; EOLs.
    (if (memq system-type '(windows-nt ms-dos))
	(setq coding-system-for-read
	      (coding-system-change-eol-conversion coding-system-for-read
						   'dos)))
    (vc-setup-buffer buffer)
    (message "%s" (car messages))
    ;; Many backends don't handle well the case of a file that has been
    ;; added but not yet committed to the repo (notably CVS and Subversion).
    ;; Do that work here so the backends don't have to futz with it.  --ESR
    ;;
    ;; Actually most backends (including CVS) have options to control the
    ;; behavior since which one is better depends on the user and on the
    ;; situation).  Worse yet: this code does not handle the case where
    ;; `file' is a directory which contains added files.
    ;; I made it conditional on vc-diff-added-files but it should probably
    ;; just be removed (or copied/moved to specific backends).  --Stef.
    (when vc-diff-added-files
      (let ((filtered '())
	    process-file-side-effects)
        (dolist (file files)
          (if (or (file-directory-p file)
                  (not (string= (vc-working-revision file) "0")))
              (push file filtered)
            ;; This file is added but not yet committed;
            ;; there is no repository version to diff against.
            (if (or rev1 rev2)
                (error "No revisions of %s exist" file)
              ;; We regard this as "changed".
              ;; Diff it against /dev/null.
              (apply #'vc-do-command buffer
                     (if async 'async 1) "diff" file
                     (append (vc-switches nil 'diff) '("/dev/null"))))))
        (setq files (nreverse filtered))))
    (vc-call-backend (car vc-fileset) 'diff files rev1 rev2 buffer async)
    (set-buffer buffer)
    (diff-mode)
    (set (make-local-variable 'diff-vc-backend) (car vc-fileset))
    (set (make-local-variable 'diff-vc-revisions) (list rev1 rev2))
    (set (make-local-variable 'revert-buffer-function)
	 (lambda (_ignore-auto _noconfirm)
           (vc-diff-internal async vc-fileset rev1 rev2 verbose)))
    ;; Make the *vc-diff* buffer read only, the diff-mode key
    ;; bindings are nicer for read only buffers. pcl-cvs does the
    ;; same thing.
    (setq buffer-read-only t)
    (if (and (zerop (buffer-size))
             (not (get-buffer-process (current-buffer))))
        ;; Treat this case specially so as not to pop the buffer.
        (progn
          (message "%s" (cdr messages))
          nil)
      ;; Display the buffer, but at the end because it can change point.
      (pop-to-buffer (current-buffer))
      ;; The diff process may finish early, so call `vc-diff-finish'
      ;; after `pop-to-buffer'; the former assumes the diff buffer is
      ;; shown in some window.
      (let ((buf (current-buffer)))
        (vc-run-delayed (vc-diff-finish buf (when verbose messages))))
      ;; In the async case, we return t even if there are no differences
      ;; because we don't know that yet.
      t)))

(defvar vc-revision-history nil
  "History for `vc-read-revision'.")

(defun vc-read-revision (prompt &optional files backend default initial-input)
  (cond
   ((null files)
    (let ((vc-fileset (vc-deduce-fileset t))) ;FIXME: why t?  --Stef
      (setq files (cadr vc-fileset))
      (setq backend (car vc-fileset))))
   ((null backend) (setq backend (vc-backend (car files)))))
  (let ((completion-table
         (vc-call-backend backend 'revision-completion-table files)))
    (if completion-table
        (completing-read prompt completion-table
                         nil nil initial-input 'vc-revision-history default)
      (read-string prompt initial-input nil default))))

(defun vc-diff-build-argument-list-internal (&optional fileset)
  "Build argument list for calling internal diff functions."
  (let* ((vc-fileset (or fileset (vc-deduce-fileset t))) ;FIXME: why t?  --Stef
         (files (cadr vc-fileset))
         (backend (car vc-fileset))
         (first (car files))
         (rev1-default nil)
         (rev2-default nil))
    (cond
     ;; someday we may be able to do revision completion on non-singleton
     ;; filesets, but not yet.
     ((/= (length files) 1)
      nil)
     ;; if it's a directory, don't supply any revision default
     ((file-directory-p first)
      nil)
     ;; if the file is not up-to-date, use working revision as older revision
     ((not (vc-up-to-date-p first))
      (setq rev1-default (vc-working-revision first)))
     ;; if the file is not locked, use last revision and current source as defaults
     (t
      (setq rev1-default (ignore-errors ;If `previous-revision' doesn't work.
                           (vc-call-backend backend 'previous-revision first
                                            (vc-working-revision first))))
      (when (string= rev1-default "") (setq rev1-default nil))))
    ;; construct argument list
    (let* ((rev1-prompt (if rev1-default
                            (concat "Older revision (default "
                                    rev1-default "): ")
                          "Older revision: "))
           (rev2-prompt (concat "Newer revision (default "
                                (or rev2-default "current source") "): "))
           (rev1 (vc-read-revision rev1-prompt files backend rev1-default))
           (rev2 (vc-read-revision rev2-prompt files backend rev2-default)))
      (when (string= rev1 "") (setq rev1 nil))
      (when (string= rev2 "") (setq rev2 nil))
      (list files rev1 rev2))))

;;;###autoload
(defun vc-version-diff (_files rev1 rev2)
<<<<<<< HEAD
  "Report diffs between REV1 and REV2 revisions of the fileset."
=======
  "Report diffs between revisions REV1 and REV2 in the repository history.
This compares two revisions of the current fileset.
If REV1 is nil, it defaults to the current revision, i.e. revision
of the last commit.
If REV2 is nil, it defaults to the work tree, i.e. the current
state of each file in the fileset."
>>>>>>> a5da6533
  (interactive (vc-diff-build-argument-list-internal))
  ;; All that was just so we could do argument completion!
  (when (and (not rev1) rev2)
    (error "Not a valid revision range"))
  ;; Yes, it's painful to call (vc-deduce-fileset) again.  Alas, the
  ;; placement rules for (interactive) don't actually leave us a choice.
  (vc-diff-internal t (vc-deduce-fileset t) rev1 rev2
		    (called-interactively-p 'interactive)))

;;;###autoload
(defun vc-root-version-diff (_files rev1 rev2)
  "Report diffs between REV1 and REV2 revisions of the whole tree."
  (interactive
   (vc-diff-build-argument-list-internal
    (or (ignore-errors (vc-deduce-fileset t))
        (let ((backend (or (vc-deduce-backend) (vc-responsible-backend default-directory))))
          (list backend (list (vc-call-backend backend 'root default-directory)))))))
  ;; This is a mix of `vc-root-diff' and `vc-version-diff'
  (when (and (not rev1) rev2)
    (error "Not a valid revision range"))
  (let ((backend (vc-deduce-backend))
        (default-directory default-directory)
        rootdir)
    (if backend
        (setq rootdir (vc-call-backend backend 'root default-directory))
      (setq rootdir (read-directory-name "Directory for VC root-diff: "))
      (setq backend (vc-responsible-backend rootdir))
      (if backend
          (setq default-directory rootdir)
        (error "Directory is not version controlled")))
    (let ((default-directory rootdir))
      (vc-diff-internal
       t (list backend (list rootdir)) rev1 rev2
       (called-interactively-p 'interactive)))))

;;;###autoload
(defun vc-diff (&optional historic not-urgent)
  "Display diffs between file revisions.
Normally this compares the currently selected fileset with their
working revisions.  With a prefix argument HISTORIC, it reads two revision
designators specifying which revisions to compare.

The optional argument NOT-URGENT non-nil means it is ok to say no to
saving the buffer."
  (interactive (list current-prefix-arg t))
  (if historic
      (call-interactively 'vc-version-diff)
    (when buffer-file-name (vc-buffer-sync not-urgent))
    (vc-diff-internal t (vc-deduce-fileset t) nil nil
		      (called-interactively-p 'interactive))))

;;;###autoload
(defun vc-diff-mergebase (_files rev1 rev2)
  "Report diffs between the merge base of REV1 and REV2 revisions.
The merge base is a common ancestor between REV1 and REV2 revisions."
  (interactive
   (vc-diff-build-argument-list-internal
    (or (ignore-errors (vc-deduce-fileset t))
        (let ((backend (or (vc-deduce-backend) (vc-responsible-backend default-directory))))
          (list backend (list (vc-call-backend backend 'root default-directory)))))))
  (when (and (not rev1) rev2)
    (error "Not a valid revision range"))
  (let ((backend (vc-deduce-backend))
        (default-directory default-directory)
        rootdir)
    (if backend
        (setq rootdir (vc-call-backend backend 'root default-directory))
      (setq rootdir (read-directory-name "Directory for VC root-diff: "))
      (setq backend (vc-responsible-backend rootdir))
      (if backend
          (setq default-directory rootdir)
        (error "Directory is not version controlled")))
    (let ((default-directory rootdir)
          (rev1 (vc-call-backend backend 'mergebase rev1 rev2)))
      (vc-diff-internal
       t (list backend (list rootdir)) rev1 rev2
       (called-interactively-p 'interactive)))))

(declare-function ediff-load-version-control "ediff" (&optional silent))
(declare-function ediff-vc-internal "ediff-vers"
                  (rev1 rev2 &optional startup-hooks))

;;;###autoload
(defun vc-version-ediff (files rev1 rev2)
  "Show differences between REV1 and REV2 of FILES using ediff.
This compares two revisions of the files in FILES.  Currently,
only a single file's revisions can be compared, i.e. FILES can
specify only one file name.
If REV1 is nil, it defaults to the current revision, i.e. revision
of the last commit.
If REV2 is nil, it defaults to the work tree, i.e. the current
state of each file in FILES."
  (interactive (vc-diff-build-argument-list-internal))
  ;; All that was just so we could do argument completion!
  (when (and (not rev1) rev2)
    (error "Not a valid revision range"))

  (message "%s" (format "Finding changes in %s..." (vc-delistify files)))

  ;; Functions ediff-(vc|rcs)-internal use "" instead of nil.
  (when (null rev1) (setq rev1 ""))
  (when (null rev2) (setq rev2 ""))

  (cond
   ;; FIXME We only support running ediff on one file for now.
   ;; We could spin off an ediff session per file in the file set.
   ((= (length files) 1)
    (require 'ediff)
    (ediff-load-version-control)  ; loads ediff-vers
    (find-file (car files))             ;FIXME: find-file from Elisp is bad.
    (ediff-vc-internal rev1 rev2 nil))
   (t
    (error "More than one file is not supported"))))

;;;###autoload
(defun vc-ediff (historic &optional not-urgent)
  "Display diffs between file revisions using ediff.
Normally this compares the currently selected fileset with their
working revisions.  With a prefix argument HISTORIC, it reads two revision
designators specifying which revisions to compare.

The optional argument NOT-URGENT non-nil means it is ok to say no to
saving the buffer."
  (interactive (list current-prefix-arg t))
  (if historic
      (call-interactively 'vc-version-ediff)
    (when buffer-file-name (vc-buffer-sync not-urgent))
    (vc-version-ediff (cadr (vc-deduce-fileset t)) nil nil)))

;;;###autoload
(defun vc-root-diff (historic &optional not-urgent)
  "Display diffs between VC-controlled whole tree revisions.
Normally, this compares the tree corresponding to the current
fileset with the working revision.
With a prefix argument HISTORIC, prompt for two revision
designators specifying which revisions to compare.

The optional argument NOT-URGENT non-nil means it is ok to say no to
saving the buffer."
  (interactive (list current-prefix-arg t))
  (if historic
      ;; We want the diff for the VC root dir.
      (call-interactively 'vc-root-version-diff)
    (when buffer-file-name (vc-buffer-sync not-urgent))
    (let ((backend (vc-deduce-backend))
	  (default-directory default-directory)
	  rootdir working-revision)
      (if backend
	  (setq rootdir (vc-call-backend backend 'root default-directory))
	(setq rootdir (read-directory-name "Directory for VC root-diff: "))
	(setq backend (vc-responsible-backend rootdir))
	(if backend
	    (setq default-directory rootdir)
	  (error "Directory is not version controlled")))
      (setq working-revision (vc-working-revision rootdir))
      ;; VC diff for the root directory produces output that is
      ;; relative to it.  Bind default-directory to the root directory
      ;; here, this way the *vc-diff* buffer is setup correctly, so
      ;; relative file names work.
      (let ((default-directory rootdir))
	(vc-diff-internal
	 t (list backend (list rootdir) working-revision) nil nil
	 (called-interactively-p 'interactive))))))

;;;###autoload
(defun vc-root-dir ()
  "Return the root directory for the current VC tree.
Return nil if the root directory cannot be identified."
  (let ((backend (vc-deduce-backend)))
    (if backend
        (condition-case err
            (vc-call-backend backend 'root default-directory)
          (vc-not-supported
           (unless (eq (cadr err) 'root)
             (signal (car err) (cdr err)))
           nil)))))

;;;###autoload
(defun vc-revision-other-window (rev)
  "Visit revision REV of the current file in another window.
If the current file is named `F', the revision is named `F.~REV~'.
If `F.~REV~' already exists, use it instead of checking it out again."
  (interactive
   (save-current-buffer
     (vc-ensure-vc-buffer)
     (list
      (vc-read-revision "Revision to visit (default is working revision): "
                        (list buffer-file-name)))))
  (vc-ensure-vc-buffer)
  (let* ((file buffer-file-name)
	 (revision (if (string-equal rev "")
		      (vc-working-revision file)
		    rev)))
    (switch-to-buffer-other-window (vc-find-revision file revision))))

(defun vc-find-revision (file revision &optional backend)
  "Read REVISION of FILE into a buffer and return the buffer.
Use BACKEND as the VC backend if specified."
  (if vc-find-revision-no-save
      (vc-find-revision-no-save file revision backend)
    (vc-find-revision-save file revision backend)))

(defun vc-find-revision-save (file revision &optional backend)
  "Read REVISION of FILE into a buffer and return the buffer.
Saves the buffer to the file."
  (let ((automatic-backup (vc-version-backup-file-name file revision))
	(filebuf (or (get-file-buffer file) (current-buffer)))
        (filename (vc-version-backup-file-name file revision 'manual)))
    (unless (file-exists-p filename)
      (if (file-exists-p automatic-backup)
          (rename-file automatic-backup filename nil)
	(message "Checking out %s..." filename)
	(with-current-buffer filebuf
	  (let ((failed t))
	    (unwind-protect
		(let ((coding-system-for-read 'no-conversion))
		  (with-temp-file filename
		    (let ((outbuf (current-buffer)))
                      ;; We will read the backend's output with no
                      ;; conversions, so we should also save the
                      ;; temporary file with no encoding conversions.
                      (setq buffer-file-coding-system 'no-conversion)
		      ;; Change buffer to get local value of
		      ;; vc-checkout-switches.
		      (with-current-buffer filebuf
			(if backend
			    (vc-call-backend backend 'find-revision file revision outbuf)
			  (vc-call find-revision file revision outbuf)))))
		  (setq failed nil))
	      (when (and failed (file-exists-p filename))
		(delete-file filename))))
	  (vc-mode-line file))
	(message "Checking out %s...done" filename)))
    (let ((result-buf (find-file-noselect filename)))
      (with-current-buffer result-buf
	;; Set the parent buffer so that things like
	;; C-x v g, C-x v l, ... etc work.
	(set (make-local-variable 'vc-parent-buffer) filebuf))
      result-buf)))

(defun vc-find-revision-no-save (file revision &optional backend buffer)
  "Read REVISION of FILE into BUFFER and return the buffer.
If BUFFER omitted or nil, this function creates a new buffer and sets
`buffer-file-name' to the name constructed from the file name and the
revision number.
Unlike `vc-find-revision-save', doesn't save the buffer to the file."
  (let* ((buffer (when (buffer-live-p buffer) buffer))
         (filebuf (or buffer (get-file-buffer file) (current-buffer)))
         (filename (unless buffer (vc-version-backup-file-name file revision 'manual))))
    (unless (and (not buffer)
                 (or (get-file-buffer filename)
                     (file-exists-p filename)))
      (with-current-buffer filebuf
	(let ((failed t))
	  (unwind-protect
	      (with-current-buffer (or buffer (create-file-buffer filename))
                (unless buffer (setq buffer-file-name filename))
		(let ((outbuf (current-buffer)))
		  (with-current-buffer filebuf
		    (if backend
			(vc-call-backend backend 'find-revision file revision outbuf)
		      (vc-call find-revision file revision outbuf))))
                (decode-coding-inserted-region (point-min) (point-max) file)
                (after-insert-file-set-coding (- (point-max) (point-min)))
                (goto-char (point-min))
                (if buffer
                    ;; For non-interactive, skip any questions
                    (let ((enable-local-variables :safe) ;; to find `mode:'
                          (buffer-file-name file))
                      (ignore-errors (set-auto-mode)))
                  (normal-mode))
	        (set-buffer-modified-p nil)
                (setq buffer-read-only t))
		(setq failed nil)
	    (when (and failed (unless buffer (get-file-buffer filename)))
	      (with-current-buffer (get-file-buffer filename)
		(set-buffer-modified-p nil))
	      (kill-buffer (get-file-buffer filename)))))))
    (let ((result-buf (or buffer
                          (get-file-buffer filename)
                          (find-file-noselect filename))))
      (with-current-buffer result-buf
	(set (make-local-variable 'vc-parent-buffer) filebuf))
      result-buf)))

;; Header-insertion code

;;;###autoload
(defun vc-insert-headers ()
  "Insert headers into a file for use with a version control system.
Headers desired are inserted at point, and are pulled from
the variable `vc-BACKEND-header'."
  (interactive)
  (vc-ensure-vc-buffer)
  (save-excursion
    (save-restriction
      (widen)
      (when (or (not (vc-check-headers))
		(y-or-n-p "Version headers already exist.  Insert another set? "))
	(let* ((delims (cdr (assq major-mode vc-comment-alist)))
	       (comment-start-vc (or (car delims) comment-start "#"))
	       (comment-end-vc (or (car (cdr delims)) comment-end ""))
	       (hdsym (vc-make-backend-sym (vc-backend buffer-file-name)
					   'header))
	       (hdstrings (and (boundp hdsym) (symbol-value hdsym))))
	  (dolist (s hdstrings)
	    (insert comment-start-vc "\t" s "\t"
		    comment-end-vc "\n"))
	  (when vc-static-header-alist
	    (dolist (f vc-static-header-alist)
	      (when (string-match (car f) buffer-file-name)
		(insert (format (cdr f) (car hdstrings)))))))))))

(defun vc-modify-change-comment (files rev oldcomment)
  "Edit the comment associated with the given files and revision."
  ;; Less of a kluge than it looks like; log-view mode only passes
  ;; this function a singleton list.  Arguments left in this form in
  ;; case the more general operation ever becomes meaningful.
  (let ((backend (vc-responsible-backend (car files))))
    (vc-start-logentry
     files oldcomment t
     "Enter a replacement change comment."
     "*vc-log*"
     (lambda () (vc-call-backend backend 'log-edit-mode))
     (lambda (files comment)
       (vc-call-backend backend
                        'modify-change-comment files rev comment)))))

;;;###autoload
(defun vc-merge ()
  "Perform a version control merge operation.
You must be visiting a version controlled file, or in a `vc-dir' buffer.
On a distributed version control system, this runs a \"merge\"
operation to incorporate changes from another branch onto the
current branch, prompting for an argument list.

On a non-distributed version control system, this merges changes
between two revisions into the current fileset.  This asks for
two revisions to merge from in the minibuffer.  If the first
revision is a branch number, then merge all changes from that
branch.  If the first revision is empty, merge the most recent
changes from the current branch."
  (interactive)
  (let* ((vc-fileset (vc-deduce-fileset t))
	 (backend (car vc-fileset))
	 (files (cadr vc-fileset)))
    (cond
     ;; If a branch-merge operation is defined, use it.
     ((vc-find-backend-function backend 'merge-branch)
      (vc-call-backend backend 'merge-branch))
     ;; Otherwise, do a per-file merge.
     ((vc-find-backend-function backend 'merge)
      (vc-buffer-sync)
      (dolist (file files)
	(let* ((state (vc-state file))
	       status)
	  (cond
	   ((stringp state)	;; Locking VCses only
	    (error "File %s is locked by %s" file state))
	   ((not (vc-editable-p file))
	    (vc-checkout file t)))
	  (setq status (vc-call-backend backend 'merge-file file))
	  (vc-maybe-resolve-conflicts file status "WORKFILE" "MERGE SOURCE"))))
     (t
      (error "Sorry, merging is not implemented for %s" backend)))))

(defun vc-maybe-resolve-conflicts (file status &optional _name-A _name-B)
  (vc-resynch-buffer file t (not (buffer-modified-p)))
  (if (zerop status) (message "Merge successful")
    (smerge-mode 1)
    (message "File contains conflicts.")))

;;;###autoload
(defun vc-message-unresolved-conflicts (filename)
  "Display a message indicating unresolved conflicts in FILENAME."
  ;; This enables all VC backends to give a standard, recognizable
  ;; conflict message that indicates which file is conflicted.
  (message "There are unresolved conflicts in %s" filename))

;;;###autoload
(defalias 'vc-resolve-conflicts 'smerge-ediff)

;; TODO: This is OK but maybe we could integrate it better.
;; E.g. it could be run semi-automatically (via a prompt?) when saving a file
;; that was conflicted (i.e. upon mark-resolved).
;; FIXME: should we add an "other-window" version?  Or maybe we should
;; hook it inside find-file so it automatically works for
;; find-file-other-window as well.  E.g. find-file could use a new
;; `default-next-file' variable for its default file (M-n), and
;; we could then set it upon mark-resolve, so C-x C-s C-x C-f M-n would
;; automatically offer the next conflicted file.
;;;###autoload
(defun vc-find-conflicted-file ()
  "Visit the next conflicted file in the current project."
  (interactive)
  (let* ((backend (or (if buffer-file-name (vc-backend buffer-file-name))
                      (vc-responsible-backend default-directory)
                      (error "No VC backend")))
         (root (vc-root-dir))
         (files (vc-call-backend backend
                                 'conflicted-files (or root default-directory))))
    ;; Don't try and visit the current file.
    (if (equal (car files) buffer-file-name) (pop files))
    (if (null files)
        (message "No more conflicted files")
      (find-file (pop files))
      (message "%s more conflicted files after this one"
               (if files (length files) "No")))))

;; Named-configuration entry points

(defun vc-tag-precondition (dir)
  "Scan the tree below DIR, looking for files not up-to-date.
If any file is not up-to-date, return the name of the first such file.
\(This means, neither tag creation nor retrieval is allowed.)
If one or more of the files are currently visited, return `visited'.
Otherwise, return nil."
  (let ((status nil))
    (catch 'vc-locked-example
      (vc-file-tree-walk
       dir
       (lambda (f)
	 (if (not (vc-up-to-date-p f)) (throw 'vc-locked-example f)
	   (when (get-file-buffer f) (setq status 'visited)))))
      status)))

;;;###autoload
(defun vc-create-tag (dir name branchp)
  "Descending recursively from DIR, make a tag called NAME.
For each registered file, the working revision becomes part of
the named configuration.  If the prefix argument BRANCHP is
given, the tag is made as a new branch and the files are
checked out in that new branch."
  (interactive
   (let ((granularity
	  (vc-call-backend (vc-responsible-backend default-directory)
			   'revision-granularity)))
     (list
      (if (eq granularity 'repository)
	  ;; For VC's that do not work at file level, it's pointless
	  ;; to ask for a directory, branches are created at repository level.
	  default-directory
	(read-directory-name "Directory: " default-directory default-directory t))
      (read-string (if current-prefix-arg "New branch name: " "New tag name: "))
      current-prefix-arg)))
  (message "Making %s... " (if branchp "branch" "tag"))
  (when (file-directory-p dir) (setq dir (file-name-as-directory dir)))
  (vc-call-backend (vc-responsible-backend dir)
		   'create-tag dir name branchp)
  (vc-resynch-buffer dir t t t)
  (message "Making %s... done" (if branchp "branch" "tag")))

;;;###autoload
(defun vc-retrieve-tag (dir name)
  "For each file in or below DIR, retrieve their tagged version NAME.
NAME can name a branch, in which case this command will switch to the
named branch in the directory DIR.
Interactively, prompt for DIR only for VCS that works at file level;
otherwise use the repository root of the current buffer.
If NAME is empty, it refers to the latest revisions of the current branch.
If locking is used for the files in DIR, then there must not be any
locked files at or below DIR (but if NAME is empty, locked files are
allowed and simply skipped).
This function runs the hook `vc-retrieve-tag-hook' when finished."
  (interactive
   (let* ((granularity
           (vc-call-backend (vc-responsible-backend default-directory)
                            'revision-granularity))
          (dir
           (if (eq granularity 'repository)
               ;; For VC's that do not work at file level, it's pointless
               ;; to ask for a directory, branches are created at repository level.
               ;; XXX: Either we call expand-file-name here, or use
               ;; file-in-directory-p inside vc-resynch-buffers-in-directory.
               (expand-file-name (vc-root-dir))
             (read-directory-name "Directory: " default-directory nil t))))
     (list
      dir
      (vc-read-revision "Tag name to retrieve (default latest revisions): "
                        (list dir)
                        (vc-responsible-backend dir)))))
  (let ((update (yes-or-no-p "Update any affected buffers? "))
	(msg (if (or (not name) (string= name ""))
		 (format "Updating %s... " (abbreviate-file-name dir))
	       (format "Retrieving tag into %s... "
		       (abbreviate-file-name dir)))))
    (message "%s" msg)
    (vc-call-backend (vc-responsible-backend dir)
		     'retrieve-tag dir name update)
    (vc-resynch-buffer dir t t t)
    (run-hooks 'vc-retrieve-tag-hook)
    (message "%s" (concat msg "done"))))


;; Miscellaneous other entry points

;; FIXME: this should be a defcustom
;; FIXME: maybe add another choice:
;; `root-directory' (or somesuch), which would mean show a short log
;; for the root directory.
(defvar vc-log-short-style '(directory)
  "Whether or not to show a short log.
If it contains `directory' then if the fileset contains a directory show a short log.
If it contains `file' then show short logs for files.
Not all VC backends support short logs!")

(defvar log-view-vc-fileset)

(defun vc-print-log-setup-buttons (working-revision is-start-revision limit pl-return)
  "Insert at the end of the current buffer buttons to show more log entries.
In the new log, leave point at WORKING-REVISION (if non-nil).
LIMIT is the number of entries currently shown.
Does nothing if IS-START-REVISION is non-nil, or if LIMIT is nil,
or if PL-RETURN is `limit-unsupported'."
  (when (and limit (not (eq 'limit-unsupported pl-return))
	     (not is-start-revision))
    (goto-char (point-max))
    (insert "\n")
    (insert-text-button "Show 2X entries"
                        'action (lambda (&rest _ignore)
                                  (vc-print-log-internal
                                   log-view-vc-backend log-view-vc-fileset
                                   working-revision nil (* 2 limit)))
                        'help-echo "Show the log again, and double the number of log entries shown")
    (insert "    ")
    (insert-text-button "Show unlimited entries"
                        'action (lambda (&rest _ignore)
                                  (vc-print-log-internal
                                   log-view-vc-backend log-view-vc-fileset
                                   working-revision nil nil))
                        'help-echo "Show the log again, including all entries")))

(defun vc-print-log-internal (backend files working-revision
                                      &optional is-start-revision limit)
  "For specified BACKEND and FILES, show the VC log.
Leave point at WORKING-REVISION, if it is non-nil.
If IS-START-REVISION is non-nil, start the log from WORKING-REVISION
\(not all backends support this); i.e., show only WORKING-REVISION and
earlier revisions.  Show up to LIMIT entries (non-nil means unlimited)."
  ;; As of 2013/04 the only thing that passes IS-START-REVISION non-nil
  ;; is vc-annotate-show-log-revision-at-line, which sets LIMIT = 1.

  ;; Don't switch to the output buffer before running the command,
  ;; so that any buffer-local settings in the vc-controlled
  ;; buffer can be accessed by the command.
  (let* ((dir-present (cl-some #'file-directory-p files))
         (shortlog (not (null (memq (if dir-present 'directory 'file)
                                    vc-log-short-style))))
	(buffer-name "*vc-change-log*")
         (type (if shortlog 'short 'long)))
      (vc-log-internal-common
       backend buffer-name files type
       (lambda (bk buf _type-arg files-arg)
	 (vc-call-backend bk 'print-log files-arg buf shortlog
                          (when is-start-revision working-revision) limit))
       (lambda (_bk _files-arg ret)
         (save-excursion
           (vc-print-log-setup-buttons working-revision
                                       is-start-revision limit ret)))
       ;; When it's nil, point really shouldn't move (bug#15322).
       (when working-revision
         (lambda (bk)
           (vc-call-backend bk 'show-log-entry working-revision)))
       (lambda (_ignore-auto _noconfirm)
	 (vc-print-log-internal backend files working-revision
                              is-start-revision limit)))))

(defvar vc-log-view-type nil
  "Set this to differentiate the different types of logs.")
(put 'vc-log-view-type 'permanent-local t)
(defvar vc-sentinel-movepoint)

(defun vc-log-internal-common (backend
			       buffer-name
			       files
			       type
			       backend-func
			       setup-buttons-func
			       goto-location-func
			       rev-buff-func)
  (let (retval (buffer (get-buffer-create buffer-name)))
    (with-current-buffer buffer
      (set (make-local-variable 'vc-log-view-type) type))
    (setq retval (funcall backend-func backend buffer-name type files))
    (with-current-buffer buffer
      (let ((inhibit-read-only t))
	;; log-view-mode used to be called with inhibit-read-only bound
	;; to t, so let's keep doing it, just in case.
	(vc-call-backend backend 'log-view-mode)
	(set (make-local-variable 'log-view-vc-backend) backend)
	(set (make-local-variable 'log-view-vc-fileset) files)
	(set (make-local-variable 'revert-buffer-function)
	     rev-buff-func)))
    ;; Display after setting up major-mode, so display-buffer-alist can know
    ;; the major-mode.
    (pop-to-buffer buffer)
    (vc-run-delayed
     (let ((inhibit-read-only t))
       (funcall setup-buttons-func backend files retval)
       (shrink-window-if-larger-than-buffer)
       (when goto-location-func
         (funcall goto-location-func backend)
         (setq vc-sentinel-movepoint (point)))
       (set-buffer-modified-p nil)))))

(defun vc-incoming-outgoing-internal (backend remote-location buffer-name type)
  (vc-log-internal-common
   backend buffer-name nil type
   (lambda (bk buf type-arg _files)
     (vc-call-backend bk type-arg buf remote-location))
   (lambda (_bk _files-arg _ret) nil)
   nil ;; Don't move point.
   (lambda (_ignore-auto _noconfirm)
     (vc-incoming-outgoing-internal backend remote-location buffer-name type))))

;;;###autoload
(defun vc-print-log (&optional working-revision limit)
  "List the change log of the current fileset in a window.
If WORKING-REVISION is non-nil, leave point at that revision.
If LIMIT is non-nil, it should be a number specifying the maximum
number of revisions to show; the default is `vc-log-show-limit'.

When called interactively with a prefix argument, prompt for
WORKING-REVISION and LIMIT."
  (interactive
   (cond
    (current-prefix-arg
     (let ((rev (read-from-minibuffer "Leave point at revision (default: last revision): " nil
				      nil nil nil))
	   (lim (string-to-number
		 (read-from-minibuffer
		  "Limit display (unlimited: 0): "
		  (format "%s" vc-log-show-limit)
		  nil nil nil))))
       (when (string= rev "") (setq rev nil))
       (when (<= lim 0) (setq lim nil))
       (list rev lim)))
    (t
     (list nil (when (> vc-log-show-limit 0) vc-log-show-limit)))))
  (let* ((vc-fileset (vc-deduce-fileset t)) ;FIXME: Why t? --Stef
	 (backend (car vc-fileset))
	 (files (cadr vc-fileset))
;;	 (working-revision (or working-revision (vc-working-revision (car files))))
         )
    (vc-print-log-internal backend files working-revision nil limit)))

;;;###autoload
(defun vc-print-root-log (&optional limit)
  "List the change log for the current VC controlled tree in a window.
If LIMIT is non-nil, it should be a number specifying the maximum
number of revisions to show; the default is `vc-log-show-limit'.
When called interactively with a prefix argument, prompt for LIMIT."
  (interactive
   (cond
    (current-prefix-arg
     (let ((lim (string-to-number
		 (read-from-minibuffer
		  "Limit display (unlimited: 0): "
		  (format "%s" vc-log-show-limit)
		  nil nil nil))))
       (when (<= lim 0) (setq lim nil))
       (list lim)))
    (t
     (list (when (> vc-log-show-limit 0) vc-log-show-limit)))))
  (let ((backend (vc-deduce-backend))
	(default-directory default-directory)
	rootdir)
    (if backend
	(setq rootdir (vc-call-backend backend 'root default-directory))
      (setq rootdir (read-directory-name "Directory for VC root-log: "))
      (setq backend (vc-responsible-backend rootdir))
      (unless backend
        (error "Directory is not version controlled")))
    (setq default-directory rootdir)
    (vc-print-log-internal backend (list rootdir) nil nil limit)))

;;;###autoload
(defun vc-print-branch-log (branch)
  "Show the change log for BRANCH in a window."
  (interactive
   (list
    (vc-read-revision "Branch to log: ")))
  (when (equal branch "")
    (error "No branch specified"))
  (vc-print-log-internal (vc-responsible-backend default-directory)
                         (list default-directory) branch t
                         (when (> vc-log-show-limit 0) vc-log-show-limit)))

;;;###autoload
(defun vc-log-incoming (&optional remote-location)
  "Show a log of changes that will be received with a pull operation from REMOTE-LOCATION.
When called interactively with a prefix argument, prompt for REMOTE-LOCATION."
  (interactive
   (when current-prefix-arg
     (list (read-string "Remote location (empty for default): "))))
  (let ((backend (vc-deduce-backend)))
    (unless backend
      (error "Buffer is not version controlled"))
    (vc-incoming-outgoing-internal backend (or remote-location "")
                                   "*vc-incoming*" 'log-incoming)))

;;;###autoload
(defun vc-log-outgoing (&optional remote-location)
  "Show a log of changes that will be sent with a push operation to REMOTE-LOCATION.
When called interactively with a prefix argument, prompt for REMOTE-LOCATION."
  (interactive
   (when current-prefix-arg
     (list (read-string "Remote location (empty for default): "))))
  (let ((backend (vc-deduce-backend)))
    (unless backend
      (error "Buffer is not version controlled"))
    (vc-incoming-outgoing-internal backend (or remote-location "")
                                   "*vc-outgoing*" 'log-outgoing)))

;;;###autoload
(defun vc-log-mergebase (_files rev1 rev2)
  "Show a log of changes between the merge base of REV1 and REV2 revisions.
The merge base is a common ancestor between REV1 and REV2 revisions."
  (interactive
   (vc-diff-build-argument-list-internal
    (or (ignore-errors (vc-deduce-fileset t))
        (let ((backend (or (vc-deduce-backend) (vc-responsible-backend default-directory))))
          (list backend (list (vc-call-backend backend 'root default-directory)))))))
  (let ((backend (vc-deduce-backend))
	(default-directory default-directory)
	rootdir)
    (if backend
	(setq rootdir (vc-call-backend backend 'root default-directory))
      (setq rootdir (read-directory-name "Directory for VC root-log: "))
      (setq backend (vc-responsible-backend rootdir))
      (unless backend
        (error "Directory is not version controlled")))
    (setq default-directory rootdir)
    (setq rev1 (vc-call-backend backend 'mergebase rev1 rev2))
    (vc-print-log-internal backend (list rootdir) rev1 t (or rev2 ""))))

;;;###autoload
(defun vc-region-history (from to)
  "Show the history of the region between FROM and TO.

If called interactively, show the history between point and
mark."
  (interactive "r")
  (let* ((lfrom (line-number-at-pos from t))
         (lto   (line-number-at-pos (1- to) t))
         (file buffer-file-name)
         (backend (vc-backend file))
         (buf (get-buffer-create "*VC-history*")))
    (unless backend
      (error "Buffer is not version controlled"))
    (with-current-buffer buf
      (setq-local vc-log-view-type 'long))
    (vc-call region-history file buf lfrom lto)
    (with-current-buffer buf
      (vc-call-backend backend 'region-history-mode)
      (set (make-local-variable 'log-view-vc-backend) backend)
      (set (make-local-variable 'log-view-vc-fileset) (list file))
      (set (make-local-variable 'revert-buffer-function)
	   (lambda (_ignore-auto _noconfirm)
             (with-current-buffer buf
               (let ((inhibit-read-only t)) (erase-buffer)))
             (vc-call region-history file buf lfrom lto))))
    (display-buffer buf)))

;;;###autoload
(defun vc-revert ()
  "Revert working copies of the selected fileset to their repository contents.
This asks for confirmation if the buffer contents are not identical
to the working revision (except for keyword expansion)."
  (interactive)
  (let* ((vc-fileset (vc-deduce-fileset))
	 (files (cadr vc-fileset))
	 (queried nil)
	 diff-buffer)
    ;; If any of the files is visited by the current buffer, make sure
    ;; buffer is saved.  If the user says `no', abort since we cannot
    ;; show the changes and ask for confirmation to discard them.
    (when (or (not files) (memq (buffer-file-name) files))
      (vc-buffer-sync nil))
    (dolist (file files)
      (let ((buf (get-file-buffer file)))
	(when (and buf (buffer-modified-p buf))
	  (error "Please kill or save all modified buffers before reverting")))
      (when (vc-up-to-date-p file)
	(if (yes-or-no-p (format "%s seems up-to-date.  Revert anyway? " file))
	    (setq queried t)
	  (error "Revert canceled"))))
    (unwind-protect
	(when (if vc-revert-show-diff
		  (progn
		    (setq diff-buffer (generate-new-buffer-name "*vc-diff*"))
		    (vc-diff-internal vc-allow-async-revert vc-fileset
				      nil nil nil diff-buffer))
		;; Avoid querying the user again.
		(null queried))
	  (unless (yes-or-no-p
		   (format "Discard changes in %s? "
			   (let ((str (vc-delistify files))
				 (nfiles (length files)))
			     (if (< (length str) 50)
				 str
			       (format "%d file%s" nfiles
				       (if (= nfiles 1) "" "s"))))))
	    (error "Revert canceled")))
      (when diff-buffer
	(quit-windows-on diff-buffer)))
    (dolist (file files)
      (message "Reverting %s..." (vc-delistify files))
      (vc-revert-file file)
      (message "Reverting %s...done" (vc-delistify files)))))

;;;###autoload
(define-obsolete-function-alias 'vc-revert-buffer 'vc-revert "23.1")

;;;###autoload
(defun vc-pull (&optional arg)
  "Update the current fileset or branch.
You must be visiting a version controlled file, or in a `vc-dir' buffer.
On a distributed version control system, this runs a \"pull\"
operation to update the current branch, prompting for an argument
list if required.  Optional prefix ARG forces a prompt for the VCS
command to run.

On a non-distributed version control system, update the current
fileset to the tip revisions.  For each unchanged and unlocked
file, this simply replaces the work file with the latest revision
on its branch.  If the file contains changes, any changes in the
tip revision are merged into the working file."
  (interactive "P")
  (let* ((vc-fileset (vc-deduce-fileset t))
	 (backend (car vc-fileset))
	 (files (cadr vc-fileset)))
    (cond
     ;; If a pull operation is defined, use it.
     ((vc-find-backend-function backend 'pull)
      (vc-call-backend backend 'pull arg))
     ;; If VCS has `merge-news' functionality (CVS and SVN), use it.
     ((vc-find-backend-function backend 'merge-news)
      (save-some-buffers ; save buffers visiting files
       nil (lambda ()
	     (and (buffer-modified-p)
		  (let ((file (buffer-file-name)))
		    (and file (member file files))))))
      (dolist (file files)
	(if (vc-up-to-date-p file)
	    (vc-checkout file t)
	  (vc-maybe-resolve-conflicts
	   file (vc-call-backend backend 'merge-news file)))))
     ;; For a locking VCS, check out each file.
     ((eq (vc-checkout-model backend files) 'locking)
      (dolist (file files)
	(if (vc-up-to-date-p file)
	    (vc-checkout file t))))
     (t
      (error "VC update is unsupported for `%s'" backend)))))

;;;###autoload
(defalias 'vc-update 'vc-pull)

;;;###autoload
(defun vc-push (&optional arg)
  "Push the current branch.
You must be visiting a version controlled file, or in a `vc-dir' buffer.
On a distributed version control system, this runs a \"push\"
operation on the current branch, prompting for the precise command
if required.  Optional prefix ARG non-nil forces a prompt for the
VCS command to run.

On a non-distributed version control system, this signals an error.
It also signals an error in a Bazaar bound branch."
  (interactive "P")
  (let* ((vc-fileset (vc-deduce-fileset t))
	 (backend (car vc-fileset)))
;;;	 (files (cadr vc-fileset)))
    (if (vc-find-backend-function backend 'push)
        (vc-call-backend backend 'push arg)
      (user-error "VC push is unsupported for `%s'" backend))))

(defun vc-version-backup-file (file &optional rev)
  "Return name of backup file for revision REV of FILE.
If version backups should be used for FILE, and there exists
such a backup for REV or the working revision of file, return
its name; otherwise return nil."
  (when (vc-call make-version-backups-p file)
    (let ((backup-file (vc-version-backup-file-name file rev)))
      (if (file-exists-p backup-file)
          backup-file
        ;; there is no automatic backup, but maybe the user made one manually
        (setq backup-file (vc-version-backup-file-name file rev 'manual))
        (when (file-exists-p backup-file)
	  backup-file)))))

(defun vc-revert-file (file)
  "Revert FILE back to the repository working revision it was based on."
  (with-vc-properties
   (list file)
   (let ((backup-file (vc-version-backup-file file)))
     (when backup-file
       (copy-file backup-file file 'ok-if-already-exists)
       (vc-delete-automatic-version-backups file))
     (vc-call revert file backup-file))
   `((vc-state . up-to-date)
     (vc-checkout-time . ,(file-attribute-modification-time
			   (file-attributes file)))))
  (vc-resynch-buffer file t t))

;;;###autoload
(defun vc-switch-backend (file backend)
  "Make BACKEND the current version control system for FILE.
FILE must already be registered in BACKEND.  The change is not
permanent, only for the current session.  This function only changes
VC's perspective on FILE, it does not register or unregister it.
By default, this command cycles through the registered backends.
To get a prompt, use a prefix argument."
  (interactive
   (list
    (or buffer-file-name
        (error "There is no version-controlled file in this buffer"))
    (let ((crt-bk (vc-backend buffer-file-name))
	  (backends nil))
      (unless crt-bk
        (error "File %s is not under version control" buffer-file-name))
      ;; Find the registered backends.
      (dolist (crt vc-handled-backends)
	(when (and (vc-call-backend crt 'registered buffer-file-name)
		   (not (eq crt-bk crt)))
	  (push crt backends)))
      ;; Find the next backend.
      (let ((def (car backends))
	    (others backends))
	(cond
	 ((null others) (error "No other backend to switch to"))
	 (current-prefix-arg
	  (intern
	   (upcase
	    (completing-read
	     (format "Switch to backend [%s]: " def)
	     (mapcar (lambda (b) (list (downcase (symbol-name b)))) backends)
	     nil t nil nil (downcase (symbol-name def))))))
	 (t def))))))
  (unless (eq backend (vc-backend file))
    (vc-file-clearprops file)
    (vc-file-setprop file 'vc-backend backend)
    ;; Force recomputation of the state
    (unless (vc-call-backend backend 'registered file)
      (vc-file-clearprops file)
      (error "%s is not registered in %s" file backend))
    (vc-mode-line file)))

;;;###autoload
(defun vc-transfer-file (file new-backend)
  "Transfer FILE to another version control system NEW-BACKEND.
If NEW-BACKEND has a higher precedence than FILE's current backend
\(i.e.  it comes earlier in `vc-handled-backends'), then register FILE in
NEW-BACKEND, using the revision number from the current backend as the
base level.  If NEW-BACKEND has a lower precedence than the current
backend, then commit all changes that were made under the current
backend to NEW-BACKEND, and unregister FILE from the current backend.
\(If FILE is not yet registered under NEW-BACKEND, register it.)"
  (let* ((old-backend (vc-backend file))
	 (edited (memq (vc-state file) '(edited needs-merge)))
	 (registered (vc-call-backend new-backend 'registered file))
	 (move
	  (and registered    ; Never move if not registered in new-backend yet.
	       ;; move if new-backend comes later in vc-handled-backends
	       (or (memq new-backend (memq old-backend vc-handled-backends))
		   (y-or-n-p "Final transfer? "))))
	 (comment nil))
    (when (eq old-backend new-backend)
      (error "%s is the current backend of %s" new-backend file))
    (if registered
	(set-file-modes file (logior (file-modes file) 128))
      ;; `registered' might have switched under us.
      (vc-switch-backend file old-backend)
      (let* ((rev (vc-working-revision file))
	     (modified-file (and edited (make-temp-file file)))
	     (unmodified-file (and modified-file (vc-version-backup-file file))))
	;; Go back to the base unmodified file.
	(unwind-protect
	    (progn
	      (when modified-file
		(copy-file file modified-file 'ok-if-already-exists)
		;; If we have a local copy of the unmodified file, handle that
		;; here and not in vc-revert-file because we don't want to
		;; delete that copy -- it is still useful for OLD-BACKEND.
		(if unmodified-file
		    (copy-file unmodified-file file
			       'ok-if-already-exists 'keep-date)
		  (when (y-or-n-p "Get base revision from repository? ")
		    (vc-revert-file file))))
	      (vc-call-backend new-backend 'receive-file file rev))
	  (when modified-file
	    (vc-switch-backend file new-backend)
	    (unless (eq (vc-checkout-model new-backend (list file)) 'implicit)
	      (vc-checkout file))
	    (rename-file modified-file file 'ok-if-already-exists)
	    (vc-file-setprop file 'vc-checkout-time nil)))))
    (when move
      (vc-switch-backend file old-backend)
      (setq comment (vc-call-backend old-backend 'comment-history file))
      (vc-call-backend old-backend 'unregister file))
    (vc-switch-backend file new-backend)
    (when (or move edited)
      (vc-file-setprop file 'vc-state 'edited)
      (vc-mode-line file new-backend)
      (vc-checkin file new-backend comment (stringp comment)))))

;;;###autoload
(defun vc-delete-file (file)
  "Delete file and mark it as such in the version control system.
If called interactively, read FILE, defaulting to the current
buffer's file name if it's under version control."
  (interactive (list (read-file-name "VC delete file: " nil
                                     (when (vc-backend buffer-file-name)
                                       buffer-file-name)
                                     t)))
  (setq file (expand-file-name file))
  (let ((buf (get-file-buffer file))
        (backend (vc-backend file)))
    (unless backend
      (error "File %s is not under version control"
             (file-name-nondirectory file)))
    (unless (vc-find-backend-function backend 'delete-file)
      (error "Deleting files under %s is not supported in VC" backend))
    (when (and buf (buffer-modified-p buf))
      (error "Please save or undo your changes before deleting %s" file))
    (let ((state (vc-state file)))
      (when (eq state 'edited)
        (error "Please commit or undo your changes before deleting %s" file))
      (when (eq state 'conflict)
        (error "Please resolve the conflicts before deleting %s" file)))
    (unless (y-or-n-p (format "Really want to delete %s? "
			      (file-name-nondirectory file)))
      (error "Abort!"))
    (unless (or (file-directory-p file) (null make-backup-files)
                (not (file-exists-p file)))
      (with-current-buffer (or buf (find-file-noselect file))
	(let ((backup-inhibited nil))
	  (backup-buffer))))
    ;; Bind `default-directory' so that the command that the backend
    ;; runs to remove the file is invoked in the correct context.
    (let ((default-directory (file-name-directory file)))
      (vc-call-backend backend 'delete-file file))
    ;; If the backend hasn't deleted the file itself, let's do it for him.
    (when (file-exists-p file) (delete-file file))
    ;; Forget what VC knew about the file.
    (vc-file-clearprops file)
    ;; Make sure the buffer is deleted and the *vc-dir* buffers are
    ;; updated after this.
    (vc-resynch-buffer file nil t)))

;;;###autoload
(defun vc-rename-file (old new)
  "Rename file OLD to NEW in both work area and repository.
If called interactively, read OLD and NEW, defaulting OLD to the
current buffer's file name if it's under version control."
  (interactive (list (read-file-name "VC rename file: " nil
                                     (when (vc-backend buffer-file-name)
                                       buffer-file-name) t)
                     (read-file-name "Rename to: ")))
  ;; in CL I would have said (setq new (merge-pathnames new old))
  (let ((old-base (file-name-nondirectory old)))
    (when (and (not (string= "" old-base))
               (string= "" (file-name-nondirectory new)))
      (setq new (concat new old-base))))
  (let ((oldbuf (get-file-buffer old)))
    (when (and oldbuf (buffer-modified-p oldbuf))
      (error "Please save files before moving them"))
    (when (get-file-buffer new)
      (error "Already editing new file name"))
    (when (file-exists-p new)
      (error "New file already exists"))
    (let ((state (vc-state old)))
      (unless (memq state '(up-to-date edited))
	(error "Please %s files before moving them"
	       (if (stringp state) "check in" "update"))))
    (vc-call rename-file old new)
    (vc-file-clearprops old)
    ;; Move the actual file (unless the backend did it already)
    (when (file-exists-p old) (rename-file old new))
    ;; ?? Renaming a file might change its contents due to keyword expansion.
    ;; We should really check out a new copy if the old copy was precisely equal
    ;; to some checked-in revision.  However, testing for this is tricky....
    (when oldbuf
      (with-current-buffer oldbuf
	(let ((buffer-read-only buffer-read-only))
	  (set-visited-file-name new))
	(vc-mode-line new (vc-backend new))
	(set-buffer-modified-p nil)))))

;;;###autoload
(defun vc-update-change-log (&rest args)
  "Find change log file and add entries from recent version control logs.
Normally, find log entries for all registered files in the default
directory.

With prefix arg of \\[universal-argument], only find log entries for the current buffer's file.

With any numeric prefix arg, find log entries for all currently visited
files that are under version control.  This puts all the entries in the
log for the default directory, which may not be appropriate.

From a program, any ARGS are assumed to be filenames for which
log entries should be gathered."
  (interactive
   (cond ((consp current-prefix-arg)	;C-u
	  (list buffer-file-name))
	 (current-prefix-arg		;Numeric argument.
	  (let ((files nil))
            (dolist (buffer (buffer-list))
	      (let ((file (buffer-file-name buffer)))
                (and file (vc-backend file)
                     (setq files (cons file files)))))
	    files))
	 (t
          ;; Don't supply any filenames to backend; this means
          ;; it should find all relevant files relative to
          ;; the default-directory.
	  nil)))
  (vc-call-backend (vc-responsible-backend default-directory)
                   'update-changelog args))

;; functions that operate on RCS revision numbers.  This code should
;; also be moved into the backends.  It stays for now, however, since
;; it is used in code below.
(defun vc-branch-p (rev)
  "Return t if REV is a branch revision."
  (not (eq nil (string-match "\\`[0-9]+\\(\\.[0-9]+\\.[0-9]+\\)*\\'" rev))))

;;;###autoload
(defun vc-branch-part (rev)
  "Return the branch part of a revision number REV."
  (let ((index (string-match "\\.[0-9]+\\'" rev)))
    (when index
      (substring rev 0 index))))

(defun vc-default-responsible-p (_backend _file)
  "Indicate whether BACKEND is responsible for FILE.
The default is to return nil always."
  nil)

(defun vc-default-find-revision (backend file rev buffer)
  "Provide the new `find-revision' op based on the old `checkout' op.
This is only for compatibility with old backends.  They should be updated
to provide the `find-revision' operation instead."
  (let ((tmpfile (make-temp-file (expand-file-name file))))
    (unwind-protect
	(progn
	  (vc-call-backend backend 'checkout file nil rev tmpfile)
	  (with-current-buffer buffer
	    (insert-file-contents-literally tmpfile)))
      (delete-file tmpfile))))

(defun vc-default-rename-file (_backend old new)
  (condition-case nil
      (add-name-to-file old new)
    (error (rename-file old new)))
  (vc-delete-file old)
  (with-current-buffer (find-file-noselect new)
    (vc-register)))

(defalias 'vc-default-check-headers 'ignore)

(declare-function log-edit-mode "log-edit" ())

(defun vc-default-log-edit-mode (_backend) (log-edit-mode))

(defun vc-default-log-view-mode (_backend) (log-view-mode))

(defun vc-default-show-log-entry (_backend rev)
  (with-no-warnings
   (log-view-goto-rev rev)))

(defun vc-default-comment-history (backend file)
  "Return a string with all log entries stored in BACKEND for FILE."
  (when (vc-find-backend-function backend 'print-log)
    (with-current-buffer "*vc*"
      (vc-call-backend backend 'print-log (list file))
      (buffer-string))))

(defun vc-default-receive-file (backend file rev)
  "Let BACKEND receive FILE from another version control system."
  (vc-call-backend backend 'register (list file) rev ""))

(defun vc-default-retrieve-tag (backend dir name update)
  (if (string= name "")
      (progn
        (vc-file-tree-walk
         dir
         (lambda (f) (and
		 (vc-up-to-date-p f)
		 (vc-error-occurred
		  (vc-call-backend backend 'checkout f nil "")
		  (when update (vc-resynch-buffer f t t)))))))
    (let ((result (vc-tag-precondition dir)))
      (if (stringp result)
          (error "File %s is locked" result)
        (setq update (and (eq result 'visited) update))
        (vc-file-tree-walk
         dir
         (lambda (f) (vc-error-occurred
		 (vc-call-backend backend 'checkout f nil name)
		 (when update (vc-resynch-buffer f t t)))))))))

(defun vc-default-revert (backend file contents-done)
  (unless contents-done
    (let ((rev (vc-working-revision file))
          (file-buffer (or (get-file-buffer file) (current-buffer))))
      (message "Checking out %s..." file)
      (let ((failed t)
            (backup-name (car (find-backup-file-name file))))
        (when backup-name
          (copy-file file backup-name 'ok-if-already-exists 'keep-date)
          (unless (file-writable-p file)
            (set-file-modes file (logior (file-modes file) 128))))
        (unwind-protect
            (let ((coding-system-for-read 'no-conversion)
                  (coding-system-for-write 'no-conversion))
              (with-temp-file file
                (let ((outbuf (current-buffer)))
                  ;; Change buffer to get local value of vc-checkout-switches.
                  (with-current-buffer file-buffer
                    (let ((default-directory (file-name-directory file)))
                      (vc-call-backend backend 'find-revision
                                       file rev outbuf)))))
              (setq failed nil))
          (when backup-name
            (if failed
                (rename-file backup-name file 'ok-if-already-exists)
              (and (not vc-make-backup-files) (delete-file backup-name))))))
      (message "Checking out %s...done" file))))

(defalias 'vc-default-revision-completion-table 'ignore)
(defalias 'vc-default-mark-resolved 'ignore)

(defun vc-default-dir-status-files (_backend _dir files update-function)
  (funcall update-function
           (mapcar (lambda (file) (list file 'up-to-date)) files)))

(defun vc-check-headers ()
  "Check if the current file has any headers in it."
  (interactive)
  (vc-call-backend (vc-backend buffer-file-name) 'check-headers))



;; These things should probably be generally available
(define-obsolete-function-alias 'vc-string-prefix-p 'string-prefix-p "24.3")

(defun vc-file-tree-walk (dirname func &rest args)
  "Walk recursively through DIRNAME.
Invoke FUNC f ARGS on each VC-managed file f underneath it."
  (vc-file-tree-walk-internal (expand-file-name dirname) func args)
  (message "Traversing directory %s...done" dirname))

(defun vc-file-tree-walk-internal (file func args)
  (if (not (file-directory-p file))
      (when (vc-backend file) (apply func file args))
    (message "Traversing directory %s..." (abbreviate-file-name file))
    (let ((dir (file-name-as-directory file)))
      (mapcar
       (lambda (f) (or
               (string-equal f ".")
               (string-equal f "..")
               (member f vc-directory-exclusion-list)
               (let ((dirf (expand-file-name f dir)))
                 (or
                  (file-symlink-p dirf) ;; Avoid possible loops.
                  (vc-file-tree-walk-internal dirf func args)))))
       (directory-files dir)))))

(provide 'vc)

;;; vc.el ends here<|MERGE_RESOLUTION|>--- conflicted
+++ resolved
@@ -1807,16 +1807,12 @@
 
 ;;;###autoload
 (defun vc-version-diff (_files rev1 rev2)
-<<<<<<< HEAD
-  "Report diffs between REV1 and REV2 revisions of the fileset."
-=======
   "Report diffs between revisions REV1 and REV2 in the repository history.
 This compares two revisions of the current fileset.
 If REV1 is nil, it defaults to the current revision, i.e. revision
 of the last commit.
 If REV2 is nil, it defaults to the work tree, i.e. the current
 state of each file in the fileset."
->>>>>>> a5da6533
   (interactive (vc-diff-build-argument-list-internal))
   ;; All that was just so we could do argument completion!
   (when (and (not rev1) rev2)
