--- conflicted
+++ resolved
@@ -93,21 +93,12 @@
                 ( name command args-raw
                   &rest rest-plist
                   &aux
-<<<<<<< HEAD
                   (args (cond ((functionp args-raw)
                                (funcall args-raw))
                               ((stringp args-raw)
                                (string-split args-raw))
                               (t args-raw)))
                   (predicate (plist-get rest-plist :predicate))))
-=======
-                  (args (if (or (listp args-raw) (symbolp args-raw))
-                            args-raw
-                          (string-split args-raw)))
-                  (predicate (plist-get rest-plist :predicate))
-                  (init-action (plist-get rest-plist :init-action))
-                  (detach (plist-get rest-plist :detach))))
->>>>>>> 5e83c011
                (:copier wallpaper-setter-copy))
   "Structure containing a method to set the wallpaper.
 
