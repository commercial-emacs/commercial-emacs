--- conflicted
+++ resolved
@@ -222,31 +222,6 @@
 in this language environment."))
  '("Indian"))
 
-<<<<<<< HEAD
-=======
-(set-language-info-alist
- "Limbu" '((charset unicode)
-           (coding-system utf-8)
-           (coding-priority utf-8)
-           (input-method . "limbu")
-           (sample-text . "Limbu (ᤕᤠᤰᤌᤢᤱ ᤐᤠᤴ)	ᤛᤣᤘᤠᤖᤥ")
-           (documentation . "\
-Limbu language and its script are supported in this
-language environment."))
- '("Indian"))
-
-(set-language-info-alist
- "Grantha" '((charset unicode)
-             (coding-system utf-8)
-             (coding-priority utf-8)
-             (input-method . "grantha")
-             (sample-text . "Grantha (𑌗𑍍𑌰𑌨𑍍𑌥)	𑌨𑌮𑌸𑍍𑌤𑍇 / 𑌨𑌮𑌸𑍍𑌕𑌾𑌰𑌃")
-             (documentation . "\
-Languages such as Sanskrit and Manipravalam, when they use the
-Grantha script, are supported in this language environment."))
- '("Indian"))
-
->>>>>>> 65dc15b7
 ;; Replace mnemonic characters in REGEXP according to TABLE.  TABLE is
 ;; an alist of (MNEMONIC-STRING . REPLACEMENT-STRING).
 
