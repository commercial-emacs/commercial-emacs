--- conflicted
+++ resolved
@@ -564,18 +564,10 @@
             (ignore-errors
               (delete-file output)))))
       ;; Recompute NAME now, so that it isn't set when we dump.
-<<<<<<< HEAD
       (if (and (not (eq system-type 'ms-dos))
                ;; Don't bother adding another name if we're just
                ;; building bootstrap-emacs.
                (not (member dump-mode '("pbootstrap" "bootstrap"))))
-=======
-      (if (not (or (eq system-type 'ms-dos)
-                   (eq system-type 'haiku) ;; BFS doesn't support hard links
-                   ;; Don't bother adding another name if we're just
-                   ;; building bootstrap-emacs.
-                   (member dump-mode '("pbootstrap" "bootstrap"))))
->>>>>>> 85a078e7
           (let ((name (format "emacs-%s.%d" emacs-version emacs-build-number))
                 (exe (if (eq system-type 'windows-nt) ".exe" "")))
             (while (string-match "[^-+_.a-zA-Z0-9]+" name)
