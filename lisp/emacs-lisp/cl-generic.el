--- conflicted
+++ resolved
@@ -655,13 +655,7 @@
             ;; BEWARE!  Don't purify this function definition, since that leads
             ;; to memory corruption if the hash-tables it holds are modified
             ;; (the GC doesn't trace those pointers).
-<<<<<<< HEAD
             loadup-pure-table)
-=======
-            (purify-flag nil))
-        (when (listp old-adv-cc)
-          (set-advertised-calling-convention gfun old-adv-cc nil))
->>>>>>> 13d6e8fa
         ;; But do use `defalias', so that it interacts properly with nadvice,
         ;; e.g. for tracing/debug-on-entry.
         (defalias sym gfun)))))
