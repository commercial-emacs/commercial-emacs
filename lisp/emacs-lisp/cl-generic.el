--- conflicted
+++ resolved
@@ -498,12 +498,7 @@
                     cl--generic-edebug-make-name nil]
              lambda-doc                 ; documentation string
              def-body)))                ; part to be debugged
-<<<<<<< HEAD
   (let ((qualifiers nil))
-=======
-  (let ((qualifiers nil)
-        (orig-name name))
->>>>>>> 43237f3d
     (while (cl-generic--method-qualifier-p args)
       (push args qualifiers)
       (setq args (pop body)))
