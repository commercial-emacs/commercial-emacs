--- conflicted
+++ resolved
@@ -651,7 +651,6 @@
 (defvar cl--generic-dispatchers (make-hash-table :test #'equal))
 
 (defvar cl--generic-compiler
-<<<<<<< HEAD
   (if (or (consp (lambda (x) (+ x 1)))
           (not (featurep 'bytecomp)))
       (lambda (exp) (eval exp t))
@@ -660,46 +659,12 @@
   compiled.  Otherwise the byte-compiler and all the code on
   which it depends needs to be usable before cl-generic is loaded,
   which imposes a significant burden on the bootstrap.")
-=======
-  ;; Don't byte-compile the dispatchers if cl-generic itself is not
-  ;; compiled.  Otherwise the byte-compiler and all the code on
-  ;; which it depends needs to be usable before cl-generic is loaded,
-  ;; which imposes a significant burden on the bootstrap.
-  (if (consp (lambda (x) (+ x 1)))
-      (lambda (exp) (eval exp t))
-    ;; But do byte-compile the dispatchers once bootstrap is passed:
-    ;; the performance difference is substantial (like a 5x speedup on
-    ;; the `eieio' elisp-benchmark)).
-    ;; To avoid loading the byte-compiler during the final preload,
-    ;; see `cl--generic-prefill-dispatchers'.
-    #'byte-compile))
->>>>>>> d3492bcf
 
 (defun cl--generic-get-dispatcher (dispatch)
   (with-memoization
       ;; We need `copy-sequence` here because this `dispatch' object might be
       ;; modified by side-effect in `cl-generic-define-method' (bug#46722).
       (gethash (copy-sequence dispatch) cl--generic-dispatchers)
-<<<<<<< HEAD
-=======
-
-    (when (and purify-flag ;FIXME: Is this a reliable test of the final dump?
-               (eq cl--generic-compiler #'byte-compile))
-      ;; We don't want to preload the byte-compiler!!
-      (error
-       "Missing cl-generic dispatcher in the prefilled cache!
-Missing for: %S
-You might need to add: %S"
-       (mapcar (lambda (x) (if (cl--generic-generalizer-p x)
-                          (cl--generic-generalizer-name x)
-                        x))
-               dispatch)
-       `(cl--generic-prefill-dispatchers
-         ,@(delq nil (mapcar #'cl--generic-prefill-generalizer-sample
-                             dispatch)))))
-
-    ;; (message "cl--generic-get-dispatcher (%S)" dispatch)
->>>>>>> d3492bcf
     (let* ((dispatch-arg (car dispatch))
            (generalizers (cdr dispatch))
            (tagcodes
