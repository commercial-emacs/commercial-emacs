--- conflicted
+++ resolved
@@ -525,11 +525,7 @@
                (let* ((obsolete (get name 'byte-obsolete-info)))
                  (macroexp-warn-and-return
                   (macroexp--obsolete-warning name obsolete "generic function")
-<<<<<<< HEAD
                   nil)))
-=======
-                  nil (list 'obsolete name) nil orig-name)))
->>>>>>> 06ea82e4
          ;; You could argue that `defmethod' modifies rather than defines the
          ;; function, so warnings like "not known to be defined" are fair game.
          ;; But in practice, it's common to use `cl-defmethod'
@@ -617,19 +613,9 @@
 
 (defvar cl--generic-dispatchers (make-hash-table :test #'equal))
 
-<<<<<<< HEAD
 (defun cl--generic-dispatcher-key (dispatch)
   (cons (car dispatch) (mapcar (lambda (x) (cl--generic-generalizer-name x))
                                (cdr dispatch))))
-=======
-(defvar cl--generic-compiler
-  ;; Don't byte-compile the dispatchers if cl-generic itself is not
-  ;; compiled.  Otherwise the byte-compiler and all the code on
-  ;; which it depends needs to be usable before cl-generic is loaded,
-  ;; which imposes a significant burden on the bootstrap.
-  (if (consp (lambda (x) (+ x 1)))
-      (lambda (exp) (eval exp t)) #'byte-compile))
->>>>>>> 06ea82e4
 
 (defun cl--generic-get-dispatcher (dispatch)
   (with-memoization
@@ -670,7 +656,6 @@
         (setq dispatch-idx 0))
       (dotimes (i dispatch-idx)
         (push (make-symbol (format "arg%d" (- dispatch-idx i 1))) fixedargs))
-<<<<<<< HEAD
       (let ((lexical-binding t)) ;; for method-cache
         (byte-compile
          `(lambda (generic dispatches-left methods)
@@ -688,27 +673,6 @@
                                 (car typescodes))))
                           ,@fixedargs args)))
                generic dispatches-left methods))))))))
-=======
-      ;; FIXME: For generic functions with a single method (or with 2 methods,
-      ;; one of which always matches), using a tagcode + hash-table is
-      ;; overkill: better just use a `cl-typep' test.
-      (funcall
-       cl--generic-compiler
-       `(lambda (generic dispatches-left methods)
-          ;; FIXME: We should find a way to expand `with-memoize' once
-          ;; and forall so we don't need `subr-x' when we get here.
-          (eval-when-compile (require 'subr-x))
-          (let ((method-cache (make-hash-table :test #'eql)))
-            (lambda (,@fixedargs &rest args)
-              (let ,bindings
-                (apply (with-memoization
-                           (gethash ,tag-exp method-cache)
-                         (cl--generic-cache-miss
-                          generic ',dispatch-arg dispatches-left methods
-                          ,(if (cdr typescodes)
-                               `(append ,@typescodes) (car typescodes))))
-                       ,@fixedargs args)))))))))
->>>>>>> 06ea82e4
 
 (defun cl--generic-make-function (generic)
   (cl--generic-make-next-function generic
@@ -914,7 +878,6 @@
   ;; able to preload cl-generic without also preloading the byte-compiler,
   ;; So we use `eval-when-compile' so as not keep it available longer than
   ;; strictly needed.
-<<<<<<< HEAD
   (defmacro cl--generic-prefill-dispatchers (arg-or-context &rest specializers)
     (unless (integerp arg-or-context)
       (setq arg-or-context `(&context . ,arg-or-context)))
@@ -937,39 +900,6 @@
                 ,cl--generic-t-generalizer)))
          (puthash dispatch ',fun cl--generic-dispatchers)
          ))))
-=======
-(defmacro cl--generic-prefill-dispatchers (arg-or-context &rest specializers)
-  (unless (integerp arg-or-context)
-    (setq arg-or-context `(&context . ,arg-or-context)))
-  (unless (fboundp 'cl--generic-get-dispatcher)
-    (require 'cl-generic))
-  (let ((fun
-         ;; Let-bind cl--generic-dispatchers so we *re*compute the function
-         ;; from scratch, since the one in the cache may be non-compiled!
-         (let ((cl--generic-dispatchers (make-hash-table))
-               ;; When compiling `cl-generic' during bootstrap, make sure
-               ;; we prefill with compiled dispatchers even though the loaded
-               ;; `cl-generic' is still interpreted.
-               (cl--generic-compiler
-                (if (featurep 'bytecomp) #'byte-compile cl--generic-compiler)))
-           (cl--generic-get-dispatcher
-            `(,arg-or-context
-              ,@(apply #'append
-                       (mapcar #'cl-generic-generalizers specializers))
-              ,cl--generic-t-generalizer)))))
-    ;; Recompute dispatch at run-time, since the generalizers may be slightly
-    ;; different (e.g. byte-compiled rather than interpreted).
-    ;; FIXME: There is a risk that the run-time generalizer is not equivalent
-    ;; to the compile-time one, in which case `fun' may not be correct
-    ;; any more!
-    `(let ((dispatch
-            `(,',arg-or-context
-              ,@(apply #'append
-                       (mapcar #'cl-generic-generalizers ',specializers))
-              ,cl--generic-t-generalizer)))
-       ;; (message "Prefilling for %S with \n%S" dispatch ',fun)
-       (puthash dispatch ',fun cl--generic-dispatchers)))))
->>>>>>> 06ea82e4
 
 (cl-defmethod cl-generic-combine-methods (generic methods)
   "Standard support for :after, :before, :around, and `:extra NAME' qualifiers."
