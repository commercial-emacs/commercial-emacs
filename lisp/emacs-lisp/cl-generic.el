--- conflicted
+++ resolved
@@ -1335,11 +1335,7 @@
 (cl-generic-define-generalizer cl--generic-typeof-generalizer
   ;; FIXME: We could also change `type-of' to return `null' for nil.
   10 (lambda (name &rest _) `(if ,name (type-of ,name) 'null))
-<<<<<<< HEAD
   (lambda (tag &rest _) (and (symbolp tag) (assq tag cl--typeof-types))))
-=======
-  #'cl--generic-type-specializers)
->>>>>>> bd017175
 
 (cl-defmethod cl-generic-generalizers :extra "typeof" (type)
   "Support for dispatch on types.
