;;; backtrace.el --- generic major mode for Elisp backtraces -*- lexical-binding: t -*-

;; Copyright (C) 2018-2023 Free Software Foundation, Inc.

;; Author: Gemini Lasswell
;; Keywords: lisp, tools, maint
;; Version: 1.0

;; This file is NOT part of GNU Emacs.

;; GNU Emacs is free software: you can redistribute it and/or modify
;; it under the terms of the GNU General Public License as published by
;; the Free Software Foundation, either version 3 of the License, or
;; (at your option) any later version.

;; GNU Emacs is distributed in the hope that it will be useful,
;; but WITHOUT ANY WARRANTY; without even the implied warranty of
;; MERCHANTABILITY or FITNESS FOR A PARTICULAR PURPOSE.  See the
;; GNU General Public License for more details.

;; You should have received a copy of the GNU General Public License
;; along with GNU Emacs.  If not, see <https://www.gnu.org/licenses/>.

;;; Commentary:

;; This file defines Backtrace mode, a generic major mode for displaying
;; Elisp stack backtraces, which can be used as is or inherited from
;; by another mode.

;; For usage information, see the documentation of `backtrace-mode'.

;;; Code:

(eval-when-compile (require 'cl-lib))
(eval-when-compile (require 'pcase))
(eval-when-compile (require 'subr-x))        ; if-let
(require 'find-func)
(require 'help-mode)     ; Define `help-function-def' button type.
(require 'lisp-mode)

;;; Options

(defgroup backtrace nil
  "Viewing of Elisp backtraces."
  :group 'lisp)

(defcustom backtrace-fontify t
  "If non-nil, fontify Backtrace buffers.
Set to nil to disable fontification, which may be necessary in
order to debug the code that does fontification."
  :type 'boolean
  :group 'backtrace
  :version "27.1")

(defcustom backtrace-line-length 5000
  "Target length for lines in Backtrace buffers.
Backtrace mode will attempt to abbreviate printing of backtrace
frames by setting `print-level' and `print-length' to make them
shorter than this, but success is not guaranteed.  If set to nil
or zero, backtrace mode will not abbreviate the forms it prints."
  :type '(choice natnum
                 (const :value nil :tag "Don't abbreviate"))
  :group 'backtrace
  :version "27.1")

;;; Backtrace frame data structure

(cl-defstruct
    (backtrace-frame
     (:constructor backtrace-make-frame))
  evald  ; Non-nil if argument evaluation is complete.
  fun    ; The function called/to call in this frame.
  args   ; Either evaluated or unevaluated arguments to the function.
  flags  ; A plist, possible properties are :debug-on-exit and :source-available.
  locals ; An alist containing variable names and values.
  buffer ; If non-nil, the buffer in use by eval-buffer or eval-region.
  pos    ; The position in the buffer.
  )

(cl-defun backtrace-get-frames
    (&optional base &key (constructor #'backtrace-make-frame))
  "Collect all frames of current backtrace into a list.
The list will contain objects made by CONSTRUCTOR, which
defaults to `backtrace-make-frame' and which, if provided, should
be the constructor of a structure which includes
`backtrace-frame'.  If non-nil, BASE should be a function, and
frames before its nearest activation frame are discarded."
  (let ((frames nil)
        (eval-buffers eval-buffer-list))
    (mapbacktrace (lambda (evald fun args flags)
                    (push (funcall constructor
                                   :evald evald :fun fun
                                   :args args :flags flags)
                          frames))
                  (or base 'backtrace-get-frames))
    (setq frames (nreverse frames))
    ;; Add local variables to each frame, and the buffer position
    ;; to frames containing eval-buffer or eval-region.
    (dotimes (idx (length frames))
      (let ((frame (nth idx frames)))
        ;; `backtrace--locals' gives an error when idx is 0.  But the
        ;; locals for frame 0 are not needed, because when we get here
        ;; from debug-on-entry, the locals aren't bound yet, and when
        ;; coming from Edebug or ERT there is an Edebug or ERT
        ;; function at frame 0.
        (when (> idx 0)
          (setf (backtrace-frame-locals frame)
                (backtrace--locals idx (or base 'backtrace-get-frames))))
        (when (and eval-buffers (memq (backtrace-frame-fun frame)
                                      '(eval-buffer eval-region)))
          ;; This will get the wrong result if there are two nested
          ;; eval-region calls for the same buffer.  That's not a very
          ;; useful case.
          (with-current-buffer (pop eval-buffers)
            (setf (backtrace-frame-buffer frame) (current-buffer))
            (setf (backtrace-frame-pos frame) (point))))))
    frames))

;; Button definition for jumping to a buffer position.

(define-button-type 'backtrace-buffer-pos
  'action #'backtrace--pop-to-buffer-pos
  'help-echo "mouse-2, RET: Show reading position")

(defun backtrace--pop-to-buffer-pos (button)
  "Pop to the buffer and position for the BUTTON at point."
  (let* ((buffer (button-get button 'backtrace-buffer))
         (pos (button-get button 'backtrace-pos)))
    (if (buffer-live-p buffer)
        (progn
          (pop-to-buffer buffer)
          (goto-char (max (point-min) (min (point-max) pos))))
      (message "Buffer has been killed"))))

;; Font Locking support

(defconst backtrace--font-lock-keywords
  '()
  "Expressions to fontify in Backtrace mode.
Fontify these in addition to the expressions Emacs Lisp mode
fontifies.")

(defconst backtrace-font-lock-keywords
  (append lisp-el-font-lock-keywords-for-backtraces
          backtrace--font-lock-keywords)
  "Default expressions to highlight in Backtrace mode.")
(defconst backtrace-font-lock-keywords-1
  (append lisp-el-font-lock-keywords-for-backtraces-1
          backtrace--font-lock-keywords)
  "Subdued level highlighting for Backtrace mode.")
(defconst backtrace-font-lock-keywords-2
  (append lisp-el-font-lock-keywords-for-backtraces-2
          backtrace--font-lock-keywords)
  "Gaudy level highlighting for Backtrace mode.")

;;; Xref support

(defun backtrace--xref-backend () 'elisp)

;;; Backtrace mode variables

(defvar-local backtrace-frames nil
  "Stack frames displayed in the current Backtrace buffer.
This should be a list of `backtrace-frame' objects.")

(defvar-local backtrace-view nil
  "A plist describing how to render backtrace frames.
Possible entries are :show-flags, :show-locals, :print-circle
and :print-gensym.")

(defvar-local backtrace-insert-header-function nil
  "Function for inserting a header for the current Backtrace buffer.
If nil, no header will be created.  Note that Backtrace buffers
are fontified as in Emacs Lisp Mode, the header text included.")

(defvar backtrace-revert-hook nil
  "Hook run before reverting a Backtrace buffer.
This is commonly used to recompute `backtrace-frames'.")

(defvar-local backtrace-print-function #'cl-prin1
  "Function used to print values in the current Backtrace buffer.")

(defvar backtrace-goto-source-functions nil
  "Abnormal hook used to jump to the source code for the current frame.
Each hook function is called with no argument, and should return
non-nil if it is able to switch to the buffer containing the
source code.  Execution of the hook will stop if one of the
functions returns non-nil.  When adding a function to this hook,
you should also set the :source-available flag for the backtrace
frames where the source code location is known.")

(defvar-keymap backtrace-mode-map
  :doc "Local keymap for `backtrace-mode' buffers."
  :parent (make-composed-keymap special-mode-map
                                button-buffer-map)
  "n"   #'backtrace-forward-frame
  "p"   #'backtrace-backward-frame
  "v"   #'backtrace-toggle-locals
  "#"   #'backtrace-toggle-print-circle
  ":"   #'backtrace-toggle-print-gensym
  "RET" #'backtrace-help-follow-symbol
  "+"   #'backtrace-multi-line
  "-"   #'backtrace-single-line
  "."   #'backtrace-expand-ellipses
  "<follow-link>" 'mouse-face
  "<mouse-2>"     #'mouse-select-window

  :menu
  '("Backtrace"
    ["Next Frame" backtrace-forward-frame
     :help "Move cursor forwards to the start of a backtrace frame"]
    ["Previous Frame" backtrace-backward-frame
     :help "Move cursor backwards to the start of a backtrace frame"]
    "--"
    ["Show Variables" backtrace-toggle-locals
     :style toggle
     :active (backtrace-get-index)
     :selected (plist-get (backtrace-get-view) :show-locals)
     :help "Show or hide the local variables for the frame at point"]
    ["Show Circular Structures" backtrace-toggle-print-circle
     :style toggle
     :active (backtrace-get-index)
     :selected (plist-get (backtrace-get-view) :print-circle)
     :help
     "Condense or expand shared or circular structures in the frame at point"]
    ["Show Uninterned Symbols" backtrace-toggle-print-gensym
     :style toggle
     :active (backtrace-get-index)
     :selected (plist-get (backtrace-get-view) :print-gensym)
     :help
     "Toggle unique printing of uninterned symbols in the frame at point"]
    ["Expand \"...\"s" backtrace-expand-ellipses
     :help "Expand all the abbreviated forms in the current frame"]
    ["Show on Multiple Lines" backtrace-multi-line
     :help "Use line breaks and indentation to make a form more readable"]
    ["Show on Single Line" backtrace-single-line]
    "--"
    ["Go to Source" backtrace-goto-source
     :active (and (backtrace-get-index)
                  (plist-get (backtrace-frame-flags
                              (nth (backtrace-get-index) backtrace-frames))
                             :source-available))
     :help "Show the source code for the current frame"]
    ["Help for Symbol" backtrace-help-follow-symbol
     :help "Show help for symbol at point"]
    ["Describe Backtrace Mode" describe-mode
     :help "Display documentation for backtrace-mode"]))

(defconst backtrace--flags-width 2
  "Width in characters of the flags for a backtrace frame.")

;;; Navigation and Text Properties

;; This mode uses the following text properties:
;; backtrace-index: The index into the buffer-local variable
;;   `backtrace-frames' for the frame at point, or nil if outside of a
;;   frame (in the buffer header).
;; backtrace-view: A plist describing how the frame is printed.  See
;;   the docstring for the buffer-local variable `backtrace-view.
;; backtrace-section: The part of a frame which point is in.  Either
;;   `func' or `locals'.  At the moment just used to show and hide the
;;   local variables.  Derived modes which do additional printing
;;   could define their own frame sections.
;; backtrace-form: A value applied to each printed representation of a
;;   top-level s-expression, which needs to be different for sexps
;;   printed adjacent to each other, so the limits can be quickly
;;   found for pretty-printing.

(defsubst backtrace-get-index (&optional pos)
  "Return the index of the backtrace frame at POS.
The value is an index into `backtrace-frames', or nil.
POS, if omitted or nil, defaults to point."
  (get-text-property (or pos (point)) 'backtrace-index))

(defsubst backtrace-get-section (&optional pos)
  "Return the section of a backtrace frame at POS.
POS, if omitted or nil, defaults to point."
  (get-text-property (or pos (point)) 'backtrace-section))

(defsubst backtrace-get-view (&optional pos)
  "Return the view plist of the backtrace frame at POS.
POS, if omitted or nil, defaults to point."
  (get-text-property (or pos (point)) 'backtrace-view))

(defsubst backtrace-get-form (&optional pos)
  "Return the backtrace form data for the form printed at POS.
POS, if omitted or nil, defaults to point."
  (get-text-property (or pos (point)) 'backtrace-form))

(defun backtrace-get-frame-start (&optional pos)
  "Return the beginning position of the frame at POS in the buffer.
POS, if omitted or nil, defaults to point."
  (let ((posn (or pos (point))))
    (if (or (= (point-min) posn)
            (not (eq (backtrace-get-index posn)
                     (backtrace-get-index (1- posn)))))
        posn
      (previous-single-property-change posn 'backtrace-index nil (point-min)))))

(defun backtrace-get-frame-end (&optional pos)
  "Return the position of the end of the frame at POS in the buffer.
POS, if omitted or nil, defaults to point."
  (next-single-property-change (or pos (point))
                                    'backtrace-index nil (point-max)))

(defun backtrace-forward-frame ()
  "Move forward to the beginning of the next frame."
  (interactive)
  (let ((max (backtrace-get-frame-end)))
    (when (= max (point-max))
      (user-error "No next stack frame"))
    (goto-char max)))

(defun backtrace-backward-frame ()
  "Move backward to the start of a stack frame."
  (interactive)
  (let ((current-index (backtrace-get-index))
        (min (backtrace-get-frame-start)))
    (if (or (and (/= (point) (point-max)) (null current-index))
            (= min (point-min))
            (and (= min (point))
                 (null (backtrace-get-index (1- min)))))
        (user-error "No previous stack frame"))
    (if (= min (point))
        (goto-char (backtrace-get-frame-start (1- min)))
      (goto-char min))))

;; Other Backtrace mode commands

(defun backtrace-revert (&rest _ignored)
  "The `revert-buffer-function' for `backtrace-mode'.
It runs `backtrace-revert-hook', then calls `backtrace-print'."
  (interactive)
  (unless (derived-mode-p 'backtrace-mode)
    (error "The current buffer is not in Backtrace mode"))
  (run-hooks 'backtrace-revert-hook)
  (backtrace-print t))

(defmacro backtrace--with-output-variables (view &rest body)
  "Bind output variables according to VIEW and execute BODY."
  (declare (indent 1))
  `(let ((print-escape-control-characters t)
         (print-escape-newlines t)
         (print-circle (plist-get ,view :print-circle))
         (print-gensym (plist-get ,view :print-gensym))
         (standard-output (current-buffer)))
     ,@body))

(defun backtrace-toggle-locals (&optional all)
  "Toggle the display of local variables for the backtrace frame at point.
With prefix argument ALL, toggle the value of :show-locals in
`backtrace-view', which affects all of the backtrace frames in
the buffer."
  (interactive "P")
  (if all
      (let ((pos (make-marker))
            (visible (not (plist-get backtrace-view :show-locals))))
        (setq backtrace-view (plist-put backtrace-view :show-locals visible))
        (set-marker-insertion-type pos t)
        (set-marker pos (point))
        (goto-char (point-min))
        ;; Skip the header.
        (unless (backtrace-get-index)
          (goto-char (backtrace-get-frame-end)))
        (while (< (point) (point-max))
          (backtrace--set-frame-locals-visible visible)
          (goto-char (backtrace-get-frame-end)))
        (goto-char pos)
        (when (invisible-p pos)
          (goto-char (backtrace-get-frame-start))))
    (let ((index (backtrace-get-index)))
      (unless index
        (user-error "Not in a stack frame"))
      (backtrace--set-frame-locals-visible
       (not (plist-get (backtrace-get-view) :show-locals))))))

(defun backtrace--set-frame-locals-visible (visible)
  "Set the visibility of the local vars for the frame at point to VISIBLE."
  (let ((pos (point))
        (index (backtrace-get-index))
        (start (backtrace-get-frame-start))
        (end (backtrace-get-frame-end))
        (view (copy-sequence (backtrace-get-view)))
        (inhibit-read-only t))
    (setq view (plist-put view :show-locals visible))
    (goto-char (backtrace-get-frame-start))
    (while (not (or (= (point) end)
                    (eq (backtrace-get-section) 'locals)))
      (goto-char (next-single-property-change (point)
                                              'backtrace-section nil end)))
    (cond
     ((and (= (point) end) visible)
      ;; The locals section doesn't exist so create it.
      (let ((standard-output (current-buffer)))
        (backtrace--with-output-variables view
          (backtrace--print-locals
           (nth index backtrace-frames) view))
        (add-text-properties end (point) `(backtrace-index ,index))
        (goto-char pos)))
     ((/= (point) end)
      ;; The locals section does exist, so add or remove the overlay.
      (backtrace--set-locals-visible-overlay (point) end visible)
      (goto-char (if (invisible-p pos) start pos))))
    (add-text-properties start (backtrace-get-frame-end)
                         `(backtrace-view ,view))))

(defun backtrace--set-locals-visible-overlay (beg end visible)
  (backtrace--change-button-skip beg end (not visible))
  (if visible
      (remove-overlays beg end 'invisible t)
    (let ((o (make-overlay beg end)))
      (overlay-put o 'invisible t)
      (overlay-put o 'evaporate t))))

(defun backtrace--change-button-skip (beg end value)
  "Change the `skip' property on all buttons between BEG and END.
Set it to VALUE unless the button is a `cl-print-ellipsis' button."
  (let ((inhibit-read-only t))
    (setq beg (next-button beg))
    (while (and beg (< beg end))
      (unless (eq (button-type beg) 'cl-print-ellipsis)
<<<<<<< HEAD
        (button-put beg 'skip value))
=======
          (button-put beg 'skip value))
>>>>>>> 47c2da09
      (setq beg (next-button beg)))))

(defun backtrace-toggle-print-circle (&optional all)
  "Toggle `print-circle' for the backtrace frame at point.
With prefix argument ALL, toggle the default value bound to
`print-circle' for all the frames in the buffer."
  (interactive "P")
  (backtrace--toggle-feature :print-circle all))

(defun backtrace-toggle-print-gensym (&optional all)
  "Toggle `print-gensym' for the backtrace frame at point.
With prefix argument ALL, toggle the default value bound to
`print-gensym' for all the frames in the buffer."
  (interactive "P")
  (backtrace--toggle-feature :print-gensym all))

(defun backtrace--toggle-feature (feature all)
  "Toggle FEATURE for the current backtrace frame or for the buffer.
FEATURE should be one of the options in `backtrace-view'.  If ALL
is non-nil, toggle FEATURE for all frames in the buffer.  After
toggling the feature, reprint the affected frame(s).  Afterwards
position point at the start of the frame it was in before."
  (if all
      (let ((index (backtrace-get-index))
            (pos (point))
            (at-end (= (point) (point-max)))
            (value (not (plist-get backtrace-view feature))))
        (setq backtrace-view (plist-put backtrace-view feature value))
        (goto-char (point-min))
        ;; Skip the header.
        (unless (backtrace-get-index)
          (goto-char (backtrace-get-frame-end)))
        (while (< (point) (point-max))
          (backtrace--set-feature feature value)
          (goto-char (backtrace-get-frame-end)))
        (if (not index)
            (goto-char (if at-end (point-max) pos))
          (goto-char (point-min))
          (while (and (not (eql index (backtrace-get-index)))
                      (< (point) (point-max)))
            (goto-char (backtrace-get-frame-end))))
        (message "%s is now %s for all frames"
                 (substring (symbol-name feature) 1) value))
    (unless (backtrace-get-index)
      (user-error "Not in a stack frame"))
    (let ((value (not (plist-get (backtrace-get-view) feature))))
      (backtrace--set-feature feature value)
      (message "%s is now %s for this frame"
               (substring (symbol-name feature) 1) value))))

(defun backtrace--set-feature (feature value)
  "Set FEATURE in the view plist of the frame at point to VALUE.
Reprint the frame with the new view plist."
  (let ((inhibit-read-only t)
        (view (copy-sequence (backtrace-get-view)))
        (index (backtrace-get-index))
        (min (backtrace-get-frame-start))
        (max (backtrace-get-frame-end)))
    (setq view (plist-put view feature value))
    (delete-region min max)
    (goto-char min)
    (backtrace-print-frame (nth index backtrace-frames) view)
    (add-text-properties min (point)
                         `(backtrace-index ,index backtrace-view ,view))
    (goto-char min)))

(defun backtrace--expand-ellipsis (orig-fun begin end val _length &rest args)
  "Wrapper to expand an ellipsis.
For use on `cl-print-expand-ellipsis-function'."
  (let* ((props (backtrace-get-text-properties begin))
         (inhibit-read-only t))
    (backtrace--with-output-variables (backtrace-get-view)
      (let ((end (apply orig-fun begin end val backtrace-line-length args)))
        (add-text-properties begin end props)
        end))))

(defun backtrace-expand-ellipses (&optional no-limit)
  "Expand display of all \"...\"s in the backtrace frame at point.
\\<backtrace-mode-map>
Each ellipsis will be limited to `backtrace-line-length'
characters in its expansion.  With optional prefix argument
NO-LIMIT, do not limit the number of characters.  Note that with
or without the argument, using this command can result in very
long lines and very poor display performance.  If this happens
and is a problem, use `\\[revert-buffer]' to return to the
initial state of the Backtrace buffer."
  (interactive "P")
  (save-excursion
    (let ((start (backtrace-get-frame-start))
          (end (backtrace-get-frame-end))
          (backtrace-line-length (unless no-limit backtrace-line-length)))
      (goto-char end)
      (while (> (point) start)
        (let ((next (previous-single-property-change (point) 'cl-print-ellipsis
                                                     nil start)))
          (when (get-text-property (point) 'cl-print-ellipsis)
            (push-button (point)))
          (goto-char next))))))

(defun backtrace-multi-line ()
  "Show the top level s-expression at point on multiple lines with indentation."
  (interactive)
  (backtrace--reformat-sexp #'backtrace--multi-line))

(defun backtrace--multi-line ()
  "Pretty print the current buffer, then remove the trailing newline."
  (set-syntax-table emacs-lisp-mode-syntax-table)
  (pp-buffer)
  (goto-char (1- (point-max)))
  (delete-char 1))

(defun backtrace-single-line ()
  "Show the top level s-expression at point on one line."
  (interactive)
  (backtrace--reformat-sexp #'backtrace--single-line))

(defun backtrace--single-line ()
  "Replace line breaks and following indentation with spaces.
Works on the current buffer."
  (goto-char (point-min))
  (while (re-search-forward "\n[[:blank:]]*" nil t)
    (replace-match " ")))

(defun backtrace--reformat-sexp (format-function)
  "Reformat the top level sexp at point.
Locate the top level sexp at or following point on the same line,
and reformat it with FORMAT-FUNCTION, preserving the location of
point within the sexp.  If no sexp is found before the end of
the line or buffer, signal an error.

FORMAT-FUNCTION will be called without arguments, with the
current buffer set to a temporary buffer containing only the
content of the sexp."
  (let* ((orig-pos (point))
         (pos (point))
         (tag (backtrace-get-form pos))
         (end (next-single-property-change pos 'backtrace-form))
         (begin (previous-single-property-change end 'backtrace-form
                                                 nil (point-min))))
    (unless tag
      (when (or (= end (point-max)) (> end (line-end-position)))
        (user-error "No form here to reformat"))
      (goto-char end)
      (setq pos end
            end (next-single-property-change pos 'backtrace-form)
            begin (previous-single-property-change end 'backtrace-form
                                                   nil (point-min))))
    (let* ((offset (when (>= orig-pos begin) (- orig-pos begin)))
           (offset-marker (when offset (make-marker)))
           (content (buffer-substring begin end))
           (props (backtrace-get-text-properties begin))
           (inhibit-read-only t))
      (delete-region begin end)
      (insert (with-temp-buffer
                (insert content)
                (when offset
                  (set-marker-insertion-type offset-marker t)
                  (set-marker offset-marker (+ (point-min) offset)))
                (funcall format-function)
                (when offset
                  (setq offset (- (marker-position offset-marker) (point-min))))
                (buffer-string)))
      (when offset
        (set-marker offset-marker (+ begin offset)))
      (save-excursion
        (goto-char begin)
        (indent-sexp))
      (add-text-properties begin (point) props)
      (if offset
          (goto-char (marker-position offset-marker))
        (goto-char orig-pos)))))

(defun backtrace-get-text-properties (pos)
  "Return a plist of backtrace-mode's text properties at POS."
  (apply #'append
         (mapcar (lambda (prop)
                   (list prop (get-text-property pos prop)))
                 '(backtrace-section backtrace-index backtrace-view
                                     backtrace-form))))

(defun backtrace-goto-source ()
  "If its location is known, jump to the source code for the frame at point."
  (interactive)
  (let* ((index (or (backtrace-get-index) (user-error "Not in a stack frame")))
         (frame (nth index backtrace-frames))
         (source-available (plist-get (backtrace-frame-flags frame)
                                      :source-available)))
    (unless (and source-available
                 (run-hook-with-args-until-success
                  'backtrace-goto-source-functions))
      (user-error "Source code location not known"))))

(defun backtrace-help-follow-symbol (&optional pos)
  "Follow cross-reference at POS, defaulting to point.
For the cross-reference format, see `help-make-xrefs'."
  (interactive "d")
  (unless pos
    (setq pos (point)))
  (unless (push-button pos)
    ;; Check if the symbol under point is a function or variable.
    (let ((sym
	   (intern
	    (save-excursion
	      (goto-char pos) (skip-syntax-backward "w_")
	      (buffer-substring (point)
				(progn (skip-syntax-forward "w_")
				       (point)))))))
      (when (or (boundp sym) (fboundp sym) (facep sym))
        (describe-symbol sym)))))

;; Print backtrace frames

(defun backtrace-print (&optional remember-pos)
  "Populate the current Backtrace mode buffer.
This erases the buffer and inserts printed representations of the
frames.  Optional argument REMEMBER-POS, if non-nil, means to
move point to the entry with the same ID element as the current
line and recenter window line accordingly."
  (let ((inhibit-read-only t)
	entry-index saved-pt window-line)
    (and remember-pos
	 (setq entry-index (backtrace-get-index))
         (when (eq (window-buffer) (current-buffer))
           (setq window-line
                 (count-screen-lines (window-start) (point)))))
    (erase-buffer)
    (when backtrace-insert-header-function
      (funcall backtrace-insert-header-function))
    (dotimes (idx (length backtrace-frames))
      (let ((beg (point))
            (elt (nth idx backtrace-frames)))
        (and entry-index
             (equal entry-index idx)
             (setq entry-index nil
                   saved-pt (point)))
        (backtrace-print-frame elt backtrace-view)
        (add-text-properties
         beg (point)
         `(backtrace-index ,idx backtrace-view ,backtrace-view))))
    (set-buffer-modified-p nil)
    ;; If REMEMBER-POS was specified, move to the "old" location.
    (if saved-pt
	(progn (goto-char saved-pt)
	       (when window-line
                 (recenter window-line)))
      (goto-char (point-min)))))

(defun backtrace-print-to-string (obj &optional limit)
  "Return a printed representation of OBJ formatted for backtraces.
If LIMIT is unspecified, the result is capped to
`backtrace-line-length' characters."
  (backtrace--with-output-variables backtrace-view
    (backtrace--print-to-string obj limit)))

(defun backtrace--print-to-string (sexp &optional limit)
  (setq limit (or limit backtrace-line-length))
  (with-temp-buffer
    (insert (cl-print-to-string-with-limit #'backtrace--print sexp limit))
    ;; Add a unique backtrace-form property.
    (put-text-property (point-min) (point) 'backtrace-form (gensym))
    (buffer-string)))

(defun backtrace-print-frame (frame view)
  "Insert a backtrace FRAME at point formatted according to VIEW.
Tag the sections of the frame with the `backtrace-section' text
property for use by navigation."
  (backtrace--with-output-variables view
   (backtrace--print-flags frame view)
   (backtrace--print-func-and-args frame view)
   (backtrace--print-locals frame view)))

(defun backtrace--print-flags (frame view)
  "Print the flags of a backtrace FRAME if enabled in VIEW."
  (let ((beg (point))
        (flag (plist-get (backtrace-frame-flags frame) :debug-on-exit))
        (source (plist-get (backtrace-frame-flags frame) :source-available)))
    (when (plist-get view :show-flags)
      (when source (insert ">"))
      (when flag (insert "*")))
    (insert (make-string (- backtrace--flags-width (- (point) beg)) ?\s))
    (put-text-property beg (point) 'backtrace-section 'func)))

(defun backtrace--line-length-or-nil ()
  "Return `backtrace-line-length' if valid, nil else."
  ;; mirror the logic in `cl-print-to-string-with-limit'
  (and (natnump backtrace-line-length)
       (not (zerop backtrace-line-length))
       backtrace-line-length))

(defun backtrace--print-func-and-args (frame _view)
  "Print the function, arguments and buffer position of a backtrace FRAME.
Format it according to VIEW."
  (let* ((beg (point))
         (evald (backtrace-frame-evald frame))
         (fun   (backtrace-frame-fun frame))
         (args  (backtrace-frame-args frame))
         (def   (find-function-advised-original fun))
         (fun-file (or (symbol-file fun 'defun)
                       (and (subrp def)
                            (not (eq 'unevalled (cdr (subr-arity def))))
                            (find-lisp-object-file-name fun def))))
         (fun-pt (point)))
    (cond
     ((and evald (not debugger-stack-frame-as-list))
      (if (atom fun)
          (funcall backtrace-print-function fun)
        (insert
         (backtrace--print-to-string
          fun
          (when (and args (backtrace--line-length-or-nil))
            (/ backtrace-line-length 2)))))
      (if args
          (insert (backtrace--print-to-string
                   args
                   (if (backtrace--line-length-or-nil)
                       (max (truncate (/ backtrace-line-length 5))
                            (- backtrace-line-length (- (point) beg))))))
        ;; The backtrace-form property is so that backtrace-multi-line
        ;; will find it.  backtrace-multi-line doesn't do anything
        ;; useful with it, just being consistent.
        (let ((start (point)))
          (insert "()")
          (put-text-property start (point) 'backtrace-form t))))
     (t
      (let ((fun-and-args (cons fun args)))
        (insert (backtrace--print-to-string fun-and-args)))
      (cl-incf fun-pt)))
    (when fun-file
      (make-text-button fun-pt (+ fun-pt
                                  (length (backtrace--print-to-string fun)))
                        :type 'help-function-def
                        'help-args (list fun fun-file)))
    ;; After any frame that uses eval-buffer, insert a comment that
    ;; states the buffer position it's reading at.
    (when (backtrace-frame-pos frame)
      (insert "  ; Reading at ")
      (let ((pos (point)))
        (insert (format "buffer position %d" (backtrace-frame-pos frame)))
        (make-button pos (point) :type 'backtrace-buffer-pos
                     'backtrace-buffer (backtrace-frame-buffer frame)
                     'backtrace-pos (backtrace-frame-pos frame))))
    (insert "\n")
    (put-text-property beg (point) 'backtrace-section 'func)))

(defun backtrace--print-locals (frame view)
  "Print a backtrace FRAME's local variables according to VIEW.
Print them only if :show-locals is non-nil in the VIEW plist."
  (when (plist-get view :show-locals)
    (let* ((beg (point))
           (locals (backtrace-frame-locals frame)))
      (if (null locals)
	  (insert "    [no locals]\n")
        (pcase-dolist (`(,symbol . ,value) locals)
          (insert "    ")
          (backtrace--print symbol)
	  (insert " = ")
          (insert (backtrace--print-to-string value))
          (insert "\n")))
      (put-text-property beg (point) 'backtrace-section 'locals))))

(defun backtrace--print (obj &optional stream)
  "Attempt to print OBJ to STREAM using `backtrace-print-function'.
Fall back to `prin1' if there is an error."
  (condition-case err
      (funcall backtrace-print-function obj stream)
    (error
     (message "Error in backtrace printer: %S" err)
     (prin1 obj stream))))

(defun backtrace-update-flags ()
  "Update the display of the flags in the backtrace frame at point."
  (let ((view (backtrace-get-view))
        (begin (backtrace-get-frame-start)))
    (when (plist-get view :show-flags)
      (save-excursion
        (goto-char begin)
        (let ((props (backtrace-get-text-properties begin))
              (inhibit-read-only t)
              (standard-output (current-buffer)))
          (delete-char backtrace--flags-width)
          (backtrace--print-flags (nth (backtrace-get-index) backtrace-frames)
                                  view)
          (add-text-properties begin (point) props))))))

(defun backtrace--filter-visible (beg end &optional _delete)
  "Return the visible text between BEG and END."
  (let ((result ""))
    (while (< beg end)
      (let ((next (next-single-char-property-change beg 'invisible)))
        (unless (get-char-property beg 'invisible)
          (setq result (concat result (buffer-substring beg (min end next)))))
        (setq beg next)))
    result))

;;; The mode definition

(define-derived-mode backtrace-mode special-mode "Backtrace"
  "Generic major mode for examining an Elisp stack backtrace.
This mode can be used directly, or other major modes can be
derived from it, using `define-derived-mode'.

In this major mode, the buffer contains some optional lines of
header text followed by backtrace frames, each consisting of one
or more whole lines.

Letters in this mode do not insert themselves; instead they are
commands.
\\<backtrace-mode-map>
\\{backtrace-mode-map}

A mode which inherits from Backtrace mode, or a command which
creates a `backtrace-mode' buffer, should usually do the following:

 - Set `backtrace-revert-hook', if the buffer contents need
   to be specially recomputed prior to `revert-buffer'.
 - Maybe set `backtrace-insert-header-function' to a function to create
   header text for the buffer.
 - Set `backtrace-frames' (see below).
 - Maybe modify `backtrace-view' (see below).
 - Maybe set `backtrace-print-function'.

A command which creates or switches to a Backtrace mode buffer,
such as `ert-results-pop-to-backtrace-for-test-at-point', should
initialize `backtrace-frames' to a list of `backtrace-frame'
objects (`backtrace-get-frames' is provided for that purpose, if
desired), and may optionally modify `backtrace-view', which is a
plist describing the appearance of the backtrace.  Finally, it
should call `backtrace-print'.

`backtrace-print' calls `backtrace-insert-header-function'
followed by `backtrace-print-frame', once for each stack frame."
  :syntax-table emacs-lisp-mode-syntax-table
  (when backtrace-fontify
    (setq font-lock-defaults
          '((backtrace-font-lock-keywords
             backtrace-font-lock-keywords-1
             backtrace-font-lock-keywords-2)
            nil nil nil nil
	    (font-lock-syntactic-face-function
	     . lisp-font-lock-syntactic-face-function))))
  (setq truncate-lines t)
  (buffer-disable-undo)
  ;; In debug.el, from 1998 to 2009 this was set to nil, reason stated
  ;; was because of bytecode. Since 2009 it's been set to t, but the
  ;; default is t so I think this isn't necessary.
  ;; (set-buffer-multibyte t)
  (setq-local revert-buffer-function #'backtrace-revert)
  (setq-local filter-buffer-substring-function #'backtrace--filter-visible)
  (setq-local indent-line-function 'lisp-indent-line)
  (setq-local indent-region-function 'lisp-indent-region)
  (add-function :around (local 'cl-print-expand-ellipsis-function)
                #'backtrace--expand-ellipsis)
  (add-hook 'xref-backend-functions #'backtrace--xref-backend nil t))

(put 'backtrace-mode 'mode-class 'special)

;;; Backtrace printing

;;;###autoload
(defun backtrace ()
  "Print a trace of Lisp function calls currently active.
Output stream used is value of `standard-output'."
  (princ (backtrace-to-string (backtrace-get-frames 'backtrace)))
  nil)

(defun backtrace-to-string (&optional frames)
  "Format FRAMES, a list of `backtrace-frame' objects, for output.
Return the result as a string.  If FRAMES is nil, use all
function calls currently active."
  (substring-no-properties
   (backtrace--to-string
    (or frames (backtrace-get-frames 'backtrace-to-string)))))

(defun backtrace--to-string (frames)
  (let ((backtrace-fontify nil))
    (with-temp-buffer
      (backtrace-mode)
      (setq backtrace-view '(:show-flags t)
            backtrace-frames frames
            backtrace-print-function #'cl-prin1)
      (backtrace-print)
      (filter-buffer-substring (point-min) (point-max)))))

(provide 'backtrace)

;;; backtrace.el ends here<|MERGE_RESOLUTION|>--- conflicted
+++ resolved
@@ -419,11 +419,7 @@
     (setq beg (next-button beg))
     (while (and beg (< beg end))
       (unless (eq (button-type beg) 'cl-print-ellipsis)
-<<<<<<< HEAD
         (button-put beg 'skip value))
-=======
-          (button-put beg 'skip value))
->>>>>>> 47c2da09
       (setq beg (next-button beg)))))
 
 (defun backtrace-toggle-print-circle (&optional all)
