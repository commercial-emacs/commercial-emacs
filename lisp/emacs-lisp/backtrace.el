--- conflicted
+++ resolved
@@ -675,21 +675,12 @@
     (backtrace--print-to-string obj limit)))
 
 (defun backtrace--print-to-string (sexp &optional limit)
-<<<<<<< HEAD
   (setq limit (or limit backtrace-line-length))
   (with-temp-buffer
     (insert (cl-print-to-string-with-limit #'backtrace--print sexp limit))
     ;; Add a unique backtrace-form property.
     (put-text-property (point-min) (point) 'backtrace-form (gensym))
     (buffer-string)))
-=======
-  ;; This is for use by callers who wrap the call with
-  ;; backtrace--with-output-variables.
-  (propertize (cl-print-to-string-with-limit #'backtrace--print sexp
-                                             (or limit backtrace-line-length))
-              ;; Add a unique backtrace-form property.
-              'backtrace-form (gensym)))
->>>>>>> 0536b960
 
 (defun backtrace-print-frame (frame view)
   "Insert a backtrace FRAME at point formatted according to VIEW.
