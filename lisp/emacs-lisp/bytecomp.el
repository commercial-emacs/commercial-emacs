;;; bytecomp.el --- compilation of Lisp code into byte code -*- lexical-binding: t -*-

;; Copyright (C) 1985-1987, 1992, 1994, 1998, 2000-2022 Free Software
;; Foundation, Inc.

;; Author: Jamie Zawinski <jwz@lucid.com>
;;	Hallvard Furuseth <hbf@ulrik.uio.no>
;; Maintainer: emacs-devel@gnu.org
;; Keywords: lisp
;; Package: emacs

;; This file is NOT part of GNU Emacs.

;; GNU Emacs is free software: you can redistribute it and/or modify
;; it under the terms of the GNU General Public License as published by
;; the Free Software Foundation, either version 3 of the License, or
;; (at your option) any later version.

;; GNU Emacs is distributed in the hope that it will be useful,
;; but WITHOUT ANY WARRANTY; without even the implied warranty of
;; MERCHANTABILITY or FITNESS FOR A PARTICULAR PURPOSE.  See the
;; GNU General Public License for more details.

;; You should have received a copy of the GNU General Public License
;; along with GNU Emacs.  If not, see <https://www.gnu.org/licenses/>.

;;; Commentary:

;; The Emacs Lisp byte compiler.  This crunches Lisp source into a sort
;; of p-code (`lapcode') which takes up less space and can be interpreted
;; faster.  [`LAP' == `Lisp Assembly Program'.]
;; The user entry points are byte-compile-file and byte-recompile-directory.

;;; Todo:

;; - Turn "not bound at runtime" functions into autoloads.

;;; Code:

;; ========================================================================
;; Entry points:
;;	byte-recompile-directory, byte-compile-file,
;;      byte-recompile-file,
;;     batch-byte-compile, batch-byte-recompile-directory,
;;	byte-compile, compile-defun,
;;	display-call-tree
;; (byte-compile-buffer and byte-compile-and-load-file were turned off
;;  because they are not terribly useful and get in the way of completion.)

;; This version of the byte compiler has the following improvements:
;;  + optimization of compiled code:
;;    - removal of unreachable code;
;;    - removal of calls to side-effectless functions whose return-value
;;      is unused;
;;    - compile-time evaluation of safe constant forms, such as (consp nil)
;;      and (ash 1 6);
;;    - open-coding of literal lambdas;
;;    - peephole optimization of emitted code;
;;    - trivial functions are left uncompiled for speed.
;;  + support for inline functions;
;;  + compile-time evaluation of arbitrary expressions;
;;  + compile-time warning messages for:
;;    - functions being redefined with incompatible arglists;
;;    - functions being redefined as macros, or vice-versa;
;;    - functions or macros defined multiple times in the same file;
;;    - functions being called with the incorrect number of arguments;
;;    - functions being called which are not defined globally, in the
;;      file, or as autoloads;
;;    - assignment and reference of undeclared free variables;
;;    - various syntax errors;
;;  + correct compilation of nested defuns, defmacros, defvars and defsubsts;
;;  + correct compilation of top-level uses of macros;
;;  + the ability to generate a histogram of functions called.

;; User customization variables: M-x customize-group bytecomp

;; New Features:
;;
;;  o	The form `defsubst' is just like `defun', except that the function
;;	generated will be open-coded in compiled code which uses it.  This
;;	means that no function call will be generated, it will simply be
;;	spliced in.  Lisp functions calls are very slow, so this can be a
;;	big win.
;;
;;	You can generally accomplish the same thing with `defmacro', but in
;;	that case, the defined procedure can't be used as an argument to
;;	mapcar, etc.
;;
;;  o	You can also open-code one particular call to a function without
;;	open-coding all calls.  Use the 'inline' form to do this, like so:
;;
;;		(inline (foo 1 2 3))	;; `foo' will be open-coded
;;	or...
;;		(inline			;;  `foo' and `baz' will be
;;		 (foo 1 2 3 (bar 5))	;; open-coded, but `bar' will not.
;;		 (baz 0))
;;
;;  o	It is possible to open-code a function in the same file it is defined
;;	in without having to load that file before compiling it.  The
;;	byte-compiler has been modified to remember function definitions in
;;	the compilation environment in the same way that it remembers macro
;;	definitions.
;;
;;  o  Forms like ((lambda ...) ...) are open-coded.
;;
;;  o  The form `eval-when-compile' is like progn, except that the body
;;     is evaluated at compile-time.  When it appears at top-level, this
;;     is analogous to the Common Lisp idiom (eval-when (compile) ...).
;;     When it does not appear at top-level, it is similar to the
;;     Common Lisp #. reader macro (but not in interpreted code).
;;
;;  o  The form `eval-and-compile' is similar to eval-when-compile, but
;;	the whole form is evalled both at compile-time and at run-time.
;;
;;  o  The command compile-defun is analogous to eval-defun.
;;
;;  o  If you run byte-compile-file on a filename which is visited in a
;;     buffer, and that buffer is modified, you are asked whether you want
;;     to save the buffer before compiling.
;;
;;  o  byte-compiled files now start with the string `;ELC'.
;;     Some versions of `file' can be customized to recognize that.

(eval-when-compile (require 'compile))
(eval-when-compile (require 'cl-lib))
(require 'cldefs nil t) ;; bootstrap-emacs won't have it in time
(require 'backquote)
(require 'macroexp)
(require 'cconv)

(autoload 'cl-every "cl-extra")
(autoload 'cl-tailp "cl-extra")
(autoload 'cl-loop "cl-macs")
(autoload 'cl-some "cl-extra")
(autoload 'cl-destructuring-bind "cl-macs")
(autoload 'cl-find-if "cl-seq")
(autoload 'cl-labels "cl-macs")
(autoload 'cl-remove-if "cl-seq")

;; The feature of compiling in a specific target Emacs version
;; has been turned off because compile time options are a bad idea.
(defgroup bytecomp nil
  "Emacs Lisp byte-compiler."
  :group 'lisp)

(defcustom emacs-lisp-file-regexp "\\.el\\'"
  "Regexp which matches Emacs Lisp source files.
If you change this, you might want to set `byte-compile-dest-file-function'.
\(Note that the assumption of a \".elc\" suffix for compiled files
is hard-coded in various places in Emacs.)"
  ;; Eg is_elc in Fload.
  :type 'regexp)

(defcustom byte-compile-dest-file-function #'byte-compile--default-dest-file
  "Function for the function `byte-compile-dest-file' to call.
It should take one argument, the name of an Emacs Lisp source
file name, and return the name of the compiled file.
\(Note that the assumption that the source and compiled files
are found in the same directory is hard-coded in various places in Emacs.)"
  ;; Eg load-prefer-newer, documentation lookup IIRC.
  :type '(choice (const nil) function)
  :version "23.2")

(defun byte-compiler-base-file-name (filename)
  "This enables file name handlers such as jka-compr
to remove parts of the file name that should not be copied
through to the output file name."
  (if-let ((handler (find-file-name-handler
                     filename
		     'byte-compiler-base-file-name)))
      (funcall handler 'byte-compiler-base-file-name filename)
    filename))

;; Sadly automake relies on this misfeature up to at least version 1.15.1.
(if (fboundp 'byte-compile-dest-file)
    (or (featurep 'bytecomp)
        (display-warning 'bytecomp (format-message "\
Changing `byte-compile-dest-file' is obsolete (as of 23.2);
set `byte-compile-dest-file-function' instead.")))
(defun byte-compile-dest-file (filename)
  "Convert an Emacs Lisp source file name to a compiled file name.
If `byte-compile-dest-file-function' is non-nil, uses that
function to do the work.  Otherwise, if FILENAME matches
`emacs-lisp-file-regexp' (by default, files with the extension \".el\"),
replaces the matching part (and anything after it) with \".elc\";
otherwise adds \".elc\"."
  (funcall (or byte-compile-dest-file-function
               #'byte-compile--default-dest-file)
           filename)))

(defun byte-compile--default-dest-file (filename)
  (setq filename (file-name-sans-versions
		  (byte-compiler-base-file-name filename)))
  (cond ((string-match emacs-lisp-file-regexp filename)
	 (concat (substring filename 0 (match-beginning 0)) ".elc"))
	(t (concat filename ".elc"))))

;; This can be the 'byte-compile property of any symbol.
(autoload 'byte-compile-inline-expand "byte-opt")

;; This is the entry point to the lapcode optimizer pass1.
(autoload 'byte-optimize-one-form "byte-opt")
;; This is the entry point to the lapcode optimizer pass2.
(autoload 'byte-optimize-lapcode "byte-opt")

;; This is the entry point to the decompiler, which is used by the
;; disassembler.  The disassembler just requires 'byte-compile, but
;; that doesn't define this function, so this seems to be a reasonable
;; thing to do.
(autoload 'byte-decompile-bytecode "byte-opt")

(defcustom byte-compile-verbose
  (and (not noninteractive) (> baud-rate search-slow-speed))
  "Non-nil means print messages describing progress of byte-compiler."
  :type 'boolean)

(defcustom byte-optimize t
  "Enable optimization in the byte compiler.
Possible values are:
  nil      - no optimization
  t        - all optimizations
  `source' - source-level optimizations only
  `byte'   - code-level optimizations only"
  :type '(choice (const :tag "none" nil)
		 (const :tag "all" t)
		 (const :tag "source-level" source)
		 (const :tag "byte-level" byte)))

(defcustom byte-compile-delete-errors nil
  "If non-nil, the optimizer may delete forms that may signal an error.
This includes variable references and calls to functions such as `car'."
  :type 'boolean)

(defcustom byte-compile-cond-use-jump-table t
  "Compile `cond' clauses to a jump table implementation (using a hash-table)."
  :version "26.1"
  :type 'boolean)

(defvar byte-compile-dynamic nil
  "If non-nil, compile function bodies so they load lazily.
They are hidden in comments in the compiled file,
and each one is brought into core when the
function is called.

To enable this option, make it a file-local variable
in the source file you want it to apply to.
For example, add  -*-byte-compile-dynamic: t;-*- on the first line.

When this option is true, if you load the compiled file and then move it,
the functions you loaded will not be able to run.")
(make-obsolete-variable 'byte-compile-dynamic "not worthwhile any more." "27.1")
;;;###autoload(put 'byte-compile-dynamic 'safe-local-variable 'booleanp)

(defvar byte-compile-disable-print-circle nil
  "If non-nil, disable `print-circle' on printing a byte-compiled code.")
(make-obsolete-variable 'byte-compile-disable-print-circle nil "24.1")
;;;###autoload(put 'byte-compile-disable-print-circle 'safe-local-variable 'booleanp)

(defcustom byte-compile-dynamic-docstrings t
  "If non-nil, compile doc strings for lazy access.
We bury the doc strings of functions and variables inside comments in
the file, and bring them into core only when they are actually needed.

When this option is true, if you load the compiled file and then move it,
you won't be able to find the documentation of anything in that file.

To disable this option for a certain file, make it a file-local variable
in the source file.  For example, add this to the first line:
  -*-byte-compile-dynamic-docstrings:nil;-*-
You can also set the variable globally.

This option is enabled by default because it reduces Emacs memory usage."
  :type 'boolean)
;;;###autoload(put 'byte-compile-dynamic-docstrings 'safe-local-variable 'booleanp)

(defconst byte-compile-log-buffer "*Compile-Log*"
  "Name of the byte-compiler's log buffer.")

(defvar byte-compile--known-dynamic-vars nil
  "Variables known to be declared as dynamic, for warning purposes.
Each element is (VAR . FILE), indicating that VAR is declared in FILE.")

(defvar byte-compile--seen-defvars nil
  "All dynamic variable declarations seen so far.")

(defvar byte-compile--seen-requires nil
  "All required symbols seen so far.")

(defcustom byte-optimize-log nil
  "If non-nil, the byte-compiler will log its optimizations.
If this is `source', then only source-level optimizations will be logged.
If it is `byte', then only byte-level optimizations will be logged.
The information is logged to `byte-compile-log-buffer'."
  :type '(choice (const :tag "none" nil)
		 (const :tag "all" t)
		 (const :tag "source-level" source)
		 (const :tag "byte-level" byte)))

(defcustom byte-compile-error-on-warn nil
  "If true, the byte-compiler reports warnings with `error'."
  :type 'boolean)
;; This needs to be autoloaded because it needs to be available to
;; Emacs before the byte compiler is loaded, otherwise Emacs will not
;; know that this variable is marked as safe until it is too late.
;; (See https://lists.gnu.org/r/emacs-devel/2018-01/msg00261.html )
;;;###autoload(put 'byte-compile-error-on-warn 'safe-local-variable 'booleanp)

(defconst byte-compile-warning-types
  '(redefine callargs free-vars unresolved
             obsolete noruntime interactive-only
             make-local mapcar constants suspicious lexical lexical-dynamic
             docstrings docstrings-non-ascii-quotes not-unused)
  "The list of warning types used when `byte-compile-warnings' is t.")
(defcustom byte-compile-warnings t
  "List of warnings that the byte-compiler should issue (t for almost all).

Elements of the list may be:

  free-vars   references to variables not in the current lexical scope.
  unresolved  alias for undefined.
  callargs    function calls with args that don't match the definition.
  redefine    function name redefined from a macro to ordinary function or vice
              versa, or redefined to take a different number of arguments.
  obsolete    obsolete variables and functions.
  noruntime   functions that may not be defined at runtime (typically
              defined only under `eval-when-compile').
  interactive-only
	      commands that normally shouldn't be called from Lisp code.
  lexical     global/dynamic variables lacking a prefix.
  lexical-dynamic
              lexically bound variable declared dynamic elsewhere
  make-local  calls to `make-variable-buffer-local' that may be incorrect.
  mapcar      mapcar called for effect.
  not-unused  warning about using variables with symbol names starting with _.
  constants   let-binding of, or assignment to, constants/nonvariables.
  docstrings  docstrings that are too wide (longer than
              `byte-compile-docstring-max-column' or
              `fill-column' characters, whichever is bigger) or
              have other stylistic issues.
  docstrings-non-ascii-quotes docstrings that have non-ASCII quotes.
                              This depends on the `docstrings' warning type.
  suspicious  constructs that usually don't do what the coder wanted.

If the list begins with `not', then the remaining elements specify warnings to
suppress.  For example, (not mapcar) will suppress warnings about mapcar.

The t value means \"all non experimental warning types\", and
excludes the types in `byte-compile--emacs-build-warning-types'.
A value of `all' really means all."
  :type `(choice (const :tag "All" t)
		 (set :menu-tag "Some"
                      ,@(mapcar (lambda (x) `(const ,x))
                                byte-compile-warning-types))))

(defconst byte-compile--emacs-build-warning-types
  '(docstrings-non-ascii-quotes)
  "List of warning types that are only enabled during Emacs builds.
This is typically either warning types that are being phased in
(but shouldn't be enabled for packages yet), or that are only relevant
for the Emacs build itself.")

(defvar byte-compile--suppressed-warnings nil
  "Dynamically bound by `with-suppressed-warnings' to suppress warnings.")

;;;###autoload
(put 'byte-compile-warnings 'safe-local-variable
     (lambda (v)
       (or (symbolp v)
           (null (delq nil (mapcar (lambda (x) (not (symbolp x))) v))))))

;;;###autoload
(defun byte-compile-warning-enabled-p (warning &optional symbol)
  "Return non-nil if WARNING is enabled, according to `byte-compile-warnings'."
  (let ((suppress nil))
    (dolist (elem byte-compile--suppressed-warnings)
      (when (and (eq (car elem) warning)
                 (memq symbol (cdr elem)))
        (setq suppress t)))
    (and (not suppress)
         ;; During an Emacs build, we want all warnings.
         (or (eq byte-compile-warnings 'all)
             ;; If t, we want almost all the warnings, but not the
             ;; ones that are Emacs build specific.
             (and (not (memq warning byte-compile--emacs-build-warning-types))
                  (or (eq byte-compile-warnings t)
                      (if (eq (car byte-compile-warnings) 'not)
                          (not (memq warning byte-compile-warnings))
                        (memq warning byte-compile-warnings))))))))

;;;###autoload
(defun byte-compile-disable-warning (warning)
  "Change `byte-compile-warnings' to disable WARNING.
If `byte-compile-warnings' is t, set it to `(not WARNING)'.
Otherwise, if the first element is `not', add WARNING, else remove it.
Normally you should let-bind `byte-compile-warnings' before calling this,
else the global value will be modified."
  (setq byte-compile-warnings
        (cond ((eq byte-compile-warnings t)
               (list 'not warning))
              ((eq (car byte-compile-warnings) 'not)
               (if (memq warning byte-compile-warnings)
                   byte-compile-warnings
                 (append byte-compile-warnings (list warning))))
              (t
               (delq warning byte-compile-warnings)))))

;;;###autoload
(defun byte-compile-enable-warning (warning)
  "Change `byte-compile-warnings' to enable WARNING.
If `byte-compile-warnings' is t, do nothing.  Otherwise, if the
first element is `not', remove WARNING, else add it.
Normally you should let-bind `byte-compile-warnings' before calling this,
else the global value will be modified."
  (or (eq byte-compile-warnings t)
      (setq byte-compile-warnings
            (cond ((eq (car byte-compile-warnings) 'not)
                   (delq warning byte-compile-warnings))
                  ((memq warning byte-compile-warnings)
                   byte-compile-warnings)
                  (t
                   (append byte-compile-warnings (list warning)))))))

(defvar byte-compile-interactive-only-functions nil
  "List of commands that are not meant to be called from Lisp.")
(make-obsolete-variable 'byte-compile-interactive-only-functions
			"use the `interactive-only' symbol property instead."
			"24.4")

(defvar byte-compile-not-obsolete-vars nil
  "List of variables that shouldn't be reported as obsolete.")
(defvar byte-compile-global-not-obsolete-vars nil
  "Global list of variables that shouldn't be reported as obsolete.")

(defvar byte-compile-not-obsolete-funcs nil
  "List of functions that shouldn't be reported as obsolete.")

(defcustom byte-compile-generate-call-tree nil
  "Non-nil means collect call-graph information when compiling.
This records which functions were called and from where.
If the value is t, compilation displays the call graph when it finishes.
If the value is neither t nor nil, compilation asks you whether to
display the graph.

The call tree only lists functions called, not macros used.  Those
functions which the byte-code interpreter knows about directly (eq,
cons, etc.) are not reported.

The call tree also lists those functions which are not known to be
called (that is, to which no calls have been compiled).  Functions
which can be invoked interactively are excluded from this list."
  :type '(choice (const :tag "Yes" t) (const :tag "No" nil)
		 (other :tag "Ask" lambda)))

(defvar byte-compile-call-tree nil
  "Alist of functions and their call tree.
Each element looks like

  (FUNCTION CALLERS CALLS)

where CALLERS is a list of functions that call FUNCTION, and CALLS
is a list of functions for which calls were generated while compiling
FUNCTION.")

(defcustom byte-compile-call-tree-sort 'name
  "If non-nil, sort the call tree.
The values `name', `callers', `calls', `calls+callers'
specify different fields to sort on."
  :type '(choice (const name) (const callers) (const calls)
		 (const calls+callers) (const nil)))

(defvar byte-compile-jump-tables nil
  "List of all jump tables used during compilation of this form.")
(defvar byte-compile-constants nil
  "List of all constants encountered during compilation of this form.")
(defvar byte-compile-variables nil
  "List of all variables encountered during compilation of this form.")
(defvar byte-compile-bound-variables nil
  "List of dynamic variables bound in the context of the current form.
This list lives partly on the stack.")
(defvar byte-compile-lexical-variables nil
  "List of variables that have been treated as lexical.
Filled in `cconv-analyze-form' but initialized and consulted here.")
(defvar byte-compile-const-variables nil
  "List of variables declared as constants during compilation of this file.")
(defvar byte-compile-free-references)
(defvar byte-compile-free-assignments)
(defvar byte-compile-abort-elc nil
  "Can be nil, t, or the actual error halting the compilation.")

(defvar byte-compile--defined-funcs nil
  "List of function symbols known to be defined at runtime.")

(defvar byte-compile--undefined-funcs nil
  "Alist of function symbols known to be undefined at runtime.
Entries are of the form \(UNDEFINED-FUNC CHARPOS . ARITIES).
CHARPOS is the best-efforts file position that lread.c first
found a call.  Each direct call adds its argument count to the
list ARITIES for the purpose of flagging inconsistent arities.
ARITIES is the constant t if the function is only called
indirectly.")

(defvar byte-compile--noruntime-funcs nil
  "List of function symbols only defined at compile-time.")

(defun byte-compile-maybe-expand (form func)
  "Macroexpansion of top-level FORM could yield a progn.
See CLHS section 3.2.3.1, *Processing of Top Level Forms*, and
bytecomp-tests.el for interesting cases."
  (let ((form* (macroexp-macroexpand form byte-compile-macro-environment)))
    (if (eq (car-safe form*) 'progn)
        (cons 'progn
              (mapcar (lambda (sexpr)
                        (byte-compile-maybe-expand sexpr func))
                      (cdr form*)))
      (funcall func form*))))

(defconst byte-compile-initial-macro-environment
  `((declare-function . byte-compile-macroexpand-declare-function)
    (eval-when-compile . ,(lambda (&rest body)
                            (let (result)
                              (byte-compile-maybe-expand
                               (macroexp-progn body)
                               (lambda (form)
                                 ;; Sandbox these defvars to forestall "not
                                 ;; defined at runtime" errors
                                 (let ((byte-compile--undefined-funcs
                                        byte-compile--undefined-funcs)
                                       (byte-compile--defined-funcs
                                        byte-compile--defined-funcs))
                                   (setf result
                                         (byte-compile-eval
                                          (byte-compile-top-level
                                           (byte-compile-preprocess form)))))))
                              (list 'quote result))))
    (eval-and-compile . ,(lambda (&rest body)
                           (byte-compile-maybe-expand
                            (macroexp-progn body)
                            (lambda (form)
                              ;; Don't compile since we don't know
                              ;; byte-compile-form or byte-compile-file-form.
                              (let ((expanded
                                     (macroexpand--all-top-level
                                      form
                                      macroexpand-all-environment)))
                                (eval expanded lexical-binding)
                                expanded)))))
    (with-suppressed-warnings
        . ,(lambda (warnings &rest body)
             ;; Bind `byte-compile--suppressed-warnings' here to
             ;; affect the macroexpansion.  The byte-hunk-handler of
             ;; `internal--with-suppressed-warnings' binds it again
             ;; for the compilation itself.
             (let ((byte-compile--suppressed-warnings
                    (append warnings byte-compile--suppressed-warnings)))
               ;; This function doesn't exist, but is just a placeholder
               ;; symbol to hook up with the
               ;; `byte-hunk-handler'/`byte-defop-compiler-1' machinery.
               `(internal--with-suppressed-warnings
                 ',warnings
                 ,(macroexpand-all `(progn ,@body)
                                   macroexpand-all-environment))))))
  "The default macro-environment passed to macroexpand by the compiler.
Placing a macro here will cause a macro to have different semantics when
expanded by the compiler as when expanded by the interpreter.")

(defvar byte-compile-macro-environment byte-compile-initial-macro-environment
  "Alist of macros defined in the file being compiled.
Each element looks like (MACRONAME . DEFINITION).  It is
\(MACRONAME . nil) when a macro is redefined as a function.")

(defvar byte-compile-function-environment nil
  "Alist of functions defined in the file being compiled.
This is so we can inline them when necessary.
Each element looks like (FUNCTIONNAME . DEFINITION).  It is
\(FUNCTIONNAME . nil) when a function is redefined as a macro.
It is \(FUNCTIONNAME . t) when all we know is that it was defined,
and we don't know the definition.  For an autoloaded function, DEFINITION
has the form (autoload . FILENAME).")

;; Variables for lexical binding
(defvar byte-compile--lexical-environment nil
  "The current lexical environment.")

(defvar byte-compile-tag-number 0)
(defvar byte-compile-output nil
  "Alist describing contents to put in byte code string.
Each element is (INDEX . VALUE)")
(defvar byte-compile-depth 0 "Current depth of execution stack.")
(defvar byte-compile-maxdepth 0 "Maximum depth of execution stack.")

;; The following is used by comp.el to spill data out of here.
;;
;; Spilling is done in 3 places:
;;
;; - `byte-compile-lapcode' to obtain the map bytecode -> LAP for any
;;   code assembled.
;;
;; - `byte-compile-lambda' to obtain arglist doc and interactive spec
;;   af any lambda compiled (including anonymous).
;;
;; - `byte-compile-file-form-defalias*' to obtain the list of
;;   top-level forms as they would be outputted in the .elc file.
;;

(cl-defstruct byte-to-native-lambda
  byte-func lap)

;; Top level forms:
(cl-defstruct byte-to-native-func-def
  "Named function defined at top-level."
  name c-name byte-func)
(cl-defstruct byte-to-native-top-level
  "All other top-level forms."
  form lexical)

(defvar byte-native-compiling nil
  "Non-nil while native compiling.")
(defvar byte-native-qualities nil
  "To spill default qualities from the compiled file.")
(defvar byte+native-compile nil
  "Non-nil while producing at the same time byte and native code.")
(defvar byte-to-native-lambdas-h nil
  "Hash byte-code -> byte-to-native-lambda.")
(defvar byte-to-native-top-level-forms nil
  "List of top level forms.")
(defvar byte-to-native-output-buffer-file nil
  "Pair holding byte-compilation output buffer, elc filename.")
(defvar byte-to-native-plist-environment nil
  "To spill `overriding-plist-environment'.")


;;; The byte codes; this information is duplicated in bytecomp.c

(defvar byte-code-vector nil
  "An array containing byte-code names indexed by byte-code values.")

(defvar byte-stack+-info nil
  "An array with the stack adjustment for each byte-code.")

(defmacro byte-defop (opcode stack-adjust opname &optional docstring)
  ;; This is a speed-hack for building the byte-code-vector at compile-time.
  ;; We fill in the vector at macroexpand-time, and then after the last call
  ;; to byte-defop, we write the vector out as a constant instead of writing
  ;; out a bunch of calls to aset.
  ;; Actually, we don't fill in the vector itself, because that could make
  ;; it problematic to compile big changes to this compiler; we store the
  ;; values on its plist, and remove them later in -extrude.
  (let ((v1 (or (get 'byte-code-vector 'tmp-compile-time-value)
		(put 'byte-code-vector 'tmp-compile-time-value
		     (make-vector 256 nil))))
	(v2 (or (get 'byte-stack+-info 'tmp-compile-time-value)
		(put 'byte-stack+-info 'tmp-compile-time-value
		     (make-vector 256 nil)))))
    (aset v1 opcode opname)
    (aset v2 opcode stack-adjust))
  (if docstring
      (list 'defconst opname opcode (concat "Byte code opcode " docstring "."))
    (list 'defconst opname opcode)))

(defmacro byte-extrude-byte-code-vectors ()
  (prog1 (list 'setq 'byte-code-vector
		     (get 'byte-code-vector 'tmp-compile-time-value)
		     'byte-stack+-info
		     (get 'byte-stack+-info 'tmp-compile-time-value))
    (put 'byte-code-vector 'tmp-compile-time-value nil)
    (put 'byte-stack+-info 'tmp-compile-time-value nil)))


;; These opcodes are special in that they pack their argument into the
;; opcode word.
;;
(byte-defop   0  1 byte-stack-ref "for stack reference")
(byte-defop   8  1 byte-varref	"for variable reference")
(byte-defop  16 -1 byte-varset	"for setting a variable")
(byte-defop  24 -1 byte-varbind	"for binding a variable")
(byte-defop  32  0 byte-call	"for calling a function")
(byte-defop  40  0 byte-unbind	"for unbinding special bindings")
;; codes 8-47 are consumed by the preceding opcodes

;; New (in Emacs-24.4) bytecodes for more efficient handling of non-local exits
;; (especially useful in lexical-binding code).
(byte-defop  48  0 byte-pophandler)
(byte-defop  50 -1 byte-pushcatch)
(byte-defop  49 -1 byte-pushconditioncase)

;; unused: 51-55

(byte-defop  56 -1 byte-nth)
(byte-defop  57  0 byte-symbolp)
(byte-defop  58  0 byte-consp)
(byte-defop  59  0 byte-stringp)
(byte-defop  60  0 byte-listp)
(byte-defop  61 -1 byte-eq)
(byte-defop  62 -1 byte-memq)
(byte-defop  63  0 byte-not)
(byte-defop  64  0 byte-car)
(byte-defop  65  0 byte-cdr)
(byte-defop  66 -1 byte-cons)
(byte-defop  67  0 byte-list1)
(byte-defop  68 -1 byte-list2)
(byte-defop  69 -2 byte-list3)
(byte-defop  70 -3 byte-list4)
(byte-defop  71  0 byte-length)
(byte-defop  72 -1 byte-aref)
(byte-defop  73 -2 byte-aset)
(byte-defop  74  0 byte-symbol-value)
(byte-defop  75  0 byte-symbol-function) ; this was commented out
(byte-defop  76 -1 byte-set)
(byte-defop  77 -1 byte-fset) ; this was commented out
(byte-defop  78 -1 byte-get)
(byte-defop  79 -2 byte-substring)
(byte-defop  80 -1 byte-concat2)
(byte-defop  81 -2 byte-concat3)
(byte-defop  82 -3 byte-concat4)
(byte-defop  83  0 byte-sub1)
(byte-defop  84  0 byte-add1)
(byte-defop  85 -1 byte-eqlsign)
(byte-defop  86 -1 byte-gtr)
(byte-defop  87 -1 byte-lss)
(byte-defop  88 -1 byte-leq)
(byte-defop  89 -1 byte-geq)
(byte-defop  90 -1 byte-diff)
(byte-defop  91  0 byte-negate)
(byte-defop  92 -1 byte-plus)
(byte-defop  93 -1 byte-max)
(byte-defop  94 -1 byte-min)
(byte-defop  95 -1 byte-mult) ; v19 only
(byte-defop  96  1 byte-point)
(byte-defop  98  0 byte-goto-char)
(byte-defop  99  0 byte-insert)
(byte-defop 100  1 byte-point-max)
(byte-defop 101  1 byte-point-min)
(byte-defop 102  0 byte-char-after)
(byte-defop 103  1 byte-following-char)
(byte-defop 104  1 byte-preceding-char)
(byte-defop 105  1 byte-current-column)
(byte-defop 106  0 byte-indent-to)
(byte-defop 107  0 byte-scan-buffer-OBSOLETE) ; no longer generated as of v18
(byte-defop 108  1 byte-eolp)
(byte-defop 109  1 byte-eobp)
(byte-defop 110  1 byte-bolp)
(byte-defop 111  1 byte-bobp)
(byte-defop 112  1 byte-current-buffer)
(byte-defop 113  0 byte-set-buffer)
(byte-defop 114  0 byte-save-current-buffer
  "to make a binding to record the current buffer")
(byte-defop 115  0 byte-set-mark-OBSOLETE)
(byte-defop 116  1 byte-interactive-p-OBSOLETE)

;; These ops are new to v19
(byte-defop 117  0 byte-forward-char)
(byte-defop 118  0 byte-forward-word)
(byte-defop 119 -1 byte-skip-chars-forward)
(byte-defop 120 -1 byte-skip-chars-backward)
(byte-defop 121  0 byte-forward-line)
(byte-defop 122  0 byte-char-syntax)
(byte-defop 123 -1 byte-buffer-substring)
(byte-defop 124 -1 byte-delete-region)
(byte-defop 125 -1 byte-narrow-to-region)
(byte-defop 126  1 byte-widen)
(byte-defop 127  0 byte-end-of-line)

;; unused: 128

;; These store their argument in the next two bytes
(byte-defop 129  1 byte-constant2
   "for reference to a constant with vector
index >= byte-constant-limit")
(byte-defop 130  0 byte-goto "for unconditional jump")
(byte-defop 131 -1 byte-goto-if-nil "to pop value and jump if it's nil")
(byte-defop 132 -1 byte-goto-if-not-nil "to pop value and jump if it's not nil")
(byte-defop 133 -1 byte-goto-if-nil-else-pop
  "to examine top-of-stack, jump and don't pop it if it's nil,
otherwise pop it")
(byte-defop 134 -1 byte-goto-if-not-nil-else-pop
  "to examine top-of-stack, jump and don't pop it if it's non nil,
otherwise pop it")

(byte-defop 135 -1 byte-return "to pop a value and return it from `byte-code'")
(byte-defop 136 -1 byte-discard "to discard one value from stack")
(byte-defop 137  1 byte-dup     "to duplicate the top of the stack")

(byte-defop 138  0 byte-save-excursion
  "to make a binding to record the buffer, point and mark")
(byte-defop 139  0 byte-save-window-excursion-OBSOLETE
  "to make a binding to record entire window configuration")
(byte-defop 140  0 byte-save-restriction
  "to make a binding to record the current buffer clipping
restrictions")
(byte-defop 141 -1 byte-catch-OBSOLETE   ; Not generated since Emacs 25.
  "for catch.  Takes, on stack, the tag and an expression for
the body")
(byte-defop 142 -1 byte-unwind-protect
  "for unwind-protect.  Takes, on stack, an expression for
the unwind-action")

;; For condition-case.  Takes, on stack, the variable to bind,
;; an expression for the body, and a list of clauses.
;; Not generated since Emacs 25.
(byte-defop 143 -2 byte-condition-case-OBSOLETE)

(byte-defop 144  0 byte-temp-output-buffer-setup-OBSOLETE)
(byte-defop 145 -1 byte-temp-output-buffer-show-OBSOLETE)

;; unused: 146

;; these ops are new to v19
(byte-defop 147 -2 byte-set-marker)
(byte-defop 148  0 byte-match-beginning)
(byte-defop 149  0 byte-match-end)
(byte-defop 150  0 byte-upcase)
(byte-defop 151  0 byte-downcase)
(byte-defop 152 -1 byte-string=)
(byte-defop 153 -1 byte-string<)
(byte-defop 154 -1 byte-equal)
(byte-defop 155 -1 byte-nthcdr)
(byte-defop 156 -1 byte-elt)
(byte-defop 157 -1 byte-member)
(byte-defop 158 -1 byte-assq)
(byte-defop 159  0 byte-nreverse)
(byte-defop 160 -1 byte-setcar)
(byte-defop 161 -1 byte-setcdr)
(byte-defop 162  0 byte-car-safe)
(byte-defop 163  0 byte-cdr-safe)
(byte-defop 164 -1 byte-nconc)
(byte-defop 165 -1 byte-quo)
(byte-defop 166 -1 byte-rem)
(byte-defop 167  0 byte-numberp)
(byte-defop 168  0 byte-integerp)

;; unused: 169-174
(byte-defop 175 nil byte-listN)
(byte-defop 176 nil byte-concatN)
(byte-defop 177 nil byte-insertN)

(byte-defop 178 -1 byte-stack-set)	; Stack offset in following one byte.
(byte-defop 179 -1 byte-stack-set2)	; Stack offset in following two bytes.

;; If (following one byte & 0x80) == 0
;;    discard (following one byte & 0x7F) stack entries
;; else
;;    discard (following one byte & 0x7F) stack entries _underneath_ TOS
;;    (that is, if the operand = 0x83,  ... X Y Z T  =>  ... T)
(byte-defop 182 nil byte-discardN)
;; `byte-discardN-preserve-tos' is a pseudo-op that gets turned into
;; `byte-discardN' with the high bit in the operand set (by
;; `byte-compile-lapcode').
(defconst byte-discardN-preserve-tos byte-discardN)

(byte-defop 183 -2 byte-switch
 "to take a hash table and a value from the stack, and jump to
the address the value maps to, if any.")

;; unused: 182-191

(byte-defop 192  1 byte-constant	"for reference to a constant")
;; codes 193-255 are consumed by byte-constant.
(defconst byte-constant-limit 64
  "Exclusive maximum index usable in the `byte-constant' opcode.")

(defconst byte-goto-ops '(byte-goto byte-goto-if-nil byte-goto-if-not-nil
			  byte-goto-if-nil-else-pop
			  byte-goto-if-not-nil-else-pop
                          byte-pushcatch byte-pushconditioncase)
  "List of byte-codes whose offset is a pc.")

(defconst byte-goto-always-pop-ops '(byte-goto-if-nil byte-goto-if-not-nil))

(byte-extrude-byte-code-vectors)

;;; lapcode generator
;;
;; the byte-compiler now does source -> lapcode -> bytecode instead of
;; source -> bytecode, because it's a lot easier to make optimizations
;; on lapcode than on bytecode.
;;
;; Elements of the lapcode list are of the form (<instruction> . <parameter>)
;; where instruction is a symbol naming a byte-code instruction,
;; and parameter is an argument to that instruction, if any.
;;
;; The instruction can be the pseudo-op TAG, which means that this position
;; in the instruction stream is a target of a goto.  (car PARAMETER) will be
;; the PC for this location, and the whole instruction "(TAG pc)" will be the
;; parameter for some goto op.
;;
;; If the operation is varbind, varref, varset or push-constant, then the
;; parameter is (variable/constant . index_in_constant_vector).
;;
;; First, the source code is macroexpanded and optimized in various ways.
;; Then the resultant code is compiled into lapcode.  Another set of
;; optimizations are then run over the lapcode.  Then the variables and
;; constants referenced by the lapcode are collected and placed in the
;; constants-vector.  (This happens now so that variables referenced by dead
;; code don't consume space.)  And finally, the lapcode is transformed into
;; compacted byte-code.
;;
;; A distinction is made between variables and constants because the variable-
;; referencing instructions are more sensitive to the variables being near the
;; front of the constants-vector than the constant-referencing instructions.
;; Also, this lets us notice references to free variables.

(defmacro byte-compile-push-bytecodes (&rest args)
  "Push bytes onto BVAR, and increment CVAR by the number of bytes pushed.
BVAR and CVAR are variables which are updated after evaluating
all the arguments.

\(fn BYTE1 BYTE2 ... BYTEn BVAR CVAR)"
  (let ((byte-exprs (butlast args 2))
	(bytes-var (car (last args 2)))
	(pc-var (car (last args))))
    `(setq ,bytes-var ,(if (null (cdr byte-exprs))
                           `(progn (cl-assert (<= 0 ,(car byte-exprs)))
                                   (cons ,@byte-exprs ,bytes-var))
                         `(nconc (list ,@(reverse byte-exprs)) ,bytes-var))
           ,pc-var (+ ,(length byte-exprs) ,pc-var))))

(defmacro byte-compile-push-bytecode-const2 (opcode const2 bytes pc)
  "Push OPCODE and the two-byte constant CONST2 onto BYTES, and add 3 to PC.
CONST2 may be evaluated multiple times."
  `(byte-compile-push-bytecodes ,opcode (logand ,const2 255) (ash ,const2 -8)
				,bytes ,pc))

(defun byte-compile-lapcode (lap)
  "Turn lapcode LAP into bytecode.  The lapcode is destroyed."
  ;; Lapcode modifications: changes the ID of a tag to be the tag's PC.
  (let ((pc 0)			; Program counter
	op off			; Operation & offset
	opcode			; numeric value of OP
	(bytes '())		; Put the output bytes here
	(patchlist nil))        ; List of gotos to patch
    (dolist (lap-entry lap)
      (setq op (car lap-entry)
	    off (cdr lap-entry))
      (cond
       ((not (symbolp op))
        (error "Non-symbolic opcode `%s'" op))
       ((eq op 'TAG)
        (setcar off pc))
       (t
        (setq opcode
              (if (eq op 'byte-discardN-preserve-tos)
                  ;; byte-discardN-preserve-tos is a pseudo op, which
                  ;; is actually the same as byte-discardN
                  ;; with a modified argument.
                  byte-discardN
                (symbol-value op)))
        (cond ((memq op byte-goto-ops)
               ;; goto
               (byte-compile-push-bytecodes opcode nil (cdr off) bytes pc)
               (push bytes patchlist))
              ((or (and (consp off)
                        ;; Variable or constant reference
                        (progn
                          (setq off (cdr off))
                          (eq op 'byte-constant)))
                   (and (eq op 'byte-constant)
                        (integerp off)))
               ;; constant ref
               (if (< off byte-constant-limit)
                   (byte-compile-push-bytecodes (+ byte-constant off)
                                                bytes pc)
                 (byte-compile-push-bytecode-const2 byte-constant2 off
                                                    bytes pc)))
              ((and (= opcode byte-stack-set)
                    (> off 255))
               ;; Use the two-byte version of byte-stack-set if the
               ;; offset is too large for the normal version.
               (byte-compile-push-bytecode-const2 byte-stack-set2 off
                                                  bytes pc))
              ((and (>= opcode byte-listN)
                    (< opcode byte-discardN))
               ;; These insns all put their operand into one extra byte.
               (byte-compile-push-bytecodes opcode off bytes pc))
              ((= opcode byte-discardN)
               ;; byte-discardN is weird in that it encodes a flag in the
               ;; top bit of its one-byte argument.  If the argument is
               ;; too large to fit in 7 bits, the opcode can be repeated.
               (let ((flag (if (eq op 'byte-discardN-preserve-tos) #x80 0)))
                 (while (> off #x7f)
                   (byte-compile-push-bytecodes opcode (logior #x7f flag)
                                                bytes pc)
                   (setq off (- off #x7f)))
                 (byte-compile-push-bytecodes opcode (logior off flag)
                                              bytes pc)))
              ((null off)
               ;; opcode that doesn't use OFF
               (byte-compile-push-bytecodes opcode bytes pc))
              ((and (eq opcode byte-stack-ref) (eq off 0))
               ;; (stack-ref 0) is really just another name for `dup'.
               (debug)                 ;FIXME: When would this happen?
               (byte-compile-push-bytecodes byte-dup bytes pc))
              ;; The following three cases are for the special
              ;; insns that encode their operand into 0, 1, or 2
              ;; extra bytes depending on its magnitude.
              ((< off 6)
               (byte-compile-push-bytecodes (+ opcode off) bytes pc))
              ((< off 256)
               (byte-compile-push-bytecodes (+ opcode 6) off bytes pc))
              (t
               (byte-compile-push-bytecode-const2 (+ opcode 7) off
                                                  bytes pc))))))
    ;;(if (not (= pc (length bytes)))
    ;;    (error "Compiler error: pc mismatch - %s %s" pc (length bytes)))
    ;; Patch tag PCs into absolute jumps.
    (dolist (bytes-tail patchlist)
      (setq pc (caar bytes-tail))	; Pick PC from goto's tag.
      ;; Splits PC's value into 2 bytes. The jump address is
      ;; "reconstructed" by the `FETCH2' macro in `bytecode.c'.
      (setcar (cdr bytes-tail) (logand pc 255))
      (setcar bytes-tail (ash pc -8))
      ;; FIXME: Replace this by some workaround.
      (or (<= 0 (car bytes-tail) 255) (error "Bytecode overflow")))

    ;; Similarly, replace TAGs in all jump tables with the correct PC index.
    (dolist (hash-table byte-compile-jump-tables)
      (maphash #'(lambda (value tag)
                   (setq pc (cadr tag))
                   ;; We don't need to split PC here, as it is stored as a lisp
                   ;; object in the hash table (whereas other goto-* ops store
                   ;; it within 2 bytes in the byte string).
                   (puthash value pc hash-table))
               hash-table))
    (let ((bytecode (apply 'unibyte-string (nreverse bytes))))
      (when byte-native-compiling
        ;; Spill LAP for the native compiler here.
        (puthash bytecode (make-byte-to-native-lambda :lap lap)
                 byte-to-native-lambdas-h))
      bytecode)))

(defun byte-compile-eval (form)
  "Eval FORM within compile-time `eval-when-compile' block.
Update byte-compile--noruntime-funcs with new defuns, but not
byte-compile--defined-funcs since definedness is a runtime
notion."
  (let ((hist-orig load-history)
	(hist-nil-orig current-load-list))
    (prog1 (eval form lexical-binding)
      (when (byte-compile-warning-enabled-p 'noruntime)
	(let ((hist-new
	       ;; Get new `current-load-list' for the locally defined funs.
	       (cons (butlast current-load-list (length hist-nil-orig))
	             load-history)))
	  (while (and hist-new (not (eq hist-new hist-orig)))
	    (let ((xs (pop hist-new)))
	      ;; Ensure file not already loaded.
	      (unless (assoc (car xs) hist-orig)
		(dolist (s xs)
		  (pcase s
		    (`(defun . ,f)
		     (unless (get f 'function-history)
                       (push f byte-compile--noruntime-funcs)))))))))))))

(defun byte-compile-eval-before-compile (form)
  "Evaluate FORM for `eval-and-compile'."
  (let ((hist-nil-orig current-load-list))
    (prog1 (eval form lexical-binding)
      (let ((tem current-load-list))
	(while (not (eq tem hist-nil-orig))
          (setq tem (cdr tem)))))))

;;; byte compiler messages

(defun emacs-lisp-compilation-file-name-or-buffer (str)
  "Return file name or buffer given by STR.
If STR is a \"normal\" filename, just return it.
If STR is something like \"Buffer foo.el\", return #<buffer foo.el>
\(if it is still live) or the string \"foo.el\" otherwise."
  (if (string-match "Buffer \\(.*\\)\\'" str)
      (or (get-buffer (match-string-no-properties 1 str))
          (match-string-no-properties 1 str))
    str))

(defconst emacs-lisp-compilation-parse-errors-filename-function
  #'emacs-lisp-compilation-file-name-or-buffer
  "The value for `compilation-parse-errors-filename-function' for when
we go into `emacs-lisp-compilation-mode'.")

(defcustom emacs-lisp-compilation-search-path '(nil)
  "Directories to search for files named in byte-compile error messages.
Value should be a list of directory names, not file names of
directories.  The value nil as an element means the byte-compile
message buffer `default-directory'."
  :version "27.1"
  :type '(repeat (choice (const :tag "Default" nil)
			 (string :tag "Directory"))))

(defvar emacs-lisp-compilation-mode-map
  (let ((map (make-sparse-keymap)))
    (define-key map "g" 'emacs-lisp-compilation-recompile)
    map))

(defvar emacs-lisp-compilation--current-file nil)

(define-compilation-mode emacs-lisp-compilation-mode "elisp-compile"
  "The variant of `compilation-mode' used for emacs-lisp compilation buffers."
  (setq-local emacs-lisp-compilation--current-file nil))

(defun emacs-lisp-compilation-recompile ()
  "Recompile the previously byte-compiled file."
  (interactive)
  (unless emacs-lisp-compilation--current-file
    (error "No previously compiled file"))
  (unless (stringp emacs-lisp-compilation--current-file)
    (error "Only files can be recompiled"))
  (byte-compile-file emacs-lisp-compilation--current-file))

;; Single thread makes global variables possible.
;; Global variables make programming easy.
(defvar byte-compile-current-func nil)
(defvar byte-compile-dest-file nil)
(defvar byte-compile-current-file nil)
(defvar byte-compile-current-group nil)
(defvar byte-compile-current-buffer nil)
(defvar byte-compile-current-annotations nil)
(defvar byte-compile-current-form nil)
(defvar byte-compile-current-charpos nil)

;; Log something that isn't a warning.
(defmacro byte-compile-log (format-string &rest args)
  `(and
    byte-optimize
    (memq byte-optimize-log '(t source))
    (let ((print-escape-newlines t)
	  (print-level 4)
	  (print-length 4))
      (byte-compile-log-1
       (format-message
	,format-string
	,@(mapcar
	   (lambda (x) (if (symbolp x) (list 'prin1-to-string x) x))
	   args))))))

(defun byte-compile-log-1 (string)
  "Log something that isn't a warning."
  (with-current-buffer byte-compile-log-buffer
    (let ((inhibit-read-only t))
      (goto-char (point-max))
      (byte-compile-warning-prefix nil nil)
      (cond (noninteractive
	     (message " %s" string))
	    (t
	     (insert (format "%s\n" string)))))))

;; copied from gnus-util.el
(defsubst byte-compile-delete-first (elt list)
  (if (eq (car list) elt)
      (cdr list)
    (let ((total list))
      (while (and (cdr list)
		  (not (eq (cadr list) elt)))
	(setq list (cdr list)))
      (when (cdr list)
	(setcdr list (cddr list)))
      total)))

(defvar byte-compile-last-warned-func nil)
(defvar byte-compile-last-logged-file nil)
(defvar byte-compile-root-dir nil
  "Directory relative to which file names in error messages are written.")

(defun byte-compile-abbreviate-file (file &optional dir)
  (let ((f1 (abbreviate-file-name file))
        (f2 (file-relative-name file dir)))
    (if (< (length f2) (length f1)) f2 f1)))

(defun byte-compile-warning-prefix (level entry)
  (let* ((inhibit-read-only t)
	 (dir (or byte-compile-root-dir default-directory))
	 (file (cond ((stringp byte-compile-current-file)
		      (format "%s:" (byte-compile-abbreviate-file
                                     byte-compile-current-file dir)))
		     ((bufferp byte-compile-current-file)
		      (format "Buffer %s:"
			      (buffer-name byte-compile-current-file)))
		     ((stringp load-file-name)
		      ;; a file containing explicit calls to compiled functions.
		      (format "%s:" (byte-compile-abbreviate-file
                                     load-file-name dir)))
		     (t "")))
	 (annot (if-let ((charpos (or byte-compile-current-charpos
                                      (byte-compile-fuzzy-charpos))))
                    (with-current-buffer byte-compile-current-buffer
                      (apply #'format "%d:%d:"
			     (save-excursion
			       (goto-char charpos)
			       (list (1+ (count-lines (point-min) (point-at-bol)))
                                     ;; `next-error' uses one-indexed column
                                     (1+ (current-column))))))
		  ""))
	 (form (if (eq byte-compile-current-func :end)
                   "end of data"
		 (or byte-compile-current-func "toplevel form"))))
    (when (or (and byte-compile-current-file
		   (not (equal byte-compile-current-file
			       byte-compile-last-logged-file)))
	      (and byte-compile-current-func
		   (not (eq byte-compile-current-func
			    byte-compile-last-warned-func))))
      (insert (format "\nIn %s:\n" form)))
    (when level
      (insert (format "%s%s " file annot))))
  (setq byte-compile-last-logged-file byte-compile-current-file
	byte-compile-last-warned-func byte-compile-current-func)
  entry)

;; This no-op function is used as the value of warning-series
;; to tell inner calls to displaying-byte-compile-warnings
;; not to bind warning-series.
(defun byte-compile-warning-series (&rest _ignore)
  nil)

;; (compile-mode) will cause this to be loaded.
(declare-function compilation-forget-errors "compile" ())

;; Log the start of a file in `byte-compile-log-buffer', and mark it as done.
;; Return the position of the start of the page in the log buffer.
;; But do nothing in batch mode.
(defun byte-compile-log-file ()
  (and (not (equal byte-compile-current-file byte-compile-last-logged-file))
       (not noninteractive)
       (with-current-buffer (get-buffer-create byte-compile-log-buffer)
	 (goto-char (point-max))
	 (let* ((inhibit-read-only t)
		(dir (and (stringp byte-compile-current-file)
			  (file-name-directory byte-compile-current-file)))
		(was-same (equal default-directory dir))
		pt)
	   (when dir
	     (unless was-same
	       (insert (format-message "Leaving directory `%s'\n"
                                       default-directory))))
	   (unless (bolp)
	     (insert "\n"))
	   (setq pt (point-marker))
	   (if byte-compile-current-file
	       (insert "\f\nCompiling "
		       (if (stringp byte-compile-current-file)
			   (concat "file " byte-compile-current-file)
			 (concat "in buffer "
                                 (buffer-name byte-compile-current-file)))
		       " at " (current-time-string) "\n")
	     (insert "\f\nCompiling internal form(s) at " (current-time-string) "\n"))
	   (when dir
	     (setq default-directory dir)
	     (unless was-same
	       (insert (format-message "Entering directory `%s'\n"
                                       default-directory))))
	   (setq byte-compile-last-logged-file byte-compile-current-file
		 byte-compile-last-warned-func nil)
	   ;; Do this after setting default-directory.
	   (unless (derived-mode-p 'compilation-mode)
             (emacs-lisp-compilation-mode))
           (setq emacs-lisp-compilation--current-file byte-compile-current-file)
	   (compilation-forget-errors)
	   pt))))

(defun byte-compile-warn-obsolete (symbol)
  "Warn that SYMBOL (a variable or function) is obsolete."
  (when (byte-compile-warning-enabled-p 'obsolete symbol)
    (let* ((funcp (get symbol 'byte-obsolete-info))
           (msg (macroexp--obsolete-warning
                 symbol
                 (or funcp (get symbol 'byte-obsolete-variable))
                 (if funcp "function" "variable"))))
      (when (or (not funcp)
                (not (memq symbol byte-compile-not-obsolete-funcs)))
	(byte-compile-warn "%s" msg)))))

(defun byte-compile-warn (format &rest args)
  (let ((missive (apply #'format-message format args))
        (warning-prefix-function #'byte-compile-warning-prefix)
        (warning-type-format ""))
    (if byte-compile-error-on-warn
        (progn
          (display-warning 'bytecomp missive :error byte-compile-log-buffer)
          (signal 'error nil))
      (display-warning 'bytecomp missive :warning byte-compile-log-buffer))))

(defun byte-compile-fdefinition (name macro-p)
  "If a function has an entry saying (FUNCTION . t).
that means we know it is defined but we don't know how.
If a function has an entry saying (FUNCTION . nil),
that means treat it as not defined."
  (let* ((list (if macro-p
		   byte-compile-macro-environment
		 byte-compile-function-environment))
	 (env (cdr (assq name list))))
    (or env
	(let ((fn name))
	  (while (and (symbolp fn)
		      (fboundp fn)
		      (or (symbolp (symbol-function fn))
			  (consp (symbol-function fn))
			  (and (not macro-p)
			       (byte-code-function-p (symbol-function fn)))))
	    (setq fn (symbol-function fn)))
          (let ((advertised (gethash (if (and (symbolp fn) (fboundp fn))
                                         ;; Could be a subr.
                                         (symbol-function fn)
                                       fn)
                                     advertised-signature-table t)))
            (cond
             ((listp advertised)
              (if macro-p
                  `(macro lambda ,advertised)
                `(lambda ,advertised)))
             ((and (not macro-p) (byte-code-function-p fn)) fn)
             ((not (consp fn)) nil)
             ((eq 'macro (car fn)) (cdr fn))
             (macro-p nil)
             ((eq 'autoload (car fn)) nil)
             (t fn)))))))

(defun byte-compile-arglist-signature (arglist)
  (cond
   ((listp arglist)
    (let ((args 0)
          opts
          restp)
      (while arglist
        (cond ((eq (car arglist) '&optional)
               (or opts (setq opts 0)))
              ((eq (car arglist) '&rest)
               (if (cdr arglist)
                   (setq restp t
                         arglist nil)))
              (t
               (if opts
                   (setq opts (1+ opts))
		 (setq args (1+ args)))))
        (setq arglist (cdr arglist)))
      (cons args (if restp nil (if opts (+ args opts) args)))))
   ;; Unknown arglist.
   (t '(0))))

(defun byte-compile--function-signature (f)
  ;; Similar to help-function-arglist, except that it returns the info
  ;; in a different format.
  (and (eq 'macro (car-safe f)) (setq f (cdr f)))
  ;; Advice wrappers have "catch all" args, so fetch the actual underlying
  ;; function to find the real arguments.
  (setq f (advice--cd*r f))
  (if (eq (car-safe f) 'declared)
      (byte-compile-arglist-signature (nth 1 f))
    (condition-case nil
        (let ((sig (func-arity f)))
          (if (numberp (cdr sig)) sig (list (car sig))))
      (error '(0)))))

(defun byte-compile-arglist-signatures-congruent-p (old new)
  (not (or
	 (> (car new) (car old))  ; requires more args now
	 (and (null (cdr old))    ; took rest-args, doesn't any more
	      (cdr new))
	 (and (cdr new) (cdr old) ; can't take as many args now
	      (< (cdr new) (cdr old)))
	 )))

(defun byte-compile-arglist-signature-string (signature)
  (cond ((null (cdr signature))
	 (format "%d+" (car signature)))
	((= (car signature) (cdr signature))
	 (format "%d" (car signature)))
	(t (format "%d-%d" (car signature) (cdr signature)))))

(defun byte-compile-fuzzy-charpos ()
  "Hack prevailing globals for prevailing charpos."
  (let ((memo-count (make-hash-table :test #'equal)))
    (cl-labels ((recurse-count
                  (form)
                  (with-memoization
                      (gethash form memo-count)
                    (cond ((circular-list-p form) (safe-length form))
                          ((or (atom form)
                               (or (eq 'quote (car form))
                                   (eq 'backquote (car form))
                                   (eq '\` (car form))
                                   (eq 'function (car form))))
                           1)
                          (t (cl-loop for element in form
                                      collect (recurse-count element) into result
                                      finally return (apply #'+ result)))))))
      (let ((match-count (recurse-count byte-compile-current-form)))
        (cl-labels ((recurse
                      (form)
                      (cl-loop for element in form
                               for count = (recurse-count
                                            (byte-compile--decouple element #'cdr))
                               if (>= match-count count)
                               collect element
                               else
                               append (recurse element)
                               end))
                    (first-atom
                      (form)
                      (cond ((atom form) form)
                            (t (cl-some #'first-atom form))))
                    (listify
                      (form)
                      (if (atom form)
                          (list form)
                        (unless (circular-list-p form)
                          (cl-loop for element in form
                                   collect element)))))
          (cl-loop with result
                   with best-score = 0
                   with best-milieu = 0
                   with matches =
                   (sort (recurse (list byte-compile-current-annotations))
                         (lambda (x y)
                           (> (safe-length x) (safe-length y))))
                   for match in matches
                   for match* = (byte-compile--decouple match #'cdr)
                   for cand-milieu = (if (atom match*) 1 (safe-length match*))
                   for cand-score =
                   (cl-loop for w in (listify match*)
                            count (member w (listify byte-compile-current-form)))
                   when (and (>= cand-score best-score)
                             (or (not (= cand-milieu best-milieu))
                                 (not (= cand-score best-score))))
                   do (setq result match
                            best-score cand-score
                            best-milieu cand-milieu)
                   finally return (or (first-atom result)
                                      (first-atom byte-compile-current-annotations))))))))

(defun byte-compile-function-warn (f nargs &optional _def)
  "Warn if function F is undefined or called with inconsistent NARGS."
  (when (and (get f 'byte-obsolete-info)
             (byte-compile-warning-enabled-p 'obsolete f))
    (byte-compile-warn-obsolete f))
  (let* ((compiled-def (or (byte-compile-fdefinition f nil)
		           (byte-compile-fdefinition f t)))
         (undefined-p
          (or
           ;; typical undefined user function
           (and (not (memq f byte-compile--defined-funcs))
                (not (fboundp f))
                (not compiled-def))
           ;; function only defined within eval-when-compile block
           (and (not (memq f byte-compile--defined-funcs))
                (memq f byte-compile--noruntime-funcs))
           ;; cl-lib function without require of cl-lib (Bug#30635)
           (and (boundp 'cldefs-cl-lib-functions)
                (memq f cldefs-cl-lib-functions)
                (cl-every (lambda (cl)
                            (not (memq cl byte-compile--seen-requires)))
                          '(cl-lib cl-seq cl-macs))))))
    (when (and undefined-p
               (not (eq f byte-compile-current-func)))
      (let ((cell (assq f byte-compile--undefined-funcs)))
        (if cell
            (unless (memq nargs (cddr cell))
              ;; flag an inconsistent arity
              (push nargs (cddr cell)))
          (push (list f
                      (let ((byte-compile-current-form f))
                        (byte-compile-fuzzy-charpos))
                      nargs)
                byte-compile--undefined-funcs))))))

(defun byte-compile-emit-callargs-warn (name actual-args min-args max-args)
  (byte-compile-warn
   "%s called with %d argument%s, but %s %s"
   name actual-args
   (if (= 1 actual-args) "" "s")
   (if (< actual-args min-args)
       "requires"
     "accepts only")
   (byte-compile-arglist-signature-string (cons min-args max-args))))

(defun byte-compile--check-arity-bytecode (form bytecode)
  "Check that the call in FORM matches that allowed by BYTECODE."
  (when (and (byte-code-function-p bytecode)
             (byte-compile-warning-enabled-p 'callargs))
    (let* ((actual-args (length (cdr form)))
           (arity (func-arity bytecode))
           (min-args (car arity))
           (max-args (and (numberp (cdr arity)) (cdr arity))))
      (when (or (< actual-args min-args)
                (and max-args (> actual-args max-args)))
        (byte-compile-emit-callargs-warn
         (car form) actual-args min-args max-args)))))

(defun byte-compile-callargs-warn (form)
  (let* ((def (or (byte-compile-fdefinition (car form) nil)
		  (byte-compile-fdefinition (car form) t)))
         (sig (cond (def (byte-compile--function-signature def))
                    ((subrp (symbol-function (car form)))
                     (subr-arity (symbol-function (car form))))))
	 (ncall (length (cdr form))))
    (when (and (cdr-safe sig)
	       (not (numberp (cdr sig))))
      ;; Something about subr-arity from twentieth century.
      (setcdr sig nil))
    (when (and sig
               (or (< ncall (car sig))
		   (and (cdr sig) (> ncall (cdr sig)))))
      (byte-compile-emit-callargs-warn
       (car form) ncall (car sig) (cdr sig)))
    (byte-compile-format-warn form)
    (byte-compile-function-warn (car form) (length (cdr form)))))

(defun byte-compile-format-warn (form)
  "Warn if FORM is `format'-like with inconsistent args.
Applies if head of FORM is a symbol with non-nil property
`byte-compile-format-like' and first arg is a constant string.
Then check the number of format fields matches the number of
extra args."
  (when (and (symbolp (car form))
	     (stringp (nth 1 form))
	     (get (car form) 'byte-compile-format-like))
    (let ((nfields (with-temp-buffer
		     (insert (nth 1 form))
		     (goto-char (point-min))
		     (let ((i 0) (n 0))
		       (while (re-search-forward "%." nil t)
                         (backward-char)
			 (unless (eq ?% (char-after))
                           (setq i (if (looking-at "\\([0-9]+\\)\\$")
                                       (string-to-number (match-string 1) 10)
                                     (1+ i))
                                 n (max n i)))
                         (forward-char))
		       n)))
	  (nargs (- (length form) 2)))
      (unless (= nargs nfields)
	(byte-compile-warn
	 "`%s' called with %d args to fill %d format field(s)" (car form)
	 nargs nfields)))))

(dolist (elt '(format message error))
  (put elt 'byte-compile-format-like t))

(defun byte-compile-nogroup-warn (form)
  "Warn if a custom definition fails to specify :group, or :type."
  (let ((keyword-args (cdr (cdr (cdr (cdr form)))))
	(name (cadr form)))
    (when (eq (car-safe name) 'quote)
      (or (not (eq (car form) 'custom-declare-variable))
	  (plist-get keyword-args :type)
	  (byte-compile-warn
	   "defcustom for `%s' fails to specify type" (cadr name)))
      (if (and (memq (car form) '(custom-declare-face custom-declare-variable))
	       byte-compile-current-group)
	  ;; The group will be provided implicitly.
	  nil
	(or (and (eq (car form) 'custom-declare-group)
		 (equal name ''emacs))
	    (plist-get keyword-args :group)
	    (byte-compile-warn
	     "%s for `%s' fails to specify containing group"
	     (cdr (assq (car form)
			'((custom-declare-group . defgroup)
			  (custom-declare-face . defface)
			  (custom-declare-variable . defcustom))))
	     (cadr name)))
	;; Update the current group, if needed.
	(when (and byte-compile-current-file ;Only when compiling a whole file.
		   (eq (car form) 'custom-declare-group))
	  (setq byte-compile-current-group (cadr name)))))))

(defun byte-compile-arglist-warn (name arglist macrop)
  "Warn if the function or macro is being redefined with a different
number of arguments."
  (let ((calls (assq name byte-compile--undefined-funcs))
        nums sig min max)
    (when (and calls macrop)
      (byte-compile-warn "macro `%s' defined too late" name))
    (setq byte-compile--undefined-funcs
          (delq calls byte-compile--undefined-funcs))
    (setq calls (delq t calls)) ; Ignore higher-order uses of the function.
    (when (cddr calls)
      (when (and (symbolp name)
                 (eq (function-get name 'byte-optimizer)
                     'byte-compile-inline-expand))
        (byte-compile-warn "defsubst `%s' was used before it was defined"
                           name))
      (setq sig (byte-compile-arglist-signature arglist)
            nums (sort (copy-sequence (cddr calls)) (function <))
            min (car nums)
            max (car (nreverse nums)))
      (when (or (< min (car sig))
                (and (cdr sig) (> max (cdr sig))))
        (byte-compile-warn
         "%s being defined to take %s%s, but was previously called with %s"
         name
         (byte-compile-arglist-signature-string sig)
         (if (equal sig '(1 . 1)) " arg" " args")
         (byte-compile-arglist-signature-string (cons min max))))))
  (let* ((old (byte-compile-fdefinition name macrop))
         (initial (and macrop
                       (cdr (assq name
                                  byte-compile-initial-macro-environment)))))
    (when (and initial (symbolp initial))
      ;; Assume a symbol in byte-compile-initial-macro-env points to a
      ;; defined function.  (Bug#8646)
      (setq old (byte-compile-fdefinition initial nil)))
    (when (and old (not (eq old t)))
      (let ((sig1 (byte-compile--function-signature old))
            (sig2 (byte-compile-arglist-signature arglist)))
        (unless (byte-compile-arglist-signatures-congruent-p sig1 sig2)
          (byte-compile-warn
           "%s %s used to take %s %s, now takes %s"
           (if macrop "macro" "function")
           name
           (byte-compile-arglist-signature-string sig1)
           (if (equal sig1 '(1 . 1)) "argument" "arguments")
           (byte-compile-arglist-signature-string sig2)))))))

(defvar byte-compile--wide-docstring-substitution-len 3
  "Substitution width used in `byte-compile--wide-docstring-p'.
This is a heuristic for guessing the width of a documentation
string: `byte-compile--wide-docstring-p' assumes that any
`substitute-command-keys' command substitutions are this long.")

(defun byte-compile--wide-docstring-p (docstring col)
  "Return t if string DOCSTRING is wider than COL.
Ignore all `substitute-command-keys' substitutions, except for
the `\\\\=[command]' ones that are assumed to be of length
`byte-compile--wide-docstring-substitution-len'.  Also ignore
URLs."
  (string-match
   (format "^.\\{%d,\\}$" (min (1+ col) #xffff)) ; Heed RE_DUP_MAX.
   (replace-regexp-in-string
    (rx (or
         ;; Ignore some URLs.
         (seq "http" (? "s") "://" (* nonl))
         ;; Ignore these `substitute-command-keys' substitutions.
         (seq "\\" (or "="
                       (seq "<" (* (not ">")) ">")
                       (seq "{" (* (not "}")) "}")))
         ;; Ignore the function signature that's stashed at the end of
         ;; the doc string (in some circumstances).
         (seq bol "(" (+ (any word "-/:[]&"))
              ;; One or more arguments.
              (+ " " (or
                      ;; Arguments.
                      (+ (or (syntax symbol)
                             (any word "-/:[]&=().?^\\#'")))
                      ;; Argument that is a list.
                      (seq "(" (* (not ")")) ")")))
              ")")))
    ""
    ;; Heuristic: We can't reliably do `subsititute-command-keys'
    ;; substitutions, since the value of a keymap in general can't be
    ;; known at compile time.  So instead, we assume that these
    ;; substitutions are of some length N.
    (replace-regexp-in-string
     (rx "\\[" (* (not "]")) "]")
     (make-string byte-compile--wide-docstring-substitution-len ?x)
     ;; For literal key sequence substitutions (e.g. "\\`C-h'"), just
     ;; remove the markup as `substitute-command-keys' would.
     (replace-regexp-in-string
      (rx "\\`" (group (* (not "'"))) "'")
      "\\1"
      docstring)))))

(defcustom byte-compile-docstring-max-column 80
  "Recommended maximum width of doc string lines.
The byte-compiler will emit a warning for documentation strings
containing lines wider than this.  If `fill-column' has a larger
value, it will override this variable."
  :group 'bytecomp
  :type 'integer
  :safe #'integerp
  :version "28.1")

(define-obsolete-function-alias 'byte-compile-docstring-length-warn
  'byte-compile-docstring-style-warn "29.1")

(defun byte-compile-docstring-style-warn (form)
  "Warn if there are stylistic problems with the docstring in FORM.
Warn if documentation string of FORM is too wide.
It is too wide if it has any lines longer than the largest of
`fill-column' and `byte-compile-docstring-max-column'."
  (when (byte-compile-warning-enabled-p 'docstrings)
    (let ((col (max byte-compile-docstring-max-column fill-column))
          kind name docs)
      (pcase (car form)
        ((or 'autoload 'custom-declare-variable 'defalias
             'defconst 'define-abbrev-table
             'defvar 'defvaralias)
         (setq kind (nth 0 form))
         (setq name (nth 1 form))
         (setq docs (nth 3 form)))
        ('lambda
          (setq kind "")          ; can't be "function", unfortunately
          (setq docs (and (stringp (nth 2 form))
                          (nth 2 form)))))
      (when (and (consp name) (eq (car name) 'quote))
        (setq name (cadr name)))
      (setq name (if name (format " `%s' " name) ""))
      (when (and kind docs (stringp docs))
        (when (byte-compile--wide-docstring-p docs col)
          (byte-compile-warn "%s%sdocstring wider than %s characters"
                             kind name col))
        ;; There's a "naked" ' character before a symbol/list, so it
        ;; should probably be quoted with \=.
        (when (string-match-p "\\( \"\\|[ \t]\\|^\\)'[a-z(]" docs)
<<<<<<< HEAD
          (byte-compile-warn
           "%s%sdocstring has wrong usage of unescaped single quotes (use \\= or different quoting)"
           kind name)))))
=======
          (byte-compile-warn-x
           name "%s%sdocstring has wrong usage of unescaped single quotes (use \\= or different quoting)"
           kind name))
        ;; There's a "Unicode quote" in the string -- it should probably
        ;; be an ASCII one instead.
        (when (byte-compile-warning-enabled-p 'docstrings-non-ascii-quotes)
          (when (string-match-p "\\( \"\\|[ \t]\\|^\\)[‘’]" docs)
            (byte-compile-warn-x
             name "%s%sdocstring has wrong usage of \"fancy\" single quotation marks"
             kind name))))))
>>>>>>> 93b018c6
  form)

(defun byte-compile-warn--undefined-funcs ()
  (prog1 nil
    (when (byte-compile-warning-enabled-p 'unresolved)
      (let ((byte-compile-current-func :end))
        (dolist (entry byte-compile--undefined-funcs)
          (cl-destructuring-bind (f charpos &rest args)
              entry
            (let ((byte-compile-current-charpos charpos))
              (byte-compile-warn
               (concat "the function `%s' is not defined"
                       (if (or (byte-compile-fdefinition f nil)
		               (byte-compile-fdefinition f t)
                               (fboundp f))
                           " at runtime."
                         "."))
               f))))))))

(defvar byte-compile--outbuffer
  "Dynamically bound in byte-compile-from-buffer, and used in cl.el
and cl-macs.el.")

(defmacro byte-compile-close-variables (&rest body)
  (declare (debug t))
  `(let ((byte-compile-macro-environment
          ;; Copy it because the compiler may patch into the
          ;; macroenvironment.
          (copy-alist byte-compile-initial-macro-environment))
         (byte-compile--outbuffer nil)
         (overriding-plist-environment nil)
         (byte-compile-function-environment nil)
         (byte-compile-bound-variables nil)
         (byte-compile-lexical-variables nil)
         (byte-compile-const-variables nil)
         (byte-compile-free-references nil)
         (byte-compile-free-assignments nil)
         ;;
         ;; Close over these variables so that `byte-compiler-options'
         ;; can change them on a per-file basis.
         ;;
         (byte-compile-verbose byte-compile-verbose)
         (byte-optimize byte-optimize)
         (byte-compile-dynamic byte-compile-dynamic)
         (byte-compile-dynamic-docstrings
          byte-compile-dynamic-docstrings)
         ;; 		(byte-compile-generate-emacs19-bytecodes
         ;; 		 byte-compile-generate-emacs19-bytecodes)
         (byte-compile-warnings byte-compile-warnings)
         ;; Indicate that we're not currently loading some file.
         ;; This is used in `macroexp-file-name' to make sure that
         ;; loading file A which does (byte-compile-file B) won't
         ;; cause macro calls in B to think they come from A.
         (current-load-list (list nil)))
     (prog1
         (progn ,@body)
       (when byte-native-compiling
         (setq byte-to-native-plist-environment
               overriding-plist-environment)))))

(defmacro displaying-byte-compile-warnings (&rest body)
  (declare (debug (def-body)))
  `(let ((fn (lambda ()
               (condition-case-unless-debug err
		   (progn ,@body)
	         (error
                  (prog1 nil
                    (setq byte-compile-abort-elc err)))))))
     (if (and (markerp warning-series)
	      (eq (marker-buffer warning-series)
		  (get-buffer byte-compile-log-buffer)))
         ;; warnings already started
         (funcall fn)
       (let ((new-warning-series (or (byte-compile-log-file)
                                     'byte-compile-warning-series)))
         (if (eq warning-series 'byte-compile-warning-series)
             ;; `warning-series' comes from compilation; set globally
             (progn
               (setq warning-series new-warning-series)
               (funcall fn))
           ;; `warning-series' not from compilation; set locally
           (let ((warning-series new-warning-series))
             (funcall fn)))))))

;;;###autoload
(defun byte-force-recompile (directory)
  "Recompile every `.el' file in DIRECTORY that already has a `.elc' file.
Files in subdirectories of DIRECTORY are processed also."
  (interactive "DByte force recompile (directory): ")
  (byte-recompile-directory directory nil t))

;;;###autoload
(defun byte-recompile-directory (directory &optional arg force follow-symlinks)
  "Recompile every `.el' file in DIRECTORY that needs recompilation.
This happens when a `.elc' file exists but is older than the `.el' file.
Files in subdirectories of DIRECTORY are processed also.

If the `.elc' file does not exist, normally this function *does not*
compile the corresponding `.el' file.  However, if the prefix argument
ARG is 0, that means do compile all those files.  A nonzero
ARG means ask the user, for each such `.el' file, whether to
compile it.  A nonzero ARG also means ask about each subdirectory
before scanning it.

If the third argument FORCE is non-nil, recompile every `.el' file
that already has a `.elc' file.

This command will normally not follow symlinks when compiling
files.  If FOLLOW-SYMLINKS is non-nil, symlinked `.el' files will
also be compiled."
  (interactive "DByte recompile directory: \nP")
  (when arg
    (setq arg (prefix-numeric-value arg)))
  (unless noninteractive
    (save-some-buffers
     nil (lambda ()
           (let ((file (buffer-file-name)))
             (and file
                  (string-match-p emacs-lisp-file-regexp file)
                  (file-in-directory-p file directory)))))
    (force-mode-line-update))
  (with-current-buffer (get-buffer-create byte-compile-log-buffer)
    (setq default-directory (expand-file-name directory))
    ;; compilation-mode copies value of default-directory.
    (unless (derived-mode-p 'compilation-mode)
      (emacs-lisp-compilation-mode))
    (let ((directories (list default-directory))
	  (default-directory default-directory)
	  (skip-count 0)
	  (fail-count 0)
	  (file-count 0)
	  (dir-count 0)
	  last-dir)
      (displaying-byte-compile-warnings
       (while directories
	 (setq directory (car directories))
	 (message "Checking %s..." directory)
         (dolist (source (directory-files directory t))
           (let ((file (file-name-nondirectory source)))
	     (if (file-directory-p source)
		 (and (not (member file '("RCS" "CVS")))
		      (not (eq ?\. (aref file 0)))
                      (or follow-symlinks
		          (not (file-symlink-p source)))
		      ;; This file is a subdirectory.  Handle them differently.
		      (or (null arg) (eq 0 arg)
			  (y-or-n-p (concat "Check " source "? ")))
		      (setq directories (nconc directories (list source))))
               ;; It is an ordinary file.  Decide whether to compile it.
               (if (and (string-match emacs-lisp-file-regexp source)
			;; The next 2 tests avoid compiling lock files
                        (file-readable-p source)
			(not (string-match "\\`\\.#" file))
                        (not (auto-save-file-name-p source))
                        (not (member source (dir-locals--all-files directory))))
                   (progn (cl-incf
                           (pcase (byte-recompile-file source force arg)
                             ('no-byte-compile skip-count)
                             ('t file-count)
                             (_ fail-count)))
                          (unless noninteractive
                            (message "Checking %s..." directory))
                          (unless (eq last-dir directory)
                            (setq last-dir directory
                                  dir-count (1+ dir-count))))))))
	 (setq directories (cdr directories))))
      (message "Done (Total of %d file%s compiled%s%s%s)"
	       file-count (if (= file-count 1) "" "s")
	       (if (> fail-count 0) (format ", %d failed" fail-count) "")
	       (if (> skip-count 0) (format ", %d skipped" skip-count) "")
	       (if (> dir-count 1) (format " in %d directories" dir-count) "")))))

(defvar no-byte-compile nil
  "Non-nil to prevent byte-compiling of Emacs Lisp code.
This is normally set in local file variables at the end of the elisp file:

\;; Local Variables:\n;; no-byte-compile: t\n;; End:") ;Backslash for compile-main.
;;;###autoload(put 'no-byte-compile 'safe-local-variable 'booleanp)

(defun byte-recompile-file (filename &optional force arg load)
  "Recompile FILENAME file if it needs recompilation.
This happens when its `.elc' file is older than itself.

If the `.elc' file exists and is up-to-date, normally this function
*does not* compile FILENAME.  If the prefix argument FORCE is non-nil,
however, it compiles FILENAME even if the destination already
exists and is up-to-date.

If the `.elc' file does not exist, normally this function *does not*
compile FILENAME.  If optional argument ARG is 0, it compiles
the input file even if the `.elc' file does not exist.
Any other non-nil value of ARG means to ask the user.

If compilation is needed, this functions returns the result of
`byte-compile-file'; otherwise it returns `no-byte-compile'."
  (declare (advertised-calling-convention (filename &optional force arg) "28.1"))
  (interactive
   (list (apply #'read-file-name
                (concat "Byte "
                        (if current-prefix-arg
			    "compile"
		          "recompile")
                        " file: ")
                (when (and (derived-mode-p 'emacs-lisp-mode)
                           buffer-file-name)
                  (list (file-name-directory buffer-file-name)
                        nil
                        nil
                        (file-name-nondirectory buffer-file-name))))
	 current-prefix-arg))
  (let ((dest (byte-compile-dest-file filename))
        (filename (expand-file-name filename)))
    (prog1
        (if (if (and dest (file-exists-p dest))
                ;; File was already compiled
                ;; Compile if forced to, or filename newer
                (or force (file-newer-than-file-p filename dest))
              (and arg
                   (or (eq 0 arg)
                       (y-or-n-p (concat "Compile "
                                         filename "? ")))))
            (progn
              (when (and noninteractive (not byte-compile-verbose))
                (message "Compiling %s..." filename))
              (byte-compile-file filename))
	  'no-byte-compile)
      (when load
        (load (if (and dest (file-exists-p dest)) dest filename))))))

(defun byte-compile--load-dynvars (file)
  (and file (not (equal file ""))
       (with-temp-buffer
         (insert-file-contents file)
         (goto-char (point-min))
         (let ((vars nil)
               var)
           (while (ignore-errors (setq var (read (current-buffer))))
             (push var vars))
           vars))))

(defvar byte-compile-level 0		; bug#13787
  "Depth of a recursive byte compilation.")

(defun byte-write-target-file (buffer target-file)
  "Write BUFFER into TARGET-FILE."
  (with-current-buffer buffer
    ;; We must disable any code conversion here.
    (let* ((coding-system-for-write 'no-conversion)
	   ;; Write to a tempfile so that if another Emacs
	   ;; process is trying to load target-file (eg in a
	   ;; parallel bootstrap), it does not risk getting a
	   ;; half-finished file.  (Bug#4196)
	   (tempfile
	    (make-temp-file (when (file-writable-p target-file)
                              (expand-file-name target-file))))
	   (default-modes (default-file-modes))
	   (temp-modes (logand default-modes #o600))
	   (desired-modes (logand default-modes #o666))
	   (kill-emacs-hook
	    (cons (lambda () (ignore-errors
			  (delete-file tempfile)))
		  kill-emacs-hook)))
      (unless (= temp-modes desired-modes)
        (set-file-modes tempfile desired-modes 'nofollow))
      (write-region (point-min) (point-max) tempfile nil 1)
      ;; This has the intentional side effect that any
      ;; hard-links to target-file continue to
      ;; point to the old file (this makes it possible
      ;; for installed files to share disk space with
      ;; the build tree, without causing problems when
      ;; emacs-lisp files in the build tree are
      ;; recompiled).  Previously this was accomplished by
      ;; deleting target-file before writing it.
      (if byte-native-compiling
          ;; Defer elc final renaming.
          (setf byte-to-native-output-buffer-file
                (cons tempfile target-file))
        (rename-file tempfile target-file t)))))

;;;###autoload
(defun byte-compile-file (filename &optional load)
  "Compile a file of Lisp code named FILENAME into a file of byte code.
The output file's name is generated by passing FILENAME to the
function `byte-compile-dest-file' (which see).
The value is non-nil if there were no errors, nil if errors.

See also `emacs-lisp-byte-compile-and-load'."
  (declare (advertised-calling-convention (filename) "28.1"))
  (interactive
   (list (apply #'read-file-name
                (concat "Byte compile"
                        (if current-prefix-arg
			    " and load"
		          "")
                        " file: ")
                (when (and (derived-mode-p 'emacs-lisp-mode)
                           buffer-file-name)
                  (list (file-name-directory buffer-file-name)
                        nil
                        nil
                        (file-name-nondirectory buffer-file-name))))
	 current-prefix-arg))
  (setq filename (expand-file-name filename))
  (unless noninteractive
    (when-let ((b (get-file-buffer (expand-file-name filename))))
      (when (and (buffer-modified-p b)
	         (y-or-n-p (format "Save buffer %s first? " (buffer-name b))))
	(with-current-buffer b (save-buffer)))))

  ;; Force logging of the file name for each file compiled.
  (setq byte-compile-last-logged-file nil)
  (let ((byte-compile-current-file filename)
        (byte-compile-current-group nil)
	(set-auto-coding-for-load t)
        (byte-compile--seen-defvars nil)
        (byte-compile--known-dynamic-vars
         (byte-compile--load-dynvars (getenv "EMACS_DYNVARS_FILE")))
	target-file input-buffer
	byte-compile-dest-file)
    (setq target-file (byte-compile-dest-file filename))
    (setq byte-compile-dest-file target-file)
    (with-current-buffer
	(setq input-buffer (get-buffer-create
			    (concat " *Compiler Input*"
				    (if (zerop byte-compile-level) ""
				      (format "-%s" byte-compile-level)))))
      (erase-buffer)
      (setq buffer-file-coding-system nil)
      ;; File itself can force unibyte with -*-coding: raw-text;-*-
      (set-buffer-multibyte t)
      (insert-file-contents filename)
      ;; Mimic `after-insert-file-set-coding' allows unibyte.
      (when (or (eq last-coding-system-used 'no-conversion)
		(eq (coding-system-type last-coding-system-used) 5))
	(set-buffer-multibyte nil))
      (let ((buffer-file-name filename)
            (dmm (default-value 'major-mode))
            (enable-local-variables :safe)
            (enable-local-eval nil))
        (unwind-protect
            (progn
              (setq-default major-mode 'emacs-lisp-mode)
              ;; Arg of t means don't alter enable-local-variables.
              (delay-mode-hooks (normal-mode t)))
          (setq-default major-mode dmm))
        ;; There may be a file local variable setting (bug#10419).
        (setq buffer-read-only nil
              filename buffer-file-name))
      ;; Don't inherit lexical-binding from caller (bug#12938).
      (unless (local-variable-p 'lexical-binding)
        (setq-local lexical-binding nil))
      ;; Set the default directory, in case an eval-when-compile uses it.
      (setq default-directory (file-name-directory filename)))
    (if (with-current-buffer input-buffer no-byte-compile)
        ;; -*- no-byte-compile: t -*-
	(prog1 'no-byte-compile
	  (when (and target-file (file-exists-p target-file))
	    (message "%s deleted because of `no-byte-compile: %s'"
		     (byte-compile-abbreviate-file target-file)
		     (buffer-local-value 'no-byte-compile input-buffer))
	    (ignore-errors (delete-file target-file))))
      (when byte-compile-verbose
	(message "Compiling %s..." filename))
      (let* (byte-compile-abort-elc
             (byte-compile-level (1+ byte-compile-level))
             (output-buffer (save-current-buffer
                              (byte-compile-from-buffer input-buffer))))
        (unless byte-compile-abort-elc
          (prog1 t
	    (when byte-compile-verbose
	      (message "Compiling %s...done" filename))
	    (kill-buffer input-buffer)
	    (with-current-buffer output-buffer
              (when (and target-file
                         (or (not byte-native-compiling)
                             (and byte-native-compiling byte+native-compile)))
	        (goto-char (point-max))
	        (insert "\n")
	        (cond
	         ((and (file-writable-p target-file)
		       (file-writable-p
		        (file-name-directory (expand-file-name target-file))))
                  (if byte-native-compiling
                      ;; Defer elc production.
                      (setf byte-to-native-output-buffer-file
                            (cons (current-buffer) target-file))
                    (byte-write-target-file (current-buffer) target-file))
	          (or noninteractive
		      byte-native-compiling
		      (message "Wrote %s" target-file)))
                 ((file-writable-p target-file)
                  ;; Target file writable but not target directory. (Bug#44631)
                  (let ((coding-system-for-write 'no-conversion))
                    (with-file-modes (logand (default-file-modes) #o666)
                      (write-region (point-min) (point-max) target-file nil 1)))
                  (or noninteractive (message "Wrote %s" target-file)))
	         (t
	          (let ((exists (file-exists-p target-file)))
	            (signal (if exists 'file-error 'file-missing)
		            (list "Opening output file"
			          (if exists
				      "Cannot overwrite file"
			            "Directory not writable or nonexistent")
			          target-file))))))
              (unless byte-native-compiling
	        (kill-buffer (current-buffer))))
	    (when (and byte-compile-generate-call-tree
		       (or (eq t byte-compile-generate-call-tree)
		           (y-or-n-p (format "Report call tree for %s? "
                                             filename))))
	      (save-excursion
	        (display-call-tree filename)))
            (let ((gen-dynvars (getenv "EMACS_GENERATE_DYNVARS")))
              (when (and gen-dynvars (not (equal gen-dynvars ""))
                         byte-compile--seen-defvars)
                (let ((dynvar-file (concat target-file ".dynvars")))
                  (message "Generating %s" dynvar-file)
                  (with-temp-buffer
                    (dolist (var (delete-dups byte-compile--seen-defvars))
                      (insert (format "%S\n" (cons var filename))))
	            (write-region (point-min) (point-max) dynvar-file)))))
	    (when load
              (load target-file))))))))

;;;###autoload
(defun compile-defun (&optional arg)
  "Compile and evaluate the current top-level form.
Print the result in the echo area.
With argument ARG, insert value in current buffer after the form."
  (interactive "P")
  (save-excursion
    (end-of-defun)
    (beginning-of-defun)
    (let* ((byte-compile-current-file (current-buffer))
	   (byte-compile-current-buffer (current-buffer))
           (point (point))
	   (byte-compile-last-warned-func 'nothing)
	   (value (eval
		   (displaying-byte-compile-warnings
                    (let* ((byte-compile-current-annotations
                            (read-annotated (current-buffer)))
                           (form (byte-compile--decouple
                                  byte-compile-current-annotations
                                  #'cdr)))
		      (byte-compile-sexp (eval-sexp-add-defvars form point))))
                   lexical-binding)))
      (cond (arg
	     (message "Compiling from buffer... done.")
	     (prin1 value (current-buffer))
	     (insert "\n"))
	    (t
             (message "%s" (prin1-to-string value)))))))

(defun byte-compile-from-buffer (inbuffer)
  (let ((byte-compile-current-buffer inbuffer)
	(case-fold-search nil)
        ;; Prevent truncation flonums
	(float-output-format nil)
        ;; Prevent truncation lists
	(print-level nil)
	(print-length nil)
	;; Simulate entry to byte-compile-top-level
        (byte-compile-jump-tables nil)
        (byte-compile-constants nil)
	(byte-compile-variables nil)
	(byte-compile-tag-number 0)
	(byte-compile-depth 0)
	(byte-compile-maxdepth 0)
	(byte-compile-output nil))
    (byte-compile-close-variables
     (with-current-buffer
         (setq byte-compile--outbuffer
               (get-buffer-create
                (concat " *Compiler Output*"
                        (if (<= byte-compile-level 1) ""
                          (format "-%s" (1- byte-compile-level))))))
       (set-buffer-multibyte t)
       (erase-buffer)
       (setq case-fold-search nil))
     (displaying-byte-compile-warnings
      (with-current-buffer inbuffer
	(when byte-compile-current-file
	  (byte-compile-insert-header byte-compile-current-file
                                      byte-compile--outbuffer))
	(goto-char (point-min))

	;; Reset globals from previous byte-compile.
	(setq byte-compile--undefined-funcs nil)
        (setq byte-compile--noruntime-funcs nil)
        (setq byte-compile--defined-funcs nil)
        (setq byte-compile--seen-requires nil)

        (when byte-native-compiling
          (defvar native-comp-speed)
          (push `(native-comp-speed . ,native-comp-speed) byte-native-qualities)
          (defvar native-comp-debug)
          (push `(native-comp-debug . ,native-comp-debug) byte-native-qualities)
          (defvar native-comp-compiler-options)
          (push `(native-comp-compiler-options . ,native-comp-compiler-options)
                byte-native-qualities)
          (defvar native-comp-driver-options)
          (push `(native-comp-driver-options . ,native-comp-driver-options)
                byte-native-qualities)
          (defvar no-native-compile)
          (push `(no-native-compile . ,no-native-compile)
                byte-native-qualities))

        (while (progn
		 (while (progn (skip-chars-forward " \t\n\^l")
			       (= (following-char) ?\;))
		   (forward-line 1))
		 (not (eobp)))
          (let* ((byte-compile-current-annotations (read-annotated inbuffer))
                 (form (byte-compile--decouple byte-compile-current-annotations
                                               #'cdr)))
            (condition-case-unless-debug err
                (byte-compile-maybe-expand
                 form
                 (lambda (form*)
                   (let (byte-compile-current-func)
                     (byte-compile-file-form
                      (byte-compile-preprocess form*)))))
              (error (byte-compile-warn "%s" (error-message-string err))
                     (setq byte-compile-abort-elc err)))))
	(byte-compile-flush-pending)
	(byte-compile-warn--undefined-funcs)))
     byte-compile--outbuffer)))

(defun byte-compile-insert-header (_filename outbuffer)
  "Insert a header at the start of OUTBUFFER.
Call from the source buffer."
  (let ((dynamic byte-compile-dynamic)
	(optimize byte-optimize))
    (with-current-buffer outbuffer
      (goto-char (point-min))
      ;; The magic number of .elc files is ";ELC", or 0x3B454C43.  After
      ;; that is the file-format version number (18, 19, 20, or 23) as a
      ;; byte, followed by some nulls.  The primary motivation for doing
      ;; this is to get some binary characters up in the first line of
      ;; the file so that `diff' will simply say "Binary files differ"
      ;; instead of actually doing a diff of two .elc files.  An extra
      ;; benefit is that you can add this to /etc/magic:
      ;; 0	string		;ELC		GNU Emacs Lisp compiled file,
      ;; >4	byte		x		version %d
      (insert
       ";ELC"
       (let ((version
              (if (zerop emacs-minor-version)
                  ;; Let's allow silently loading into Emacs-27
                  ;; files compiled with Emacs-28.0.NN since the two can
                  ;; be almost identical (e.g. right after cutting the
                  ;; release branch) and people running the development
                  ;; branch can be presumed to know that it's risky anyway.
                  (1- emacs-major-version) emacs-major-version)))
         ;; Make sure the version is a plain byte that doesn't end the comment!
         (cl-assert (and (> version 13) (< version 128)))
         version)
       "\000\000\000\n"
       ";;; Compiled\n"
       ";;; in Emacs version " emacs-version "\n"
       ";;; with"
       (cond
	((eq optimize 'source) " source-level optimization only")
	((eq optimize 'byte) " byte-level optimization only")
	(optimize " all optimizations")
	(t "out optimization"))
       ".\n"
       (if dynamic ";;; Function definitions are lazy-loaded.\n"
	 "")
       "\n\n"))))

(defun byte-compile-output-file-form (form)
  "Write FORM to output buffer, being careful of
docstrings in defvar, defvaralias, defconst, autoload and
custom-declare-variable because make-docfile is so amazingly
stupid (and also obsolete)."
  (when byte-native-compiling
    ;; Spill output for the native compiler here
    (push (make-byte-to-native-top-level :form form :lexical lexical-binding)
          byte-to-native-top-level-forms))
  (let ((print-escape-newlines t)
        (print-length nil)
        (print-level nil)
        (print-quoted t)
        (print-gensym t)
        (print-circle (not byte-compile-disable-print-circle)))
    (if (and (memq (car-safe form)
                   '(defvaralias defvar defconst autoload custom-declare-variable))
             (stringp (nth 3 form)))
        (byte-compile-output-docform nil nil '("\n(" 3 ")") form nil
                                     (memq (car form)
                                           '(defvaralias autoload
                                              custom-declare-variable)))
      (princ "\n" byte-compile--outbuffer)
      (prin1 form byte-compile--outbuffer))))

(defvar byte-compile--for-effect)

(defun byte-compile-output-docform (preface name info form specindex quoted)
  "Print a form with a doc string.  INFO is (prefix doc-index postfix).
If PREFACE and NAME are non-nil, print them too,
before INFO and the FORM but after the doc string itself.
If SPECINDEX is non-nil, it is the index in FORM
of the function bytecode string.  In that case,
we output that argument and the following argument
\(the constants vector) together, for lazy loading.
QUOTED says that we have to put a quote before the
list that represents a doc string reference.
`defvaralias', `autoload' and `custom-declare-variable' need that.

We need to examine byte-compile-dynamic-docstrings
in the input buffer (now current), not in the output buffer."
  (let ((dynamic-docstrings byte-compile-dynamic-docstrings))
    (with-current-buffer byte-compile--outbuffer
      (let (position)

        ;; Insert the doc string, and make it a comment with #@LENGTH.
        (and (>= (nth 1 info) 0)
             dynamic-docstrings
             (progn
               ;; Make the doc string start at beginning of line
               ;; for make-docfile's sake.
               (insert "\n")
               (setq position (byte-compile-output-as-comment
                               (nth (nth 1 info) form) nil))
               ;; If the doc string starts with * (a user variable),
               ;; negate POSITION.
               (if (and (stringp (nth (nth 1 info) form))
                        (> (length (nth (nth 1 info) form)) 0)
                        (eq (aref (nth (nth 1 info) form) 0) ?*))
                   (setq position (- position)))))

        (let ((print-continuous-numbering t)
              (print-number-table nil)
              (index 0)
              (print-escape-newlines t)
              (print-length nil)
              (print-level nil)
              (print-quoted t)
              (print-gensym t)
              (print-circle (not byte-compile-disable-print-circle)))
          (when preface
            ;; FIXME: If cl-define-compiler-macro uses uninterned
            ;; "#:foo", we get:
            ;; (defalias '#1=#:foo--cmacro #[514 ...])
            ;; (put 'foo 'compiler-macro '#:foo--cmacro)
            (insert preface)
            (prin1 name byte-compile--outbuffer))
          (insert (car info))
          (prin1 (car form) byte-compile--outbuffer)
          (while (setq form (cdr form))
            (setq index (1+ index))
            (insert " ")
            (cond ((and (numberp specindex) (= index specindex)
                        ;; gensyms in the arglist might
                        ;; already be output; don't proceed
                        (or (not (hash-table-p print-number-table))
                            (not (catch 'already
                                   (maphash (lambda (_k v) (when v (throw 'already t)))
                                            print-number-table)))))
                   ;; Output the byte code and constants specially
                   ;; for lazy dynamic loading.
                   (let ((position (byte-compile-output-as-comment
                                    (cons (car form) (nth 1 form)) t)))
                     (princ (format "(#$ . %d) nil" position)
                            byte-compile--outbuffer)
                     (setq form (cdr form))
                     (setq index (1+ index))))
                  ((= index (nth 1 info))
                   (if position
                       (princ (format (if quoted "'(#$ . %d)"  "(#$ . %d)")
                                      position)
                              byte-compile--outbuffer)
                     (let ((print-escape-newlines nil))
                       (goto-char (prog1 (1+ (point))
                                    (prin1 (car form)
                                           byte-compile--outbuffer)))
                       (insert "\\\n")
                       (goto-char (point-max)))))
                  (t
                   (prin1 (car form) byte-compile--outbuffer)))))
        (insert (nth 2 info))))))

(defun byte-compile-keep-pending (form &optional handler)
  (prog1 nil
    (when (memq byte-optimize '(t source))
      (setq form (byte-optimize-one-form form t)))
    (when (nthcdr 300 byte-compile-output)
      ;; To avoid consing frenzy at load time, split here.
      (byte-compile-flush-pending))
    (if handler
        (let ((byte-compile--for-effect t))
          (funcall handler form)
          (when byte-compile--for-effect
            (byte-compile-discard)))
      (byte-compile-form form t))))

(defun byte-compile-flush-pending ()
  "Compile pending forms at end of file."
  (when byte-compile-output
    (let ((form (byte-compile-out-top-level t 'file)))
      (cond ((eq (car-safe form) 'progn)
	     (mapc #'byte-compile-output-file-form (cdr form)))
	    (form
	     (byte-compile-output-file-form form)))
      (setq byte-compile-constants nil
	    byte-compile-variables nil
	    byte-compile-depth 0
	    byte-compile-maxdepth 0
	    byte-compile-output nil
            byte-compile-jump-tables nil))))

(defun byte-compile-preprocess (form)
  (let ((form* (macroexpand-all form byte-compile-macro-environment)))
    (cconv-closure-convert form*)))

;; byte-hunk-handlers can call this.
(defun byte-compile-file-form (form)
  (if-let ((handler (and (consp form)
                         (symbolp (car form))
		         (get (car form) 'byte-hunk-handler))))
      (let* ((byte-compile-current-form form)
             (form* (condition-case-unless-debug err
                        (funcall handler form)
                      (error
                       (prog1 nil
                         (setq byte-compile-abort-elc err))))))
	(byte-compile-flush-pending)
	(byte-compile-output-file-form form*))
    (byte-compile-keep-pending form)))

(put 'autoload 'byte-hunk-handler 'byte-compile-file-form-autoload)
(defun byte-compile-file-form-autoload (form)
  (when (and (cl-every #'macroexp-const-p form)
             (memq (eval (nth 5 form)) '(t macro)))
    ;; Define the autoload
    (eval form))
  (pcase (nth 1 form)
    (`',(and (pred symbolp) funsym)
     ;; Remove autoloads from undefined lists.
     (unless (fboundp funsym)
       (push (cons funsym (cons 'autoload (cdr (cdr form))))
             byte-compile-function-environment))
     (setq byte-compile--noruntime-funcs
           (delq funsym byte-compile--noruntime-funcs))
     (setq byte-compile--undefined-funcs
           (delq (assq funsym byte-compile--undefined-funcs)
                 byte-compile--undefined-funcs))))
  (if (stringp (nth 3 form))
      (prog1 form
        (byte-compile-docstring-style-warn form))
    ;; No doc string, so we can compile this as a normal form.
    (byte-compile-keep-pending form 'byte-compile-normal-call)))

(put 'defvar 'byte-hunk-handler 'byte-compile-file-form-defvar)
(put 'defconst 'byte-hunk-handler 'byte-compile-file-form-defvar)

(defun byte-compile--check-prefixed-var (sym)
  (when (and (symbolp sym)
             (not (string-match "[-*/:$]" (symbol-name sym)))
             (byte-compile-warning-enabled-p 'lexical sym))
    (byte-compile-warn "global/dynamic var `%s' lacks a prefix" sym)))

(defun byte-compile--declare-var (sym)
  (byte-compile--check-prefixed-var sym)
  (when (memq sym byte-compile-lexical-variables)
    (setq byte-compile-lexical-variables
          (delq sym byte-compile-lexical-variables))
    (when (byte-compile-warning-enabled-p 'lexical sym)
      (byte-compile-warn "Variable `%S' declared after its first use" sym)))
  (push sym byte-compile-bound-variables)
  (push sym byte-compile--seen-defvars))

(defun byte-compile-file-form-defvar (form)
  (let ((sym (nth 1 form)))
    (byte-compile--declare-var sym)
    (when (eq (car form) 'defconst)
      (push sym byte-compile-const-variables)))
  (when (or (cddr form) (not (eq (car form) 'defvar)))
    (byte-compile-docstring-style-warn form)
    (cond ((consp (nth 2 form))
           (setq form (copy-sequence form))
           (setcar (cdr (cdr form))
                   (byte-compile-top-level (nth 2 form) nil 'file))))
    form))

(put 'define-abbrev-table 'byte-hunk-handler
     'byte-compile-file-form-defvar-function)
(put 'defvaralias 'byte-hunk-handler 'byte-compile-file-form-defvar-function)

(defun byte-compile-file-form-defvar-function (form)
  (pcase-let (((or `',name (let name nil)) (nth 1 form)))
    (when name (byte-compile--declare-var name)))
  ;; Variable aliases are better declared before the corresponding variable,
  ;; since it makes it more likely that only one of the two vars has a value
  ;; before the `defvaralias' gets executed, which avoids the need to
  ;; merge values.
  (pcase form
    (`(defvaralias ,_ ',newname . ,_)
     (when (memq newname byte-compile-bound-variables)
       (when (byte-compile-warning-enabled-p 'suspicious)
         (byte-compile-warn
          "Alias for `%S' should be declared before its referent" newname)))))
  (byte-compile-docstring-style-warn form)
  (byte-compile-keep-pending form))

(put 'custom-declare-variable 'byte-hunk-handler
     'byte-compile-file-form-custom-declare-variable)
(defun byte-compile-file-form-custom-declare-variable (form)
  (when (byte-compile-warning-enabled-p 'callargs)
    (byte-compile-nogroup-warn form))
  (byte-compile-file-form-defvar-function form))

(put 'require 'byte-hunk-handler 'byte-compile-file-form-require)
(defun byte-compile-file-form-require (form)
  "Record functions defined by FORM in `byte-compile--defined-funcs'."
  (let* ((args (mapcar #'eval (cdr form)))
         (to-require (car args)))
    (apply #'require args)
    ;; traverse dag of requires, marking defined functions
    (cl-loop with queue = (cl-remove-if
                           (lambda (x) (memq x byte-compile--seen-requires))
                           (list to-require))
             while queue
             do (setq byte-compile--seen-requires
                      (append byte-compile--seen-requires queue))
             for load-entry = (cl-find-if
                               (apply-partially #'member (cons 'provide (pop queue)))
                               load-history)
             do (mapc
                 (lambda (entry)
                   (pcase entry
                     (`(defun . ,what)
                      (push what byte-compile--defined-funcs))))
                 load-entry)
             for requires = (cl-remove-if
                             (lambda (x) (memq x byte-compile--seen-requires))
                             (delq nil
                                   (mapcar
                                    (lambda (entry)
                                      (pcase entry
                                        (`(require . ,what) what)))
                                    load-entry)))
             do (setq queue (append queue requires))))
  (byte-compile-keep-pending form 'byte-compile-normal-call))

(put 'progn 'byte-hunk-handler 'byte-compile-file-form-progn)
(put 'prog1 'byte-hunk-handler 'byte-compile-file-form-progn)
(defun byte-compile-file-form-progn (form)
  (prog1 nil
    (mapc #'byte-compile-file-form (cdr form))))

(put 'with-no-warnings 'byte-hunk-handler
     'byte-compile-file-form-with-no-warnings)
(defun byte-compile-file-form-with-no-warnings (form)
  (let (byte-compile-warnings)
    (byte-compile-file-form-progn form)))

(put 'internal--with-suppressed-warnings 'byte-hunk-handler
     'byte-compile-file-form-with-suppressed-warnings)
(defun byte-compile-file-form-with-suppressed-warnings (form)
  (let ((byte-compile--suppressed-warnings
         (append (cadadr form) byte-compile--suppressed-warnings)))
    (byte-compile-file-form-progn (cdr form))))

;; Automatically evaluate define-obsolete-function-alias etc at top-level.
(put 'make-obsolete 'byte-hunk-handler 'byte-compile-file-form-make-obsolete)
(defun byte-compile-file-form-make-obsolete (form)
  (prog1 (byte-compile-keep-pending form)
    (apply #'make-obsolete (mapcar #'eval (cdr form)))))

(defun byte-compile-file-form-defalias* (name macro-p arglist body rest)
  "Rather than have `byte-compile-output-file-form' analyze NAME's
defalias, output it by hand here.  ARGLIST is the list of
arguments, or t if not recognized.  BODY is the function
definition, or t if not recognized.  Return t if compiled, nil
otherwise."
  (let* ((this-kind (if macro-p
                        'byte-compile-macro-environment
                      'byte-compile-function-environment))
         (that-kind (if macro-p
                        'byte-compile-function-environment
                      'byte-compile-macro-environment))
         (this-one (assq name (symbol-value this-kind)))
         (that-one (assq name (symbol-value that-kind)))
         (do-warn (byte-compile-warning-enabled-p 'redefine name))
         (byte-compile-current-func name))
    (push name byte-compile--defined-funcs)
    (when byte-compile-generate-call-tree
      (unless (assq name byte-compile-call-tree)
        ;; Add NAME to call tree to later detect unused functions.
        (setq byte-compile-call-tree
              (cons (list name nil nil) byte-compile-call-tree))))
    (when do-warn
      (byte-compile-arglist-warn name arglist macro-p))
    (when byte-compile-verbose
      (message "Compiling %s... (%s)"
               (or byte-compile-current-file "") name))
    (when (or macro-p (listp body))
      (cond (that-one
             (when (and do-warn
                        ;; Don't warn when compiling stubs in byte-run.el
                        (not (assq name byte-compile-initial-macro-environment)))
               (byte-compile-warn
                "`%s' defined multiple times, as both function and macro"
                name))
             (setcdr that-one nil))
            (this-one
             (when (and do-warn
                        ;; Don't warn when compiling stubs in byte-run.el
                        (not (assq name byte-compile-initial-macro-environment)))
               (byte-compile-warn
                "%s `%s' defined multiple times in this file"
                (if macro-p "macro" "function")
                name)))
            ((eq (car-safe (symbol-function name))
                 (if macro-p 'lambda 'macro))
             (when do-warn
               (byte-compile-warn
                "%s `%s' being redefined as a %s"
                (if macro-p "function" "macro")
                name
                (if macro-p "macro" "function")))
             ;; Shadow existing definition.
             (set this-kind
                  (cons (cons name nil) (symbol-value this-kind))))))

    (when (and (listp body)
               (stringp (car body))
               (symbolp (car-safe (cdr-safe body)))
               (car-safe (cdr-safe body))
               (stringp (car-safe (cdr-safe (cdr-safe body)))))
      (byte-compile-warn "probable `\"' without `\\' in doc string of %s"
                         name))

    ;; Final expresssion must inform caller whether we compiled.
    (if (not (listp body))
        (prog1 nil
          (unless macro-p ;; macros undefined until runtime evaluation
            (push (cons name (if (listp arglist) `(declared ,arglist) t))
                  byte-compile-function-environment)))
      (let ((code (byte-compile-lambda (cons arglist body) t)))
        (if this-one
            ;; A definition in byte-compile-initial-macro-environment
            ;; cannot be redefined.  (Bug#8647)
            (unless (and macro-p
                         (assq name byte-compile-initial-macro-environment))
              (setcdr this-one code))
          (set this-kind (cons (cons name code) (symbol-value this-kind))))

        ;; If REST contains additional args (e.g., docstring) we don't
        ;; handle below, punt back nil.
        (unless rest
          (prog1 t
            (byte-compile-flush-pending)
            (when byte-native-compiling
              ;; Spill output for the native compiler here.
              (push (if macro-p
                        (make-byte-to-native-top-level
                         :form `(defalias ',name '(macro . ,code) nil)
                         :lexical lexical-binding)
                      (make-byte-to-native-func-def :name name
                                                    :byte-func code))
                    byte-to-native-top-level-forms))
            (let ((doc-index (if (stringp (documentation code t)) 4 -1)))
              (byte-compile-output-docform
               "\n(defalias '"
               name
               (if macro-p
                   `(" '(macro . #[" ,doc-index "])")
                 `(" #[" ,doc-index "]"))
               (append code nil) ; function vector to list
               (and (atom code) byte-compile-dynamic 1)
               nil))
            (princ ")" byte-compile--outbuffer)))))))

(defun byte-compile-output-as-comment (exp quoted)
  "Print Lisp object EXP in the output file, inside a comment.
Return the file (byte) position it will have.
If QUOTED is non-nil, print with quoting; otherwise, print without quoting."
  (with-current-buffer byte-compile--outbuffer
    (let ((position (point)))
      ;; Insert EXP, and make it a comment with #@LENGTH.
      (insert " ")
      (if quoted
          (prin1 exp byte-compile--outbuffer)
        (princ exp byte-compile--outbuffer))
      (goto-char position)
      ;; Quote certain special characters as needed.
      ;; get_doc_string in doc.c does the unquoting.
      (while (search-forward "\^A" nil t)
        (replace-match "\^A\^A" t t))
      (goto-char position)
      (while (search-forward "\000" nil t)
        (replace-match "\^A0" t t))
      (goto-char position)
      (while (search-forward "\037" nil t)
        (replace-match "\^A_" t t))
      (goto-char (point-max))
      (insert "\037")
      (goto-char position)
      (insert "#@" (format "%d" (- (position-bytes (point-max))
                                   (position-bytes position))))

      ;; Save the file position of the object.
      ;; Note we add 1 to skip the space that we inserted before the actual doc
      ;; string, and subtract point-min to convert from an 1-origin Emacs
      ;; position to a file position.
      (prog1
          (- (position-bytes (point)) (point-min) -1)
        (goto-char (point-max))))))

(defun byte-compile--reify-function (fun)
  "Return an expression which will evaluate to a function value FUN.
FUN should be either a `lambda' value or a `closure' value."
  (pcase-let* (((or (and `(lambda ,args . ,body) (let env nil))
                    `(closure ,env ,args . ,body))
                fun)
               (preamble nil)
               (renv ()))
    ;; Split docstring and `interactive' form from body.
    (when (stringp (car body))
      (push (pop body) preamble))
    (when (eq (car-safe (car body)) 'interactive)
      (push (pop body) preamble))
    (setq preamble (nreverse preamble))
    ;; Turn the function's closed vars (if any) into local let bindings.
    (dolist (binding env)
      (cond
       ((consp binding)
        (push `(,(car binding) ',(cdr binding)) renv))
       ((eq binding t))
       (t (push `(defvar ,binding) body))))
    (if (null renv)
        `(lambda ,args ,@preamble ,@body)
      `(let ,renv (lambda ,args ,@preamble ,@body)))))

;;;###autoload
(defun byte-compile (form)
  "If FORM is a symbol, compile its function definition.
If FORM is a lambda or a macro, compile into a function."
  (displaying-byte-compile-warnings
   (byte-compile-close-variables
    (let* ((lexical-binding lexical-binding)
           (fun (if (symbolp form)
		    (symbol-function form)
		  form))
	   (macro (eq (car-safe fun) 'macro)))
      (when macro
	(setq fun (cdr fun)))
      (cond
       ((byte-code-function-p fun)
        (message "Function %s is already compiled"
                 (if (symbolp form) form "provided"))
        fun)
       (t
        (let (final-eval)
          (when (or (symbolp form) (eq (car-safe fun) 'closure))
            ;; FUN is a function *value*; recover its source code.
            (setq lexical-binding (eq (car fun) 'closure))
            (setq fun (byte-compile--reify-function fun))
            (setq final-eval t))
          ;; Expand macros.
          (setq fun (byte-compile-preprocess fun))
          (setq fun (byte-compile-top-level fun nil 'eval))
          (when (symbolp form)
            ;; byte-compile-top-level returns an *expression* we need
            ;; to evaluate, although it's often a constant,
            ;; self-evaluating byte-code object.
            (setq fun (eval fun t)))
          (when final-eval
            (setq fun (eval fun t)))
          (when macro
            (push 'macro fun))
          (when (symbolp form)
            (fset form fun))
          fun)))))))

(defun byte-compile-sexp (sexp)
  "Compile and return SEXP."
  (displaying-byte-compile-warnings
   (byte-compile-close-variables
    (byte-compile-top-level (byte-compile-preprocess sexp)))))

(defun byte-compile-check-lambda-list (list)
  "Check lambda-list LIST for errors."
  (let (vars)
    (while list
      (let ((arg (car list)))
	(cond ((or (not (symbolp arg))
		   (macroexp--const-symbol-p arg t))
	       (error "Invalid lambda variable %s" arg))
	      ((eq arg '&rest)
               (unless (cdr list)
                 (error "&rest without variable name"))
	       (when (cddr list)
		 (error "Garbage following &rest VAR in lambda-list"))
               (when (memq (cadr list) '(&optional &rest))
                 (error "%s following &rest in lambda-list" (cadr list))))
	      ((eq arg '&optional)
               (when (memq '&optional (cdr list))
                 (error "Duplicate &optional")))
	      ((and (memq arg vars)
	            ;; Allow repetitions for unused args.
	            (not (string-match "\\`_" (symbol-name arg))))
	       (byte-compile-warn "repeated variable %s in lambda-list" arg))
	      (t
	       (push arg vars))))
      (setq list (cdr list)))))


(defun byte-compile-arglist-vars (arglist)
  "Return a list of the variables in the lambda argument list ARGLIST."
  (remq '&rest (remq '&optional arglist)))

(defun byte-compile-make-lambda-lexenv (args)
  "Return a new lexical environment for a lambda expression FORM."
  (let* ((lexenv nil)
         (stackpos 0))
    ;; Add entries for each argument.
    (dolist (arg args)
      (push (cons arg stackpos) lexenv)
      (setq stackpos (1+ stackpos)))
    ;; Return the new lexical environment.
    lexenv))

(defun byte-compile-make-args-desc (arglist)
  (let ((mandatory 0)
        nonrest (rest 0))
    (while (and arglist (not (memq (car arglist) '(&optional &rest))))
      (setq mandatory (1+ mandatory))
      (setq arglist (cdr arglist)))
    (setq nonrest mandatory)
    (when (eq (car arglist) '&optional)
      (setq arglist (cdr arglist))
      (while (and arglist (not (eq (car arglist) '&rest)))
        (setq nonrest (1+ nonrest))
        (setq arglist (cdr arglist))))
    (when arglist
      (setq rest 1))
    (if (> mandatory 127)
        (prog1 nil
          (setq byte-compile-abort-elc t)
          (byte-compile-warn "%s" "Too many mandatory arguments"))
      (logior mandatory
              (ash nonrest 8)
              (ash rest 7)))))

(defun byte-compile--warn-lexical-dynamic (var context)
  (when (byte-compile-warning-enabled-p 'lexical-dynamic var)
    (byte-compile-warn
     "`%s' lexically bound in %s here but declared dynamic in: %s"
     var context
     (mapconcat #'identity
                (mapcan (lambda (v) (and (eq var (car v))
                                         (list (cdr v))))
                        byte-compile--known-dynamic-vars)
                ", "))))

(defun byte-compile-lambda (fun &optional add-lambda num-constants)
  "Byte-compile a lambda-expression and return a valid function.
The value is usually a compiled function but may be the original
lambda-expression.
When ADD-LAMBDA is non-nil, the symbol `lambda' is added as head
of the list FUN."
  (if add-lambda
      (setq fun (cons 'lambda fun))
    (unless (eq 'lambda (car-safe fun))
      (error "Not a lambda list: %S" fun)))
  (byte-compile-docstring-style-warn fun)
  (byte-compile-check-lambda-list (nth 1 fun))
  (let* ((arglist (nth 1 fun))
         (arglistvars (byte-compile-arglist-vars arglist))
	 (byte-compile-bound-variables
	  (append (if (not lexical-binding) arglistvars)
                  byte-compile-bound-variables))
	 (body (cdr (cdr fun)))
	 (doc (if (stringp (car body))
                  (prog1 (car body)
                    ;; Discard the doc string
                    ;; unless it is the last element of the body.
                    (if (cdr body)
                        (setq body (cdr body))))))
	 (int (assq 'interactive body))
         command-modes)
    (when lexical-binding
      (dolist (var arglistvars)
        (when (assq var byte-compile--known-dynamic-vars)
          (byte-compile--warn-lexical-dynamic var 'lambda))))
    ;; Process the interactive spec.
    (when int
      ;; Skip (interactive) if it is in front (the most usual location).
      (when (eq int (car body))
	(setq body (cdr body)))
      (cond ((consp (cdr int))       ; There is an `interactive' spec.
             ;; Check that the bit after the `interactive' spec is
             ;; just a list of symbols (i.e., modes).
	     (unless (seq-every-p #'symbolp (cdr (cdr int)))
	       (byte-compile-warn "malformed interactive specc: %s"
				  (prin1-to-string int)))
             (setq command-modes (cdr (cdr int)))
	     ;; If the interactive spec is a call to `list', don't
	     ;; compile it, because `call-interactively' looks at the
	     ;; args of `list'.  Actually, compile it to get warnings,
	     ;; but don't use the result.
	     (let* ((form (nth 1 int))
                    (newform (byte-compile-top-level form)))
	       (while (memq (car-safe form) '(let let* progn save-excursion))
		 (while (consp (cdr form))
		   (setq form (cdr form)))
		 (setq form (car form)))
	       (when (or (not (eq (car-safe form) 'list))
                         ;; For code using lexical-binding, form is not
                         ;; valid lisp, but rather an intermediate form
                         ;; which may include "calls" to
                         ;; internal-make-closure (Bug#29988).
                         lexical-binding)
                 (setq int `(interactive ,newform)))))
            ((cdr int)                  ; Invalid (interactive . something).
	     (byte-compile-warn "malformed interactive spec: %s"
				(prin1-to-string int)))))
    ;; Process the body.
    (let ((compiled
           (byte-compile-top-level (cons 'progn body) nil 'lambda
                                   (when lexical-binding
                                     ;; use env containing just args (since lambda
                                     ;; expressions will be closed by now).
                                     (byte-compile-make-lambda-lexenv arglistvars))
                                   num-constants)))
      ;; Build the actual byte-coded function.
      (cl-assert (eq 'byte-code (car-safe compiled)))
      (let ((out
	     (apply #'make-byte-code
		    (if lexical-binding
			(byte-compile-make-args-desc arglist)
		      arglist)
		    (append
		     ;; byte-string, constants-vector, stack depth
		     (cdr compiled)
		     ;; optionally, the doc string.
		     (cond ((and lexical-binding arglist)
			    ;; byte-compile-make-args-desc lost the argnames,
			    ;; so preserve them in the docstring.
			    (list (help-add-fundoc-usage doc arglist)))
			   ((or doc int)
			    (list doc)))
		     ;; optionally, the interactive spec (and the modes the
		     ;; command applies to).
		     (cond
		      ;; We have some command modes, so use the vector form.
		      (command-modes
                       (list (vector (nth 1 int) command-modes)))
		      ;; No command modes, use the simple form with just the
		      ;; interactive spec.
		      (int
                       (list (nth 1 int))))))))
	(when byte-native-compiling
          (setf (byte-to-native-lambda-byte-func
                 (gethash (cadr compiled)
                          byte-to-native-lambdas-h))
                out))
	out))))

(defvar byte-compile-reserved-constants 0)

(defun byte-compile-constants-vector ()
  ;; Builds the constants-vector from the current variables and constants.
  ;;   This modifies the constants from (const . nil) to (const . offset).
  ;; To keep the byte-codes to look up the vector as short as possible:
  ;;   First 6 elements are vars, as there are one-byte varref codes for those.
  ;;   Next up to byte-constant-limit are constants, still with one-byte codes.
  ;;   Next variables again, to get 2-byte codes for variable lookup.
  ;;   The rest of the constants and variables need 3-byte byte-codes.
  (let* ((i (1- byte-compile-reserved-constants))
	 (rest (nreverse byte-compile-variables)) ; nreverse because the first
	 (other (nreverse byte-compile-constants)) ; vars often are used most.
	 ret tmp
	 (limits '(5			; Use the 1-byte varref codes,
		   63  ; 1-constlim	;  1-byte byte-constant codes,
		   255			;  2-byte varref codes,
		   65535		;  3-byte codes for the rest.
                   65535))              ;  twice since we step when we swap.
	 limit)
    (while (or rest other)
      (setq limit (car limits))
      (while (and rest (< i limit))
	(cond
	 ((numberp (car rest))
	  (cl-assert (< (car rest) byte-compile-reserved-constants)))
	 ((setq tmp (assq (car (car rest)) ret))
	  (setcdr (car rest) (cdr tmp)))
	 (t
	  (setcdr (car rest) (setq i (1+ i)))
	  (setq ret (cons (car rest) ret))))
	(setq rest (cdr rest)))
      (setq limits (cdr limits)         ;Step
	    rest (prog1 other           ;&Swap.
		   (setq other rest))))
    (apply 'vector (nreverse (mapcar 'car ret)))))

(defun byte-compile-top-level (form
                               &optional
                               for-effect output-type lexenv num-constants)
  "Return equivalent byte-code expression for FORM.
OUTPUT-TYPE advises how form will be used,
\\='eval or nil: a single form,
\\='lambda:      body of a lambda,
\\='file:        used at file-level."
  (let ((byte-compile--for-effect for-effect)
        (byte-compile-constants nil)
	(byte-compile-variables nil)
	(byte-compile-tag-number 0)
	(byte-compile-depth 0)
	(byte-compile-maxdepth 0)
        (byte-compile--lexical-environment lexenv)
        (byte-compile-reserved-constants (or num-constants 0))
	(byte-compile-output nil)
        (byte-compile-jump-tables nil))
    (when (memq byte-optimize '(t source))
      (setq form (byte-optimize-one-form form byte-compile--for-effect)))
    (while (and (eq (car-safe form) 'progn)
                (not (cdr (cdr form))))
      (setq form (nth 1 form)))
    ;; Set up things for a lexically-bound function.
    (when (and lexical-binding (eq output-type 'lambda))
      ;; Stack depth is number of arguments.
      (setq byte-compile-depth (length byte-compile--lexical-environment))
      (when (> byte-compile-depth 0)
        ;; Output tag to record initial stack depth for optimizer.
        (byte-compile-out-tag (byte-compile-make-tag))))
    (byte-compile-form form byte-compile--for-effect)
    (byte-compile-out-top-level byte-compile--for-effect output-type)))

(defun byte-compile-out-top-level (&optional for-effect output-type)
  "OUTPUT-TYPE is described in `byte-compile-top-level'."
  (when for-effect
    ;; Stack is empty; push a value to be returned from (byte-code ...)
    (if (eq (car (car byte-compile-output)) 'byte-discard)
	(setq byte-compile-output (cdr byte-compile-output))
      (byte-compile-push-constant
       ;; Push a constant, preferably a previously used symbol or number
       ;; which would be optimized away should we ever choose to return it.
       (unless (assq nil byte-compile-constants)
         (let ((tmp (reverse byte-compile-constants)))
           (while (and tmp (not (or (symbolp (caar tmp))
                                    (numberp (caar tmp)))))
             (setq tmp (cdr tmp)))
           (caar tmp))))))
  (byte-compile-out 'byte-return 0)
  (setq byte-compile-output (nreverse byte-compile-output))
  (when (memq byte-optimize '(t byte))
    (setq byte-compile-output (byte-optimize-lapcode byte-compile-output)))

  ;; Decompile trivial constants, variables, or single funcalls
  ;; excluding lambdas.  Except for Lisp_Compiled objects, forms like
  ;; (foo "hi") are still quicker than (byte-code "..." [foo "hi"] 2).
  ;; Note that even (quote foo) must be parsed just as any subr by the
  ;; interpreter, so quote should be compiled into byte-code in some
  ;; contexts.

  ;; What to decompile:
  ;;	lambda	-> never.  The compiled form is always faster.
  ;;	eval	-> atom, quote or (function atom atom atom)
  ;;	file	-> as progn, but takes both quotes and atoms, and longer forms.
  (let ((maycall (not (eq output-type 'lambda))) ;; t if we may make a funcall.
        rest tmp body)
    (cond
     ;; This should be split into byte-compile-nontrivial-function-p.
     ((or (eq output-type 'lambda)
	  (nthcdr (if (eq output-type 'file) 50 8) byte-compile-output)
	  (assq 'TAG byte-compile-output) ; Not necessary, but speeds up a bit.
	  (not (setq tmp (assq 'byte-return byte-compile-output)))
	  (progn
	    (setq rest (nreverse
			(cdr (memq tmp (reverse byte-compile-output)))))
	    (while
                (cond
                 ((memq (car (car rest)) '(byte-varref byte-constant))
                  (setq tmp (car (cdr (car rest))))
                  (if (if (eq (car (car rest)) 'byte-constant)
                          (or (consp tmp)
                              (and (symbolp tmp)
                                   (not (macroexp--const-symbol-p tmp)))))
                      (if maycall
                          (setq body (cons (list 'quote tmp) body)))
                    (setq body (cons tmp body))))
                 ((and maycall
                       ;; Allow a funcall if at most one atom follows it.
                       (null (nthcdr 3 rest))
                       (setq tmp (get (car (car rest)) 'byte-opcode-invert))
                       (or (null (cdr rest))
                           (and (eq output-type 'file)
                                (cdr (cdr rest))
                                (eql (length body) (cdr (car rest))) ;bug#34757
                                (eq (car (nth 1 rest)) 'byte-discard)
                                (progn (setq rest (cdr rest)) t))))
                  (setq maycall nil) ;; Only allow one real function call.
                  (setq body (nreverse body))
                  (setq body (list
                              (if (and (eq tmp 'funcall)
                                       (eq (car-safe (car body)) 'quote)
				       (symbolp (nth 1 (car body))))
                                  (cons (nth 1 (car body)) (cdr body))
                                (cons tmp body))))
                  (or (eq output-type 'file)
                      (not (delq nil (mapcar 'consp (cdr (car body))))))))
	      (setq rest (cdr rest)))
	    rest))
      (let ((byte-compile-vector (byte-compile-constants-vector)))
	(list 'byte-code (byte-compile-lapcode byte-compile-output)
	      byte-compile-vector byte-compile-maxdepth)))
     ;; it's a trivial function
     ((cdr body) (cons 'progn (nreverse body)))
     (t (car body)))))

(defun byte-compile-macroexpand-declare-function (fn file &rest args)
  "Special macro-expander used during byte-compilation."
  (declare (advertised-calling-convention
	    (fn file &optional arglist fileonly) nil))
  (let ((gotargs (and (consp args) (listp (car args))))
	(unresolved (assq fn byte-compile--undefined-funcs)))
    (when unresolved
      ;; function was called before declaration
      (if (and gotargs (byte-compile-warning-enabled-p 'callargs))
	  (byte-compile-arglist-warn fn (car args) nil)
	(setq byte-compile--undefined-funcs
	      (delq unresolved byte-compile--undefined-funcs))))
    (push (cons fn (if gotargs
		       (list 'declared (car args))
		     t))
	  byte-compile-function-environment))
  ;; We are stating that it _will_ be defined at runtime.
  (setq byte-compile--noruntime-funcs
        (delq fn byte-compile--noruntime-funcs))
  ;; Delegate the rest to the normal macro definition.
  (macroexpand `(declare-function ,fn ,file ,@args)))

(defsubst byte-compile--decouple-cell (form func)
  (cond ((atom (car form)) (funcall func form))
        (t (byte-compile--decouple form func))))

(defun byte-compile--decouple (form func)
  (unless (circular-list-p form)
    (if (atom (car form))
        (byte-compile--decouple-cell form func)
      (cl-loop with tail = (unless (cl-tailp nil (last form))
                             (last form))
               for element in form
               when (or (consp element) (null element))
               collect (byte-compile--decouple-cell element func) into result
               finally return (nconc result
                                     (when tail
                                       (byte-compile--decouple-cell tail func)))))))

(defun byte-compile-form (form &optional for-effect)
  "Compiles FORM.
FOR-EFFECT means FORM is side-effect-only whose meaningless return
value should be byte-discard."
  (let ((byte-compile--for-effect for-effect)
        (byte-compile-current-form form))
    (cond
     ((not (consp form))
      (cond ((or (not (symbolp form)) (macroexp--const-symbol-p form))
             (byte-compile-constant form))
            ((and byte-compile--for-effect byte-compile-delete-errors)
             (setq byte-compile--for-effect nil))
            (t
             (byte-compile-variable-ref form))))
     ((symbolp (car form))
      (let* ((fn (car form))
             (handler (get fn 'byte-compile))
	     (interactive-only
	      (or (get fn 'interactive-only)
		  (memq fn byte-compile-interactive-only-functions))))
        (when (memq fn '(set symbol-value run-hooks
                         add-hook remove-hook run-hook-with-args
                         run-hook-with-args-until-success
                         run-hook-with-args-until-failure))
          (pcase (cdr form)
            (`(',var . ,_)
             (when (memq var byte-compile-lexical-variables)
               (prog1 nil
                 (setq byte-compile-abort-elc t)
                 (byte-compile-warn "%s cannot use lexical var `%s'" fn var))))))
        ;; Warn about obsolete hooks.
        (when (memq fn '(add-hook remove-hook))
          (let ((hook (car-safe (cdr form))))
            (when (eq (car-safe hook) 'quote)
              (byte-compile-check-variable (cadr hook) nil))))
        (when (and (byte-compile-warning-enabled-p 'suspicious)
                   (macroexp--const-symbol-p fn))
          (byte-compile-warn "`%s' called as a function" fn))
	(when (and (byte-compile-warning-enabled-p 'interactive-only fn)
		   interactive-only)
	  (byte-compile-warn "`%s' is for interactive use only%s"
			     fn
			     (cond ((stringp interactive-only)
				    (format "; %s"
					    (substitute-command-keys
					     interactive-only)))
				   ((and (symbolp 'interactive-only)
					 (not (eq interactive-only t)))
				    (format-message "; use `%s' instead."
                                                    interactive-only))
				   (t "."))))
        (when (eq (car-safe (symbol-function (car form))) 'macro)
          (setq byte-compile-abort-elc t)
          (byte-compile-warn "macro `%s' defined after use in %S (missing require?)"
                             (car form) form))
        (if handler
            (funcall handler form)
          (byte-compile-normal-call form))))
     ((and (byte-code-function-p (car form))
           (memq byte-optimize '(t lap)))
      (byte-compile-unfold-byte-code-function form))
     ((and (eq (car-safe (car form)) 'lambda)
           ;; FORM must be different after unfold, else malformed
           (not (eq form (setq form (macroexp--unfold-lambda form)))))
      (byte-compile-form form byte-compile--for-effect)
      (setq byte-compile--for-effect nil))
     (t (byte-compile-normal-call form)))
    (when byte-compile--for-effect
      (byte-compile-discard))))

(defun byte-compile-normal-call (form)
  (when (and (symbolp (car form))
             (byte-compile-warning-enabled-p 'callargs (car form)))
    (if (memq (car form)
              '(custom-declare-group custom-declare-variable
                                     custom-declare-face))
        (byte-compile-nogroup-warn form))
    (byte-compile-callargs-warn form))
  (when byte-compile-generate-call-tree
    (byte-compile-annotate-call-tree form))
  (when (and byte-compile--for-effect (eq (car form) 'mapcar)
             (byte-compile-warning-enabled-p 'mapcar 'mapcar))
    (byte-compile-warn
     "`mapcar' called for effect; use `mapc' or `dolist' instead"))
  (byte-compile-push-constant (car form))
  (mapc #'byte-compile-form (cdr form))
  (byte-compile-out 'byte-call (length (cdr form))))


;; Splice the given lap code into the current instruction stream.
;; If it has any labels in it, you're responsible for making sure there
;; are no collisions, and that byte-compile-tag-number is reasonable
;; after this is spliced in.  The provided list is destroyed.
(defun byte-compile-inline-lapcode (lap end-depth)
  ;; "Replay" the operations: we used to just do
  ;; (setq byte-compile-output (nconc (nreverse lap) byte-compile-output))
  ;; but that fails to update byte-compile-depth, so we had to assume
  ;; that `lap' ends up adding exactly 1 element to the stack.  This
  ;; happens to be true for byte-code generated by bytecomp.el without
  ;; lexical-binding, but it's not true in general, and it's not true for
  ;; code output by bytecomp.el with lexical-binding.
  ;; We also restore the value of `byte-compile-depth' and remove TAG depths
  ;; accordingly when inlining lapcode containing lap-code, exactly as
  ;; documented in `byte-compile-cond-jump-table'.
  (let ((endtag (byte-compile-make-tag))
        last-jump-tag ;; last TAG we have jumped to
        last-depth ;; last value of `byte-compile-depth'
        last-constant ;; value of the last constant encountered
        last-switch ;; whether the last op encountered was byte-switch
        switch-tags ;; a list of tags that byte-switch could jump to
        ;; a list of tags byte-switch will jump to, if the value doesn't
        ;; match any entry in the hash table
        switch-default-tags)
    (dolist (op lap)
      (cond
       ((eq (car op) 'TAG)
        (when (or (member op switch-tags) (member op switch-default-tags))
          ;; This TAG is used in a jump table, this means the last goto
          ;; was to a done/default TAG, and thus it's cddr should be set to nil.
          (when last-jump-tag
            (setcdr (cdr last-jump-tag) nil))
          ;; Also, restore the value of `byte-compile-depth' to what it was
          ;; before the last goto.
          (setq byte-compile-depth last-depth
                last-jump-tag nil))
        (byte-compile-out-tag op))
       ((memq (car op) byte-goto-ops)
        (setq last-depth byte-compile-depth
              last-jump-tag (cdr op))
        (byte-compile-goto (car op) (cdr op))
        (when last-switch
          ;; The last op was byte-switch, this goto jumps to a "default" TAG
          ;; (when no value in the jump table is satisfied).
          (push (cdr op) switch-default-tags)
          (setcdr (cdr (cdr op)) nil)
          (setq byte-compile-depth last-depth
                last-switch nil)))
       ((eq (car op) 'byte-return)
        (byte-compile-discard (- byte-compile-depth end-depth) t)
        (byte-compile-goto 'byte-goto endtag))
       (t
        (when (eq (car op) 'byte-switch)
          ;; The last constant is a jump table.
          (push last-constant byte-compile-jump-tables)
          (setq last-switch t)
          ;; Push all TAGs in the jump to switch-tags.
          (maphash #'(lambda (_k tag)
                       (push tag switch-tags))
                   last-constant))
        (setq last-constant (and (eq (car op) 'byte-constant) (cadr op)))
        (setq last-depth byte-compile-depth)
        (byte-compile-out (car op) (cdr op)))))
    (byte-compile-out-tag endtag)))

(defun byte-compile-unfold-byte-code-function (form)
  "Inline call to byte-code-functions."
  (let* ((byte-compile-bound-variables byte-compile-bound-variables)
         (fun (car form))
         (fargs (aref fun 0))
         (start-depth byte-compile-depth)
         (fmax2 (when (numberp fargs) (ash fargs -7))) ;; 2*max+rest.
         (alen (length (cdr form)))
         dynbinds lap)
    (fetch-bytecode fun)
    (setq lap (byte-decompile-bytecode-1 (aref fun 1) (aref fun 2) t))
    (if (assq 'byte-switch lap)
        ;; switch occludes `byte-compile-depth' so cannot inline
        (byte-compile-normal-call form)
      (mapc #'byte-compile-form (cdr form))
      (unless fmax2
        ;; Old-style byte-code.
        (cl-assert (listp fargs))
        (while fargs
          (pcase (car fargs)
            ('&optional (setq fargs (cdr fargs)))
            ('&rest (setq fmax2 (+ (* 2 (length dynbinds)) 1))
                    (push (cadr fargs) dynbinds)
                    (setq fargs nil))
            (_ (push (pop fargs) dynbinds))))
        (unless fmax2 (setq fmax2 (* 2 (length dynbinds)))))
      (cond
       ((<= (+ alen alen) fmax2)
        ;; Add missing &optional (or &rest) arguments.
        (dotimes (_ (- (/ (1+ fmax2) 2) alen))
          (byte-compile-push-constant nil)))
       ((zerop (logand fmax2 1))
        (setq byte-compile-abort-elc t)
        (byte-compile-warn "Too many arguments for inlined function %S" form)
        (byte-compile-discard (- alen (/ fmax2 2))))
       (t
        ;; Turn &rest args into a list.
        (let ((n (- alen (/ (1- fmax2) 2))))
          (cl-assert (> n 0) nil "problem: fmax2=%S alen=%S n=%S" fmax2 alen n)
          (if (< n 5)
              (byte-compile-out
               (aref [byte-list1 byte-list2 byte-list3 byte-list4] (1- n))
               0)
            (byte-compile-out 'byte-listN n)))))
      (mapc #'byte-compile-dynamic-variable-bind dynbinds)
      (byte-compile-inline-lapcode lap (1+ start-depth))
      (when dynbinds
        ;; Unbind dynamic variables.
        (byte-compile-out 'byte-unbind (length dynbinds)))
      (cl-assert (eq byte-compile-depth (1+ start-depth))
                 nil "Wrong depth start=%s end=%s" start-depth byte-compile-depth))))

(defun byte-compile-check-variable (var access-type)
  "Do various error checks before a use of the variable VAR."
  (cond ((or (not (symbolp var)) (macroexp--const-symbol-p var))
	 (when (byte-compile-warning-enabled-p 'constants
                                               (and (symbolp var) var))
	   (byte-compile-warn (if (eq access-type 'let-bind)
				  "attempt to let-bind %s `%s'"
				"variable reference to %s `%s'")
			      (if (symbolp var) "constant" "nonvariable")
			      (prin1-to-string var))))
	((let ((od (get var 'byte-obsolete-variable)))
           (and od
                (not (memq var byte-compile-not-obsolete-vars))
                (not (memq var byte-compile-global-not-obsolete-vars))
                (not (memq var byte-compile-lexical-variables))
                (pcase (nth 1 od)
                  ('set (not (eq access-type 'reference)))
                  ('get (eq access-type 'reference))
                  (_ t))))
	 (byte-compile-warn-obsolete var))))

(defsubst byte-compile-dynamic-variable-op (base-op var)
  (let ((tmp (assq var byte-compile-variables)))
    (unless tmp
      (setq tmp (list var))
      (push tmp byte-compile-variables))
    (byte-compile-out base-op tmp)))

(defun byte-compile-dynamic-variable-bind (var)
  "Generate code to bind the lexical variable VAR to the top-of-stack value."
  (byte-compile-check-variable var 'let-bind)
  (push var byte-compile-bound-variables)
  (byte-compile-dynamic-variable-op 'byte-varbind var))

(defun byte-compile-free-vars-warn (var &optional assignment)
  "Warn if symbol VAR refers to a free variable.
VAR must not be lexically bound.
The free record for assignment special forms, i.e., setq, is
kept separately and referenced for non-nil ASSIGNMENT."
  (when (and (byte-compile-warning-enabled-p 'free-vars var)
             (or (not (symbolp var))
                 (not (boundp var)))
             (not (memq var byte-compile-bound-variables))
             (not (memq var (if assignment
                                byte-compile-free-assignments
                              byte-compile-free-references))))
    (let* ((varname (prin1-to-string var))
           (desc (if assignment "assignment" "reference"))
           (suggestions (help-uni-confusable-suggestions varname)))
      (byte-compile-warn "%s to free variable `%s'%s"
                         desc varname
                         (if suggestions (concat "\n  " suggestions) "")))
    (push var (if assignment
                  byte-compile-free-assignments
                byte-compile-free-references))))

(defun byte-compile-variable-ref (var)
  "Generate code to push the value of the variable VAR on the stack."
  (byte-compile-check-variable var 'reference)
  (let ((lex-binding (assq var byte-compile--lexical-environment)))
    (if lex-binding
        (byte-compile-stack-ref (cdr lex-binding))
      (byte-compile-free-vars-warn var)
      (byte-compile-dynamic-variable-op 'byte-varref var))))

(defun byte-compile-variable-set (var)
  "Generate code to set the variable VAR from the top-of-stack value."
  (byte-compile-check-variable var 'assign)
  (let ((lex-binding (assq var byte-compile--lexical-environment)))
    (if lex-binding
        (byte-compile-stack-set (cdr lex-binding))
      (byte-compile-free-vars-warn var t)
      (byte-compile-dynamic-variable-op 'byte-varset var))))

(defmacro byte-compile-get-constant (const)
  `(or (if (stringp ,const)
	   ;; In a string constant, treat properties as significant.
	   (let (result)
	     (dolist (elt byte-compile-constants)
	       (if (equal-including-properties (car elt) ,const)
		   (setq result elt)))
	     result)
	 (assoc ,const byte-compile-constants #'eql))
       (car (setq byte-compile-constants
		  (cons (list ,const) byte-compile-constants)))))

;; Use this when the value of a form is a constant.
;; This obeys byte-compile--for-effect.
(defun byte-compile-constant (const)
  (if byte-compile--for-effect
      (setq byte-compile--for-effect nil)
    (byte-compile-push-constant const)))

;; Use this for a constant that is not the value of its containing form.
;; This ignores byte-compile--for-effect.
(defun byte-compile-push-constant (const)
  "Use this for a constant that is not the value of its containing form.
This ignores byte-compile--for-effect."
  (byte-compile-out 'byte-constant (byte-compile-get-constant const)))

(defmacro byte-defop-compiler (function &optional compile-handler)
  "Construct a lisp form compiling FUNCTION.

If FUNCTION is a symbol, the opcode used is byte-FUNCTION.
FUNCTION may also be a list (FUNCTION OPCODE), where OPCODE may
be nil signifying no opcode.

COMPILE-HANDLER is a function to compile OPCODE, or the
abbreviations 0, 1, 2, 2-and, 3, 0-1, 1-2, 1-3, or 2-3.  It
defaults to byte-compile-FUNCTION."
  (let (opcode)
    (if (symbolp function)
	(setq opcode (intern (concat "byte-" (symbol-name function))))
      (setq opcode (car (cdr function))
	    function (car function)))
    (let ((fnform
	   (list 'put (list 'quote function) ''byte-compile
		 (list 'quote
		       (or (cdr (assq compile-handler
				      '((0 . byte-compile-no-args)
					(1 . byte-compile-one-arg)
					(2 . byte-compile-two-args)
					(2-and . byte-compile-and-folded)
					(3 . byte-compile-three-args)
					(0-1 . byte-compile-zero-or-one-arg)
					(1-2 . byte-compile-one-or-two-args)
					(2-3 . byte-compile-two-or-three-args)
					(1-3 . byte-compile-one-to-three-args))))
			   compile-handler
			   (intern (concat "byte-compile-"
					   (symbol-name function))))))))
      (if opcode
	  (list 'progn fnform
		(list 'put (list 'quote function)
		      ''byte-opcode (list 'quote opcode))
		(list 'put (list 'quote opcode)
		      ''byte-opcode-invert (list 'quote function)))
	fnform))))

(defmacro byte-defop-compiler-1 (function &optional compile-handler)
  (list 'byte-defop-compiler (list function nil) compile-handler))

(put 'byte-call 'byte-opcode-invert 'funcall)
(put 'byte-list1 'byte-opcode-invert 'list)
(put 'byte-list2 'byte-opcode-invert 'list)
(put 'byte-list3 'byte-opcode-invert 'list)
(put 'byte-list4 'byte-opcode-invert 'list)
(put 'byte-listN 'byte-opcode-invert 'list)
(put 'byte-concat2 'byte-opcode-invert 'concat)
(put 'byte-concat3 'byte-opcode-invert 'concat)
(put 'byte-concat4 'byte-opcode-invert 'concat)
(put 'byte-concatN 'byte-opcode-invert 'concat)
(put 'byte-insertN 'byte-opcode-invert 'insert)

(byte-defop-compiler point		0)
(byte-defop-compiler point-max		0)
(byte-defop-compiler point-min		0)
(byte-defop-compiler following-char	0)
(byte-defop-compiler preceding-char	0)
(byte-defop-compiler current-column	0)
(byte-defop-compiler eolp		0)
(byte-defop-compiler eobp		0)
(byte-defop-compiler bolp		0)
(byte-defop-compiler bobp		0)
(byte-defop-compiler current-buffer	0)
(byte-defop-compiler widen		0)
(byte-defop-compiler end-of-line    0-1)
(byte-defop-compiler forward-char   0-1)
(byte-defop-compiler forward-line   0-1)
(byte-defop-compiler symbolp		1)
(byte-defop-compiler consp		1)
(byte-defop-compiler stringp		1)
(byte-defop-compiler listp		1)
(byte-defop-compiler not		1)
(byte-defop-compiler (null byte-not)	1)
(byte-defop-compiler car		1)
(byte-defop-compiler cdr		1)
(byte-defop-compiler length		1)
(byte-defop-compiler symbol-value	1)
(byte-defop-compiler symbol-function	1)
(byte-defop-compiler (1+ byte-add1)	1)
(byte-defop-compiler (1- byte-sub1)	1)
(byte-defop-compiler goto-char		1)
(byte-defop-compiler char-after		0-1)
(byte-defop-compiler set-buffer		1)
(byte-defop-compiler forward-word	0-1)
(byte-defop-compiler char-syntax	1)
(byte-defop-compiler nreverse		1)
(byte-defop-compiler car-safe		1)
(byte-defop-compiler cdr-safe		1)
(byte-defop-compiler numberp		1)
(byte-defop-compiler integerp		1)
(byte-defop-compiler skip-chars-forward     1-2)
(byte-defop-compiler skip-chars-backward    1-2)
(byte-defop-compiler eq 	 	2)
(byte-defop-compiler memq		2)
(byte-defop-compiler cons		2)
(byte-defop-compiler aref		2)
(byte-defop-compiler set		2)
(byte-defop-compiler (= byte-eqlsign)	2-and)
(byte-defop-compiler (< byte-lss)	2-and)
(byte-defop-compiler (> byte-gtr)	2-and)
(byte-defop-compiler (<= byte-leq)	2-and)
(byte-defop-compiler (>= byte-geq)	2-and)
(byte-defop-compiler get		2)
(byte-defop-compiler nth		2)
(byte-defop-compiler substring		1-3)
(byte-defop-compiler (move-marker byte-set-marker) 2-3)
(byte-defop-compiler set-marker	2-3)
(byte-defop-compiler match-beginning	1)
(byte-defop-compiler match-end	1)
(byte-defop-compiler upcase		1)
(byte-defop-compiler downcase		1)
(byte-defop-compiler string=		2)
(byte-defop-compiler string<		2)
(byte-defop-compiler (string-equal byte-string=) 2)
(byte-defop-compiler (string-lessp byte-string<) 2)
(byte-defop-compiler equal		2)
(byte-defop-compiler nthcdr		2)
(byte-defop-compiler elt		2)
(byte-defop-compiler member		2)
(byte-defop-compiler assq		2)
(byte-defop-compiler (rplaca byte-setcar) 2)
(byte-defop-compiler (rplacd byte-setcdr) 2)
(byte-defop-compiler setcar		2)
(byte-defop-compiler setcdr		2)
(byte-defop-compiler buffer-substring	2)
(byte-defop-compiler delete-region	2)
(byte-defop-compiler narrow-to-region	2)
(byte-defop-compiler (% byte-rem)	2)
(byte-defop-compiler aset		3)

(byte-defop-compiler max		byte-compile-min-max)
(byte-defop-compiler min		byte-compile-min-max)
(byte-defop-compiler (+ byte-plus)	byte-compile-variadic-numeric)
(byte-defop-compiler (* byte-mult)	byte-compile-variadic-numeric)

;;####(byte-defop-compiler move-to-column	1)
(byte-defop-compiler-1 interactive byte-compile-noop)

(defun byte-compile-subr-wrong-args (form n)
  (byte-compile-warn "`%s' called with %d arg%s, but requires %s"
		     (car form) (length (cdr form))
		     (if (= 1 (length (cdr form))) "" "s") n)
  ;; Get run-time wrong-number-of-args error.
  (byte-compile-normal-call form))

(defun byte-compile-no-args (form)
  (if (not (= (length form) 1))
      (byte-compile-subr-wrong-args form "none")
    (byte-compile-out (get (car form) 'byte-opcode) 0)))

(defun byte-compile-one-arg (form)
  (if (not (= (length form) 2))
      (byte-compile-subr-wrong-args form 1)
    (byte-compile-form (car (cdr form)))  ;; Push the argument
    (byte-compile-out (get (car form) 'byte-opcode) 0)))

(defun byte-compile-two-args (form)
  (if (not (= (length form) 3))
      (byte-compile-subr-wrong-args form 2)
    (byte-compile-form (car (cdr form)))  ;; Push the arguments
    (byte-compile-form (nth 2 form))
    (byte-compile-out (get (car form) 'byte-opcode) 0)))

(defun byte-compile-and-folded (form)
  "Compile calls to functions like `<='.
These implicitly `and' together a bunch of two-arg bytecodes."
  (let ((l (length form)))
    (cond
     ((< l 3) (byte-compile-form `(progn ,(nth 1 form) t)))
     ((= l 3) (byte-compile-two-args form))
     ((cl-every #'identity (mapcar #'macroexp-copyable-p (nthcdr 2 form)))
      (byte-compile-form `(and (,(car form) ,(nth 1 form) ,(nth 2 form))
			       (,(car form) ,@(nthcdr 2 form)))))
     (t (byte-compile-normal-call form)))))

(defun byte-compile-three-args (form)
  (if (not (= (length form) 4))
      (byte-compile-subr-wrong-args form 3)
    (byte-compile-form (car (cdr form)))  ;; Push the arguments
    (byte-compile-form (nth 2 form))
    (byte-compile-form (nth 3 form))
    (byte-compile-out (get (car form) 'byte-opcode) 0)))

(defun byte-compile-zero-or-one-arg (form)
  (let ((len (length form)))
    (cond ((= len 1) (byte-compile-one-arg (append form '(nil))))
	  ((= len 2) (byte-compile-one-arg form))
	  (t (byte-compile-subr-wrong-args form "0-1")))))

(defun byte-compile-one-or-two-args (form)
  (let ((len (length form)))
    (cond ((= len 2) (byte-compile-two-args (append form '(nil))))
	  ((= len 3) (byte-compile-two-args form))
	  (t (byte-compile-subr-wrong-args form "1-2")))))

(defun byte-compile-two-or-three-args (form)
  (let ((len (length form)))
    (cond ((= len 3) (byte-compile-three-args (append form '(nil))))
	  ((= len 4) (byte-compile-three-args form))
	  (t (byte-compile-subr-wrong-args form "2-3")))))

(defun byte-compile-one-to-three-args (form)
  (let ((len (length form)))
    (cond ((= len 2) (byte-compile-three-args (append form '(nil nil))))
          ((= len 3) (byte-compile-three-args (append form '(nil))))
          ((= len 4) (byte-compile-three-args form))
          (t (byte-compile-subr-wrong-args form "1-3")))))

(defun byte-compile-noop (_form)
  (byte-compile-constant nil))

(defun byte-compile-discard (&optional num preserve-tos)
  "Output byte codes to discard the NUM entries at the top of the stack.
NUM defaults to 1.
If PRESERVE-TOS is non-nil, preserve the top-of-stack value, as if it were
popped before discarding the num values, and then pushed back again after
discarding."
  (if (and (not num) (not preserve-tos))
      (byte-compile-out 'byte-discard)
    (setq num (or num 1))
    (when (and preserve-tos (> num 0))
      ;; Preserve the top-of-stack value by writing it directly to the stack
      ;; location which will be at the top-of-stack after popping.
      (byte-compile-stack-set (1- (- byte-compile-depth num)))
      ;; Now we actually discard one less value, since we want to keep
      ;; the eventual TOS
      (setq num (1- num)))
    (while (> num 0)
      (byte-compile-out 'byte-discard)
      (setq num (1- num)))))

(defun byte-compile-stack-ref (stack-pos)
  "Output byte codes to push the value at stack position STACK-POS."
  (let ((dist (- byte-compile-depth (1+ stack-pos))))
    (if (zerop dist)
        ;; A simple optimization
        (byte-compile-out 'byte-dup)
      ;; normal case
      (byte-compile-out 'byte-stack-ref dist))))

(defun byte-compile-stack-set (stack-pos)
  "Output byte codes to store the TOS value at stack position STACK-POS."
  (byte-compile-out 'byte-stack-set (- byte-compile-depth (1+ stack-pos))))

(byte-defop-compiler-1 internal-make-closure byte-compile-make-closure)
(byte-defop-compiler-1 internal-get-closed-var byte-compile-get-closed-var)

(defun byte-compile-make-closure (form)
  "Special internal-make-closure form."
  (if byte-compile--for-effect
      (setq byte-compile--for-effect nil)
    (let* ((vars (nth 1 form))
           (env (nth 2 form))
           (docstring-exp (nth 3 form))
           (body (nthcdr 4 form))
           (fun (byte-compile-lambda `(lambda ,vars . ,body) nil (length env))))
      (cl-assert (or (> (length env) 0)
		     docstring-exp))	;Otherwise, we don't need a closure.
      (cl-assert (byte-code-function-p fun))
      (byte-compile-form
       (if (macroexp-const-p docstring-exp)
           ;; Use symbols V0, V1 ... as placeholders for closure variables:
           ;; they should be short (to save space in the .elc file), yet
           ;; distinct when disassembled.
           (let* ((dummy-vars (mapcar (lambda (i) (intern (format "V%d" i)))
                                      (number-sequence 0 (1- (length env)))))
                  (opt-args (mapcar (lambda (i) (aref fun i))
                                    (number-sequence 4 (1- (length fun)))))
                  (proto-fun
                   (apply #'make-byte-code
                          (aref fun 0) (aref fun 1)
                          ;; Prepend dummy cells to the constant vector,
                          ;; to get the indices right when disassembling.
                          (vconcat dummy-vars (aref fun 2))
                          (aref fun 3)
                          (if docstring-exp
                              (cons (eval docstring-exp t) (cdr opt-args))
                            opt-args))))
             `(make-closure ,proto-fun ,@env))
         ;; Nontrivial doc string expression: create a bytecode object
         ;; from small pieces at run time.
         `(make-byte-code
           ',(aref fun 0) ',(aref fun 1)
           (vconcat (vector . ,env) ',(aref fun 2))
           ,@(let ((rest (nthcdr 3 (mapcar (lambda (x) `',x) fun))))
               (if docstring-exp
                   `(,(car rest)
                     ,docstring-exp
                     ,@(cddr rest))
                 rest))))
         ))))

(defun byte-compile-get-closed-var (form)
  "Special internal-get-closed-var form."
  (if byte-compile--for-effect
      (setq byte-compile--for-effect nil)
    (byte-compile-out 'byte-constant (nth 1 form))))

;; Compile a pure function that accepts zero or more numeric arguments
;; and has an opcode for the binary case.
;; Single-argument calls are assumed to be numeric identity and are
;; compiled as (* x 1) in order to convert markers to numbers and
;; trigger type errors.
(defun byte-compile-variadic-numeric (form)
  (pcase (length form)
    (1
     ;; No args: use the identity value for the operation.
     (byte-compile-constant (eval form)))
    (2
     ;; One arg: compile (OP x) as (* x 1). This is identity for
     ;; all numerical values including -0.0, infinities and NaNs.
     (byte-compile-form (nth 1 form))
     (byte-compile-constant 1)
     (byte-compile-out (get '* 'byte-opcode) 0))
    (3
     (byte-compile-form (nth 1 form))
     (byte-compile-form (nth 2 form))
     (byte-compile-out (get (car form) 'byte-opcode) 0))
    (_
     ;; >2 args: compile as a single function call.
     (byte-compile-normal-call form))))

(defun byte-compile-min-max (form)
  "Byte-compile calls to `min' or `max'."
  (if (cdr form)
      (byte-compile-variadic-numeric form)
    ;; No args: warn and emit code that raises an error when executed.
    (byte-compile-normal-call form)))

(byte-defop-compiler char-before)
(byte-defop-compiler backward-char)
(byte-defop-compiler backward-word)
(byte-defop-compiler list)
(byte-defop-compiler concat)
(byte-defop-compiler fset)
(byte-defop-compiler (indent-to-column byte-indent-to) byte-compile-indent-to)
(byte-defop-compiler indent-to)
(byte-defop-compiler insert)
(byte-defop-compiler-1 function byte-compile-function-form)
(byte-defop-compiler (- byte-diff) byte-compile-minus)
(byte-defop-compiler (/ byte-quo) byte-compile-quo)
(byte-defop-compiler nconc)

(defun byte-compile-char-before (form)
  "Is this worth it?  Both -before and -after are written in C."
  (cond ((or (= 1 (length form))
	     (and (= 2 (length form)) (not (nth 1 form))))
	 (byte-compile-form '(char-after (1- (point)))))
	((= 2 (length form))
	 (byte-compile-form (list 'char-after (if (numberp (nth 1 form))
						  (1- (nth 1 form))
						`(1- (or ,(nth 1 form)
							 (point)))))))
	(t (byte-compile-subr-wrong-args form "0-1"))))

(defun byte-compile-backward-char (form)
  "backward-... ==> forward-... with negated argument.
Is this worth it?  Both -backward and -forward are written in C."
  (cond ((or (= 1 (length form))
	     (and (= 2 (length form)) (not (nth 1 form))))
	 (byte-compile-form '(forward-char -1)))
	((= 2 (length form))
	 (byte-compile-form (list 'forward-char (if (numberp (nth 1 form))
						    (- (nth 1 form))
						  `(- (or ,(nth 1 form) 1))))))
	(t (byte-compile-subr-wrong-args form "0-1"))))

(defun byte-compile-backward-word (form)
  (cond ((or (= 1 (length form))
	     (and (= 2 (length form)) (not (nth 1 form))))
	 (byte-compile-form '(forward-word -1)))
	((= 2 (length form))
	 (byte-compile-form (list 'forward-word (if (numberp (nth 1 form))
						    (- (nth 1 form))
						  `(- (or ,(nth 1 form) 1))))))
	(t (byte-compile-subr-wrong-args form "0-1"))))

(defun byte-compile-list (form)
  (let ((count (length (cdr form))))
    (cond ((= count 0)
	   (byte-compile-constant nil))
	  ((< count 5)
	   (mapc #'byte-compile-form (cdr form))
           (byte-compile-out
            (aref [byte-list1 byte-list2 byte-list3 byte-list4] (1- count)) 0))
	  ((< count 256)
	   (mapc #'byte-compile-form (cdr form))
	   (byte-compile-out 'byte-listN count))
	  (t (byte-compile-normal-call form)))))

(defun byte-compile-concat (form)
  (let ((count (length (cdr form))))
    (cond ((and (< 1 count) (< count 5))
	   (mapc #'byte-compile-form (cdr form))
	   (byte-compile-out
	    (aref [byte-concat2 byte-concat3 byte-concat4] (- count 2))
	    0))
	  ;; Concat of one arg is not a no-op if arg is not a string.
	  ((= count 0)
	   (byte-compile-form ""))
	  ((< count 256)
	   (mapc #'byte-compile-form (cdr form))
	   (byte-compile-out 'byte-concatN count))
	  ((byte-compile-normal-call form)))))

(defun byte-compile-minus (form)
  (if (/= (length form) 2)
      (byte-compile-variadic-numeric form)
    (byte-compile-form (cadr form))
    (byte-compile-out 'byte-negate 0)))

(defun byte-compile-quo (form)
  (if (= (length form) 3)
      (byte-compile-two-args form)
    ;; N-ary `/' is not the left-reduction of binary `/' because if any
    ;; argument is a float, then everything is done in floating-point.
    (byte-compile-normal-call form)))

(defun byte-compile-nconc (form)
  (let ((len (length form)))
    (cond ((= len 1)
	   (byte-compile-constant nil))
	  ((= len 2)
	   ;; nconc of one arg is a noop, even if that arg isn't a list.
	   (byte-compile-form (nth 1 form)))
	  (t
	   (byte-compile-form (car (setq form (cdr form))))
	   (while (setq form (cdr form))
	     (byte-compile-form (car form))
	     (byte-compile-out 'byte-nconc 0))))))

(defun byte-compile-fset (form)
  "Warn about forms like (fset \\='foo \\='(lambda () ...))
   (where the lambda expression is non-trivial...)"
  (let ((fn (nth 2 form))
	body)
    (if (and (eq (car-safe fn) 'quote)
	     (eq (car-safe (setq fn (nth 1 fn))) 'lambda))
	(progn
	  (setq body (cdr (cdr fn)))
         (when (stringp (car body))
            (setq body (cdr body)))
         (when (eq 'interactive (car-safe (car body)))
            (setq body (cdr body)))
         (when (and (consp (car body))
                    (not (eq 'byte-code (car (car body)))))
           (byte-compile-warn
            "A quoted lambda form is the second argument of `fset'.  This is probably
     not what you want, as that lambda cannot be compiled.  Consider using
     the syntax #'(lambda (...) ...) instead.")))))
  (byte-compile-two-args form))

(defun byte-compile-function-form (form)
  "\(function foo) must compile like \='foo, not like (symbol-function \='foo).
Otherwise it will be incompatible with the interpreter,
and \(funcall (function foo)) will lose with autoloads."
  (let ((f (nth 1 form)))
    (when (and (symbolp f)
               (byte-compile-warning-enabled-p 'callargs f))
      (byte-compile-function-warn f t))
    (byte-compile-constant (if (eq 'lambda (car-safe f))
                               (byte-compile-lambda f)
                             f))))

(defun byte-compile-indent-to (form)
  (let ((len (length form)))
    (cond ((= len 2)
	   (byte-compile-form (car (cdr form)))
	   (byte-compile-out 'byte-indent-to 0))
	  ((= len 3)
	   ;; no opcode for 2-arg case.
	   (byte-compile-normal-call form))
	  (t
	   (byte-compile-subr-wrong-args form "1-2")))))

(defun byte-compile-insert (form)
  (cond ((null (cdr form))
	 (byte-compile-constant nil))
	((<= (length form) 256)
	 (mapc #'byte-compile-form (cdr form))
	 (if (cdr (cdr form))
	     (byte-compile-out 'byte-insertN (length (cdr form)))
	   (byte-compile-out 'byte-insert 0)))
	((memq t (mapcar 'consp (cdr (cdr form))))
	 (byte-compile-normal-call form))
	(t
	 ;; We can split it; there is no function call after inserting 1st arg.
	 (while (setq form (cdr form))
	   (byte-compile-form (car form))
	   (byte-compile-out 'byte-insert 0)
	   (when (cdr form)
	     (byte-compile-discard))))))

(byte-defop-compiler-1 setq)
(byte-defop-compiler-1 quote)

(defun byte-compile-setq (form)
  (cl-assert (= (length form) 3))       ; normalised in macroexp
  (let ((var (nth 1 form))
        (expr (nth 2 form)))
    (byte-compile-form expr)
    (unless byte-compile--for-effect
      (byte-compile-out 'byte-dup 0))
    (byte-compile-variable-set var)
    (setq byte-compile--for-effect nil)))

(byte-defop-compiler-1 set-default)
(defun byte-compile-set-default (form)
  (let ((varexp (car-safe (cdr-safe form))))
    (if (eq (car-safe varexp) 'quote)
        ;; If the varexp is constant, check the var's name.
        (let ((var (car-safe (cdr varexp))))
          (and (or (not (symbolp var))
	           (macroexp--const-symbol-p var t))
               (byte-compile-warning-enabled-p 'constants
                                               (and (symbolp var) var))
               (byte-compile-warn
	        "variable assignment to %s `%s'"
	        (if (symbolp var) "constant" "nonvariable")
	        (prin1-to-string var)))))
    (byte-compile-normal-call form)))

(defun byte-compile-quote (form)
  (byte-compile-constant (car (cdr form))))

(defun byte-compile-body (body &optional for-effect)
  (while (cdr body)
    (byte-compile-form (car body) t)
    (setq body (cdr body)))
  (byte-compile-form (car body) for-effect))

(defsubst byte-compile-body-do-effect (body)
  (byte-compile-body body byte-compile--for-effect)
  (setq byte-compile--for-effect nil))

(defsubst byte-compile-form-do-effect (form)
  (byte-compile-form form byte-compile--for-effect)
  (setq byte-compile--for-effect nil))

(byte-defop-compiler-1 inline byte-compile-progn)
(byte-defop-compiler-1 progn)
(byte-defop-compiler-1 prog1)
(byte-defop-compiler-1 if)
(byte-defop-compiler-1 cond)
(byte-defop-compiler-1 and)
(byte-defop-compiler-1 or)
(byte-defop-compiler-1 while)
(byte-defop-compiler-1 funcall)
(byte-defop-compiler-1 let)
(byte-defop-compiler-1 let* byte-compile-let)
(byte-defop-compiler-1 ignore)

(defun byte-compile-progn (form)
  (byte-compile-body-do-effect (cdr form)))

(defun byte-compile-prog1 (form)
  (byte-compile-form-do-effect (car (cdr form)))
  (byte-compile-body (cdr (cdr form)) t))

(defmacro byte-compile-goto-if (cond discard tag)
  `(byte-compile-goto
    (if ,cond
	(if ,discard 'byte-goto-if-not-nil 'byte-goto-if-not-nil-else-pop)
      (if ,discard 'byte-goto-if-nil 'byte-goto-if-nil-else-pop))
    ,tag))

(defun byte-compile-ignore (form)
  (dolist (arg (cdr form))
    (byte-compile-form arg t))
  (byte-compile-form nil))

(defun byte-compile-find-bound-condition (condition-param
					  pred-list
					  &optional only-if-not-present)
  "Return the list of items in CONDITION-PARAM that match PRED-LIST.
Only return items that are not in ONLY-IF-NOT-PRESENT."
  (let ((result nil)
	(nth-one nil)
	(cond-list
	 (if (memq (car-safe condition-param) pred-list)
	     ;; The condition appears by itself.
	     (list condition-param)
	   ;; If the condition is an `and', look for matches among the
	   ;; `and' arguments.
	   (when (eq 'and (car-safe condition-param))
	     (cdr condition-param)))))

    (dolist (crt cond-list)
      (when (and (memq (car-safe crt) pred-list)
		 (eq 'quote (car-safe (setq nth-one (nth 1 crt))))
		 ;; Ignore if the symbol is already on the unresolved
		 ;; list.
		 (not (assq (nth 1 nth-one) ; the relevant symbol
			    only-if-not-present)))
	(push (nth 1 (nth 1 crt)) result)))
    result))

(defmacro byte-compile-maybe-guarded (condition &rest body)
  "Execute forms in BODY, potentially guarded by CONDITION.
CONDITION is a variable whose value is a test in an `if' or `cond'.
BODY is the code to compile in the first arm of the if or the body of
the cond clause.  If CONDITION's value is of the form (fboundp \\='foo)
or (boundp \\='foo), the relevant warnings from BODY about foo's
being undefined (or obsolete) will be suppressed.

If CONDITION's value is (not (featurep \\='emacs)) or (featurep \\='xemacs),
that suppresses all warnings during execution of BODY."
  (declare (indent 1) (debug t))
  `(let* ((fbound-list (byte-compile-find-bound-condition
			,condition '(fboundp functionp)
			byte-compile--undefined-funcs))
	  (bound-list (byte-compile-find-bound-condition
                       ,condition '(boundp default-boundp local-variable-p)))
          (new-bound-list
           ;; (seq-difference  byte-compile-bound-variables))
           (delq nil (mapcar (lambda (s)
                               (if (memq s byte-compile-bound-variables) nil s))
                             bound-list)))
	  ;; Maybe add to the bound list.
	  (byte-compile-bound-variables
           (append new-bound-list byte-compile-bound-variables)))
     (mapc #'byte-compile--check-prefixed-var new-bound-list)
     (unwind-protect
	 ;; If things not being bound at all is ok, so must them being
	 ;; obsolete.  Note that we add to the existing lists since Tramp
	 ;; (ab)uses this feature.
         ;; FIXME: If `foo' is obsoleted by `bar', the code below
         ;; correctly arranges to silence the warnings after testing
         ;; existence of `foo', but the warning should also be
         ;; silenced after testing the existence of `bar'.
	 (let ((byte-compile-not-obsolete-vars
		(append byte-compile-not-obsolete-vars bound-list))
	       (byte-compile-not-obsolete-funcs
		(append byte-compile-not-obsolete-funcs fbound-list)))
	   ,@body)
       ;; Maybe remove the function symbol from the unresolved list.
       (dolist (fbound fbound-list)
	 (when fbound
	   (setq byte-compile--undefined-funcs
		 (delq (assq fbound byte-compile--undefined-funcs)
		       byte-compile--undefined-funcs)))))))

(defun byte-compile-if (form)
  (byte-compile-form (car (cdr form)))
  ;; Check whether we have `(if (fboundp ...' or `(if (boundp ...'
  ;; and avoid warnings about the relevant symbols in the consequent.
  (let ((clause (nth 1 form))
	(donetag (byte-compile-make-tag)))
    (if (null (nthcdr 3 form))
	;; No else-forms
	(progn
	  (byte-compile-goto-if nil byte-compile--for-effect donetag)
	  (byte-compile-maybe-guarded clause
	    (byte-compile-form (nth 2 form) byte-compile--for-effect))
	  (byte-compile-out-tag donetag))
      (let ((elsetag (byte-compile-make-tag)))
	(byte-compile-goto 'byte-goto-if-nil elsetag)
	(byte-compile-maybe-guarded clause
	  (byte-compile-form (nth 2 form) byte-compile--for-effect))
	(byte-compile-goto 'byte-goto donetag)
	(byte-compile-out-tag elsetag)
	(byte-compile-maybe-guarded (list 'not clause)
	  (byte-compile-body (cdr (cdr (cdr form))) byte-compile--for-effect))
	(byte-compile-out-tag donetag))))
  (setq byte-compile--for-effect nil))

(defun byte-compile--cond-vars (obj1 obj2)
  ;; We make sure that of OBJ1 and OBJ2, one of them is a symbol,
  ;; and the other is a constant expression whose value can be
  ;; compared with `eq' (with `macroexp-const-p').
  (or
   (and (symbolp obj1) (macroexp-const-p obj2) (cons obj1 (eval obj2)))
   (and (symbolp obj2) (macroexp-const-p obj1) (cons obj2 (eval obj1)))))

(defun byte-compile--common-test (test-1 test-2)
  "Most specific common test of `eq', `eql' and `equal'."
  (cond ((or (eq test-1 'equal) (eq test-2 'equal)) 'equal)
        ((or (eq test-1 'eql)   (eq test-2 'eql))   'eql)
        (t                                          'eq)))

(defun byte-compile--cond-switch-prefix (clauses)
  "Find a switch corresponding to a prefix of CLAUSES, or nil if none.
Return (TAIL VAR TEST CASES), where:
  TAIL is the remaining part of CLAUSES after the switch, including
  any default clause,
  VAR is the variable being switched on,
  TEST is the equality test (`eq', `eql' or `equal'),
  CASES is a list of (VALUES . BODY) where VALUES is a list of values
    corresponding to BODY (always non-empty)."
  (let ((cases nil)                 ; Reversed list of (VALUES BODY).
        (keys nil)                  ; Switch keys seen so far.
        (switch-var nil)
        (switch-test 'eq))
    (while (pcase (car clauses)
             (`((,(and fn (or 'eq 'eql 'equal)) ,expr1 ,expr2) . ,body)
              (let* ((vars (byte-compile--cond-vars expr1 expr2))
                     (var (car vars))
                     (value (cdr vars)))
                (and var (or (eq var switch-var) (not switch-var))
                     (progn
                       (setq switch-var var)
                       (setq switch-test
                             (byte-compile--common-test switch-test fn))
                       (unless (member value keys)
                         (push value keys)
                         (push (cons (list value) (or body '(t))) cases))
                       t))))
             ;; Treat (not X) as (eq X nil).
             (`((,(or 'not 'null) ,(and var (pred symbolp))) . ,body)
              (and (or (eq var switch-var) (not switch-var))
                   (progn
                     (setq switch-var var)
                     (setq switch-test
                           (byte-compile--common-test switch-test 'eq))
                     (unless (memq nil keys)
                       (push nil keys)
                       (push (cons (list nil) (or body '(t))) cases))
                     t)))
             (`((,(and fn (or 'memq 'memql 'member)) ,var ,expr) . ,body)
              (and (symbolp var)
                   (or (eq var switch-var) (not switch-var))
                   (macroexp-const-p expr)
                   ;; Require a non-empty body, since the member
                   ;; function value depends on the switch argument.
                   body
                   (let ((value (eval expr)))
                     (and (proper-list-p value)
                          (progn
                            (setq switch-var var)
                            (setq switch-test
                                  (byte-compile--common-test
                                   switch-test
                                   (cdr (assq fn '((memq   . eq)
                                                   (memql  . eql)
                                                   (member . equal))))))
                            (let ((vals nil))
                              (dolist (elem value)
                                (unless (funcall fn elem keys)
                                  (push elem vals)))
                              (when vals
                                (setq keys (append vals keys))
                                (push (cons (nreverse vals) body) cases)))
                            t))))))
      (setq clauses (cdr clauses)))
    ;; Assume that a single switch is cheaper than two or more discrete
    ;; compare clauses.  This could be tuned, possibly taking into
    ;; account the total number of values involved.
    (and (> (length cases) 1)
         (list clauses switch-var switch-test (nreverse cases)))))

(defun byte-compile-cond-jump-table (switch donetag)
  "Generate code for SWITCH, ending at DONETAG."
  (let* ((var (car switch))
         (test (nth 1 switch))
         (cases (nth 2 switch))
         jump-table test-objects body tag default-tag)
    ;; TODO: Once :linear-search is implemented for `make-hash-table'
    ;; set it to t for cond forms with a small number of cases.
    (let ((nvalues (apply #'+ (mapcar (lambda (case) (length (car case)))
                                      cases))))
      (setq jump-table (make-hash-table
			:test test
			:purecopy t
			:size nvalues)))
    (setq default-tag (byte-compile-make-tag))
    ;; The structure of byte-switch code:
    ;;
    ;; varref var
    ;; constant #s(hash-table purecopy t data (val1 (TAG1) val2 (TAG2)))
    ;; switch
    ;; goto DEFAULT-TAG
    ;; TAG1
    ;; <clause body>
    ;; goto DONETAG
    ;; TAG2
    ;; <clause body>
    ;; goto DONETAG
    ;; DEFAULT-TAG
    ;; <body for remaining (non-switch) clauses>
    ;; DONETAG

    (byte-compile-variable-ref var)
    (byte-compile-push-constant jump-table)
    (byte-compile-out 'byte-switch)

    ;; When the opcode argument is `byte-goto', `byte-compile-goto' sets
    ;; `byte-compile-depth' to nil. However, we need `byte-compile-depth'
    ;; to be non-nil for generating tags for all cases. Since
    ;; `byte-compile-depth' will increase by at most 1 after compiling
    ;; all of the clause (which is further enforced by cl-assert below)
    ;; it should be safe to preserve its value.
    (let ((byte-compile-depth byte-compile-depth))
      (byte-compile-goto 'byte-goto default-tag))

    (dolist (case cases)
      (setq tag (byte-compile-make-tag)
            test-objects (car case)
            body (cdr case))
      (byte-compile-out-tag tag)
      (dolist (value test-objects)
        (puthash value tag jump-table))

      (let ((byte-compile-depth byte-compile-depth)
            (init-depth byte-compile-depth))
        ;; Since `byte-compile-body' might increase `byte-compile-depth'
        ;; by 1, not preserving its value will cause it to potentially
        ;; increase by one for every clause body compiled, causing
        ;; depth/tag conflicts or violating asserts down the road.
        ;; To make sure `byte-compile-body' itself doesn't violate this,
        ;; we use `cl-assert'.
        (byte-compile-body body byte-compile--for-effect)
        (cl-assert (or (= byte-compile-depth init-depth)
                       (= byte-compile-depth (1+ init-depth))))
        (byte-compile-goto 'byte-goto donetag)
        (setcdr (cdr donetag) nil)))

    (byte-compile-out-tag default-tag)
    (push jump-table byte-compile-jump-tables)))

(defun byte-compile-cond (clauses)
  (let ((donetag (byte-compile-make-tag))
        nexttag clause)
    (setq clauses (cdr clauses))
    (while clauses
      (let ((switch-prefix (and byte-compile-cond-use-jump-table
                                (byte-compile--cond-switch-prefix clauses))))
        (if switch-prefix
            (progn
              (byte-compile-cond-jump-table (cdr switch-prefix) donetag)
              (setq clauses (car switch-prefix)))
          (setq clause (car clauses))
          (cond ((or (eq (car clause) t)
                     (and (eq (car-safe (car clause)) 'quote)
                          (car-safe (cdr-safe (car clause)))))
                 ;; Unconditional clause
                 (setq clause (cons t clause)
                       clauses nil))
                ((cdr clauses)
                 (byte-compile-form (car clause))
                 (if (null (cdr clause))
                     ;; First clause is a singleton.
                     (byte-compile-goto-if t byte-compile--for-effect donetag)
                   (setq nexttag (byte-compile-make-tag))
                   (byte-compile-goto 'byte-goto-if-nil nexttag)
                   (byte-compile-maybe-guarded (car clause)
                     (byte-compile-body (cdr clause) byte-compile--for-effect))
                   (byte-compile-goto 'byte-goto donetag)
                   (byte-compile-out-tag nexttag))))
          (setq clauses (cdr clauses)))))
    ;; Last clause
    (let ((guard (car clause)))
      (and (cdr clause) (not (eq guard t))
           (progn (byte-compile-form guard)
                  (byte-compile-goto-if nil byte-compile--for-effect donetag)
                  (setq clause (cdr clause))))
      (byte-compile-maybe-guarded guard
        (byte-compile-body-do-effect clause)))
    (byte-compile-out-tag donetag)))

(defun byte-compile-and (form)
  (let ((failtag (byte-compile-make-tag))
	(args (cdr form)))
    (if (null args)
	(byte-compile-form-do-effect t)
      (byte-compile-and-recursion args failtag))))

;; Handle compilation of a nontrivial `and' call.
;; We use tail recursion so we can use byte-compile-maybe-guarded.
(defun byte-compile-and-recursion (rest failtag)
  (if (cdr rest)
      (progn
	(byte-compile-form (car rest))
	(byte-compile-goto-if nil byte-compile--for-effect failtag)
	(byte-compile-maybe-guarded (car rest)
	  (byte-compile-and-recursion (cdr rest) failtag)))
    (byte-compile-form-do-effect (car rest))
    (byte-compile-out-tag failtag)))

(defun byte-compile-or (form)
  (let ((wintag (byte-compile-make-tag))
	(args (cdr form)))
    (if (null args)
	(byte-compile-form-do-effect nil)
      (byte-compile-or-recursion args wintag))))

;; Handle compilation of a nontrivial `or' call.
;; We use tail recursion so we can use byte-compile-maybe-guarded.
(defun byte-compile-or-recursion (rest wintag)
  (if (cdr rest)
      (progn
	(byte-compile-form (car rest))
	(byte-compile-goto-if t byte-compile--for-effect wintag)
	(byte-compile-maybe-guarded (list 'not (car rest))
	  (byte-compile-or-recursion (cdr rest) wintag)))
    (byte-compile-form-do-effect (car rest))
    (byte-compile-out-tag wintag)))

(defun byte-compile-while (form)
  (let ((endtag (byte-compile-make-tag))
	(looptag (byte-compile-make-tag)))
    (byte-compile-out-tag looptag)
    (byte-compile-form (car (cdr form)))
    (byte-compile-goto-if nil byte-compile--for-effect endtag)
    (byte-compile-body (cdr (cdr form)) t)
    (byte-compile-goto 'byte-goto looptag)
    (byte-compile-out-tag endtag)
    (setq byte-compile--for-effect nil)))

(defun byte-compile-funcall (form)
  (if (cdr form)
      (progn
        (mapc #'byte-compile-form (cdr form))
        (byte-compile-out 'byte-call (length (cdr (cdr form)))))
    (setq byte-compile-abort-elc t)
    (byte-compile-warn "%s" "`funcall' called with no arguments")
    (byte-compile-form '(signal 'wrong-number-of-arguments '(funcall 0))
                       byte-compile--for-effect)))

(defun byte-compile-push-binding-init (clause)
  "Emit byte-codes to push the initialization value for CLAUSE on the stack.
Return the offset in the form (VAR . OFFSET)."
  (let* ((var (if (consp clause) (car clause) clause)))
    ;; We record the stack position even of dynamic bindings; we'll put
    ;; them in the proper place later.
    (prog1 (cons var byte-compile-depth)
      (if (consp clause)
          (byte-compile-form (cadr clause))
        (byte-compile-push-constant nil)))))

(defun byte-compile-not-lexical-var-p (var)
  (or (not (symbolp var))
      (special-variable-p var)
      (memq var byte-compile-bound-variables)
      (memq var '(nil t))
      (keywordp var)))

(defun byte-compile-bind (var init-lexenv)
  "Emit byte-codes to bind VAR and update `byte-compile--lexical-environment'.
INIT-LEXENV should be a lexical-environment alist describing the
positions of the init value that have been pushed on the stack.
Return non-nil if the TOS value was popped."
  ;; The mix of lexical and dynamic bindings mean that we may have to
  ;; juggle things on the stack, to move them to TOS for
  ;; dynamic binding.
  (if (and lexical-binding (not (byte-compile-not-lexical-var-p var)))
      ;; VAR is a simple stack-allocated lexical variable.
      (progn (push (assq var init-lexenv)
                   byte-compile--lexical-environment)
             (when (assq var byte-compile--known-dynamic-vars)
               (byte-compile--warn-lexical-dynamic var 'let))
             nil)
    ;; VAR should be dynamically bound.
    (while (assq var byte-compile--lexical-environment)
      ;; This dynamic binding shadows a lexical binding.
      (setq byte-compile--lexical-environment
            (remq (assq var byte-compile--lexical-environment)
                  byte-compile--lexical-environment)))
    (cond
     ((eq var (caar init-lexenv))
      ;; VAR is dynamic and is on the top of the
      ;; stack, so we can just bind it like usual.
      (byte-compile-dynamic-variable-bind var)
      t)
     (t
      ;; VAR is dynamic, but we have to get its
      ;; value out of the middle of the stack.
      (let ((stack-pos (cdr (assq var init-lexenv))))
        (byte-compile-stack-ref stack-pos)
        (byte-compile-dynamic-variable-bind var)
        ;; Now we have to store nil into its temporary
        ;; stack position so it doesn't prevent the value from being GC'd.
        ;; FIXME: Not worth the trouble.
        ;; (byte-compile-push-constant nil)
        ;; (byte-compile-stack-set stack-pos)
        )
      nil))))

(defun byte-compile-unbind (clauses init-lexenv preserve-body-value)
  "Emit byte-codes to unbind the variables bound by CLAUSES.
CLAUSES is a `let'-style variable binding list.  INIT-LEXENV should be a
lexical-environment alist describing the positions of the init value that
have been pushed on the stack.  If PRESERVE-BODY-VALUE is true,
then an additional value on the top of the stack, above any lexical binding
slots, is preserved, so it will be on the top of the stack after all
binding slots have been popped."
  ;; Unbind dynamic variables.
  (let ((num-dynamic-bindings 0))
    (dolist (clause clauses)
      (unless (assq (if (consp clause) (car clause) clause)
                    byte-compile--lexical-environment)
        (setq num-dynamic-bindings (1+ num-dynamic-bindings))))
    (unless (zerop num-dynamic-bindings)
      (byte-compile-out 'byte-unbind num-dynamic-bindings)))
  ;; Pop lexical variables off the stack, possibly preserving the
  ;; return value of the body.
  (when init-lexenv
    ;; INIT-LEXENV contains all init values left on the stack.
    (byte-compile-discard (length init-lexenv) preserve-body-value)))

(defun byte-compile-let (form)
  "Generate code for the `let' or `let*' form FORM."
  (let ((clauses (cadr form))
	(init-lexenv nil)
        (is-let (eq (car form) 'let)))
    (when is-let
      ;; First compute the binding values in the old scope.
      (dolist (var clauses)
        (push (byte-compile-push-binding-init var) init-lexenv)))
    ;; New scope.
    (let ((byte-compile-bound-variables byte-compile-bound-variables)
          (byte-compile--lexical-environment
           byte-compile--lexical-environment))
      ;; Bind the variables.
      ;; For `let', do it in reverse order, because it makes no
      ;; semantic difference, but it is a lot more efficient since the
      ;; values are now in reverse order on the stack.
      (dolist (var (if is-let (reverse clauses) clauses))
        (unless is-let
          (push (byte-compile-push-binding-init var) init-lexenv))
        (let ((var (if (consp var) (car var) var)))
          (if (byte-compile-bind var init-lexenv)
              (pop init-lexenv))))
      ;; Emit the body.
      (let ((init-stack-depth byte-compile-depth))
        (byte-compile-body-do-effect (cdr (cdr form)))
        ;; Unbind both lexical and dynamic variables.
        (cl-assert (or (eq byte-compile-depth init-stack-depth)
                       (eq byte-compile-depth (1+ init-stack-depth))))
        (byte-compile-unbind clauses init-lexenv
                             (> byte-compile-depth init-stack-depth))))))



(byte-defop-compiler-1 /= byte-compile-negated)
(byte-defop-compiler-1 atom byte-compile-negated)
(byte-defop-compiler-1 nlistp byte-compile-negated)

(put '/= 'byte-compile-negated-op '=)
(put 'atom 'byte-compile-negated-op 'consp)
(put 'nlistp 'byte-compile-negated-op 'listp)

(defun byte-compile-negated (form)
  (byte-compile-form-do-effect (byte-compile-negation-optimizer form)))

;; Even when optimization is off, /= is optimized to (not (= ...)).
(defun byte-compile-negation-optimizer (form)
  ;; an optimizer for forms where <form1> is less efficient than (not <form2>)
  (list 'not
    (cons (or (get (car form) 'byte-compile-negated-op)
	      (error
	       "Compiler error: `%s' has no `byte-compile-negated-op' property"
	       (car form)))
	  (cdr form))))

(byte-defop-compiler-1 catch)
(byte-defop-compiler-1 unwind-protect)
(byte-defop-compiler-1 condition-case)
(byte-defop-compiler-1 save-excursion)
(byte-defop-compiler-1 save-current-buffer)
(byte-defop-compiler-1 save-restriction)

(defun byte-compile-catch (form)
  (byte-compile-form (car (cdr form)))
  (let ((endtag (byte-compile-make-tag)))
    (byte-compile-goto 'byte-pushcatch endtag)
    (byte-compile-body (cddr form) nil)
    (byte-compile-out 'byte-pophandler)
    (byte-compile-out-tag endtag)))

(defun byte-compile-unwind-protect (form)
  (cl-assert (eq (caddr form) :fun-body))
  (byte-compile-form (nth 3 form))
  (byte-compile-out 'byte-unwind-protect 0)
  (byte-compile-form-do-effect (car (cdr form)))
  (byte-compile-out 'byte-unbind 1))

(defun byte-compile-condition-case (form)
  (let* ((var (nth 1 form))
         (body (nth 2 form))
         (handlers (nthcdr 3 form))
         (depth byte-compile-depth)
         (success-handler (assq :success handlers))
         (failure-handlers (if success-handler
                               (remq success-handler handlers)
                             handlers))
         (clauses (mapcar (lambda (clause)
                            (cons (byte-compile-make-tag) clause))
                          failure-handlers))
         (endtag (byte-compile-make-tag)))
    (unless (symbolp var)
      (byte-compile-warn "`%s' is not a variable-name or nil (in condition-case)"
                         var))

    (dolist (clause (reverse clauses))
      (let ((condition (nth 1 clause)))
        (unless (consp condition) (setq condition (list condition)))
        (dolist (c condition)
          (unless (and c (symbolp c))
            (byte-compile-warn "`%S' is not a condition name (in condition-case)" c))
          ;; In reality, the `error-conditions' property is only required
          ;; for the argument to `signal', not to `condition-case'.
          ;;(unless (consp (get c 'error-conditions))
          ;;  (byte-compile-warn
          ;;   "`%s' is not a known condition name (in condition-case)"
          ;;   c))
          )
        (byte-compile-push-constant condition))
      (byte-compile-goto 'byte-pushconditioncase (car clause)))

    (byte-compile-form body) ;; byte-compile--for-effect
    (dolist (_ clauses) (byte-compile-out 'byte-pophandler))

    (let ((compile-handler-body
           (lambda (body)
             (let ((byte-compile-bound-variables byte-compile-bound-variables)
                   (byte-compile--lexical-environment
                    byte-compile--lexical-environment))
               (cond
                ((null var) (byte-compile-discard))
                (lexical-binding
                 (push (cons var (1- byte-compile-depth))
                       byte-compile--lexical-environment))
                (t (byte-compile-dynamic-variable-bind var)))

               (byte-compile-body body) ;; byte-compile--for-effect

               (cond
                ((null var))
                (lexical-binding (byte-compile-discard 1 'preserve-tos))
                (t (byte-compile-out 'byte-unbind 1)))))))

      (when success-handler
        (funcall compile-handler-body (cdr success-handler)))

      (byte-compile-goto 'byte-goto endtag)

      (while clauses
        (let ((clause (pop clauses)))
          (setq byte-compile-depth (1+ depth))
          (byte-compile-out-tag (pop clause))
          (dolist (_ clauses) (byte-compile-out 'byte-pophandler))
          (funcall compile-handler-body (cdr clause))
          (byte-compile-goto 'byte-goto endtag)))

      (byte-compile-out-tag endtag))))

(defun byte-compile-save-excursion (form)
  (if (and (eq 'set-buffer (car-safe (car-safe (cdr form))))
           (byte-compile-warning-enabled-p 'suspicious 'set-buffer))
      (byte-compile-warn
       "Use `with-current-buffer' rather than save-excursion+set-buffer"))
  (byte-compile-out 'byte-save-excursion 0)
  (byte-compile-body-do-effect (cdr form))
  (byte-compile-out 'byte-unbind 1))

(defun byte-compile-save-restriction (form)
  (byte-compile-out 'byte-save-restriction 0)
  (byte-compile-body-do-effect (cdr form))
  (byte-compile-out 'byte-unbind 1))

(defun byte-compile-save-current-buffer (form)
  (byte-compile-out 'byte-save-current-buffer 0)
  (byte-compile-body-do-effect (cdr form))
  (byte-compile-out 'byte-unbind 1))

;;; top-level forms elsewhere

(byte-defop-compiler-1 defvar)
(byte-defop-compiler-1 defconst byte-compile-defvar)
(byte-defop-compiler-1 autoload)
(byte-defop-compiler-1 lambda byte-compile-lambda-form)

;; If foo.el declares `toto' as obsolete, it is likely that foo.el will
;; actually use `toto' in order for this obsolete variable to still work
;; correctly, so paradoxically, while byte-compiling foo.el, the presence
;; of a make-obsolete-variable call for `toto' is an indication that `toto'
;; should not trigger obsolete-warnings in foo.el.
(byte-defop-compiler-1 make-obsolete-variable)
(defun byte-compile-make-obsolete-variable (form)
  (when (eq 'quote (car-safe (nth 1 form)))
    (push (nth 1 (nth 1 form)) byte-compile-global-not-obsolete-vars))
  (byte-compile-normal-call form))

(defun byte-compile-defvar (form)
  ;; This is not used for file-level defvar/consts.
  (when (and (symbolp (nth 1 form))
             (not (string-match "[-*/:$]" (symbol-name (nth 1 form))))
             (byte-compile-warning-enabled-p 'lexical (nth 1 form)))
    (byte-compile-warn "global/dynamic var `%s' lacks a prefix"
                       (nth 1 form)))
  (byte-compile-docstring-style-warn form)
  (let ((fun (nth 0 form))
	(var (nth 1 form))
	(value (nth 2 form))
	(string (nth 3 form)))
    (when (or (> (length form) 4)
	      (and (eq fun 'defconst) (null (cddr form))))
      (let ((ncall (length (cdr form))))
	(byte-compile-warn "`%s' called with %d argument%s, but %s %s"
	                   fun ncall
	                   (if (= 1 ncall) "" "s")
	                   (if (< ncall 2) "requires" "accepts only")
	                   "2-3")))
    (push var byte-compile-bound-variables)
    (when (eq fun 'defconst)
      (push var byte-compile-const-variables))
    (when (and string (not (stringp string)))
      (byte-compile-warn "third arg to `%s %s' is not a string: %s"
                         fun var string))
    (byte-compile-form-do-effect
     (cond
      ((eq fun 'defconst) `(defconst-1 ',var ,@(nthcdr 2 form)))
      ((not (cddr form)) `',var) ; A simple (defvar foo) just returns foo.
      (t `(defvar-1 ',var
                    ;; Don't eval `value' if `defvar' wouldn't eval it either.
                    ,(if (macroexp-const-p value) value
                       `(if (boundp ',var) nil ,value))
                    ,@(nthcdr 3 form)))))))

(defun byte-compile-autoload (form)
  (and (macroexp-const-p (nth 1 form))
       (macroexp-const-p (nth 5 form))
       (memq (eval (nth 5 form)) '(t macro))  ; macro-p
       (not (fboundp (eval (nth 1 form))))
       (byte-compile-warn
	"The compiler ignores `autoload' except at top level.  You should
     probably put the autoload of the macro `%s' at top-level."
	(eval (nth 1 form))))
  (byte-compile-normal-call form))

(defun byte-compile-lambda-form (_form)
  "Any lambdas heretofore unhandled are errors."
  (error "`lambda' used as function name is invalid"))

(put 'defalias 'byte-hunk-handler 'byte-compile-file-form-defalias)
(defun byte-compile-file-form-defalias (form)
  "When a defalias defines a macro, add it to byte-compile-macro-environment.

This should be subsumed in byte-compile-lambda now that
make-docfile is obsolete (and consequently, the elc docstrings no
longer need to hew to its rules)."
  (let ((byte-compile-free-references nil)
        (byte-compile-free-assignments nil))
    (pcase form
      ;; Decompose `form' into:
      ;; - `name' is the name of the defined function.
      ;; - `arg' is the expression to which it is defined.
      ;; - `rest' is the rest of the arguments.
      (`(,_ ',name ,arg . ,rest)
       (byte-compile-docstring-style-warn form)
       (pcase-let*
           ;; `macro' is non-nil if it defines a macro.
           ;; `fun' is the function part of `arg' (defaults to `arg').
           (((or (and (or `(cons 'macro ,fun) `'(macro . ,fun)) (let macro t))
                 (and (let fun arg) (let macro nil)))
             arg)
            ;; `lam' is the lambda expression in `fun' (or nil if not
            ;; recognized).
            ((or `(,(or 'quote 'function) ,lam) (let lam nil))
             fun)
            ;; `arglist' is the list of arguments (or t if not recognized).
            ;; `body' is the body of `lam' (or t if not recognized).
            ((or `(lambda ,arglist . ,body)
                 ;; `(closure ,_ ,arglist . ,body)
                 (and `(internal-make-closure ,arglist . ,_) (let body t))
                 (and (let arglist t) (let body t)))
             lam))
         (unless (byte-compile-file-form-defalias* name macro arglist
                                                   body rest)
           (byte-compile-keep-pending form))))
      (_ (byte-compile-keep-pending form)))))

(byte-defop-compiler-1 with-no-warnings byte-compile-no-warnings)
(defun byte-compile-no-warnings (form)
  (let (byte-compile-warnings)
    (byte-compile-form (cons 'progn (cdr form)))))

(byte-defop-compiler-1 internal--with-suppressed-warnings
                       byte-compile-suppressed-warnings)
(defun byte-compile-suppressed-warnings (form)
  (let ((byte-compile--suppressed-warnings
         (append (cadadr form) byte-compile--suppressed-warnings)))
    (byte-compile-form (macroexp-progn (cddr form)))))

;; Warn about misuses of make-variable-buffer-local.
(byte-defop-compiler-1 make-variable-buffer-local
                       byte-compile-make-variable-buffer-local)
(defun byte-compile-make-variable-buffer-local (form)
  (when (and (eq (car-safe (car-safe (cdr-safe form))) 'quote)
             (byte-compile-warning-enabled-p 'make-local))
    (byte-compile-warn
     "`make-variable-buffer-local' not called at toplevel"))
  (byte-compile-normal-call form))
(put 'make-variable-buffer-local
     'byte-hunk-handler 'byte-compile-form-make-variable-buffer-local)
(defun byte-compile-form-make-variable-buffer-local (form)
  (byte-compile-keep-pending form 'byte-compile-normal-call))

;; Make `make-local-variable' declare the variable locally
;; dynamic - this suppresses some unnecessary warnings
(byte-defop-compiler-1 make-local-variable
                       byte-compile-make-local-variable)
(defun byte-compile-make-local-variable (form)
  (pcase form (`(,_ ',var) (byte-compile--declare-var var)))
  (byte-compile-normal-call form))

(put 'function-put 'byte-hunk-handler 'byte-compile-define-symbol-prop)
(put 'define-symbol-prop 'byte-hunk-handler 'byte-compile-define-symbol-prop)
(defun byte-compile-define-symbol-prop (form)
  (pcase form
    ((and `(,op ,fun ,prop ,val)
          (guard (and (macroexp-const-p fun)
                      (macroexp-const-p prop)
                      (or (macroexp-const-p val)
                          ;; Also accept anonymous functions, since
                          ;; we're at top-level which implies they're
                          ;; also constants.
                          (pcase val (`(function (lambda . ,_)) t))))))
     (byte-compile-push-constant op)
     (byte-compile-form fun)
     (byte-compile-form prop)
     (let* ((fun (eval fun t))
            (prop (eval prop t))
            (val (if (macroexp-const-p val)
                     (eval val t)
                   (byte-compile-lambda (cadr val)))))
       (push `(,fun
               . (,prop ,val ,@(alist-get fun overriding-plist-environment)))
             overriding-plist-environment)
       (byte-compile-push-constant val)
       (byte-compile-out 'byte-call 3)))
    (_ (byte-compile-keep-pending form))))


;;; tags

;; Note: Most operations will strip off the 'TAG, but it speeds up
;; optimization to have the 'TAG as a part of the tag.
;; Tags will be (TAG . (tag-number . stack-depth)).
(defun byte-compile-make-tag ()
  (list 'TAG (setq byte-compile-tag-number (1+ byte-compile-tag-number))))


(defun byte-compile-out-tag (tag)
  (setq byte-compile-output (cons tag byte-compile-output))
  (if (cdr (cdr tag))
      (progn
	;; ## remove this someday
	(and byte-compile-depth
             (not (= (cdr (cdr tag)) byte-compile-depth))
             (error "Compiler bug: depth conflict at tag %d" (car (cdr tag))))
        (setq byte-compile-depth (cdr (cdr tag))))
    (setcdr (cdr tag) byte-compile-depth)))

(defun byte-compile-goto (opcode tag)
  (push (cons opcode tag) byte-compile-output)
  (setcdr (cdr tag) (if (memq opcode byte-goto-always-pop-ops)
			(1- byte-compile-depth)
		      byte-compile-depth))
  (setq byte-compile-depth (and (not (eq opcode 'byte-goto))
				(1- byte-compile-depth))))

(defun byte-compile-stack-adjustment (op operand)
  "Return the amount by which an operation adjusts the stack.
OP and OPERAND are as passed to `byte-compile-out'."
  (if (memq op '(byte-call byte-discardN byte-discardN-preserve-tos))
      ;; For calls, OPERAND is the number of args, so we pop OPERAND + 1
      ;; elements, and then push the result, for a total of -OPERAND.
      ;; For discardN*, of course, we just pop OPERAND elements.
      (- operand)
    (or (aref byte-stack+-info (symbol-value op))
	;; Ops with a nil entry in `byte-stack+-info' are byte-codes
	;; that take OPERAND values off the stack and push a result, for
	;; a total of 1 - OPERAND
	(- 1 operand))))

(defun byte-compile-out (op &optional operand)
  "Push the operation onto `byte-compile-output'.
OP is an opcode, a symbol.  OPERAND is either nil or a number or
a one-element list of a lisp form."
  (push (cons op operand) byte-compile-output)
  (if (eq op 'byte-return)
      ;; Consider abort since byte-return no longer produces ops
      (setq byte-compile-depth nil)
    (setq byte-compile-depth
	  (+ byte-compile-depth (byte-compile-stack-adjustment op operand)))
    (setq byte-compile-maxdepth (max byte-compile-depth byte-compile-maxdepth))))

(defun byte-compile-annotate-call-tree (form)
  (let (entry)
    ;; annotate the current call
    (if (setq entry (assq (car form) byte-compile-call-tree))
	(or (memq byte-compile-current-func (nth 1 entry)) ;callers
	    (setcar (cdr entry)
		    (cons byte-compile-current-func (nth 1 entry))))
      (setq byte-compile-call-tree
	    (cons (list (car form) (list byte-compile-current-func) nil)
		  byte-compile-call-tree)))
    ;; annotate the current function
    (if (setq entry (assq byte-compile-current-func byte-compile-call-tree))
	(or (memq (car form) (nth 2 entry)) ;called
	    (setcar (cdr (cdr entry))
		    (cons (car form) (nth 2 entry))))
      (setq byte-compile-call-tree
	    (cons (list byte-compile-current-func nil (list (car form)))
		  byte-compile-call-tree)))))

;; Renamed from byte-compile-report-call-tree
;; to avoid interfering with completion of byte-compile-file.
;;;###autoload
(defun display-call-tree (&optional filename)
  "Display a call graph of a specified file.
This lists which functions have been called, what functions called
them, and what functions they call.  The list includes all functions
whose definitions have been compiled in this Emacs session, as well as
all functions called by those functions.

The call graph does not include macros, inline functions, or
primitives that the byte-code interpreter knows about directly
\(`eq', `cons', etc.).

The call tree also lists those functions which are not known to be called
\(that is, to which no calls have been compiled), and which cannot be
invoked interactively."
  (interactive)
  (message "Generating call tree...")
  (with-output-to-temp-buffer "*Call-Tree*"
    (set-buffer "*Call-Tree*")
    (erase-buffer)
    (message "Generating call tree... (sorting on %s)"
	     byte-compile-call-tree-sort)
    (insert "Call tree for "
	    (cond ((null byte-compile-current-file) (or filename "???"))
		  ((stringp byte-compile-current-file)
		   byte-compile-current-file)
		  (t (buffer-name byte-compile-current-file)))
	    " sorted on "
	    (prin1-to-string byte-compile-call-tree-sort)
	    ":\n\n")
    (if byte-compile-call-tree-sort
	(setq byte-compile-call-tree
	      (sort byte-compile-call-tree
		    (pcase byte-compile-call-tree-sort
                      ('callers
                       (lambda (x y) (< (length (nth 1 x))
                                        (length (nth 1 y)))))
                      ('calls
                       (lambda (x y) (< (length (nth 2 x))
                                        (length (nth 2 y)))))
                      ('calls+callers
                       (lambda (x y) (< (+ (length (nth 1 x))
                                           (length (nth 2 x)))
                                        (+ (length (nth 1 y))
                                           (length (nth 2 y))))))
                      ('name
                       (lambda (x y) (string< (car x) (car y))))
                      (_ (error "`byte-compile-call-tree-sort': `%s' - unknown sort mode"
                                byte-compile-call-tree-sort))))))
    (message "Generating call tree...")
    (let ((rest byte-compile-call-tree)
	  (b (current-buffer))
	  f p
	  callers calls)
      (while rest
	(prin1 (car (car rest)) b)
	(setq callers (nth 1 (car rest))
	      calls (nth 2 (car rest)))
	(insert "\t"
	  (cond ((not (fboundp (setq f (car (car rest)))))
		 (if (null f)
		     " <top level>";; shouldn't insert nil then, actually -sk
		   " <not defined>"))
		((subrp (setq f (symbol-function f)))
		 " <subr>")
		((symbolp f)
		 (format " ==> %s" f))
		((byte-code-function-p f)
		 "<compiled function>")
		((not (consp f))
		 "<malformed function>")
		((eq 'macro (car f))
		 (if (or (byte-code-function-p (cdr f))
			 (assq 'byte-code (cdr (cdr (cdr f)))))
		     " <compiled macro>"
		   " <macro>"))
		((assq 'byte-code (cdr (cdr f)))
		 "<compiled lambda>")
		((eq 'lambda (car f))
		 "<function>")
		(t "???"))
	  (format " (%d callers + %d calls = %d)"
		  ;; Does the optimizer eliminate common subexpressions?-sk
		  (length callers)
		  (length calls)
		  (+ (length callers) (length calls)))
	  "\n")
	(if callers
	    (progn
	      (insert "  called by:\n")
	      (setq p (point))
	      (insert "    " (if (car callers)
				 (mapconcat 'symbol-name callers ", ")
			       "<top level>"))
	      (let ((fill-prefix "    "))
		(fill-region-as-paragraph p (point)))
              (unless (= 0 (current-column))
                (insert "\n"))))
	(if calls
	    (progn
	      (insert "  calls:\n")
	      (setq p (point))
	      (insert "    " (mapconcat 'symbol-name calls ", "))
	      (let ((fill-prefix "    "))
		(fill-region-as-paragraph p (point)))
              (unless (= 0 (current-column))
                (insert "\n"))))
	(setq rest (cdr rest)))

      (message "Generating call tree...(finding uncalled functions...)")
      (setq rest byte-compile-call-tree)
      (let (uncalled def)
	(while rest
	  (or (nth 1 (car rest))
	      (null (setq f (caar rest)))
	      (progn
		(setq def (byte-compile-fdefinition f t))
		(and (eq (car-safe def) 'macro)
		     (eq (car-safe (cdr-safe def)) 'lambda)
		     (setq def (cdr def)))
		(functionp def))
	      (progn
		(setq def (byte-compile-fdefinition f nil))
		(and (eq (car-safe def) 'macro)
		     (eq (car-safe (cdr-safe def)) 'lambda)
		     (setq def (cdr def)))
		(commandp def))
	      (setq uncalled (cons f uncalled)))
	  (setq rest (cdr rest)))
	(if uncalled
	    (let ((fill-prefix "  "))
	      (insert "Noninteractive functions not known to be called:\n  ")
	      (setq p (point))
	      (insert (mapconcat 'symbol-name (nreverse uncalled) ", "))
	      (fill-region-as-paragraph p (point))))))
    (message "Generating call tree...done.")))


;;;###autoload
(defun batch-byte-compile-if-not-done ()
  "Like `byte-compile-file' but doesn't recompile if already up to date.
Use this from the command line, with `-batch';
it won't work in an interactive Emacs."
  (batch-byte-compile t))

;;;###autoload
(defun batch-byte-compile (&optional noforce)
  "Run `byte-compile-file' on the files remaining on the command line.
Use this from the command line, with `-batch';
it won't work in an interactive Emacs.

Each file is processed even if an error occurred previously.  If
a file name denotes a directory, all Emacs Lisp source files in
that directory (that have previously been compiled) will be
recompiled if newer than the compiled files.  In this case,
NOFORCE is ignored.

For example, invoke \"emacs -batch -f batch-byte-compile $emacs/ ~/*.el\".

If NOFORCE is non-nil, don't recompile a file that seems to be
already up-to-date."
  (defvar command-line-args-left) ;; from startup.el
  (unless noninteractive
    (error "`batch-byte-compile' is to be used only with -batch"))
  (setq attempt-stack-overflow-recovery nil
        attempt-orderly-shutdown-on-fatal-signal nil)
  (let (error)
    (while command-line-args-left
      (if (file-directory-p (expand-file-name (car command-line-args-left)))
	  ;; Directory as argument.
	  (let (source dest)
	    (dolist (file (directory-files (car command-line-args-left)))
              (when (and (string-match emacs-lisp-file-regexp file)
		         (not (auto-save-file-name-p file))
		         (setq source
                               (expand-file-name file
                                                 (car command-line-args-left)))
		         (setq dest (byte-compile-dest-file source))
		         (file-exists-p dest)
		         (file-newer-than-file-p source dest))
                (let ((ret (batch-byte-compile-file source)))
                  (unless error (setq error (not ret)))))))
	;; Specific file argument
	(let* ((source (car command-line-args-left))
	       (dest (byte-compile-dest-file source)))
	  (when (or (not noforce)
                    (not (file-exists-p dest))
	            (file-newer-than-file-p source dest))
            (let ((ret (batch-byte-compile-file source)))
              (unless error (setq error (not ret)))))))
      (setq command-line-args-left (cdr command-line-args-left)))
    (kill-emacs (if error 1 0))))

(defun batch-byte-compile-file (file)
  (let* ((byte-compile-root-dir (or byte-compile-root-dir default-directory))
         (ret (byte-compile-file file)))
    (prog1 ret
      (unless ret
        (let ((destfile (byte-compile-dest-file file)))
          (when (file-exists-p destfile)
            (delete-file destfile)))))))

(defun byte-compile-refresh-preloaded ()
  "Reload any Lisp file that was changed since Emacs was dumped.
Use with caution."
  (let* ((argv0 (car command-line-args))
         (emacs-file (or (and (fboundp 'pdumper-stats)
                              (cdr (nth 2 (pdumper-stats))))
                         (executable-find argv0))))
    (if (not (and emacs-file (file-exists-p emacs-file)))
        (message "Can't find %s to refresh preloaded Lisp files" argv0)
      (dolist (f (reverse load-history))
        (setq f (car f))
        (if (string-match "elc\\'" f) (setq f (substring f 0 -1)))
        (when (and (file-readable-p f)
                   (file-newer-than-file-p f emacs-file)
                   ;; Don't reload the source version of the files below
                   ;; because that causes subsequent byte-compilation to
                   ;; be a lot slower and need a higher max-lisp-eval-depth,
                   ;; so it can cause recompilation to fail.
                   (not (member (file-name-nondirectory f)
                                '("pcase.el" "bytecomp.el" "macroexp.el"
                                  "cconv.el" "byte-opt.el" "comp.el"))))
          (message "Reloading stale %s" (file-name-nondirectory f))
          (condition-case nil
              (load f 'noerror nil 'nosuffix)
            ;; Probably shouldn't happen, but in case of an error, it seems
            ;; at least as useful to ignore it as it is to stop compilation.
            (error nil)))))))

;;;###autoload
(defun batch-byte-recompile-directory (&optional arg)
  "Run `byte-recompile-directory' on the dirs remaining on the command line.
Must be used only with `-batch', and kills Emacs on completion.
For example, invoke `emacs -batch -f batch-byte-recompile-directory .'.

Optional argument ARG is passed as second argument ARG to
`byte-recompile-directory'; see there for its possible values
and corresponding effects."
  ;; command-line-args-left is what is left of the command line (startup.el)
  (defvar command-line-args-left)	;Avoid 'free variable' warning
  (unless noninteractive
    (error "batch-byte-recompile-directory is to be used only with -batch"))
  (setq attempt-stack-overflow-recovery nil
        attempt-orderly-shutdown-on-fatal-signal nil)
  (or command-line-args-left
      (setq command-line-args-left '(".")))
  (while command-line-args-left
    (byte-recompile-directory (car command-line-args-left) arg)
    (setq command-line-args-left (cdr command-line-args-left)))
  (kill-emacs 0))

(put 'featurep 'compiler-macro
     (lambda (form feature &rest _ignore)
       ;; Emacs-21's byte-code doesn't run under XEmacs or SXEmacs anyway, so
       ;; we can safely optimize away this test.
       (if (member feature '('xemacs 'sxemacs 'emacs))
           (eval form)
         form)))

(provide 'byte-compile)
(provide 'bytecomp)


;;; report metering (see the hacks in bytecode.c)

(defvar byte-code-meter)
(defun byte-compile-report-ops ()
  (or (boundp 'byte-metering-on)
      (error "You must build Emacs with -DBYTE_CODE_METER to use this"))
  (with-output-to-temp-buffer "*Meter*"
    (set-buffer "*Meter*")
    (let ((i 0) n op off)
      (while (< i 256)
	(setq n (aref (aref byte-code-meter 0) i)
	      off nil)
	(if t				;(not (zerop n))
	    (progn
	      (setq op i)
	      (setq off nil)
	      (cond ((< op byte-nth)
		     (setq off (logand op 7))
		     (setq op (logand op 248)))
		    ((>= op byte-constant)
		     (setq off (- op byte-constant)
			   op byte-constant)))
	      (setq op (aref byte-code-vector op))
	      (insert (format "%-4d" i))
	      (insert (symbol-name op))
	      (if off (insert " [" (int-to-string off) "]"))
	      (indent-to 40)
	      (insert (int-to-string n) "\n")))
	(setq i (1+ i))))))

;; Compile at load-time most frequently used recursive methods to
;; avoid "lisp nesting exceeds max-lisp-eval-depth" errors.
(eval-when-compile
  (prog1 nil
    (or (byte-code-function-p (symbol-function 'byte-compile-form))
        (subr-native-elisp-p (symbol-function 'byte-compile-form))
        (assq 'byte-code (symbol-function 'byte-compile-form))
        (let ((byte-optimize nil)        ; do it fast
	      (byte-compile-warnings nil))
	  (mapc (lambda (x)
                  (unless (subr-native-elisp-p x)
		    (or noninteractive (message "compiling %s..." x))
		    (byte-compile x)
		    (or noninteractive (message "compiling %s...done" x))))
	        '(byte-compile-normal-call
		  byte-compile-form
		  byte-compile-body
		  byte-compile-top-level
		  byte-compile-out-top-level
		  byte-compile-constant
		  byte-compile-variable-ref))))))

(make-obsolete-variable 'bytecomp-load-hook
                        "use `with-eval-after-load' instead." "28.1")
(run-hooks 'bytecomp-load-hook)

;;; bytecomp.el ends here<|MERGE_RESOLUTION|>--- conflicted
+++ resolved
@@ -1698,22 +1698,9 @@
         ;; There's a "naked" ' character before a symbol/list, so it
         ;; should probably be quoted with \=.
         (when (string-match-p "\\( \"\\|[ \t]\\|^\\)'[a-z(]" docs)
-<<<<<<< HEAD
           (byte-compile-warn
            "%s%sdocstring has wrong usage of unescaped single quotes (use \\= or different quoting)"
            kind name)))))
-=======
-          (byte-compile-warn-x
-           name "%s%sdocstring has wrong usage of unescaped single quotes (use \\= or different quoting)"
-           kind name))
-        ;; There's a "Unicode quote" in the string -- it should probably
-        ;; be an ASCII one instead.
-        (when (byte-compile-warning-enabled-p 'docstrings-non-ascii-quotes)
-          (when (string-match-p "\\( \"\\|[ \t]\\|^\\)[‘’]" docs)
-            (byte-compile-warn-x
-             name "%s%sdocstring has wrong usage of \"fancy\" single quotation marks"
-             kind name))))))
->>>>>>> 93b018c6
   form)
 
 (defun byte-compile-warn--undefined-funcs ()
