--- conflicted
+++ resolved
@@ -3650,7 +3650,6 @@
     (byte-compile-form (nth 2 form))
     (byte-compile-out (get (car form) 'byte-opcode) 0)))
 
-<<<<<<< HEAD
 (defun byte-compile-and-folded (form)
   "Compile calls to functions like `<='.
 These implicitly `and' together a bunch of two-arg bytecodes."
@@ -3662,22 +3661,6 @@
       (byte-compile-form `(and (,(car form) ,(nth 1 form) ,(nth 2 form))
 			       (,(car form) ,@(nthcdr 2 form)))))
      (t (byte-compile-normal-call form)))))
-=======
-(defun byte-compile-cmp (form)
-  "Compile calls to numeric comparisons such as `<', `=' etc."
-  ;; Lisp-level transforms should already have reduced valid calls to 2 args.
-  (if (not (= (length form) 3))
-      (byte-compile-subr-wrong-args form "1 or more")
-    (byte-compile-two-args
-     (if (macroexp-const-p (nth 1 form))
-         ;; First argument is constant: flip it so that the constant
-         ;; is last, which may allow more lapcode optimisations.
-         (let* ((op (car form))
-                (flipped-op (cdr (assq op '((< . >) (<= . >=)
-                                            (> . <) (>= . <=) (= . =))))))
-           (list flipped-op (nth 2 form) (nth 1 form)))
-       form))))
->>>>>>> 254c75fc
 
 (defun byte-compile-three-args (form)
   (if (not (= (length form) 4))
