;;; bytecomp.el --- compilation of Lisp code into byte code -*- lexical-binding: t -*-

;; Copyright (C) 1985-1987, 1992, 1994, 1998, 2000-2023 Free Software
;; Foundation, Inc.

;; Author: Jamie Zawinski <jwz@lucid.com>
;;	Hallvard Furuseth <hbf@ulrik.uio.no>
;; Maintainer: emacs-devel@gnu.org
;; Keywords: lisp
;; Package: emacs

;; This file is NOT part of GNU Emacs.

;; GNU Emacs is free software: you can redistribute it and/or modify
;; it under the terms of the GNU General Public License as published by
;; the Free Software Foundation, either version 3 of the License, or
;; (at your option) any later version.

;; GNU Emacs is distributed in the hope that it will be useful,
;; but WITHOUT ANY WARRANTY; without even the implied warranty of
;; MERCHANTABILITY or FITNESS FOR A PARTICULAR PURPOSE.  See the
;; GNU General Public License for more details.

;; You should have received a copy of the GNU General Public License
;; along with GNU Emacs.  If not, see <https://www.gnu.org/licenses/>.

;;; Commentary:

;; The Emacs Lisp byte compiler.  This crunches Lisp source into a sort
;; of p-code (`lapcode') which takes up less space and can be interpreted
;; faster.  [`LAP' == `Lisp Assembly Program'.]
;; The user entry points are byte-compile-file and byte-recompile-directory.

;;; Todo:

;; - Turn "not bound at runtime" functions into autoloads.

;;; Code:

;; ========================================================================
;; Entry points:
;;	byte-recompile-directory, byte-compile-file,
;;      byte-recompile-file,
;;     batch-byte-compile, batch-byte-recompile-directory,
;;	byte-compile, compile-defun,
;;	display-call-tree
;; (byte-compile-buffer and byte-compile-and-load-file were turned off
;;  because they are not terribly useful and get in the way of completion.)

;; This version of the byte compiler has the following improvements:
;;  + optimization of compiled code:
;;    - removal of unreachable code;
;;    - removal of calls to side-effectless functions whose return-value
;;      is unused;
;;    - compile-time evaluation of safe constant forms, such as (consp nil)
;;      and (ash 1 6);
;;    - open-coding of literal lambdas;
;;    - peephole optimization of emitted code;
;;    - trivial functions are left uncompiled for speed.
;;  + support for inline functions;
;;  + compile-time evaluation of arbitrary expressions;
;;  + compile-time warning messages for:
;;    - functions being redefined with incompatible arglists;
;;    - functions being redefined as macros, or vice-versa;
;;    - functions or macros defined multiple times in the same file;
;;    - functions being called with the incorrect number of arguments;
;;    - functions being called which are not defined globally, in the
;;      file, or as autoloads;
;;    - assignment and reference of undeclared free variables;
;;    - various syntax errors;
;;  + correct compilation of nested defuns, defmacros, defvars and defsubsts;
;;  + correct compilation of top-level uses of macros;
;;  + the ability to generate a histogram of functions called.

;; User customization variables: M-x customize-group bytecomp

;; New Features:
;;
;;  o	The form `defsubst' is just like `defun', except that the function
;;	generated will be open-coded in compiled code which uses it.  This
;;	means that no function call will be generated, it will simply be
;;	spliced in.  Lisp functions calls are very slow, so this can be a
;;	big win.
;;
;;	You can generally accomplish the same thing with `defmacro', but in
;;	that case, the defined procedure can't be used as an argument to
;;	mapcar, etc.
;;
;;  o	You can also open-code one particular call to a function without
;;	open-coding all calls.  Use the 'inline' form to do this, like so:
;;
;;		(inline (foo 1 2 3))	;; `foo' will be open-coded
;;	or...
;;		(inline			;;  `foo' and `baz' will be
;;		 (foo 1 2 3 (bar 5))	;; open-coded, but `bar' will not.
;;		 (baz 0))
;;
;;  o	It is possible to open-code a function in the same file it is defined
;;	in without having to load that file before compiling it.  The
;;	byte-compiler has been modified to remember function definitions in
;;	the compilation environment in the same way that it remembers macro
;;	definitions.
;;
;;  o  Forms like ((lambda ...) ...) are open-coded.
;;
;;  o  The form `eval-when-compile' is like progn, except that the body
;;     is evaluated at compile-time.  When it appears at top-level, this
;;     is analogous to the Common Lisp idiom (eval-when (compile) ...).
;;     When it does not appear at top-level, it is similar to the
;;     Common Lisp #. reader macro (but not in interpreted code).
;;
;;  o  The form `eval-and-compile' is similar to eval-when-compile, but
;;	the whole form is evalled both at compile-time and at run-time.
;;
;;  o  The command compile-defun is analogous to eval-defun.
;;
;;  o  If you run byte-compile-file on a filename which is visited in a
;;     buffer, and that buffer is modified, you are asked whether you want
;;     to save the buffer before compiling.
;;
;;  o  byte-compiled files now start with the string `;ELC'.
;;     Some versions of `file' can be customized to recognize that.

(eval-when-compile (require 'compile))
(eval-when-compile (require 'cl-lib))
(require 'cldefs nil t) ;; bootstrap-emacs won't have it in time
(require 'backquote)
(require 'macroexp)
(require 'cconv)

(autoload 'cl-tailp "cl-extra")
(declare-function cl-find-if "cl-seq")
(declare-function cl-remove-if "cl-seq")

;; The feature of compiling in a specific target Emacs version
;; has been turned off because compile time options are a bad idea.
(defgroup bytecomp nil
  "Emacs Lisp byte-compiler."
  :group 'lisp)

(defcustom emacs-lisp-file-regexp "\\.el\\'"
  "Regexp which matches Emacs Lisp source files.
If you change this, you might want to set `byte-compile-dest-file-function'.
\(Note that the assumption of a \".elc\" suffix for compiled files
is hard-coded in various places in Emacs.)"
  ;; Eg is_elc in Fload.
  :type 'regexp)

(defcustom byte-compile-dest-file-function #'byte-compile--default-dest-file
  "Function for the function `byte-compile-dest-file' to call.
It should take one argument, the name of an Emacs Lisp source
file name, and return the name of the compiled file.
\(Note that the assumption that the source and compiled files
are found in the same directory is hard-coded in various places in Emacs.)"
  ;; Eg load-prefer-newer, documentation lookup IIRC.
  :type '(choice (const nil) function)
  :version "23.2")

(defun byte-compiler-base-file-name (filename)
  "This enables file name handlers such as jka-compr
to remove parts of the file name that should not be copied
through to the output file name."
  (if-let ((handler (find-file-name-handler
                     filename
		     'byte-compiler-base-file-name)))
      (funcall handler 'byte-compiler-base-file-name filename)
    filename))

;; Sadly automake relies on this misfeature up to at least version 1.15.1.
(if (fboundp 'byte-compile-dest-file)
    (or (featurep 'bytecomp)
        (display-warning 'bytecomp (format-message "\
Changing `byte-compile-dest-file' is obsolete (as of 23.2);
set `byte-compile-dest-file-function' instead.")))
(defun byte-compile-dest-file (filename)
  "Convert an Emacs Lisp source file name to a compiled file name.
If `byte-compile-dest-file-function' is non-nil, uses that
function to do the work.  Otherwise, if FILENAME matches
`emacs-lisp-file-regexp' (by default, files with the extension \".el\"),
replaces the matching part (and anything after it) with \".elc\";
otherwise adds \".elc\"."
  (funcall (or byte-compile-dest-file-function
               #'byte-compile--default-dest-file)
           filename)))

(defun byte-compile--default-dest-file (filename)
  (setq filename (file-name-sans-versions
		  (byte-compiler-base-file-name filename)))
  (cond ((string-match emacs-lisp-file-regexp filename)
	 (concat (substring filename 0 (match-beginning 0)) ".elc"))
	(t (concat filename ".elc"))))

;; This can be the 'byte-compile property of any symbol.
(autoload 'byte-compile-inline-expand "byte-opt")

;; This is the entry point to the lapcode optimizer pass1.
(autoload 'byte-optimize-one-form "byte-opt")
;; This is the entry point to the lapcode optimizer pass2.
(autoload 'byte-optimize-lapcode "byte-opt")

;; This is the entry point to the decompiler, which is used by the
;; disassembler.  The disassembler just requires 'byte-compile, but
;; that doesn't define this function, so this seems to be a reasonable
;; thing to do.
(autoload 'byte-decompile-bytecode "byte-opt")

(defcustom byte-compile-verbose
  (and (not noninteractive) (> baud-rate search-slow-speed))
  "Non-nil means print messages describing progress of byte-compiler."
  :type 'boolean)

(defcustom byte-optimize t
  "Enable optimization in the byte compiler.
Possible values are:
  nil      - no optimization
  t        - all optimizations
  `source' - source-level optimizations only
  `byte'   - code-level optimizations only"
  :type '(choice (const :tag "none" nil)
		 (const :tag "all" t)
		 (const :tag "source-level" source)
		 (const :tag "byte-level" byte)))

(defcustom byte-compile-delete-errors nil
  "If non-nil, the optimizer may delete forms that may signal an error.
This includes variable references and calls to functions such as `car'."
  :type 'boolean)

(defcustom byte-compile-cond-use-jump-table t
  "Compile `cond' clauses to a jump table implementation (using a hash-table)."
  :version "26.1"
  :type 'boolean)

(defvar byte-compile-dynamic nil
  "If non-nil, compile function bodies so they load lazily.
They are hidden in comments in the compiled file,
and each one is brought into core when the
function is called.

To enable this option, make it a file-local variable
in the source file you want it to apply to.
For example, add  -*-byte-compile-dynamic: t;-*- on the first line.

When this option is true, if you load the compiled file and then move it,
the functions you loaded will not be able to run.")
(make-obsolete-variable 'byte-compile-dynamic "not worthwhile any more." "27.1")
;;;###autoload(put 'byte-compile-dynamic 'safe-local-variable 'booleanp)

(defcustom byte-compile-dynamic-docstrings t
  "If non-nil, compile doc strings for lazy access.
We bury the doc strings of functions and variables inside comments in
the file, and bring them into core only when they are actually needed.

When this option is true, if you load the compiled file and then move it,
you won't be able to find the documentation of anything in that file.

To disable this option for a certain file, make it a file-local variable
in the source file.  For example, add this to the first line:
  -*-byte-compile-dynamic-docstrings:nil;-*-
You can also set the variable globally.

This option is enabled by default because it reduces Emacs memory usage."
  :type 'boolean)
;;;###autoload(put 'byte-compile-dynamic-docstrings 'safe-local-variable 'booleanp)

(defconst byte-compile-log-buffer "*Compile-Log*"
  "Name of the byte-compiler's log buffer.")

(defvar byte-compile--known-dynamic-vars nil
  "Variables known to be declared as dynamic, for warning purposes.
Each element is (VAR . FILE), indicating that VAR is declared in FILE.")

(defvar byte-compile--seen-defvars nil
  "All dynamic variable declarations seen so far.")

(defvar byte-compile--seen-requires nil
  "All required symbols seen so far.")

(defcustom byte-optimize-log nil
  "If non-nil, the byte-compiler will log its optimizations.
If this is `source', then only source-level optimizations will be logged.
If it is `byte', then only byte-level optimizations will be logged.
The information is logged to `byte-compile-log-buffer'."
  :type '(choice (const :tag "none" nil)
		 (const :tag "all" t)
		 (const :tag "source-level" source)
		 (const :tag "byte-level" byte)))

(defcustom byte-compile-error-on-warn nil
  "If true, the byte-compiler reports warnings with `error'."
  :type 'boolean)
;; This needs to be autoloaded because it needs to be available to
;; Emacs before the byte compiler is loaded, otherwise Emacs will not
;; know that this variable is marked as safe until it is too late.
;; (See https://lists.gnu.org/r/emacs-devel/2018-01/msg00261.html )
;;;###autoload(put 'byte-compile-error-on-warn 'safe-local-variable 'booleanp)

(defconst byte-compile-warning-types
  '(redefine callargs free-vars unresolved
             obsolete noruntime interactive-only
             make-local mapcar constants suspicious lexical lexical-dynamic
             docstrings docstrings-non-ascii-quotes not-unused
             empty-body)
  "The list of warning types used when `byte-compile-warnings' is t.")
(defcustom byte-compile-warnings t
  "List of warnings that the byte-compiler should issue (t for almost all).

Elements of the list may be:

  free-vars   references to variables not in the current lexical scope.
  unresolved  alias for undefined.
  callargs    function calls with args that don't match the definition.
  redefine    function name redefined from a macro to ordinary function or vice
              versa, or redefined to take a different number of arguments.
  obsolete    obsolete variables and functions.
  noruntime   functions that may not be defined at runtime (typically
              defined only under `eval-when-compile').
  interactive-only
	      commands that normally shouldn't be called from Lisp code.
  lexical     global/dynamic variables lacking a prefix.
  lexical-dynamic
              lexically bound variable declared dynamic elsewhere
  make-local  calls to `make-variable-buffer-local' that may be incorrect.
  mapcar      mapcar called for effect.
  not-unused  warning about using variables with symbol names starting with _.
  constants   let-binding of, or assignment to, constants/nonvariables.
  docstrings  docstrings that are too wide (longer than
              `byte-compile-docstring-max-column' or
              `fill-column' characters, whichever is bigger) or
              have other stylistic issues.
  docstrings-non-ascii-quotes docstrings that have non-ASCII quotes.
                              This depends on the `docstrings' warning type.
  suspicious  constructs that usually don't do what the coder wanted.
  empty-body  body argument to a special form or macro is empty.

If the list begins with `not', then the remaining elements specify warnings to
suppress.  For example, (not mapcar) will suppress warnings about mapcar.

The t value means \"all non experimental warning types\", and
excludes the types in `byte-compile--emacs-build-warning-types'.
A value of `all' really means all."
  :type `(choice (const :tag "All" t)
		 (set :menu-tag "Some"
                      ,@(mapcar (lambda (x) `(const ,x))
                                byte-compile-warning-types))))

(defconst byte-compile--emacs-build-warning-types
  '(docstrings-non-ascii-quotes)
  "List of warning types that are only enabled during Emacs builds.
This is typically either warning types that are being phased in
(but shouldn't be enabled for packages yet), or that are only relevant
for the Emacs build itself.")

(defvar byte-compile--suppressed-warnings nil
  "Dynamically bound by `with-suppressed-warnings' to suppress warnings.")

;;;###autoload
(put 'byte-compile-warnings 'safe-local-variable
     (lambda (v)
       (or (symbolp v)
           (null (delq nil (mapcar (lambda (x) (not (symbolp x))) v))))))

;;;###autoload
(defun byte-compile-warning-enabled-p (warning &optional symbol)
  "Return non-nil if WARNING is enabled, according to `byte-compile-warnings'."
  (let ((suppress nil))
    (dolist (elem byte-compile--suppressed-warnings)
      (when (and (eq (car elem) warning)
                 (memq symbol (cdr elem)))
        (setq suppress t)))
    (and (not suppress)
         ;; During an Emacs build, we want all warnings.
         (or (eq byte-compile-warnings 'all)
             ;; If t, we want almost all the warnings, but not the
             ;; ones that are Emacs build specific.
             (and (not (memq warning byte-compile--emacs-build-warning-types))
                  (or (eq byte-compile-warnings t)
                      (if (eq (car byte-compile-warnings) 'not)
                          (not (memq warning byte-compile-warnings))
                        (memq warning byte-compile-warnings))))))))

;;;###autoload
(defun byte-compile-disable-warning (warning)
  "Change `byte-compile-warnings' to disable WARNING.
If `byte-compile-warnings' is t, set it to `(not WARNING)'.
Otherwise, if the first element is `not', add WARNING, else remove it.
Normally you should let-bind `byte-compile-warnings' before calling this,
else the global value will be modified."
  (setq byte-compile-warnings
        (cond ((eq byte-compile-warnings t)
               (list 'not warning))
              ((eq (car byte-compile-warnings) 'not)
               (if (memq warning byte-compile-warnings)
                   byte-compile-warnings
                 (append byte-compile-warnings (list warning))))
              (t
               (delq warning byte-compile-warnings)))))

;;;###autoload
(defun byte-compile-enable-warning (warning)
  "Change `byte-compile-warnings' to enable WARNING.
If `byte-compile-warnings' is t, do nothing.  Otherwise, if the
first element is `not', remove WARNING, else add it.
Normally you should let-bind `byte-compile-warnings' before calling this,
else the global value will be modified."
  (or (eq byte-compile-warnings t)
      (setq byte-compile-warnings
            (cond ((eq (car byte-compile-warnings) 'not)
                   (delq warning byte-compile-warnings))
                  ((memq warning byte-compile-warnings)
                   byte-compile-warnings)
                  (t
                   (append byte-compile-warnings (list warning)))))))

(defvar byte-compile-interactive-only-functions nil
  "List of commands that are not meant to be called from Lisp.")
(make-obsolete-variable 'byte-compile-interactive-only-functions
			"use the `interactive-only' symbol property instead."
			"24.4")

(defvar byte-compile-not-obsolete-vars nil
  "List of variables that shouldn't be reported as obsolete.")
(defvar byte-compile-global-not-obsolete-vars nil
  "Global list of variables that shouldn't be reported as obsolete.")

(defvar byte-compile-not-obsolete-funcs nil
  "List of functions that shouldn't be reported as obsolete.")

(defcustom byte-compile-generate-call-tree nil
  "Non-nil means collect call-graph information when compiling.
This records which functions were called and from where.
If the value is t, compilation displays the call graph when it finishes.
If the value is neither t nor nil, compilation asks you whether to
display the graph.

The call tree only lists functions called, not macros used.  Those
functions which the byte-code interpreter knows about directly (eq,
cons, etc.) are not reported.

The call tree also lists those functions which are not known to be
called (that is, to which no calls have been compiled).  Functions
which can be invoked interactively are excluded from this list."
  :type '(choice (const :tag "Yes" t) (const :tag "No" nil)
		 (other :tag "Ask" lambda)))

(defvar byte-compile-call-tree nil
  "Alist of functions and their call tree.
Each element looks like

  (FUNCTION CALLERS CALLS)

where CALLERS is a list of functions that call FUNCTION, and CALLS
is a list of functions for which calls were generated while compiling
FUNCTION.")

(defcustom byte-compile-call-tree-sort 'name
  "If non-nil, sort the call tree.
The values `name', `callers', `calls', `calls+callers'
specify different fields to sort on."
  :type '(choice (const name) (const callers) (const calls)
		 (const calls+callers) (const nil)))

(defvar byte-compile-jump-tables nil
  "List of all jump tables used during compilation of this form.")
(defvar byte-compile-constants nil
  "List of all constants encountered during compilation of this form.")
(defvar byte-compile-variables nil
  "List of all variables encountered during compilation of this form.")
(defvar byte-compile-bound-variables nil
  "List of dynamic variables bound in the context of the current form.
This list lives partly on the stack.")
(defvar byte-compile-lexical-variables nil
  "List of variables that have been treated as lexical.
Filled in `cconv-analyze-form' but initialized and consulted here.")
(defvar byte-compile-const-variables nil
  "List of variables declared as constants during compilation of this file.")
(defvar byte-compile-free-references)
(defvar byte-compile-free-assignments)
(defvar byte-compile-abort-elc nil
  "Can be nil, t, or the actual error halting the compilation.")

(defvar byte-compile--defined-funcs nil
  "List of function symbols known to be defined at runtime.")

(defvar byte-compile--undefined-funcs nil
  "Alist of function symbols known to be undefined at runtime.
Entries are of the form \(UNDEFINED-FUNC CHARPOS . ARITIES).
CHARPOS is the best-efforts file position that lread.c first
found a call.  Each direct call adds its argument count to the
list ARITIES for the purpose of flagging inconsistent arities.
ARITIES is the constant t if the function is only called
indirectly.")

(defvar byte-compile--noruntime-funcs nil
  "List of function symbols only defined at compile-time.")

(defun byte-compile-maybe-expand (form func)
  "Macroexpansion of top-level FORM could yield a progn.
See CLHS section 3.2.3.1, *Processing of Top Level Forms*, and
bytecomp-tests.el for interesting cases."
  (let ((form* (macroexp-macroexpand form byte-compile-macro-environment)))
    (if (eq (car-safe form*) 'progn)
        (cons 'progn
              (mapcar (lambda (sexpr)
                        (byte-compile-maybe-expand sexpr func))
                      (cdr form*)))
      (funcall func form*))))


(defvar bytecomp--copy-tree-seen)

(defun bytecomp--copy-tree-1 (tree)
  ;; TREE must be a cons.
  (or (gethash tree bytecomp--copy-tree-seen)
      (let* ((next (cdr tree))
             (result (cons nil next))
             (copy result))
        (while (progn
                 (puthash tree copy bytecomp--copy-tree-seen)
                 (let ((a (car tree)))
                   (setcar copy (if (consp a)
                                    (bytecomp--copy-tree-1 a)
                                  a)))
                 (and (consp next)
                      (let ((tail (gethash next bytecomp--copy-tree-seen)))
                        (if tail
                            (progn (setcdr copy tail)
                                   nil)
                          (setq tree next)
                          (setq next (cdr next))
                          (let ((prev copy))
                            (setq copy (cons nil next))
                            (setcdr prev copy)
                            t))))))
        result)))

(defun bytecomp--copy-tree (tree)
  "Make a copy of TREE, preserving any circular structure therein.
Only conses are traversed and duplicated, not arrays or any other structure."
  (if (consp tree)
      (let ((bytecomp--copy-tree-seen (make-hash-table :test #'eq)))
        (bytecomp--copy-tree-1 tree))
    tree))

(defconst byte-compile-initial-macro-environment
  `((declare-function . byte-compile-macroexpand-declare-function)
    (eval-when-compile . ,(lambda (&rest body)
                            (let (result)
                              (byte-compile-maybe-expand
                               (macroexp-progn body)
                               (lambda (form)
                                 ;; Sandbox these defvars to forestall "not
                                 ;; defined at runtime" errors
                                 (let ((byte-compile--undefined-funcs
                                        byte-compile--undefined-funcs)
                                       (byte-compile--defined-funcs
                                        byte-compile--defined-funcs))
                                   (setf result
                                         (byte-compile-eval
                                          (byte-compile-top-level
                                           (byte-compile-preprocess form)))))))
                              (list 'quote result))))
    (eval-and-compile . ,(lambda (&rest body)
                           (byte-compile-maybe-expand
                            (macroexp-progn body)
                            (lambda (form)
<<<<<<< HEAD
                              ;; Don't compile since we don't know
                              ;; byte-compile-form or byte-compile-file-form.
                              (let ((expanded
                                     (macroexpand--all-top-level
                                      form
                                      macroexpand-all-environment)))
                                (eval expanded lexical-binding)
=======
                              ;; Don't compile here, since we don't know
                              ;; whether to compile as byte-compile-form
                              ;; or byte-compile-file-form.
                              (let* ((print-symbols-bare t) ; Possibly redundant binding.
                                     (expanded
                                      (macroexpand--all-toplevel
                                       form
                                       macroexpand-all-environment)))
                                (eval (byte-run-strip-symbol-positions
                                       (bytecomp--copy-tree expanded))
                                      lexical-binding)
>>>>>>> 75f04848
                                expanded)))))
    (with-suppressed-warnings
        . ,(lambda (warnings &rest body)
             ;; Bind `byte-compile--suppressed-warnings' once here for
             ;; the macroexpansion, and once again later for the
             ;; compilation via `byte-compile-suppressed-warnings'
             (if body
                 (let ((byte-compile--suppressed-warnings
                        (append warnings byte-compile--suppressed-warnings)))
                   `(internal--with-suppressed-warnings
                     ',warnings
                     ,(macroexpand-all
                       ;; not macroexp-progn because byte-compile-file-form-progn
                       ;; assumes progn even for single expression.
                       `(progn ,@body)
                       macroexpand-all-environment)))
               (macroexp-warn-and-return
                "`with-suppressed-warnings' with empty body"
                nil '(empty-body with-suppressed-warnings) t)))))
  "The default macro-environment passed to macroexpand by the compiler.
Placing a macro here will cause a macro to have different semantics when
expanded by the compiler as when expanded by the interpreter.")

(defvar byte-compile-macro-environment byte-compile-initial-macro-environment
  "Alist of macros defined in the file being compiled.
Each element looks like (MACRONAME . DEFINITION).  It is
\(MACRONAME . nil) when a macro is redefined as a function.")

(defvar byte-compile-function-environment nil
  "Alist of functions defined in the file being compiled.
This is so we can inline them when necessary.
Each element looks like (FUNCTIONNAME . DEFINITION).  It is
\(FUNCTIONNAME . nil) when a function is redefined as a macro.
It is \(FUNCTIONNAME . t) when all we know is that it was defined,
and we don't know the definition.  For an autoloaded function, DEFINITION
has the form (autoload . FILENAME).")

;; Variables for lexical binding
(defvar byte-compile--lexical-environment nil
  "The current lexical environment.")

(defvar byte-compile-tag-number 0)
(defvar byte-compile-output nil
  "Alist describing contents to put in byte code string.
Each element is (INDEX . VALUE)")
(defvar byte-compile-depth 0 "Current depth of execution stack.")
(defvar byte-compile-maxdepth 0 "Maximum depth of execution stack.")

;; The following is used by comp.el to spill data out of here.
;;
;; Spilling is done in 3 places:
;;
;; - `byte-compile-lapcode' to obtain the map bytecode -> LAP for any
;;   code assembled.
;;
;; - `byte-compile-lambda' to obtain arglist doc and interactive spec
;;   af any lambda compiled (including anonymous).
;;
;; - `byte-compile-file-form-defalias*' to obtain the list of
;;   top-level forms as they would be outputted in the .elc file.
;;

(declare-function cl--defsubst-expand "cl-macs")
(cl-defstruct byte-to-native-lambda
  byte-func lap)

;; Top level forms:
(cl-defstruct byte-to-native-func-def
  "Named function defined at top-level."
  name c-name byte-func)
(cl-defstruct byte-to-native-top-level
  "All other top-level forms."
  form lexical)

(defvar byte-native-compiling nil
  "Non-nil while native compiling.")
(defvar byte-native-qualities nil
  "To spill default qualities from the compiled file.")
(defvar byte+native-compile nil
  "Non-nil while producing at the same time byte and native code.")
(defvar byte-to-native-lambdas-h nil
  "Hash byte-code -> byte-to-native-lambda.")
(defvar byte-to-native-top-level-forms nil
  "List of top level forms.")
(defvar byte-to-native-output-buffer-file nil
  "Pair holding byte-compilation output buffer, elc filename.")
(defvar byte-to-native-plist-environment nil
  "To spill `overriding-plist-environment'.")


;;; The byte codes; this information is duplicated in bytecomp.c

(defvar byte-code-vector nil
  "An array containing byte-code names indexed by byte-code values.")

(defvar byte-stack+-info nil
  "An array with the stack adjustment for each byte-code.")

(defmacro byte-defop (opcode stack-adjust opname &optional docstring)
  ;; This is a speed-hack for building the byte-code-vector at compile-time.
  ;; We fill in the vector at macroexpand-time, and then after the last call
  ;; to byte-defop, we write the vector out as a constant instead of writing
  ;; out a bunch of calls to aset.
  ;; Actually, we don't fill in the vector itself, because that could make
  ;; it problematic to compile big changes to this compiler; we store the
  ;; values on its plist, and remove them later in -extrude.
  (let ((v1 (or (get 'byte-code-vector 'tmp-compile-time-value)
		(put 'byte-code-vector 'tmp-compile-time-value
		     (make-vector 256 nil))))
	(v2 (or (get 'byte-stack+-info 'tmp-compile-time-value)
		(put 'byte-stack+-info 'tmp-compile-time-value
		     (make-vector 256 nil)))))
    (aset v1 opcode opname)
    (aset v2 opcode stack-adjust))
  (if docstring
      (list 'defconst opname opcode (concat "Byte code opcode " docstring "."))
    (list 'defconst opname opcode)))

(defmacro byte-extrude-byte-code-vectors ()
  (prog1 (list 'setq 'byte-code-vector
		     (get 'byte-code-vector 'tmp-compile-time-value)
		     'byte-stack+-info
		     (get 'byte-stack+-info 'tmp-compile-time-value))
    (put 'byte-code-vector 'tmp-compile-time-value nil)
    (put 'byte-stack+-info 'tmp-compile-time-value nil)))


;; The following opcodes (1-47) use the 3 lowest bits for an immediate
;; argument.

(byte-defop   0  1 byte-stack-ref "for stack reference")
;; Code 0 is actually unused but reserved as invalid code for detecting
;; corrupted bytecode.  Codes 1-7 are stack-ref.

(byte-defop   8  1 byte-varref	"for variable reference")
(byte-defop  16 -1 byte-varset	"for setting a variable")
(byte-defop  24 -1 byte-varbind	"for binding a variable")
(byte-defop  32  0 byte-call	"for calling a function")
(byte-defop  40  0 byte-unbind	"for unbinding special bindings")
;; codes 8-47 are consumed by the preceding opcodes

(byte-defop  48  0 byte-pophandler)
(byte-defop  49 -1 byte-pushconditioncase)
(byte-defop  50 -1 byte-pushcatch)

;; unused: 51-55

(byte-defop  56 -1 byte-nth)
(byte-defop  57  0 byte-symbolp)
(byte-defop  58  0 byte-consp)
(byte-defop  59  0 byte-stringp)
(byte-defop  60  0 byte-listp)
(byte-defop  61 -1 byte-eq)
(byte-defop  62 -1 byte-memq)
(byte-defop  63  0 byte-not)
(byte-defop  64  0 byte-car)
(byte-defop  65  0 byte-cdr)
(byte-defop  66 -1 byte-cons)
(byte-defop  67  0 byte-list1)
(byte-defop  68 -1 byte-list2)
(byte-defop  69 -2 byte-list3)
(byte-defop  70 -3 byte-list4)
(byte-defop  71  0 byte-length)
(byte-defop  72 -1 byte-aref)
(byte-defop  73 -2 byte-aset)
(byte-defop  74  0 byte-symbol-value)
(byte-defop  75  0 byte-symbol-function)
(byte-defop  76 -1 byte-set)
(byte-defop  77 -1 byte-fset)
(byte-defop  78 -1 byte-get)
(byte-defop  79 -2 byte-substring)
(byte-defop  80 -1 byte-concat2)
(byte-defop  81 -2 byte-concat3)
(byte-defop  82 -3 byte-concat4)
(byte-defop  83  0 byte-sub1)
(byte-defop  84  0 byte-add1)
(byte-defop  85 -1 byte-eqlsign)
(byte-defop  86 -1 byte-gtr)
(byte-defop  87 -1 byte-lss)
(byte-defop  88 -1 byte-leq)
(byte-defop  89 -1 byte-geq)
(byte-defop  90 -1 byte-diff)
(byte-defop  91  0 byte-negate)
(byte-defop  92 -1 byte-plus)
(byte-defop  93 -1 byte-max)
(byte-defop  94 -1 byte-min)
(byte-defop  95 -1 byte-mult)
(byte-defop  96  1 byte-point)
(byte-defop  97  0 byte-save-current-buffer-OBSOLETE) ; unused since v20
(byte-defop  98  0 byte-goto-char)
(byte-defop  99  0 byte-insert)
(byte-defop 100  1 byte-point-max)
(byte-defop 101  1 byte-point-min)
(byte-defop 102  0 byte-char-after)
(byte-defop 103  1 byte-following-char)
(byte-defop 104  1 byte-preceding-char)
(byte-defop 105  1 byte-current-column)
(byte-defop 106  0 byte-indent-to)
(byte-defop 107  0 byte-scan-buffer-OBSOLETE) ; no longer generated as of v18
(byte-defop 108  1 byte-eolp)
(byte-defop 109  1 byte-eobp)
(byte-defop 110  1 byte-bolp)
(byte-defop 111  1 byte-bobp)
(byte-defop 112  1 byte-current-buffer)
(byte-defop 113  0 byte-set-buffer)
(byte-defop 114  0 byte-save-current-buffer
  "to make a binding to record the current buffer")
(byte-defop 115  0 byte-set-mark-OBSOLETE)
(byte-defop 116  1 byte-interactive-p-OBSOLETE)

(byte-defop 117  0 byte-forward-char)
(byte-defop 118  0 byte-forward-word)
(byte-defop 119 -1 byte-skip-chars-forward)
(byte-defop 120 -1 byte-skip-chars-backward)
(byte-defop 121  0 byte-forward-line)
(byte-defop 122  0 byte-char-syntax)
(byte-defop 123 -1 byte-buffer-substring)
(byte-defop 124 -1 byte-delete-region)
(byte-defop 125 -1 byte-narrow-to-region)
(byte-defop 126  1 byte-widen)
(byte-defop 127  0 byte-end-of-line)

;; unused: 128

;; These store their argument in the next two bytes
(byte-defop 129  1 byte-constant2
   "for reference to a constant with vector
index >= byte-constant-limit")
(byte-defop 130  0 byte-goto "for unconditional jump")
(byte-defop 131 -1 byte-goto-if-nil "to pop value and jump if it's nil")
(byte-defop 132 -1 byte-goto-if-not-nil "to pop value and jump if it's not nil")
(byte-defop 133 -1 byte-goto-if-nil-else-pop
  "to examine top-of-stack, jump and don't pop it if it's nil,
otherwise pop it")
(byte-defop 134 -1 byte-goto-if-not-nil-else-pop
  "to examine top-of-stack, jump and don't pop it if it's non nil,
otherwise pop it")

(byte-defop 135 -1 byte-return "to pop a value and return it from `byte-code'")
(byte-defop 136 -1 byte-discard "to discard one value from stack")
(byte-defop 137  1 byte-dup     "to duplicate the top of the stack")

(byte-defop 138  0 byte-save-excursion
  "to make a binding to record the buffer, point and mark")
(byte-defop 139  0 byte-save-window-excursion-OBSOLETE
  "to make a binding to record entire window configuration")
(byte-defop 140  0 byte-save-restriction
  "to make a binding to record the current buffer clipping
restrictions")
(byte-defop 141 -1 byte-catch-OBSOLETE   ; Not generated since Emacs 25.
  "for catch.  Takes, on stack, the tag and an expression for
the body")
(byte-defop 142 -1 byte-unwind-protect
  "for unwind-protect.  Takes, on stack, an expression for
the unwind-action")

;; For condition-case.  Takes, on stack, the variable to bind,
;; an expression for the body, and a list of clauses.
;; Not generated since Emacs 25.
(byte-defop 143 -2 byte-condition-case-OBSOLETE)

(byte-defop 144  0 byte-temp-output-buffer-setup-OBSOLETE)
(byte-defop 145 -1 byte-temp-output-buffer-show-OBSOLETE)

;; unused: 146

(byte-defop 147 -2 byte-set-marker)
(byte-defop 148  0 byte-match-beginning)
(byte-defop 149  0 byte-match-end)
(byte-defop 150  0 byte-upcase)
(byte-defop 151  0 byte-downcase)
(byte-defop 152 -1 byte-string=)
(byte-defop 153 -1 byte-string<)
(byte-defop 154 -1 byte-equal)
(byte-defop 155 -1 byte-nthcdr)
(byte-defop 156 -1 byte-elt)
(byte-defop 157 -1 byte-member)
(byte-defop 158 -1 byte-assq)
(byte-defop 159  0 byte-nreverse)
(byte-defop 160 -1 byte-setcar)
(byte-defop 161 -1 byte-setcdr)
(byte-defop 162  0 byte-car-safe)
(byte-defop 163  0 byte-cdr-safe)
(byte-defop 164 -1 byte-nconc)
(byte-defop 165 -1 byte-quo)
(byte-defop 166 -1 byte-rem)
(byte-defop 167  0 byte-numberp)
(byte-defop 168  0 byte-integerp)

;; unused: 169-174
(byte-defop 175 nil byte-listN)
(byte-defop 176 nil byte-concatN)
(byte-defop 177 nil byte-insertN)

(byte-defop 178 -1 byte-stack-set)	; Stack offset in following one byte.
(byte-defop 179 -1 byte-stack-set2)	; Stack offset in following two bytes.

;; unused: 180-181

;; If (following one byte & 0x80) == 0
;;    discard (following one byte & 0x7F) stack entries
;; else
;;    discard (following one byte & 0x7F) stack entries _underneath_ TOS
;;    (that is, if the operand = 0x83,  ... X Y Z T  =>  ... T)
(byte-defop 182 nil byte-discardN)
;; `byte-discardN-preserve-tos' is a pseudo-op that gets turned into
;; `byte-discardN' with the high bit in the operand set (by
;; `byte-compile-lapcode').
(defconst byte-discardN-preserve-tos byte-discardN)

(byte-defop 183 -2 byte-switch
 "to take a hash table and a value from the stack, and jump to
the address the value maps to, if any.")

;; unused: 184-191

(byte-defop 192  1 byte-constant	"for reference to a constant")
;; Codes 193-255 are consumed by `byte-constant', which uses the 6
;; lowest bits for an immediate argument.
(defconst byte-constant-limit 64
  "Exclusive maximum index usable in the `byte-constant' opcode.")

(defconst byte-goto-ops '(byte-goto byte-goto-if-nil byte-goto-if-not-nil
			  byte-goto-if-nil-else-pop
			  byte-goto-if-not-nil-else-pop
                          byte-pushcatch byte-pushconditioncase)
  "List of byte-codes whose offset is a pc.")

(defconst byte-goto-always-pop-ops '(byte-goto-if-nil byte-goto-if-not-nil))

(byte-extrude-byte-code-vectors)

;;; lapcode generator
;;
;; the byte-compiler now does source -> lapcode -> bytecode instead of
;; source -> bytecode, because it's a lot easier to make optimizations
;; on lapcode than on bytecode.
;;
;; Elements of the lapcode list are of the form (<instruction> . <parameter>)
;; where instruction is a symbol naming a byte-code instruction,
;; and parameter is an argument to that instruction, if any.
;;
;; The instruction can be the pseudo-op TAG, which means that this position
;; in the instruction stream is a target of a goto.  (car PARAMETER) will be
;; the PC for this location, and the whole instruction "(TAG pc)" will be the
;; parameter for some goto op.
;;
;; If the operation is varbind, varref, varset or push-constant, then the
;; parameter is (variable/constant . index_in_constant_vector).
;;
;; First, the source code is macroexpanded and optimized in various ways.
;; Then the resultant code is compiled into lapcode.  Another set of
;; optimizations are then run over the lapcode.  Then the variables and
;; constants referenced by the lapcode are collected and placed in the
;; constants-vector.  (This happens now so that variables referenced by dead
;; code don't consume space.)  And finally, the lapcode is transformed into
;; compacted byte-code.
;;
;; A distinction is made between variables and constants because the variable-
;; referencing instructions are more sensitive to the variables being near the
;; front of the constants-vector than the constant-referencing instructions.
;; Also, this lets us notice references to free variables.

(defmacro byte-compile-push-bytecodes (&rest args)
  "Push bytes onto BVAR, and increment CVAR by the number of bytes pushed.
BVAR and CVAR are variables which are updated after evaluating
all the arguments.

\(fn BYTE1 BYTE2 ... BYTEn BVAR CVAR)"
  (let ((byte-exprs (butlast args 2))
	(bytes-var (car (last args 2)))
	(pc-var (car (last args))))
    `(setq ,bytes-var ,(if (null (cdr byte-exprs))
                           `(progn (cl-assert (<= 0 ,(car byte-exprs)))
                                   (cons ,@byte-exprs ,bytes-var))
                         `(nconc (list ,@(reverse byte-exprs)) ,bytes-var))
           ,pc-var (+ ,(length byte-exprs) ,pc-var))))

(defmacro byte-compile-push-bytecode-const2 (opcode const2 bytes pc)
  "Push OPCODE and the two-byte constant CONST2 onto BYTES, and add 3 to PC.
CONST2 may be evaluated multiple times."
  `(byte-compile-push-bytecodes ,opcode (logand ,const2 255) (ash ,const2 -8)
				,bytes ,pc))

(defun byte-compile-lapcode (lap)
  "Turn lapcode LAP into bytecode.  The lapcode is destroyed."
  ;; Lapcode modifications: changes the ID of a tag to be the tag's PC.
  (let ((pc 0)			; Program counter
	op off			; Operation & offset
	opcode			; numeric value of OP
	(bytes '())		; Put the output bytes here
	(patchlist nil))        ; List of gotos to patch
    (dolist (lap-entry lap)
      (setq op (car lap-entry)
	    off (cdr lap-entry))
      (cond
       ((not (symbolp op))
        (error "Non-symbolic opcode `%s'" op))
       ((eq op 'TAG)
        (setcar off pc))
       (t
        (setq opcode
              (if (eq op 'byte-discardN-preserve-tos)
                  ;; byte-discardN-preserve-tos is a pseudo op, which
                  ;; is actually the same as byte-discardN
                  ;; with a modified argument.
                  byte-discardN
                (symbol-value op)))
        (cond ((memq op byte-goto-ops)
               ;; goto
               (byte-compile-push-bytecodes opcode nil (cdr off) bytes pc)
               (push bytes patchlist))
              ((or (and (consp off)
                        ;; Variable or constant reference
                        (progn
                          (setq off (cdr off))
                          (eq op 'byte-constant)))
                   (and (eq op 'byte-constant)
                        (integerp off)))
               ;; constant ref
               (if (< off byte-constant-limit)
                   (byte-compile-push-bytecodes (+ byte-constant off)
                                                bytes pc)
                 (byte-compile-push-bytecode-const2 byte-constant2 off
                                                    bytes pc)))
              ((and (= opcode byte-stack-set)
                    (> off 255))
               ;; Use the two-byte version of byte-stack-set if the
               ;; offset is too large for the normal version.
               (byte-compile-push-bytecode-const2 byte-stack-set2 off
                                                  bytes pc))
              ((and (>= opcode byte-listN)
                    (< opcode byte-discardN))
               ;; These insns all put their operand into one extra byte.
               (byte-compile-push-bytecodes opcode off bytes pc))
              ((= opcode byte-discardN)
               ;; byte-discardN is weird in that it encodes a flag in the
               ;; top bit of its one-byte argument.  If the argument is
               ;; too large to fit in 7 bits, the opcode can be repeated.
               (let ((flag (if (eq op 'byte-discardN-preserve-tos) #x80 0)))
                 (while (> off #x7f)
                   (byte-compile-push-bytecodes opcode (logior #x7f flag)
                                                bytes pc)
                   (setq off (- off #x7f)))
                 (byte-compile-push-bytecodes opcode (logior off flag)
                                              bytes pc)))
              ((null off)
               ;; opcode that doesn't use OFF
               (byte-compile-push-bytecodes opcode bytes pc))
              ((and (eq opcode byte-stack-ref) (eq off 0))
               ;; (stack-ref 0) is really just another name for `dup'.
               (debug)                 ;FIXME: When would this happen?
               (byte-compile-push-bytecodes byte-dup bytes pc))
              ;; The following three cases are for the special
              ;; insns that encode their operand into 0, 1, or 2
              ;; extra bytes depending on its magnitude.
              ((< off 6)
               (byte-compile-push-bytecodes (+ opcode off) bytes pc))
              ((< off 256)
               (byte-compile-push-bytecodes (+ opcode 6) off bytes pc))
              (t
               (byte-compile-push-bytecode-const2 (+ opcode 7) off
                                                  bytes pc))))))
    ;;(if (not (= pc (length bytes)))
    ;;    (error "Compiler error: pc mismatch - %s %s" pc (length bytes)))
    ;; Patch tag PCs into absolute jumps.
    (dolist (bytes-tail patchlist)
      (setq pc (caar bytes-tail))	; Pick PC from goto's tag.
      ;; Splits PC's value into 2 bytes. The jump address is
      ;; "reconstructed" by the `FETCH2' macro in `bytecode.c'.
      (setcar (cdr bytes-tail) (logand pc 255))
      (setcar bytes-tail (ash pc -8))
      ;; FIXME: Replace this by some workaround.
      (or (<= 0 (car bytes-tail) 255) (error "Bytecode overflow")))

    ;; Similarly, replace TAGs in all jump tables with the correct PC index.
    (dolist (hash-table byte-compile-jump-tables)
      (maphash #'(lambda (value tag)
                   (setq pc (cadr tag))
                   ;; We don't need to split PC here, as it is stored as a lisp
                   ;; object in the hash table (whereas other goto-* ops store
                   ;; it within 2 bytes in the byte string).
                   (puthash value pc hash-table))
               hash-table))
    (let ((bytecode (apply 'unibyte-string (nreverse bytes))))
      (when byte-native-compiling
        ;; Spill LAP for the native compiler here.
        (puthash bytecode (make-byte-to-native-lambda :lap lap)
                 byte-to-native-lambdas-h))
      bytecode)))

(defun byte-compile-eval (form)
  "Eval FORM within compile-time `eval-when-compile' block.
Update byte-compile--noruntime-funcs with new defuns, but not
byte-compile--defined-funcs since definedness is a runtime
notion."
  (let ((hist-orig load-history)
	(hist-nil-orig current-load-list))
    (prog1 (eval form lexical-binding)
      (when (byte-compile-warning-enabled-p 'noruntime)
	(let ((hist-new
	       ;; Get new `current-load-list' for the locally defined funs.
	       (cons (butlast current-load-list (length hist-nil-orig))
	             load-history)))
	  (while (and hist-new (not (eq hist-new hist-orig)))
	    (let ((xs (pop hist-new)))
	      ;; Ensure file not already loaded.
	      (unless (assoc (car xs) hist-orig)
		(dolist (s xs)
		  (pcase s
		    (`(defun . ,f)
		     (unless (get f 'function-history)
                       (push f byte-compile--noruntime-funcs)))))))))))))

(defun byte-compile-eval-before-compile (form)
  "Evaluate FORM for `eval-and-compile'."
  (let ((hist-nil-orig current-load-list))
    (prog1 (eval form lexical-binding)
      (let ((tem current-load-list))
	(while (not (eq tem hist-nil-orig))
          (setq tem (cdr tem)))))))

;;; byte compiler messages

(defun emacs-lisp-compilation-file-name-or-buffer (str)
  "Return file name or buffer given by STR.
If STR is a \"normal\" filename, just return it.
If STR is something like \"Buffer foo.el\", return #<buffer foo.el>
\(if it is still live) or the string \"foo.el\" otherwise."
  (if (string-match "Buffer \\(.*\\)\\'" str)
      (or (get-buffer (match-string-no-properties 1 str))
          (match-string-no-properties 1 str))
    str))

(defconst emacs-lisp-compilation-parse-errors-filename-function
  #'emacs-lisp-compilation-file-name-or-buffer
  "The value for `compilation-parse-errors-filename-function' for when
we go into `emacs-lisp-compilation-mode'.")

(defcustom emacs-lisp-compilation-search-path '(nil)
  "Directories to search for files named in byte-compile error messages.
Value should be a list of directory names, not file names of
directories.  The value nil as an element means the byte-compile
message buffer `default-directory'."
  :version "27.1"
  :type '(repeat (choice (const :tag "Default" nil)
			 (string :tag "Directory"))))

(defvar-keymap emacs-lisp-compilation-mode-map
  "g" #'emacs-lisp-compilation-recompile)

(defvar emacs-lisp-compilation--current-file nil)

(define-compilation-mode emacs-lisp-compilation-mode "elisp-compile"
  "The variant of `compilation-mode' used for emacs-lisp compilation buffers."
  (setq-local emacs-lisp-compilation--current-file nil))

(defun emacs-lisp-compilation-recompile ()
  "Recompile the previously byte-compiled file."
  (interactive)
  (unless emacs-lisp-compilation--current-file
    (error "No previously compiled file"))
  (unless (stringp emacs-lisp-compilation--current-file)
    (error "Only files can be recompiled"))
  (byte-compile-file emacs-lisp-compilation--current-file))

;; Single thread makes global variables possible.
;; Global variables make programming easy.
(defvar byte-compile-current-func nil)
(defvar byte-compile-dest-file nil)
(defvar byte-compile-current-file nil)
(defvar byte-compile-current-group nil)
(defvar byte-compile-current-buffer nil)
(defvar byte-compile-current-annotations nil)
(defvar byte-compile-current-form nil)
(defvar byte-compile-current-charpos nil)

;; Log something that isn't a warning.
(defmacro byte-compile-log (format-string &rest args)
  `(and
    byte-optimize
    (memq byte-optimize-log '(t source))
    (let ((print-escape-newlines t)
	  (print-level 4)
	  (print-length 4))
      (byte-compile-log-1
       (format-message
	,format-string
	,@(mapcar
	   (lambda (x) (if (symbolp x) (list 'prin1-to-string x) x))
	   args))))))

(defun byte-compile-log-1 (string)
  "Log something that isn't a warning."
  (with-current-buffer byte-compile-log-buffer
    (let ((inhibit-read-only t))
      (goto-char (point-max))
      (byte-compile-warning-prefix nil nil)
      (cond (noninteractive
	     (message " %s" string))
	    (t
	     (insert (format "%s\n" string)))))))

;; copied from gnus-util.el
(defsubst byte-compile-delete-first (elt list)
  (if (eq (car list) elt)
      (cdr list)
    (let ((total list))
      (while (and (cdr list)
		  (not (eq (cadr list) elt)))
	(setq list (cdr list)))
      (when (cdr list)
	(setcdr list (cddr list)))
      total)))

(defvar byte-compile-last-warned-func nil)
(defvar byte-compile-last-logged-file nil)
(defvar byte-compile-root-dir nil
  "Directory relative to which file names in error messages are written.")

(defun byte-compile-abbreviate-file (file &optional dir)
  (let ((f1 (abbreviate-file-name file))
        (f2 (file-relative-name file dir)))
    (if (< (length f2) (length f1)) f2 f1)))

(defun byte-compile-warning-prefix (level entry)
  (let* ((inhibit-read-only t)
	 (dir (or byte-compile-root-dir default-directory))
	 (file (cond ((stringp byte-compile-current-file)
		      (format "%s:" (byte-compile-abbreviate-file
                                     byte-compile-current-file dir)))
		     ((bufferp byte-compile-current-file)
		      (format "Buffer %s:"
			      (buffer-name byte-compile-current-file)))
		     ((stringp load-file-name)
		      ;; a file containing explicit calls to compiled functions.
		      (format "%s:" (byte-compile-abbreviate-file
                                     load-file-name dir)))
		     (t "")))
	 (annot (if-let ((charpos (or byte-compile-current-charpos
                                      (byte-compile-fuzzy-charpos))))
                    (with-current-buffer byte-compile-current-buffer
                      (apply #'format "%d:%d:"
			     (save-excursion
			       (goto-char charpos)
			       (list (1+ (count-lines (point-min)
                                                      (line-beginning-position)))
                                     ;; `next-error' uses one-indexed column
                                     (1+ (current-column))))))
		  ""))
	 (form (if (eq byte-compile-current-func :end)
                   "end of data"
		 (or byte-compile-current-func "toplevel form"))))
    (when (or (and byte-compile-current-file
		   (not (equal byte-compile-current-file
			       byte-compile-last-logged-file)))
	      (and byte-compile-current-func
		   (not (eq byte-compile-current-func
			    byte-compile-last-warned-func))))
      (insert (format "\nIn %s:\n" form)))
    (when level
      (insert (format "%s%s " file annot))))
  (setq byte-compile-last-logged-file byte-compile-current-file
	byte-compile-last-warned-func byte-compile-current-func)
  entry)

;; This no-op function is used as the value of warning-series
;; to tell inner calls to displaying-byte-compile-warnings
;; not to bind warning-series.
(defun byte-compile-warning-series (&rest _ignore)
  nil)

;; (compile-mode) will cause this to be loaded.
(declare-function compilation-forget-errors "compile" ())

;; Log the start of a file in `byte-compile-log-buffer', and mark it as done.
;; Return the position of the start of the page in the log buffer.
;; But do nothing in batch mode.
(defun byte-compile-log-file ()
  (and (not (equal byte-compile-current-file byte-compile-last-logged-file))
       (not noninteractive)
       (with-current-buffer (get-buffer-create byte-compile-log-buffer)
	 (goto-char (point-max))
	 (let* ((inhibit-read-only t)
		(dir (and (stringp byte-compile-current-file)
			  (file-name-directory byte-compile-current-file)))
		(was-same (equal default-directory dir))
		pt)
	   (when dir
	     (unless was-same
	       (insert (format-message "Leaving directory `%s'\n"
                                       default-directory))))
	   (unless (bolp)
	     (insert "\n"))
	   (setq pt (point-marker))
	   (if byte-compile-current-file
	       (insert "\f\nCompiling "
		       (if (stringp byte-compile-current-file)
			   (concat "file " byte-compile-current-file)
			 (concat "in buffer "
                                 (buffer-name byte-compile-current-file)))
		       " at " (current-time-string) "\n")
	     (insert "\f\nCompiling internal form(s) at " (current-time-string) "\n"))
	   (when dir
	     (setq default-directory dir)
	     (unless was-same
	       (insert (format-message "Entering directory `%s'\n"
                                       default-directory))))
	   (setq byte-compile-last-logged-file byte-compile-current-file
		 byte-compile-last-warned-func nil)
	   ;; Do this after setting default-directory.
	   (unless (derived-mode-p 'compilation-mode)
             (emacs-lisp-compilation-mode))
           (setq emacs-lisp-compilation--current-file byte-compile-current-file)
	   (compilation-forget-errors)
	   pt))))

(defun byte-compile-warn-obsolete (symbol type)
  "Warn that SYMBOL (a variable, function or generalized variable) is obsolete.
TYPE is a string that say which one of these three types it is."
  (when (byte-compile-warning-enabled-p 'obsolete symbol)
    (byte-compile-warn
     "%s"
     (macroexp--obsolete-warning
      symbol
      (pcase type
        ("function"
         (get symbol 'byte-obsolete-info))
        ("variable"
         (get symbol 'byte-obsolete-variable))
        ("generalized variable"
         (get symbol 'byte-obsolete-generalized-variable)))
      type))))

(defun byte-compile-warn (format &rest args)
  (let ((missive (apply #'format-message format args))
        (warning-prefix-function #'byte-compile-warning-prefix)
        (warning-type-format ""))
    (if byte-compile-error-on-warn
        (progn
          (display-warning 'bytecomp missive :error byte-compile-log-buffer)
          (signal 'error nil))
      (display-warning 'bytecomp missive :warning byte-compile-log-buffer))))

(defun byte-compile-fdefinition (name macro-p)
  "If a function has an entry saying (FUNCTION . t).
that means we know it is defined but we don't know how.
If a function has an entry saying (FUNCTION . nil),
that means treat it as not defined."
  (let* ((list (if macro-p
		   byte-compile-macro-environment
		 byte-compile-function-environment))
	 (env (cdr (assq name list))))
    (or env
	(let ((fn name))
	  (while (and (symbolp fn)
		      (fboundp fn)
		      (or (symbolp (symbol-function fn))
			  (consp (symbol-function fn))
			  (and (not macro-p)
			       (compiled-function-p (symbol-function fn)))))
	    (setq fn (symbol-function fn)))
          (let ((advertised (get-advertised-calling-convention
                             (if (and (symbolp fn) (fboundp fn))
                                 ;; Could be a subr.
                                 (symbol-function fn)
                               fn))))
            (cond
             ((listp advertised)
              (if macro-p
                  `(macro lambda ,advertised)
                `(lambda ,advertised)))
             ((and (not macro-p) (compiled-function-p fn)) fn)
             ((not (consp fn)) nil)
             ((eq 'macro (car fn)) (cdr fn))
             (macro-p nil)
             ((eq 'autoload (car fn)) nil)
             (t fn)))))))

(defun byte-compile-arglist-signature (arglist)
  (cond
   ((listp arglist)
    (let ((args 0)
          opts
          restp)
      (while arglist
        (cond ((eq (car arglist) '&optional)
               (or opts (setq opts 0)))
              ((eq (car arglist) '&rest)
               (if (cdr arglist)
                   (setq restp t
                         arglist nil)))
              (t
               (if opts
                   (setq opts (1+ opts))
		 (setq args (1+ args)))))
        (setq arglist (cdr arglist)))
      (cons args (if restp nil (if opts (+ args opts) args)))))
   ;; Unknown arglist.
   (t '(0))))

(defun byte-compile--function-signature (f)
  ;; Similar to help-function-arglist, except that it returns the info
  ;; in a different format.
  (and (eq 'macro (car-safe f)) (setq f (cdr f)))
  ;; Advice wrappers have "catch all" args, so fetch the actual underlying
  ;; function to find the real arguments.
  (setq f (advice--cd*r f))
  (if (eq (car-safe f) 'declared)
      (byte-compile-arglist-signature (nth 1 f))
    (condition-case nil
        (let ((sig (func-arity f)))
          (if (numberp (cdr sig)) sig (list (car sig))))
      (error '(0)))))

(defun byte-compile-arglist-signatures-congruent-p (old new)
  (not (or
	 (> (car new) (car old))  ; requires more args now
	 (and (null (cdr old))    ; took rest-args, doesn't any more
	      (cdr new))
	 (and (cdr new) (cdr old) ; can't take as many args now
	      (< (cdr new) (cdr old)))
	 )))

(defun byte-compile-arglist-signature-string (signature)
  (cond ((null (cdr signature))
	 (format "%d or more" (car signature)))
	((= (car signature) (cdr signature))
	 (format "%d" (car signature)))
	((= (1+ (car signature)) (cdr signature))
	 (format "%d or %d" (car signature) (cdr signature)))
	(t (format "%d-%d" (car signature) (cdr signature)))))

(defun byte-compile-fuzzy-charpos ()
  "Hack prevailing globals for prevailing charpos."
  (let ((memo-count (make-hash-table :test #'equal)))
    (cl-labels ((recurse-count
                  (form)
                  (with-memoization
                      (gethash form memo-count)
                    (cond ((circular-list-p form) (safe-length form))
                          ((or (atom form)
                               (or (eq 'quote (car form))
                                   (eq 'backquote (car form))
                                   (eq 'inline-quote (car form))
                                   (eq '\` (car form))
                                   (eq 'function (car form))))
                           1)
                          (t (cl-loop for element in form
                                      collect (recurse-count element) into result
                                      finally return (apply #'+ result)))))))
      (let ((match-count (recurse-count byte-compile-current-form)))
        (cl-labels ((recurse
                      (form)
                      (cl-loop with tail = (unless (cl-tailp nil (last form))
                                             (prog1 (cons (car (last form))
                                                          (cdr (last form)))
                                               (setcdr (last form) nil)
                                               (setq form (nbutlast form))))
                               for element in form
                               for count = (recurse-count
                                            (byte-compile--decouple element #'cdr))
                               if (>= match-count count)
                               collect element into result
                               else
                               append (recurse element) into result
                               end
                               finally return (nconc result
                                                     (when tail
                                                       (byte-compile--decouple tail #'cdr)))))
                    (first-atom
                      (form)
                      (cond ((atom form) form)
                            (t (cl-some #'first-atom form))))
                    (listify
                      (form)
                      (if (atom form)
                          (list form)
                        (unless (circular-list-p form)
                          (cl-loop for element in form
                                   collect element)))))
          (cl-loop with result
                   with best-score = 0
                   with best-milieu = 0
                   with matches =
                   (sort (recurse (list byte-compile-current-annotations))
                         (lambda (x y)
                           (> (safe-length x) (safe-length y))))
                   for match in matches
                   for match* = (byte-compile--decouple match #'cdr)
                   for cand-milieu = (if (atom match*) 1 (safe-length match*))
                   for cand-score =
                   (cl-loop for w in (listify match*)
                            count (member w (listify byte-compile-current-form)))
                   when (and (>= cand-score best-score)
                             (or (not (= cand-milieu best-milieu))
                                 (not (= cand-score best-score))))
                   do (setq result match
                            best-score cand-score
                            best-milieu cand-milieu)
                   finally return (or (first-atom result)
                                      (first-atom byte-compile-current-annotations))))))))

(defun byte-compile-function-warn (f nargs &optional _def)
  "Warn if function F is undefined or called with inconsistent NARGS."
  (when (and (get f 'byte-obsolete-info)
             (byte-compile-warning-enabled-p 'obsolete f))
    (byte-compile-warn-obsolete f "function"))
  (let* ((compiled-def (or (byte-compile-fdefinition f nil)
		           (byte-compile-fdefinition f t)))
         (undefined-p
          (or
           ;; typical undefined user function
           (and (not (memq f byte-compile--defined-funcs))
                (not (fboundp f))
                (not compiled-def))
           ;; function only defined within eval-when-compile block
           (and (not (memq f byte-compile--defined-funcs))
                (memq f byte-compile--noruntime-funcs))
           ;; cl-lib function without require of cl-lib (Bug#30635)
           (and (not (assq f byte-compile-function-environment))
                (boundp 'cldefs-cl-lib-functions)
                (memq f cldefs-cl-lib-functions)
                (cl-every (lambda (cl)
                            (not (memq cl byte-compile--seen-requires)))
                          '(cl-lib cl-seq cl-macs))))))
    (when (and undefined-p
               (not (eq f byte-compile-current-func)))
      (let ((cell (assq f byte-compile--undefined-funcs)))
        (if cell
            (unless (memq nargs (cddr cell))
              ;; flag an inconsistent arity
              (push nargs (cddr cell)))
          (push (list f
                      (let ((byte-compile-current-form f))
                        (byte-compile-fuzzy-charpos))
                      nargs)
                byte-compile--undefined-funcs))))))

(defun byte-compile-emit-callargs-warn (name actual-args min-args max-args)
  (byte-compile-warn
   "%s called with %d argument%s, but %s %s"
   name actual-args
   (if (= 1 actual-args) "" "s")
   (if (< actual-args min-args)
       "requires"
     "accepts only")
   (byte-compile-arglist-signature-string (cons min-args max-args))))

(defun byte-compile--check-arity-bytecode (form bytecode)
  "Check that the call in FORM matches that allowed by BYTECODE."
  (when (and (byte-code-function-p bytecode)
             (byte-compile-warning-enabled-p 'callargs))
    (let* ((actual-args (length (cdr form)))
           (arity (func-arity bytecode))
           (min-args (car arity))
           (max-args (and (numberp (cdr arity)) (cdr arity))))
      (when (or (< actual-args min-args)
                (and max-args (> actual-args max-args)))
        (byte-compile-emit-callargs-warn
         (car form) actual-args min-args max-args)))))

(defun byte-compile-callargs-warn (form)
  (let* ((def (or (byte-compile-fdefinition (car form) nil)
		  (byte-compile-fdefinition (car form) t)))
         (sig (cond (def (byte-compile--function-signature def))
                    ((subrp (symbol-function (car form)))
                     (subr-arity (symbol-function (car form))))))
	 (ncall (length (cdr form))))
    (when (and (cdr-safe sig)
	       (not (numberp (cdr sig))))
      ;; Something about subr-arity from twentieth century.
      (setcdr sig nil))
    (when (and sig
               (or (< ncall (car sig))
		   (and (cdr sig) (> ncall (cdr sig)))))
      (byte-compile-emit-callargs-warn
       (car form) ncall (car sig) (cdr sig)))
    (byte-compile-format-warn form)
    (byte-compile-function-warn (car form) (length (cdr form)))))

(defun byte-compile-format-warn (form)
  "Warn if FORM is `format'-like with inconsistent args.
Applies if head of FORM is a symbol with non-nil property
`byte-compile-format-like' and first arg is a constant string.
Then check the number of format fields matches the number of
extra args."
  (when (and (symbolp (car form))
	     (stringp (nth 1 form))
	     (get (car form) 'byte-compile-format-like))
    (let ((nfields (with-temp-buffer
		     (insert (nth 1 form))
		     (goto-char (point-min))
		     (let ((i 0) (n 0))
		       (while (re-search-forward "%." nil t)
                         (backward-char)
			 (unless (eq ?% (char-after))
                           (setq i (if (looking-at "\\([0-9]+\\)\\$")
                                       (string-to-number (match-string 1) 10)
                                     (1+ i))
                                 n (max n i)))
                         (forward-char))
		       n)))
	  (nargs (- (length form) 2)))
      (unless (= nargs nfields)
	(byte-compile-warn
	 "`%s' called with %d args to fill %d format field(s)" (car form)
	 nargs nfields)))))

(dolist (elt '(format message format-message error))
  (put elt 'byte-compile-format-like t))

(defun byte-compile-nogroup-warn (form)
  "Warn if a custom definition fails to specify :group, or :type."
  (let ((keyword-args (cdr (cdr (cdr (cdr form)))))
	(name (cadr form)))
    (when (eq (car-safe name) 'quote)
      (or (not (eq (car form) 'custom-declare-variable))
	  (plist-get keyword-args :type)
	  (byte-compile-warn
	   "defcustom for `%s' fails to specify type" (cadr name)))
      (if (and (memq (car form) '(custom-declare-face custom-declare-variable))
	       byte-compile-current-group)
	  ;; The group will be provided implicitly.
	  nil
	(or (and (eq (car form) 'custom-declare-group)
		 (equal name ''emacs))
	    (plist-get keyword-args :group)
	    (byte-compile-warn
	     "%s for `%s' fails to specify containing group"
	     (cdr (assq (car form)
			'((custom-declare-group . defgroup)
			  (custom-declare-face . defface)
			  (custom-declare-variable . defcustom))))
	     (cadr name)))
	;; Update the current group, if needed.
	(when (and byte-compile-current-file ;Only when compiling a whole file.
		   (eq (car form) 'custom-declare-group))
	  (setq byte-compile-current-group (cadr name)))))))

(defun byte-compile-arglist-warn (name arglist macrop)
  "Warn if the function or macro is being redefined with a different
number of arguments."
  (let ((calls (assq name byte-compile--undefined-funcs))
        nums sig min max)
    (when (and calls macrop)
      (byte-compile-warn "macro `%s' defined too late" name))
    (setq byte-compile--undefined-funcs
          (delq calls byte-compile--undefined-funcs))
    (setq calls (delq t calls)) ; Ignore higher-order uses of the function.
    (when (cddr calls)
      (when (and (symbolp name)
                 (eq (function-get name 'byte-optimizer)
                     'byte-compile-inline-expand))
        (byte-compile-warn "defsubst `%s' was used before it was defined"
                           name))
      (setq sig (byte-compile-arglist-signature arglist)
            nums (sort (copy-sequence (cddr calls)) (function <))
            min (car nums)
            max (car (nreverse nums)))
      (when (or (< min (car sig))
                (and (cdr sig) (> max (cdr sig))))
        (byte-compile-warn
         "%s being defined to take %s%s, but was previously called with %s"
         name
         (byte-compile-arglist-signature-string sig)
         (if (equal sig '(1 . 1)) " arg" " args")
         (byte-compile-arglist-signature-string (cons min max))))))
  (let* ((old (byte-compile-fdefinition name macrop))
         (initial (and macrop
                       (cdr (assq name
                                  byte-compile-initial-macro-environment)))))
    (when (and initial (symbolp initial))
      ;; Assume a symbol in byte-compile-initial-macro-env points to a
      ;; defined function.  (Bug#8646)
      (setq old (byte-compile-fdefinition initial nil)))
    (when (and old (not (eq old t)))
      (let ((sig1 (byte-compile--function-signature old))
            (sig2 (byte-compile-arglist-signature arglist)))
        (unless (byte-compile-arglist-signatures-congruent-p sig1 sig2)
          (byte-compile-warn
           "%s %s used to take %s %s, now takes %s"
           (if macrop "macro" "function")
           name
           (byte-compile-arglist-signature-string sig1)
           (if (equal sig1 '(1 . 1)) "argument" "arguments")
           (byte-compile-arglist-signature-string sig2)))))))

(defvar byte-compile--wide-docstring-substitution-len 3
  "Substitution width used in `byte-compile--wide-docstring-p'.
This is a heuristic for guessing the width of a documentation
string: `byte-compile--wide-docstring-p' assumes that any
`substitute-command-keys' command substitutions are this long.")

(defun byte-compile--wide-docstring-p (docstring col)
  "Return t if string DOCSTRING is wider than COL.
Ignore all `substitute-command-keys' substitutions, except for
the `\\\\=[command]' ones that are assumed to be of length
`byte-compile--wide-docstring-substitution-len'.  Also ignore
URLs."
  (string-match
   (format "^.\\{%d,\\}$" (min (1+ col) #xffff)) ; Heed RE_DUP_MAX.
   (replace-regexp-in-string
    (rx (or
         ;; Ignore some URLs.
         (seq "http" (? "s") "://" (* nonl))
         ;; Ignore these `substitute-command-keys' substitutions.
         (seq "\\" (or "="
                       (seq "<" (* (not ">")) ">")
                       (seq "{" (* (not "}")) "}")))
         ;; Ignore the function signature that's stashed at the end of
         ;; the doc string (in some circumstances).
         (seq bol "(" (+ (any word "-/:[]&"))
              ;; One or more arguments.
              (+ " " (or
                      ;; Arguments.
                      (+ (or (syntax symbol)
                             (any word "-/:[]&=()<>.,?^\\#*'\"")))
                      ;; Argument that is a list.
                      (seq "(" (* (not ")")) ")")))
              ")")))
    ""
    ;; Heuristic: We can't reliably do `substitute-command-keys'
    ;; substitutions, since the value of a keymap in general can't be
    ;; known at compile time.  So instead, we assume that these
    ;; substitutions are of some length N.
    (replace-regexp-in-string
     (rx "\\[" (* (not "]")) "]")
     (make-string byte-compile--wide-docstring-substitution-len ?x)
     ;; For literal key sequence substitutions (e.g. "\\`C-h'"), just
     ;; remove the markup as `substitute-command-keys' would.
     (replace-regexp-in-string
      (rx "\\`" (group (* (not "'"))) "'")
      "\\1"
      docstring)))))

(defcustom byte-compile-docstring-max-column 80
  "Recommended maximum width of doc string lines.
The byte-compiler will emit a warning for documentation strings
containing lines wider than this.  If `fill-column' has a larger
value, it will override this variable."
  :group 'bytecomp
  :type 'natnum
  :safe #'natnump
  :version "28.1")

(define-obsolete-function-alias 'byte-compile-docstring-length-warn
  'byte-compile-docstring-style-warn "29.1")

(defun byte-compile-docstring-style-warn (form)
  "Warn if there are stylistic problems with the docstring in FORM.
Warn if documentation string of FORM is too wide.
It is too wide if it has any lines longer than the largest of
`fill-column' and `byte-compile-docstring-max-column'."
  (when (byte-compile-warning-enabled-p 'docstrings)
    (let ((col (max byte-compile-docstring-max-column fill-column))
          kind name docs)
      (pcase (car form)
        ((or 'autoload 'custom-declare-variable 'defalias
             'defconst 'define-abbrev-table
             'defvar 'defvaralias
             'custom-declare-face)
         (setq kind (nth 0 form))
         (setq name (nth 1 form))
         (setq docs (nth 3 form)))
        ('lambda
          (setq kind "")          ; can't be "function", unfortunately
          (setq docs (and (stringp (nth 2 form))
                          (nth 2 form)))))
      (when (and (consp name) (eq (car name) 'quote))
        (setq name (cadr name)))
      (setq name (if name (format " `%s' " name) ""))
      (when (and kind docs (stringp docs))
        (when (byte-compile--wide-docstring-p docs col)
          (byte-compile-warn "%s%sdocstring wider than %s characters"
                             kind name col))
        ;; There's a "naked" ' character before a symbol/list, so it
        ;; should probably be quoted with \=.
        (when (string-match-p "\\( \"\\|[ \t]\\|^\\)'[a-z(]" docs)
          (byte-compile-warn
           "%s%sdocstring has wrong usage of unescaped single quotes (use \\= or different quoting)"
           kind name)))))
  form)

(defun byte-compile-warn--undefined-funcs ()
  (prog1 nil
    (when (byte-compile-warning-enabled-p 'unresolved)
      (let ((byte-compile-current-func :end))
        (dolist (entry byte-compile--undefined-funcs)
          (cl-destructuring-bind (f charpos &rest args)
              entry
            (let ((byte-compile-current-charpos charpos))
              (byte-compile-warn
               (concat "the function `%s' is not defined"
                       (if (or (byte-compile-fdefinition f nil)
		               (byte-compile-fdefinition f t)
                               (fboundp f))
                           " at runtime."
                         "."))
               f))))))))

(defvar byte-compile--outbuffer
  "Dynamically bound in byte-compile-from-buffer, and used in cl.el
and cl-macs.el.")

(defmacro byte-compile-close-variables (&rest body)
  (declare (debug t))
  `(let ((byte-compile-macro-environment
          ;; Copy it because the compiler may patch into the
          ;; macroenvironment.
          (copy-alist byte-compile-initial-macro-environment))
         (byte-compile--outbuffer nil)
         (overriding-plist-environment nil)
         (byte-compile-function-environment nil)
         (byte-compile-bound-variables nil)
         (byte-compile-lexical-variables nil)
         (byte-compile-const-variables nil)
         (byte-compile-free-references nil)
         (byte-compile-free-assignments nil)
         ;;
         ;; Close over these variables so that `byte-compiler-options'
         ;; can change them on a per-file basis.
         ;;
         (byte-compile-verbose byte-compile-verbose)
         (byte-optimize byte-optimize)
         (byte-compile-dynamic byte-compile-dynamic)
         (byte-compile-dynamic-docstrings
          byte-compile-dynamic-docstrings)
         ;; 		(byte-compile-generate-emacs19-bytecodes
         ;; 		 byte-compile-generate-emacs19-bytecodes)
         (byte-compile-warnings byte-compile-warnings)
         ;; Indicate that we're not currently loading some file.
         ;; This is used in `macroexp-file-name' to make sure that
         ;; loading file A which does (byte-compile-file B) won't
         ;; cause macro calls in B to think they come from A.
         (current-load-list (list nil)))
     (prog1
         (progn ,@body)
       (when byte-native-compiling
         (setq byte-to-native-plist-environment
               overriding-plist-environment)))))

(defmacro displaying-byte-compile-warnings (&rest body)
  (declare (debug (def-body)))
  `(let ((fn (lambda ()
               (condition-case-unless-debug err
		   (progn ,@body)
	         (error
                  (prog1 nil
                    (byte-compile-warn "%s" (error-message-string err))
                    (setq byte-compile-abort-elc err)))))))
     (if (and (markerp warning-series)
	      (eq (marker-buffer warning-series)
		  (get-buffer byte-compile-log-buffer)))
         ;; warnings already started
         (funcall fn)
       (let ((new-warning-series (or (byte-compile-log-file)
                                     'byte-compile-warning-series)))
         (if (eq warning-series 'byte-compile-warning-series)
             ;; `warning-series' comes from compilation; set globally
             (progn
               (setq warning-series new-warning-series)
               (funcall fn))
           ;; `warning-series' not from compilation; set locally
           (let ((warning-series new-warning-series))
             (funcall fn)))))))

;;;###autoload
(defun byte-force-recompile (directory)
  "Recompile every `.el' file in DIRECTORY that already has a `.elc' file.
Files in subdirectories of DIRECTORY are processed also."
  (interactive "DByte force recompile (directory): ")
  (byte-recompile-directory directory nil t))

;;;###autoload
(defun byte-recompile-directory (directory &optional arg force follow-symlinks)
  "Recompile every `.el' file in DIRECTORY that needs recompilation.
This happens when a `.elc' file exists but is older than the `.el' file.
Files in subdirectories of DIRECTORY are processed also.

If the `.elc' file does not exist, normally this function *does not*
compile the corresponding `.el' file.  However, if the prefix argument
ARG is 0, that means do compile all those files.  A nonzero
ARG means ask the user, for each such `.el' file, whether to
compile it.  A nonzero ARG also means ask about each subdirectory
before scanning it.

If the third argument FORCE is non-nil, recompile every `.el' file
that already has a `.elc' file.

This command will normally not follow symlinks when compiling
files.  If FOLLOW-SYMLINKS is non-nil, symlinked `.el' files will
also be compiled."
  (interactive "DByte recompile directory: \nP")
  (when arg
    (setq arg (prefix-numeric-value arg)))
  (unless noninteractive
    (save-some-buffers
     nil (lambda ()
           (let ((file (buffer-file-name)))
             (and file
                  (string-match-p emacs-lisp-file-regexp file)
                  (file-in-directory-p file directory)))))
    (force-mode-line-update))
  (with-current-buffer (get-buffer-create byte-compile-log-buffer)
    (setq default-directory (expand-file-name directory))
    ;; compilation-mode copies value of default-directory.
    (unless (derived-mode-p 'compilation-mode)
      (emacs-lisp-compilation-mode))
    (let ((directories (list default-directory))
	  (default-directory default-directory)
	  (skip-count 0)
	  (fail-count 0)
	  (file-count 0)
	  (dir-count 0)
	  last-dir)
      (displaying-byte-compile-warnings
       (while directories
	 (setq directory (car directories))
	 (message "Checking %s..." directory)
         (dolist (source (directory-files directory t))
           (let ((file (file-name-nondirectory source)))
	     (if (file-directory-p source)
		 (and (not (member file '("RCS" "CVS")))
		      (not (eq ?\. (aref file 0)))
                      (or follow-symlinks
		          (not (file-symlink-p source)))
		      ;; This file is a subdirectory.  Handle them differently.
		      (or (null arg) (eq 0 arg)
			  (y-or-n-p (concat "Check " source "? ")))
		      (setq directories (nconc directories (list source))))
               ;; It is an ordinary file.  Decide whether to compile it.
               (if (and (string-match emacs-lisp-file-regexp source)
			;; The next 2 tests avoid compiling lock files
                        (file-readable-p source)
			(not (string-match "\\`\\.#" file))
                        (not (auto-save-file-name-p source))
                        (not (member source (dir-locals--all-files directory))))
                   (progn (cl-incf
                           (pcase (byte-recompile-file source force arg)
                             ('no-byte-compile skip-count)
                             ('t file-count)
                             (_ fail-count)))
                          (unless noninteractive
                            (message "Checking %s..." directory))
                          (unless (eq last-dir directory)
                            (setq last-dir directory
                                  dir-count (1+ dir-count))))))))
	 (setq directories (cdr directories))))
      (message "Done (Total of %d file%s compiled%s%s%s)"
	       file-count (if (= file-count 1) "" "s")
	       (if (> fail-count 0) (format ", %d failed" fail-count) "")
	       (if (> skip-count 0) (format ", %d skipped" skip-count) "")
	       (if (> dir-count 1) (format " in %d directories" dir-count) "")))))

(defvar no-byte-compile nil
  "Non-nil to prevent byte-compiling of Emacs Lisp code.
This is normally set in local file variables at the end of the elisp file:

\;; Local Variables:\n;; no-byte-compile: t\n;; End:") ;Backslash for compile-main.
;;;###autoload(put 'no-byte-compile 'safe-local-variable 'booleanp)

(defun byte-recompile-file (filename &optional force arg load)
  "Recompile FILENAME file if it needs recompilation.
This happens when its `.elc' file is older than itself.

If the `.elc' file exists and is up-to-date, normally this function
*does not* compile FILENAME.  If the prefix argument FORCE is non-nil,
however, it compiles FILENAME even if the destination already
exists and is up-to-date.

If the `.elc' file does not exist, normally this function *does not*
compile FILENAME.  If optional argument ARG is 0, it compiles
the input file even if the `.elc' file does not exist.
Any other non-nil value of ARG means to ask the user.

If compilation is needed, this functions returns the result of
`byte-compile-file'; otherwise it returns `no-byte-compile'."
  (declare (advertised-calling-convention (filename &optional force arg) "28.1"))
  (interactive
   (list (apply #'read-file-name
                (concat "Byte "
                        (if current-prefix-arg
			    "compile"
		          "recompile")
                        " file: ")
                (when (and (derived-mode-p 'emacs-lisp-mode)
                           buffer-file-name)
                  (list (file-name-directory buffer-file-name)
                        nil
                        nil
                        (file-name-nondirectory buffer-file-name))))
	 current-prefix-arg))
  (let ((dest (byte-compile-dest-file filename))
        (filename (expand-file-name filename)))
    (prog1
        (if (if (and dest (file-exists-p dest))
                ;; File was already compiled
                ;; Compile if forced to, or filename newer
                (or force (file-newer-than-file-p filename dest))
              (and arg
                   (or (eq 0 arg)
                       (y-or-n-p (concat "Compile "
                                         filename "? ")))))
            (progn
              (when (and noninteractive (not byte-compile-verbose))
                (message "Compiling %s..." filename))
              (byte-compile-file filename))
	  'no-byte-compile)
      (when load
        (load (if (and dest (file-exists-p dest)) dest filename))))))

(defun byte-compile--load-dynvars (file)
  (and file (not (equal file ""))
       (with-temp-buffer
         (insert-file-contents file)
         (goto-char (point-min))
         (let ((vars nil)
               var)
           (while (ignore-errors (setq var (read (current-buffer))))
             (push var vars))
           vars))))

(defvar byte-compile-level 0		; bug#13787
  "Depth of a recursive byte compilation.")

(defun byte-write-target-file (buffer target-file)
  "Write BUFFER into TARGET-FILE."
  (with-current-buffer buffer
    ;; We must disable any code conversion here.
    (let* ((coding-system-for-write 'no-conversion)
	   ;; Write to a tempfile so that if another Emacs
	   ;; process is trying to load target-file (eg in a
	   ;; parallel bootstrap), it does not risk getting a
	   ;; half-finished file.  (Bug#4196)
	   (tempfile
	    (make-temp-file (when (file-writable-p target-file)
                              (expand-file-name target-file))))
	   (default-modes (default-file-modes))
	   (temp-modes (logand default-modes #o600))
	   (desired-modes (logand default-modes #o666))
	   (kill-emacs-hook
	    (cons (lambda () (ignore-errors
			  (delete-file tempfile)))
		  kill-emacs-hook)))
      (unless (= temp-modes desired-modes)
        (set-file-modes tempfile desired-modes 'nofollow))
      (write-region (point-min) (point-max) tempfile nil 1)
      ;; This has the intentional side effect that any
      ;; hard-links to target-file continue to
      ;; point to the old file (this makes it possible
      ;; for installed files to share disk space with
      ;; the build tree, without causing problems when
      ;; emacs-lisp files in the build tree are
      ;; recompiled).  Previously this was accomplished by
      ;; deleting target-file before writing it.
      (if byte-native-compiling
          ;; Defer elc final renaming.
          (setf byte-to-native-output-buffer-file
                (cons tempfile target-file))
        (rename-file tempfile target-file t)))))

;;;###autoload
(defun byte-compile-file (filename &optional load)
  "Compile a file of Lisp code named FILENAME into a file of byte code.
The output file's name is generated by passing FILENAME to the
function `byte-compile-dest-file' (which see).
The value is non-nil if there were no errors, nil if errors.
If the file sets the file variable `no-byte-compile', it is not
compiled, any existing output file is removed, and the return
value is `no-byte-compile'.

See also `emacs-lisp-byte-compile-and-load'."
  (declare (advertised-calling-convention (filename) "28.1"))
  (interactive
   (list (apply #'read-file-name
                (concat "Byte compile"
                        (if current-prefix-arg
			    " and load"
		          "")
                        " file: ")
                (when (and (derived-mode-p 'emacs-lisp-mode)
                           buffer-file-name)
                  (list (file-name-directory buffer-file-name)
                        nil
                        nil
                        (file-name-nondirectory buffer-file-name))))
	 current-prefix-arg))
  (setq filename (expand-file-name filename))
  (unless noninteractive
    (when-let ((b (get-file-buffer (expand-file-name filename))))
      (when (and (buffer-modified-p b)
	         (y-or-n-p (format "Save buffer %s first? " (buffer-name b))))
	(with-current-buffer b (save-buffer)))))

  ;; Force logging of the file name for each file compiled.
  (setq byte-compile-last-logged-file nil)
  (let ((byte-compile-current-file filename)
        (byte-compile-current-group nil)
	(set-auto-coding-for-load t)
        (byte-compile--seen-defvars nil)
        (byte-compile--known-dynamic-vars
         (byte-compile--load-dynvars (getenv "EMACS_DYNVARS_FILE")))
	target-file input-buffer
	byte-compile-dest-file)
    (setq target-file (byte-compile-dest-file filename))
    (setq byte-compile-dest-file target-file)
    (with-current-buffer
	(setq input-buffer (get-buffer-create
			    (concat " *Compiler Input*"
				    (if (zerop byte-compile-level) ""
				      (format "-%s" byte-compile-level)))))
      (erase-buffer)
      (setq buffer-file-coding-system nil)
      ;; File itself can force unibyte with -*-coding: raw-text;-*-
      (set-buffer-multibyte t)
      (insert-file-contents filename)
      ;; Mimic `after-insert-file-set-coding' allows unibyte.
      (when (or (eq last-coding-system-used 'no-conversion)
		(eq (coding-system-type last-coding-system-used) 5))
	(set-buffer-multibyte nil))
      (let ((buffer-file-name filename)
            (dmm (default-value 'major-mode))
            (enable-local-variables :safe)
            (enable-local-eval nil))
        (unwind-protect
            (progn
              (setq-default major-mode 'emacs-lisp-mode)
              ;; Arg of t means don't alter enable-local-variables.
              (delay-mode-hooks (normal-mode t)))
          (setq-default major-mode dmm))
        ;; There may be a file local variable setting (bug#10419).
        (setq buffer-read-only nil
              filename buffer-file-name))
      ;; Don't inherit lexical-binding from caller (bug#12938).
      (unless (local-variable-p 'lexical-binding)
        (setq-local lexical-binding nil))
      ;; Set the default directory, in case an eval-when-compile uses it.
      (setq default-directory (file-name-directory filename)))
    (if (with-current-buffer input-buffer no-byte-compile)
        ;; -*- no-byte-compile: t -*-
	(prog1 'no-byte-compile
	  (when (and target-file (file-exists-p target-file))
	    (message "%s deleted because of `no-byte-compile: %s'"
		     (byte-compile-abbreviate-file target-file)
		     (buffer-local-value 'no-byte-compile input-buffer))
	    (ignore-errors (delete-file target-file))))
      (when byte-compile-verbose
	(message "Compiling %s..." filename))
      (let* (byte-compile-abort-elc
             (byte-compile-level (1+ byte-compile-level))
             (output-buffer (save-current-buffer
                              (byte-compile-from-buffer input-buffer))))
        (unless byte-compile-abort-elc
          (prog1 t
	    (when byte-compile-verbose
	      (message "Compiling %s...done" filename))
	    (kill-buffer input-buffer)
	    (with-current-buffer output-buffer
              (when (and target-file
                         (or (not byte-native-compiling)
                             (and byte-native-compiling byte+native-compile)))
	        (goto-char (point-max))
	        (insert "\n")
	        (cond
	         ((and (file-writable-p target-file)
		       (file-writable-p
		        (file-name-directory (expand-file-name target-file))))
                  (if byte-native-compiling
                      ;; Defer elc production.
                      (setf byte-to-native-output-buffer-file
                            (cons (current-buffer) target-file))
                    (byte-write-target-file (current-buffer) target-file))
	          (or noninteractive
		      byte-native-compiling
		      (message "Wrote %s" target-file)))
                 ((file-writable-p target-file)
                  ;; Target file writable but not target directory. (Bug#44631)
                  (let ((coding-system-for-write 'no-conversion))
                    (with-file-modes (logand (default-file-modes) #o666)
                      (write-region (point-min) (point-max) target-file nil 1)))
                  (or noninteractive (message "Wrote %s" target-file)))
	         (t
	          (let ((exists (file-exists-p target-file)))
	            (signal (if exists 'file-error 'file-missing)
		            (list "Opening output file"
			          (if exists
				      "Cannot overwrite file"
			            "Directory not writable or nonexistent")
			          target-file))))))
              (unless byte-native-compiling
	        (kill-buffer (current-buffer))))
	    (when (and byte-compile-generate-call-tree
		       (or (eq t byte-compile-generate-call-tree)
		           (y-or-n-p (format "Report call tree for %s? "
                                             filename))))
	      (save-excursion
	        (display-call-tree filename)))
            (let ((gen-dynvars (getenv "EMACS_GENERATE_DYNVARS")))
              (when (and gen-dynvars (not (equal gen-dynvars ""))
                         byte-compile--seen-defvars)
                (let ((dynvar-file (concat target-file ".dynvars")))
                  (message "Generating %s" dynvar-file)
                  (with-temp-buffer
                    (dolist (var (delete-dups byte-compile--seen-defvars))
                      (insert (format "%S\n" (cons var filename))))
	            (write-region (point-min) (point-max) dynvar-file)))))
	    (when load
              (load target-file))))))))

;;;###autoload
(defun compile-defun (&optional arg)
  "Compile and evaluate the current top-level form.
Print the result in the echo area.
With argument ARG, insert value in current buffer after the form."
  (interactive "P")
  (save-excursion
    (end-of-defun)
    (beginning-of-defun)
    (let* ((byte-compile-current-file (current-buffer))
	   (byte-compile-current-buffer (current-buffer))
           (point (point))
	   (byte-compile-last-warned-func 'nothing)
	   (value (eval
		   (displaying-byte-compile-warnings
                    (let* ((byte-compile-current-annotations
                            (read-annotated (current-buffer)))
                           (form (byte-compile--decouple
                                  byte-compile-current-annotations
                                  #'cdr)))
		      (byte-compile-sexp (eval-sexp-add-defvars form point))))
                   lexical-binding)))
      (cond (arg
	     (message "Compiling from buffer... done.")
	     (prin1 value (current-buffer))
	     (insert "\n"))
	    (t
             (message "%s" (prin1-to-string value)))))))

(defun byte-compile-from-buffer (inbuffer)
  (let ((byte-compile-current-buffer inbuffer)
	(case-fold-search nil)
        ;; Prevent truncation flonums
	(float-output-format nil)
        ;; Prevent truncation lists
	(print-level nil)
	(print-length nil)
	;; Simulate entry to byte-compile-top-level
        (byte-compile-jump-tables nil)
        (byte-compile-constants nil)
	(byte-compile-variables nil)
	(byte-compile-tag-number 0)
	(byte-compile-depth 0)
	(byte-compile-maxdepth 0)
	(byte-compile-output nil))
    (byte-compile-close-variables
     (with-current-buffer
         (setq byte-compile--outbuffer
               (get-buffer-create
                (concat " *Compiler Output*"
                        (if (<= byte-compile-level 1) ""
                          (format "-%s" (1- byte-compile-level))))))
       (set-buffer-multibyte t)
       (erase-buffer)
       (setq case-fold-search nil))
     (displaying-byte-compile-warnings
      (with-current-buffer inbuffer
	(when byte-compile-current-file
	  (byte-compile-insert-header byte-compile-current-file
                                      byte-compile--outbuffer))
	(goto-char (point-min))

	;; Reset globals from previous byte-compile.
	(setq byte-compile--undefined-funcs nil)
        (setq byte-compile--noruntime-funcs nil)
        (setq byte-compile--defined-funcs nil)
        (setq byte-compile--seen-requires nil)

        (when byte-native-compiling
          (defvar native-comp-speed)
          (push `(native-comp-speed . ,native-comp-speed) byte-native-qualities)
          (defvar native-comp-debug)
          (push `(native-comp-debug . ,native-comp-debug) byte-native-qualities)
          (defvar native-comp-compiler-options)
          (push `(native-comp-compiler-options . ,native-comp-compiler-options)
                byte-native-qualities)
          (defvar native-comp-driver-options)
          (push `(native-comp-driver-options . ,native-comp-driver-options)
                byte-native-qualities)
          (defvar no-native-compile)
          (push `(no-native-compile . ,no-native-compile)
                byte-native-qualities))

        (while (progn
		 (while (progn (skip-chars-forward " \t\n\^l")
			       (= (following-char) ?\;))
		   (forward-line 1))
		 (not (eobp)))
          (let* ((byte-compile-current-annotations (read-annotated inbuffer))
                 (form (byte-compile--decouple byte-compile-current-annotations
                                               #'cdr)))
            (condition-case-unless-debug err
                (byte-compile-maybe-expand
                 form
                 (lambda (form*)
                   (let (byte-compile-current-func)
                     (byte-compile-file-form
                      (byte-compile-preprocess form*)))))
              (error (byte-compile-warn "%s" (error-message-string err))
                     (setq byte-compile-abort-elc err)))))
	(byte-compile-flush-pending)
	(byte-compile-warn--undefined-funcs)))
     byte-compile--outbuffer)))

(defun byte-compile-insert-header (_filename outbuffer)
  "Insert a header at the start of OUTBUFFER.
Call from the source buffer."
  (let ((dynamic byte-compile-dynamic)
	(optimize byte-optimize))
    (with-current-buffer outbuffer
      (goto-char (point-min))
      ;; The magic number of .elc files is ";ELC", or 0x3B454C43.  After
      ;; that is the file-format version number (18, 19, 20, or 23) as a
      ;; byte, followed by some nulls.  The primary motivation for doing
      ;; this is to get some binary characters up in the first line of
      ;; the file so that `diff' will simply say "Binary files differ"
      ;; instead of actually doing a diff of two .elc files.  An extra
      ;; benefit is that you can add this to /etc/magic:
      ;; 0	string		;ELC		GNU Emacs Lisp compiled file,
      ;; >4	byte		x		version %d
      (insert
       ";ELC"
       (let ((version
              (if (zerop emacs-minor-version)
                  ;; Let's allow silently loading into Emacs-27
                  ;; files compiled with Emacs-28.0.NN since the two can
                  ;; be almost identical (e.g. right after cutting the
                  ;; release branch) and people running the development
                  ;; branch can be presumed to know that it's risky anyway.
                  (1- emacs-major-version) emacs-major-version)))
         ;; Make sure the version is a plain byte that doesn't end the comment!
         (cl-assert (and (> version 13) (< version 128)))
         version)
       "\000\000\000\n"
       ";;; Compiled\n"
       ";;; in Emacs version " emacs-version "\n"
       ";;; with"
       (cond
	((eq optimize 'source) " source-level optimization only")
	((eq optimize 'byte) " byte-level optimization only")
	(optimize " all optimizations")
	(t "out optimization"))
       ".\n"
       (if dynamic ";;; Function definitions are lazy-loaded.\n"
	 "")
       "\n\n"))))

(defun byte-compile-output-file-form (form)
  "Write FORM to output buffer, being careful of
docstrings in defvar, defvaralias, defconst, autoload and
custom-declare-variable because make-docfile is so amazingly
stupid (and also obsolete)."
  (when byte-native-compiling
    ;; Spill output for the native compiler here
    (push (make-byte-to-native-top-level :form form :lexical lexical-binding)
          byte-to-native-top-level-forms))
  (let ((print-escape-newlines t)
        (print-length nil)
        (print-level nil)
        (print-quoted t)
        (print-gensym t)
        (print-circle t))
    (if (and (memq (car-safe form)
                   '(defvaralias defvar defconst autoload custom-declare-variable))
             (stringp (nth 3 form)))
        (byte-compile-output-docform nil nil '("\n(" 3 ")") form nil
                                     (memq (car form)
                                           '(defvaralias autoload
                                              custom-declare-variable)))
      (princ "\n" byte-compile--outbuffer)
      (prin1 form byte-compile--outbuffer))))

(defvar byte-compile--for-effect)

(defun byte-compile-output-docform (preface name info form specindex quoted)
  "Print a form with a doc string.  INFO is (prefix doc-index postfix).
If PREFACE and NAME are non-nil, print them too,
before INFO and the FORM but after the doc string itself.
If SPECINDEX is non-nil, it is the index in FORM
of the function bytecode string.  In that case,
we output that argument and the following argument
\(the constants vector) together, for lazy loading.
QUOTED says that we have to put a quote before the
list that represents a doc string reference.
`defvaralias', `autoload' and `custom-declare-variable' need that.

We need to examine byte-compile-dynamic-docstrings
in the input buffer (now current), not in the output buffer."
  (let ((dynamic-docstrings byte-compile-dynamic-docstrings))
    (with-current-buffer byte-compile--outbuffer
      (let (position)

        ;; Insert the doc string, and make it a comment with #@LENGTH.
        (and (>= (nth 1 info) 0)
             dynamic-docstrings
             (progn
               ;; Make the doc string start at beginning of line
               ;; for make-docfile's sake.
               (insert "\n")
               (setq position (byte-compile-output-as-comment
                               (nth (nth 1 info) form) nil))
               ;; If the doc string starts with * (a user variable),
               ;; negate POSITION.
               (if (and (stringp (nth (nth 1 info) form))
                        (> (length (nth (nth 1 info) form)) 0)
                        (eq (aref (nth (nth 1 info) form) 0) ?*))
                   (setq position (- position)))))

        (let ((print-continuous-numbering t)
              (print-number-table nil)
              (index 0)
              (print-escape-newlines t)
              (print-length nil)
              (print-level nil)
              (print-quoted t)
              (print-gensym t)
              (print-circle t))
          (when preface
            ;; FIXME: If cl-define-compiler-macro uses uninterned
            ;; "#:foo", we get:
            ;; (defalias '#1=#:foo--cmacro #[514 ...])
            ;; (put 'foo 'compiler-macro '#:foo--cmacro)
            (insert preface)
            (prin1 name byte-compile--outbuffer))
          (insert (car info))
          (prin1 (car form) byte-compile--outbuffer)
          (while (setq form (cdr form))
            (setq index (1+ index))
            (insert " ")
            (cond ((and (numberp specindex) (= index specindex)
                        ;; gensyms in the arglist might
                        ;; already be output; don't proceed
                        (or (not (hash-table-p print-number-table))
                            (not (catch 'already
                                   (maphash (lambda (_k v) (when v (throw 'already t)))
                                            print-number-table)))))
                   ;; Output the byte code and constants specially
                   ;; for lazy dynamic loading.
                   (let ((position (byte-compile-output-as-comment
                                    (cons (car form) (nth 1 form)) t)))
                     (princ (format "(#$ . %d) nil" position)
                            byte-compile--outbuffer)
                     (setq form (cdr form))
                     (setq index (1+ index))))
                  ((= index (nth 1 info))
                   (if position
                       (princ (format (if quoted "'(#$ . %d)"  "(#$ . %d)")
                                      position)
                              byte-compile--outbuffer)
                     (let ((print-escape-newlines nil))
                       (goto-char (prog1 (1+ (point))
                                    (prin1 (car form)
                                           byte-compile--outbuffer)))
                       (insert "\\\n")
                       (goto-char (point-max)))))
                  (t
                   (prin1 (car form) byte-compile--outbuffer)))))
        (insert (nth 2 info))))))

(defun byte-compile-keep-pending (form &optional handler)
  (prog1 nil
    (when (memq byte-optimize '(t source))
      (setq form (byte-optimize-one-form form t)))
    (when (nthcdr 300 byte-compile-output)
      ;; To avoid consing frenzy at load time, split here.
      (byte-compile-flush-pending))
    (if handler
        (let ((byte-compile--for-effect t))
          (funcall handler form)
          (when byte-compile--for-effect
            (byte-compile-discard)))
      (byte-compile-form form t))))

(defun byte-compile-flush-pending ()
  "Compile pending forms at end of file."
  (when byte-compile-output
    (let ((form (byte-compile-out-top-level t 'file)))
      (cond ((eq (car-safe form) 'progn)
	     (mapc #'byte-compile-output-file-form (cdr form)))
	    (form
	     (byte-compile-output-file-form form)))
      (setq byte-compile-constants nil
	    byte-compile-variables nil
	    byte-compile-depth 0
	    byte-compile-maxdepth 0
	    byte-compile-output nil
            byte-compile-jump-tables nil))))

(defun byte-compile-preprocess (form)
  (let ((form* (macroexpand-all form byte-compile-macro-environment)))
    (cconv-closure-convert form* byte-compile-bound-variables)))

;; byte-hunk-handlers can call this.
(defun byte-compile-file-form (form)
  (if-let ((handler (and (consp form)
                         (symbolp (car form))
		         (get (car form) 'byte-hunk-handler))))
      (let* ((byte-compile-current-form form)
             (form* (condition-case-unless-debug err
                        (funcall handler form)
                      (error
                       (prog1 nil
                         (byte-compile-warn "%s" (error-message-string err))
                         (setq byte-compile-abort-elc t))))))
	(byte-compile-flush-pending)
	(byte-compile-output-file-form form*))
    (byte-compile-keep-pending form)))

(put 'autoload 'byte-hunk-handler 'byte-compile-file-form-autoload)
(defun byte-compile-file-form-autoload (form)
  (when (and (cl-every #'macroexp-const-p form)
             (memq (eval (nth 5 form)) '(t macro)))
    ;; Define the autoload
    (eval form))
  (pcase (nth 1 form)
    (`',(and (pred symbolp) funsym)
     ;; Remove autoloads from undefined lists.
     (unless (fboundp funsym)
       (push (cons funsym (cons 'autoload (cdr (cdr form))))
             byte-compile-function-environment))
     (setq byte-compile--noruntime-funcs
           (delq funsym byte-compile--noruntime-funcs))
     (setq byte-compile--undefined-funcs
           (delq (assq funsym byte-compile--undefined-funcs)
                 byte-compile--undefined-funcs))))
  (if (stringp (nth 3 form))
      (prog1 form
        (byte-compile-docstring-style-warn form))
    ;; No doc string, so we can compile this as a normal form.
    (byte-compile-keep-pending form 'byte-compile-normal-call)))

(put 'defvar 'byte-hunk-handler 'byte-compile-file-form-defvar)
(put 'defconst 'byte-hunk-handler 'byte-compile-file-form-defvar)

(defun byte-compile--check-prefixed-var (sym)
  (when (and (symbolp sym)
             (not (string-match "[-*/:$]" (symbol-name sym)))
             (byte-compile-warning-enabled-p 'lexical sym))
    (byte-compile-warn "global/dynamic var `%s' lacks a prefix" sym)))

(defun byte-compile--declare-var (sym)
  (byte-compile--check-prefixed-var sym)
  (when (memq sym byte-compile-lexical-variables)
    (setq byte-compile-lexical-variables
          (delq sym byte-compile-lexical-variables))
    (when (byte-compile-warning-enabled-p 'lexical sym)
      (byte-compile-warn "Variable `%S' declared after its first use" sym)))
  (push sym byte-compile-bound-variables)
  (push sym byte-compile--seen-defvars))

(defun byte-compile-file-form-defvar (form)
  (let ((sym (nth 1 form)))
    (byte-compile--declare-var sym)
    (when (eq (car form) 'defconst)
      (push sym byte-compile-const-variables)))
  (when (or (cddr form) (not (eq (car form) 'defvar)))
    (byte-compile-docstring-style-warn form)
    (cond ((consp (nth 2 form))
           (setq form (copy-sequence form))
           (setcar (cdr (cdr form))
                   (byte-compile-top-level (nth 2 form) nil 'file))))
    form))

(put 'define-abbrev-table 'byte-hunk-handler
     'byte-compile-file-form-defvar-function)
(put 'defvaralias 'byte-hunk-handler 'byte-compile-file-form-defvar-function)

(defun byte-compile-file-form-defvar-function (form)
  (pcase-let (((or `',name (let name nil)) (nth 1 form)))
    (when name (byte-compile--declare-var name)))
  ;; Variable aliases are better declared before the corresponding variable,
  ;; since it makes it more likely that only one of the two vars has a value
  ;; before the `defvaralias' gets executed, which avoids the need to
  ;; merge values.
  (pcase form
    (`(defvaralias ,_ ',newname . ,_)
     (when (memq newname byte-compile-bound-variables)
       (when (byte-compile-warning-enabled-p 'suspicious)
         (byte-compile-warn
          "Alias for `%S' should be declared before its referent" newname)))))
  (byte-compile-docstring-style-warn form)
  (byte-compile-keep-pending form))

(put 'custom-declare-variable 'byte-hunk-handler
     'byte-compile-file-form-defvar-function)

(put 'custom-declare-face 'byte-hunk-handler
     'byte-compile-docstring-style-warn)

(put 'require 'byte-hunk-handler 'byte-compile-file-form-require)
(defun byte-compile-file-form-require (form)
  "Record functions defined by FORM in `byte-compile--defined-funcs'."
  (let* ((args (mapcar #'eval (cdr form)))
         (to-require (car args)))
    (apply #'require args)
    ;; traverse dag of requires, marking defined functions
    (cl-loop with queue = (cl-remove-if
                           (lambda (x) (memq x byte-compile--seen-requires))
                           (list to-require))
             while queue
             do (setq byte-compile--seen-requires
                      (append byte-compile--seen-requires queue))
             for load-entry = (cl-find-if
                               (apply-partially #'member (cons 'provide (pop queue)))
                               load-history)
             do (mapc
                 (lambda (entry)
                   (pcase entry
                     (`(defun . ,what)
                      (push what byte-compile--defined-funcs))))
                 load-entry)
             for requires = (cl-remove-if
                             (lambda (x) (memq x byte-compile--seen-requires))
                             (delq nil
                                   (mapcar
                                    (lambda (entry)
                                      (pcase entry
                                        (`(require . ,what) what)))
                                    load-entry)))
             do (setq queue (append queue requires))))
  (byte-compile-keep-pending form 'byte-compile-normal-call))

(put 'progn 'byte-hunk-handler 'byte-compile-file-form-progn)
(put 'prog1 'byte-hunk-handler 'byte-compile-file-form-progn)
(defun byte-compile-file-form-progn (form)
  (prog1 nil
    (mapc #'byte-compile-file-form (cdr form))))

(put 'with-no-warnings 'byte-hunk-handler
     'byte-compile-file-form-with-no-warnings)
(defun byte-compile-file-form-with-no-warnings (form)
  (let (byte-compile-warnings)
    (byte-compile-file-form-progn form)))

(put 'internal--with-suppressed-warnings 'byte-hunk-handler
     'byte-compile-file-form-with-suppressed-warnings)
(defun byte-compile-file-form-with-suppressed-warnings (form)
  "FORM is (internal--with-suppressed-warnings (quote warnings) progn)."
  (cl-destructuring-bind (_token warnings-form progn)
      form
    (let ((byte-compile--suppressed-warnings
           (append (eval warnings-form) byte-compile--suppressed-warnings)))
      (byte-compile-file-form-progn progn))))

;; Automatically evaluate define-obsolete-function-alias etc at top-level.
(put 'make-obsolete 'byte-hunk-handler 'byte-compile-file-form-make-obsolete)
(defun byte-compile-file-form-make-obsolete (form)
  (prog1 (byte-compile-keep-pending form)
    (apply #'make-obsolete (mapcar #'eval (cdr form)))))

(defun byte-compile-file-form-defalias* (name macro-p arglist body rest)
  "Rather than have `byte-compile-output-file-form' analyze NAME's
defalias, output it by hand here.  ARGLIST is the list of
arguments, or t if not recognized.  BODY is the function
definition, or t if not recognized.  Return t if compiled, nil
otherwise."
  (let* ((this-kind (if macro-p
                        'byte-compile-macro-environment
                      'byte-compile-function-environment))
         (that-kind (if macro-p
                        'byte-compile-function-environment
                      'byte-compile-macro-environment))
         (this-one (assq name (symbol-value this-kind)))
         (that-one (assq name (symbol-value that-kind)))
         (do-warn (byte-compile-warning-enabled-p 'redefine name))
         (byte-compile-current-func name))
    (push name byte-compile--defined-funcs)
    (when byte-compile-generate-call-tree
      (unless (assq name byte-compile-call-tree)
        ;; Add NAME to call tree to later detect unused functions.
        (setq byte-compile-call-tree
              (cons (list name nil nil) byte-compile-call-tree))))
    (when do-warn
      (byte-compile-arglist-warn name arglist macro-p))
    (when byte-compile-verbose
      (message "Compiling %s... (%s)"
               (or byte-compile-current-file "") name))
    (when (or macro-p (listp body))
      (cond (that-one
             (when (and do-warn
                        ;; Don't warn when compiling stubs in byte-run.el
                        (not (assq name byte-compile-initial-macro-environment)))
               (byte-compile-warn
                "`%s' defined multiple times, as both function and macro"
                name))
             (setcdr that-one nil))
            (this-one
             (when (and do-warn
                        ;; Don't warn when compiling stubs in byte-run.el
                        (not (assq name byte-compile-initial-macro-environment)))
               (byte-compile-warn
                "%s `%s' defined multiple times in this file"
                (if macro-p "macro" "function")
                name)))
            ((eq (car-safe (symbol-function name))
                 (if macro-p 'lambda 'macro))
             (when do-warn
               (byte-compile-warn
                "%s `%s' being redefined as a %s"
                (if macro-p "function" "macro")
                name
                (if macro-p "macro" "function")))
             ;; Shadow existing definition.
             (set this-kind
                  (cons (cons name nil) (symbol-value this-kind))))))

    (when (and (listp body)
               (stringp (car body))
               (symbolp (car-safe (cdr-safe body)))
               (car-safe (cdr-safe body))
               (stringp (car-safe (cdr-safe (cdr-safe body)))))
      (byte-compile-warn "probable `\"' without `\\' in doc string of %s"
                         name))

    ;; Final expresssion must inform caller whether we compiled.
    (if (not (listp body))
        (prog1 nil
          (unless macro-p ;; macros undefined until runtime evaluation
            (push (cons name (if (listp arglist) `(declared ,arglist) t))
                  byte-compile-function-environment)))
      (let ((code (byte-compile-lambda (cons arglist body) t)))
        (if this-one
            ;; A definition in byte-compile-initial-macro-environment
            ;; cannot be redefined.  (Bug#8647)
            (unless (and macro-p
                         (assq name byte-compile-initial-macro-environment))
              (setcdr this-one code))
          (set this-kind (cons (cons name code) (symbol-value this-kind))))

        ;; If REST contains additional args (e.g., docstring) we don't
        ;; handle below, punt back nil.
        (unless rest
          (prog1 t
            (byte-compile-flush-pending)
            (when byte-native-compiling
              ;; Spill output for the native compiler here.
              (push (if macro-p
                        (make-byte-to-native-top-level
                         :form `(defalias ',name '(macro . ,code) nil)
                         :lexical lexical-binding)
                      (make-byte-to-native-func-def :name name
                                                    :byte-func code))
                    byte-to-native-top-level-forms))
            (let ((doc-index (if (stringp (documentation code t)) 4 -1)))
              (byte-compile-output-docform
               "\n(defalias '"
               name
               (if macro-p
                   `(" '(macro . #[" ,doc-index "])")
                 `(" #[" ,doc-index "]"))
               (append code nil) ; function vector to list
               (and (atom code) byte-compile-dynamic 1)
               nil))
            (princ ")" byte-compile--outbuffer)))))))

(defun byte-compile-output-as-comment (exp quoted)
  "Print Lisp object EXP in the output file, inside a comment.
Return the file (byte) position it will have.
If QUOTED is non-nil, print with quoting; otherwise, print without quoting."
  (with-current-buffer byte-compile--outbuffer
    (let ((position (point)))
      ;; Insert EXP, and make it a comment with #@LENGTH.
      (insert " ")
      (if quoted
          (prin1 exp byte-compile--outbuffer)
        (princ exp byte-compile--outbuffer))
      (goto-char position)
      ;; Quote certain special characters as needed.
      ;; get_doc_string in doc.c does the unquoting.
      (while (search-forward "\^A" nil t)
        (replace-match "\^A\^A" t t))
      (goto-char position)
      (while (search-forward "\000" nil t)
        (replace-match "\^A0" t t))
      (goto-char position)
      (while (search-forward "\037" nil t)
        (replace-match "\^A_" t t))
      (goto-char (point-max))
      (insert "\037")
      (goto-char position)
      (insert "#@" (format "%d" (- (position-bytes (point-max))
                                   (position-bytes position))))

      ;; Save the file position of the object.
      ;; Note we add 1 to skip the space that we inserted before the actual doc
      ;; string, and subtract point-min to convert from an 1-origin Emacs
      ;; position to a file position.
      (prog1
          (- (position-bytes (point)) (point-min) -1)
        (goto-char (point-max))))))

(defun byte-compile--reify-function (fun)
  "Return an expression which will evaluate to a function value FUN.
FUN should be either a `lambda' value or a `closure' value."
  (pcase-let* (((or (and `(lambda ,args . ,body) (let env nil))
                    `(closure ,env ,args . ,body))
                fun)
               (preamble nil)
               (renv ()))
    ;; Split docstring and `interactive' form from body.
    (when (stringp (car body))
      (push (pop body) preamble))
    (when (eq (car-safe (car body)) 'interactive)
      (push (pop body) preamble))
    (setq preamble (nreverse preamble))
    ;; Turn the function's closed vars (if any) into local let bindings.
    (dolist (binding env)
      (cond
       ((consp binding)
        (push `(,(car binding) ',(cdr binding)) renv))
       ((eq binding t))
       (t (push `(defvar ,binding) body))))
    (if (null renv)
        `(lambda ,args ,@preamble ,@body)
      `(let ,renv (lambda ,args ,@preamble ,@body)))))

;;;###autoload
(defun byte-compile (form)
  "If FORM is a symbol, compile its function definition.
If FORM is a lambda or a macro, compile into a function."
  (displaying-byte-compile-warnings
   (byte-compile-close-variables
    (let* ((lexical-binding lexical-binding)
           (fun (if (symbolp form)
		    (symbol-function form)
		  form))
	   (macro (eq (car-safe fun) 'macro)))
      (when macro
	(setq fun (cdr fun)))
      (cond
       ((byte-code-function-p fun)
        (message "Function %s is already compiled"
                 (if (symbolp form) form "provided"))
        fun)
       (t
        (let (final-eval)
          (when (or (symbolp form) (eq (car-safe fun) 'closure))
            ;; FUN is a function *value*; recover its source code.
            (setq lexical-binding (eq (car fun) 'closure))
            (setq fun (byte-compile--reify-function fun))
            (setq final-eval t))
          ;; Expand macros.
          (setq fun (byte-compile-preprocess fun))
          (setq fun (byte-compile-top-level fun nil 'eval))
          (when (symbolp form)
            ;; byte-compile-top-level returns an *expression* we need
            ;; to evaluate, although it's often a constant,
            ;; self-evaluating byte-code object.
            (setq fun (eval fun t)))
          (when final-eval
            (setq fun (eval fun t)))
          (when macro
            (push 'macro fun))
          (when (symbolp form)
            (fset form fun))
          fun)))))))

(defun byte-compile-sexp (sexp)
  "Compile and return SEXP."
  (displaying-byte-compile-warnings
   (byte-compile-close-variables
    (byte-compile-top-level (byte-compile-preprocess sexp)))))

(defun byte-compile-check-lambda-list (list)
  "Check lambda-list LIST for errors."
  (let (vars)
    (while list
      (let ((arg (car list)))
	(cond ((or (not (symbolp arg))
		   (macroexp--const-symbol-p arg t))
	       (error "Invalid lambda variable %s" arg))
	      ((eq arg '&rest)
               (unless (cdr list)
                 (error "&rest without variable name"))
	       (when (cddr list)
		 (error "Garbage following &rest VAR in lambda-list"))
               (when (memq (cadr list) '(&optional &rest))
                 (error "%s following &rest in lambda-list" (cadr list))))
	      ((eq arg '&optional)
               (when (memq '&optional (cdr list))
                 (error "Duplicate &optional")))
	      ((and (memq arg vars)
	            ;; Allow repetitions for unused args.
	            (not (string-match "\\`_" (symbol-name arg))))
	       (byte-compile-warn "repeated variable %s in lambda-list" arg))
	      (t
	       (push arg vars))))
      (setq list (cdr list)))))


(defun byte-compile-arglist-vars (arglist)
  "Return a list of the variables in the lambda argument list ARGLIST."
  (remq '&rest (remq '&optional arglist)))

(defun byte-compile-make-lambda-lexenv (args)
  "Return a new lexical environment for a lambda expression FORM."
  (let* ((lexenv nil)
         (stackpos 0))
    ;; Add entries for each argument.
    (dolist (arg args)
      (push (cons arg stackpos) lexenv)
      (setq stackpos (1+ stackpos)))
    ;; Return the new lexical environment.
    lexenv))

(defun byte-compile-make-args-desc (arglist)
  (let ((mandatory 0)
        nonrest (rest 0))
    (while (and arglist (not (memq (car arglist) '(&optional &rest))))
      (setq mandatory (1+ mandatory))
      (setq arglist (cdr arglist)))
    (setq nonrest mandatory)
    (when (eq (car arglist) '&optional)
      (setq arglist (cdr arglist))
      (while (and arglist (not (eq (car arglist) '&rest)))
        (setq nonrest (1+ nonrest))
        (setq arglist (cdr arglist))))
    (when arglist
      (setq rest 1))
    (if (> mandatory 127)
        (prog1 nil
          (setq byte-compile-abort-elc t)
          (byte-compile-warn "%s" "Too many mandatory arguments"))
      (logior mandatory
              (ash nonrest 8)
              (ash rest 7)))))

(defun byte-compile--warn-lexical-dynamic (var context)
  (when (byte-compile-warning-enabled-p 'lexical-dynamic var)
    (byte-compile-warn
     "`%s' lexically bound in %s here but declared dynamic in: %s"
     var context
     (mapconcat #'identity
                (mapcan (lambda (v) (and (eq var (car v))
                                         (list (cdr v))))
                        byte-compile--known-dynamic-vars)
                ", "))))

(defun byte-compile-lambda (fun &optional add-lambda num-constants)
  "Byte-compile a lambda-expression and return a valid function.
The value is usually a compiled function but may be the original
lambda-expression.
When ADD-LAMBDA is non-nil, the symbol `lambda' is added as head
of the list FUN."
  (if add-lambda
      (setq fun (cons 'lambda fun))
    (unless (eq 'lambda (car-safe fun))
      (error "Not a lambda list: %S" fun)))
  (byte-compile-docstring-style-warn fun)
  (byte-compile-check-lambda-list (nth 1 fun))
  (let* ((arglist (nth 1 fun))
         (arglistvars (byte-compile-arglist-vars arglist))
	 (byte-compile-bound-variables
	  (append (if (not lexical-binding) arglistvars)
                  byte-compile-bound-variables))
	 (body (cdr (cdr fun)))
	 (doc (if (stringp (car body))
                  (prog1 (car body)
                    ;; Discard the doc string
                    ;; unless it is the last element of the body.
                    (if (cdr body)
                        (setq body (cdr body))))))
	 (int (assq 'interactive body))
         command-modes)
    (when lexical-binding
      (dolist (var arglistvars)
        (when (assq var byte-compile--known-dynamic-vars)
          (byte-compile--warn-lexical-dynamic var 'lambda))))
    ;; Process the interactive spec.
    (when int
      ;; Skip (interactive) if it is in front (the most usual location).
      (when (eq int (car body))
	(setq body (cdr body)))
      (cond ((consp (cdr int))       ; There is an `interactive' spec.
             ;; Check that the bit after the `interactive' spec is
             ;; just a list of symbols (i.e., modes).
	     (unless (seq-every-p #'symbolp (cdr (cdr int)))
	       (byte-compile-warn "malformed `interactive' specification: %s"
				  (prin1-to-string int)))
             (setq command-modes (cdr (cdr int)))
	     ;; If the interactive spec is a call to `list', don't
	     ;; compile it, because `call-interactively' looks at the
	     ;; args of `list'.  Actually, compile it to get warnings,
	     ;; but don't use the result.
	     (let* ((form (nth 1 int))
                    (newform (byte-compile-top-level form)))
	       (while (memq (car-safe form) '(let let* progn save-excursion))
		 (while (consp (cdr form))
		   (setq form (cdr form)))
		 (setq form (car form)))
	       (when (or (not (eq (car-safe form) 'list))
                         ;; For code using lexical-binding, form is not
                         ;; valid lisp, but rather an intermediate form
                         ;; which may include "calls" to
                         ;; internal-make-closure (Bug#29988).
                         lexical-binding)
                 (setq int `(interactive ,newform)))))
            ((cdr int)                  ; Invalid (interactive . something).
	     (byte-compile-warn "malformed interactive spec: %s"
				(prin1-to-string int)))))
    ;; Process the body.
    (let ((compiled
           (byte-compile-top-level (cons 'progn body) nil 'lambda
                                   (when lexical-binding
                                     ;; use env containing just args (since lambda
                                     ;; expressions will be closed by now).
                                     (byte-compile-make-lambda-lexenv arglistvars))
                                   num-constants)))
      ;; Build the actual byte-coded function.
      (cl-assert (eq 'byte-code (car-safe compiled)))
      (let ((out
	     (apply #'make-byte-code
		    (if lexical-binding
			(byte-compile-make-args-desc arglist)
		      arglist)
		    (append
		     ;; byte-string, constants-vector, stack depth
		     (cdr compiled)
		     ;; optionally, the doc string.
		     (cond ((and lexical-binding arglist)
			    ;; byte-compile-make-args-desc lost the argnames,
			    ;; so preserve them in the docstring.
			    (list (help-add-fundoc-usage doc arglist)))
			   ((or doc int)
			    (list doc)))
		     ;; optionally, the interactive spec (and the modes the
		     ;; command applies to).
		     (cond
		      ;; We have some command modes, so use the vector form.
		      (command-modes
                       (list (vector (nth 1 int) command-modes)))
		      ;; No command modes, use the simple form with just the
		      ;; interactive spec.
		      (int
                       (list (nth 1 int))))))))
	(when byte-native-compiling
          (setf (byte-to-native-lambda-byte-func
                 (gethash (cadr compiled)
                          byte-to-native-lambdas-h))
                out))
	out))))

(defvar byte-compile-reserved-constants 0)

(defun byte-compile-constants-vector ()
  ;; Builds the constants-vector from the current variables and constants.
  ;;   This modifies the constants from (const . nil) to (const . offset).
  ;; To keep the byte-codes to look up the vector as short as possible:
  ;;   First 6 elements are vars, as there are one-byte varref codes for those.
  ;;   Next up to byte-constant-limit are constants, still with one-byte codes.
  ;;   Next variables again, to get 2-byte codes for variable lookup.
  ;;   The rest of the constants and variables need 3-byte byte-codes.
  (let* ((i (1- byte-compile-reserved-constants))
	 (rest (nreverse byte-compile-variables)) ; nreverse because the first
	 (other (nreverse byte-compile-constants)) ; vars often are used most.
	 ret tmp
	 (limits '(5			; Use the 1-byte varref codes,
		   63  ; 1-constlim	;  1-byte byte-constant codes,
		   255			;  2-byte varref codes,
		   65535		;  3-byte codes for the rest.
                   65535))              ;  twice since we step when we swap.
	 limit)
    (while (or rest other)
      (setq limit (car limits))
      (while (and rest (< i limit))
	(cond
	 ((numberp (car rest))
	  (cl-assert (< (car rest) byte-compile-reserved-constants)))
	 ((setq tmp (assq (car (car rest)) ret))
	  (setcdr (car rest) (cdr tmp)))
	 (t
	  (setcdr (car rest) (setq i (1+ i)))
	  (setq ret (cons (car rest) ret))))
	(setq rest (cdr rest)))
      (setq limits (cdr limits)         ;Step
	    rest (prog1 other           ;&Swap.
		   (setq other rest))))
    (apply 'vector (nreverse (mapcar 'car ret)))))

(defun byte-compile-top-level (form
                               &optional
                               for-effect output-type lexenv num-constants)
  "Return equivalent byte-code expression for FORM.
OUTPUT-TYPE advises how form will be used,
\\='eval or nil: a single form,
\\='lambda:      body of a lambda,
\\='file:        used at file-level."
  (let ((byte-compile--for-effect for-effect)
        (byte-compile-constants nil)
	(byte-compile-variables nil)
	(byte-compile-tag-number 0)
	(byte-compile-depth 0)
	(byte-compile-maxdepth 0)
        (byte-compile--lexical-environment lexenv)
        (byte-compile-reserved-constants (or num-constants 0))
	(byte-compile-output nil)
        (byte-compile-jump-tables nil))
    (when (memq byte-optimize '(t source))
      (setq form (byte-optimize-one-form form byte-compile--for-effect)))
    (while (and (eq (car-safe form) 'progn)
                (not (cdr (cdr form))))
      (setq form (nth 1 form)))
    ;; Set up things for a lexically-bound function.
    (when (and lexical-binding (eq output-type 'lambda))
      ;; Stack depth is number of arguments.
      (setq byte-compile-depth (length byte-compile--lexical-environment))
      (when (> byte-compile-depth 0)
        ;; Output tag to record initial stack depth for optimizer.
        (byte-compile-out-tag (byte-compile-make-tag))))
    (byte-compile-form form byte-compile--for-effect)
    (byte-compile-out-top-level byte-compile--for-effect output-type)))

(defun byte-compile-out-top-level (&optional for-effect output-type)
  "OUTPUT-TYPE is described in `byte-compile-top-level'."
  (when for-effect
    ;; Stack is empty; push a value to be returned from (byte-code ...)
    (if (eq (car (car byte-compile-output)) 'byte-discard)
	(setq byte-compile-output (cdr byte-compile-output))
      (byte-compile-push-constant
       ;; Push a constant, preferably a previously used symbol or number
       ;; which would be optimized away should we ever choose to return it.
       (unless (assq nil byte-compile-constants)
         (let ((tmp (reverse byte-compile-constants)))
           (while (and tmp (not (or (symbolp (caar tmp))
                                    (numberp (caar tmp)))))
             (setq tmp (cdr tmp)))
           (caar tmp))))))
  (byte-compile-out 'byte-return 0)
  (setq byte-compile-output (nreverse byte-compile-output))
  (when (memq byte-optimize '(t byte))
    (setq byte-compile-output (byte-optimize-lapcode byte-compile-output)))

  ;; Decompile trivial constants, variables, or single funcalls
  ;; excluding lambdas.  Except for Lisp_Compiled objects, forms like
  ;; (foo "hi") are still quicker than (byte-code "..." [foo "hi"] 2).
  ;; Note that even (quote foo) must be parsed just as any subr by the
  ;; interpreter, so quote should be compiled into byte-code in some
  ;; contexts.

  ;; What to decompile:
  ;;	lambda	-> never.  The compiled form is always faster.
  ;;	eval	-> atom, quote or (function atom atom atom)
  ;;	file	-> as progn, but takes both quotes and atoms, and longer forms.
  (let ((maycall (not (eq output-type 'lambda))) ;; t if we may make a funcall.
        rest tmp body)
    (cond
     ;; This should be split into byte-compile-nontrivial-function-p.
     ((or (eq output-type 'lambda)
	  (nthcdr (if (eq output-type 'file) 50 8) byte-compile-output)
	  (assq 'TAG byte-compile-output) ; Not necessary, but speeds up a bit.
	  (not (setq tmp (assq 'byte-return byte-compile-output)))
	  (progn
	    (setq rest (nreverse
			(cdr (memq tmp (reverse byte-compile-output)))))
	    (while
                (cond
                 ((memq (car (car rest)) '(byte-varref byte-constant))
                  (setq tmp (car (cdr (car rest))))
                  (if (if (eq (car (car rest)) 'byte-constant)
                          (or (consp tmp)
                              (and (symbolp tmp)
                                   (not (macroexp--const-symbol-p tmp)))))
                      (if maycall
                          (setq body (cons (list 'quote tmp) body)))
                    (setq body (cons tmp body))))
                 ((and maycall
                       ;; Allow a funcall if at most one atom follows it.
                       (null (nthcdr 3 rest))
                       (setq tmp (get (car (car rest)) 'byte-opcode-invert))
                       (or (null (cdr rest))
                           (and (eq output-type 'file)
                                (cdr (cdr rest))
                                (eql (length body) (cdr (car rest))) ;bug#34757
                                (eq (car (nth 1 rest)) 'byte-discard)
                                (progn (setq rest (cdr rest)) t))))
                  (setq maycall nil) ;; Only allow one real function call.
                  (setq body (nreverse body))
                  (setq body (list
                              (if (and (eq tmp 'funcall)
                                       (eq (car-safe (car body)) 'quote)
				       (symbolp (nth 1 (car body))))
                                  (cons (nth 1 (car body)) (cdr body))
                                (cons tmp body))))
                  (or (eq output-type 'file)
                      (not (delq nil (mapcar 'consp (cdr (car body))))))))
	      (setq rest (cdr rest)))
	    rest))
      (let ((byte-compile-vector (byte-compile-constants-vector)))
	(list 'byte-code (byte-compile-lapcode byte-compile-output)
	      byte-compile-vector byte-compile-maxdepth)))
     ;; it's a trivial function
     ((cdr body) (cons 'progn (nreverse body)))
     (t (car body)))))

(defun byte-compile-macroexpand-declare-function (fn file &rest args)
  "Special macro-expander used during byte-compilation."
  (declare (advertised-calling-convention
	    (fn file &optional arglist fileonly) nil))
  (let ((gotargs (and (consp args) (listp (car args))))
	(unresolved (assq fn byte-compile--undefined-funcs)))
    (when unresolved
      ;; function was called before declaration
      (if (and gotargs (byte-compile-warning-enabled-p 'callargs))
	  (byte-compile-arglist-warn fn (car args) nil)
	(setq byte-compile--undefined-funcs
	      (delq unresolved byte-compile--undefined-funcs))))
    (push (cons fn (if gotargs
		       (list 'declared (car args))
		     t))
	  byte-compile-function-environment))
  ;; We are stating that it _will_ be defined at runtime.
  (setq byte-compile--noruntime-funcs
        (delq fn byte-compile--noruntime-funcs))
  ;; Delegate the rest to the normal macro definition.
  (macroexpand `(declare-function ,fn ,file ,@args)))

(defsubst byte-compile--decouple-cell (form func)
  (cond ((atom (car form)) (funcall func form))
        (t (byte-compile--decouple form func))))

(defun byte-compile--decouple (form func)
  (unless (circular-list-p form)
    (if (atom (car form))
        (byte-compile--decouple-cell form func)
      (cl-loop with tail = (unless (cl-tailp nil (last form))
                             (last form))
               for element in form
               when (or (consp element) (null element))
               collect (byte-compile--decouple-cell element func) into result
               finally return (nconc result
                                     (when tail
                                       (byte-compile--decouple-cell tail func)))))))

(defun byte-compile-form (form &optional for-effect)
  "Compiles FORM.
FOR-EFFECT means FORM is side-effect-only whose meaningless return
value should be byte-discard."
  (let ((byte-compile--for-effect for-effect)
        (byte-compile-current-form form))
    (cond
     ((not (consp form))
      (cond ((or (not (symbolp form)) (macroexp--const-symbol-p form))
             (byte-compile-constant form))
            ((and byte-compile--for-effect byte-compile-delete-errors)
             (setq byte-compile--for-effect nil))
            (t
             (byte-compile-variable-ref form))))
     ((symbolp (car form))
      (let* ((fn (car form))
             (handler (get fn 'byte-compile))
	     (interactive-only
	      (or (function-get fn 'interactive-only)
		  (memq fn byte-compile-interactive-only-functions))))
        (when (memq fn '(set symbol-value run-hooks
                         add-hook remove-hook run-hook-with-args
                         run-hook-with-args-until-success
                         run-hook-with-args-until-failure))
          (pcase (cdr form)
            (`(',var . ,_)
             (when (memq var byte-compile-lexical-variables)
               (prog1 nil
                 (setq byte-compile-abort-elc t)
                 (byte-compile-warn "%s cannot use lexical var `%s'" fn var))))))
        ;; Warn about obsolete hooks.
        (when (memq fn '(add-hook remove-hook))
          (let ((hook (car-safe (cdr form))))
            (when (eq (car-safe hook) 'quote)
              (byte-compile-check-variable (cadr hook) nil))))
        (when (and (byte-compile-warning-enabled-p 'suspicious)
                   (macroexp--const-symbol-p fn))
          (byte-compile-warn "`%s' called as a function" fn))
	(when (and (byte-compile-warning-enabled-p 'interactive-only fn)
		   interactive-only)
	  (byte-compile-warn "`%s' is for interactive use only%s"
			     fn
			     (cond ((stringp interactive-only)
				    (format "; %s"
					    (substitute-command-keys
					     interactive-only)))
				   ((and (symbolp 'interactive-only)
					 (not (eq interactive-only t)))
				    (format-message "; use `%s' instead."
                                                    interactive-only))
				   (t "."))))
        (when (eq (car-safe (symbol-function (car form))) 'macro)
          (setq byte-compile-abort-elc t)
          (byte-compile-warn "macro `%s' defined after use in %S (missing require?)"
                             (car form) form))
        (if handler
            (funcall handler form)
          (byte-compile-normal-call form))))
     ((and (byte-code-function-p (car form))
           (memq byte-optimize '(t lap)))
      (byte-compile-unfold-byte-code-function form))
     ((and (eq (car-safe (car form)) 'lambda)
           ;; FORM must be different after unfold, else malformed
           (not (eq form (setq form (macroexp--unfold-lambda form)))))
      (byte-compile-form form byte-compile--for-effect)
      (setq byte-compile--for-effect nil))
     (t (byte-compile-normal-call form)))
    (when byte-compile--for-effect
      (byte-compile-discard))))

(defun byte-compile-normal-call (form)
  (when (and (symbolp (car form))
             (byte-compile-warning-enabled-p 'callargs (car form)))
    (if (memq (car form)
              '(custom-declare-group custom-declare-variable
                                     custom-declare-face))
        (byte-compile-nogroup-warn form))
    (byte-compile-callargs-warn form))
  (when byte-compile-generate-call-tree
    (byte-compile-annotate-call-tree form))
  (when (and byte-compile--for-effect (eq (car form) 'mapcar)
             (byte-compile-warning-enabled-p 'mapcar 'mapcar))
    (byte-compile-warn
     "`mapcar' called for effect; use `mapc' or `dolist' instead"))
  (when (and (eq (car form) 'lsh)
             (byte-compile-warning-enabled-p 'suspicious 'lsh))
    (byte-compile-warn "avoid `lsh'; use `ash' instead"))
  (byte-compile-push-constant (car form))
  (mapc #'byte-compile-form (cdr form))
  (byte-compile-out 'byte-call (length (cdr form))))


;; Splice the given lap code into the current instruction stream.
;; If it has any labels in it, you're responsible for making sure there
;; are no collisions, and that byte-compile-tag-number is reasonable
;; after this is spliced in.  The provided list is destroyed.
(defun byte-compile-inline-lapcode (lap end-depth)
  ;; "Replay" the operations: we used to just do
  ;; (setq byte-compile-output (nconc (nreverse lap) byte-compile-output))
  ;; but that fails to update byte-compile-depth, so we had to assume
  ;; that `lap' ends up adding exactly 1 element to the stack.  This
  ;; happens to be true for byte-code generated by bytecomp.el without
  ;; lexical-binding, but it's not true in general, and it's not true for
  ;; code output by bytecomp.el with lexical-binding.
  ;; We also restore the value of `byte-compile-depth' and remove TAG depths
  ;; accordingly when inlining lapcode containing lap-code, exactly as
  ;; documented in `byte-compile-cond-jump-table'.
  (let ((endtag (byte-compile-make-tag))
        last-jump-tag ;; last TAG we have jumped to
        last-depth ;; last value of `byte-compile-depth'
        last-constant ;; value of the last constant encountered
        last-switch ;; whether the last op encountered was byte-switch
        switch-tags ;; a list of tags that byte-switch could jump to
        ;; a list of tags byte-switch will jump to, if the value doesn't
        ;; match any entry in the hash table
        switch-default-tags)
    (dolist (op lap)
      (cond
       ((eq (car op) 'TAG)
        (when (or (member op switch-tags) (member op switch-default-tags))
          ;; This TAG is used in a jump table, this means the last goto
          ;; was to a done/default TAG, and thus it's cddr should be set to nil.
          (when last-jump-tag
            (setcdr (cdr last-jump-tag) nil))
          ;; Also, restore the value of `byte-compile-depth' to what it was
          ;; before the last goto.
          (setq byte-compile-depth last-depth
                last-jump-tag nil))
        (byte-compile-out-tag op))
       ((memq (car op) byte-goto-ops)
        (setq last-depth byte-compile-depth
              last-jump-tag (cdr op))
        (byte-compile-goto (car op) (cdr op))
        (when last-switch
          ;; The last op was byte-switch, this goto jumps to a "default" TAG
          ;; (when no value in the jump table is satisfied).
          (push (cdr op) switch-default-tags)
          (setcdr (cdr (cdr op)) nil)
          (setq byte-compile-depth last-depth
                last-switch nil)))
       ((eq (car op) 'byte-return)
        (byte-compile-discard (- byte-compile-depth end-depth) t)
        (byte-compile-goto 'byte-goto endtag))
       (t
        (when (eq (car op) 'byte-switch)
          ;; The last constant is a jump table.
          (push last-constant byte-compile-jump-tables)
          (setq last-switch t)
          ;; Push all TAGs in the jump to switch-tags.
          (maphash #'(lambda (_k tag)
                       (push tag switch-tags))
                   last-constant))
        (setq last-constant (and (eq (car op) 'byte-constant) (cadr op)))
        (setq last-depth byte-compile-depth)
        (byte-compile-out (car op) (cdr op)))))
    (byte-compile-out-tag endtag)))

(defun byte-compile-unfold-byte-code-function (form)
  "Inline call to byte-code-functions."
  (let* ((byte-compile-bound-variables byte-compile-bound-variables)
         (fun (car form))
         (fargs (aref fun 0))
         (start-depth byte-compile-depth)
         (fmax2 (when (numberp fargs) (ash fargs -7))) ;; 2*max+rest.
         (alen (length (cdr form)))
         dynbinds lap)
    (fetch-bytecode fun)
    (setq lap (byte-decompile-bytecode-1 (aref fun 1) (aref fun 2) t))
    (if (assq 'byte-switch lap)
        ;; switch occludes `byte-compile-depth' so cannot inline
        (byte-compile-normal-call form)
      (mapc #'byte-compile-form (cdr form))
      (unless fmax2
        ;; Old-style byte-code.
        (cl-assert (listp fargs))
        (while fargs
          (pcase (car fargs)
            ('&optional (setq fargs (cdr fargs)))
            ('&rest (setq fmax2 (+ (* 2 (length dynbinds)) 1))
                    (push (cadr fargs) dynbinds)
                    (setq fargs nil))
            (_ (push (pop fargs) dynbinds))))
        (unless fmax2 (setq fmax2 (* 2 (length dynbinds)))))
      (cond
       ((<= (+ alen alen) fmax2)
        ;; Add missing &optional (or &rest) arguments.
        (dotimes (_ (- (/ (1+ fmax2) 2) alen))
          (byte-compile-push-constant nil)))
       ((zerop (logand fmax2 1))
        (setq byte-compile-abort-elc t)
        (byte-compile-warn "Too many arguments for inlined function %S" form)
        (byte-compile-discard (- alen (/ fmax2 2))))
       (t
        ;; Turn &rest args into a list.
        (let ((n (- alen (/ (1- fmax2) 2))))
          (cl-assert (> n 0) nil "problem: fmax2=%S alen=%S n=%S" fmax2 alen n)
          (if (< n 5)
              (byte-compile-out
               (aref [byte-list1 byte-list2 byte-list3 byte-list4] (1- n))
               0)
            (byte-compile-out 'byte-listN n)))))
      (mapc #'byte-compile-dynamic-variable-bind dynbinds)
      (byte-compile-inline-lapcode lap (1+ start-depth))
      (when dynbinds
        ;; Unbind dynamic variables.
        (byte-compile-out 'byte-unbind (length dynbinds)))
      (cl-assert (eq byte-compile-depth (1+ start-depth))
                 nil "Wrong depth start=%s end=%s" start-depth byte-compile-depth))))

(defun byte-compile-check-variable (var access-type)
  "Do various error checks before a use of the variable VAR."
  (cond ((or (not (symbolp var)) (macroexp--const-symbol-p var))
	 (when (byte-compile-warning-enabled-p 'constants
                                               (and (symbolp var) var))
	   (byte-compile-warn (if (eq access-type 'let-bind)
				  "attempt to let-bind %s `%s'"
				"variable reference to %s `%s'")
			      (if (symbolp var) "constant" "nonvariable")
			      (prin1-to-string var))))
	((let ((od (get var 'byte-obsolete-variable)))
           (and od
                (not (memq var byte-compile-not-obsolete-vars))
                (not (memq var byte-compile-global-not-obsolete-vars))
                (not (memq var byte-compile-lexical-variables))
                (pcase (nth 1 od)
                  ('set (not (eq access-type 'reference)))
                  ('get (eq access-type 'reference))
                  (_ t))))
	 (byte-compile-warn-obsolete var "variable"))))

(defsubst byte-compile-dynamic-variable-op (base-op var)
  (let ((tmp (assq var byte-compile-variables)))
    (unless tmp
      (setq tmp (list var))
      (push tmp byte-compile-variables))
    (byte-compile-out base-op tmp)))

(defun byte-compile-dynamic-variable-bind (var)
  "Generate code to bind the dynamic variable VAR to the top-of-stack value."
  (byte-compile-check-variable var 'let-bind)
  (push var byte-compile-bound-variables)
  (byte-compile-dynamic-variable-op 'byte-varbind var))

(defun byte-compile-free-vars-warn (var &optional assignment)
  "Warn if symbol VAR refers to a free variable.
VAR must not be lexically bound.
The free record for assignment special forms, i.e., setq, is
kept separately and referenced for non-nil ASSIGNMENT."
  (when (and (byte-compile-warning-enabled-p 'free-vars var)
             (or (not (symbolp var))
                 (not (boundp var)))
             (not (memq var byte-compile-bound-variables))
             (not (memq var (if assignment
                                byte-compile-free-assignments
                              byte-compile-free-references))))
    (let* ((varname (prin1-to-string var))
           (desc (if assignment "assignment" "reference"))
           (suggestions (help-uni-confusable-suggestions varname)))
      (byte-compile-warn "%s to free variable `%s'%s"
                         desc varname
                         (if suggestions (concat "\n  " suggestions) "")))
    (push var (if assignment
                  byte-compile-free-assignments
                byte-compile-free-references))))

(defun byte-compile-variable-ref (var)
  "Generate code to push the value of the variable VAR on the stack."
  (byte-compile-check-variable var 'reference)
  (let ((lex-binding (assq var byte-compile--lexical-environment)))
    (if lex-binding
        (byte-compile-stack-ref (cdr lex-binding))
      (byte-compile-free-vars-warn var)
      (byte-compile-dynamic-variable-op 'byte-varref var))))

(defun byte-compile-variable-set (var)
  "Generate code to set the variable VAR from the top-of-stack value."
  (byte-compile-check-variable var 'assign)
  (let ((lex-binding (assq var byte-compile--lexical-environment)))
    (if lex-binding
        (byte-compile-stack-set (cdr lex-binding))
      (byte-compile-free-vars-warn var t)
      (byte-compile-dynamic-variable-op 'byte-varset var))))

(defmacro byte-compile-get-constant (const)
  `(or (if (stringp ,const)
	   ;; In a string constant, treat properties as significant.
	   (let (result)
	     (dolist (elt byte-compile-constants)
	       (if (equal-including-properties (car elt) ,const)
		   (setq result elt)))
	     result)
	 (assoc ,const byte-compile-constants #'eql))
       (car (setq byte-compile-constants
		  (cons (list ,const) byte-compile-constants)))))

;; Use this when the value of a form is a constant.
;; This obeys byte-compile--for-effect.
(defun byte-compile-constant (const)
  (if byte-compile--for-effect
      (setq byte-compile--for-effect nil)
    (byte-compile-push-constant const)))

;; Use this for a constant that is not the value of its containing form.
;; This ignores byte-compile--for-effect.
(defun byte-compile-push-constant (const)
  "Use this for a constant that is not the value of its containing form.
This ignores byte-compile--for-effect."
  (byte-compile-out 'byte-constant (byte-compile-get-constant const)))

(defmacro byte-defop-compiler (function &optional compile-handler)
  "Construct a lisp form compiling FUNCTION.

If FUNCTION is a symbol, the opcode used is byte-FUNCTION.
FUNCTION may also be a list (FUNCTION OPCODE), where OPCODE may
be nil signifying no opcode.

COMPILE-HANDLER is a function to compile OPCODE, or the
abbreviations 0, 1, 2, 2-and, 3, 0-1, 1-2, 1-3, or 2-3.  It
defaults to byte-compile-FUNCTION."
  (let (opcode)
    (if (symbolp function)
	(setq opcode (intern (concat "byte-" (symbol-name function))))
      (setq opcode (car (cdr function))
	    function (car function)))
    (let ((fnform
	   (list 'put (list 'quote function) ''byte-compile
		 (list 'quote
		       (or (cdr (assq compile-handler
				      '((0 . byte-compile-no-args)
					(1 . byte-compile-one-arg)
					(2 . byte-compile-two-args)
                                        (2-cmp . byte-compile-cmp)
					(3 . byte-compile-three-args)
					(0-1 . byte-compile-zero-or-one-arg)
					(1-2 . byte-compile-one-or-two-args)
					(2-3 . byte-compile-two-or-three-args)
					(1-3 . byte-compile-one-to-three-args))))
			   compile-handler
			   (intern (concat "byte-compile-"
					   (symbol-name function))))))))
      (if opcode
	  (list 'progn fnform
		(list 'put (list 'quote function)
		      ''byte-opcode (list 'quote opcode))
		(list 'put (list 'quote opcode)
		      ''byte-opcode-invert (list 'quote function)))
	fnform))))

(defmacro byte-defop-compiler-1 (function &optional compile-handler)
  (list 'byte-defop-compiler (list function nil) compile-handler))

(put 'byte-call 'byte-opcode-invert 'funcall)
(put 'byte-list1 'byte-opcode-invert 'list)
(put 'byte-list2 'byte-opcode-invert 'list)
(put 'byte-list3 'byte-opcode-invert 'list)
(put 'byte-list4 'byte-opcode-invert 'list)
(put 'byte-listN 'byte-opcode-invert 'list)
(put 'byte-concat2 'byte-opcode-invert 'concat)
(put 'byte-concat3 'byte-opcode-invert 'concat)
(put 'byte-concat4 'byte-opcode-invert 'concat)
(put 'byte-concatN 'byte-opcode-invert 'concat)
(put 'byte-insertN 'byte-opcode-invert 'insert)

(byte-defop-compiler point		0)
(byte-defop-compiler point-max		0)
(byte-defop-compiler point-min		0)
(byte-defop-compiler following-char	0)
(byte-defop-compiler preceding-char	0)
(byte-defop-compiler current-column	0)
(byte-defop-compiler eolp		0)
(byte-defop-compiler eobp		0)
(byte-defop-compiler bolp		0)
(byte-defop-compiler bobp		0)
(byte-defop-compiler current-buffer	0)
(byte-defop-compiler widen		0)
(byte-defop-compiler end-of-line    0-1)
(byte-defop-compiler forward-char   0-1)
(byte-defop-compiler forward-line   0-1)
(byte-defop-compiler symbolp		1)
(byte-defop-compiler consp		1)
(byte-defop-compiler stringp		1)
(byte-defop-compiler listp		1)
(byte-defop-compiler not		1)
(byte-defop-compiler (null byte-not)	1)
(byte-defop-compiler car		1)
(byte-defop-compiler cdr		1)
(byte-defop-compiler length		1)
(byte-defop-compiler symbol-value	1)
(byte-defop-compiler symbol-function	1)
(byte-defop-compiler (1+ byte-add1)	1)
(byte-defop-compiler (1- byte-sub1)	1)
(byte-defop-compiler goto-char		1)
(byte-defop-compiler char-after		0-1)
(byte-defop-compiler set-buffer		1)
(byte-defop-compiler forward-word	0-1)
(byte-defop-compiler char-syntax	1)
(byte-defop-compiler nreverse		1)
(byte-defop-compiler car-safe		1)
(byte-defop-compiler cdr-safe		1)
(byte-defop-compiler numberp		1)
(byte-defop-compiler integerp		1)
(byte-defop-compiler skip-chars-forward     1-2)
(byte-defop-compiler skip-chars-backward    1-2)
(byte-defop-compiler eq 	 	2)
(byte-defop-compiler memq		2)
(byte-defop-compiler cons		2)
(byte-defop-compiler aref		2)
(byte-defop-compiler set		2)
(byte-defop-compiler (= byte-eqlsign)	2-cmp)
(byte-defop-compiler (< byte-lss)	2-cmp)
(byte-defop-compiler (> byte-gtr)	2-cmp)
(byte-defop-compiler (<= byte-leq)	2-cmp)
(byte-defop-compiler (>= byte-geq)	2-cmp)
(byte-defop-compiler get		2)
(byte-defop-compiler nth		2)
(byte-defop-compiler substring		1-3)
(byte-defop-compiler (move-marker byte-set-marker) 2-3)
(byte-defop-compiler set-marker	2-3)
(byte-defop-compiler match-beginning	1)
(byte-defop-compiler match-end	1)
(byte-defop-compiler upcase		1)
(byte-defop-compiler downcase		1)
(byte-defop-compiler string=		2)
(byte-defop-compiler string<		2)
(byte-defop-compiler (string-equal byte-string=) 2)
(byte-defop-compiler (string-lessp byte-string<) 2)
(byte-defop-compiler equal		2)
(byte-defop-compiler nthcdr		2)
(byte-defop-compiler elt		2)
(byte-defop-compiler member		2)
(byte-defop-compiler assq		2)
(byte-defop-compiler (rplaca byte-setcar) 2)
(byte-defop-compiler (rplacd byte-setcdr) 2)
(byte-defop-compiler setcar		2)
(byte-defop-compiler setcdr		2)
(byte-defop-compiler buffer-substring	2)
(byte-defop-compiler delete-region	2)
(byte-defop-compiler narrow-to-region	2)
(byte-defop-compiler (% byte-rem)	2)
(byte-defop-compiler aset		3)

(byte-defop-compiler max		byte-compile-min-max)
(byte-defop-compiler min		byte-compile-min-max)
(byte-defop-compiler (+ byte-plus)	byte-compile-variadic-numeric)
(byte-defop-compiler (* byte-mult)	byte-compile-variadic-numeric)

(byte-defop-compiler-1 interactive byte-compile-noop)

(defun byte-compile-subr-wrong-args (form n)
  (byte-compile-warn "`%s' called with %d arg%s, but requires %s"
		     (car form) (length (cdr form))
		     (if (= 1 (length (cdr form))) "" "s") n)
  ;; Get run-time wrong-number-of-args error.
  (byte-compile-normal-call form))

(defun byte-compile-no-args (form)
  (if (not (= (length form) 1))
      (byte-compile-subr-wrong-args form "none")
    (byte-compile-out (get (car form) 'byte-opcode) 0)))

(defun byte-compile-one-arg (form)
  (if (not (= (length form) 2))
      (byte-compile-subr-wrong-args form 1)
    (byte-compile-form (car (cdr form)))  ;; Push the argument
    (byte-compile-out (get (car form) 'byte-opcode) 0)))

(defun byte-compile-two-args (form)
  (if (not (= (length form) 3))
      (byte-compile-subr-wrong-args form 2)
    (byte-compile-form (car (cdr form)))  ;; Push the arguments
    (byte-compile-form (nth 2 form))
    (byte-compile-out (get (car form) 'byte-opcode) 0)))

(defun byte-compile-cmp (form)
  "Compile calls to numeric comparisons such as `<', `=' etc."
  ;; Lisp-level transforms should already have reduced valid calls to 2 args.
  (if (not (= (length form) 3))
      (byte-compile-subr-wrong-args form "1 or more")
    (byte-compile-two-args
     (if (macroexp-const-p (nth 1 form))
         ;; First argument is constant: flip it so that the constant
         ;; is last, which may allow more lapcode optimisations.
         (let* ((op (car form))
                (flipped-op (cdr (assq op '((< . >) (<= . >=)
                                            (> . <) (>= . <=) (= . =))))))
           (list flipped-op (nth 2 form) (nth 1 form)))
       form))))

(defun byte-compile-three-args (form)
  (if (not (= (length form) 4))
      (byte-compile-subr-wrong-args form 3)
    (byte-compile-form (car (cdr form)))  ;; Push the arguments
    (byte-compile-form (nth 2 form))
    (byte-compile-form (nth 3 form))
    (byte-compile-out (get (car form) 'byte-opcode) 0)))

(defun byte-compile-zero-or-one-arg (form)
  (let ((len (length form)))
    (cond ((= len 1) (byte-compile-one-arg (append form '(nil))))
	  ((= len 2) (byte-compile-one-arg form))
	  (t (byte-compile-subr-wrong-args form "0-1")))))

(defun byte-compile-one-or-two-args (form)
  (let ((len (length form)))
    (cond ((= len 2) (byte-compile-two-args (append form '(nil))))
	  ((= len 3) (byte-compile-two-args form))
	  (t (byte-compile-subr-wrong-args form "1-2")))))

(defun byte-compile-two-or-three-args (form)
  (let ((len (length form)))
    (cond ((= len 3) (byte-compile-three-args (append form '(nil))))
	  ((= len 4) (byte-compile-three-args form))
	  (t (byte-compile-subr-wrong-args form "2-3")))))

(defun byte-compile-one-to-three-args (form)
  (let ((len (length form)))
    (cond ((= len 2) (byte-compile-three-args (append form '(nil nil))))
          ((= len 3) (byte-compile-three-args (append form '(nil))))
          ((= len 4) (byte-compile-three-args form))
          (t (byte-compile-subr-wrong-args form "1-3")))))

(defun byte-compile-noop (_form)
  (byte-compile-constant nil))

(defun byte-compile-discard (&optional num preserve-tos)
  "Output byte codes to discard the NUM entries at the top of the stack.
NUM defaults to 1.
If PRESERVE-TOS is non-nil, preserve the top-of-stack value, as if it were
popped before discarding the num values, and then pushed back again after
discarding."
  (if (and (not num) (not preserve-tos))
      (byte-compile-out 'byte-discard)
    (setq num (or num 1))
    (when (and preserve-tos (> num 0))
      ;; Preserve the top-of-stack value by writing it directly to the stack
      ;; location which will be at the top-of-stack after popping.
      (byte-compile-stack-set (1- (- byte-compile-depth num)))
      ;; Now we actually discard one less value, since we want to keep
      ;; the eventual TOS
      (setq num (1- num)))
    (while (> num 0)
      (byte-compile-out 'byte-discard)
      (setq num (1- num)))))

(defun byte-compile-stack-ref (stack-pos)
  "Output byte codes to push the value at stack position STACK-POS."
  (let ((dist (- byte-compile-depth (1+ stack-pos))))
    (if (zerop dist)
        ;; A simple optimization
        (byte-compile-out 'byte-dup)
      ;; normal case
      (byte-compile-out 'byte-stack-ref dist))))

(defun byte-compile-stack-set (stack-pos)
  "Output byte codes to store the TOS value at stack position STACK-POS."
  (byte-compile-out 'byte-stack-set (- byte-compile-depth (1+ stack-pos))))

(byte-defop-compiler-1 internal-make-closure byte-compile-make-closure)
(byte-defop-compiler-1 internal-get-closed-var byte-compile-get-closed-var)

(defun byte-compile-make-closure (form)
  "Special internal-make-closure form."
  (if byte-compile--for-effect
      (setq byte-compile--for-effect nil)
    (let* ((vars (nth 1 form))
           (env (nth 2 form))
           (docstring-exp (nth 3 form))
           (body (nthcdr 4 form))
           (fun (byte-compile-lambda `(lambda ,vars . ,body) nil (length env))))
      (cl-assert (or (> (length env) 0)
		     docstring-exp))	;Otherwise, we don't need a closure.
      (cl-assert (byte-code-function-p fun))
      (byte-compile-form
       (if (macroexp-const-p docstring-exp)
           ;; Use symbols V0, V1 ... as placeholders for closure variables:
           ;; they should be short (to save space in the .elc file), yet
           ;; distinct when disassembled.
           (let* ((dummy-vars (mapcar (lambda (i) (intern (format "V%d" i)))
                                      (number-sequence 0 (1- (length env)))))
                  (opt-args (mapcar (lambda (i) (aref fun i))
                                    (number-sequence 4 (1- (length fun)))))
                  (proto-fun
                   (apply #'make-byte-code
                          (aref fun 0) (aref fun 1)
                          ;; Prepend dummy cells to the constant vector,
                          ;; to get the indices right when disassembling.
                          (vconcat dummy-vars (aref fun 2))
                          (aref fun 3)
                          (if docstring-exp
                              (cons (eval docstring-exp t) (cdr opt-args))
                            opt-args))))
             `(make-closure ,proto-fun ,@env))
         ;; Nontrivial doc string expression: create a bytecode object
         ;; from small pieces at run time.
         `(make-byte-code
           ',(aref fun 0) ',(aref fun 1)
           (vconcat (vector . ,env) ',(aref fun 2))
           ,@(let ((rest (nthcdr 3 (mapcar (lambda (x) `',x) fun))))
               (if docstring-exp
                   `(,(car rest)
                     ,docstring-exp
                     ,@(cddr rest))
                 rest))))
         ))))

(defun byte-compile-get-closed-var (form)
  "Special internal-get-closed-var form."
  (if byte-compile--for-effect
      (setq byte-compile--for-effect nil)
    (byte-compile-out 'byte-constant (nth 1 form))))

;; Compile a pure function that accepts zero or more numeric arguments
;; and has an opcode for the binary case.
;; Single-argument calls are assumed to be numeric identity and are
;; compiled as (* x 1) in order to convert markers to numbers and
;; trigger type errors.
(defun byte-compile-variadic-numeric (form)
  (pcase (length form)
    (1
     ;; No args: use the identity value for the operation.
     (byte-compile-constant (eval form)))
    (2
     ;; One arg: compile (OP x) as (* x 1). This is identity for
     ;; all numerical values including -0.0, infinities and NaNs.
     (byte-compile-form (nth 1 form))
     (byte-compile-constant 1)
     (byte-compile-out (get '* 'byte-opcode) 0))
    (3
     (let ((arg1 (nth 1 form))
           (arg2 (nth 2 form)))
       (when (and (memq (car form) '(+ *))
                  (macroexp-const-p arg1))
         ;; Put constant argument last for better LAP optimisation.
         (cl-rotatef arg1 arg2))
       (byte-compile-form arg1)
       (byte-compile-form arg2)
       (byte-compile-out (get (car form) 'byte-opcode) 0)))
    (_
     ;; >2 args: compile as a single function call.
     (byte-compile-normal-call form))))

(defun byte-compile-min-max (form)
  "Byte-compile calls to `min' or `max'."
  (if (cdr form)
      (byte-compile-variadic-numeric form)
    ;; No args: warn and emit code that raises an error when executed.
    (byte-compile-normal-call form)))

(byte-defop-compiler char-before)
(byte-defop-compiler backward-char)
(byte-defop-compiler backward-word)
(byte-defop-compiler list)
(byte-defop-compiler concat)
(byte-defop-compiler fset)
(byte-defop-compiler (indent-to-column byte-indent-to) byte-compile-indent-to)
(byte-defop-compiler indent-to)
(byte-defop-compiler insert)
(byte-defop-compiler-1 function byte-compile-function-form)
(byte-defop-compiler (- byte-diff) byte-compile-minus)
(byte-defop-compiler (/ byte-quo) byte-compile-quo)
(byte-defop-compiler nconc)

(defun byte-compile-char-before (form)
  "Is this worth it?  Both -before and -after are written in C."
  (cond ((or (= 1 (length form))
	     (and (= 2 (length form)) (not (nth 1 form))))
	 (byte-compile-form '(char-after (1- (point)))))
	((= 2 (length form))
	 (byte-compile-form (list 'char-after (if (numberp (nth 1 form))
						  (1- (nth 1 form))
						`(1- (or ,(nth 1 form)
							 (point)))))))
	(t (byte-compile-subr-wrong-args form "0-1"))))

(defun byte-compile-backward-char (form)
  "backward-... ==> forward-... with negated argument.
Is this worth it?  Both -backward and -forward are written in C."
  (cond ((or (= 1 (length form))
	     (and (= 2 (length form)) (not (nth 1 form))))
	 (byte-compile-form '(forward-char -1)))
	((= 2 (length form))
	 (byte-compile-form (list 'forward-char (if (numberp (nth 1 form))
						    (- (nth 1 form))
						  `(- (or ,(nth 1 form) 1))))))
	(t (byte-compile-subr-wrong-args form "0-1"))))

(defun byte-compile-backward-word (form)
  (cond ((or (= 1 (length form))
	     (and (= 2 (length form)) (not (nth 1 form))))
	 (byte-compile-form '(forward-word -1)))
	((= 2 (length form))
	 (byte-compile-form (list 'forward-word (if (numberp (nth 1 form))
						    (- (nth 1 form))
						  `(- (or ,(nth 1 form) 1))))))
	(t (byte-compile-subr-wrong-args form "0-1"))))

(defun byte-compile-list (form)
  (let ((count (length (cdr form))))
    (cond ((= count 0)
	   (byte-compile-constant nil))
	  ((< count 5)
	   (mapc #'byte-compile-form (cdr form))
           (byte-compile-out
            (aref [byte-list1 byte-list2 byte-list3 byte-list4] (1- count)) 0))
	  ((< count 256)
	   (mapc #'byte-compile-form (cdr form))
	   (byte-compile-out 'byte-listN count))
	  (t (byte-compile-normal-call form)))))

(defun byte-compile-concat (form)
  (let ((count (length (cdr form))))
    (cond ((and (< 1 count) (< count 5))
	   (mapc #'byte-compile-form (cdr form))
	   (byte-compile-out
	    (aref [byte-concat2 byte-concat3 byte-concat4] (- count 2))
	    0))
	  ;; Concat of one arg is not a no-op if arg is not a string.
	  ((= count 0)
	   (byte-compile-form ""))
	  ((< count 256)
	   (mapc #'byte-compile-form (cdr form))
	   (byte-compile-out 'byte-concatN count))
	  ((byte-compile-normal-call form)))))

(defun byte-compile-minus (form)
  (if (/= (length form) 2)
      (byte-compile-variadic-numeric form)
    (byte-compile-form (cadr form))
    (byte-compile-out 'byte-negate 0)))

(defun byte-compile-quo (form)
  (if (= (length form) 3)
      (byte-compile-two-args form)
    ;; N-ary `/' is not the left-reduction of binary `/' because if any
    ;; argument is a float, then everything is done in floating-point.
    (byte-compile-normal-call form)))

(defun byte-compile-nconc (form)
  (let ((len (length form)))
    (cond ((= len 1)
	   (byte-compile-constant nil))
	  ((= len 2)
	   ;; nconc of one arg is a noop, even if that arg isn't a list.
	   (byte-compile-form (nth 1 form)))
	  (t
	   (byte-compile-form (car (setq form (cdr form))))
	   (while (setq form (cdr form))
	     (byte-compile-form (car form))
	     (byte-compile-out 'byte-nconc 0))))))

(defun byte-compile-fset (form)
  "Warn about forms like (fset \\='foo \\='(lambda () ...))
   (where the lambda expression is non-trivial...)"
  (let ((fn (nth 2 form))
	body)
    (if (and (eq (car-safe fn) 'quote)
	     (eq (car-safe (setq fn (nth 1 fn))) 'lambda))
	(progn
	  (setq body (cdr (cdr fn)))
         (when (stringp (car body))
            (setq body (cdr body)))
         (when (eq 'interactive (car-safe (car body)))
            (setq body (cdr body)))
         (when (and (consp (car body))
                    (not (eq 'byte-code (car (car body)))))
           (byte-compile-warn
            "A quoted lambda form is the second argument of `fset'.  This is probably
     not what you want, as that lambda cannot be compiled.  Consider using
     the syntax #'(lambda (...) ...) instead.")))))
  (byte-compile-two-args form))

(defun byte-compile-function-form (form)
  "\(function foo) must compile like \='foo, not like (symbol-function \='foo).
Otherwise it will be incompatible with the interpreter,
and \(funcall (function foo)) will lose with autoloads."
  (let ((f (nth 1 form)))
    (when (and (symbolp f)
               (byte-compile-warning-enabled-p 'callargs f))
      (byte-compile-function-warn f t))
    (byte-compile-constant (if (eq 'lambda (car-safe f))
                               (byte-compile-lambda f)
                             f))))

(defun byte-compile-indent-to (form)
  (let ((len (length form)))
    (cond ((= len 2)
	   (byte-compile-form (car (cdr form)))
	   (byte-compile-out 'byte-indent-to 0))
	  ((= len 3)
	   ;; no opcode for 2-arg case.
	   (byte-compile-normal-call form))
	  (t
	   (byte-compile-subr-wrong-args form "1-2")))))

(defun byte-compile-insert (form)
  (cond ((null (cdr form))
	 (byte-compile-constant nil))
	((<= (length form) 256)
	 (mapc #'byte-compile-form (cdr form))
	 (if (cdr (cdr form))
	     (byte-compile-out 'byte-insertN (length (cdr form)))
	   (byte-compile-out 'byte-insert 0)))
	((memq t (mapcar 'consp (cdr (cdr form))))
	 (byte-compile-normal-call form))
	(t
	 ;; We can split it; there is no function call after inserting 1st arg.
	 (while (setq form (cdr form))
	   (byte-compile-form (car form))
	   (byte-compile-out 'byte-insert 0)
	   (when (cdr form)
	     (byte-compile-discard))))))

(byte-defop-compiler-1 setq)
(byte-defop-compiler-1 quote)

(defun byte-compile-setq (form)
  (cl-assert (= (length form) 3))       ; normalized in macroexp
  (let ((var (nth 1 form))
        (expr (nth 2 form)))
    (byte-compile-form expr)
    (unless byte-compile--for-effect
      (byte-compile-out 'byte-dup 0))
    (byte-compile-variable-set var)
    (setq byte-compile--for-effect nil)))

(byte-defop-compiler-1 set-default)
(defun byte-compile-set-default (form)
  (let ((varexp (car-safe (cdr-safe form))))
    (if (eq (car-safe varexp) 'quote)
        ;; If the varexp is constant, check the var's name.
        (let ((var (car-safe (cdr varexp))))
          (and (or (not (symbolp var))
	           (macroexp--const-symbol-p var t))
               (byte-compile-warning-enabled-p 'constants
                                               (and (symbolp var) var))
               (byte-compile-warn
	        "variable assignment to %s `%s'"
	        (if (symbolp var) "constant" "nonvariable")
	        (prin1-to-string var)))))
    (byte-compile-normal-call form)))

(defun byte-compile-quote (form)
  (byte-compile-constant (car (cdr form))))

(defun byte-compile-body (body &optional for-effect)
  (while (cdr body)
    (byte-compile-form (car body) t)
    (setq body (cdr body)))
  (byte-compile-form (car body) for-effect))

(defsubst byte-compile-body-do-effect (body)
  (byte-compile-body body byte-compile--for-effect)
  (setq byte-compile--for-effect nil))

(defsubst byte-compile-form-do-effect (form)
  (byte-compile-form form byte-compile--for-effect)
  (setq byte-compile--for-effect nil))

(byte-defop-compiler-1 inline byte-compile-progn)
(byte-defop-compiler-1 progn)
(byte-defop-compiler-1 prog1)
(byte-defop-compiler-1 if)
(byte-defop-compiler-1 cond)
(byte-defop-compiler-1 and)
(byte-defop-compiler-1 or)
(byte-defop-compiler-1 while)
(byte-defop-compiler-1 funcall)
(byte-defop-compiler-1 let)
(byte-defop-compiler-1 let* byte-compile-let)
(byte-defop-compiler-1 ignore)

(defun byte-compile-progn (form)
  (byte-compile-body-do-effect (cdr form)))

(defun byte-compile-prog1 (form)
  (byte-compile-form-do-effect (car (cdr form)))
  (byte-compile-body (cdr (cdr form)) t))

(defmacro byte-compile-goto-if (cond discard tag)
  `(byte-compile-goto
    (if ,cond
	(if ,discard 'byte-goto-if-not-nil 'byte-goto-if-not-nil-else-pop)
      (if ,discard 'byte-goto-if-nil 'byte-goto-if-nil-else-pop))
    ,tag))

(defun byte-compile-ignore (form)
  (dolist (arg (cdr form))
    (byte-compile-form arg t))
  (byte-compile-form nil))

(defun byte-compile-find-bound-condition (condition-param
					  pred-list
					  &optional only-if-not-present)
  "Return the list of items in CONDITION-PARAM that match PRED-LIST.
Only return items that are not in ONLY-IF-NOT-PRESENT."
  (let ((result nil)
	(nth-one nil)
	(cond-list
	 (if (memq (car-safe condition-param) pred-list)
	     ;; The condition appears by itself.
	     (list condition-param)
	   ;; If the condition is an `and', look for matches among the
	   ;; `and' arguments.
	   (when (eq 'and (car-safe condition-param))
	     (cdr condition-param)))))

    (dolist (crt cond-list)
      (when (and (memq (car-safe crt) pred-list)
		 (eq 'quote (car-safe (setq nth-one (nth 1 crt))))
		 ;; Ignore if the symbol is already on the unresolved
		 ;; list.
		 (not (assq (nth 1 nth-one) ; the relevant symbol
			    only-if-not-present)))
	(push (nth 1 (nth 1 crt)) result)))
    result))

(defmacro byte-compile-maybe-guarded (condition &rest body)
  "Execute forms in BODY, potentially guarded by CONDITION.
CONDITION is a variable whose value is a test in an `if' or `cond'.
BODY is the code to compile in the first arm of the if or the body of
the cond clause.  If CONDITION's value is of the form (fboundp \\='foo)
or (boundp \\='foo), the relevant warnings from BODY about foo's
being undefined (or obsolete) will be suppressed.

If CONDITION's value is (not (featurep \\='emacs)) or (featurep \\='xemacs),
that suppresses all warnings during execution of BODY."
  (declare (indent 1) (debug t))
  `(let* ((fbound-list (byte-compile-find-bound-condition
			,condition '(fboundp functionp)
			byte-compile--undefined-funcs))
	  (bound-list (byte-compile-find-bound-condition
                       ,condition '(boundp default-boundp local-variable-p)))
          (new-bound-list
           ;; (seq-difference  byte-compile-bound-variables))
           (delq nil (mapcar (lambda (s)
                               (if (memq s byte-compile-bound-variables) nil s))
                             bound-list)))
	  ;; Maybe add to the bound list.
	  (byte-compile-bound-variables
           (append new-bound-list byte-compile-bound-variables)))
     (mapc #'byte-compile--check-prefixed-var new-bound-list)
     (unwind-protect
	 ;; If things not being bound at all is ok, so must them being
	 ;; obsolete.  Note that we add to the existing lists since Tramp
	 ;; (ab)uses this feature.
         ;; FIXME: If `foo' is obsoleted by `bar', the code below
         ;; correctly arranges to silence the warnings after testing
         ;; existence of `foo', but the warning should also be
         ;; silenced after testing the existence of `bar'.
	 (let ((byte-compile-not-obsolete-vars
		(append byte-compile-not-obsolete-vars bound-list))
	       (byte-compile-not-obsolete-funcs
		(append byte-compile-not-obsolete-funcs fbound-list)))
	   ,@body)
       ;; Maybe remove the function symbol from the unresolved list.
       (dolist (fbound fbound-list)
	 (when fbound
	   (setq byte-compile--undefined-funcs
		 (delq (assq fbound byte-compile--undefined-funcs)
		       byte-compile--undefined-funcs)))))))

(defun byte-compile-if (form)
  (byte-compile-form (car (cdr form)))
  ;; Check whether we have `(if (fboundp ...' or `(if (boundp ...'
  ;; and avoid warnings about the relevant symbols in the consequent.
  (let ((clause (nth 1 form))
	(donetag (byte-compile-make-tag)))
    (if (null (nthcdr 3 form))
	;; No else-forms
	(progn
	  (byte-compile-goto-if nil byte-compile--for-effect donetag)
	  (byte-compile-maybe-guarded clause
	    (byte-compile-form (nth 2 form) byte-compile--for-effect))
	  (byte-compile-out-tag donetag))
      (let ((elsetag (byte-compile-make-tag)))
	(byte-compile-goto 'byte-goto-if-nil elsetag)
	(byte-compile-maybe-guarded clause
	  (byte-compile-form (nth 2 form) byte-compile--for-effect))
	(byte-compile-goto 'byte-goto donetag)
	(byte-compile-out-tag elsetag)
	(byte-compile-maybe-guarded (list 'not clause)
	  (byte-compile-body (cdr (cdr (cdr form))) byte-compile--for-effect))
	(byte-compile-out-tag donetag))))
  (setq byte-compile--for-effect nil))

(defun byte-compile--cond-vars (obj1 obj2)
  ;; We make sure that of OBJ1 and OBJ2, one of them is a symbol,
  ;; and the other is a constant expression whose value can be
  ;; compared with `eq' (with `macroexp-const-p').
  (or
   (and (symbolp obj1) (macroexp-const-p obj2) (cons obj1 (eval obj2)))
   (and (symbolp obj2) (macroexp-const-p obj1) (cons obj2 (eval obj1)))))

(defun byte-compile--common-test (test-1 test-2)
  "Most specific common test of `eq', `eql' and `equal'."
  (cond ((or (eq test-1 'equal) (eq test-2 'equal)) 'equal)
        ((or (eq test-1 'eql)   (eq test-2 'eql))   'eql)
        (t                                          'eq)))

(defun byte-compile--cond-switch-prefix (clauses)
  "Find a switch corresponding to a prefix of CLAUSES, or nil if none.
Return (TAIL VAR TEST CASES), where:
  TAIL is the remaining part of CLAUSES after the switch, including
  any default clause,
  VAR is the variable being switched on,
  TEST is the equality test (`eq', `eql' or `equal'),
  CASES is a list of (VALUES . BODY) where VALUES is a list of values
    corresponding to BODY (always non-empty)."
  (let ((cases nil)                 ; Reversed list of (VALUES BODY).
        (keys nil)                  ; Switch keys seen so far.
        (switch-var nil)
        (switch-test 'eq))
    (while (pcase (car clauses)
             (`((,(and fn (or 'eq 'eql 'equal)) ,expr1 ,expr2) . ,body)
              (let* ((vars (byte-compile--cond-vars expr1 expr2))
                     (var (car vars))
                     (value (cdr vars)))
                (and var (or (eq var switch-var) (not switch-var))
                     (progn
                       (setq switch-var var)
                       (setq switch-test
                             (byte-compile--common-test switch-test fn))
                       (unless (member value keys)
                         (push value keys)
                         (push (cons (list value) (or body '(t))) cases))
                       t))))
             ;; Treat (not X) as (eq X nil).
             (`((,(or 'not 'null) ,(and var (pred symbolp))) . ,body)
              (and (or (eq var switch-var) (not switch-var))
                   (progn
                     (setq switch-var var)
                     (setq switch-test
                           (byte-compile--common-test switch-test 'eq))
                     (unless (memq nil keys)
                       (push nil keys)
                       (push (cons (list nil) (or body '(t))) cases))
                     t)))
             (`((,(and fn (or 'memq 'memql 'member)) ,var ,expr) . ,body)
              (and (symbolp var)
                   (or (eq var switch-var) (not switch-var))
                   (macroexp-const-p expr)
                   ;; Require a non-empty body, since the member
                   ;; function value depends on the switch argument.
                   body
                   (let ((value (eval expr)))
                     (and (proper-list-p value)
                          (progn
                            (setq switch-var var)
                            (setq switch-test
                                  (byte-compile--common-test
                                   switch-test
                                   (cdr (assq fn '((memq   . eq)
                                                   (memql  . eql)
                                                   (member . equal))))))
                            (let ((vals nil))
                              (dolist (elem value)
                                (unless (funcall fn elem keys)
                                  (push elem vals)))
                              (when vals
                                (setq keys (append vals keys))
                                (push (cons (nreverse vals) body) cases)))
                            t))))))
      (setq clauses (cdr clauses)))
    ;; Assume that a single switch is cheaper than two or more discrete
    ;; compare clauses.  This could be tuned, possibly taking into
    ;; account the total number of values involved.
    (and (> (length cases) 1)
         (list clauses switch-var switch-test (nreverse cases)))))

(defun byte-compile-cond-jump-table (switch donetag)
  "Generate code for SWITCH, ending at DONETAG."
  (let* ((var (car switch))
         (test (nth 1 switch))
         (cases (nth 2 switch))
         jump-table test-objects body tag default-tag)
    ;; TODO: Once :linear-search is implemented for `make-hash-table'
    ;; set it to t for cond forms with a small number of cases.
    (let ((nvalues (apply #'+ (mapcar (lambda (case) (length (car case)))
                                      cases))))
      (setq jump-table (make-hash-table
			:test test
			:purecopy t
			:size nvalues)))
    (setq default-tag (byte-compile-make-tag))
    ;; The structure of byte-switch code:
    ;;
    ;; varref var
    ;; constant #s(hash-table purecopy t data (val1 (TAG1) val2 (TAG2)))
    ;; switch
    ;; goto DEFAULT-TAG
    ;; TAG1
    ;; <clause body>
    ;; goto DONETAG
    ;; TAG2
    ;; <clause body>
    ;; goto DONETAG
    ;; DEFAULT-TAG
    ;; <body for remaining (non-switch) clauses>
    ;; DONETAG

    (byte-compile-variable-ref var)
    (byte-compile-push-constant jump-table)
    (byte-compile-out 'byte-switch)

    ;; When the opcode argument is `byte-goto', `byte-compile-goto' sets
    ;; `byte-compile-depth' to nil. However, we need `byte-compile-depth'
    ;; to be non-nil for generating tags for all cases. Since
    ;; `byte-compile-depth' will increase by at most 1 after compiling
    ;; all of the clause (which is further enforced by cl-assert below)
    ;; it should be safe to preserve its value.
    (let ((byte-compile-depth byte-compile-depth))
      (byte-compile-goto 'byte-goto default-tag))

    (dolist (case cases)
      (setq tag (byte-compile-make-tag)
            test-objects (car case)
            body (cdr case))
      (byte-compile-out-tag tag)
      (dolist (value test-objects)
        (puthash value tag jump-table))

      (let ((byte-compile-depth byte-compile-depth)
            (init-depth byte-compile-depth))
        ;; Since `byte-compile-body' might increase `byte-compile-depth'
        ;; by 1, not preserving its value will cause it to potentially
        ;; increase by one for every clause body compiled, causing
        ;; depth/tag conflicts or violating asserts down the road.
        ;; To make sure `byte-compile-body' itself doesn't violate this,
        ;; we use `cl-assert'.
        (byte-compile-body body byte-compile--for-effect)
        (cl-assert (or (= byte-compile-depth init-depth)
                       (= byte-compile-depth (1+ init-depth))))
        (byte-compile-goto 'byte-goto donetag)
        (setcdr (cdr donetag) nil)))

    (byte-compile-out-tag default-tag)
    (push jump-table byte-compile-jump-tables)))

(defun byte-compile-cond (clauses)
  (let ((donetag (byte-compile-make-tag))
        nexttag clause)
    (setq clauses (cdr clauses))
    (while clauses
      (let ((switch-prefix (and byte-compile-cond-use-jump-table
                                (byte-compile--cond-switch-prefix clauses))))
        (if switch-prefix
            (progn
              (byte-compile-cond-jump-table (cdr switch-prefix) donetag)
              (setq clause nil)
              (setq clauses (car switch-prefix)))
          (setq clause (car clauses))
          (cond ((or (eq (car clause) t)
                     (and (eq (car-safe (car clause)) 'quote)
                          (car-safe (cdr-safe (car clause)))))
                 ;; Unconditional clause
                 (setq clause (cons t clause)
                       clauses nil))
                ((cdr clauses)
                 (byte-compile-form (car clause))
                 (if (null (cdr clause))
                     ;; First clause is a singleton.
                     (byte-compile-goto-if t byte-compile--for-effect donetag)
                   (setq nexttag (byte-compile-make-tag))
                   (byte-compile-goto 'byte-goto-if-nil nexttag)
                   (byte-compile-maybe-guarded (car clause)
                     (byte-compile-body (cdr clause) byte-compile--for-effect))
                   (byte-compile-goto 'byte-goto donetag)
                   (byte-compile-out-tag nexttag))))
          (setq clauses (cdr clauses)))))
    ;; Last clause
    (let ((guard (car clause)))
      (and (cdr clause) (not (eq guard t))
           (progn (byte-compile-form guard)
                  (byte-compile-goto-if nil byte-compile--for-effect donetag)
                  (setq clause (cdr clause))))
      (byte-compile-maybe-guarded guard
        (byte-compile-body-do-effect clause)))
    (byte-compile-out-tag donetag)))

(defun byte-compile-and (form)
  (let ((failtag (byte-compile-make-tag))
	(args (cdr form)))
    (if (null args)
	(byte-compile-form-do-effect t)
      (byte-compile-and-recursion args failtag))))

;; Handle compilation of a nontrivial `and' call.
;; We use tail recursion so we can use byte-compile-maybe-guarded.
(defun byte-compile-and-recursion (rest failtag)
  (if (cdr rest)
      (progn
	(byte-compile-form (car rest))
	(byte-compile-goto-if nil byte-compile--for-effect failtag)
	(byte-compile-maybe-guarded (car rest)
	  (byte-compile-and-recursion (cdr rest) failtag)))
    (byte-compile-form-do-effect (car rest))
    (byte-compile-out-tag failtag)))

(defun byte-compile-or (form)
  (let ((wintag (byte-compile-make-tag))
	(args (cdr form)))
    (if (null args)
	(byte-compile-form-do-effect nil)
      (byte-compile-or-recursion args wintag))))

;; Handle compilation of a nontrivial `or' call.
;; We use tail recursion so we can use byte-compile-maybe-guarded.
(defun byte-compile-or-recursion (rest wintag)
  (if (cdr rest)
      (progn
	(byte-compile-form (car rest))
	(byte-compile-goto-if t byte-compile--for-effect wintag)
	(byte-compile-maybe-guarded (list 'not (car rest))
	  (byte-compile-or-recursion (cdr rest) wintag)))
    (byte-compile-form-do-effect (car rest))
    (byte-compile-out-tag wintag)))

(defun byte-compile-while (form)
  (let ((endtag (byte-compile-make-tag))
	(looptag (byte-compile-make-tag)))
    (byte-compile-out-tag looptag)
    (byte-compile-form (car (cdr form)))
    (byte-compile-goto-if nil byte-compile--for-effect endtag)
    (byte-compile-body (cdr (cdr form)) t)
    (byte-compile-goto 'byte-goto looptag)
    (byte-compile-out-tag endtag)
    (setq byte-compile--for-effect nil)))

(defun byte-compile-funcall (form)
  (if (cdr form)
      (progn
        (mapc #'byte-compile-form (cdr form))
        (byte-compile-out 'byte-call (length (cdr (cdr form)))))
    (setq byte-compile-abort-elc t)
    (byte-compile-warn "%s" "`funcall' called with no arguments")
    (byte-compile-form '(signal 'wrong-number-of-arguments '(funcall 0))
                       byte-compile--for-effect)))

(defun byte-compile-push-binding-init (clause)
  "Emit byte-codes to push the initialization value for CLAUSE on the stack.
Return the offset in the form (VAR . OFFSET)."
  (let* ((var (if (consp clause) (car clause) clause)))
    ;; We record the stack position even of dynamic bindings; we'll put
    ;; them in the proper place later.
    (prog1 (cons var byte-compile-depth)
      (if (consp clause)
          (byte-compile-form (cadr clause))
        (byte-compile-push-constant nil)))))

(defun byte-compile-bind (var init-lexenv)
  "Emit byte-codes to bind VAR and update `byte-compile--lexical-environment'.
INIT-LEXENV should be a lexical-environment alist describing the
positions of the init value that have been pushed on the stack.
Return non-nil if the TOS value was popped."
  ;; The mix of lexical and dynamic bindings mean that we may have to
  ;; juggle things on the stack, to move them to TOS for
  ;; dynamic binding.
  (if (not (cconv--not-lexical-var-p var byte-compile-bound-variables))
      ;; VAR is a simple stack-allocated lexical variable.
      (progn (push (assq var init-lexenv)
                   byte-compile--lexical-environment)
             (when (assq var byte-compile--known-dynamic-vars)
               (byte-compile--warn-lexical-dynamic var 'let))
             nil)
    ;; VAR should be dynamically bound.
    (while (assq var byte-compile--lexical-environment)
      ;; This dynamic binding shadows a lexical binding.
      (setq byte-compile--lexical-environment
            (remq (assq var byte-compile--lexical-environment)
                  byte-compile--lexical-environment)))
    (cond
     ((eq var (caar init-lexenv))
      ;; VAR is dynamic and is on the top of the
      ;; stack, so we can just bind it like usual.
      (byte-compile-dynamic-variable-bind var)
      t)
     (t
      ;; VAR is dynamic, but we have to get its
      ;; value out of the middle of the stack.
      (let ((stack-pos (cdr (assq var init-lexenv))))
        (byte-compile-stack-ref stack-pos)
        (byte-compile-dynamic-variable-bind var)
        ;; Now we have to store nil into its temporary
        ;; stack position so it doesn't prevent the value from being GC'd.
        ;; FIXME: Not worth the trouble.
        ;; (byte-compile-push-constant nil)
        ;; (byte-compile-stack-set stack-pos)
        )
      nil))))

(defun byte-compile-unbind (clauses init-lexenv preserve-body-value)
  "Emit byte-codes to unbind the variables bound by CLAUSES.
CLAUSES is a `let'-style variable binding list.  INIT-LEXENV should be a
lexical-environment alist describing the positions of the init value that
have been pushed on the stack.  If PRESERVE-BODY-VALUE is true,
then an additional value on the top of the stack, above any lexical binding
slots, is preserved, so it will be on the top of the stack after all
binding slots have been popped."
  ;; Unbind dynamic variables.
  (let ((num-dynamic-bindings 0))
    (dolist (clause clauses)
      (unless (assq (if (consp clause) (car clause) clause)
                    byte-compile--lexical-environment)
        (setq num-dynamic-bindings (1+ num-dynamic-bindings))))
    (unless (zerop num-dynamic-bindings)
      (byte-compile-out 'byte-unbind num-dynamic-bindings)))
  ;; Pop lexical variables off the stack, possibly preserving the
  ;; return value of the body.
  (when init-lexenv
    ;; INIT-LEXENV contains all init values left on the stack.
    (byte-compile-discard (length init-lexenv) preserve-body-value)))

(defun byte-compile-let (form)
  "Generate code for the `let' or `let*' form FORM."
  (let ((clauses (cadr form))
	(init-lexenv nil)
        (is-let (eq (car form) 'let)))
    (when is-let
      ;; First compute the binding values in the old scope.
      (dolist (var clauses)
        (push (byte-compile-push-binding-init var) init-lexenv)))
    ;; New scope.
    (let ((byte-compile-bound-variables byte-compile-bound-variables)
          (byte-compile--lexical-environment
           byte-compile--lexical-environment))
      ;; Bind the variables.
      ;; For `let', do it in reverse order, because it makes no
      ;; semantic difference, but it is a lot more efficient since the
      ;; values are now in reverse order on the stack.
      (dolist (var (if is-let (reverse clauses) clauses))
        (unless is-let
          (push (byte-compile-push-binding-init var) init-lexenv))
        (let ((var (if (consp var) (car var) var)))
          (if (byte-compile-bind var init-lexenv)
              (pop init-lexenv))))
      ;; Emit the body.
      (let ((init-stack-depth byte-compile-depth))
        (byte-compile-body-do-effect (cdr (cdr form)))
        ;; Unbind both lexical and dynamic variables.
        (cl-assert (or (eq byte-compile-depth init-stack-depth)
                       (eq byte-compile-depth (1+ init-stack-depth))))
        (byte-compile-unbind clauses init-lexenv
                             (> byte-compile-depth init-stack-depth))))))



(byte-defop-compiler-1 /= byte-compile-negated)
(byte-defop-compiler-1 atom byte-compile-negated)
(byte-defop-compiler-1 nlistp byte-compile-negated)

(put '/= 'byte-compile-negated-op '=)
(put 'atom 'byte-compile-negated-op 'consp)
(put 'nlistp 'byte-compile-negated-op 'listp)

(defun byte-compile-negated (form)
  (byte-compile-form-do-effect (byte-compile-negation-optimizer form)))

;; Even when optimization is off, /= is optimized to (not (= ...)).
(defun byte-compile-negation-optimizer (form)
  ;; an optimizer for forms where <form1> is less efficient than (not <form2>)
  (list 'not
    (cons (or (get (car form) 'byte-compile-negated-op)
	      (error
	       "Compiler error: `%s' has no `byte-compile-negated-op' property"
	       (car form)))
	  (cdr form))))

(byte-defop-compiler-1 catch)
(byte-defop-compiler-1 unwind-protect)
(byte-defop-compiler-1 condition-case)
(byte-defop-compiler-1 save-excursion)
(byte-defop-compiler-1 save-current-buffer)
(byte-defop-compiler-1 save-restriction)

(defun byte-compile-catch (form)
  (byte-compile-form (car (cdr form)))
  (let ((endtag (byte-compile-make-tag)))
    (byte-compile-goto 'byte-pushcatch endtag)
    (byte-compile-body (cddr form) nil)
    (byte-compile-out 'byte-pophandler)
    (byte-compile-out-tag endtag)))

(defun byte-compile-unwind-protect (form)
  (cl-assert (eq (caddr form) :fun-body))
  (byte-compile-form (nth 3 form))
  (byte-compile-out 'byte-unwind-protect 0)
  (byte-compile-form-do-effect (car (cdr form)))
  (byte-compile-out 'byte-unbind 1))

(defun byte-compile-condition-case (form)
  (let* ((var (nth 1 form))
         (body (nth 2 form))
         (handlers (nthcdr 3 form))
         (depth byte-compile-depth)
         (success-handler (assq :success handlers))
         (failure-handlers (if success-handler
                               (remq success-handler handlers)
                             handlers))
         (clauses (mapcar (lambda (clause)
                            (cons (byte-compile-make-tag) clause))
                          failure-handlers))
         (endtag (byte-compile-make-tag)))
    (unless (symbolp var)
      (byte-compile-warn "`%s' is not a variable-name or nil (in condition-case)"
                         var))

    (dolist (clause (reverse clauses))
      (let ((condition (nth 1 clause)))
        (when (and (eq (car-safe condition) 'quote)
                   (cdr condition) (null (cddr condition)))
          (byte-compile-warn
           "`condition-case' condition should not be quoted: %S"
           condition))
        (unless (consp condition) (setq condition (list condition)))
        (dolist (c condition)
          (unless (and c (symbolp c))
            (byte-compile-warn "`%S' is not a condition name (in condition-case)" c))
          ;; In reality, the `error-conditions' property is only required
          ;; for the argument to `signal', not to `condition-case'.
          ;;(unless (consp (get c 'error-conditions))
          ;;  (byte-compile-warn
          ;;   "`%s' is not a known condition name (in condition-case)"
          ;;   c))
          )
        (byte-compile-push-constant condition))
      (byte-compile-goto 'byte-pushconditioncase (car clause)))

    (byte-compile-form body) ;; byte-compile--for-effect
    (dolist (_ clauses) (byte-compile-out 'byte-pophandler))

    (let ((compile-handler-body
           (lambda (body)
             (let ((byte-compile-bound-variables byte-compile-bound-variables)
                   (byte-compile--lexical-environment
                    byte-compile--lexical-environment))
               (cond
                ((null var) (byte-compile-discard))
                (lexical-binding
                 (push (cons var (1- byte-compile-depth))
                       byte-compile--lexical-environment))
                (t (byte-compile-dynamic-variable-bind var)))

               (byte-compile-body body) ;; byte-compile--for-effect

               (cond
                ((null var))
                (lexical-binding (byte-compile-discard 1 'preserve-tos))
                (t (byte-compile-out 'byte-unbind 1)))))))

      (when success-handler
        (funcall compile-handler-body (cdr success-handler)))

      (byte-compile-goto 'byte-goto endtag)

      (while clauses
        (let ((clause (pop clauses)))
          (setq byte-compile-depth (1+ depth))
          (byte-compile-out-tag (pop clause))
          (dolist (_ clauses) (byte-compile-out 'byte-pophandler))
          (funcall compile-handler-body (cdr clause))
          (byte-compile-goto 'byte-goto endtag)))

      (byte-compile-out-tag endtag))))

(defun byte-compile-save-excursion (form)
  (if (and (eq 'set-buffer (car-safe (car-safe (cdr form))))
           (byte-compile-warning-enabled-p 'suspicious 'set-buffer))
      (byte-compile-warn
       "Use `with-current-buffer' rather than save-excursion+set-buffer"))
  (byte-compile-out 'byte-save-excursion 0)
  (byte-compile-body-do-effect (cdr form))
  (byte-compile-out 'byte-unbind 1))

(defun byte-compile-save-restriction (form)
  (byte-compile-out 'byte-save-restriction 0)
  (byte-compile-body-do-effect (cdr form))
  (byte-compile-out 'byte-unbind 1))

(defun byte-compile-save-current-buffer (form)
  (byte-compile-out 'byte-save-current-buffer 0)
  (byte-compile-body-do-effect (cdr form))
  (byte-compile-out 'byte-unbind 1))

;;; top-level forms elsewhere

(byte-defop-compiler-1 defvar)
(byte-defop-compiler-1 defconst byte-compile-defvar)
(byte-defop-compiler-1 autoload)
(byte-defop-compiler-1 lambda byte-compile-lambda-form)

;; If foo.el declares `toto' as obsolete, it is likely that foo.el will
;; actually use `toto' in order for this obsolete variable to still work
;; correctly, so paradoxically, while byte-compiling foo.el, the presence
;; of a make-obsolete-variable call for `toto' is an indication that `toto'
;; should not trigger obsolete-warnings in foo.el.
(byte-defop-compiler-1 make-obsolete-variable)
(defun byte-compile-make-obsolete-variable (form)
  (when (eq 'quote (car-safe (nth 1 form)))
    (push (nth 1 (nth 1 form)) byte-compile-global-not-obsolete-vars))
  (byte-compile-normal-call form))

(defun byte-compile-defvar (form)
  ;; This is not used for file-level defvar/consts.
  (when (and (symbolp (nth 1 form))
             (not (string-match "[-*/:$]" (symbol-name (nth 1 form))))
             (byte-compile-warning-enabled-p 'lexical (nth 1 form)))
    (byte-compile-warn "global/dynamic var `%s' lacks a prefix"
                       (nth 1 form)))
  (byte-compile-docstring-style-warn form)
  (let ((fun (nth 0 form))
	(var (nth 1 form))
	(value (nth 2 form))
	(string (nth 3 form)))
    (when (or (> (length form) 4)
	      (and (eq fun 'defconst) (null (cddr form))))
      (let ((ncall (length (cdr form))))
	(byte-compile-warn "`%s' called with %d argument%s, but %s %s"
	                   fun ncall
	                   (if (= 1 ncall) "" "s")
	                   (if (< ncall 2) "requires" "accepts only")
	                   "2-3")))
    (push var byte-compile-bound-variables)
    (when (eq fun 'defconst)
      (push var byte-compile-const-variables))
    (when (and string (not (stringp string)))
      (byte-compile-warn "third arg to `%s %s' is not a string: %s"
                         fun var string))
    (byte-compile-form-do-effect
     (cond
      ((eq fun 'defconst) `(defconst-1 ',var ,@(nthcdr 2 form)))
      ((not (cddr form)) `',var) ; A simple (defvar foo) just returns foo.
      (t `(defvar-1 ',var
                    ;; Don't eval `value' if `defvar' wouldn't eval it either.
                    ,(if (macroexp-const-p value) value
                       `(if (boundp ',var) nil ,value))
                    ,@(nthcdr 3 form)))))))

(defun byte-compile-autoload (form)
  (and (macroexp-const-p (nth 1 form))
       (macroexp-const-p (nth 5 form))
       (memq (eval (nth 5 form)) '(t macro))  ; macro-p
       (not (fboundp (eval (nth 1 form))))
       (byte-compile-warn
	"The compiler ignores `autoload' except at top level.  You should
     probably put the autoload of the macro `%s' at top-level."
	(eval (nth 1 form))))
  (byte-compile-normal-call form))

(defun byte-compile-lambda-form (_form)
  "Any lambdas heretofore unhandled are errors."
  (error "`lambda' used as function name is invalid"))

(put 'defalias 'byte-hunk-handler 'byte-compile-file-form-defalias)
(defun byte-compile-file-form-defalias (form)
  "When a defalias defines a macro, add it to byte-compile-macro-environment.

This should be subsumed in byte-compile-lambda now that
make-docfile is obsolete (and consequently, the elc docstrings no
longer need to hew to its rules)."
  (let ((byte-compile-free-references nil)
        (byte-compile-free-assignments nil))
    (pcase form
      ;; Decompose `form' into:
      ;; - `name' is the name of the defined function.
      ;; - `arg' is the expression to which it is defined.
      ;; - `rest' is the rest of the arguments.
      (`(,_ ',name ,arg . ,rest)
       (byte-compile-docstring-style-warn form)
       (pcase-let*
           ;; `macro' is non-nil if it defines a macro.
           ;; `fun' is the function part of `arg' (defaults to `arg').
           (((or (and (or `(cons 'macro ,fun) `'(macro . ,fun)) (let macro t))
                 (and (let fun arg) (let macro nil)))
             arg)
            ;; `lam' is the lambda expression in `fun' (or nil if not
            ;; recognized).
            ((or `(,(or 'quote 'function) ,lam) (let lam nil))
             fun)
            ;; `arglist' is the list of arguments (or t if not recognized).
            ;; `body' is the body of `lam' (or t if not recognized).
            ((or `(lambda ,arglist . ,body)
                 ;; `(closure ,_ ,arglist . ,body)
                 (and `(internal-make-closure ,arglist . ,_) (let body t))
                 (and (let arglist t) (let body t)))
             lam))
         (unless (byte-compile-file-form-defalias* name macro arglist
                                                   body rest)
           (byte-compile-keep-pending form))))
      (_ (byte-compile-keep-pending form)))))

(byte-defop-compiler-1 with-no-warnings byte-compile-no-warnings)
(defun byte-compile-no-warnings (form)
  (let (byte-compile-warnings)
    (byte-compile-form (macroexp-progn (cdr form)))))

(byte-defop-compiler-1 internal--with-suppressed-warnings
                       byte-compile-suppressed-warnings)
(defun byte-compile-suppressed-warnings (form)
  "FORM is (internal--with-suppressed-warnings (quote warnings) body)."
  (cl-destructuring-bind (_token warnings-form &rest body)
      form
    (let ((byte-compile--suppressed-warnings
           (append (eval warnings-form) byte-compile--suppressed-warnings)))
      (byte-compile-form (macroexp-progn body)))))

;; Warn about misuses of make-variable-buffer-local.
(byte-defop-compiler-1 make-variable-buffer-local
                       byte-compile-make-variable-buffer-local)
(defun byte-compile-make-variable-buffer-local (form)
  (when (and (eq (car-safe (car-safe (cdr-safe form))) 'quote)
             (byte-compile-warning-enabled-p 'make-local))
    (byte-compile-warn
     "`make-variable-buffer-local' not called at toplevel"))
  (byte-compile-normal-call form))
(put 'make-variable-buffer-local
     'byte-hunk-handler 'byte-compile-form-make-variable-buffer-local)
(defun byte-compile-form-make-variable-buffer-local (form)
  (byte-compile-keep-pending form 'byte-compile-normal-call))

;; Make `make-local-variable' declare the variable locally
;; dynamic - this suppresses some unnecessary warnings
(byte-defop-compiler-1 make-local-variable
                       byte-compile-make-local-variable)
(defun byte-compile-make-local-variable (form)
  (pcase form (`(,_ ',var) (byte-compile--declare-var var)))
  (byte-compile-normal-call form))

(put 'function-put 'byte-hunk-handler 'byte-compile-define-symbol-prop)
(put 'define-symbol-prop 'byte-hunk-handler 'byte-compile-define-symbol-prop)
(defun byte-compile-define-symbol-prop (form)
  (pcase form
    ((and `(,op ,fun ,prop ,val)
          (guard (and (macroexp-const-p fun)
                      (macroexp-const-p prop)
                      (or (macroexp-const-p val)
                          ;; Also accept anonymous functions, since
                          ;; we're at top-level which implies they're
                          ;; also constants.
                          (pcase val (`(function (lambda . ,_)) t))))))
     (byte-compile-push-constant op)
     (byte-compile-form fun)
     (byte-compile-form prop)
     (let* ((fun (eval fun t))
            (prop (eval prop t))
            (val (if (macroexp-const-p val)
                     (eval val t)
                   (byte-compile-lambda (cadr val)))))
       (push `(,fun
               . (,prop ,val ,@(alist-get fun overriding-plist-environment)))
             overriding-plist-environment)
       (byte-compile-push-constant val)
       (byte-compile-out 'byte-call 3)))
    (_ (byte-compile-keep-pending form))))


;;; tags

;; Note: Most operations will strip off the 'TAG, but it speeds up
;; optimization to have the 'TAG as a part of the tag.
;; Tags will be (TAG . (tag-number . stack-depth)).
(defun byte-compile-make-tag ()
  (list 'TAG (setq byte-compile-tag-number (1+ byte-compile-tag-number))))


(defun byte-compile-out-tag (tag)
  (setq byte-compile-output (cons tag byte-compile-output))
  (if (cdr (cdr tag))
      (progn
	;; ## remove this someday
	(and byte-compile-depth
             (not (= (cdr (cdr tag)) byte-compile-depth))
             (error "Compiler bug: depth conflict at tag %d" (car (cdr tag))))
        (setq byte-compile-depth (cdr (cdr tag))))
    (setcdr (cdr tag) byte-compile-depth)))

(defun byte-compile-goto (opcode tag)
  (push (cons opcode tag) byte-compile-output)
  (setcdr (cdr tag) (if (memq opcode byte-goto-always-pop-ops)
			(1- byte-compile-depth)
		      byte-compile-depth))
  (setq byte-compile-depth (and (not (eq opcode 'byte-goto))
				(1- byte-compile-depth))))

(defun byte-compile-stack-adjustment (op operand)
  "Return the amount by which an operation adjusts the stack.
OP and OPERAND are as passed to `byte-compile-out'."
  (if (memq op '(byte-call byte-discardN byte-discardN-preserve-tos))
      ;; For calls, OPERAND is the number of args, so we pop OPERAND + 1
      ;; elements, and then push the result, for a total of -OPERAND.
      ;; For discardN*, of course, we just pop OPERAND elements.
      (- operand)
    (or (aref byte-stack+-info (symbol-value op))
	;; Ops with a nil entry in `byte-stack+-info' are byte-codes
	;; that take OPERAND values off the stack and push a result, for
	;; a total of 1 - OPERAND
	(- 1 operand))))

(defun byte-compile-out (op &optional operand)
  "Push the operation onto `byte-compile-output'.
OP is an opcode, a symbol.  OPERAND is either nil or a number or
a one-element list of a lisp form."
  (push (cons op operand) byte-compile-output)
  (if (eq op 'byte-return)
      ;; Consider abort since byte-return no longer produces ops
      (setq byte-compile-depth nil)
    (setq byte-compile-depth
	  (+ byte-compile-depth (byte-compile-stack-adjustment op operand)))
    (setq byte-compile-maxdepth (max byte-compile-depth byte-compile-maxdepth))))

(defun byte-compile-annotate-call-tree (form)
  (let (entry)
    ;; annotate the current call
    (if (setq entry (assq (car form) byte-compile-call-tree))
	(or (memq byte-compile-current-func (nth 1 entry)) ;callers
	    (setcar (cdr entry)
		    (cons byte-compile-current-func (nth 1 entry))))
      (setq byte-compile-call-tree
	    (cons (list (car form) (list byte-compile-current-func) nil)
		  byte-compile-call-tree)))
    ;; annotate the current function
    (if (setq entry (assq byte-compile-current-func byte-compile-call-tree))
	(or (memq (car form) (nth 2 entry)) ;called
	    (setcar (cdr (cdr entry))
		    (cons (car form) (nth 2 entry))))
      (setq byte-compile-call-tree
	    (cons (list byte-compile-current-func nil (list (car form)))
		  byte-compile-call-tree)))))

;; Renamed from byte-compile-report-call-tree
;; to avoid interfering with completion of byte-compile-file.
;;;###autoload
(defun display-call-tree (&optional filename)
  "Display a call graph of a specified file.
This lists which functions have been called, what functions called
them, and what functions they call.  The list includes all functions
whose definitions have been compiled in this Emacs session, as well as
all functions called by those functions.

The call graph does not include macros, inline functions, or
primitives that the byte-code interpreter knows about directly
\(`eq', `cons', etc.).

The call tree also lists those functions which are not known to be called
\(that is, to which no calls have been compiled), and which cannot be
invoked interactively."
  (interactive)
  (message "Generating call tree...")
  (with-output-to-temp-buffer "*Call-Tree*"
    (set-buffer "*Call-Tree*")
    (erase-buffer)
    (message "Generating call tree... (sorting on %s)"
	     byte-compile-call-tree-sort)
    (insert "Call tree for "
	    (cond ((null byte-compile-current-file) (or filename "???"))
		  ((stringp byte-compile-current-file)
		   byte-compile-current-file)
		  (t (buffer-name byte-compile-current-file)))
	    " sorted on "
	    (prin1-to-string byte-compile-call-tree-sort)
	    ":\n\n")
    (if byte-compile-call-tree-sort
	(setq byte-compile-call-tree
	      (sort byte-compile-call-tree
		    (pcase byte-compile-call-tree-sort
                      ('callers
                       (lambda (x y) (< (length (nth 1 x))
                                        (length (nth 1 y)))))
                      ('calls
                       (lambda (x y) (< (length (nth 2 x))
                                        (length (nth 2 y)))))
                      ('calls+callers
                       (lambda (x y) (< (+ (length (nth 1 x))
                                           (length (nth 2 x)))
                                        (+ (length (nth 1 y))
                                           (length (nth 2 y))))))
                      ('name
                       (lambda (x y) (string< (car x) (car y))))
                      (_ (error "`byte-compile-call-tree-sort': `%s' - unknown sort mode"
                                byte-compile-call-tree-sort))))))
    (message "Generating call tree...")
    (let ((rest byte-compile-call-tree)
	  (b (current-buffer))
	  f p
	  callers calls)
      (while rest
	(prin1 (car (car rest)) b)
	(setq callers (nth 1 (car rest))
	      calls (nth 2 (car rest)))
	(insert "\t"
	  (cond ((not (fboundp (setq f (car (car rest)))))
		 (if (null f)
		     " <top level>";; shouldn't insert nil then, actually -sk
		   " <not defined>"))
		((subrp (setq f (symbol-function f)))
		 " <subr>")
		((symbolp f)
		 (format " ==> %s" f))
		((byte-code-function-p f)
		 "<compiled function>")
		((not (consp f))
		 "<malformed function>")
		((eq 'macro (car f))
		 (if (or (compiled-function-p (cdr f))
			 ;; FIXME: Can this still happen?
			 (assq 'byte-code (cdr (cdr (cdr f)))))
		     " <compiled macro>"
		   " <macro>"))
		((assq 'byte-code (cdr (cdr f)))
		 ;; FIXME: Can this still happen?
		 "<compiled lambda>")
		((eq 'lambda (car f))
		 "<function>")
		(t "???"))
	  (format " (%d callers + %d calls = %d)"
		  ;; Does the optimizer eliminate common subexpressions?-sk
		  (length callers)
		  (length calls)
		  (+ (length callers) (length calls)))
	  "\n")
	(if callers
	    (progn
	      (insert "  called by:\n")
	      (setq p (point))
	      (insert "    " (if (car callers)
				 (mapconcat 'symbol-name callers ", ")
			       "<top level>"))
	      (let ((fill-prefix "    "))
		(fill-region-as-paragraph p (point)))
              (unless (= 0 (current-column))
                (insert "\n"))))
	(if calls
	    (progn
	      (insert "  calls:\n")
	      (setq p (point))
	      (insert "    " (mapconcat 'symbol-name calls ", "))
	      (let ((fill-prefix "    "))
		(fill-region-as-paragraph p (point)))
              (unless (= 0 (current-column))
                (insert "\n"))))
	(setq rest (cdr rest)))

      (message "Generating call tree...(finding uncalled functions...)")
      (setq rest byte-compile-call-tree)
      (let (uncalled def)
	(while rest
	  (or (nth 1 (car rest))
	      (null (setq f (caar rest)))
	      (progn
		(setq def (byte-compile-fdefinition f t))
		(and (eq (car-safe def) 'macro)
		     (eq (car-safe (cdr-safe def)) 'lambda)
		     (setq def (cdr def)))
		(functionp def))
	      (progn
		(setq def (byte-compile-fdefinition f nil))
		(and (eq (car-safe def) 'macro)
		     (eq (car-safe (cdr-safe def)) 'lambda)
		     (setq def (cdr def)))
		(commandp def))
	      (setq uncalled (cons f uncalled)))
	  (setq rest (cdr rest)))
	(if uncalled
	    (let ((fill-prefix "  "))
	      (insert "Noninteractive functions not known to be called:\n  ")
	      (setq p (point))
	      (insert (mapconcat 'symbol-name (nreverse uncalled) ", "))
	      (fill-region-as-paragraph p (point))))))
    (message "Generating call tree...done.")))


;;;###autoload
(defun batch-byte-compile-if-not-done ()
  "Like `byte-compile-file' but doesn't recompile if already up to date.
Use this from the command line, with `-batch';
it won't work in an interactive Emacs."
  (batch-byte-compile t))

;;;###autoload
(defun batch-byte-compile (&optional noforce)
  "Run `byte-compile-file' on the files remaining on the command line.
Use this from the command line, with `-batch';
it won't work in an interactive Emacs.

Each file is processed even if an error occurred previously.  If
a file name denotes a directory, all Emacs Lisp source files in
that directory (that have previously been compiled) will be
recompiled if newer than the compiled files.  In this case,
NOFORCE is ignored.

For example, invoke \"emacs -batch -f batch-byte-compile $emacs/ ~/*.el\".

If NOFORCE is non-nil, don't recompile a file that seems to be
already up-to-date."
  (defvar command-line-args-left) ;; from startup.el
  (unless noninteractive
    (error "`batch-byte-compile' is to be used only with -batch"))
  (setq attempt-stack-overflow-recovery nil
        attempt-orderly-shutdown-on-fatal-signal nil)
  (let (error)
    (while command-line-args-left
      (if (file-directory-p (expand-file-name (car command-line-args-left)))
	  ;; Directory as argument.
	  (let (source dest)
	    (dolist (file (directory-files (car command-line-args-left)))
              (when (and (string-match emacs-lisp-file-regexp file)
		         (not (auto-save-file-name-p file))
		         (setq source
                               (expand-file-name file
                                                 (car command-line-args-left)))
		         (setq dest (byte-compile-dest-file source))
		         (file-exists-p dest)
		         (file-newer-than-file-p source dest))
                (let ((ret (batch-byte-compile-file source)))
                  (unless error (setq error (not ret)))))))
	;; Specific file argument
	(let* ((source (car command-line-args-left))
	       (dest (byte-compile-dest-file source)))
	  (when (or (not noforce)
                    (not (file-exists-p dest))
	            (file-newer-than-file-p source dest))
            (let ((ret (batch-byte-compile-file source)))
              (unless error (setq error (not ret)))))))
      (setq command-line-args-left (cdr command-line-args-left)))
    (kill-emacs (if error 1 0))))

(defun batch-byte-compile-file (file)
  (let* ((byte-compile-root-dir (or byte-compile-root-dir default-directory))
         (ret (byte-compile-file file)))
    (prog1 ret
      (unless ret
        (let ((destfile (byte-compile-dest-file file)))
          (when (file-exists-p destfile)
            (delete-file destfile)))))))

(defun byte-compile-refresh-preloaded ()
  "Reload any Lisp file that was changed since Emacs was dumped.
Use with caution."
  (let* ((argv0 (car command-line-args))
         (emacs-file (or (and (fboundp 'pdumper-stats)
                              (cdr (nth 2 (pdumper-stats))))
                         (executable-find argv0))))
    (if (not (and emacs-file (file-exists-p emacs-file)))
        (message "Can't find %s to refresh preloaded Lisp files" argv0)
      (dolist (f (reverse load-history))
        (setq f (car f))
        (if (string-match "elc\\'" f) (setq f (substring f 0 -1)))
        (when (and (file-readable-p f)
                   (file-newer-than-file-p f emacs-file))
          (message "Loading newer %s over pdumped version" (file-name-nondirectory f))
          (ignore-errors (load f 'noerror nil 'nosuffix )))))))

;;;###autoload
(defun batch-byte-recompile-directory (&optional arg)
  "Run `byte-recompile-directory' on the dirs remaining on the command line.
Must be used only with `-batch', and kills Emacs on completion.
For example, invoke `emacs -batch -f batch-byte-recompile-directory .'.

Optional argument ARG is passed as second argument ARG to
`byte-recompile-directory'; see there for its possible values
and corresponding effects."
  ;; command-line-args-left is what is left of the command line (startup.el)
  (defvar command-line-args-left)	;Avoid 'free variable' warning
  (unless noninteractive
    (error "batch-byte-recompile-directory is to be used only with -batch"))
  (setq attempt-stack-overflow-recovery nil
        attempt-orderly-shutdown-on-fatal-signal nil)
  (or command-line-args-left
      (setq command-line-args-left '(".")))
  (while command-line-args-left
    (byte-recompile-directory (car command-line-args-left) arg)
    (setq command-line-args-left (cdr command-line-args-left)))
  (kill-emacs 0))

(put 'featurep 'compiler-macro
     (lambda (form feature &rest _ignore)
       ;; Emacs-21's byte-code doesn't run under XEmacs or SXEmacs anyway, so
       ;; we can safely optimize away this test.
       (if (member feature '('xemacs 'sxemacs 'emacs))
           (eval form)
         form)))

;; Check for (in)comparable constant values in calls to `eq', `memq' etc.

(defun bytecomp--dodgy-eq-arg-p (x number-ok)
  "Whether X is a bad argument to `eq' (or `eql' if NUMBER-OK is non-nil)."
  (pcase x
    ((or `(quote ,(pred consp)) `(function (lambda . ,_))) t)
    ((or (pred consp) (pred symbolp)) nil)
    ((pred integerp)
     (not (or (<= -536870912 x 536870911) number-ok)))
    ((pred floatp) (not number-ok))
    (_ t)))

(defun bytecomp--value-type-description (x)
  (cond
    ((proper-list-p x) "list")
    ((recordp x) "record")
    (t (symbol-name (type-of x)))))

(defun bytecomp--arg-type-description (x)
  (pcase x
    (`(function (lambda . ,_)) "function")
    (`(quote . ,val) (bytecomp--value-type-description val))
    (_ (bytecomp--value-type-description x))))

(defun bytecomp--warn-dodgy-eq-arg (form type parenthesis)
  (macroexp-warn-and-return
   (format-message "`%s' called with literal %s that may never match (%s)"
                   (car form) type parenthesis)
   form (list 'suspicious (car form)) t))

(defun bytecomp--check-eq-args (form &optional a b &rest _ignore)
  (let* ((number-ok (eq (car form) 'eql))
         (bad-arg (cond ((bytecomp--dodgy-eq-arg-p a number-ok) 1)
                        ((bytecomp--dodgy-eq-arg-p b number-ok) 2))))
    (if bad-arg
        (bytecomp--warn-dodgy-eq-arg
         form
         (bytecomp--arg-type-description (nth bad-arg form))
         (format "arg %d" bad-arg))
      form)))

(put 'eq  'compiler-macro #'bytecomp--check-eq-args)
(put 'eql 'compiler-macro #'bytecomp--check-eq-args)

(defun bytecomp--check-memq-args (form &optional elem list &rest _ignore)
  (let* ((fn (car form))
         (number-ok (eq fn 'memql)))
    (cond
     ((bytecomp--dodgy-eq-arg-p elem number-ok)
      (bytecomp--warn-dodgy-eq-arg
       form (bytecomp--arg-type-description elem) "arg 1"))
     ((and (consp list) (eq (car list) 'quote)
           (proper-list-p (cadr list)))
      (named-let loop ((elts (cadr list)) (i 1))
        (if elts
            (let* ((elt (car elts))
                   (x (cond ((eq fn 'assq) (car-safe elt))
                            ((eq fn 'rassq) (cdr-safe elt))
                            (t elt))))
              (if (or (symbolp x)
                      (and (integerp x)
                           (or (<= -536870912 x 536870911) number-ok))
                      (and (floatp x) number-ok))
                  (loop (cdr elts) (1+ i))
                (bytecomp--warn-dodgy-eq-arg
                 form (bytecomp--value-type-description x)
                 (format "element %d of arg 2" i))))
          form)))
     (t form))))

(put 'memq  'compiler-macro #'bytecomp--check-memq-args)
(put 'memql 'compiler-macro #'bytecomp--check-memq-args)
(put 'assq  'compiler-macro #'bytecomp--check-memq-args)
(put 'rassq 'compiler-macro #'bytecomp--check-memq-args)
(put 'remq  'compiler-macro #'bytecomp--check-memq-args)
(put 'delq  'compiler-macro #'bytecomp--check-memq-args)

(provide 'byte-compile)
(provide 'bytecomp)


;;; report metering (see the hacks in bytecode.c)

(defvar byte-code-meter)
(defun byte-compile-report-ops ()
  (or (boundp 'byte-metering-on)
      (error "You must build Emacs with -DBYTE_CODE_METER to use this"))
  (with-output-to-temp-buffer "*Meter*"
    (set-buffer "*Meter*")
    (let ((i 0) n op off)
      (while (< i 256)
	(setq n (aref (aref byte-code-meter 0) i)
	      off nil)
	(if t				;(not (zerop n))
	    (progn
	      (setq op i)
	      (setq off nil)
	      (cond ((< op byte-nth)
		     (setq off (logand op 7))
		     (setq op (logand op 248)))
		    ((>= op byte-constant)
		     (setq off (- op byte-constant)
			   op byte-constant)))
	      (setq op (aref byte-code-vector op))
	      (insert (format "%-4d" i))
	      (insert (symbol-name op))
	      (if off (insert " [" (int-to-string off) "]"))
	      (indent-to 40)
	      (insert (int-to-string n) "\n")))
	(setq i (1+ i))))))

;; Compile at load-time most frequently used recursive methods to
;; avoid "lisp nesting exceeds max-lisp-eval-depth" errors.
(eval-when-compile
  (prog1 nil
    (or (byte-code-function-p (symbol-function 'byte-compile-form))
        (subr-native-elisp-p (symbol-function 'byte-compile-form))
        (assq 'byte-code (symbol-function 'byte-compile-form))
        (let ((byte-optimize nil)        ; do it fast
	      (byte-compile-warnings nil))
	  (mapc (lambda (x)
                  (unless (subr-native-elisp-p x)
		    (or noninteractive (message "compiling %s..." x))
		    (byte-compile x)
		    (or noninteractive (message "compiling %s...done" x))))
	        '(byte-compile-normal-call
		  byte-compile-form
		  byte-compile-body
		  byte-compile-top-level
		  byte-compile-out-top-level
		  byte-compile-constant
		  byte-compile-variable-ref))))))

(make-obsolete-variable 'bytecomp-load-hook
                        "use `with-eval-after-load' instead." "28.1")
(run-hooks 'bytecomp-load-hook)

;;; bytecomp.el ends here<|MERGE_RESOLUTION|>--- conflicted
+++ resolved
@@ -564,7 +564,6 @@
                            (byte-compile-maybe-expand
                             (macroexp-progn body)
                             (lambda (form)
-<<<<<<< HEAD
                               ;; Don't compile since we don't know
                               ;; byte-compile-form or byte-compile-file-form.
                               (let ((expanded
@@ -572,19 +571,6 @@
                                       form
                                       macroexpand-all-environment)))
                                 (eval expanded lexical-binding)
-=======
-                              ;; Don't compile here, since we don't know
-                              ;; whether to compile as byte-compile-form
-                              ;; or byte-compile-file-form.
-                              (let* ((print-symbols-bare t) ; Possibly redundant binding.
-                                     (expanded
-                                      (macroexpand--all-toplevel
-                                       form
-                                       macroexpand-all-environment)))
-                                (eval (byte-run-strip-symbol-positions
-                                       (bytecomp--copy-tree expanded))
-                                      lexical-binding)
->>>>>>> 75f04848
                                 expanded)))))
     (with-suppressed-warnings
         . ,(lambda (warnings &rest body)
