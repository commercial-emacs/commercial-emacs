;;; bytecomp.el --- compilation of Lisp code into byte code -*- lexical-binding: t -*-

;; Copyright (C) 1985-1987, 1992, 1994, 1998, 2000-2023 Free Software
;; Foundation, Inc.

;; Author: Jamie Zawinski <jwz@lucid.com>
;;	Hallvard Furuseth <hbf@ulrik.uio.no>
;; Maintainer: emacs-devel@gnu.org
;; Keywords: lisp
;; Package: emacs

;; This file is NOT part of GNU Emacs.

;; GNU Emacs is free software: you can redistribute it and/or modify
;; it under the terms of the GNU General Public License as published by
;; the Free Software Foundation, either version 3 of the License, or
;; (at your option) any later version.

;; GNU Emacs is distributed in the hope that it will be useful,
;; but WITHOUT ANY WARRANTY; without even the implied warranty of
;; MERCHANTABILITY or FITNESS FOR A PARTICULAR PURPOSE.  See the
;; GNU General Public License for more details.

;; You should have received a copy of the GNU General Public License
;; along with GNU Emacs.  If not, see <https://www.gnu.org/licenses/>.

;;; Commentary:

;; The Emacs Lisp byte compiler.  This crunches Lisp source into a sort
;; of p-code (`lapcode') which takes up less space and can be interpreted
;; faster.  [`LAP' == `Lisp Assembly Program'.]
;; The user entry points are byte-compile-file and byte-recompile-directory.

;;; Todo:

;; - Turn "not bound at runtime" functions into autoloads.

;;; Code:

;; ========================================================================
;; Entry points:
;;	byte-recompile-directory, byte-compile-file,
;;      byte-recompile-file,
;;     batch-byte-compile, batch-byte-recompile-directory,
;;	byte-compile, compile-defun,
;;	display-call-tree
;; (byte-compile-buffer and byte-compile-and-load-file were turned off
;;  because they are not terribly useful and get in the way of completion.)

;; This version of the byte compiler has the following improvements:
;;  + optimization of compiled code:
;;    - removal of unreachable code;
;;    - removal of calls to side-effectless functions whose return-value
;;      is unused;
;;    - compile-time evaluation of safe constant forms, such as (consp nil)
;;      and (ash 1 6);
;;    - open-coding of literal lambdas;
;;    - peephole optimization of emitted code;
;;    - trivial functions are left uncompiled for speed.
;;  + support for inline functions;
;;  + compile-time evaluation of arbitrary expressions;
;;  + compile-time warning messages for:
;;    - functions being redefined with incompatible arglists;
;;    - functions being redefined as macros, or vice-versa;
;;    - functions or macros defined multiple times in the same file;
;;    - functions being called with the incorrect number of arguments;
;;    - functions being called which are not defined globally, in the
;;      file, or as autoloads;
;;    - assignment and reference of undeclared free variables;
;;    - various syntax errors;
;;  + correct compilation of nested defuns, defmacros, defvars and defsubsts;
;;  + correct compilation of top-level uses of macros;
;;  + the ability to generate a histogram of functions called.

;; User customization variables: M-x customize-group bytecomp

;; New Features:
;;
;;  o	The form `defsubst' is just like `defun', except that the function
;;	generated will be open-coded in compiled code which uses it.  This
;;	means that no function call will be generated, it will simply be
;;	spliced in.  Lisp functions calls are very slow, so this can be a
;;	big win.
;;
;;	You can generally accomplish the same thing with `defmacro', but in
;;	that case, the defined procedure can't be used as an argument to
;;	mapcar, etc.
;;
;;  o	You can also open-code one particular call to a function without
;;	open-coding all calls.  Use the 'inline' form to do this, like so:
;;
;;		(inline (foo 1 2 3))	;; `foo' will be open-coded
;;	or...
;;		(inline			;;  `foo' and `baz' will be
;;		 (foo 1 2 3 (bar 5))	;; open-coded, but `bar' will not.
;;		 (baz 0))
;;
;;  o	It is possible to open-code a function in the same file it is defined
;;	in without having to load that file before compiling it.  The
;;	byte-compiler has been modified to remember function definitions in
;;	the compilation environment in the same way that it remembers macro
;;	definitions.
;;
;;  o  Forms like ((lambda ...) ...) are open-coded.
;;
;;  o  The form `eval-when-compile' is like progn, except that the body
;;     is evaluated at compile-time.  When it appears at top-level, this
;;     is analogous to the Common Lisp idiom (eval-when (compile) ...).
;;     When it does not appear at top-level, it is similar to the
;;     Common Lisp #. reader macro (but not in interpreted code).
;;
;;  o  The form `eval-and-compile' is similar to eval-when-compile, but
;;	the whole form is evalled both at compile-time and at run-time.
;;
;;  o  The command compile-defun is analogous to eval-defun.
;;
;;  o  If you run byte-compile-file on a filename which is visited in a
;;     buffer, and that buffer is modified, you are asked whether you want
;;     to save the buffer before compiling.
;;
;;  o  byte-compiled files now start with the string `;ELC'.
;;     Some versions of `file' can be customized to recognize that.

(eval-when-compile (require 'compile))
(eval-when-compile (require 'cl-lib))
(require 'cldefs nil t) ;; bootstrap-emacs won't have it in time
(require 'backquote)
(require 'macroexp)
(require 'cconv)

(autoload 'cl-tailp "cl-extra")
(declare-function cl-find-if "cl-seq")
(declare-function cl-remove-if "cl-seq")

;; The feature of compiling in a specific target Emacs version
;; has been turned off because compile time options are a bad idea.
(defgroup bytecomp nil
  "Emacs Lisp byte-compiler."
  :group 'lisp)

(defcustom emacs-lisp-file-regexp "\\.el\\'"
  "Regexp which matches Emacs Lisp source files.
If you change this, you might want to set `byte-compile-dest-file-function'.
\(Note that the assumption of a \".elc\" suffix for compiled files
is hard-coded in various places in Emacs.)"
  ;; Eg is_elc in Fload.
  :type 'regexp)

(defcustom byte-compile-dest-file-function #'byte-compile--default-dest-file
  "Function for the function `byte-compile-dest-file' to call.
It should take one argument, the name of an Emacs Lisp source
file name, and return the name of the compiled file.
\(Note that the assumption that the source and compiled files
are found in the same directory is hard-coded in various places in Emacs.)"
  ;; Eg load-prefer-newer, documentation lookup IIRC.
  :type '(choice (const nil) function)
  :version "23.2")

(defun byte-compiler-base-file-name (filename)
  "This enables file name handlers such as jka-compr
to remove parts of the file name that should not be copied
through to the output file name."
  (if-let ((handler (find-file-name-handler
                     filename
		     'byte-compiler-base-file-name)))
      (funcall handler 'byte-compiler-base-file-name filename)
    filename))

;; Sadly automake relies on this misfeature up to at least version 1.15.1.
(if (fboundp 'byte-compile-dest-file)
    (or (featurep 'bytecomp)
        (display-warning 'bytecomp (format-message "\
Changing `byte-compile-dest-file' is obsolete (as of 23.2);
set `byte-compile-dest-file-function' instead.")))
(defun byte-compile-dest-file (filename)
  "Convert an Emacs Lisp source file name to a compiled file name.
If `byte-compile-dest-file-function' is non-nil, uses that
function to do the work.  Otherwise, if FILENAME matches
`emacs-lisp-file-regexp' (by default, files with the extension \".el\"),
replaces the matching part (and anything after it) with \".elc\";
otherwise adds \".elc\"."
  (funcall (or byte-compile-dest-file-function
               #'byte-compile--default-dest-file)
           filename)))

(defun byte-compile--default-dest-file (filename)
  (setq filename (file-name-sans-versions
		  (byte-compiler-base-file-name filename)))
  (cond ((string-match emacs-lisp-file-regexp filename)
	 (concat (substring filename 0 (match-beginning 0)) ".elc"))
	(t (concat filename ".elc"))))

;; This can be the 'byte-compile property of any symbol.
(autoload 'byte-compile-inline-expand "byte-opt")

;; This is the entry point to the lapcode optimizer pass1.
(autoload 'byte-optimize-one-form "byte-opt")
;; This is the entry point to the lapcode optimizer pass2.
(autoload 'byte-optimize-lapcode "byte-opt")

;; This is the entry point to the decompiler, which is used by the
;; disassembler.  The disassembler just requires 'byte-compile, but
;; that doesn't define this function, so this seems to be a reasonable
;; thing to do.
(autoload 'byte-decompile-bytecode "byte-opt")

(defcustom byte-compile-verbose
  (and (not noninteractive) (> baud-rate search-slow-speed))
  "Non-nil means print messages describing progress of byte-compiler."
  :type 'boolean)

(defcustom byte-optimize t
  "Enable optimization in the byte compiler.
Possible values are:
  nil      - no optimization
  t        - all optimizations
  `source' - source-level optimizations only
  `byte'   - code-level optimizations only"
  :type '(choice (const :tag "none" nil)
		 (const :tag "all" t)
		 (const :tag "source-level" source)
		 (const :tag "byte-level" byte)))

(defcustom byte-compile-delete-errors nil
  "If non-nil, the optimizer may delete forms that may signal an error.
This includes variable references and calls to functions such as `car'."
  :type 'boolean)

(defcustom byte-compile-cond-use-jump-table t
  "Compile `cond' clauses to a jump table implementation (using a hash-table)."
  :version "26.1"
  :type 'boolean)

(defvar byte-compile-dynamic nil
  "If non-nil, compile function bodies so they load lazily.
They are hidden in comments in the compiled file,
and each one is brought into core when the
function is called.

To enable this option, make it a file-local variable
in the source file you want it to apply to.
For example, add  -*-byte-compile-dynamic: t;-*- on the first line.

When this option is true, if you load the compiled file and then move it,
the functions you loaded will not be able to run.")
(make-obsolete-variable 'byte-compile-dynamic "not worthwhile any more." "27.1")
;;;###autoload(put 'byte-compile-dynamic 'safe-local-variable 'booleanp)

(defcustom byte-compile-dynamic-docstrings t
  "If non-nil, compile doc strings for lazy access.
We bury the doc strings of functions and variables inside comments in
the file, and bring them into core only when they are actually needed.

When this option is true, if you load the compiled file and then move it,
you won't be able to find the documentation of anything in that file.

To disable this option for a certain file, make it a file-local variable
in the source file.  For example, add this to the first line:
  -*-byte-compile-dynamic-docstrings:nil;-*-
You can also set the variable globally.

This option is enabled by default because it reduces Emacs memory usage."
  :type 'boolean)
;;;###autoload(put 'byte-compile-dynamic-docstrings 'safe-local-variable 'booleanp)

(defconst byte-compile-log-buffer "*Compile-Log*"
  "Name of the byte-compiler's log buffer.")

(defvar byte-compile--known-dynamic-vars nil
  "Variables known to be declared as dynamic, for warning purposes.
Each element is (VAR . FILE), indicating that VAR is declared in FILE.")

(defvar byte-compile--seen-defvars nil
  "All dynamic variable declarations seen so far.")

(defvar byte-compile--seen-requires nil
  "All required symbols seen so far.")

(defcustom byte-optimize-log nil
  "If non-nil, the byte-compiler will log its optimizations.
If this is `source', then only source-level optimizations will be logged.
If it is `byte', then only byte-level optimizations will be logged.
The information is logged to `byte-compile-log-buffer'."
  :type '(choice (const :tag "none" nil)
		 (const :tag "all" t)
		 (const :tag "source-level" source)
		 (const :tag "byte-level" byte)))

(defcustom byte-compile-error-on-warn nil
  "If true, the byte-compiler reports warnings with `error'."
  :type 'boolean)
;; This needs to be autoloaded because it needs to be available to
;; Emacs before the byte compiler is loaded, otherwise Emacs will not
;; know that this variable is marked as safe until it is too late.
;; (See https://lists.gnu.org/r/emacs-devel/2018-01/msg00261.html )
;;;###autoload(put 'byte-compile-error-on-warn 'safe-local-variable 'booleanp)

(defconst byte-compile-warning-types
  '(redefine callargs free-vars unresolved
             obsolete noruntime interactive-only
             make-local mapcar constants suspicious lexical lexical-dynamic
             docstrings docstrings-non-ascii-quotes not-unused
             empty-body)
  "The list of warning types used when `byte-compile-warnings' is t.")
(defcustom byte-compile-warnings t
  "List of warnings that the byte-compiler should issue (t for almost all).

Elements of the list may be:

  free-vars   references to variables not in the current lexical scope.
  unresolved  alias for undefined.
  callargs    function calls with args that don't match the definition.
  redefine    function name redefined from a macro to ordinary function or vice
              versa, or redefined to take a different number of arguments.
  obsolete    obsolete variables and functions.
  noruntime   functions that may not be defined at runtime (typically
              defined only under `eval-when-compile').
  interactive-only
	      commands that normally shouldn't be called from Lisp code.
  lexical     global/dynamic variables lacking a prefix.
  lexical-dynamic
              lexically bound variable declared dynamic elsewhere
  make-local  calls to `make-variable-buffer-local' that may be incorrect.
  ignored-return-value
              function called without using the return value where this
              is likely to be a mistake
  not-unused  warning about using variables with symbol names starting with _.
  constants   let-binding of, or assignment to, constants/nonvariables.
  docstrings  docstrings that are too wide (longer than
              `byte-compile-docstring-max-column' or
              `fill-column' characters, whichever is bigger) or
              have other stylistic issues.
  docstrings-non-ascii-quotes docstrings that have non-ASCII quotes.
                              This depends on the `docstrings' warning type.
  suspicious  constructs that usually don't do what the coder wanted.
  empty-body  body argument to a special form or macro is empty.
  mutate-constant
              code that mutates program constants such as quoted lists

If the list begins with `not', then the remaining elements specify warnings to
suppress.  For example, (not free-vars) will suppress the `free-vars' warning.

The t value means \"all non experimental warning types\", and
excludes the types in `byte-compile--emacs-build-warning-types'.
A value of `all' really means all."
  :type `(choice (const :tag "All" t)
		 (set :menu-tag "Some"
                      ,@(mapcar (lambda (x) `(const ,x))
                                byte-compile-warning-types))))

(defconst byte-compile--emacs-build-warning-types
  '(docstrings-non-ascii-quotes)
  "List of warning types that are only enabled during Emacs builds.
This is typically either warning types that are being phased in
(but shouldn't be enabled for packages yet), or that are only relevant
for the Emacs build itself.")

(defvar byte-compile--suppressed-warnings nil
  "Dynamically bound by `with-suppressed-warnings' to suppress warnings.")

;;;###autoload
(put 'byte-compile-warnings 'safe-local-variable
     (lambda (v)
       (or (symbolp v)
           (null (delq nil (mapcar (lambda (x) (not (symbolp x))) v))))))

;;;###autoload
(defun byte-compile-warning-enabled-p (warning &optional symbol)
  "Return non-nil if WARNING is enabled, according to `byte-compile-warnings'."
  (let ((suppress nil))
    (dolist (elem byte-compile--suppressed-warnings)
      (when (and (eq (car elem) warning)
                 (memq symbol (cdr elem)))
        (setq suppress t)))
    (and (not suppress)
         ;; During an Emacs build, we want all warnings.
         (or (eq byte-compile-warnings 'all)
             ;; If t, we want almost all the warnings, but not the
             ;; ones that are Emacs build specific.
             (and (not (memq warning byte-compile--emacs-build-warning-types))
                  (or (eq byte-compile-warnings t)
                      (if (eq (car byte-compile-warnings) 'not)
                          (not (memq warning byte-compile-warnings))
                        (memq warning byte-compile-warnings))))))))

;;;###autoload
(defun byte-compile-disable-warning (warning)
  "Change `byte-compile-warnings' to disable WARNING.
If `byte-compile-warnings' is t, set it to `(not WARNING)'.
Otherwise, if the first element is `not', add WARNING, else remove it.
Normally you should let-bind `byte-compile-warnings' before calling this,
else the global value will be modified."
  (setq byte-compile-warnings
        (cond ((eq byte-compile-warnings t)
               (list 'not warning))
              ((eq (car byte-compile-warnings) 'not)
               (if (memq warning byte-compile-warnings)
                   byte-compile-warnings
                 (append byte-compile-warnings (list warning))))
              (t
               (delq warning byte-compile-warnings)))))

;;;###autoload
(defun byte-compile-enable-warning (warning)
  "Change `byte-compile-warnings' to enable WARNING.
If `byte-compile-warnings' is t, do nothing.  Otherwise, if the
first element is `not', remove WARNING, else add it.
Normally you should let-bind `byte-compile-warnings' before calling this,
else the global value will be modified."
  (or (eq byte-compile-warnings t)
      (setq byte-compile-warnings
            (cond ((eq (car byte-compile-warnings) 'not)
                   (delq warning byte-compile-warnings))
                  ((memq warning byte-compile-warnings)
                   byte-compile-warnings)
                  (t
                   (append byte-compile-warnings (list warning)))))))

(defvar byte-compile-interactive-only-functions nil
  "List of commands that are not meant to be called from Lisp.")
(make-obsolete-variable 'byte-compile-interactive-only-functions
			"use the `interactive-only' symbol property instead."
			"24.4")

(defvar byte-compile-not-obsolete-vars nil
  "List of variables that shouldn't be reported as obsolete.")
(defvar byte-compile-global-not-obsolete-vars nil
  "Global list of variables that shouldn't be reported as obsolete.")

(defvar byte-compile-not-obsolete-funcs nil
  "List of functions that shouldn't be reported as obsolete.")

(defcustom byte-compile-generate-call-tree nil
  "Non-nil means collect call-graph information when compiling.
This records which functions were called and from where.
If the value is t, compilation displays the call graph when it finishes.
If the value is neither t nor nil, compilation asks you whether to
display the graph.

The call tree only lists functions called, not macros used.  Those
functions which the byte-code interpreter knows about directly (eq,
cons, etc.) are not reported.

The call tree also lists those functions which are not known to be
called (that is, to which no calls have been compiled).  Functions
which can be invoked interactively are excluded from this list."
  :type '(choice (const :tag "Yes" t) (const :tag "No" nil)
		 (other :tag "Ask" lambda)))

(defvar byte-compile-call-tree nil
  "Alist of functions and their call tree.
Each element looks like

  (FUNCTION CALLERS CALLS)

where CALLERS is a list of functions that call FUNCTION, and CALLS
is a list of functions for which calls were generated while compiling
FUNCTION.")

(defcustom byte-compile-call-tree-sort 'name
  "If non-nil, sort the call tree.
The values `name', `callers', `calls', `calls+callers'
specify different fields to sort on."
  :type '(choice (const name) (const callers) (const calls)
		 (const calls+callers) (const nil)))

(defvar byte-compile-jump-tables nil
  "List of all jump tables used during compilation of this form.")
(defvar byte-compile-constants nil
  "List of all constants encountered during compilation of this form.")
(defvar byte-compile-variables nil
  "List of all variables encountered during compilation of this form.")
(defvar byte-compile-bound-variables nil
  "List of dynamic variables bound in the context of the current form.
This list lives partly on the stack.")
(defvar byte-compile-lexical-variables nil
  "List of variables that have been treated as lexical.
Filled in `cconv-analyze-form' but initialized and consulted here.")
(defvar byte-compile-const-variables nil
  "List of variables declared as constants during compilation of this file.")
(defvar byte-compile-free-references)
(defvar byte-compile-free-assignments)
(defvar byte-compile-abort-elc nil
  "Can be nil, t, or the actual error halting the compilation.")

(defvar byte-compile--defined-funcs nil
  "List of function symbols known to be defined at runtime.")

(defvar byte-compile--undefined-funcs nil
  "Alist of function symbols known to be undefined at runtime.
Entries are of the form \(UNDEFINED-FUNC CHARPOS . ARITIES).
CHARPOS is the best-efforts file position that lread.c first
found a call.  Each direct call adds its argument count to the
list ARITIES for the purpose of flagging inconsistent arities.
ARITIES is the literal t if the function is only called
indirectly.")

(defvar byte-compile--noruntime-funcs nil
  "List of function symbols only defined at compile-time.")

(defun byte-compile-maybe-expand (form func)
  "Macroexpansion of top-level FORM could yield a progn.
See CLHS section 3.2.3.1, *Processing of Top Level Forms*, and
bytecomp-tests.el for interesting cases."
  (let ((form* (macroexp-macroexpand form byte-compile-macro-environment)))
    (if (eq (car-safe form*) 'progn)
        (cons 'progn
              (mapcar (lambda (sexpr)
                        (byte-compile-maybe-expand sexpr func))
                      (cdr form*)))
      (funcall func form*))))


(defvar bytecomp--copy-tree-seen)

(defun bytecomp--copy-tree-1 (tree)
  ;; TREE must be a cons.
  (or (gethash tree bytecomp--copy-tree-seen)
      (let* ((next (cdr tree))
             (result (cons nil next))
             (copy result))
        (while (progn
                 (puthash tree copy bytecomp--copy-tree-seen)
                 (let ((a (car tree)))
                   (setcar copy (if (consp a)
                                    (bytecomp--copy-tree-1 a)
                                  a)))
                 (and (consp next)
                      (let ((tail (gethash next bytecomp--copy-tree-seen)))
                        (if tail
                            (progn (setcdr copy tail)
                                   nil)
                          (setq tree next)
                          (setq next (cdr next))
                          (let ((prev copy))
                            (setq copy (cons nil next))
                            (setcdr prev copy)
                            t))))))
        result)))

(defun bytecomp--copy-tree (tree)
  "Make a copy of TREE, preserving any circular structure therein.
Only conses are traversed and duplicated, not arrays or any other structure."
  (if (consp tree)
      (let ((bytecomp--copy-tree-seen (make-hash-table :test #'eq)))
        (bytecomp--copy-tree-1 tree))
    tree))

(defconst byte-compile-initial-macro-environment
  `((declare-function . byte-compile-macroexpand-declare-function)
    (eval-when-compile . ,(lambda (&rest body)
                            (let (result)
                              (byte-compile-maybe-expand
                               (macroexp-progn body)
                               (lambda (form)
                                 ;; Sandbox these defvars to forestall "not
                                 ;; defined at runtime" errors
                                 (let ((byte-compile--undefined-funcs
                                        byte-compile--undefined-funcs)
                                       (byte-compile--defined-funcs
                                        byte-compile--defined-funcs))
                                   (setf result
                                         (byte-compile-eval
                                          (byte-compile-top-level
                                           (byte-compile-preprocess form)))))))
                              (list 'quote result))))
    (eval-and-compile . ,(lambda (&rest body)
                           (byte-compile-maybe-expand
                            (macroexp-progn body)
                            (lambda (form)
                              ;; Don't compile since we don't know
                              ;; byte-compile-form or byte-compile-file-form.
                              (let ((expanded
                                     (macroexpand--all-top-level
                                      form
                                      macroexpand-all-environment)))
                                (eval expanded lexical-binding)
                                expanded)))))
    (with-suppressed-warnings
        . ,(lambda (warnings &rest body)
             ;; Bind `byte-compile--suppressed-warnings' once here for
             ;; the macroexpansion, and once again later for the
             ;; compilation via `byte-compile-suppressed-warnings'
             (if body
                 (let ((byte-compile--suppressed-warnings
                        (append warnings byte-compile--suppressed-warnings)))
                   `(internal--with-suppressed-warnings
                     ',warnings
                     ,(macroexpand-all
                       ;; not macroexp-progn because byte-compile-file-form-progn
                       ;; assumes progn even for single expression.
                       `(progn ,@body)
                       macroexpand-all-environment)))
               (macroexp-warn-and-return
                "`with-suppressed-warnings' with empty body"
                nil '(empty-body with-suppressed-warnings) t)))))
  "The default macro-environment passed to macroexpand by the compiler.
Placing a macro here will cause a macro to have different semantics when
expanded by the compiler as when expanded by the interpreter.")

(defvar byte-compile-macro-environment byte-compile-initial-macro-environment
  "Alist of macros defined in the file being compiled.
Each element looks like (MACRONAME . DEFINITION).  It is
\(MACRONAME . nil) when a macro is redefined as a function.")

(defvar byte-compile-function-environment nil
  "Alist of functions defined in the file being compiled.
This is so we can inline them when necessary.
Each element looks like (FUNCTIONNAME . DEFINITION).  It is
\(FUNCTIONNAME . nil) when a function is redefined as a macro.
It is \(FUNCTIONNAME . t) when all we know is that it was defined,
and we don't know the definition.  For an autoloaded function, DEFINITION
has the form (autoload . FILENAME).")

;; Variables for lexical binding
(defvar byte-compile--lexical-environment nil
  "The current lexical environment.")

(defvar byte-compile-tag-number 0)
(defvar byte-compile-output nil
  "Alist describing contents to put in byte code string.
Each element is (INDEX . VALUE)")
(defvar byte-compile-depth 0 "Current depth of execution stack.")
(defvar byte-compile-maxdepth 0 "Maximum depth of execution stack.")

;; The following is used by comp.el to spill data out of here.
;;
;; Spilling is done in 3 places:
;;
;; - `byte-compile-lapcode' to obtain the map bytecode -> LAP for any
;;   code assembled.
;;
;; - `byte-compile-lambda' to obtain arglist doc and interactive spec
;;   af any lambda compiled (including anonymous).
;;
;; - `byte-compile-file-form-defalias*' to obtain the list of
;;   top-level forms as they would be outputted in the .elc file.
;;

(declare-function cl--defsubst-expand "cl-macs")
(cl-defstruct byte-to-native-lambda
  byte-func lap)

;; Top level forms:
(cl-defstruct byte-to-native-func-def
  "Named function defined at top-level."
  name c-name byte-func)
(cl-defstruct byte-to-native-top-level
  "All other top-level forms."
  form lexical)

(defvar byte-native-compiling nil
  "Non-nil while native compiling.")
(defvar byte-native-qualities nil
  "To spill default qualities from the compiled file.")
(defvar byte+native-compile nil
  "Non-nil while producing at the same time byte and native code.")
(defvar byte-to-native-lambdas-h nil
  "Hash byte-code -> byte-to-native-lambda.")
(defvar byte-to-native-top-level-forms nil
  "List of top level forms.")
(defvar byte-to-native-output-buffer-file nil
  "Pair holding byte-compilation output buffer, elc filename.")
(defvar byte-to-native-plist-environment nil
  "To spill `overriding-plist-environment'.")


;;; The byte codes; this information is duplicated in bytecomp.c

(defvar byte-code-vector nil
  "An array containing byte-code names indexed by byte-code values.")

(defvar byte-stack+-info nil
  "An array with the stack adjustment for each byte-code.")

(defmacro byte-defop (opcode stack-adjust opname &optional docstring)
  ;; This is a speed-hack for building the byte-code-vector at compile-time.
  ;; We fill in the vector at macroexpand-time, and then after the last call
  ;; to byte-defop, we write the vector out as a constant instead of writing
  ;; out a bunch of calls to aset.
  ;; Actually, we don't fill in the vector itself, because that could make
  ;; it problematic to compile big changes to this compiler; we store the
  ;; values on its plist, and remove them later in -extrude.
  (let ((v1 (or (get 'byte-code-vector 'tmp-compile-time-value)
		(put 'byte-code-vector 'tmp-compile-time-value
		     (make-vector 256 nil))))
	(v2 (or (get 'byte-stack+-info 'tmp-compile-time-value)
		(put 'byte-stack+-info 'tmp-compile-time-value
		     (make-vector 256 nil)))))
    (aset v1 opcode opname)
    (aset v2 opcode stack-adjust))
  (if docstring
      (list 'defconst opname opcode (concat "Byte code opcode " docstring "."))
    (list 'defconst opname opcode)))

(defmacro byte-extrude-byte-code-vectors ()
  (prog1 (list 'setq 'byte-code-vector
		     (get 'byte-code-vector 'tmp-compile-time-value)
		     'byte-stack+-info
		     (get 'byte-stack+-info 'tmp-compile-time-value))
    (put 'byte-code-vector 'tmp-compile-time-value nil)
    (put 'byte-stack+-info 'tmp-compile-time-value nil)))


;; The following opcodes (1-47) use the 3 lowest bits for an immediate
;; argument.

(byte-defop   0  1 byte-stack-ref "for stack reference")
;; Code 0 is actually unused but reserved as invalid code for detecting
;; corrupted bytecode.  Codes 1-7 are stack-ref.

(byte-defop   8  1 byte-varref	"for variable reference")
(byte-defop  16 -1 byte-varset	"for setting a variable")
(byte-defop  24 -1 byte-varbind	"for binding a variable")
(byte-defop  32  0 byte-call	"for calling a function")
(byte-defop  40  0 byte-unbind	"for unbinding special bindings")
;; codes 8-47 are consumed by the preceding opcodes

(byte-defop  48  0 byte-pophandler)
(byte-defop  49 -1 byte-pushconditioncase)
(byte-defop  50 -1 byte-pushcatch)

;; unused: 51-55

(byte-defop  56 -1 byte-nth)
(byte-defop  57  0 byte-symbolp)
(byte-defop  58  0 byte-consp)
(byte-defop  59  0 byte-stringp)
(byte-defop  60  0 byte-listp)
(byte-defop  61 -1 byte-eq)
(byte-defop  62 -1 byte-memq)
(byte-defop  63  0 byte-not)
(byte-defop  64  0 byte-car)
(byte-defop  65  0 byte-cdr)
(byte-defop  66 -1 byte-cons)
(byte-defop  67  0 byte-list1)
(byte-defop  68 -1 byte-list2)
(byte-defop  69 -2 byte-list3)
(byte-defop  70 -3 byte-list4)
(byte-defop  71  0 byte-length)
(byte-defop  72 -1 byte-aref)
(byte-defop  73 -2 byte-aset)
(byte-defop  74  0 byte-symbol-value)
(byte-defop  75  0 byte-symbol-function)
(byte-defop  76 -1 byte-set)
(byte-defop  77 -1 byte-fset)
(byte-defop  78 -1 byte-get)
(byte-defop  79 -2 byte-substring)
(byte-defop  80 -1 byte-concat2)
(byte-defop  81 -2 byte-concat3)
(byte-defop  82 -3 byte-concat4)
(byte-defop  83  0 byte-sub1)
(byte-defop  84  0 byte-add1)
(byte-defop  85 -1 byte-eqlsign)
(byte-defop  86 -1 byte-gtr)
(byte-defop  87 -1 byte-lss)
(byte-defop  88 -1 byte-leq)
(byte-defop  89 -1 byte-geq)
(byte-defop  90 -1 byte-diff)
(byte-defop  91  0 byte-negate)
(byte-defop  92 -1 byte-plus)
(byte-defop  93 -1 byte-max)
(byte-defop  94 -1 byte-min)
(byte-defop  95 -1 byte-mult)
(byte-defop  96  1 byte-point)
(byte-defop  97  0 byte-save-current-buffer-OBSOLETE) ; unused since v20
(byte-defop  98  0 byte-goto-char)
(byte-defop  99  0 byte-insert)
(byte-defop 100  1 byte-point-max)
(byte-defop 101  1 byte-point-min)
(byte-defop 102  0 byte-char-after)
(byte-defop 103  1 byte-following-char)
(byte-defop 104  1 byte-preceding-char)
(byte-defop 105  1 byte-current-column)
(byte-defop 106  0 byte-indent-to)
(byte-defop 107  0 byte-scan-buffer-OBSOLETE) ; no longer generated as of v18
(byte-defop 108  1 byte-eolp)
(byte-defop 109  1 byte-eobp)
(byte-defop 110  1 byte-bolp)
(byte-defop 111  1 byte-bobp)
(byte-defop 112  1 byte-current-buffer)
(byte-defop 113  0 byte-set-buffer)
(byte-defop 114  0 byte-save-current-buffer
  "to make a binding to record the current buffer")
(byte-defop 115  0 byte-set-mark-OBSOLETE)
(byte-defop 116  1 byte-interactive-p-OBSOLETE)

(byte-defop 117  0 byte-forward-char)
(byte-defop 118  0 byte-forward-word)
(byte-defop 119 -1 byte-skip-chars-forward)
(byte-defop 120 -1 byte-skip-chars-backward)
(byte-defop 121  0 byte-forward-line)
(byte-defop 122  0 byte-char-syntax)
(byte-defop 123 -1 byte-buffer-substring)
(byte-defop 124 -1 byte-delete-region)
(byte-defop 125 -1 byte-narrow-to-region)
(byte-defop 126  1 byte-widen)
(byte-defop 127  0 byte-end-of-line)

;; unused: 128

;; These store their argument in the next two bytes
(byte-defop 129  1 byte-constant2
   "for reference to a constant with vector
index >= byte-constant-limit")
(byte-defop 130  0 byte-goto "for unconditional jump")
(byte-defop 131 -1 byte-goto-if-nil "to pop value and jump if it's nil")
(byte-defop 132 -1 byte-goto-if-not-nil "to pop value and jump if it's not nil")
(byte-defop 133 -1 byte-goto-if-nil-else-pop
  "to examine top-of-stack, jump and don't pop it if it's nil,
otherwise pop it")
(byte-defop 134 -1 byte-goto-if-not-nil-else-pop
  "to examine top-of-stack, jump and don't pop it if it's non nil,
otherwise pop it")

(byte-defop 135 -1 byte-return "to pop a value and return it from `byte-code'")
(byte-defop 136 -1 byte-discard "to discard one value from stack")
(byte-defop 137  1 byte-dup     "to duplicate the top of the stack")

(byte-defop 138  0 byte-save-excursion
  "to make a binding to record the buffer, point and mark")
(byte-defop 139  0 byte-save-window-excursion-OBSOLETE
  "to make a binding to record entire window configuration")
(byte-defop 140  0 byte-save-restriction
  "to make a binding to record the current buffer clipping
restrictions")
(byte-defop 141 -1 byte-catch-OBSOLETE   ; Not generated since Emacs 25.
  "for catch.  Takes, on stack, the tag and an expression for
the body")
(byte-defop 142 -1 byte-unwind-protect
  "for unwind-protect.  Takes, on stack, an expression for
the unwind-action")

;; For condition-case.  Takes, on stack, the variable to bind,
;; an expression for the body, and a list of clauses.
;; Not generated since Emacs 25.
(byte-defop 143 -2 byte-condition-case-OBSOLETE)

(byte-defop 144  0 byte-temp-output-buffer-setup-OBSOLETE)
(byte-defop 145 -1 byte-temp-output-buffer-show-OBSOLETE)

;; unused: 146

(byte-defop 147 -2 byte-set-marker)
(byte-defop 148  0 byte-match-beginning)
(byte-defop 149  0 byte-match-end)
(byte-defop 150  0 byte-upcase)
(byte-defop 151  0 byte-downcase)
(byte-defop 152 -1 byte-string=)
(byte-defop 153 -1 byte-string<)
(byte-defop 154 -1 byte-equal)
(byte-defop 155 -1 byte-nthcdr)
(byte-defop 156 -1 byte-elt)
(byte-defop 157 -1 byte-member)
(byte-defop 158 -1 byte-assq)
(byte-defop 159  0 byte-nreverse)
(byte-defop 160 -1 byte-setcar)
(byte-defop 161 -1 byte-setcdr)
(byte-defop 162  0 byte-car-safe)
(byte-defop 163  0 byte-cdr-safe)
(byte-defop 164 -1 byte-nconc)
(byte-defop 165 -1 byte-quo)
(byte-defop 166 -1 byte-rem)
(byte-defop 167  0 byte-numberp)
(byte-defop 168  0 byte-integerp)

;; unused: 169-174
(byte-defop 175 nil byte-listN)
(byte-defop 176 nil byte-concatN)
(byte-defop 177 nil byte-insertN)

(byte-defop 178 -1 byte-stack-set)	; Stack offset in following one byte.
(byte-defop 179 -1 byte-stack-set2)	; Stack offset in following two bytes.

;; unused: 180-181

;; If (following one byte & 0x80) == 0
;;    discard (following one byte & 0x7F) stack entries
;; else
;;    discard (following one byte & 0x7F) stack entries _underneath_ TOS
;;    (that is, if the operand = 0x83,  ... X Y Z T  =>  ... T)
(byte-defop 182 nil byte-discardN)
;; `byte-discardN-preserve-tos' is a pseudo-op that gets turned into
;; `byte-discardN' with the high bit in the operand set (by
;; `byte-compile-lapcode').
(defconst byte-discardN-preserve-tos byte-discardN)

(byte-defop 183 -2 byte-switch
 "to take a hash table and a value from the stack, and jump to
the address the value maps to, if any.")

;; unused: 184-191

(byte-defop 192  1 byte-constant	"for reference to a constant")
;; Codes 193-255 are consumed by `byte-constant', which uses the 6
;; lowest bits for an immediate argument.
(defconst byte-constant-limit 64
  "Exclusive maximum index usable in the `byte-constant' opcode.")

(defconst byte-goto-ops '(byte-goto byte-goto-if-nil byte-goto-if-not-nil
			  byte-goto-if-nil-else-pop
			  byte-goto-if-not-nil-else-pop
                          byte-pushcatch byte-pushconditioncase)
  "List of byte-codes whose offset is a pc.")

(defconst byte-goto-always-pop-ops '(byte-goto-if-nil byte-goto-if-not-nil))

(byte-extrude-byte-code-vectors)

;;; lapcode generator
;;
;; the byte-compiler now does source -> lapcode -> bytecode instead of
;; source -> bytecode, because it's a lot easier to make optimizations
;; on lapcode than on bytecode.
;;
;; Elements of the lapcode list are of the form (<instruction> . <parameter>)
;; where instruction is a symbol naming a byte-code instruction,
;; and parameter is an argument to that instruction, if any.
;;
;; The instruction can be the pseudo-op TAG, which means that this position
;; in the instruction stream is a target of a goto.  (car PARAMETER) will be
;; the PC for this location, and the whole instruction "(TAG pc)" will be the
;; parameter for some goto op.
;;
;; If the operation is varbind, varref, varset or push-constant, then the
;; parameter is (variable/constant . index_in_constant_vector).
;;
;; First, the source code is macroexpanded and optimized in various ways.
;; Then the resultant code is compiled into lapcode.  Another set of
;; optimizations are then run over the lapcode.  Then the variables and
;; constants referenced by the lapcode are collected and placed in the
;; constants-vector.  (This happens now so that variables referenced by dead
;; code don't consume space.)  And finally, the lapcode is transformed into
;; compacted byte-code.
;;
;; A distinction is made between variables and constants because the variable-
;; referencing instructions are more sensitive to the variables being near the
;; front of the constants-vector than the constant-referencing instructions.
;; Also, this lets us notice references to free variables.

(defmacro byte-compile-push-bytecodes (&rest args)
  "Push bytes onto BVAR, and increment CVAR by the number of bytes pushed.
BVAR and CVAR are variables which are updated after evaluating
all the arguments.

\(fn BYTE1 BYTE2 ... BYTEn BVAR CVAR)"
  (let ((byte-exprs (butlast args 2))
	(bytes-var (car (last args 2)))
	(pc-var (car (last args))))
    `(setq ,bytes-var ,(if (null (cdr byte-exprs))
                           `(progn (cl-assert (<= 0 ,(car byte-exprs)))
                                   (cons ,@byte-exprs ,bytes-var))
                         `(nconc (list ,@(reverse byte-exprs)) ,bytes-var))
           ,pc-var (+ ,(length byte-exprs) ,pc-var))))

(defmacro byte-compile-push-bytecode-const2 (opcode const2 bytes pc)
  "Push OPCODE and the two-byte constant CONST2 onto BYTES, and add 3 to PC.
CONST2 may be evaluated multiple times."
  `(byte-compile-push-bytecodes ,opcode (logand ,const2 255) (ash ,const2 -8)
				,bytes ,pc))

(defun byte-compile-lapcode (lap)
  "Turn lapcode LAP into bytecode.  The lapcode is destroyed."
  ;; Lapcode modifications: changes the ID of a tag to be the tag's PC.
  (let ((pc 0)			; Program counter
	op off			; Operation & offset
	opcode			; numeric value of OP
	(bytes '())		; Put the output bytes here
	(patchlist nil))        ; List of gotos to patch
    (dolist (lap-entry lap)
      (setq op (car lap-entry)
	    off (cdr lap-entry))
      (cond
       ((not (symbolp op))
        (error "Non-symbolic opcode `%s'" op))
       ((eq op 'TAG)
        (setcar off pc))
       (t
        (setq opcode
              (if (eq op 'byte-discardN-preserve-tos)
                  ;; byte-discardN-preserve-tos is a pseudo op, which
                  ;; is actually the same as byte-discardN
                  ;; with a modified argument.
                  byte-discardN
                (symbol-value op)))
        (cond ((memq op byte-goto-ops)
               ;; goto
               (byte-compile-push-bytecodes opcode nil (cdr off) bytes pc)
               (push bytes patchlist))
              ((or (and (consp off)
                        ;; Variable or constant reference
                        (progn
                          (setq off (cdr off))
                          (eq op 'byte-constant)))
                   (and (eq op 'byte-constant)
                        (integerp off)))
               ;; constant ref
               (if (< off byte-constant-limit)
                   (byte-compile-push-bytecodes (+ byte-constant off)
                                                bytes pc)
                 (byte-compile-push-bytecode-const2 byte-constant2 off
                                                    bytes pc)))
              ((and (= opcode byte-stack-set)
                    (> off 255))
               ;; Use the two-byte version of byte-stack-set if the
               ;; offset is too large for the normal version.
               (byte-compile-push-bytecode-const2 byte-stack-set2 off
                                                  bytes pc))
              ((and (>= opcode byte-listN)
                    (< opcode byte-discardN))
               ;; These insns all put their operand into one extra byte.
               (byte-compile-push-bytecodes opcode off bytes pc))
              ((= opcode byte-discardN)
               ;; byte-discardN is weird in that it encodes a flag in the
               ;; top bit of its one-byte argument.  If the argument is
               ;; too large to fit in 7 bits, the opcode can be repeated.
               (let ((flag (if (eq op 'byte-discardN-preserve-tos) #x80 0)))
                 (while (> off #x7f)
                   (byte-compile-push-bytecodes opcode (logior #x7f flag)
                                                bytes pc)
                   (setq off (- off #x7f)))
                 (byte-compile-push-bytecodes opcode (logior off flag)
                                              bytes pc)))
              ((null off)
               ;; opcode that doesn't use OFF
               (byte-compile-push-bytecodes opcode bytes pc))
              ((and (eq opcode byte-stack-ref) (eq off 0))
               ;; (stack-ref 0) is really just another name for `dup'.
               (debug)                 ;FIXME: When would this happen?
               (byte-compile-push-bytecodes byte-dup bytes pc))
              ;; The following three cases are for the special
              ;; insns that encode their operand into 0, 1, or 2
              ;; extra bytes depending on its magnitude.
              ((< off 6)
               (byte-compile-push-bytecodes (+ opcode off) bytes pc))
              ((< off 256)
               (byte-compile-push-bytecodes (+ opcode 6) off bytes pc))
              (t
               (byte-compile-push-bytecode-const2 (+ opcode 7) off
                                                  bytes pc))))))
    ;;(if (not (= pc (length bytes)))
    ;;    (error "Compiler error: pc mismatch - %s %s" pc (length bytes)))
    ;; Patch tag PCs into absolute jumps.
    (dolist (bytes-tail patchlist)
      (setq pc (caar bytes-tail))	; Pick PC from goto's tag.
      ;; Splits PC's value into 2 bytes. The jump address is
      ;; "reconstructed" by the `FETCH2' macro in `bytecode.c'.
      (setcar (cdr bytes-tail) (logand pc 255))
      (setcar bytes-tail (ash pc -8))
      ;; FIXME: Replace this by some workaround.
      (or (<= 0 (car bytes-tail) 255) (error "Bytecode overflow")))

    ;; Similarly, replace TAGs in all jump tables with the correct PC index.
    (dolist (hash-table byte-compile-jump-tables)
      (maphash #'(lambda (value tag)
                   (setq pc (cadr tag))
                   ;; We don't need to split PC here, as it is stored as a lisp
                   ;; object in the hash table (whereas other goto-* ops store
                   ;; it within 2 bytes in the byte string).
                   (puthash value pc hash-table))
               hash-table))
    (let ((bytecode (apply 'unibyte-string (nreverse bytes))))
      (when byte-native-compiling
        ;; Spill LAP for the native compiler here.
        (puthash bytecode (make-byte-to-native-lambda :lap lap)
                 byte-to-native-lambdas-h))
      bytecode)))

(defun byte-compile-eval (form)
  "Eval FORM within compile-time `eval-when-compile' block.
Update byte-compile--noruntime-funcs with new defuns, but not
byte-compile--defined-funcs since definedness is a runtime
notion."
  (let ((hist-orig load-history)
	(hist-nil-orig current-load-list))
    (prog1 (eval form lexical-binding)
      (when (byte-compile-warning-enabled-p 'noruntime)
	(let ((hist-new
	       ;; Get new `current-load-list' for the locally defined funs.
	       (cons (butlast current-load-list (length hist-nil-orig))
	             load-history)))
	  (while (and hist-new (not (eq hist-new hist-orig)))
	    (let ((xs (pop hist-new)))
	      ;; Ensure file not already loaded.
	      (unless (assoc (car xs) hist-orig)
		(dolist (s xs)
		  (pcase s
		    (`(defun . ,f)
		     (unless (get f 'function-history)
                       (push f byte-compile--noruntime-funcs)))))))))))))

(defun byte-compile-eval-before-compile (form)
  "Evaluate FORM for `eval-and-compile'."
  (let ((hist-nil-orig current-load-list))
    (prog1 (eval form lexical-binding)
      (let ((tem current-load-list))
	(while (not (eq tem hist-nil-orig))
          (setq tem (cdr tem)))))))

;;; byte compiler messages

(defun emacs-lisp-compilation-file-name-or-buffer (str)
  "Return file name or buffer given by STR.
If STR is a \"normal\" filename, just return it.
If STR is something like \"Buffer foo.el\", return #<buffer foo.el>
\(if it is still live) or the string \"foo.el\" otherwise."
  (if (string-match "Buffer \\(.*\\)\\'" str)
      (or (get-buffer (match-string-no-properties 1 str))
          (match-string-no-properties 1 str))
    str))

(defconst emacs-lisp-compilation-parse-errors-filename-function
  #'emacs-lisp-compilation-file-name-or-buffer
  "The value for `compilation-parse-errors-filename-function' for when
we go into `emacs-lisp-compilation-mode'.")

(defcustom emacs-lisp-compilation-search-path '(nil)
  "Directories to search for files named in byte-compile error messages.
Value should be a list of directory names, not file names of
directories.  The value nil as an element means the byte-compile
message buffer `default-directory'."
  :version "27.1"
  :type '(repeat (choice (const :tag "Default" nil)
			 (string :tag "Directory"))))

(defvar-keymap emacs-lisp-compilation-mode-map
  "g" #'emacs-lisp-compilation-recompile)

(defvar emacs-lisp-compilation--current-file nil)

(define-compilation-mode emacs-lisp-compilation-mode "elisp-compile"
  "The variant of `compilation-mode' used for emacs-lisp compilation buffers."
  (setq-local emacs-lisp-compilation--current-file nil))

(defun emacs-lisp-compilation-recompile ()
  "Recompile the previously byte-compiled file."
  (interactive)
  (unless emacs-lisp-compilation--current-file
    (error "No previously compiled file"))
  (unless (stringp emacs-lisp-compilation--current-file)
    (error "Only files can be recompiled"))
  (byte-compile-file emacs-lisp-compilation--current-file))

;; Single thread makes global variables possible.
;; Global variables make programming easy.
(defvar byte-compile-current-func nil)
(defvar byte-compile-dest-file nil)
(defvar byte-compile-current-file nil)
(defvar byte-compile-current-group nil)
(defvar byte-compile-current-buffer nil)
(defvar byte-compile-current-annotations nil)
(defvar byte-compile-current-form nil)
(defvar byte-compile-current-charpos nil)

;; Log something that isn't a warning.
(defmacro byte-compile-log (format-string &rest args)
  `(and
    byte-optimize
    (memq byte-optimize-log '(t source))
    (let ((print-escape-newlines t)
	  (print-level 4)
	  (print-length 4))
      (byte-compile-log-1
       (format-message
	,format-string
	,@(mapcar
	   (lambda (x) (if (symbolp x) (list 'prin1-to-string x) x))
	   args))))))

(defun byte-compile-log-1 (string)
  "Log something that isn't a warning."
  (with-current-buffer byte-compile-log-buffer
    (let ((inhibit-read-only t))
      (goto-char (point-max))
      (byte-compile-warning-prefix nil nil)
      (cond (noninteractive
	     (message " %s" string))
	    (t
	     (insert (format "%s\n" string)))))))

;; copied from gnus-util.el
(defsubst byte-compile-delete-first (elt list)
  (if (eq (car list) elt)
      (cdr list)
    (let ((total list))
      (while (and (cdr list)
		  (not (eq (cadr list) elt)))
	(setq list (cdr list)))
      (when (cdr list)
	(setcdr list (cddr list)))
      total)))

(defvar byte-compile-last-warned-func nil)
(defvar byte-compile-last-logged-file nil)
(defvar byte-compile-root-dir nil
  "Directory relative to which file names in error messages are written.")

(defun byte-compile-abbreviate-file (file &optional dir)
  (let ((f1 (abbreviate-file-name file))
        (f2 (file-relative-name file dir)))
    (if (< (length f2) (length f1)) f2 f1)))

(defun byte-compile-warning-prefix (level entry)
  (let* ((inhibit-read-only t)
	 (dir (or byte-compile-root-dir default-directory))
	 (file (cond ((stringp byte-compile-current-file)
		      (format "%s:" (byte-compile-abbreviate-file
                                     byte-compile-current-file dir)))
		     ((bufferp byte-compile-current-file)
		      (format "Buffer %s:"
			      (buffer-name byte-compile-current-file)))
		     ((stringp load-file-name)
		      ;; a file containing explicit calls to compiled functions.
		      (format "%s:" (byte-compile-abbreviate-file
                                     load-file-name dir)))
		     (t "")))
	 (annot (if-let ((charpos (or byte-compile-current-charpos
                                      (byte-compile-fuzzy-charpos))))
                    (with-current-buffer byte-compile-current-buffer
                      (apply #'format "%d:%d:"
			     (save-excursion
			       (goto-char charpos)
			       (list (1+ (count-lines (point-min)
                                                      (line-beginning-position)))
                                     ;; `next-error' uses one-indexed column
                                     (1+ (current-column))))))
		  ""))
	 (form (if (eq byte-compile-current-func :end)
                   "end of data"
		 (or byte-compile-current-func "toplevel form"))))
    (when (or (and byte-compile-current-file
		   (not (equal byte-compile-current-file
			       byte-compile-last-logged-file)))
	      (and byte-compile-current-func
		   (not (eq byte-compile-current-func
			    byte-compile-last-warned-func))))
      (insert (format "\nIn %s:\n" form)))
    (when level
      (insert (format "%s%s " file annot))))
  (setq byte-compile-last-logged-file byte-compile-current-file
	byte-compile-last-warned-func byte-compile-current-func)
  entry)

;; This no-op function is used as the value of warning-series
;; to tell inner calls to displaying-byte-compile-warnings
;; not to bind warning-series.
(defun byte-compile-warning-series (&rest _ignore)
  nil)

;; (compile-mode) will cause this to be loaded.
(declare-function compilation-forget-errors "compile" ())

;; Log the start of a file in `byte-compile-log-buffer', and mark it as done.
;; Return the position of the start of the page in the log buffer.
;; But do nothing in batch mode.
(defun byte-compile-log-file ()
  (and (not (equal byte-compile-current-file byte-compile-last-logged-file))
       (not noninteractive)
       (with-current-buffer (get-buffer-create byte-compile-log-buffer)
	 (goto-char (point-max))
	 (let* ((inhibit-read-only t)
		(dir (and (stringp byte-compile-current-file)
			  (file-name-directory byte-compile-current-file)))
		(was-same (equal default-directory dir))
		pt)
	   (when dir
	     (unless was-same
	       (insert (format-message "Leaving directory `%s'\n"
                                       default-directory))))
	   (unless (bolp)
	     (insert "\n"))
	   (setq pt (point-marker))
	   (if byte-compile-current-file
	       (insert "\f\nCompiling "
		       (if (stringp byte-compile-current-file)
			   (concat "file " byte-compile-current-file)
			 (concat "in buffer "
                                 (buffer-name byte-compile-current-file)))
		       " at " (current-time-string) "\n")
	     (insert "\f\nCompiling internal form(s) at " (current-time-string) "\n"))
	   (when dir
	     (setq default-directory dir)
	     (unless was-same
	       (insert (format-message "Entering directory `%s'\n"
                                       default-directory))))
	   (setq byte-compile-last-logged-file byte-compile-current-file
		 byte-compile-last-warned-func nil)
	   ;; Do this after setting default-directory.
	   (unless (derived-mode-p 'compilation-mode)
             (emacs-lisp-compilation-mode))
           (setq emacs-lisp-compilation--current-file byte-compile-current-file)
	   (compilation-forget-errors)
	   pt))))

(defun byte-compile-warn-obsolete (symbol type)
  "Warn that SYMBOL (a variable, function or generalized variable) is obsolete.
TYPE is a string that say which one of these three types it is."
  (when (byte-compile-warning-enabled-p 'obsolete symbol)
    (byte-compile-warn
     "%s"
     (macroexp--obsolete-warning
      symbol
      (pcase type
        ("function"
         (get symbol 'byte-obsolete-info))
        ("variable"
         (get symbol 'byte-obsolete-variable))
        ("generalized variable"
         (get symbol 'byte-obsolete-generalized-variable)))
      type))))

(defun byte-compile-warn (format &rest args)
  (let ((missive (apply #'format-message format args))
        (warning-prefix-function #'byte-compile-warning-prefix)
        (warning-type-format ""))
    (if byte-compile-error-on-warn
        (progn
          (display-warning 'bytecomp missive :error byte-compile-log-buffer)
          (signal 'error nil))
      (display-warning 'bytecomp missive :warning byte-compile-log-buffer))))

(defun byte-compile-fdefinition (name macro-p)
  "If a function has an entry saying (FUNCTION . t).
that means we know it is defined but we don't know how.
If a function has an entry saying (FUNCTION . nil),
that means treat it as not defined."
  (let* ((list (if macro-p
		   byte-compile-macro-environment
		 byte-compile-function-environment))
	 (env (cdr (assq name list))))
    (or env
	(let ((fn name))
	  (while (and (symbolp fn)
		      (fboundp fn)
		      (or (symbolp (symbol-function fn))
			  (consp (symbol-function fn))
			  (and (not macro-p)
			       (compiled-function-p (symbol-function fn)))))
	    (setq fn (symbol-function fn)))
          (let ((advertised (get-advertised-calling-convention
                             (if (and (symbolp fn) (fboundp fn))
                                 ;; Could be a subr.
                                 (symbol-function fn)
                               fn))))
            (cond
             ((listp advertised)
              (if macro-p
                  `(macro lambda ,advertised)
                `(lambda ,advertised)))
             ((and (not macro-p) (compiled-function-p fn)) fn)
             ((not (consp fn)) nil)
             ((eq 'macro (car fn)) (cdr fn))
             (macro-p nil)
             ((eq 'autoload (car fn)) nil)
             (t fn)))))))

(defun byte-compile-arglist-signature (arglist)
  (cond
   ((listp arglist)
    (let ((args 0)
          opts
          restp)
      (while arglist
        (cond ((eq (car arglist) '&optional)
               (or opts (setq opts 0)))
              ((eq (car arglist) '&rest)
               (if (cdr arglist)
                   (setq restp t
                         arglist nil)))
              (t
               (if opts
                   (setq opts (1+ opts))
		 (setq args (1+ args)))))
        (setq arglist (cdr arglist)))
      (cons args (if restp nil (if opts (+ args opts) args)))))
   ;; Unknown arglist.
   (t '(0))))

(defun byte-compile--function-signature (f)
  ;; Similar to help-function-arglist, except that it returns the info
  ;; in a different format.
  (and (eq 'macro (car-safe f)) (setq f (cdr f)))
  ;; Advice wrappers have "catch all" args, so fetch the actual underlying
  ;; function to find the real arguments.
  (setq f (advice--cd*r f))
  (if (eq (car-safe f) 'declared)
      (byte-compile-arglist-signature (nth 1 f))
    (condition-case nil
        (let ((sig (func-arity f)))
          (if (numberp (cdr sig)) sig (list (car sig))))
      (error '(0)))))

(defun byte-compile-arglist-signatures-congruent-p (old new)
  (not (or
	 (> (car new) (car old))  ; requires more args now
	 (and (null (cdr old))    ; took rest-args, doesn't any more
	      (cdr new))
	 (and (cdr new) (cdr old) ; can't take as many args now
	      (< (cdr new) (cdr old)))
	 )))

(defun byte-compile-arglist-signature-string (signature)
  (cond ((null (cdr signature))
	 (format "%d or more" (car signature)))
	((= (car signature) (cdr signature))
	 (format "%d" (car signature)))
	((= (1+ (car signature)) (cdr signature))
	 (format "%d or %d" (car signature) (cdr signature)))
	(t (format "%d-%d" (car signature) (cdr signature)))))

(defun byte-compile-fuzzy-charpos ()
  "Hack prevailing globals for prevailing charpos."
  (let ((memo-count (make-hash-table :test #'equal)))
    (cl-labels ((recurse-count
                  (form)
                  (with-memoization
                      (gethash form memo-count)
                    (cond ((circular-list-p form) (safe-length form))
                          ((or (atom form)
                               (or (eq 'quote (car form))
                                   (eq 'backquote (car form))
                                   (eq 'inline-quote (car form))
                                   (eq '\` (car form))
                                   (eq 'function (car form))))
                           1)
                          (t (cl-loop for element in form
                                      collect (recurse-count element) into result
                                      finally return (apply #'+ result)))))))
      (let ((match-count (recurse-count byte-compile-current-form)))
        (cl-labels ((recurse
                      (form)
                      (cl-loop with tail = (unless (cl-tailp nil (last form))
                                             (prog1 (cons (car (last form))
                                                          (cdr (last form)))
                                               (setcdr (last form) nil)
                                               (setq form (nbutlast form))))
                               for element in form
                               for count = (recurse-count
                                            (byte-compile--decouple element #'cdr))
                               if (>= match-count count)
                               collect element into result
                               else
                               append (recurse element) into result
                               end
                               finally return (nconc result
                                                     (when tail
                                                       (byte-compile--decouple tail #'cdr)))))
                    (first-atom
                      (form)
                      (cond ((atom form) form)
                            (t (cl-some #'first-atom form))))
                    (listify
                      (form)
                      (if (atom form)
                          (list form)
                        (unless (circular-list-p form)
                          (cl-loop for element in form
                                   collect element)))))
          (cl-loop with result
                   with best-score = 0
                   with best-milieu = 0
                   with matches =
                   (sort (recurse (list byte-compile-current-annotations))
                         (lambda (x y)
                           (> (safe-length x) (safe-length y))))
                   for match in matches
                   for match* = (byte-compile--decouple match #'cdr)
                   for cand-milieu = (if (atom match*) 1 (safe-length match*))
                   for cand-score =
                   (cl-loop for w in (listify match*)
                            count (member w (listify byte-compile-current-form)))
                   when (and (>= cand-score best-score)
                             (or (not (= cand-milieu best-milieu))
                                 (not (= cand-score best-score))))
                   do (setq result match
                            best-score cand-score
                            best-milieu cand-milieu)
                   finally return (or (first-atom result)
                                      (first-atom byte-compile-current-annotations))))))))

(defun byte-compile-function-warn (f nargs &optional _def)
  "Warn if function F is undefined or called with inconsistent NARGS."
  (when (and (get f 'byte-obsolete-info)
             (byte-compile-warning-enabled-p 'obsolete f))
    (byte-compile-warn-obsolete f "function"))
  (let* ((compiled-def (or (byte-compile-fdefinition f nil)
		           (byte-compile-fdefinition f t)))
         (undefined-p
          (or
           ;; typical undefined user function
           (and (not (memq f byte-compile--defined-funcs))
                (not (fboundp f))
                (not compiled-def))
           ;; function only defined within eval-when-compile block
           (and (not (memq f byte-compile--defined-funcs))
                (memq f byte-compile--noruntime-funcs))
           ;; cl-lib function without require of cl-lib (Bug#30635)
           (and (not (assq f byte-compile-function-environment))
                (boundp 'cldefs-cl-lib-functions)
                (memq f cldefs-cl-lib-functions)
                (cl-every (lambda (cl)
                            (not (memq cl byte-compile--seen-requires)))
                          '(cl-lib cl-seq cl-macs))))))
    (when (and undefined-p
               (not (eq f byte-compile-current-func)))
      (let ((cell (assq f byte-compile--undefined-funcs)))
        (if cell
            (unless (memq nargs (cddr cell))
              ;; flag an inconsistent arity
              (push nargs (cddr cell)))
          (push (list f
                      (let ((byte-compile-current-form f))
                        (byte-compile-fuzzy-charpos))
                      nargs)
                byte-compile--undefined-funcs))))))

(defun byte-compile-emit-callargs-warn (name actual-args min-args max-args)
  (byte-compile-warn
   "%s called with %d argument%s, but %s %s"
   name actual-args
   (if (= 1 actual-args) "" "s")
   (if (< actual-args min-args)
       "requires"
     "accepts only")
   (byte-compile-arglist-signature-string (cons min-args max-args))))

(defun byte-compile--check-arity-bytecode (form bytecode)
  "Check that the call in FORM matches that allowed by BYTECODE."
  (when (and (byte-code-function-p bytecode)
             (byte-compile-warning-enabled-p 'callargs))
    (let* ((actual-args (length (cdr form)))
           (arity (func-arity bytecode))
           (min-args (car arity))
           (max-args (and (numberp (cdr arity)) (cdr arity))))
      (when (or (< actual-args min-args)
                (and max-args (> actual-args max-args)))
        (byte-compile-emit-callargs-warn
         (car form) actual-args min-args max-args)))))

(defun byte-compile-callargs-warn (form)
  (let* ((def (or (byte-compile-fdefinition (car form) nil)
		  (byte-compile-fdefinition (car form) t)))
         (sig (cond (def (byte-compile--function-signature def))
                    ((subrp (symbol-function (car form)))
                     (subr-arity (symbol-function (car form))))))
	 (ncall (length (cdr form))))
    (when (and (cdr-safe sig)
	       (not (numberp (cdr sig))))
      ;; Something about subr-arity from twentieth century.
      (setcdr sig nil))
    (when (and sig
               (or (< ncall (car sig))
		   (and (cdr sig) (> ncall (cdr sig)))))
      (byte-compile-emit-callargs-warn
       (car form) ncall (car sig) (cdr sig)))
    (byte-compile-format-warn form)
    (byte-compile-function-warn (car form) (length (cdr form)))))

(defun byte-compile-format-warn (form)
  "Warn if FORM is `format'-like with inconsistent args.
Applies if head of FORM is a symbol with non-nil property
`byte-compile-format-like' and first arg is a constant string.
Then check the number of format fields matches the number of
extra args."
  (when (and (symbolp (car form))
	     (stringp (nth 1 form))
	     (get (car form) 'byte-compile-format-like))
    (let ((nfields (with-temp-buffer
		     (insert (nth 1 form))
		     (goto-char (point-min))
		     (let ((i 0) (n 0))
		       (while (re-search-forward "%." nil t)
                         (backward-char)
			 (unless (eq ?% (char-after))
                           (setq i (if (looking-at "\\([0-9]+\\)\\$")
                                       (string-to-number (match-string 1) 10)
                                     (1+ i))
                                 n (max n i)))
                         (forward-char))
		       n)))
	  (nargs (- (length form) 2)))
      (unless (= nargs nfields)
	(byte-compile-warn
	 "`%s' called with %d args to fill %d format field(s)" (car form)
	 nargs nfields)))))

(dolist (elt '(format message format-message error))
  (put elt 'byte-compile-format-like t))

(defun byte-compile--defcustom-type-quoted (type)
  "Whether defcustom TYPE contains an accidentally quoted value."
  ;; Detect mistakes such as (const 'abc).
  ;; We don't actually follow the syntax for defcustom types, but this
  ;; should be good enough.
  (and (consp type)
       (proper-list-p type)
       (if (memq (car type) '(const other))
           (assq 'quote type)
         (let ((elts (cdr type)))
           (while (and elts (not (byte-compile--defcustom-type-quoted
                                  (car elts))))
             (setq elts (cdr elts)))
           elts))))

(defun byte-compile-nogroup-warn (form)
  "Warn if a custom definition fails to specify :group, or :type."
  (let ((keyword-args (cdr (cdr (cdr (cdr form)))))
	(name (cadr form)))
    (when (eq (car-safe name) 'quote)
      (when (eq (car form) 'custom-declare-variable)
        (let ((type (plist-get keyword-args :type)))
	  (cond
           ((not type)
	    (byte-compile-warn "defcustom for `%s' fails to specify type"
                               (cadr name)))
           ((byte-compile--defcustom-type-quoted type)
	    (byte-compile-warn
	     "defcustom for `%s' may have accidentally quoted value in type `%s'"
             (cadr name) type)))))
      (if (and (memq (car form) '(custom-declare-face custom-declare-variable))
	       byte-compile-current-group)
	  ;; The group will be provided implicitly.
	  nil
	(or (and (eq (car form) 'custom-declare-group)
		 (equal name ''emacs))
	    (plist-get keyword-args :group)
	    (byte-compile-warn
	     "%s for `%s' fails to specify containing group"
	     (cdr (assq (car form)
			'((custom-declare-group . defgroup)
			  (custom-declare-face . defface)
			  (custom-declare-variable . defcustom))))
	     (cadr name)))
	;; Update the current group, if needed.
	(when (and byte-compile-current-file ;Only when compiling a whole file.
		   (eq (car form) 'custom-declare-group))
	  (setq byte-compile-current-group (cadr name)))))))

(defun byte-compile-arglist-warn (name arglist macrop)
  "Warn if function or macro being redefined with different arity."
  ;; This is the first definition.  See if previous calls are compatible.
  (when-let ((calls (assq name byte-compile--undefined-funcs)))
    (when macrop
      (byte-compile-warn "macro `%s' defined too late" name))
    (setq byte-compile--undefined-funcs
          (delq calls byte-compile--undefined-funcs))
    (when-let ((nums (delq t (cddr calls))))  ; Ignore higher-order uses.
      (when (and (symbolp name)
                 (eq (function-get name 'byte-optimizer)
                     'byte-compile-inline-expand))
        (byte-compile-warn "defsubst `%s' was used before it was defined" name))
      (let ((sig (byte-compile-arglist-signature arglist))
            (min (apply #'min nums))
            (max (apply #'max nums)))
        (when (or (< min (car sig))
                  (and (cdr sig) (> max (cdr sig))))
          (byte-compile-warn
           "%s being defined to take %s%s, but was previously called with %s"
           name
           (byte-compile-arglist-signature-string sig)
           (if (equal sig '(1 . 1)) " arg" " args")
           (byte-compile-arglist-signature-string (cons min max)))))))
  (let ((old (byte-compile-fdefinition name macrop))
        (initial (when macrop (cdr (assq name byte-compile-initial-macro-environment)))))
    (when (and initial (symbolp initial))
      ;; Assume a symbol in byte-compile-initial-macro-env points to a
      ;; defined function.  (Bug#8646)
      (setq old (byte-compile-fdefinition initial nil)))
    (when (and old (not (eq old t)))
      (let ((sig1 (byte-compile--function-signature old))
            (sig2 (byte-compile-arglist-signature arglist)))
        (unless (byte-compile-arglist-signatures-congruent-p sig1 sig2)
          (byte-compile-warn
           "%s %s used to take %s %s, now takes %s"
           (if macrop "macro" "function")
           name
           (byte-compile-arglist-signature-string sig1)
           (if (equal sig1 '(1 . 1)) "argument" "arguments")
           (byte-compile-arglist-signature-string sig2)))))))

(defvar byte-compile--wide-docstring-substitution-len 3
  "Substitution width used in `byte-compile--wide-docstring-p'.
This is a heuristic for guessing the width of a documentation
string: `byte-compile--wide-docstring-p' assumes that any
`substitute-command-keys' command substitutions are this long.")

(defun byte-compile--wide-docstring-p (docstring col)
  "Return t if string DOCSTRING is wider than COL.
Ignore all `substitute-command-keys' substitutions, except for
the `\\\\=[command]' ones that are assumed to be of length
`byte-compile--wide-docstring-substitution-len'.  Also ignore
URLs."
  (string-match
   (format "^.\\{%d,\\}$" (min (1+ col) #xffff)) ; Heed RE_DUP_MAX.
   (replace-regexp-in-string
    (rx (or
         ;; Ignore some URLs.
         (seq "http" (? "s") "://" (* nonl))
         ;; Ignore these `substitute-command-keys' substitutions.
         (seq "\\" (or "="
                       (seq "<" (* (not ">")) ">")
                       (seq "{" (* (not "}")) "}")))
         ;; Ignore the function signature that's stashed at the end of
         ;; the doc string (in some circumstances).
         (seq bol "(" (+ (any word "-/:[]&"))
              ;; One or more arguments.
              (+ " " (or
                      ;; Arguments.
                      (+ (or (syntax symbol)
                             (any word "-/:[]&=()<>.,?^\\#*'\"")))
                      ;; Argument that is a list.
                      (seq "(" (* (not ")")) ")")))
              ")")))
    ""
    ;; Heuristic: We can't reliably do `substitute-command-keys'
    ;; substitutions, since the value of a keymap in general can't be
    ;; known at compile time.  So instead, we assume that these
    ;; substitutions are of some length N.
    (replace-regexp-in-string
     (rx "\\[" (* (not "]")) "]")
     (make-string byte-compile--wide-docstring-substitution-len ?x)
     ;; For literal key sequence substitutions (e.g. "\\`C-h'"), just
     ;; remove the markup as `substitute-command-keys' would.
     (replace-regexp-in-string
      (rx "\\`" (group (* (not "'"))) "'")
      "\\1"
      docstring)))))

(defcustom byte-compile-docstring-max-column 80
  "Recommended maximum width of doc string lines.
The byte-compiler will emit a warning for documentation strings
containing lines wider than this.  If `fill-column' has a larger
value, it will override this variable."
  :group 'bytecomp
  :type 'natnum
  :safe #'natnump
  :version "28.1")

(define-obsolete-function-alias 'byte-compile-docstring-length-warn
  'byte-compile-docstring-style-warn "29.1")

(defun byte-compile-docstring-style-warn (form)
  "Warn if there are stylistic problems with the docstring in FORM.
Warn if documentation string of FORM is too wide.
It is too wide if it has any lines longer than the largest of
`fill-column' and `byte-compile-docstring-max-column'."
  (when (byte-compile-warning-enabled-p 'docstrings)
    (let ((col (max byte-compile-docstring-max-column fill-column))
          kind name docs)
      (pcase (car form)
        ((or 'autoload 'custom-declare-variable 'defalias
             'defconst 'define-abbrev-table
             'defvar 'defvaralias
             'custom-declare-face)
         (setq kind (nth 0 form))
         (setq name (nth 1 form))
         (setq docs (nth 3 form)))
        ('lambda
          (setq kind "")          ; can't be "function", unfortunately
          (setq docs (and (stringp (nth 2 form))
                          (nth 2 form)))))
      (when (and (consp name) (eq (car name) 'quote))
        (setq name (cadr name)))
      (setq name (if name (format " `%s' " name) ""))
      (when (and kind docs (stringp docs))
        (when (byte-compile--wide-docstring-p docs col)
          (byte-compile-warn
           "%s%sdocstring wider than %s characters"
           kind name col))
        ;; There's a "naked" ' character before a symbol/list, so it
        ;; should probably be quoted with \=.
        (when (string-match-p (rx (| (in " \t") bol)
                                  (? (in "\"#"))
                                  "'"
                                  (in "A-Za-z" "("))
                              docs)
          (byte-compile-warn
           (concat "%s%sdocstring has wrong usage of unescaped single quotes"
                   " (use \\=%c or different quoting such as %c...%c)")
           kind name ?' ?` ?'))
        ;; There's a "Unicode quote" in the string -- it should probably
        ;; be an ASCII one instead.
        (when (byte-compile-warning-enabled-p 'docstrings-non-ascii-quotes)
          (when (string-match-p "\\( \"\\|[ \t]\\|^\\)[‘’]" docs)
            (byte-compile-warn
             "%s%sdocstring has wrong usage of \"fancy\" single quotation marks"
             kind name))))))
  form)

(defun byte-compile-warn--undefined-funcs ()
  (prog1 nil
    (when (byte-compile-warning-enabled-p 'unresolved)
      (let ((byte-compile-current-func :end))
        (dolist (entry byte-compile--undefined-funcs)
          (cl-destructuring-bind (f charpos &rest args)
              entry
            (let ((byte-compile-current-charpos charpos))
              (byte-compile-warn
               (concat "the function `%s' is not defined"
                       (if (or (byte-compile-fdefinition f nil)
		               (byte-compile-fdefinition f t)
                               (fboundp f))
                           " at runtime."
                         "."))
               f))))))))

(defvar byte-compile--outbuffer
  "Dynamically bound in byte-compile-from-buffer, and used in cl.el
and cl-macs.el.")

(defmacro byte-compile-close-variables (&rest body)
  (declare (debug t))
  `(let ((byte-compile-macro-environment
          ;; Copy it because the compiler may patch into the
          ;; macroenvironment.
          (copy-alist byte-compile-initial-macro-environment))
         (byte-compile--outbuffer nil)
         (overriding-plist-environment nil)
         (byte-compile-function-environment nil)
         (byte-compile-bound-variables nil)
         (byte-compile-lexical-variables nil)
         (byte-compile-const-variables nil)
         (byte-compile-free-references nil)
         (byte-compile-free-assignments nil)
         ;;
         ;; Close over these variables so that `byte-compiler-options'
         ;; can change them on a per-file basis.
         ;;
         (byte-compile-verbose byte-compile-verbose)
         (byte-optimize byte-optimize)
         (byte-compile-dynamic byte-compile-dynamic)
         (byte-compile-dynamic-docstrings
          byte-compile-dynamic-docstrings)
         ;; 		(byte-compile-generate-emacs19-bytecodes
         ;; 		 byte-compile-generate-emacs19-bytecodes)
         (byte-compile-warnings byte-compile-warnings)
         ;; Indicate that we're not currently loading some file.
         ;; This is used in `macroexp-file-name' to make sure that
         ;; loading file A which does (byte-compile-file B) won't
         ;; cause macro calls in B to think they come from A.
         (current-load-list (list nil)))
     (prog1
         (progn ,@body)
       (when byte-native-compiling
         (setq byte-to-native-plist-environment
               overriding-plist-environment)))))

(defmacro displaying-byte-compile-warnings (&rest body)
  (declare (debug (def-body)))
  `(let ((fn (lambda ()
               (condition-case-unless-debug err
		   (progn ,@body)
	         (error
                  (prog1 nil
                    (byte-compile-warn "%s" (error-message-string err))
                    (setq byte-compile-abort-elc err)))))))
     (if (and (markerp warning-series)
	      (eq (marker-buffer warning-series)
		  (get-buffer byte-compile-log-buffer)))
         ;; warnings already started
         (funcall fn)
       (let ((new-warning-series (or (byte-compile-log-file)
                                     'byte-compile-warning-series)))
         (if (eq warning-series 'byte-compile-warning-series)
             ;; `warning-series' comes from compilation; set globally
             (progn
               (setq warning-series new-warning-series)
               (funcall fn))
           ;; `warning-series' not from compilation; set locally
           (let ((warning-series new-warning-series))
             (funcall fn)))))))

;;;###autoload
(defun byte-force-recompile (directory)
  "Recompile every `.el' file in DIRECTORY that already has a `.elc' file.
Files in subdirectories of DIRECTORY are processed also."
  (interactive "DByte force recompile (directory): ")
  (byte-recompile-directory directory nil t))

;;;###autoload
(defun byte-recompile-directory (directory &optional arg force follow-symlinks)
  "Recompile every `.el' file in DIRECTORY that needs recompilation.
This happens when a `.elc' file exists but is older than the `.el' file.
Files in subdirectories of DIRECTORY are processed also.

If the `.elc' file does not exist, normally this function *does not*
compile the corresponding `.el' file.  However, if the prefix argument
ARG is 0, that means do compile all those files.  A nonzero
ARG means ask the user, for each such `.el' file, whether to
compile it.  A nonzero ARG also means ask about each subdirectory
before scanning it.

If the third argument FORCE is non-nil, recompile every `.el' file
that already has a `.elc' file.

This command will normally not follow symlinks when compiling
files.  If FOLLOW-SYMLINKS is non-nil, symlinked `.el' files will
also be compiled."
  (interactive "DByte recompile directory: \nP")
  (when arg
    (setq arg (prefix-numeric-value arg)))
  (unless noninteractive
    (save-some-buffers
     nil (lambda ()
           (let ((file (buffer-file-name)))
             (and file
                  (string-match-p emacs-lisp-file-regexp file)
                  (file-in-directory-p file directory)))))
    (force-mode-line-update))
  (with-current-buffer (get-buffer-create byte-compile-log-buffer)
    (setq default-directory (expand-file-name directory))
    ;; compilation-mode copies value of default-directory.
    (unless (derived-mode-p 'compilation-mode)
      (emacs-lisp-compilation-mode))
    (let ((directories (list default-directory))
	  (default-directory default-directory)
	  (skip-count 0)
	  (fail-count 0)
	  (file-count 0)
	  (dir-count 0)
	  last-dir)
      (displaying-byte-compile-warnings
       (while directories
	 (setq directory (car directories))
	 (message "Checking %s..." directory)
         (dolist (source (directory-files directory t))
           (let ((file (file-name-nondirectory source)))
	     (if (file-directory-p source)
		 (and (not (member file '("RCS" "CVS")))
		      (not (eq ?\. (aref file 0)))
                      (or follow-symlinks
		          (not (file-symlink-p source)))
		      ;; This file is a subdirectory.  Handle them differently.
		      (or (null arg) (eq 0 arg)
			  (y-or-n-p (concat "Check " source "? ")))
		      (setq directories (nconc directories (list source))))
               ;; It is an ordinary file.  Decide whether to compile it.
               (if (and (string-match emacs-lisp-file-regexp source)
			;; The next 2 tests avoid compiling lock files
                        (file-readable-p source)
			(not (string-match "\\`\\.#" file))
                        (not (auto-save-file-name-p source))
                        (not (member source (dir-locals--all-files directory))))
                   (progn (cl-incf
                           (pcase (byte-recompile-file source force arg)
                             ('no-byte-compile skip-count)
                             ('t file-count)
                             (_ fail-count)))
                          (unless noninteractive
                            (message "Checking %s..." directory))
                          (unless (eq last-dir directory)
                            (setq last-dir directory
                                  dir-count (1+ dir-count))))))))
	 (setq directories (cdr directories))))
      (message "Done (Total of %d file%s compiled%s%s%s)"
	       file-count (if (= file-count 1) "" "s")
	       (if (> fail-count 0) (format ", %d failed" fail-count) "")
	       (if (> skip-count 0) (format ", %d skipped" skip-count) "")
	       (if (> dir-count 1) (format " in %d directories" dir-count) "")))))

(defvar no-byte-compile nil
  "Non-nil to prevent byte-compiling of Emacs Lisp code.
This is normally set in local file variables at the end of the elisp file:

\;; Local Variables:\n;; no-byte-compile: t\n;; End:") ;Backslash for compile-main.
;;;###autoload(put 'no-byte-compile 'safe-local-variable 'booleanp)

(defun byte-recompile-file (filename &optional force arg load)
  "Recompile FILENAME file if it needs recompilation.
This happens when its `.elc' file is older than itself.

If the `.elc' file exists and is up-to-date, normally this function
*does not* compile FILENAME.  If the prefix argument FORCE is non-nil,
however, it compiles FILENAME even if the destination already
exists and is up-to-date.

If the `.elc' file does not exist, normally this function *does not*
compile FILENAME.  If optional argument ARG is 0, it compiles
the input file even if the `.elc' file does not exist.
Any other non-nil value of ARG means to ask the user.

If compilation is needed, this functions returns the result of
`byte-compile-file'; otherwise it returns `no-byte-compile'."
  (declare (advertised-calling-convention (filename &optional force arg) "28.1"))
  (interactive
   (list (apply #'read-file-name
                (concat "Byte "
                        (if current-prefix-arg
			    "compile"
		          "recompile")
                        " file: ")
                (when (and (derived-mode-p 'emacs-lisp-mode)
                           buffer-file-name)
                  (list (file-name-directory buffer-file-name)
                        nil
                        nil
                        (file-name-nondirectory buffer-file-name))))
	 current-prefix-arg))
  (let ((dest (byte-compile-dest-file filename))
        (filename (expand-file-name filename)))
    (prog1
        (if (if (and dest (file-exists-p dest))
                ;; File was already compiled
                ;; Compile if forced to, or filename newer
                (or force (file-newer-than-file-p filename dest))
              (and arg
                   (or (eq 0 arg)
                       (y-or-n-p (concat "Compile "
                                         filename "? ")))))
            (progn
              (when (and noninteractive (not byte-compile-verbose))
                (message "Compiling %s..." filename))
              (byte-compile-file filename))
	  'no-byte-compile)
      (when load
        (load (if (and dest (file-exists-p dest)) dest filename))))))

(defun byte-compile--load-dynvars (file)
  (and file (not (equal file ""))
       (with-temp-buffer
         (insert-file-contents file)
         (goto-char (point-min))
         (let ((vars nil)
               var)
           (while (ignore-errors (setq var (read (current-buffer))))
             (push var vars))
           vars))))

(defvar byte-compile-level 0		; bug#13787
  "Depth of a recursive byte compilation.")

(defun byte-write-target-file (buffer target-file)
  "Write BUFFER into TARGET-FILE."
  (with-current-buffer buffer
    ;; We must disable any code conversion here.
    (let* ((coding-system-for-write 'no-conversion)
	   ;; Write to a tempfile so that if another Emacs
	   ;; process is trying to load target-file (eg in a
	   ;; parallel bootstrap), it does not risk getting a
	   ;; half-finished file.  (Bug#4196)
	   (tempfile
	    (make-temp-file (when (file-writable-p target-file)
                              (expand-file-name target-file))))
	   (default-modes (default-file-modes))
	   (temp-modes (logand default-modes #o600))
	   (desired-modes (logand default-modes #o666))
	   (kill-emacs-hook
	    (cons (lambda () (ignore-errors
			  (delete-file tempfile)))
		  kill-emacs-hook)))
      (unless (= temp-modes desired-modes)
        (set-file-modes tempfile desired-modes 'nofollow))
      (write-region (point-min) (point-max) tempfile nil 1)
      ;; This has the intentional side effect that any
      ;; hard-links to target-file continue to
      ;; point to the old file (this makes it possible
      ;; for installed files to share disk space with
      ;; the build tree, without causing problems when
      ;; emacs-lisp files in the build tree are
      ;; recompiled).  Previously this was accomplished by
      ;; deleting target-file before writing it.
      (if byte-native-compiling
          ;; Defer elc final renaming.
          (setf byte-to-native-output-buffer-file
                (cons tempfile target-file))
        (rename-file tempfile target-file t)))))

;;;###autoload
(defun byte-compile-file (filename &optional load)
  "Compile a file of Lisp code named FILENAME into a file of byte code.
The output file's name is generated by passing FILENAME to the
function `byte-compile-dest-file' (which see).
The value is non-nil if there were no errors, nil if errors.
If the file sets the file variable `no-byte-compile', it is not
compiled, any existing output file is removed, and the return
value is `no-byte-compile'.

See also `emacs-lisp-byte-compile-and-load'."
  (declare (advertised-calling-convention (filename) "28.1"))
  (interactive
   (list (apply #'read-file-name
                (concat "Byte compile"
                        (if current-prefix-arg
			    " and load"
		          "")
                        " file: ")
                (when (and (derived-mode-p 'emacs-lisp-mode)
                           buffer-file-name)
                  (list (file-name-directory buffer-file-name)
                        nil
                        nil
                        (file-name-nondirectory buffer-file-name))))
	 current-prefix-arg))
  (setq filename (expand-file-name filename))
  (unless noninteractive
    (when-let ((b (get-file-buffer (expand-file-name filename))))
      (when (and (buffer-modified-p b)
	         (y-or-n-p (format "Save buffer %s first? " (buffer-name b))))
	(with-current-buffer b (save-buffer)))))

  ;; Force logging of the file name for each file compiled.
  (setq byte-compile-last-logged-file nil)
  (let ((byte-compile-current-file filename)
        (byte-compile-current-group nil)
	(set-auto-coding-for-load t)
        (byte-compile--seen-defvars nil)
        (byte-compile--known-dynamic-vars
         (byte-compile--load-dynvars (getenv "EMACS_DYNVARS_FILE")))
	target-file input-buffer
	byte-compile-dest-file)
    (setq target-file (byte-compile-dest-file filename))
    (setq byte-compile-dest-file target-file)
    (with-current-buffer
	(setq input-buffer (get-buffer-create
			    (concat " *Compiler Input*"
				    (if (zerop byte-compile-level) ""
				      (format "-%s" byte-compile-level)))))
      (erase-buffer)
      (setq buffer-file-coding-system nil)
      ;; File itself can force unibyte with -*-coding: raw-text;-*-
      (set-buffer-multibyte t)
      (insert-file-contents filename)
      ;; Mimic `after-insert-file-set-coding' allows unibyte.
      (when (or (eq last-coding-system-used 'no-conversion)
		(eq (coding-system-type last-coding-system-used) 5))
	(set-buffer-multibyte nil))
      (let ((buffer-file-name filename)
            (dmm (default-value 'major-mode))
            (enable-local-variables :safe)
            (enable-local-eval nil))
        (unwind-protect
            (progn
              (setq-default major-mode 'emacs-lisp-mode)
              ;; Arg of t means don't alter enable-local-variables.
              (delay-mode-hooks (normal-mode t)))
          (setq-default major-mode dmm))
        ;; There may be a file local variable setting (bug#10419).
        (setq buffer-read-only nil
              filename buffer-file-name))
      ;; Don't inherit lexical-binding from caller (bug#12938).
      (unless (local-variable-p 'lexical-binding)
        (setq-local lexical-binding nil))
      ;; Set the default directory, in case an eval-when-compile uses it.
      (setq default-directory (file-name-directory filename)))
    (if (with-current-buffer input-buffer no-byte-compile)
        ;; -*- no-byte-compile: t -*-
	(prog1 'no-byte-compile
	  (when (and target-file (file-exists-p target-file))
	    (message "%s deleted because of `no-byte-compile: %s'"
		     (byte-compile-abbreviate-file target-file)
		     (buffer-local-value 'no-byte-compile input-buffer))
	    (ignore-errors (delete-file target-file))))
      (when byte-compile-verbose
	(message "Compiling %s..." filename))
      (let* (byte-compile-abort-elc
             (byte-compile-level (1+ byte-compile-level))
             (output-buffer (save-current-buffer
                              (byte-compile-from-buffer input-buffer))))
        (unless byte-compile-abort-elc
          (prog1 t
	    (when byte-compile-verbose
	      (message "Compiling %s...done" filename))
	    (kill-buffer input-buffer)
	    (with-current-buffer output-buffer
              (when (and target-file
                         (or (not byte-native-compiling)
                             (and byte-native-compiling byte+native-compile)))
	        (goto-char (point-max))
	        (insert "\n")
	        (cond
	         ((and (file-writable-p target-file)
		       (file-writable-p
		        (file-name-directory (expand-file-name target-file))))
                  (if byte-native-compiling
                      ;; Defer elc production.
                      (setf byte-to-native-output-buffer-file
                            (cons (current-buffer) target-file))
                    (byte-write-target-file (current-buffer) target-file))
	          (or noninteractive
		      byte-native-compiling
		      (message "Wrote %s" target-file)))
                 ((file-writable-p target-file)
                  ;; Target file writable but not target directory. (Bug#44631)
                  (let ((coding-system-for-write 'no-conversion))
                    (with-file-modes (logand (default-file-modes) #o666)
                      (write-region (point-min) (point-max) target-file nil 1)))
                  (or noninteractive (message "Wrote %s" target-file)))
	         (t
	          (let ((exists (file-exists-p target-file)))
	            (signal (if exists 'file-error 'file-missing)
		            (list "Opening output file"
			          (if exists
				      "Cannot overwrite file"
			            "Directory not writable or nonexistent")
			          target-file))))))
              (unless byte-native-compiling
	        (kill-buffer (current-buffer))))
	    (when (and byte-compile-generate-call-tree
		       (or (eq t byte-compile-generate-call-tree)
		           (y-or-n-p (format "Report call tree for %s? "
                                             filename))))
	      (save-excursion
	        (display-call-tree filename)))
            (let ((gen-dynvars (getenv "EMACS_GENERATE_DYNVARS")))
              (when (and gen-dynvars (not (equal gen-dynvars ""))
                         byte-compile--seen-defvars)
                (let ((dynvar-file (concat target-file ".dynvars")))
                  (message "Generating %s" dynvar-file)
                  (with-temp-buffer
                    (dolist (var (delete-dups byte-compile--seen-defvars))
                      (insert (format "%S\n" (cons var filename))))
	            (write-region (point-min) (point-max) dynvar-file)))))
	    (when load
              (load target-file))))))))

;;;###autoload
(defun compile-defun (&optional arg)
  "Compile and evaluate the current top-level form.
Print the result in the echo area.
With argument ARG, insert value in current buffer after the form."
  (interactive "P")
  (save-excursion
    (end-of-defun)
    (beginning-of-defun)
    (let* ((byte-compile-current-file (current-buffer))
	   (byte-compile-current-buffer (current-buffer))
           (point (point))
	   (byte-compile-last-warned-func 'nothing)
	   (value (eval
		   (displaying-byte-compile-warnings
                    (let* ((byte-compile-current-annotations
                            (read-annotated (current-buffer)))
                           (form (byte-compile--decouple
                                  byte-compile-current-annotations
                                  #'cdr)))
		      (byte-compile-sexp (eval-sexp-add-defvars form point))))
                   lexical-binding)))
      (cond (arg
	     (message "Compiling from buffer... done.")
	     (prin1 value (current-buffer))
	     (insert "\n"))
	    (t
             (message "%s" (prin1-to-string value)))))))

(defun byte-compile-from-buffer (inbuffer)
  (let ((byte-compile-current-buffer inbuffer)
	(case-fold-search nil)
        ;; Prevent truncation flonums
	(float-output-format nil)
        ;; Prevent truncation lists
	(print-level nil)
	(print-length nil)
	;; Simulate entry to byte-compile-top-level
        (byte-compile-jump-tables nil)
        (byte-compile-constants nil)
	(byte-compile-variables nil)
	(byte-compile-tag-number 0)
	(byte-compile-depth 0)
	(byte-compile-maxdepth 0)
	(byte-compile-output nil))
    (byte-compile-close-variables
     (with-current-buffer
         (setq byte-compile--outbuffer
               (get-buffer-create
                (concat " *Compiler Output*"
                        (if (<= byte-compile-level 1) ""
                          (format "-%s" (1- byte-compile-level))))))
       (set-buffer-multibyte t)
       (erase-buffer)
       (setq case-fold-search nil))
     (displaying-byte-compile-warnings
      (with-current-buffer inbuffer
	(when byte-compile-current-file
	  (byte-compile-insert-header byte-compile-current-file
                                      byte-compile--outbuffer))
	(goto-char (point-min))

	;; Reset globals from previous byte-compile.
	(setq byte-compile--undefined-funcs nil)
        (setq byte-compile--noruntime-funcs nil)
        (setq byte-compile--defined-funcs nil)
        (setq byte-compile--seen-requires nil)

        (when byte-native-compiling
          (defvar native-comp-speed)
          (push `(native-comp-speed . ,native-comp-speed) byte-native-qualities)
          (defvar native-comp-debug)
          (push `(native-comp-debug . ,native-comp-debug) byte-native-qualities)
          (defvar native-comp-compiler-options)
          (push `(native-comp-compiler-options . ,native-comp-compiler-options)
                byte-native-qualities)
          (defvar native-comp-driver-options)
          (push `(native-comp-driver-options . ,native-comp-driver-options)
                byte-native-qualities)
          (defvar no-native-compile)
          (push `(no-native-compile . ,no-native-compile)
                byte-native-qualities))

        (while (progn
		 (while (progn (skip-chars-forward " \t\n\^l")
			       (= (following-char) ?\;))
		   (forward-line 1))
		 (not (eobp)))
          (let* ((byte-compile-current-annotations (read-annotated inbuffer))
                 (form (byte-compile--decouple byte-compile-current-annotations
                                               #'cdr)))
            (condition-case-unless-debug err
                (byte-compile-maybe-expand
                 form
                 (lambda (form*)
                   (let (byte-compile-current-func)
                     (byte-compile-file-form
                      (byte-compile-preprocess form*)))))
              (error (byte-compile-warn "%s" (error-message-string err))
                     (setq byte-compile-abort-elc err)))))
	(byte-compile-flush-pending)
	(byte-compile-warn--undefined-funcs)))
     byte-compile--outbuffer)))

(defun byte-compile-insert-header (_filename outbuffer)
  "Insert a header at the start of OUTBUFFER.
Call from the source buffer."
  (let ((dynamic byte-compile-dynamic)
	(optimize byte-optimize))
    (with-current-buffer outbuffer
      (goto-char (point-min))
      ;; The magic number of .elc files is ";ELC", or 0x3B454C43.  After
      ;; that is the file-format version number (18, 19, 20, or 23) as a
      ;; byte, followed by some nulls.  The primary motivation for doing
      ;; this is to get some binary characters up in the first line of
      ;; the file so that `diff' will simply say "Binary files differ"
      ;; instead of actually doing a diff of two .elc files.  An extra
      ;; benefit is that you can add this to /etc/magic:
      ;; 0	string		;ELC		GNU Emacs Lisp compiled file,
      ;; >4	byte		x		version %d
      (insert
       ";ELC"
       (let ((version
              (if (zerop emacs-minor-version)
                  ;; Let's allow silently loading into Emacs-27
                  ;; files compiled with Emacs-28.0.NN since the two can
                  ;; be almost identical (e.g. right after cutting the
                  ;; release branch) and people running the development
                  ;; branch can be presumed to know that it's risky anyway.
                  (1- emacs-major-version) emacs-major-version)))
         ;; Make sure the version is a plain byte that doesn't end the comment!
         (cl-assert (and (> version 13) (< version 128)))
         version)
       "\000\000\000\n"
       ";;; Compiled\n"
       ";;; in Emacs version " emacs-version "\n"
       ";;; with"
       (cond
	((eq optimize 'source) " source-level optimization only")
	((eq optimize 'byte) " byte-level optimization only")
	(optimize " all optimizations")
	(t "out optimization"))
       ".\n"
       (if dynamic ";;; Function definitions are lazy-loaded.\n"
	 "")
       "\n\n"))))

(defun byte-compile-output-file-form (form)
  "Write FORM to output buffer, being careful of
docstrings in defvar, defvaralias, defconst, autoload and
custom-declare-variable because make-docfile is so amazingly
stupid (and also obsolete)."
  (when byte-native-compiling
    ;; Spill output for the native compiler here
    (push (make-byte-to-native-top-level :form form :lexical lexical-binding)
          byte-to-native-top-level-forms))
  (let ((print-escape-newlines t)
        (print-length nil)
        (print-level nil)
        (print-quoted t)
        (print-gensym t)
        (print-circle t))
    (if (and (memq (car-safe form)
                   '(defvaralias defvar defconst autoload custom-declare-variable))
             (stringp (nth 3 form)))
        (byte-compile-output-docform nil nil '("\n(" 3 ")") form nil
                                     (memq (car form)
                                           '(defvaralias autoload
                                              custom-declare-variable)))
      (princ "\n" byte-compile--outbuffer)
      (prin1 form byte-compile--outbuffer))))

(defvar byte-compile--for-effect)

(defun byte-compile-output-docform (preface name info form specindex quoted)
  "Print a form with a doc string.  INFO is (prefix doc-index postfix).
If PREFACE and NAME are non-nil, print them too,
before INFO and the FORM but after the doc string itself.
If SPECINDEX is non-nil, it is the index in FORM
of the function bytecode string.  In that case,
we output that argument and the following argument
\(the constants vector) together, for lazy loading.
QUOTED says that we have to put a quote before the
list that represents a doc string reference.
`defvaralias', `autoload' and `custom-declare-variable' need that.

We need to examine byte-compile-dynamic-docstrings
in the input buffer (now current), not in the output buffer."
  (let ((dynamic-docstrings byte-compile-dynamic-docstrings))
    (with-current-buffer byte-compile--outbuffer
      (let (position)

        ;; Insert the doc string, and make it a comment with #@LENGTH.
        (and (>= (nth 1 info) 0)
             dynamic-docstrings
             (progn
               ;; Make the doc string start at beginning of line
               ;; for make-docfile's sake.
               (insert "\n")
               (setq position (byte-compile-output-as-comment
                               (nth (nth 1 info) form) nil))
               ;; If the doc string starts with * (a user variable),
               ;; negate POSITION.
               (if (and (stringp (nth (nth 1 info) form))
                        (> (length (nth (nth 1 info) form)) 0)
                        (eq (aref (nth (nth 1 info) form) 0) ?*))
                   (setq position (- position)))))

        (let ((print-continuous-numbering t)
              (print-number-table nil)
              (index 0)
              (print-escape-newlines t)
              (print-length nil)
              (print-level nil)
              (print-quoted t)
              (print-gensym t)
              (print-circle t))
          (when preface
            ;; FIXME: If cl-define-compiler-macro uses uninterned
            ;; "#:foo", we get:
            ;; (defalias '#1=#:foo--cmacro #[514 ...])
            ;; (put 'foo 'compiler-macro '#:foo--cmacro)
            (insert preface)
            (prin1 name byte-compile--outbuffer))
          (insert (car info))
          (prin1 (car form) byte-compile--outbuffer)
          (while (setq form (cdr form))
            (setq index (1+ index))
            (insert " ")
            (cond ((and (numberp specindex) (= index specindex)
                        ;; gensyms in the arglist might
                        ;; already be output; don't proceed
                        (or (not (hash-table-p print-number-table))
                            (not (catch 'already
                                   (maphash (lambda (_k v) (when v (throw 'already t)))
                                            print-number-table)))))
                   ;; Output the byte code and constants specially
                   ;; for lazy dynamic loading.
                   (let ((position (byte-compile-output-as-comment
                                    (cons (car form) (nth 1 form)) t)))
                     (princ (format "(#$ . %d) nil" position)
                            byte-compile--outbuffer)
                     (setq form (cdr form))
                     (setq index (1+ index))))
                  ((= index (nth 1 info))
                   (if position
                       (princ (format (if quoted "'(#$ . %d)"  "(#$ . %d)")
                                      position)
                              byte-compile--outbuffer)
                     (let ((print-escape-newlines nil))
                       (goto-char (prog1 (1+ (point))
                                    (prin1 (car form)
                                           byte-compile--outbuffer)))
                       (insert "\\\n")
                       (goto-char (point-max)))))
                  (t
                   (prin1 (car form) byte-compile--outbuffer)))))
        (insert (nth 2 info))))))

(defun byte-compile-keep-pending (form &optional handler)
  (prog1 nil
    (when (memq byte-optimize '(t source))
      (setq form (byte-optimize-one-form form t)))
    (when (nthcdr 300 byte-compile-output)
      ;; To avoid consing frenzy at load time, split here.
      (byte-compile-flush-pending))
    (if handler
        (let ((byte-compile--for-effect t))
          (funcall handler form)
          (when byte-compile--for-effect
            (byte-compile-discard)))
      (byte-compile-form form t))))

(defun byte-compile-flush-pending ()
  "Compile pending forms at end of file."
  (when byte-compile-output
    (let ((form (byte-compile-out-top-level t 'file)))
      (cond ((eq (car-safe form) 'progn)
	     (mapc #'byte-compile-output-file-form (cdr form)))
	    (form
	     (byte-compile-output-file-form form)))
      (setq byte-compile-constants nil
	    byte-compile-variables nil
	    byte-compile-depth 0
	    byte-compile-maxdepth 0
	    byte-compile-output nil
            byte-compile-jump-tables nil))))

(defun byte-compile-preprocess (form)
  (let ((form* (macroexpand-all form byte-compile-macro-environment)))
    (cconv-closure-convert form* byte-compile-bound-variables)))

;; byte-hunk-handlers can call this.
(defun byte-compile-file-form (form)
  (if-let ((handler (and (consp form)
                         (symbolp (car form))
		         (get (car form) 'byte-hunk-handler))))
      (let* ((byte-compile-current-form form)
             (form* (condition-case-unless-debug err
                        (funcall handler form)
                      (error
                       (prog1 nil
                         (byte-compile-warn "%s" (error-message-string err))
                         (setq byte-compile-abort-elc t))))))
	(byte-compile-flush-pending)
	(byte-compile-output-file-form form*))
    (byte-compile-keep-pending form)))

(put 'autoload 'byte-hunk-handler 'byte-compile-file-form-autoload)
(defun byte-compile-file-form-autoload (form)
  (when (and (cl-every #'macroexp-const-p form)
             (memq (eval (nth 5 form)) '(t macro)))
    ;; Define the autoload
    (eval form))
  (pcase (nth 1 form)
    (`',(and (pred symbolp) funsym)
     ;; Remove autoloads from undefined lists.
     (unless (fboundp funsym)
       (push (cons funsym (cons 'autoload (cdr (cdr form))))
             byte-compile-function-environment))
     (setq byte-compile--noruntime-funcs
           (delq funsym byte-compile--noruntime-funcs))
     (setq byte-compile--undefined-funcs
           (delq (assq funsym byte-compile--undefined-funcs)
                 byte-compile--undefined-funcs))))
  (if (stringp (nth 3 form))
      (prog1 form
        (byte-compile-docstring-style-warn form))
    ;; No doc string, so we can compile this as a normal form.
    (byte-compile-keep-pending form 'byte-compile-normal-call)))

(put 'defvar 'byte-hunk-handler 'byte-compile-file-form-defvar)
(put 'defconst 'byte-hunk-handler 'byte-compile-file-form-defvar)

(defun byte-compile--check-prefixed-var (sym)
  (when (and (symbolp sym)
             (not (string-match "[-*/:$]" (symbol-name sym)))
             (byte-compile-warning-enabled-p 'lexical sym))
    (byte-compile-warn "global/dynamic var `%s' lacks a prefix" sym)))

(defun byte-compile--declare-var (sym)
  (byte-compile--check-prefixed-var sym)
  (when (memq sym byte-compile-lexical-variables)
    (setq byte-compile-lexical-variables
          (delq sym byte-compile-lexical-variables))
    (when (byte-compile-warning-enabled-p 'lexical sym)
      (byte-compile-warn "Variable `%S' declared after its first use" sym)))
  (push sym byte-compile-bound-variables)
  (push sym byte-compile--seen-defvars))

(defun byte-compile-file-form-defvar (form)
  (let ((sym (nth 1 form)))
    (byte-compile--declare-var sym)
    (when (eq (car form) 'defconst)
      (push sym byte-compile-const-variables)))
  (when (or (cddr form) (not (eq (car form) 'defvar)))
    (byte-compile-docstring-style-warn form)
    (cond ((consp (nth 2 form))
           (setq form (copy-sequence form))
           (setcar (cdr (cdr form))
                   (byte-compile-top-level (nth 2 form) nil 'file))))
    form))

(put 'define-abbrev-table 'byte-hunk-handler
     'byte-compile-file-form-defvar-function)
(put 'defvaralias 'byte-hunk-handler 'byte-compile-file-form-defvar-function)

(defun byte-compile-file-form-defvar-function (form)
  (pcase-let (((or `',name (let name nil)) (nth 1 form)))
    (when name (byte-compile--declare-var name)))
  ;; Variable aliases are better declared before the corresponding variable,
  ;; since it makes it more likely that only one of the two vars has a value
  ;; before the `defvaralias' gets executed, which avoids the need to
  ;; merge values.
  (pcase form
    (`(defvaralias ,_ ',newname . ,_)
     (when (memq newname byte-compile-bound-variables)
       (when (byte-compile-warning-enabled-p 'suspicious)
         (byte-compile-warn
          "Alias for `%S' should be declared before its referent" newname)))))
  (byte-compile-docstring-style-warn form)
  (byte-compile-keep-pending form))

(put 'custom-declare-variable 'byte-hunk-handler
     'byte-compile-file-form-defvar-function)

(put 'custom-declare-face 'byte-hunk-handler
     'byte-compile-docstring-style-warn)

(put 'require 'byte-hunk-handler 'byte-compile-file-form-require)
(defun byte-compile-file-form-require (form)
  "Record functions defined by FORM in `byte-compile--defined-funcs'."
  (let* ((args (mapcar #'eval (cdr form)))
         (to-require (car args)))
    (apply #'require args)
    ;; traverse dag of requires, marking defined functions
    (cl-loop with queue = (cl-remove-if
                           (lambda (x) (memq x byte-compile--seen-requires))
                           (list to-require))
             while queue
             do (setq byte-compile--seen-requires
                      (append byte-compile--seen-requires queue))
             for load-entry = (cl-find-if
                               (apply-partially #'member (cons 'provide (pop queue)))
                               load-history)
             do (mapc
                 (lambda (entry)
                   (pcase entry
                     (`(defun . ,what)
                      (push what byte-compile--defined-funcs))))
                 load-entry)
             for requires = (cl-remove-if
                             (lambda (x) (memq x byte-compile--seen-requires))
                             (delq nil
                                   (mapcar
                                    (lambda (entry)
                                      (pcase entry
                                        (`(require . ,what) what)))
                                    load-entry)))
             do (setq queue (append queue requires))))
  (byte-compile-keep-pending form 'byte-compile-normal-call))

(put 'progn 'byte-hunk-handler 'byte-compile-file-form-progn)
(put 'prog1 'byte-hunk-handler 'byte-compile-file-form-progn)
(defun byte-compile-file-form-progn (form)
  (prog1 nil
    (mapc #'byte-compile-file-form (cdr form))))

(put 'with-no-warnings 'byte-hunk-handler
     'byte-compile-file-form-with-no-warnings)
(defun byte-compile-file-form-with-no-warnings (form)
  (let (byte-compile-warnings)
    (byte-compile-file-form-progn form)))

(put 'internal--with-suppressed-warnings 'byte-hunk-handler
     'byte-compile-file-form-with-suppressed-warnings)
(defun byte-compile-file-form-with-suppressed-warnings (form)
  "FORM is (internal--with-suppressed-warnings (quote warnings) progn)."
  (cl-destructuring-bind (_token warnings-form progn)
      form
    (let ((byte-compile--suppressed-warnings
           (append (eval warnings-form) byte-compile--suppressed-warnings)))
      (byte-compile-file-form-progn progn))))

;; Automatically evaluate define-obsolete-function-alias etc at top-level.
(put 'make-obsolete 'byte-hunk-handler 'byte-compile-file-form-make-obsolete)
(defun byte-compile-file-form-make-obsolete (form)
  (prog1 (byte-compile-keep-pending form)
    (apply #'make-obsolete (mapcar #'eval (cdr form)))))

(defun byte-compile-file-form-defalias* (name macro-p arglist body rest)
  "Rather than have `byte-compile-output-file-form' analyze NAME's
defalias, output it by hand here.  ARGLIST is the list of
arguments, or t if not recognized.  BODY is the function
definition, or t if not recognized.  Return t if compiled, nil
otherwise."
  (let* ((this-kind (if macro-p
                        'byte-compile-macro-environment
                      'byte-compile-function-environment))
         (that-kind (if macro-p
                        'byte-compile-function-environment
                      'byte-compile-macro-environment))
         (this-one (assq name (symbol-value this-kind)))
         (that-one (assq name (symbol-value that-kind)))
         (do-warn (byte-compile-warning-enabled-p 'redefine name))
         (byte-compile-current-func name))
    (push name byte-compile--defined-funcs)
    (when byte-compile-generate-call-tree
      (unless (assq name byte-compile-call-tree)
        ;; Add NAME to call tree to later detect unused functions.
        (setq byte-compile-call-tree
              (cons (list name nil nil) byte-compile-call-tree))))
    (when do-warn
      (byte-compile-arglist-warn name arglist macro-p))
    (when byte-compile-verbose
      (message "Compiling %s... (%s)"
               (or byte-compile-current-file "") name))
    (when (or macro-p (listp body))
      (cond (that-one
             (when (and do-warn
                        ;; Don't warn when compiling stubs in byte-run.el
                        (not (assq name byte-compile-initial-macro-environment)))
               (byte-compile-warn
                "`%s' defined multiple times, as both function and macro"
                name))
             (setcdr that-one nil))
            (this-one
             (when (and do-warn
                        ;; Don't warn when compiling stubs in byte-run.el
                        (not (assq name byte-compile-initial-macro-environment)))
               (byte-compile-warn
                "%s `%s' defined multiple times in this file"
                (if macro-p "macro" "function")
                name)))
            ((eq (car-safe (symbol-function name))
                 (if macro-p 'lambda 'macro))
             (when do-warn
               (byte-compile-warn
                "%s `%s' being redefined as a %s"
                (if macro-p "function" "macro")
                name
                (if macro-p "macro" "function")))
             ;; Shadow existing definition.
             (set this-kind
                  (cons (cons name nil) (symbol-value this-kind))))))

    (when (and (listp body)
               (stringp (car body))
               (symbolp (car-safe (cdr-safe body)))
               (car-safe (cdr-safe body))
               (stringp (car-safe (cdr-safe (cdr-safe body)))))
      (byte-compile-warn "probable `\"' without `\\' in doc string of %s"
                         name))

    ;; Final expresssion must inform caller whether we compiled.
    (if (not (listp body))
        (prog1 nil
          (unless macro-p ;; macros undefined until runtime evaluation
            (push (cons name (if (listp arglist) `(declared ,arglist) t))
                  byte-compile-function-environment)))
      (let ((code (byte-compile-lambda (cons arglist body) t)))
        (if this-one
            ;; A definition in byte-compile-initial-macro-environment
            ;; cannot be redefined.  (Bug#8647)
            (unless (and macro-p
                         (assq name byte-compile-initial-macro-environment))
              (setcdr this-one code))
          (set this-kind (cons (cons name code) (symbol-value this-kind))))

        ;; If REST contains additional args (e.g., docstring) we don't
        ;; handle below, punt back nil.
        (unless rest
          (prog1 t
            (byte-compile-flush-pending)
            (when byte-native-compiling
              ;; Spill output for the native compiler here.
              (push (if macro-p
                        (make-byte-to-native-top-level
                         :form `(defalias ',name '(macro . ,code) nil)
                         :lexical lexical-binding)
                      (make-byte-to-native-func-def :name name
                                                    :byte-func code))
                    byte-to-native-top-level-forms))
            (let ((doc-index (if (stringp (documentation code t)) 4 -1)))
              (byte-compile-output-docform
               "\n(defalias '"
               name
               (if macro-p
                   `(" '(macro . #[" ,doc-index "])")
                 `(" #[" ,doc-index "]"))
               (append code nil) ; function vector to list
               (and (atom code) byte-compile-dynamic 1)
               nil))
            (princ ")" byte-compile--outbuffer)))))))

(defun byte-compile-output-as-comment (exp quoted)
  "Print Lisp object EXP in the output file, inside a comment.
Return the file (byte) position it will have.
If QUOTED is non-nil, print with quoting; otherwise, print without quoting."
  (with-current-buffer byte-compile--outbuffer
    (let ((position (point)))
      ;; Insert EXP, and make it a comment with #@LENGTH.
      (insert " ")
      (if quoted
          (prin1 exp byte-compile--outbuffer)
        (princ exp byte-compile--outbuffer))
      (goto-char position)
      ;; Quote certain special characters as needed.
      ;; get_doc_string in doc.c does the unquoting.
      (while (search-forward "\^A" nil t)
        (replace-match "\^A\^A" t t))
      (goto-char position)
      (while (search-forward "\000" nil t)
        (replace-match "\^A0" t t))
      (goto-char position)
      (while (search-forward "\037" nil t)
        (replace-match "\^A_" t t))
      (goto-char (point-max))
      (insert "\037")
      (goto-char position)
      (insert "#@" (format "%d" (- (position-bytes (point-max))
                                   (position-bytes position))))

      ;; Save the file position of the object.
      ;; Note we add 1 to skip the space that we inserted before the actual doc
      ;; string, and subtract point-min to convert from an 1-origin Emacs
      ;; position to a file position.
      (prog1
          (- (position-bytes (point)) (point-min) -1)
        (goto-char (point-max))))))

(defun byte-compile--reify-function (fun)
  "Return an expression which will evaluate to a function value FUN.
FUN should be either a `lambda' value or a `closure' value."
  (pcase-let* (((or (and `(lambda ,args . ,body) (let env nil))
                    `(closure ,env ,args . ,body))
                fun)
               (preamble nil)
               (renv ()))
    ;; Split docstring and `interactive' form from body.
    (when (stringp (car body))
      (push (pop body) preamble))
    (when (eq (car-safe (car body)) 'interactive)
      (push (pop body) preamble))
    (setq preamble (nreverse preamble))
    ;; Turn the function's closed vars (if any) into local let bindings.
    (dolist (binding env)
      (cond
       ((consp binding)
        (push `(,(car binding) ',(cdr binding)) renv))
       ((eq binding t))
       (t (push `(defvar ,binding) body))))
    (if (null renv)
        `(lambda ,args ,@preamble ,@body)
      `(let ,renv (lambda ,args ,@preamble ,@body)))))

;;;###autoload
(defun byte-compile (form)
  "If FORM is a symbol, compile its function definition.
If FORM is a lambda or a macro, compile into a function."
  (displaying-byte-compile-warnings
   (byte-compile-close-variables
    (let* ((lexical-binding lexical-binding)
           (fun (if (symbolp form)
		    (symbol-function form)
		  form))
	   (macro (eq (car-safe fun) 'macro)))
      (when macro
	(setq fun (cdr fun)))
      (cond
       ((byte-code-function-p fun)
        (message "Function %s is already compiled"
                 (if (symbolp form) form "provided"))
        fun)
       (t
        (let (final-eval)
          (when (or (symbolp form) (eq (car-safe fun) 'closure))
            ;; FUN is a function *value*; recover its source code.
            (setq lexical-binding (eq (car fun) 'closure))
            (setq fun (byte-compile--reify-function fun))
            (setq final-eval t))
          ;; Expand macros.
          (setq fun (byte-compile-preprocess fun))
          (setq fun (byte-compile-top-level fun nil 'eval))
          (when (symbolp form)
            ;; byte-compile-top-level returns an *expression* we need
            ;; to evaluate, although it's often a constant,
            ;; self-evaluating byte-code object.
            (setq fun (eval fun t)))
          (when final-eval
            (setq fun (eval fun t)))
          (when macro
            (push 'macro fun))
          (when (symbolp form)
            (fset form fun))
          fun)))))))

(defun byte-compile-sexp (sexp)
  "Compile and return SEXP."
  (displaying-byte-compile-warnings
   (byte-compile-close-variables
    (byte-compile-top-level (byte-compile-preprocess sexp)))))

(defun byte-compile-check-lambda-list (list)
  "Check lambda-list LIST for errors."
  (let (vars)
    (while list
      (let ((arg (car list)))
	(cond ((or (not (symbolp arg))
		   (macroexp--const-symbol-p arg t))
	       (error "Invalid lambda variable %s" arg))
	      ((eq arg '&rest)
               (unless (cdr list)
                 (error "&rest without variable name"))
	       (when (cddr list)
		 (error "Garbage following &rest VAR in lambda-list"))
               (when (memq (cadr list) '(&optional &rest))
                 (error "%s following &rest in lambda-list" (cadr list))))
	      ((eq arg '&optional)
               (when (memq '&optional (cdr list))
                 (error "Duplicate &optional")))
	      ((and (memq arg vars)
	            ;; Allow repetitions for unused args.
	            (not (string-match "\\`_" (symbol-name arg))))
	       (byte-compile-warn "repeated variable %s in lambda-list" arg))
	      (t
	       (when (and lexical-binding
	                  (cconv--not-lexical-var-p
	                   arg byte-compile-bound-variables)
	                  (byte-compile-warning-enabled-p 'lexical arg))
	         (byte-compile-warn
	          "Lexical argument shadows the dynamic variable %S"
	          arg))
	       (push arg vars))))
      (setq list (cdr list)))))


(defun byte-compile-arglist-vars (arglist)
  "Return a list of the variables in the lambda argument list ARGLIST."
  (remq '&rest (remq '&optional arglist)))

(defun byte-compile-make-lambda-lexenv (args)
  "Return a new lexical environment for a lambda expression FORM."
  (let* ((lexenv nil)
         (stackpos 0))
    ;; Add entries for each argument.
    (dolist (arg args)
      (push (cons arg stackpos) lexenv)
      (setq stackpos (1+ stackpos)))
    ;; Return the new lexical environment.
    lexenv))

(defun byte-compile-make-args-desc (arglist)
  (let ((mandatory 0)
        nonrest (rest 0))
    (while (and arglist (not (memq (car arglist) '(&optional &rest))))
      (setq mandatory (1+ mandatory))
      (setq arglist (cdr arglist)))
    (setq nonrest mandatory)
    (when (eq (car arglist) '&optional)
      (setq arglist (cdr arglist))
      (while (and arglist (not (eq (car arglist) '&rest)))
        (setq nonrest (1+ nonrest))
        (setq arglist (cdr arglist))))
    (when arglist
      (setq rest 1))
    (if (> mandatory 127)
        (prog1 nil
          (setq byte-compile-abort-elc t)
          (byte-compile-warn "%s" "Too many mandatory arguments"))
      (logior mandatory
              (ash nonrest 8)
              (ash rest 7)))))

(defun byte-compile--warn-lexical-dynamic (var context)
  (when (byte-compile-warning-enabled-p 'lexical-dynamic var)
    (byte-compile-warn
     "`%s' lexically bound in %s here but declared dynamic in: %s"
     var context
     (mapconcat #'identity
                (mapcan (lambda (v) (and (eq var (car v))
                                         (list (cdr v))))
                        byte-compile--known-dynamic-vars)
                ", "))))

(defun byte-compile-lambda (fun &optional add-lambda num-constants)
  "Byte-compile a lambda-expression and return a valid function.
The value is usually a compiled function but may be the original
lambda-expression.
When ADD-LAMBDA is non-nil, the symbol `lambda' is added as head
of the list FUN."
  (if add-lambda
      (setq fun (cons 'lambda fun))
    (unless (eq 'lambda (car-safe fun))
      (error "Not a lambda list: %S" fun)))
  (byte-compile-docstring-style-warn fun)
  (byte-compile-check-lambda-list (nth 1 fun))
  (let* ((arglist (nth 1 fun))
         (arglistvars (byte-compile-arglist-vars arglist))
	 (byte-compile-bound-variables
	  (append (if (not lexical-binding) arglistvars)
                  byte-compile-bound-variables))
	 (body (cdr (cdr fun)))
	 (doc (if (stringp (car body))
                  (prog1 (car body)
                    ;; Discard the doc string
                    ;; unless it is the last element of the body.
                    (if (cdr body)
                        (setq body (cdr body))))))
	 (int (assq 'interactive body))
         command-modes)
    (when lexical-binding
      (dolist (var arglistvars)
        (when (assq var byte-compile--known-dynamic-vars)
          (byte-compile--warn-lexical-dynamic var 'lambda))))
    ;; Process the interactive spec.
    (when int
      ;; Skip (interactive) if it is in front (the most usual location).
      (when (eq int (car body))
	(setq body (cdr body)))
      (cond ((consp (cdr int))       ; There is an `interactive' spec.
             ;; Check that the bit after the `interactive' spec is
             ;; just a list of symbols (i.e., modes).
	     (unless (seq-every-p #'symbolp (cdr (cdr int)))
	       (byte-compile-warn "malformed `interactive' specification: %s"
				  (prin1-to-string int)))
             (setq command-modes (cdr (cdr int)))
	     ;; If the interactive spec is a call to `list', don't
	     ;; compile it, because `call-interactively' looks at the
	     ;; args of `list'.  Actually, compile it to get warnings,
	     ;; but don't use the result.
	     (let* ((form (nth 1 int))
                    (newform (byte-compile-top-level form)))
	       (while (memq (car-safe form) '(let let* progn save-excursion))
		 (while (consp (cdr form))
		   (setq form (cdr form)))
		 (setq form (car form)))
	       (when (or (not (eq (car-safe form) 'list))
                         ;; For code using lexical-binding, form is not
                         ;; valid lisp, but rather an intermediate form
                         ;; which may include "calls" to
                         ;; internal-make-closure (Bug#29988).
                         lexical-binding)
                 (setq int `(interactive ,newform)))))
            ((cdr int)                  ; Invalid (interactive . something).
	     (byte-compile-warn "malformed interactive spec: %s"
				(prin1-to-string int)))))
    ;; Process the body.
    (let ((compiled
           (byte-compile-top-level (cons 'progn body) nil 'lambda
                                   (when lexical-binding
                                     ;; use env containing just args (since lambda
                                     ;; expressions will be closed by now).
                                     (byte-compile-make-lambda-lexenv arglistvars))
                                   num-constants)))
      ;; Build the actual byte-coded function.
      (cl-assert (eq 'byte-code (car-safe compiled)))
      (let ((out
	     (apply #'make-byte-code
		    (if lexical-binding
			(byte-compile-make-args-desc arglist)
		      arglist)
		    (append
		     ;; byte-string, constants-vector, stack depth
		     (cdr compiled)
		     ;; optionally, the doc string.
		     (cond ((and lexical-binding arglist)
			    ;; byte-compile-make-args-desc lost the argnames,
			    ;; so preserve them in the docstring.
			    (list (help-add-fundoc-usage doc arglist)))
			   ((or doc int)
			    (list doc)))
		     ;; optionally, the interactive spec (and the modes the
		     ;; command applies to).
		     (cond
		      ;; We have some command modes, so use the vector form.
		      (command-modes
                       (list (vector (nth 1 int) command-modes)))
		      ;; No command modes, use the simple form with just the
		      ;; interactive spec.
		      (int
                       (list (nth 1 int))))))))
	(when byte-native-compiling
          (setf (byte-to-native-lambda-byte-func
                 (gethash (cadr compiled)
                          byte-to-native-lambdas-h))
                out))
	out))))

(defvar byte-compile-reserved-constants 0)

(defun byte-compile-constants-vector ()
  ;; Builds the constants-vector from the current variables and constants.
  ;;   This modifies the constants from (const . nil) to (const . offset).
  ;; To keep the byte-codes to look up the vector as short as possible:
  ;;   First 6 elements are vars, as there are one-byte varref codes for those.
  ;;   Next up to byte-constant-limit are constants, still with one-byte codes.
  ;;   Next variables again, to get 2-byte codes for variable lookup.
  ;;   The rest of the constants and variables need 3-byte byte-codes.
  (let* ((i (1- byte-compile-reserved-constants))
	 (rest (nreverse byte-compile-variables)) ; nreverse because the first
	 (other (nreverse byte-compile-constants)) ; vars often are used most.
	 ret tmp
	 (limits '(5			; Use the 1-byte varref codes,
		   63  ; 1-constlim	;  1-byte byte-constant codes,
		   255			;  2-byte varref codes,
		   65535		;  3-byte codes for the rest.
                   65535))              ;  twice since we step when we swap.
	 limit)
    (while (or rest other)
      (setq limit (car limits))
      (while (and rest (< i limit))
	(cond
	 ((numberp (car rest))
	  (cl-assert (< (car rest) byte-compile-reserved-constants)))
	 ((setq tmp (assq (car (car rest)) ret))
	  (setcdr (car rest) (cdr tmp)))
	 (t
	  (setcdr (car rest) (setq i (1+ i)))
	  (setq ret (cons (car rest) ret))))
	(setq rest (cdr rest)))
      (setq limits (cdr limits)         ;Step
	    rest (prog1 other           ;&Swap.
		   (setq other rest))))
    (apply 'vector (nreverse (mapcar 'car ret)))))

(defun byte-compile-top-level (form
                               &optional
                               for-effect output-type lexenv num-constants)
  "Return equivalent byte-code expression for FORM.
OUTPUT-TYPE advises how form will be used,
\\='eval or nil: a single form,
\\='lambda:      body of a lambda,
\\='file:        used at file-level."
  (let ((byte-compile--for-effect for-effect)
        (byte-compile-constants nil)
	(byte-compile-variables nil)
	(byte-compile-tag-number 0)
	(byte-compile-depth 0)
	(byte-compile-maxdepth 0)
        (byte-compile--lexical-environment lexenv)
        (byte-compile-reserved-constants (or num-constants 0))
	(byte-compile-output nil)
        (byte-compile-jump-tables nil))
    (when (memq byte-optimize '(t source))
      (setq form (byte-optimize-one-form form byte-compile--for-effect)))
    (while (and (eq (car-safe form) 'progn)
                (not (cdr (cdr form))))
      (setq form (nth 1 form)))
    ;; Set up things for a lexically-bound function.
    (when (and lexical-binding (eq output-type 'lambda))
      ;; Stack depth is number of arguments.
      (setq byte-compile-depth (length byte-compile--lexical-environment))
      (when (> byte-compile-depth 0)
        ;; Output tag to record initial stack depth for optimizer.
        (byte-compile-out-tag (byte-compile-make-tag))))
    (byte-compile-form form byte-compile--for-effect)
    (byte-compile-out-top-level byte-compile--for-effect output-type)))

(defun byte-compile-out-top-level (&optional for-effect output-type)
  "OUTPUT-TYPE is described in `byte-compile-top-level'."
  (when for-effect
    ;; Stack is empty; push a value to be returned from (byte-code ...)
    (if (eq (car (car byte-compile-output)) 'byte-discard)
	(setq byte-compile-output (cdr byte-compile-output))
      (byte-compile-push-constant
       ;; Push a constant, preferably a previously used symbol or number
       ;; which would be optimized away should we ever choose to return it.
       (unless (assq nil byte-compile-constants)
         (let ((tmp (reverse byte-compile-constants)))
           (while (and tmp (not (or (symbolp (caar tmp))
                                    (numberp (caar tmp)))))
             (setq tmp (cdr tmp)))
           (caar tmp))))))
  (byte-compile-out 'byte-return 0)
  (setq byte-compile-output (nreverse byte-compile-output))
  (when (memq byte-optimize '(t byte))
    (setq byte-compile-output (byte-optimize-lapcode byte-compile-output)))

  ;; Decompile trivial constants, variables, or single funcalls
  ;; excluding lambdas.  Except for Lisp_Compiled objects, forms like
  ;; (foo "hi") are still quicker than (byte-code "..." [foo "hi"] 2).
  ;; Note that even (quote foo) must be parsed just as any subr by the
  ;; interpreter, so quote should be compiled into byte-code in some
  ;; contexts.

  ;; What to decompile:
  ;;	lambda	-> never.  The compiled form is always faster.
  ;;	eval	-> atom, quote or (function atom atom atom)
  ;;	file	-> as progn, but takes both quotes and atoms, and longer forms.
  (let ((maycall (not (eq output-type 'lambda))) ; t if we may make a funcall.
        rest tmp body)
    (cond
     ;; This should be split into byte-compile-nontrivial-function-p.
     ((or (eq output-type 'lambda)
	  (nthcdr (if (eq output-type 'file) 50 8) byte-compile-output)
	  (assq 'TAG byte-compile-output) ; Not necessary, but speeds up a bit.
	  (not (setq tmp (assq 'byte-return byte-compile-output)))
	  (progn
	    (setq rest (nreverse
			(cdr (memq tmp (reverse byte-compile-output)))))
	    (while
                (cond
                 ((memq (car (car rest)) '(byte-varref byte-constant))
                  (setq tmp (car (cdr (car rest))))
                  (if (if (eq (car (car rest)) 'byte-constant)
                          (or (consp tmp)
                              (and (symbolp tmp)
                                   (not (macroexp--const-symbol-p tmp)))))
                      (if maycall
                          (setq body (cons (list 'quote tmp) body)))
                    (setq body (cons tmp body))))
                 ((and maycall
                       ;; Allow a funcall if at most one atom follows it.
                       (null (nthcdr 3 rest))
                       (setq tmp (get (car (car rest)) 'byte-opcode-invert))
                       (or (null (cdr rest))
                           (and (eq output-type 'file)
                                (cdr (cdr rest))
                                (eql (length body) (cdr (car rest))) ;bug#34757
                                (eq (car (nth 1 rest)) 'byte-discard)
                                (progn (setq rest (cdr rest)) t))))
                  (setq maycall nil) ; Only allow one real function call.
                  (setq body (nreverse body))
                  (setq body (list
                              (if (and (eq tmp 'funcall)
                                       (eq (car-safe (car body)) 'quote)
				       (symbolp (nth 1 (car body))))
                                  (cons (nth 1 (car body)) (cdr body))
                                (cons tmp body))))
                  (or (eq output-type 'file)
                      (not (delq nil (mapcar 'consp (cdr (car body))))))))
	      (setq rest (cdr rest)))
	    rest))
      (let ((byte-compile-vector (byte-compile-constants-vector)))
	(list 'byte-code (byte-compile-lapcode byte-compile-output)
	      byte-compile-vector byte-compile-maxdepth)))
     ;; it's a trivial function
     ((cdr body) (cons 'progn (nreverse body)))
     (t (car body)))))

(defun byte-compile-macroexpand-declare-function (fn file &rest args)
  "Special macro-expander used during byte-compilation."
  (declare (advertised-calling-convention
	    (fn file &optional arglist fileonly) nil))
  (let ((gotargs (and (consp args) (listp (car args))))
	(unresolved (assq fn byte-compile--undefined-funcs)))
    (when unresolved
      ;; function was called before declaration
      (if (and gotargs (byte-compile-warning-enabled-p 'callargs))
	  (byte-compile-arglist-warn fn (car args) nil)
	(setq byte-compile--undefined-funcs
	      (delq unresolved byte-compile--undefined-funcs))))
    (push (cons fn (if gotargs
		       (list 'declared (car args))
		     t))
	  byte-compile-function-environment))
  ;; We are stating that it _will_ be defined at runtime.
  (setq byte-compile--noruntime-funcs
        (delq fn byte-compile--noruntime-funcs))
  ;; Delegate the rest to the normal macro definition.
  (macroexpand `(declare-function ,fn ,file ,@args)))

(defsubst byte-compile--decouple-cell (form func)
  (cond ((atom (car form)) (funcall func form))
        (t (byte-compile--decouple form func))))

(defun byte-compile--decouple (form func)
  (unless (circular-list-p form)
    (if (atom (car form))
        (byte-compile--decouple-cell form func)
      (cl-loop with tail = (unless (cl-tailp nil (last form))
                             (last form))
               for element in form
               when (or (consp element) (null element))
               collect (byte-compile--decouple-cell element func) into result
               finally return (nconc result
                                     (when tail
                                       (byte-compile--decouple-cell tail func)))))))

(defun byte-compile-form (form &optional for-effect)
  "Compiles FORM.
FOR-EFFECT means FORM is side-effect-only whose meaningless return
value should be byte-discard."
  (let ((byte-compile--for-effect for-effect)
        (byte-compile-current-form form))
    (cond
     ((not (consp form))
      (cond ((or (not (symbolp form)) (macroexp--const-symbol-p form))
             (byte-compile-constant form))
            ((and byte-compile--for-effect byte-compile-delete-errors)
             (setq byte-compile--for-effect nil))
            (t
             (byte-compile-variable-ref form))))
     ((symbolp (car form))
      (let* ((fn (car form))
             (handler (get fn 'byte-compile))
	     (interactive-only
	      (or (function-get fn 'interactive-only)
		  (memq fn byte-compile-interactive-only-functions))))
        (when (memq fn '(set symbol-value run-hooks
                         add-hook remove-hook run-hook-with-args
                         run-hook-with-args-until-success
                         run-hook-with-args-until-failure))
          (pcase (cdr form)
            (`(',var . ,_)
             (when (and (memq var byte-compile-lexical-variables)
                        (byte-compile-warning-enabled-p 'lexical var))
               (prog1 nil
                 (setq byte-compile-abort-elc t)
                 (byte-compile-warn "%s cannot use lexical var `%s'" fn var))))))
        ;; Warn about obsolete hooks.
        (when (memq fn '(add-hook remove-hook))
          (let ((hook (car-safe (cdr form))))
            (when (eq (car-safe hook) 'quote)
              (byte-compile-check-variable (cadr hook) nil))))
        (when (and (byte-compile-warning-enabled-p 'suspicious)
                   (macroexp--const-symbol-p fn))
          (byte-compile-warn "`%s' called as a function" fn))
	(when (and (byte-compile-warning-enabled-p 'interactive-only fn)
		   interactive-only)
	  (byte-compile-warn "`%s' is for interactive use only%s"
			     fn
			     (cond ((stringp interactive-only)
				    (format "; %s"
					    (substitute-command-keys
					     interactive-only)))
				   ((and (symbolp 'interactive-only)
					 (not (eq interactive-only t)))
				    (format-message "; use `%s' instead."
                                                    interactive-only))
				   (t "."))))
        (let ((mutargs (function-get (car form) 'mutates-arguments)))
          (when mutargs
            (dolist (idx (if (eq mutargs 'all-but-last)
                             (number-sequence 1 (- (length form) 2))
                           mutargs))
              (let ((arg (nth idx form)))
                (when (and (or (and (eq (car-safe arg) 'quote)
                                    (consp (nth 1 arg)))
                               (arrayp arg))
                           (byte-compile-warning-enabled-p
                            'mutate-constant (car form)))
                  (byte-compile-warn "`%s' on constant %s (arg %d)"
                                     (car form)
                                     (if (consp arg) "list" (type-of arg))
                                     idx))))))

        (let ((funargs (function-get (car form) 'funarg-positions)))
          (dolist (funarg funargs)
            (let ((arg (if (numberp funarg)
                           (nth funarg form)
                         (cadr (memq funarg form)))))
              (when (and (eq 'quote (car-safe arg))
                         (eq 'lambda (car-safe (cadr arg))))
                (byte-compile-warn
                 "(lambda %s ...) quoted with %s rather than with #%s"
                 (or (nth 1 (cadr arg)) "()")
                 "'" "'")))))           ; avoid styled quotes

        (when (eq (car-safe (symbol-function (car form))) 'macro)
          (setq byte-compile-abort-elc t)
          (byte-compile-warn "macro `%s' defined after use in %S (missing require?)"
                             (car form) form))

        (when byte-compile--for-effect
          (let ((sef (function-get (car form) 'side-effect-free)))
            (cond
             ((and sef (or (eq sef 'error-free)
                           byte-compile-delete-errors))
              ;; This transform is normally done in the Lisp optimiser,
              ;; so maybe we don't need to bother about it here?
              (setq form (cons 'progn (cdr form)))
              (setq handler #'byte-compile-progn))
             ((and (or sef (function-get (car form) 'important-return-value))
                   ;; Don't warn for arguments to `ignore'.
                   (not (eq byte-compile--for-effect 'for-effect-no-warn))
                   (byte-compile-warning-enabled-p 'ignored-return-value (car form)))
              (byte-compile-warn
               "value from call to `%s' is unused%s"
               (car form)
               (cond ((eq (car form) 'mapcar)
                      "; use `mapc' or `dolist' instead")
                     (t "")))))))
        (if handler
            (funcall handler form)
          (byte-compile-normal-call form))))
     ((and (byte-code-function-p (car form))
           (memq byte-optimize '(t lap)))
      (byte-compile-unfold-byte-code-function form))
     (t (byte-compile-normal-call form)))
    (when byte-compile--for-effect
      (byte-compile-discard))))

(let ((important-return-value-fns
       '(
         ;; These functions are side-effect-free except for the
         ;; behaviour of functions passed as argument.
         mapcar mapcan mapconcat
         assoc plist-get plist-member

         ;; It's safe to ignore the value of `sort' and `nreverse'
         ;; when used on arrays, but most calls pass lists.
         nreverse sort

         match-data

         ;; Warning about these functions causes some false positives that are
         ;; laborious to eliminate; see bug#61730.
         ;;delq delete
         ;;nconc plist-put
         )))
  (dolist (fn important-return-value-fns)
    (put fn 'important-return-value t)))

(let ((mutating-fns
       ;; FIXME: Should there be a function declaration for this?
       ;;
       ;; (FUNC . ARGS) means that FUNC mutates arguments whose indices are
       ;; in the list ARGS, starting at 1, or all but the last argument if
       ;; ARGS is `all-but-last'.
       '(
         (setcar 1) (setcdr 1) (aset 1)
         (nreverse 1)
         (nconc . all-but-last)
         (nbutlast 1) (ntake 2)
         (sort 1)
         (delq 2) (delete 2)
         (delete-dups 1) (delete-consecutive-dups 1)
         (plist-put 1)
         (assoc-delete-all 2) (assq-delete-all 2) (rassq-delete-all 2)
         (fillarray 1)
         (store-substring 1)
         (clear-string 1)

         (add-text-properties 4) (put-text-property 5) (set-text-properties 4)
         (remove-text-properties 4) (remove-list-of-text-properties 4)
         (alter-text-property 5)
         (add-face-text-property 5) (add-display-text-property 5)

         (cl-delete 2) (cl-delete-if 2) (cl-delete-if-not 2)
         (cl-delete-duplicates 1)
         (cl-nsubst 3) (cl-nsubst-if 3) (cl-nsubst-if-not 3)
         (cl-nsubstitute 3) (cl-nsubstitute-if 3) (cl-nsubstitute-if-not 3)
         (cl-nsublis 2)
         (cl-nunion 1 2) (cl-nintersection 1 2) (cl-nset-difference 1 2)
         (cl-nset-exclusive-or 1 2)
         (cl-nreconc 1)
         (cl-sort 1) (cl-stable-sort 1) (cl-merge 2 3)
         )))
  (dolist (entry mutating-fns)
    (put (car entry) 'mutates-arguments (cdr entry))))

;; Record which arguments expect functions, so we can warn when those
;; are accidentally quoted with ' rather than with #'
;; The value of the `funarg-positions' property is a list of function
;; argument positions, starting with 1, and keywords.
(dolist (f '( funcall apply mapcar mapatoms mapconcat mapc maphash
              mapcan map-char-table map-keymap map-keymap-internal
              functionp
              seq-do seq-do-indexed seq-sort seq-sort-by seq-group-by
              seq-find seq-count
              seq-filter seq-reduce seq-remove seq-keep
              seq-map seq-map-indexed seq-mapn seq-mapcat
              seq-drop-while seq-take-while
              seq-some seq-every-p
              cl-every cl-some
              cl-mapcar cl-mapcan cl-mapcon cl-mapc cl-mapl cl-maplist
              ))
  (put f 'funarg-positions '(1)))
(dolist (f '( defalias fset sort
              replace-regexp-in-string
              add-hook remove-hook advice-remove advice--remove-function
              global-set-key local-set-key keymap-global-set keymap-local-set
              set-process-filter set-process-sentinel
              ))
  (put f 'funarg-positions '(2)))
(dolist (f '( assoc assoc-default assoc-delete-all
              plist-get plist-member
              advice-add define-key keymap-set
              run-at-time run-with-idle-timer run-with-timer
              seq-contains seq-contains-p seq-set-equal-p
              seq-position seq-positions seq-uniq
              seq-union seq-intersection seq-difference))
  (put f 'funarg-positions '(3)))
(dolist (f '( cl-find cl-member cl-assoc cl-rassoc cl-position cl-count
              cl-remove cl-delete
              cl-subst cl-nsubst
              cl-substitute cl-nsubstitute
              cl-remove-duplicates cl-delete-duplicates
              cl-union cl-nunion cl-intersection cl-nintersection
              cl-set-difference cl-nset-difference
              cl-set-exclusive-or cl-nset-exclusive-or
              cl-nsublis
              cl-search
              ))
  (put f 'funarg-positions '(:test :test-not :key)))
(dolist (f '( cl-find-if cl-find-if-not cl-member-if cl-member-if-not
              cl-assoc-if cl-assoc-if-not cl-rassoc-if cl-rassoc-if-not
              cl-position-if cl-position-if-not cl-count-if cl-count-if-not
              cl-remove-if cl-remove-if-not cl-delete-if cl-delete-if-not
              cl-reduce cl-adjoin
              cl-subsetp
              ))
  (put f 'funarg-positions '(1 :key)))
(dolist (f '( cl-subst-if cl-subst-if-not cl-nsubst-if cl-nsubst-if-not
              cl-substitute-if cl-substitute-if-not
              cl-nsubstitute-if cl-nsubstitute-if-not
              cl-sort cl-stable-sort
              ))
  (put f 'funarg-positions '(2 :key)))
(dolist (fa '((plist-put 4) (alist-get 5) (add-to-list 5)
              (cl-merge 4 :key)
              (custom-declare-variable :set :get :initialize :safe)
              (make-process :filter :sentinel)
              (make-network-process :filter :sentinel)
              (all-completions 2 3) (try-completion 2 3) (test-completion 2 3)
              (completing-read 2 3)
              ))
  (put (car fa) 'funarg-positions (cdr fa)))


(defun byte-compile-normal-call (form)
  (when (and (symbolp (car form))
             (byte-compile-warning-enabled-p 'callargs (car form)))
    (if (memq (car form)
              '(custom-declare-group custom-declare-variable
                                     custom-declare-face))
        (byte-compile-nogroup-warn form))
    (byte-compile-callargs-warn form))
  (when byte-compile-generate-call-tree
    (byte-compile-annotate-call-tree form))

  (byte-compile-push-constant (car form))
  (mapc #'byte-compile-form (cdr form))
  (byte-compile-out 'byte-call (length (cdr form))))


;; Splice the given lap code into the current instruction stream.
;; If it has any labels in it, you're responsible for making sure there
;; are no collisions, and that byte-compile-tag-number is reasonable
;; after this is spliced in.  The provided list is destroyed.
(defun byte-compile-inline-lapcode (lap end-depth)
  ;; "Replay" the operations: we used to just do
  ;; (setq byte-compile-output (nconc (nreverse lap) byte-compile-output))
  ;; but that fails to update byte-compile-depth, so we had to assume
  ;; that `lap' ends up adding exactly 1 element to the stack.  This
  ;; happens to be true for byte-code generated by bytecomp.el without
  ;; lexical-binding, but it's not true in general, and it's not true for
  ;; code output by bytecomp.el with lexical-binding.
  ;; We also restore the value of `byte-compile-depth' and remove TAG depths
  ;; accordingly when inlining lapcode containing lap-code, exactly as
  ;; documented in `byte-compile-cond-jump-table'.
  (let ((endtag (byte-compile-make-tag))
        last-jump-tag ;; last TAG we have jumped to
        last-depth ;; last value of `byte-compile-depth'
        last-constant ;; value of the last constant encountered
        last-switch ;; whether the last op encountered was byte-switch
        switch-tags ;; a list of tags that byte-switch could jump to
        ;; a list of tags byte-switch will jump to, if the value doesn't
        ;; match any entry in the hash table
        switch-default-tags)
    (dolist (op lap)
      (cond
       ((eq (car op) 'TAG)
        (when (or (member op switch-tags) (member op switch-default-tags))
          ;; This TAG is used in a jump table, this means the last goto
          ;; was to a done/default TAG, and thus it's cddr should be set to nil.
          (when last-jump-tag
            (setcdr (cdr last-jump-tag) nil))
          ;; Also, restore the value of `byte-compile-depth' to what it was
          ;; before the last goto.
          (setq byte-compile-depth last-depth
                last-jump-tag nil))
        (byte-compile-out-tag op))
       ((memq (car op) byte-goto-ops)
        (setq last-depth byte-compile-depth
              last-jump-tag (cdr op))
        (byte-compile-goto (car op) (cdr op))
        (when last-switch
          ;; The last op was byte-switch, this goto jumps to a "default" TAG
          ;; (when no value in the jump table is satisfied).
          (push (cdr op) switch-default-tags)
          (setcdr (cdr (cdr op)) nil)
          (setq byte-compile-depth last-depth
                last-switch nil)))
       ((eq (car op) 'byte-return)
        (byte-compile-discard (- byte-compile-depth end-depth) t)
        (byte-compile-goto 'byte-goto endtag))
       (t
        (when (eq (car op) 'byte-switch)
          ;; The last constant is a jump table.
          (push last-constant byte-compile-jump-tables)
          (setq last-switch t)
          ;; Push all TAGs in the jump to switch-tags.
          (maphash #'(lambda (_k tag)
                       (push tag switch-tags))
                   last-constant))
        (setq last-constant (and (eq (car op) 'byte-constant) (cadr op)))
        (setq last-depth byte-compile-depth)
        (byte-compile-out (car op) (cdr op)))))
    (byte-compile-out-tag endtag)))

(defun byte-compile-unfold-byte-code-function (form)
  "Inline call to byte-code-functions."
  (let* ((byte-compile-bound-variables byte-compile-bound-variables)
         (fun (car form))
         (fargs (aref fun 0))
         (start-depth byte-compile-depth)
         (fmax2 (when (numberp fargs) (ash fargs -7))) ;; 2*max+rest.
         (alen (length (cdr form)))
         dynbinds lap)
    (fetch-bytecode fun)
    (setq lap (byte-decompile-bytecode-1 (aref fun 1) (aref fun 2) t))
    (if (assq 'byte-switch lap)
        ;; switch occludes `byte-compile-depth' so cannot inline
        (byte-compile-normal-call form)
      (mapc #'byte-compile-form (cdr form))
      (unless fmax2
        ;; Old-style byte-code.
        (cl-assert (listp fargs))
        (while fargs
          (pcase (car fargs)
            ('&optional (setq fargs (cdr fargs)))
            ('&rest (setq fmax2 (+ (* 2 (length dynbinds)) 1))
                    (push (cadr fargs) dynbinds)
                    (setq fargs nil))
            (_ (push (pop fargs) dynbinds))))
        (unless fmax2 (setq fmax2 (* 2 (length dynbinds)))))
      (cond
       ((<= (+ alen alen) fmax2)
        ;; Add missing &optional (or &rest) arguments.
        (dotimes (_ (- (/ (1+ fmax2) 2) alen))
          (byte-compile-push-constant nil)))
       ((zerop (logand fmax2 1))
        (setq byte-compile-abort-elc t)
        (byte-compile-warn "Too many arguments for inlined function %S" form)
        (byte-compile-discard (- alen (/ fmax2 2))))
       (t
        ;; Turn &rest args into a list.
        (let ((n (- alen (/ (1- fmax2) 2))))
          (cl-assert (> n 0) nil "problem: fmax2=%S alen=%S n=%S" fmax2 alen n)
          (if (< n 5)
              (byte-compile-out
               (aref [byte-list1 byte-list2 byte-list3 byte-list4] (1- n))
               0)
            (byte-compile-out 'byte-listN n)))))
      (mapc #'byte-compile-dynamic-variable-bind dynbinds)
      (byte-compile-inline-lapcode lap (1+ start-depth))
      (when dynbinds
        ;; Unbind dynamic variables.
        (byte-compile-out 'byte-unbind (length dynbinds)))
      (cl-assert (eq byte-compile-depth (1+ start-depth))
                 nil "Wrong depth start=%s end=%s" start-depth byte-compile-depth))))

(defun byte-compile-check-variable (var access-type)
  "Do various error checks before a use of the variable VAR."
  (cond ((or (not (symbolp var)) (macroexp--const-symbol-p var))
	 (when (byte-compile-warning-enabled-p 'constants
                                               (and (symbolp var) var))
	   (byte-compile-warn (if (eq access-type 'let-bind)
				  "attempt to let-bind %s `%s'"
				"variable reference to %s `%s'")
			      (if (symbolp var) "constant" "nonvariable")
			      (prin1-to-string var))))
	((let ((od (get var 'byte-obsolete-variable)))
           (and od
                (not (memq var byte-compile-not-obsolete-vars))
                (not (memq var byte-compile-global-not-obsolete-vars))
                (not (memq var byte-compile-lexical-variables))
                (pcase (nth 1 od)
                  ('set (not (eq access-type 'reference)))
                  ('get (eq access-type 'reference))
                  (_ t))))
	 (byte-compile-warn-obsolete var "variable"))))

(defsubst byte-compile-dynamic-variable-op (base-op var)
  (let ((tmp (assq var byte-compile-variables)))
    (unless tmp
      (setq tmp (list var))
      (push tmp byte-compile-variables))
    (byte-compile-out base-op tmp)))

(defun byte-compile-dynamic-variable-bind (var)
  "Generate code to bind the dynamic variable VAR to the top-of-stack value."
  (byte-compile-check-variable var 'let-bind)
  (push var byte-compile-bound-variables)
  (byte-compile-dynamic-variable-op 'byte-varbind var))

(defun byte-compile-free-vars-warn (var &optional assignment)
  "Warn if symbol VAR refers to a free variable.
VAR must not be lexically bound.
The free record for assignment special forms, i.e., setq, is
kept separately and referenced for non-nil ASSIGNMENT."
  (when (and (byte-compile-warning-enabled-p 'free-vars var)
             (or (not (symbolp var))
                 (not (boundp var)))
             (not (memq var byte-compile-bound-variables))
             (not (memq var (if assignment
                                byte-compile-free-assignments
                              byte-compile-free-references))))
    (let* ((varname (prin1-to-string var))
           (desc (if assignment "assignment" "reference"))
           (suggestions (help-uni-confusable-suggestions varname)))
      (byte-compile-warn "%s to free variable `%s'%s"
                         desc varname
                         (if suggestions (concat "\n  " suggestions) "")))
    (push var (if assignment
                  byte-compile-free-assignments
                byte-compile-free-references))))

(defun byte-compile-variable-ref (var)
  "Generate code to push the value of the variable VAR on the stack."
  (byte-compile-check-variable var 'reference)
  (let ((lex-binding (assq var byte-compile--lexical-environment)))
    (if lex-binding
        (byte-compile-stack-ref (cdr lex-binding))
      (byte-compile-free-vars-warn var)
      (byte-compile-dynamic-variable-op 'byte-varref var))))

(defun byte-compile-variable-set (var)
  "Generate code to set the variable VAR from the top-of-stack value."
  (byte-compile-check-variable var 'assign)
  (let ((lex-binding (assq var byte-compile--lexical-environment)))
    (if lex-binding
        (byte-compile-stack-set (cdr lex-binding))
      (byte-compile-free-vars-warn var t)
      (byte-compile-dynamic-variable-op 'byte-varset var))))

(defmacro byte-compile-get-constant (const)
  `(or (if (stringp ,const)
	   ;; In a string constant, treat properties as significant.
	   (let (result)
	     (dolist (elt byte-compile-constants)
	       (if (equal-including-properties (car elt) ,const)
		   (setq result elt)))
	     result)
	 (assoc ,const byte-compile-constants #'eql))
       (car (setq byte-compile-constants
		  (cons (list ,const) byte-compile-constants)))))

;; Use this when the value of a form is a constant.
;; This obeys byte-compile--for-effect.
(defun byte-compile-constant (const)
  (if byte-compile--for-effect
      (setq byte-compile--for-effect nil)
    (byte-compile-push-constant const)))

;; Use this for a constant that is not the value of its containing form.
;; This ignores byte-compile--for-effect.
(defun byte-compile-push-constant (const)
  "Use this for a constant that is not the value of its containing form.
This ignores byte-compile--for-effect."
  (byte-compile-out 'byte-constant (byte-compile-get-constant const)))

(defmacro byte-defop-compiler (function &optional compile-handler)
  "Construct a lisp form compiling FUNCTION.

If FUNCTION is a symbol, the opcode used is byte-FUNCTION.
FUNCTION may also be a list (FUNCTION OPCODE), where OPCODE may
be nil signifying no opcode.

COMPILE-HANDLER is a function to compile OPCODE, or the
abbreviations 0, 1, 2, 2-and, 3, 0-1, 1-2, 1-3, or 2-3.  It
defaults to byte-compile-FUNCTION."
  (let (opcode)
    (if (symbolp function)
	(setq opcode (intern (concat "byte-" (symbol-name function))))
      (setq opcode (car (cdr function))
	    function (car function)))
    (let ((fnform
	   (list 'put (list 'quote function) ''byte-compile
		 (list 'quote
		       (or (cdr (assq compile-handler
				      '((0 . byte-compile-no-args)
					(1 . byte-compile-one-arg)
					(2 . byte-compile-two-args)
                                        (2-cmp . byte-compile-cmp)
					(3 . byte-compile-three-args)
					(0-1 . byte-compile-zero-or-one-arg)
					(1-2 . byte-compile-one-or-two-args)
					(2-3 . byte-compile-two-or-three-args)
					(1-3 . byte-compile-one-to-three-args))))
			   compile-handler
			   (intern (concat "byte-compile-"
					   (symbol-name function))))))))
      (if opcode
	  (list 'progn fnform
		(list 'put (list 'quote function)
		      ''byte-opcode (list 'quote opcode))
		(list 'put (list 'quote opcode)
		      ''byte-opcode-invert (list 'quote function)))
	fnform))))

(defmacro byte-defop-compiler-1 (function &optional compile-handler)
  (list 'byte-defop-compiler (list function nil) compile-handler))

(put 'byte-call 'byte-opcode-invert 'funcall)
(put 'byte-list1 'byte-opcode-invert 'list)
(put 'byte-list2 'byte-opcode-invert 'list)
(put 'byte-list3 'byte-opcode-invert 'list)
(put 'byte-list4 'byte-opcode-invert 'list)
(put 'byte-listN 'byte-opcode-invert 'list)
(put 'byte-concat2 'byte-opcode-invert 'concat)
(put 'byte-concat3 'byte-opcode-invert 'concat)
(put 'byte-concat4 'byte-opcode-invert 'concat)
(put 'byte-concatN 'byte-opcode-invert 'concat)
(put 'byte-insertN 'byte-opcode-invert 'insert)

(byte-defop-compiler point		0)
(byte-defop-compiler point-max		0)
(byte-defop-compiler point-min		0)
(byte-defop-compiler following-char	0)
(byte-defop-compiler preceding-char	0)
(byte-defop-compiler current-column	0)
(byte-defop-compiler eolp		0)
(byte-defop-compiler eobp		0)
(byte-defop-compiler bolp		0)
(byte-defop-compiler bobp		0)
(byte-defop-compiler current-buffer	0)
(byte-defop-compiler widen		0)
(byte-defop-compiler end-of-line    0-1)
(byte-defop-compiler forward-char   0-1)
(byte-defop-compiler forward-line   0-1)
(byte-defop-compiler symbolp		1)
(byte-defop-compiler consp		1)
(byte-defop-compiler stringp		1)
(byte-defop-compiler listp		1)
(byte-defop-compiler not		1)
(byte-defop-compiler (null byte-not)	1)
(byte-defop-compiler car		1)
(byte-defop-compiler cdr		1)
(byte-defop-compiler length		1)
(byte-defop-compiler symbol-value	1)
(byte-defop-compiler symbol-function	1)
(byte-defop-compiler (1+ byte-add1)	1)
(byte-defop-compiler (1- byte-sub1)	1)
(byte-defop-compiler goto-char		1)
(byte-defop-compiler char-after		0-1)
(byte-defop-compiler set-buffer		1)
(byte-defop-compiler forward-word	0-1)
(byte-defop-compiler char-syntax	1)
(byte-defop-compiler nreverse		1)
(byte-defop-compiler car-safe		1)
(byte-defop-compiler cdr-safe		1)
(byte-defop-compiler numberp		1)
(byte-defop-compiler integerp		1)
(byte-defop-compiler skip-chars-forward     1-2)
(byte-defop-compiler skip-chars-backward    1-2)
(byte-defop-compiler eq 	 	2)
(byte-defop-compiler memq		2)
(byte-defop-compiler cons		2)
(byte-defop-compiler aref		2)
(byte-defop-compiler set		2)
(byte-defop-compiler fset		2)
(byte-defop-compiler (= byte-eqlsign)	2-cmp)
(byte-defop-compiler (< byte-lss)	2-cmp)
(byte-defop-compiler (> byte-gtr)	2-cmp)
(byte-defop-compiler (<= byte-leq)	2-cmp)
(byte-defop-compiler (>= byte-geq)	2-cmp)
(byte-defop-compiler get		2)
(byte-defop-compiler nth		2)
(byte-defop-compiler substring		1-3)
(byte-defop-compiler (move-marker byte-set-marker) 2-3)
(byte-defop-compiler set-marker	2-3)
(byte-defop-compiler match-beginning	1)
(byte-defop-compiler match-end	1)
(byte-defop-compiler upcase		1)
(byte-defop-compiler downcase		1)
(byte-defop-compiler string=		2)
(byte-defop-compiler string<		2)
(byte-defop-compiler (string-equal byte-string=) 2)
(byte-defop-compiler (string-lessp byte-string<) 2)
(byte-defop-compiler equal		2)
(byte-defop-compiler nthcdr		2)
(byte-defop-compiler elt		2)
(byte-defop-compiler member		2)
(byte-defop-compiler assq		2)
(byte-defop-compiler (rplaca byte-setcar) 2)
(byte-defop-compiler (rplacd byte-setcdr) 2)
(byte-defop-compiler setcar		2)
(byte-defop-compiler setcdr		2)
(byte-defop-compiler buffer-substring	2)
(byte-defop-compiler delete-region	2)
(byte-defop-compiler narrow-to-region	2)
(byte-defop-compiler (% byte-rem)	2)
(byte-defop-compiler aset		3)

(byte-defop-compiler max		byte-compile-min-max)
(byte-defop-compiler min		byte-compile-min-max)
(byte-defop-compiler (+ byte-plus)	byte-compile-variadic-numeric)
(byte-defop-compiler (* byte-mult)	byte-compile-variadic-numeric)

(byte-defop-compiler-1 interactive byte-compile-noop)

(defun byte-compile-subr-wrong-args (form n)
  (byte-compile-warn "`%s' called with %d arg%s, but requires %s"
		     (car form) (length (cdr form))
		     (if (= 1 (length (cdr form))) "" "s") n)
  ;; Get run-time wrong-number-of-args error.
  (byte-compile-normal-call form))

(defun byte-compile-no-args (form)
  (if (not (= (length form) 1))
      (byte-compile-subr-wrong-args form "none")
    (byte-compile-out (get (car form) 'byte-opcode) 0)))

(defun byte-compile-one-arg (form)
  (if (not (= (length form) 2))
      (byte-compile-subr-wrong-args form 1)
    (byte-compile-form (car (cdr form)))  ;; Push the argument
    (byte-compile-out (get (car form) 'byte-opcode) 0)))

(defun byte-compile-two-args (form)
  (if (not (= (length form) 3))
      (byte-compile-subr-wrong-args form 2)
    (byte-compile-form (car (cdr form)))  ;; Push the arguments
    (byte-compile-form (nth 2 form))
    (byte-compile-out (get (car form) 'byte-opcode) 0)))

(defun byte-compile-cmp (form)
  "Compile calls to numeric comparisons such as `<', `=' etc."
  ;; Lisp-level transforms should already have reduced valid calls to 2 args.
  (if (not (= (length form) 3))
      (byte-compile-subr-wrong-args form "1 or more")
    (byte-compile-two-args
     (if (macroexp-const-p (nth 1 form))
         ;; First argument is constant: flip it so that the constant
         ;; is last, which may allow more lapcode optimisations.
         (let* ((op (car form))
                (flipped-op (cdr (assq op '((< . >) (<= . >=)
                                            (> . <) (>= . <=) (= . =))))))
           (list flipped-op (nth 2 form) (nth 1 form)))
       form))))

(defun byte-compile-three-args (form)
  (if (not (= (length form) 4))
      (byte-compile-subr-wrong-args form 3)
    (byte-compile-form (car (cdr form)))  ;; Push the arguments
    (byte-compile-form (nth 2 form))
    (byte-compile-form (nth 3 form))
    (byte-compile-out (get (car form) 'byte-opcode) 0)))

(defun byte-compile-zero-or-one-arg (form)
  (let ((len (length form)))
    (cond ((= len 1) (byte-compile-one-arg (append form '(nil))))
	  ((= len 2) (byte-compile-one-arg form))
	  (t (byte-compile-subr-wrong-args form "0-1")))))

(defun byte-compile-one-or-two-args (form)
  (let ((len (length form)))
    (cond ((= len 2) (byte-compile-two-args (append form '(nil))))
	  ((= len 3) (byte-compile-two-args form))
	  (t (byte-compile-subr-wrong-args form "1-2")))))

(defun byte-compile-two-or-three-args (form)
  (let ((len (length form)))
    (cond ((= len 3) (byte-compile-three-args (append form '(nil))))
	  ((= len 4) (byte-compile-three-args form))
	  (t (byte-compile-subr-wrong-args form "2-3")))))

(defun byte-compile-one-to-three-args (form)
  (let ((len (length form)))
    (cond ((= len 2) (byte-compile-three-args (append form '(nil nil))))
          ((= len 3) (byte-compile-three-args (append form '(nil))))
          ((= len 4) (byte-compile-three-args form))
          (t (byte-compile-subr-wrong-args form "1-3")))))

(defun byte-compile-noop (_form)
  (byte-compile-constant nil))

(defun byte-compile-discard (&optional num preserve-tos)
  "Output byte codes to discard the NUM entries at the top of the stack.
NUM defaults to 1.
If PRESERVE-TOS is non-nil, preserve the top-of-stack value, as if it were
popped before discarding the num values, and then pushed back again after
discarding."
  (if (and (not num) (not preserve-tos))
      (byte-compile-out 'byte-discard)
    (setq num (or num 1))
    (when (and preserve-tos (> num 0))
      ;; Preserve the top-of-stack value by writing it directly to the stack
      ;; location which will be at the top-of-stack after popping.
      (byte-compile-stack-set (1- (- byte-compile-depth num)))
      ;; Now we actually discard one less value, since we want to keep
      ;; the eventual TOS
      (setq num (1- num)))
    (while (> num 0)
      (byte-compile-out 'byte-discard)
      (setq num (1- num)))))

(defun byte-compile-stack-ref (stack-pos)
  "Output byte codes to push the value at stack position STACK-POS."
  (let ((dist (- byte-compile-depth (1+ stack-pos))))
    (if (zerop dist)
        ;; A simple optimization
        (byte-compile-out 'byte-dup)
      ;; normal case
      (byte-compile-out 'byte-stack-ref dist))))

(defun byte-compile-stack-set (stack-pos)
  "Output byte codes to store the TOS value at stack position STACK-POS."
  (byte-compile-out 'byte-stack-set (- byte-compile-depth (1+ stack-pos))))

(byte-defop-compiler-1 internal-make-closure byte-compile-make-closure)
(byte-defop-compiler-1 internal-get-closed-var byte-compile-get-closed-var)

(defun byte-compile-make-closure (form)
  "Special internal-make-closure form."
  (if byte-compile--for-effect
      (setq byte-compile--for-effect nil)
    (let* ((vars (nth 1 form))
           (env (nth 2 form))
           (docstring-exp (nth 3 form))
           (body (nthcdr 4 form))
           (fun (byte-compile-lambda `(lambda ,vars . ,body) nil (length env))))
      (cl-assert (or (> (length env) 0)
		     docstring-exp))	;Otherwise, we don't need a closure.
      (cl-assert (byte-code-function-p fun))
      (byte-compile-form
       (if (macroexp-const-p docstring-exp)
           ;; Use symbols V0, V1 ... as placeholders for closure variables:
           ;; they should be short (to save space in the .elc file), yet
           ;; distinct when disassembled.
           (let* ((dummy-vars (mapcar (lambda (i) (intern (format "V%d" i)))
                                      (number-sequence 0 (1- (length env)))))
                  (opt-args (mapcar (lambda (i) (aref fun i))
                                    (number-sequence 4 (1- (length fun)))))
                  (proto-fun
                   (apply #'make-byte-code
                          (aref fun 0) (aref fun 1)
                          ;; Prepend dummy cells to the constant vector,
                          ;; to get the indices right when disassembling.
                          (vconcat dummy-vars (aref fun 2))
                          (aref fun 3)
                          (if docstring-exp
                              (cons (eval docstring-exp t) (cdr opt-args))
                            opt-args))))
             `(make-closure ,proto-fun ,@env))
         ;; Nontrivial doc string expression: create a bytecode object
         ;; from small pieces at run time.
         `(make-byte-code
           ',(aref fun 0) ',(aref fun 1)
           (vconcat (vector . ,env) ',(aref fun 2))
           ,@(let ((rest (nthcdr 3 (mapcar (lambda (x) `',x) fun))))
               (if docstring-exp
                   `(,(car rest)
                     ,docstring-exp
                     ,@(cddr rest))
                 rest))))
         ))))

(defun byte-compile-get-closed-var (form)
  "Special internal-get-closed-var form."
  (if byte-compile--for-effect
      (setq byte-compile--for-effect nil)
    (byte-compile-out 'byte-constant (nth 1 form))))

;; Compile a pure function that accepts zero or more numeric arguments
;; and has an opcode for the binary case.
;; Single-argument calls are assumed to be numeric identity and are
;; compiled as (* x 1) in order to convert markers to numbers and
;; trigger type errors.
(defun byte-compile-variadic-numeric (form)
  (pcase (length form)
    (1
     ;; No args: use the identity value for the operation.
     (byte-compile-constant (eval form)))
    (2
     ;; One arg: compile (OP x) as (* x 1). This is identity for
     ;; all numerical values including -0.0, infinities and NaNs.
     (byte-compile-form (nth 1 form))
     (byte-compile-constant 1)
     (byte-compile-out (get '* 'byte-opcode) 0))
    (3
     (let ((arg1 (nth 1 form))
           (arg2 (nth 2 form)))
       (when (and (memq (car form) '(+ *))
                  (macroexp-const-p arg1))
         ;; Put constant argument last for better LAP optimisation.
         (cl-rotatef arg1 arg2))
       (byte-compile-form arg1)
       (byte-compile-form arg2)
       (byte-compile-out (get (car form) 'byte-opcode) 0)))
    (_
     ;; >2 args: compile as a single function call.
     (byte-compile-normal-call form))))

(defun byte-compile-min-max (form)
  "Byte-compile calls to `min' or `max'."
  (if (cdr form)
      (byte-compile-variadic-numeric form)
    ;; No args: warn and emit code that raises an error when executed.
    (byte-compile-normal-call form)))

<<<<<<< HEAD
(byte-defop-compiler char-before)
(byte-defop-compiler backward-char)
(byte-defop-compiler backward-word)
=======

;; more complicated compiler macros

>>>>>>> 024bd1f0
(byte-defop-compiler list)
(byte-defop-compiler concat)
(byte-defop-compiler (indent-to-column byte-indent-to) byte-compile-indent-to)
(byte-defop-compiler indent-to)
(byte-defop-compiler insert)
(byte-defop-compiler-1 function byte-compile-function-form)
(byte-defop-compiler (- byte-diff) byte-compile-minus)
(byte-defop-compiler (/ byte-quo) byte-compile-quo)
(byte-defop-compiler nconc)

<<<<<<< HEAD
(defun byte-compile-char-before (form)
  "Is this worth it?  Both -before and -after are written in C."
  (cond ((or (= 1 (length form))
	     (and (= 2 (length form)) (not (nth 1 form))))
	 (byte-compile-form '(char-after (1- (point)))))
	((= 2 (length form))
	 (byte-compile-form (list 'char-after (if (numberp (nth 1 form))
						  (1- (nth 1 form))
						`(1- (or ,(nth 1 form)
							 (point)))))))
	(t (byte-compile-subr-wrong-args form "0-1"))))

(defun byte-compile-backward-char (form)
  "backward-... ==> forward-... with negated argument.
Is this worth it?  Both -backward and -forward are written in C."
  (cond ((or (= 1 (length form))
	     (and (= 2 (length form)) (not (nth 1 form))))
	 (byte-compile-form '(forward-char -1)))
	((= 2 (length form))
	 (byte-compile-form (list 'forward-char (if (numberp (nth 1 form))
						    (- (nth 1 form))
						  `(- (or ,(nth 1 form) 1))))))
	(t (byte-compile-subr-wrong-args form "0-1"))))

(defun byte-compile-backward-word (form)
  (cond ((or (= 1 (length form))
	     (and (= 2 (length form)) (not (nth 1 form))))
	 (byte-compile-form '(forward-word -1)))
	((= 2 (length form))
	 (byte-compile-form (list 'forward-word (if (numberp (nth 1 form))
						    (- (nth 1 form))
						  `(- (or ,(nth 1 form) 1))))))
	(t (byte-compile-subr-wrong-args form "0-1"))))

=======
>>>>>>> 024bd1f0
(defun byte-compile-list (form)
  (let ((count (length (cdr form))))
    (cond ((= count 0)
	   (byte-compile-constant nil))
	  ((< count 5)
	   (mapc #'byte-compile-form (cdr form))
           (byte-compile-out
            (aref [byte-list1 byte-list2 byte-list3 byte-list4] (1- count)) 0))
	  ((< count 256)
	   (mapc #'byte-compile-form (cdr form))
	   (byte-compile-out 'byte-listN count))
	  (t (byte-compile-normal-call form)))))

(defun byte-compile-concat (form)
  (let ((count (length (cdr form))))
    (cond ((and (< 1 count) (< count 5))
	   (mapc #'byte-compile-form (cdr form))
	   (byte-compile-out
	    (aref [byte-concat2 byte-concat3 byte-concat4] (- count 2))
	    0))
	  ;; Concat of one arg is not a no-op if arg is not a string.
	  ((= count 0)
	   (byte-compile-form ""))
	  ((< count 256)
	   (mapc #'byte-compile-form (cdr form))
	   (byte-compile-out 'byte-concatN count))
	  ((byte-compile-normal-call form)))))

(defun byte-compile-minus (form)
  (if (/= (length form) 2)
      (byte-compile-variadic-numeric form)
    (byte-compile-form (cadr form))
    (byte-compile-out 'byte-negate 0)))

(defun byte-compile-quo (form)
  (if (= (length form) 3)
      (byte-compile-two-args form)
    ;; N-ary `/' is not the left-reduction of binary `/' because if any
    ;; argument is a float, then everything is done in floating-point.
    (byte-compile-normal-call form)))

(defun byte-compile-nconc (form)
  (let ((len (length form)))
    (cond ((= len 1)
	   (byte-compile-constant nil))
	  ((= len 2)
	   ;; nconc of one arg is a noop, even if that arg isn't a list.
	   (byte-compile-form (nth 1 form)))
	  (t
	   (byte-compile-form (car (setq form (cdr form))))
	   (while (setq form (cdr form))
	     (byte-compile-form (car form))
	     (byte-compile-out 'byte-nconc 0))))))

(defun byte-compile-fset (form)
  "Warn about forms like (fset \\='foo \\='(lambda () ...))
   (where the lambda expression is non-trivial...)"
  (let ((fn (nth 2 form))
	body)
    (if (and (eq (car-safe fn) 'quote)
	     (eq (car-safe (setq fn (nth 1 fn))) 'lambda))
	(progn
	  (setq body (cdr (cdr fn)))
         (when (stringp (car body))
            (setq body (cdr body)))
         (when (eq 'interactive (car-safe (car body)))
            (setq body (cdr body)))
         (when (and (consp (car body))
                    (not (eq 'byte-code (car (car body)))))
           (byte-compile-warn
            "A quoted lambda form is the second argument of `fset'.  This is probably
     not what you want, as that lambda cannot be compiled.  Consider using
     the syntax #'(lambda (...) ...) instead.")))))
  (byte-compile-two-args form))

(defun byte-compile-function-form (form)
  "\(function foo) must compile like \='foo, not like (symbol-function \='foo).
Otherwise it will be incompatible with the interpreter,
and \(funcall (function foo)) will lose with autoloads."
  (let ((f (nth 1 form)))
    (when (and (symbolp f)
               (byte-compile-warning-enabled-p 'callargs f))
      (byte-compile-function-warn f t))
    (byte-compile-constant (if (eq 'lambda (car-safe f))
                               (byte-compile-lambda f)
                             f))))

(defun byte-compile-indent-to (form)
  (let ((len (length form)))
    (cond ((= len 2)
	   (byte-compile-form (car (cdr form)))
	   (byte-compile-out 'byte-indent-to 0))
	  ((= len 3)
	   ;; no opcode for 2-arg case.
	   (byte-compile-normal-call form))
	  (t
	   (byte-compile-subr-wrong-args form "1-2")))))

(defun byte-compile-insert (form)
  (cond ((null (cdr form))
	 (byte-compile-constant nil))
	((<= (length form) 256)
	 (mapc #'byte-compile-form (cdr form))
	 (if (cdr (cdr form))
	     (byte-compile-out 'byte-insertN (length (cdr form)))
	   (byte-compile-out 'byte-insert 0)))
	((memq t (mapcar 'consp (cdr (cdr form))))
	 (byte-compile-normal-call form))
	(t
	 ;; We can split it; there is no function call after inserting 1st arg.
	 (while (setq form (cdr form))
	   (byte-compile-form (car form))
	   (byte-compile-out 'byte-insert 0)
	   (when (cdr form)
	     (byte-compile-discard))))))

(byte-defop-compiler-1 setq)
(byte-defop-compiler-1 quote)

(defun byte-compile-setq (form)
  (cl-assert (= (length form) 3))       ; normalized in macroexp
  (let ((var (nth 1 form))
        (expr (nth 2 form)))
    (byte-compile-form expr)
    (unless byte-compile--for-effect
      (byte-compile-out 'byte-dup 0))
    (byte-compile-variable-set var)
    (setq byte-compile--for-effect nil)))

(byte-defop-compiler-1 set-default)
(defun byte-compile-set-default (form)
  (let ((varexp (car-safe (cdr-safe form))))
    (if (eq (car-safe varexp) 'quote)
        ;; If the varexp is constant, check the var's name.
        (let ((var (car-safe (cdr varexp))))
          (and (or (not (symbolp var))
	           (macroexp--const-symbol-p var t))
               (byte-compile-warning-enabled-p 'constants
                                               (and (symbolp var) var))
               (byte-compile-warn
	        "variable assignment to %s `%s'"
	        (if (symbolp var) "constant" "nonvariable")
	        (prin1-to-string var)))))
    (byte-compile-normal-call form)))

(defun byte-compile-quote (form)
  (byte-compile-constant (car (cdr form))))

(defun byte-compile-body (body &optional for-effect)
  (while (cdr body)
    (byte-compile-form (car body) t)
    (setq body (cdr body)))
  (byte-compile-form (car body) for-effect))

(defsubst byte-compile-body-do-effect (body)
  (byte-compile-body body byte-compile--for-effect)
  (setq byte-compile--for-effect nil))

(defsubst byte-compile-form-do-effect (form)
  (byte-compile-form form byte-compile--for-effect)
  (setq byte-compile--for-effect nil))

(byte-defop-compiler-1 inline byte-compile-progn)
(byte-defop-compiler-1 progn)
(byte-defop-compiler-1 prog1)
(byte-defop-compiler-1 if)
(byte-defop-compiler-1 cond)
(byte-defop-compiler-1 and)
(byte-defop-compiler-1 or)
(byte-defop-compiler-1 while)
(byte-defop-compiler-1 funcall)
(byte-defop-compiler-1 let)
(byte-defop-compiler-1 let* byte-compile-let)
(byte-defop-compiler-1 ignore)

(defun byte-compile-progn (form)
  (byte-compile-body-do-effect (cdr form)))

(defun byte-compile-prog1 (form)
  (byte-compile-form-do-effect (car (cdr form)))
  (byte-compile-body (cdr (cdr form)) t))

(defmacro byte-compile-goto-if (cond discard tag)
  `(byte-compile-goto
    (if ,cond
	(if ,discard 'byte-goto-if-not-nil 'byte-goto-if-not-nil-else-pop)
      (if ,discard 'byte-goto-if-nil 'byte-goto-if-nil-else-pop))
    ,tag))

(defun byte-compile-ignore (form)
  (dolist (arg (cdr form))
    ;; Compile each argument for-effect but suppress unused-value warnings.
    (byte-compile-form arg 'for-effect-no-warn))
  (byte-compile-form nil))

(defun byte-compile-find-bound-condition (condition-param
					  pred-list
					  &optional only-if-not-present)
  "Return the list of items in CONDITION-PARAM that match PRED-LIST.
Only return items that are not in ONLY-IF-NOT-PRESENT."
  (let ((result nil)
	(nth-one nil)
	(cond-list
	 (if (memq (car-safe condition-param) pred-list)
	     ;; The condition appears by itself.
	     (list condition-param)
	   ;; If the condition is an `and', look for matches among the
	   ;; `and' arguments.
	   (when (eq 'and (car-safe condition-param))
	     (cdr condition-param)))))

    (dolist (crt cond-list)
      (when (and (memq (car-safe crt) pred-list)
		 (eq 'quote (car-safe (setq nth-one (nth 1 crt))))
		 ;; Ignore if the symbol is already on the unresolved
		 ;; list.
		 (not (assq (nth 1 nth-one) ; the relevant symbol
			    only-if-not-present)))
	(push (nth 1 (nth 1 crt)) result)))
    result))

(defmacro byte-compile-maybe-guarded (condition &rest body)
  "Execute forms in BODY, potentially guarded by CONDITION.
CONDITION is a variable whose value is a test in an `if' or `cond'.
BODY is the code to compile in the first arm of the if or the body of
the cond clause.  If CONDITION's value is of the form (fboundp \\='foo)
or (boundp \\='foo), the relevant warnings from BODY about foo's
being undefined (or obsolete) will be suppressed.

If CONDITION's value is (not (featurep \\='emacs)) or (featurep \\='xemacs),
that suppresses all warnings during execution of BODY."
  (declare (indent 1) (debug t))
  `(let* ((fbound-list (byte-compile-find-bound-condition
			,condition '(fboundp functionp)
			byte-compile--undefined-funcs))
	  (bound-list (byte-compile-find-bound-condition
                       ,condition '(boundp default-boundp local-variable-p)))
          (new-bound-list
           ;; (seq-difference  byte-compile-bound-variables))
           (delq nil (mapcar (lambda (s)
                               (if (memq s byte-compile-bound-variables) nil s))
                             bound-list)))
	  ;; Maybe add to the bound list.
	  (byte-compile-bound-variables
           (append new-bound-list byte-compile-bound-variables)))
     (mapc #'byte-compile--check-prefixed-var new-bound-list)
     (unwind-protect
	 ;; If things not being bound at all is ok, so must them being
	 ;; obsolete.  Note that we add to the existing lists since Tramp
	 ;; (ab)uses this feature.
         ;; FIXME: If `foo' is obsoleted by `bar', the code below
         ;; correctly arranges to silence the warnings after testing
         ;; existence of `foo', but the warning should also be
         ;; silenced after testing the existence of `bar'.
	 (let ((byte-compile-not-obsolete-vars
		(append byte-compile-not-obsolete-vars bound-list))
	       (byte-compile-not-obsolete-funcs
		(append byte-compile-not-obsolete-funcs fbound-list)))
	   ,@body)
       ;; Maybe remove the function symbol from the unresolved list.
       (dolist (fbound fbound-list)
	 (when fbound
	   (setq byte-compile--undefined-funcs
		 (delq (assq fbound byte-compile--undefined-funcs)
		       byte-compile--undefined-funcs)))))))

(defun byte-compile-if (form)
  (byte-compile-form (car (cdr form)))
  ;; Check whether we have `(if (fboundp ...' or `(if (boundp ...'
  ;; and avoid warnings about the relevant symbols in the consequent.
  (let ((clause (nth 1 form))
	(donetag (byte-compile-make-tag)))
    (if (null (nthcdr 3 form))
	;; No else-forms
	(progn
	  (byte-compile-goto-if nil byte-compile--for-effect donetag)
	  (byte-compile-maybe-guarded clause
	    (byte-compile-form (nth 2 form) byte-compile--for-effect))
	  (byte-compile-out-tag donetag))
      (let ((elsetag (byte-compile-make-tag)))
	(byte-compile-goto 'byte-goto-if-nil elsetag)
	(byte-compile-maybe-guarded clause
	  (byte-compile-form (nth 2 form) byte-compile--for-effect))
	(byte-compile-goto 'byte-goto donetag)
	(byte-compile-out-tag elsetag)
	(byte-compile-maybe-guarded (list 'not clause)
	  (byte-compile-body (cdr (cdr (cdr form))) byte-compile--for-effect))
	(byte-compile-out-tag donetag))))
  (setq byte-compile--for-effect nil))

(defun byte-compile--cond-vars (obj1 obj2)
  ;; We make sure that of OBJ1 and OBJ2, one of them is a symbol,
  ;; and the other is a constant expression whose value can be
  ;; compared with `eq' (with `macroexp-const-p').
  (or
   (and (symbolp obj1) (macroexp-const-p obj2) (cons obj1 (eval obj2)))
   (and (symbolp obj2) (macroexp-const-p obj1) (cons obj2 (eval obj1)))))

(defun byte-compile--common-test (test-1 test-2)
  "Most specific common test of `eq', `eql' and `equal'."
  (cond ((or (eq test-1 'equal) (eq test-2 'equal)) 'equal)
        ((or (eq test-1 'eql)   (eq test-2 'eql))   'eql)
        (t                                          'eq)))

(defun byte-compile--cond-switch-prefix (clauses)
  "Find a switch corresponding to a prefix of CLAUSES, or nil if none.
Return (TAIL VAR TEST CASES), where:
  TAIL is the remaining part of CLAUSES after the switch, including
  any default clause,
  VAR is the variable being switched on,
  TEST is the equality test (`eq', `eql' or `equal'),
  CASES is a list of (VALUES . BODY) where VALUES is a list of values
    corresponding to BODY (always non-empty)."
  (let ((cases nil)                 ; Reversed list of (VALUES BODY).
        (keys nil)                  ; Switch keys seen so far.
        (switch-var nil)
        (switch-test 'eq))
    (while (pcase (car clauses)
             (`((,(and fn (or 'eq 'eql 'equal)) ,expr1 ,expr2) . ,body)
              (let* ((vars (byte-compile--cond-vars expr1 expr2))
                     (var (car vars))
                     (value (cdr vars)))
                (and var (or (eq var switch-var) (not switch-var))
                     (progn
                       (setq switch-var var)
                       (setq switch-test
                             (byte-compile--common-test switch-test fn))
                       (unless (member value keys)
                         (push value keys)
                         (push (cons (list value) (or body '(t))) cases))
                       t))))
             ;; Treat (not X) as (eq X nil).
             (`((,(or 'not 'null) ,(and var (pred symbolp))) . ,body)
              (and (or (eq var switch-var) (not switch-var))
                   (progn
                     (setq switch-var var)
                     (setq switch-test
                           (byte-compile--common-test switch-test 'eq))
                     (unless (memq nil keys)
                       (push nil keys)
                       (push (cons (list nil) (or body '(t))) cases))
                     t)))
             (`((,(and fn (or 'memq 'memql 'member)) ,var ,expr) . ,body)
              (and (symbolp var)
                   (or (eq var switch-var) (not switch-var))
                   (macroexp-const-p expr)
                   ;; Require a non-empty body, since the member
                   ;; function value depends on the switch argument.
                   body
                   (let ((value (eval expr)))
                     (and (proper-list-p value)
                          (progn
                            (setq switch-var var)
                            (setq switch-test
                                  (byte-compile--common-test
                                   switch-test
                                   (cdr (assq fn '((memq   . eq)
                                                   (memql  . eql)
                                                   (member . equal))))))
                            (let ((vals nil))
                              (dolist (elem value)
                                (unless (funcall fn elem keys)
                                  (push elem vals)))
                              (when vals
                                (setq keys (append vals keys))
                                (push (cons (nreverse vals) body) cases)))
                            t))))))
      (setq clauses (cdr clauses)))
    ;; Assume that a single switch is cheaper than two or more discrete
    ;; compare clauses.  This could be tuned, possibly taking into
    ;; account the total number of values involved.
    (and (> (length cases) 1)
         (list clauses switch-var switch-test (nreverse cases)))))

(defun byte-compile-cond-jump-table (switch donetag)
  "Generate code for SWITCH, ending at DONETAG."
  (let* ((var (car switch))
         (test (nth 1 switch))
         (cases (nth 2 switch))
         jump-table test-objects body tag default-tag)
    ;; TODO: Once :linear-search is implemented for `make-hash-table'
    ;; set it to t for cond forms with a small number of cases.
    (let ((nvalues (apply #'+ (mapcar (lambda (case) (length (car case)))
                                      cases))))
      (setq jump-table (make-hash-table
			:test test
			:purecopy t
			:size nvalues)))
    (setq default-tag (byte-compile-make-tag))
    ;; The structure of byte-switch code:
    ;;
    ;; varref var
    ;; constant #s(hash-table purecopy t data (val1 (TAG1) val2 (TAG2)))
    ;; switch
    ;; goto DEFAULT-TAG
    ;; TAG1
    ;; <clause body>
    ;; goto DONETAG
    ;; TAG2
    ;; <clause body>
    ;; goto DONETAG
    ;; DEFAULT-TAG
    ;; <body for remaining (non-switch) clauses>
    ;; DONETAG

    (byte-compile-variable-ref var)
    (byte-compile-push-constant jump-table)
    (byte-compile-out 'byte-switch)

    ;; When the opcode argument is `byte-goto', `byte-compile-goto' sets
    ;; `byte-compile-depth' to nil. However, we need `byte-compile-depth'
    ;; to be non-nil for generating tags for all cases. Since
    ;; `byte-compile-depth' will increase by at most 1 after compiling
    ;; all of the clause (which is further enforced by cl-assert below)
    ;; it should be safe to preserve its value.
    (let ((byte-compile-depth byte-compile-depth))
      (byte-compile-goto 'byte-goto default-tag))

    (dolist (case cases)
      (setq tag (byte-compile-make-tag)
            test-objects (car case)
            body (cdr case))
      (byte-compile-out-tag tag)
      (dolist (value test-objects)
        (puthash value tag jump-table))

      (let ((byte-compile-depth byte-compile-depth)
            (init-depth byte-compile-depth))
        ;; Since `byte-compile-body' might increase `byte-compile-depth'
        ;; by 1, not preserving its value will cause it to potentially
        ;; increase by one for every clause body compiled, causing
        ;; depth/tag conflicts or violating asserts down the road.
        ;; To make sure `byte-compile-body' itself doesn't violate this,
        ;; we use `cl-assert'.
        (byte-compile-body body byte-compile--for-effect)
        (cl-assert (or (= byte-compile-depth init-depth)
                       (= byte-compile-depth (1+ init-depth))))
        (byte-compile-goto 'byte-goto donetag)
        (setcdr (cdr donetag) nil)))

    (byte-compile-out-tag default-tag)
    (push jump-table byte-compile-jump-tables)))

(defun byte-compile-cond (clauses)
  (let ((donetag (byte-compile-make-tag))
        nexttag clause)
    (setq clauses (cdr clauses))
    (while clauses
      (let ((switch-prefix (and byte-compile-cond-use-jump-table
                                (byte-compile--cond-switch-prefix clauses))))
        (if switch-prefix
            (progn
              (byte-compile-cond-jump-table (cdr switch-prefix) donetag)
              (setq clause nil)
              (setq clauses (car switch-prefix)))
          (setq clause (car clauses))
          (cond ((or (eq (car clause) t)
                     (and (eq (car-safe (car clause)) 'quote)
                          (car-safe (cdr-safe (car clause)))))
                 ;; Unconditional clause
                 (setq clause (cons t clause)
                       clauses nil))
                ((cdr clauses)
                 (byte-compile-form (car clause))
                 (if (null (cdr clause))
                     ;; First clause is a singleton.
                     (byte-compile-goto-if t byte-compile--for-effect donetag)
                   (setq nexttag (byte-compile-make-tag))
                   (byte-compile-goto 'byte-goto-if-nil nexttag)
                   (byte-compile-maybe-guarded (car clause)
                     (byte-compile-body (cdr clause) byte-compile--for-effect))
                   (byte-compile-goto 'byte-goto donetag)
                   (byte-compile-out-tag nexttag))))
          (setq clauses (cdr clauses)))))
    ;; Last clause
    (let ((guard (car clause)))
      (and (cdr clause) (not (eq guard t))
           (progn (byte-compile-form guard)
                  (byte-compile-goto-if nil byte-compile--for-effect donetag)
                  (setq clause (cdr clause))))
      (byte-compile-maybe-guarded guard
        (byte-compile-body-do-effect clause)))
    (byte-compile-out-tag donetag)))

(defun byte-compile-and (form)
  (let ((failtag (byte-compile-make-tag))
	(args (cdr form)))
    (if (null args)
	(byte-compile-form-do-effect t)
      (byte-compile-and-recursion args failtag))))

;; Handle compilation of a nontrivial `and' call.
;; We use tail recursion so we can use byte-compile-maybe-guarded.
(defun byte-compile-and-recursion (rest failtag)
  (if (cdr rest)
      (progn
	(byte-compile-form (car rest))
	(byte-compile-goto-if nil byte-compile--for-effect failtag)
	(byte-compile-maybe-guarded (car rest)
	  (byte-compile-and-recursion (cdr rest) failtag)))
    (byte-compile-form-do-effect (car rest))
    (byte-compile-out-tag failtag)))

(defun byte-compile-or (form)
  (let ((wintag (byte-compile-make-tag))
	(args (cdr form)))
    (if (null args)
	(byte-compile-form-do-effect nil)
      (byte-compile-or-recursion args wintag))))

;; Handle compilation of a nontrivial `or' call.
;; We use tail recursion so we can use byte-compile-maybe-guarded.
(defun byte-compile-or-recursion (rest wintag)
  (if (cdr rest)
      (progn
	(byte-compile-form (car rest))
	(byte-compile-goto-if t byte-compile--for-effect wintag)
	(byte-compile-maybe-guarded (list 'not (car rest))
	  (byte-compile-or-recursion (cdr rest) wintag)))
    (byte-compile-form-do-effect (car rest))
    (byte-compile-out-tag wintag)))

(defun byte-compile-while (form)
  (let ((endtag (byte-compile-make-tag))
	(looptag (byte-compile-make-tag)))
    (byte-compile-out-tag looptag)
    (byte-compile-form (car (cdr form)))
    (byte-compile-goto-if nil byte-compile--for-effect endtag)
    (byte-compile-body (cdr (cdr form)) t)
    (byte-compile-goto 'byte-goto looptag)
    (byte-compile-out-tag endtag)
    (setq byte-compile--for-effect nil)))

(defun byte-compile-funcall (form)
  (if (cdr form)
      (progn
        (mapc #'byte-compile-form (cdr form))
        (byte-compile-out 'byte-call (length (cdr (cdr form)))))
    (setq byte-compile-abort-elc t)
    (byte-compile-warn "%s" "`funcall' called with no arguments")
    (byte-compile-form '(signal 'wrong-number-of-arguments '(funcall 0))
                       byte-compile--for-effect)))

(defun byte-compile-push-binding-init (clause)
  "Emit byte-codes to push the initialization value for CLAUSE on the stack.
Return the offset in the form (VAR . OFFSET)."
  (let* ((var (if (consp clause) (car clause) clause)))
    ;; We record the stack position even of dynamic bindings; we'll put
    ;; them in the proper place later.
    (prog1 (cons var byte-compile-depth)
      (if (consp clause)
          (byte-compile-form (cadr clause))
        (byte-compile-push-constant nil)))))

(defun byte-compile-bind (var init-lexenv)
  "Emit byte-codes to bind VAR and update `byte-compile--lexical-environment'.
INIT-LEXENV should be a lexical-environment alist describing the
positions of the init value that have been pushed on the stack.
Return non-nil if the TOS value was popped."
  ;; The mix of lexical and dynamic bindings mean that we may have to
  ;; juggle things on the stack, to move them to TOS for
  ;; dynamic binding.
  (if (not (cconv--not-lexical-var-p var byte-compile-bound-variables))
      ;; VAR is a simple stack-allocated lexical variable.
      (progn (push (assq var init-lexenv)
                   byte-compile--lexical-environment)
             (when (assq var byte-compile--known-dynamic-vars)
               (byte-compile--warn-lexical-dynamic var 'let))
             nil)
    ;; VAR should be dynamically bound.
    (while (assq var byte-compile--lexical-environment)
      ;; This dynamic binding shadows a lexical binding.
      (setq byte-compile--lexical-environment
            (remq (assq var byte-compile--lexical-environment)
                  byte-compile--lexical-environment)))
    (cond
     ((eq var (caar init-lexenv))
      ;; VAR is dynamic and is on the top of the
      ;; stack, so we can just bind it like usual.
      (byte-compile-dynamic-variable-bind var)
      t)
     (t
      ;; VAR is dynamic, but we have to get its
      ;; value out of the middle of the stack.
      (let ((stack-pos (cdr (assq var init-lexenv))))
        (byte-compile-stack-ref stack-pos)
        (byte-compile-dynamic-variable-bind var)
        ;; Now we have to store nil into its temporary
        ;; stack position so it doesn't prevent the value from being GC'd.
        ;; FIXME: Not worth the trouble.
        ;; (byte-compile-push-constant nil)
        ;; (byte-compile-stack-set stack-pos)
        )
      nil))))

(defun byte-compile-unbind (clauses init-lexenv preserve-body-value)
  "Emit byte-codes to unbind the variables bound by CLAUSES.
CLAUSES is a `let'-style variable binding list.  INIT-LEXENV should be a
lexical-environment alist describing the positions of the init value that
have been pushed on the stack.  If PRESERVE-BODY-VALUE is true,
then an additional value on the top of the stack, above any lexical binding
slots, is preserved, so it will be on the top of the stack after all
binding slots have been popped."
  ;; Unbind dynamic variables.
  (let ((num-dynamic-bindings 0))
    (dolist (clause clauses)
      (unless (assq (if (consp clause) (car clause) clause)
                    byte-compile--lexical-environment)
        (setq num-dynamic-bindings (1+ num-dynamic-bindings))))
    (unless (zerop num-dynamic-bindings)
      (byte-compile-out 'byte-unbind num-dynamic-bindings)))
  ;; Pop lexical variables off the stack, possibly preserving the
  ;; return value of the body.
  (when init-lexenv
    ;; INIT-LEXENV contains all init values left on the stack.
    (byte-compile-discard (length init-lexenv) preserve-body-value)))

(defun byte-compile-let (form)
  "Generate code for the `let' or `let*' form FORM."
  (let ((clauses (cadr form))
	(init-lexenv nil)
        (is-let (eq (car form) 'let)))
    (when is-let
      ;; First compute the binding values in the old scope.
      (dolist (var clauses)
        (push (byte-compile-push-binding-init var) init-lexenv)))
    ;; New scope.
    (let ((byte-compile-bound-variables byte-compile-bound-variables)
          (byte-compile--lexical-environment
           byte-compile--lexical-environment))
      ;; Bind the variables.
      ;; For `let', do it in reverse order, because it makes no
      ;; semantic difference, but it is a lot more efficient since the
      ;; values are now in reverse order on the stack.
      (dolist (var (if is-let (reverse clauses) clauses))
        (unless is-let
          (push (byte-compile-push-binding-init var) init-lexenv))
        (let ((var (if (consp var) (car var) var)))
          (if (byte-compile-bind var init-lexenv)
              (pop init-lexenv))))
      ;; Emit the body.
      (let ((init-stack-depth byte-compile-depth))
        (byte-compile-body-do-effect (cdr (cdr form)))
        ;; Unbind both lexical and dynamic variables.
        (cl-assert (or (eq byte-compile-depth init-stack-depth)
                       (eq byte-compile-depth (1+ init-stack-depth))))
        (byte-compile-unbind clauses init-lexenv
                             (> byte-compile-depth init-stack-depth))))))



(byte-defop-compiler-1 /= byte-compile-negated)
(byte-defop-compiler-1 atom byte-compile-negated)
(byte-defop-compiler-1 nlistp byte-compile-negated)

(put '/= 'byte-compile-negated-op '=)
(put 'atom 'byte-compile-negated-op 'consp)
(put 'nlistp 'byte-compile-negated-op 'listp)

(defun byte-compile-negated (form)
  (byte-compile-form-do-effect (byte-compile-negation-optimizer form)))

;; Even when optimization is off, /= is optimized to (not (= ...)).
(defun byte-compile-negation-optimizer (form)
  ;; an optimizer for forms where <form1> is less efficient than (not <form2>)
  (list 'not
    (cons (or (get (car form) 'byte-compile-negated-op)
	      (error
	       "Compiler error: `%s' has no `byte-compile-negated-op' property"
	       (car form)))
	  (cdr form))))

(byte-defop-compiler-1 catch)
(byte-defop-compiler-1 unwind-protect)
(byte-defop-compiler-1 condition-case)
(byte-defop-compiler-1 save-excursion)
(byte-defop-compiler-1 save-current-buffer)
(byte-defop-compiler-1 save-restriction)

(defun byte-compile-catch (form)
  (byte-compile-form (car (cdr form)))
  (let ((endtag (byte-compile-make-tag)))
    (byte-compile-goto 'byte-pushcatch endtag)
    (byte-compile-body (cddr form) nil)
    (byte-compile-out 'byte-pophandler)
    (byte-compile-out-tag endtag)))

(defun byte-compile-unwind-protect (form)
  (cl-assert (eq (caddr form) :fun-body))
  (byte-compile-form (nth 3 form))
  (byte-compile-out 'byte-unwind-protect 0)
  (byte-compile-form-do-effect (car (cdr form)))
  (byte-compile-out 'byte-unbind 1))

(defun byte-compile-condition-case (form)
  (let* ((var (nth 1 form))
         (body (nth 2 form))
         (handlers (nthcdr 3 form))
         (depth byte-compile-depth)
         (success-handler (assq :success handlers))
         (failure-handlers (if success-handler
                               (remq success-handler handlers)
                             handlers))
         (clauses (mapcar (lambda (clause)
                            (cons (byte-compile-make-tag) clause))
                          failure-handlers))
         (endtag (byte-compile-make-tag)))
    (unless (symbolp var)
      (byte-compile-warn "`%s' is not a variable-name or nil (in condition-case)"
                         var))

    (dolist (clause (reverse clauses))
      (let ((condition (nth 1 clause)))
        (when (and (eq (car-safe condition) 'quote)
                   (cdr condition) (null (cddr condition)))
          (byte-compile-warn
           "`condition-case' condition should not be quoted: %S"
           condition))
        (when (and (consp condition) (memq :success condition))
          (byte-compile-warn
           "`:success' must be the first element of a `condition-case' handler"))
        (unless (consp condition) (setq condition (list condition)))
        (dolist (c condition)
          (unless (and c (symbolp c))
            (byte-compile-warn "`%S' is not a condition name (in condition-case)" c))
          ;; In reality, the `error-conditions' property is only required
          ;; for the argument to `signal', not to `condition-case'.
          ;;(unless (consp (get c 'error-conditions))
          ;;  (byte-compile-warn
          ;;   "`%s' is not a known condition name (in condition-case)"
          ;;   c))
          )
        (byte-compile-push-constant condition))
      (byte-compile-goto 'byte-pushconditioncase (car clause)))

    (byte-compile-form body) ;; byte-compile--for-effect
    (dolist (_ clauses) (byte-compile-out 'byte-pophandler))

    (let ((compile-handler-body
           (lambda (body)
             (let ((byte-compile-bound-variables byte-compile-bound-variables)
                   (byte-compile--lexical-environment
                    byte-compile--lexical-environment))
               (cond
                ((null var) (byte-compile-discard))
                (lexical-binding
                 (push (cons var (1- byte-compile-depth))
                       byte-compile--lexical-environment))
                (t (byte-compile-dynamic-variable-bind var)))

               (byte-compile-body body) ;; byte-compile--for-effect

               (cond
                ((null var))
                (lexical-binding (byte-compile-discard 1 'preserve-tos))
                (t (byte-compile-out 'byte-unbind 1)))))))

      (when success-handler
        (funcall compile-handler-body (cdr success-handler)))

      (byte-compile-goto 'byte-goto endtag)

      (while clauses
        (let ((clause (pop clauses)))
          (setq byte-compile-depth (1+ depth))
          (byte-compile-out-tag (pop clause))
          (dolist (_ clauses) (byte-compile-out 'byte-pophandler))
          (funcall compile-handler-body (cdr clause))
          (byte-compile-goto 'byte-goto endtag)))

      (byte-compile-out-tag endtag))))

(defun byte-compile-save-excursion (form)
  (if (and (eq 'set-buffer (car-safe (car-safe (cdr form))))
           (byte-compile-warning-enabled-p 'suspicious 'set-buffer))
      (byte-compile-warn
       "Use `with-current-buffer' rather than save-excursion+set-buffer"))
  (byte-compile-out 'byte-save-excursion 0)
  (byte-compile-body-do-effect (cdr form))
  (byte-compile-out 'byte-unbind 1))

(defun byte-compile-save-restriction (form)
  (byte-compile-out 'byte-save-restriction 0)
  (byte-compile-body-do-effect (cdr form))
  (byte-compile-out 'byte-unbind 1))

(defun byte-compile-save-current-buffer (form)
  (byte-compile-out 'byte-save-current-buffer 0)
  (byte-compile-body-do-effect (cdr form))
  (byte-compile-out 'byte-unbind 1))

;;; top-level forms elsewhere

(byte-defop-compiler-1 defvar)
(byte-defop-compiler-1 defconst byte-compile-defvar)
(byte-defop-compiler-1 autoload)
(byte-defop-compiler-1 lambda byte-compile-lambda-form)

;; If foo.el declares `toto' as obsolete, it is likely that foo.el will
;; actually use `toto' in order for this obsolete variable to still work
;; correctly, so paradoxically, while byte-compiling foo.el, the presence
;; of a make-obsolete-variable call for `toto' is an indication that `toto'
;; should not trigger obsolete-warnings in foo.el.
(byte-defop-compiler-1 make-obsolete-variable)
(defun byte-compile-make-obsolete-variable (form)
  (when (eq 'quote (car-safe (nth 1 form)))
    (push (nth 1 (nth 1 form)) byte-compile-global-not-obsolete-vars))
  (byte-compile-normal-call form))

(defun byte-compile-defvar (form)
  ;; This is not used for file-level defvar/consts.
  (when (and (symbolp (nth 1 form))
             (not (string-match "[-*/:$]" (symbol-name (nth 1 form))))
             (byte-compile-warning-enabled-p 'lexical (nth 1 form)))
    (byte-compile-warn "global/dynamic var `%s' lacks a prefix"
                       (nth 1 form)))
  (byte-compile-docstring-style-warn form)
  (let ((fun (nth 0 form))
	(var (nth 1 form))
	(value (nth 2 form))
	(string (nth 3 form)))
    (when (or (> (length form) 4)
	      (and (eq fun 'defconst) (null (cddr form))))
      (let ((ncall (length (cdr form))))
	(byte-compile-warn "`%s' called with %d argument%s, but %s %s"
	                   fun ncall
	                   (if (= 1 ncall) "" "s")
	                   (if (< ncall 2) "requires" "accepts only")
	                   "2-3")))
    (push var byte-compile-bound-variables)
    (when (eq fun 'defconst)
      (push var byte-compile-const-variables))
    (when (and string (not (stringp string)))
      (byte-compile-warn "third arg to `%s %s' is not a string: %s"
                         fun var string))
    (byte-compile-form-do-effect
     (cond
      ((eq fun 'defconst) `(defconst-1 ',var ,@(nthcdr 2 form)))
      ((not (cddr form)) `',var) ; A simple (defvar foo) just returns foo.
      (t `(defvar-1 ',var
                    ;; Don't eval `value' if `defvar' wouldn't eval it either.
                    ,(if (macroexp-const-p value) value
                       `(if (boundp ',var) nil ,value))
                    ,@(nthcdr 3 form)))))))

(defun byte-compile-autoload (form)
  (and (macroexp-const-p (nth 1 form))
       (macroexp-const-p (nth 5 form))
       (memq (eval (nth 5 form)) '(t macro))  ; macro-p
       (not (fboundp (eval (nth 1 form))))
       (byte-compile-warn
	"The compiler ignores `autoload' except at top level.  You should
     probably put the autoload of the macro `%s' at top-level."
	(eval (nth 1 form))))
  (byte-compile-normal-call form))

(defun byte-compile-lambda-form (_form)
  "Any lambdas heretofore unhandled are errors."
  (error "`lambda' used as function name is invalid"))

(put 'defalias 'byte-hunk-handler 'byte-compile-file-form-defalias)
(defun byte-compile-file-form-defalias (form)
  "When a defalias defines a macro, add it to byte-compile-macro-environment.

This should be subsumed in byte-compile-lambda now that
make-docfile is obsolete (and consequently, the elc docstrings no
longer need to hew to its rules)."
  (let ((byte-compile-free-references nil)
        (byte-compile-free-assignments nil))
    (pcase form
      ;; Decompose `form' into:
      ;; - `name' is the name of the defined function.
      ;; - `arg' is the expression to which it is defined.
      ;; - `rest' is the rest of the arguments.
      (`(,_ ',name ,arg . ,rest)
       (byte-compile-docstring-style-warn form)
       (pcase-let*
           ;; `macro' is non-nil if it defines a macro.
           ;; `fun' is the function part of `arg' (defaults to `arg').
           (((or (and (or `(cons 'macro ,fun) `'(macro . ,fun)) (let macro t))
                 (and (let fun arg) (let macro nil)))
             arg)
            ;; `lam' is the lambda expression in `fun' (or nil if not
            ;; recognized).
            ((or `(,(or 'quote 'function) ,lam) (let lam nil))
             fun)
            ;; `arglist' is the list of arguments (or t if not recognized).
            ;; `body' is the body of `lam' (or t if not recognized).
            ((or `(lambda ,arglist . ,body)
                 ;; `(closure ,_ ,arglist . ,body)
                 (and `(internal-make-closure ,arglist . ,_) (let body t))
                 (and (let arglist t) (let body t)))
             lam))
         (unless (byte-compile-file-form-defalias* name macro arglist
                                                   body rest)
           (byte-compile-keep-pending form))))
      (_ (byte-compile-keep-pending form)))))

(byte-defop-compiler-1 with-no-warnings byte-compile-no-warnings)
(defun byte-compile-no-warnings (form)
  (let (byte-compile-warnings)
    (byte-compile-form (macroexp-progn (cdr form)))))

(byte-defop-compiler-1 internal--with-suppressed-warnings
                       byte-compile-suppressed-warnings)
(defun byte-compile-suppressed-warnings (form)
  "FORM is (internal--with-suppressed-warnings (quote warnings) body)."
  (cl-destructuring-bind (_token warnings-form &rest body)
      form
    (let ((byte-compile--suppressed-warnings
           (append (eval warnings-form) byte-compile--suppressed-warnings)))
      (byte-compile-form (macroexp-progn body) byte-compile--for-effect)
      (setq byte-compile--for-effect nil))))

;; Warn about misuses of make-variable-buffer-local.
(byte-defop-compiler-1 make-variable-buffer-local
                       byte-compile-make-variable-buffer-local)
(defun byte-compile-make-variable-buffer-local (form)
  (when (and (eq (car-safe (car-safe (cdr-safe form))) 'quote)
             (byte-compile-warning-enabled-p 'make-local))
    (byte-compile-warn
     "`make-variable-buffer-local' not called at toplevel"))
  (byte-compile-normal-call form))
(put 'make-variable-buffer-local
     'byte-hunk-handler 'byte-compile-form-make-variable-buffer-local)
(defun byte-compile-form-make-variable-buffer-local (form)
  (byte-compile-keep-pending form 'byte-compile-normal-call))

;; Make `make-local-variable' declare the variable locally
;; dynamic - this suppresses some unnecessary warnings
(byte-defop-compiler-1 make-local-variable
                       byte-compile-make-local-variable)
(defun byte-compile-make-local-variable (form)
  (pcase form (`(,_ ',var) (byte-compile--declare-var var)))
  (byte-compile-normal-call form))

(put 'function-put 'byte-hunk-handler 'byte-compile-define-symbol-prop)
(put 'define-symbol-prop 'byte-hunk-handler 'byte-compile-define-symbol-prop)
(defun byte-compile-define-symbol-prop (form)
  (pcase form
    ((and `(,op ,fun ,prop ,val)
          (guard (and (macroexp-const-p fun)
                      (macroexp-const-p prop)
                      (or (macroexp-const-p val)
                          ;; Also accept anonymous functions, since
                          ;; we're at top-level which implies they're
                          ;; also constants.
                          (pcase val (`(function (lambda . ,_)) t))))))
     (byte-compile-push-constant op)
     (byte-compile-form fun)
     (byte-compile-form prop)
     (let* ((fun (eval fun t))
            (prop (eval prop t))
            (val (if (macroexp-const-p val)
                     (eval val t)
                   (byte-compile-lambda (cadr val)))))
       (push `(,fun
               . (,prop ,val ,@(alist-get fun overriding-plist-environment)))
             overriding-plist-environment)
       (byte-compile-push-constant val)
       (byte-compile-out 'byte-call 3)))
    (_ (byte-compile-keep-pending form))))


;;; tags

;; Note: Most operations will strip off the 'TAG, but it speeds up
;; optimization to have the 'TAG as a part of the tag.
;; Tags will be (TAG . (tag-number . stack-depth)).
(defun byte-compile-make-tag ()
  (list 'TAG (setq byte-compile-tag-number (1+ byte-compile-tag-number))))


(defun byte-compile-out-tag (tag)
  (setq byte-compile-output (cons tag byte-compile-output))
  (if (cdr (cdr tag))
      (progn
	;; ## remove this someday
	(and byte-compile-depth
             (not (= (cdr (cdr tag)) byte-compile-depth))
             (error "Compiler bug: depth conflict at tag %d" (car (cdr tag))))
        (setq byte-compile-depth (cdr (cdr tag))))
    (setcdr (cdr tag) byte-compile-depth)))

(defun byte-compile-goto (opcode tag)
  (push (cons opcode tag) byte-compile-output)
  (setcdr (cdr tag) (if (memq opcode byte-goto-always-pop-ops)
			(1- byte-compile-depth)
		      byte-compile-depth))
  (setq byte-compile-depth (and (not (eq opcode 'byte-goto))
				(1- byte-compile-depth))))

(defun byte-compile-stack-adjustment (op operand)
  "Return the amount by which an operation adjusts the stack.
OP and OPERAND are as passed to `byte-compile-out'."
  (if (memq op '(byte-call byte-discardN byte-discardN-preserve-tos))
      ;; For calls, OPERAND is the number of args, so we pop OPERAND + 1
      ;; elements, and then push the result, for a total of -OPERAND.
      ;; For discardN*, of course, we just pop OPERAND elements.
      (- operand)
    (or (aref byte-stack+-info (symbol-value op))
	;; Ops with a nil entry in `byte-stack+-info' are byte-codes
	;; that take OPERAND values off the stack and push a result, for
	;; a total of 1 - OPERAND
	(- 1 operand))))

(defun byte-compile-out (op &optional operand)
  "Push the operation onto `byte-compile-output'.
OP is an opcode, a symbol.  OPERAND is either nil or a number or
a one-element list of a lisp form."
  (push (cons op operand) byte-compile-output)
  (if (eq op 'byte-return)
      ;; Consider abort since byte-return no longer produces ops
      (setq byte-compile-depth nil)
    (setq byte-compile-depth
	  (+ byte-compile-depth (byte-compile-stack-adjustment op operand)))
    (setq byte-compile-maxdepth (max byte-compile-depth byte-compile-maxdepth))))

(defun byte-compile-annotate-call-tree (form)
  (let (entry)
    ;; annotate the current call
    (if (setq entry (assq (car form) byte-compile-call-tree))
	(or (memq byte-compile-current-func (nth 1 entry)) ;callers
	    (setcar (cdr entry)
		    (cons byte-compile-current-func (nth 1 entry))))
      (setq byte-compile-call-tree
	    (cons (list (car form) (list byte-compile-current-func) nil)
		  byte-compile-call-tree)))
    ;; annotate the current function
    (if (setq entry (assq byte-compile-current-func byte-compile-call-tree))
	(or (memq (car form) (nth 2 entry)) ;called
	    (setcar (cdr (cdr entry))
		    (cons (car form) (nth 2 entry))))
      (setq byte-compile-call-tree
	    (cons (list byte-compile-current-func nil (list (car form)))
		  byte-compile-call-tree)))))

;; Renamed from byte-compile-report-call-tree
;; to avoid interfering with completion of byte-compile-file.
;;;###autoload
(defun display-call-tree (&optional filename)
  "Display a call graph of a specified file.
This lists which functions have been called, what functions called
them, and what functions they call.  The list includes all functions
whose definitions have been compiled in this Emacs session, as well as
all functions called by those functions.

The call graph does not include macros, inline functions, or
primitives that the byte-code interpreter knows about directly
\(`eq', `cons', etc.).

The call tree also lists those functions which are not known to be called
\(that is, to which no calls have been compiled), and which cannot be
invoked interactively."
  (interactive)
  (message "Generating call tree...")
  (with-output-to-temp-buffer "*Call-Tree*"
    (set-buffer "*Call-Tree*")
    (erase-buffer)
    (message "Generating call tree... (sorting on %s)"
	     byte-compile-call-tree-sort)
    (insert "Call tree for "
	    (cond ((null byte-compile-current-file) (or filename "???"))
		  ((stringp byte-compile-current-file)
		   byte-compile-current-file)
		  (t (buffer-name byte-compile-current-file)))
	    " sorted on "
	    (prin1-to-string byte-compile-call-tree-sort)
	    ":\n\n")
    (if byte-compile-call-tree-sort
	(setq byte-compile-call-tree
	      (sort byte-compile-call-tree
		    (pcase byte-compile-call-tree-sort
                      ('callers
                       (lambda (x y) (< (length (nth 1 x))
                                        (length (nth 1 y)))))
                      ('calls
                       (lambda (x y) (< (length (nth 2 x))
                                        (length (nth 2 y)))))
                      ('calls+callers
                       (lambda (x y) (< (+ (length (nth 1 x))
                                           (length (nth 2 x)))
                                        (+ (length (nth 1 y))
                                           (length (nth 2 y))))))
                      ('name
                       (lambda (x y) (string< (car x) (car y))))
                      (_ (error "`byte-compile-call-tree-sort': `%s' - unknown sort mode"
                                byte-compile-call-tree-sort))))))
    (message "Generating call tree...")
    (let ((rest byte-compile-call-tree)
	  (b (current-buffer))
	  f p
	  callers calls)
      (while rest
	(prin1 (car (car rest)) b)
	(setq callers (nth 1 (car rest))
	      calls (nth 2 (car rest)))
	(insert "\t"
	  (cond ((not (fboundp (setq f (car (car rest)))))
		 (if (null f)
		     " <top level>";; shouldn't insert nil then, actually -sk
		   " <not defined>"))
		((subrp (setq f (symbol-function f)))
		 " <subr>")
		((symbolp f)
		 (format " ==> %s" f))
		((byte-code-function-p f)
		 "<compiled function>")
		((not (consp f))
		 "<malformed function>")
		((eq 'macro (car f))
		 (if (or (compiled-function-p (cdr f))
			 ;; FIXME: Can this still happen?
			 (assq 'byte-code (cdr (cdr (cdr f)))))
		     " <compiled macro>"
		   " <macro>"))
		((assq 'byte-code (cdr (cdr f)))
		 ;; FIXME: Can this still happen?
		 "<compiled lambda>")
		((eq 'lambda (car f))
		 "<function>")
		(t "???"))
	  (format " (%d callers + %d calls = %d)"
		  ;; Does the optimizer eliminate common subexpressions?-sk
		  (length callers)
		  (length calls)
		  (+ (length callers) (length calls)))
	  "\n")
	(if callers
	    (progn
	      (insert "  called by:\n")
	      (setq p (point))
	      (insert "    " (if (car callers)
				 (mapconcat 'symbol-name callers ", ")
			       "<top level>"))
	      (let ((fill-prefix "    "))
		(fill-region-as-paragraph p (point)))
              (unless (= 0 (current-column))
                (insert "\n"))))
	(if calls
	    (progn
	      (insert "  calls:\n")
	      (setq p (point))
	      (insert "    " (mapconcat 'symbol-name calls ", "))
	      (let ((fill-prefix "    "))
		(fill-region-as-paragraph p (point)))
              (unless (= 0 (current-column))
                (insert "\n"))))
	(setq rest (cdr rest)))

      (message "Generating call tree...(finding uncalled functions...)")
      (setq rest byte-compile-call-tree)
      (let (uncalled def)
	(while rest
	  (or (nth 1 (car rest))
	      (null (setq f (caar rest)))
	      (progn
		(setq def (byte-compile-fdefinition f t))
		(and (eq (car-safe def) 'macro)
		     (eq (car-safe (cdr-safe def)) 'lambda)
		     (setq def (cdr def)))
		(functionp def))
	      (progn
		(setq def (byte-compile-fdefinition f nil))
		(and (eq (car-safe def) 'macro)
		     (eq (car-safe (cdr-safe def)) 'lambda)
		     (setq def (cdr def)))
		(commandp def))
	      (setq uncalled (cons f uncalled)))
	  (setq rest (cdr rest)))
	(if uncalled
	    (let ((fill-prefix "  "))
	      (insert "Noninteractive functions not known to be called:\n  ")
	      (setq p (point))
	      (insert (mapconcat 'symbol-name (nreverse uncalled) ", "))
	      (fill-region-as-paragraph p (point))))))
    (message "Generating call tree...done.")))


;;;###autoload
(defun batch-byte-compile-if-not-done ()
  "Like `byte-compile-file' but doesn't recompile if already up to date.
Use this from the command line, with `-batch';
it won't work in an interactive Emacs."
  (batch-byte-compile t))

;;;###autoload
(defun batch-byte-compile (&optional noforce)
  "Run `byte-compile-file' on the files remaining on the command line.
Use this from the command line, with `-batch';
it won't work in an interactive Emacs.

Each file is processed even if an error occurred previously.  If
a file name denotes a directory, all Emacs Lisp source files in
that directory (that have previously been compiled) will be
recompiled if newer than the compiled files.  In this case,
NOFORCE is ignored.

For example, invoke \"emacs -batch -f batch-byte-compile $emacs/ ~/*.el\".

If NOFORCE is non-nil, don't recompile a file that seems to be
already up-to-date."
  (defvar command-line-args-left) ;; from startup.el
  (unless noninteractive
    (error "`batch-byte-compile' is to be used only with -batch"))
  (setq attempt-stack-overflow-recovery nil
        attempt-orderly-shutdown-on-fatal-signal nil)
  (let (error)
    (while command-line-args-left
      (if (file-directory-p (expand-file-name (car command-line-args-left)))
	  ;; Directory as argument.
	  (let (source dest)
	    (dolist (file (directory-files (car command-line-args-left)))
              (when (and (string-match emacs-lisp-file-regexp file)
		         (not (auto-save-file-name-p file))
		         (setq source
                               (expand-file-name file
                                                 (car command-line-args-left)))
		         (setq dest (byte-compile-dest-file source))
		         (file-exists-p dest)
		         (file-newer-than-file-p source dest))
                (let ((ret (batch-byte-compile-file source)))
                  (unless error (setq error (not ret)))))))
	;; Specific file argument
	(let* ((source (car command-line-args-left))
	       (dest (byte-compile-dest-file source)))
	  (when (or (not noforce)
                    (not (file-exists-p dest))
	            (file-newer-than-file-p source dest))
            (let ((ret (batch-byte-compile-file source)))
              (unless error (setq error (not ret)))))))
      (setq command-line-args-left (cdr command-line-args-left)))
    (kill-emacs (if error 1 0))))

(defun batch-byte-compile-file (file)
  (let* ((byte-compile-root-dir (or byte-compile-root-dir default-directory))
         (ret (byte-compile-file file)))
    (prog1 ret
      (unless ret
        (let ((destfile (byte-compile-dest-file file)))
          (when (file-exists-p destfile)
            (delete-file destfile)))))))

(defun byte-compile-refresh-preloaded ()
  "Reload any Lisp file that was changed since Emacs was dumped.
Use with caution."
  (let* ((argv0 (car command-line-args))
         (emacs-file (or (and (fboundp 'pdumper-stats)
                              (cdr (nth 2 (pdumper-stats))))
                         (executable-find argv0))))
    (if (not (and emacs-file (file-exists-p emacs-file)))
        (message "Can't find %s to refresh preloaded Lisp files" argv0)
      (dolist (f (reverse load-history))
        (setq f (car f))
        (when (string-match-p "elc\\'" f)
          (setq f (substring f 0 -1)))
        (when (and (file-readable-p f)
                   (file-newer-than-file-p f emacs-file))
          (message "Loading newer %s over pdumped version" (file-name-nondirectory f))
          (ignore-errors (load f 'noerror nil 'nosuffix )))))))

;;;###autoload
(defun batch-byte-recompile-directory (&optional arg)
  "Run `byte-recompile-directory' on the dirs remaining on the command line.
Must be used only with `-batch', and kills Emacs on completion.
For example, invoke `emacs -batch -f batch-byte-recompile-directory .'.

Optional argument ARG is passed as second argument ARG to
`byte-recompile-directory'; see there for its possible values
and corresponding effects."
  ;; command-line-args-left is what is left of the command line (startup.el)
  (defvar command-line-args-left)	;Avoid 'free variable' warning
  (unless noninteractive
    (error "batch-byte-recompile-directory is to be used only with -batch"))
  (setq attempt-stack-overflow-recovery nil
        attempt-orderly-shutdown-on-fatal-signal nil)
  (or command-line-args-left
      (setq command-line-args-left '(".")))
  (while command-line-args-left
    (byte-recompile-directory (car command-line-args-left) arg)
    (setq command-line-args-left (cdr command-line-args-left)))
  (kill-emacs 0))

(put 'featurep 'compiler-macro
     (lambda (form feature &rest _ignore)
       ;; Emacs-21's byte-code doesn't run under XEmacs or SXEmacs anyway, so
       ;; we can safely optimize away this test.
       (if (member feature '('xemacs 'sxemacs 'emacs))
           (eval form)
         form)))

;; Check for (in)comparable constant values in calls to `eq', `memq' etc.

(defun bytecomp--dodgy-eq-arg-p (x number-ok)
  "Whether X is a bad argument to `eq' (or `eql' if NUMBER-OK is non-nil)."
  (pcase x
    ((or `(quote ,(pred consp)) `(function (lambda . ,_))) t)
    ((or (pred consp) (pred symbolp)) nil)
    ((pred integerp)
     (not (or (<= -536870912 x 536870911) number-ok)))
    ((pred floatp) (not number-ok))
    (_ t)))

(defun bytecomp--value-type-description (x)
  (cond
    ((proper-list-p x) "list")
    ((recordp x) "record")
    (t (symbol-name (type-of x)))))

(defun bytecomp--arg-type-description (x)
  (pcase x
    (`(function (lambda . ,_)) "function")
    (`(quote . ,val) (bytecomp--value-type-description val))
    (_ (bytecomp--value-type-description x))))

(defun bytecomp--warn-dodgy-eq-arg (form type parenthesis)
  (macroexp-warn-and-return
   (format-message "`%s' called with literal %s that may never match (%s)"
                   (car form) type parenthesis)
   form (list 'suspicious (car form)) t))

(defun bytecomp--check-eq-args (form &optional a b &rest _ignore)
  (let* ((number-ok (eq (car form) 'eql))
         (bad-arg (cond ((bytecomp--dodgy-eq-arg-p a number-ok) 1)
                        ((bytecomp--dodgy-eq-arg-p b number-ok) 2))))
    (if bad-arg
        (bytecomp--warn-dodgy-eq-arg
         form
         (bytecomp--arg-type-description (nth bad-arg form))
         (format "arg %d" bad-arg))
      form)))

(put 'eq  'compiler-macro #'bytecomp--check-eq-args)
(put 'eql 'compiler-macro #'bytecomp--check-eq-args)

(defun bytecomp--check-memq-args (form &optional elem list &rest _ignore)
  (let* ((fn (car form))
         (number-ok (eq fn 'memql)))
    (cond
     ((bytecomp--dodgy-eq-arg-p elem number-ok)
      (bytecomp--warn-dodgy-eq-arg
       form (bytecomp--arg-type-description elem) "arg 1"))
     ((and (consp list) (eq (car list) 'quote)
           (proper-list-p (cadr list)))
      (named-let loop ((elts (cadr list)) (i 1))
        (if elts
            (let* ((elt (car elts))
                   (x (cond ((eq fn 'assq) (car-safe elt))
                            ((eq fn 'rassq) (cdr-safe elt))
                            (t elt))))
              (if (or (symbolp x)
                      (and (integerp x)
                           (or (<= -536870912 x 536870911) number-ok))
                      (and (floatp x) number-ok))
                  (loop (cdr elts) (1+ i))
                (bytecomp--warn-dodgy-eq-arg
                 form (bytecomp--value-type-description x)
                 (format "element %d of arg 2" i))))
          form)))
     (t form))))

(put 'memq  'compiler-macro #'bytecomp--check-memq-args)
(put 'memql 'compiler-macro #'bytecomp--check-memq-args)
(put 'assq  'compiler-macro #'bytecomp--check-memq-args)
(put 'rassq 'compiler-macro #'bytecomp--check-memq-args)
(put 'remq  'compiler-macro #'bytecomp--check-memq-args)
(put 'delq  'compiler-macro #'bytecomp--check-memq-args)

;; Implement `char-before', `backward-char' and `backward-word' in
;; terms of `char-after', `forward-char' and `forward-word' which have
;; their own byte-ops.

(put 'char-before 'compiler-macro #'bytecomp--char-before)
(defun bytecomp--char-before (form &optional arg &rest junk-args)
  (if junk-args
      form    ; arity error
    `(char-after (1- (or ,arg (point))))))

(put 'backward-char 'compiler-macro #'bytecomp--backward-char)
(defun bytecomp--backward-char (form &optional arg &rest junk-args)
  (if junk-args
      form    ; arity error
    `(forward-char (- (or ,arg 1)))))

(put 'backward-word 'compiler-macro #'bytecomp--backward-word)
(defun bytecomp--backward-word (form &optional arg &rest junk-args)
  (if junk-args
      form    ; arity error
    `(forward-word (- (or ,arg 1)))))

(provide 'byte-compile)
(provide 'bytecomp)


;;; report metering (see the hacks in bytecode.c)

(defvar byte-code-meter)
(defun byte-compile-report-ops ()
  (or (boundp 'byte-metering-on)
      (error "You must build Emacs with -DBYTE_CODE_METER to use this"))
  (with-output-to-temp-buffer "*Meter*"
    (set-buffer "*Meter*")
    (let ((i 0) n op off)
      (while (< i 256)
	(setq n (aref (aref byte-code-meter 0) i)
	      off nil)
	(if t				;(not (zerop n))
	    (progn
	      (setq op i)
	      (setq off nil)
	      (cond ((< op byte-nth)
		     (setq off (logand op 7))
		     (setq op (logand op 248)))
		    ((>= op byte-constant)
		     (setq off (- op byte-constant)
			   op byte-constant)))
	      (setq op (aref byte-code-vector op))
	      (insert (format "%-4d" i))
	      (insert (symbol-name op))
	      (if off (insert " [" (int-to-string off) "]"))
	      (indent-to 40)
	      (insert (int-to-string n) "\n")))
	(setq i (1+ i))))))

;; Compile at load-time most frequently used recursive methods to
;; avoid "lisp nesting exceeds max-lisp-eval-depth" errors.
(eval-when-compile
  (prog1 nil
    (or (byte-code-function-p (symbol-function 'byte-compile-form))
        (subr-native-elisp-p (symbol-function 'byte-compile-form))
        (assq 'byte-code (symbol-function 'byte-compile-form))
        (let ((byte-optimize nil)        ; do it fast
	      (byte-compile-warnings nil))
	  (mapc (lambda (x)
                  (unless (subr-native-elisp-p x)
		    (or noninteractive (message "compiling %s..." x))
		    (byte-compile x)
		    (or noninteractive (message "compiling %s...done" x))))
	        '(byte-compile-normal-call
		  byte-compile-form
		  byte-compile-body
		  byte-compile-top-level
		  byte-compile-out-top-level
		  byte-compile-constant
		  byte-compile-variable-ref))))))

(make-obsolete-variable 'bytecomp-load-hook
                        "use `with-eval-after-load' instead." "28.1")
(run-hooks 'bytecomp-load-hook)

;;; bytecomp.el ends here<|MERGE_RESOLUTION|>--- conflicted
+++ resolved
@@ -4068,16 +4068,9 @@
     ;; No args: warn and emit code that raises an error when executed.
     (byte-compile-normal-call form)))
 
-<<<<<<< HEAD
 (byte-defop-compiler char-before)
 (byte-defop-compiler backward-char)
 (byte-defop-compiler backward-word)
-=======
--
-;; more complicated compiler macros
-
->>>>>>> 024bd1f0
 (byte-defop-compiler list)
 (byte-defop-compiler concat)
 (byte-defop-compiler (indent-to-column byte-indent-to) byte-compile-indent-to)
@@ -4088,7 +4081,6 @@
 (byte-defop-compiler (/ byte-quo) byte-compile-quo)
 (byte-defop-compiler nconc)
 
-<<<<<<< HEAD
 (defun byte-compile-char-before (form)
   "Is this worth it?  Both -before and -after are written in C."
   (cond ((or (= 1 (length form))
@@ -4123,8 +4115,6 @@
 						  `(- (or ,(nth 1 form) 1))))))
 	(t (byte-compile-subr-wrong-args form "0-1"))))
 
-=======
->>>>>>> 024bd1f0
 (defun byte-compile-list (form)
   (let ((count (length (cdr form))))
     (cond ((= count 0)
