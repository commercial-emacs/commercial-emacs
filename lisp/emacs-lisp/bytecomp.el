;;; bytecomp.el --- compilation of Lisp code into byte code -*- lexical-binding: t -*-

;; Copyright (C) 1985-1987, 1992, 1994, 1998, 2000-2024 Free Software
;; Foundation, Inc.

;; Author: Jamie Zawinski <jwz@lucid.com>
;;	Hallvard Furuseth <hbf@ulrik.uio.no>
;; Maintainer: emacs-devel@gnu.org
;; Keywords: lisp
;; Package: emacs

;; This file is NOT part of GNU Emacs.

;; GNU Emacs is free software: you can redistribute it and/or modify
;; it under the terms of the GNU General Public License as published by
;; the Free Software Foundation, either version 3 of the License, or
;; (at your option) any later version.

;; GNU Emacs is distributed in the hope that it will be useful,
;; but WITHOUT ANY WARRANTY; without even the implied warranty of
;; MERCHANTABILITY or FITNESS FOR A PARTICULAR PURPOSE.  See the
;; GNU General Public License for more details.

;; You should have received a copy of the GNU General Public License
;; along with GNU Emacs.  If not, see <https://www.gnu.org/licenses/>.

;;; Commentary:

;; The Emacs Lisp byte compiler.  This crunches Lisp source into a sort
;; of p-code (`lapcode') which takes up less space and can be interpreted
;; faster.  [`LAP' == `Lisp Assembly Program'.]
;; The user entry points are byte-compile-file and byte-recompile-directory.

;;; Todo:

;; - Turn "not bound at runtime" functions into autoloads.

;;; Code:

;; ========================================================================
;; Entry points:
;;	byte-recompile-directory, byte-compile-file,
;;      byte-recompile-file,
;;     batch-byte-compile, batch-byte-recompile-directory,
;;	byte-compile, compile-defun,
;;	display-call-tree
;; (byte-compile-buffer and byte-compile-and-load-file were turned off
;;  because they are not terribly useful and get in the way of completion.)

;; This version of the byte compiler has the following improvements:
;;  + optimization of compiled code:
;;    - removal of unreachable code;
;;    - removal of calls to side-effectless functions whose return-value
;;      is unused;
;;    - compile-time evaluation of safe constant forms, such as (consp nil)
;;      and (ash 1 6);
;;    - open-coding of literal lambdas;
;;    - peephole optimization of emitted code;
;;    - trivial functions are left uncompiled for speed.
;;  + support for inline functions;
;;  + compile-time evaluation of arbitrary expressions;
;;  + compile-time warning messages for:
;;    - functions being redefined with incompatible arglists;
;;    - functions being redefined as macros, or vice-versa;
;;    - functions or macros defined multiple times in the same file;
;;    - functions being called with the incorrect number of arguments;
;;    - functions being called which are not defined globally, in the
;;      file, or as autoloads;
;;    - assignment and reference of undeclared free variables;
;;    - various syntax errors;
;;  + correct compilation of nested defuns, defmacros, defvars and defsubsts;
;;  + correct compilation of top-level uses of macros;
;;  + the ability to generate a histogram of functions called.

;; User customization variables: M-x customize-group bytecomp

;; New Features:
;;
;;  o	The form `defsubst' is just like `defun', except that the function
;;	generated will be open-coded in compiled code which uses it.  This
;;	means that no function call will be generated, it will simply be
;;	spliced in.  Lisp functions calls are very slow, so this can be a
;;	big win.
;;
;;	You can generally accomplish the same thing with `defmacro', but in
;;	that case, the defined procedure can't be used as an argument to
;;	mapcar, etc.
;;
;;  o	You can also open-code one particular call to a function without
;;	open-coding all calls.  Use the 'inline' form to do this, like so:
;;
;;		(inline (foo 1 2 3))	;; `foo' will be open-coded
;;	or...
;;		(inline			;;  `foo' and `baz' will be
;;		 (foo 1 2 3 (bar 5))	;; open-coded, but `bar' will not.
;;		 (baz 0))
;;
;;  o	It is possible to open-code a function in the same file it is defined
;;	in without having to load that file before compiling it.  The
;;	byte-compiler has been modified to remember function definitions in
;;	the compilation environment in the same way that it remembers macro
;;	definitions.
;;
;;  o  Forms like ((lambda ...) ...) are open-coded.
;;
;;  o  The form `eval-when-compile' is like progn, except that the body
;;     is evaluated at compile-time.  When it appears at top-level, this
;;     is analogous to the Common Lisp idiom (eval-when (compile) ...).
;;     When it does not appear at top-level, it is similar to the
;;     Common Lisp #. reader macro (but not in interpreted code).
;;
;;  o  The form `eval-and-compile' is similar to eval-when-compile, but
;;	the whole form is evalled both at compile-time and at run-time.
;;
;;  o  The command compile-defun is analogous to eval-defun.
;;
;;  o  If you run byte-compile-file on a filename which is visited in a
;;     buffer, and that buffer is modified, you are asked whether you want
;;     to save the buffer before compiling.
;;
;;  o  byte-compiled files now start with the string `;ELC'.
;;     Some versions of `file' can be customized to recognize that.

(eval-when-compile (require 'compile))
(eval-when-compile (require 'cl-lib))
(require 'cldefs nil t) ;; bootstrap-emacs won't have it in time
(require 'backquote)
(require 'macroexp)
(require 'cconv)
(require 'warnings)

(autoload 'cl-tailp "cl-extra")
(declare-function cl-find-if "cl-seq")
(declare-function cl-remove-if "cl-seq")

;; The feature of compiling in a specific target Emacs version
;; has been turned off because compile time options are a bad idea.
(defgroup bytecomp nil
  "Emacs Lisp byte-compiler."
  :group 'lisp)

(defcustom emacs-lisp-file-regexp "\\.el\\'"
  "Regexp which matches Emacs Lisp source files.
If you change this, you might want to set `byte-compile-dest-file-function'.
\(Note that the assumption of a \".elc\" suffix for compiled files
is hard-coded in various places in Emacs.)"
  ;; Eg is_elc in Fload.
  :type 'regexp)

(defcustom byte-compile-dest-file-function #'byte-compile--default-dest-file
  "Function for the function `byte-compile-dest-file' to call.
It should take one argument, the name of an Emacs Lisp source
file name, and return the name of the compiled file.
\(Note that the assumption that the source and compiled files
are found in the same directory is hard-coded in various places in Emacs.)"
  ;; Eg load-prefer-newer, documentation lookup IIRC.
  :type '(choice (const nil) function)
  :version "23.2")

(defun byte-compiler-base-file-name (filename)
  "This enables file name handlers such as jka-compr
to remove parts of the file name that should not be copied
through to the output file name."
  (if-let ((handler (find-file-name-handler
                     filename
		     'byte-compiler-base-file-name)))
      (funcall handler 'byte-compiler-base-file-name filename)
    filename))

;; Sadly automake relies on this misfeature up to at least version 1.15.1.
(if (fboundp 'byte-compile-dest-file)
    (or (featurep 'bytecomp)
        (display-warning 'bytecomp (format-message "\
Changing `byte-compile-dest-file' is obsolete (as of 23.2);
set `byte-compile-dest-file-function' instead.")))
(defun byte-compile-dest-file (filename)
  "Convert an Emacs Lisp source file name to a compiled file name.
If `byte-compile-dest-file-function' is non-nil, uses that
function to do the work.  Otherwise, if FILENAME matches
`emacs-lisp-file-regexp' (by default, files with the extension \".el\"),
replaces the matching part (and anything after it) with \".elc\";
otherwise adds \".elc\"."
  (funcall (or byte-compile-dest-file-function
               #'byte-compile--default-dest-file)
           filename)))

(defun byte-compile--default-dest-file (filename)
  (setq filename (file-name-sans-versions
		  (byte-compiler-base-file-name filename)))
  (cond ((string-match emacs-lisp-file-regexp filename)
	 (concat (substring filename 0 (match-beginning 0)) ".elc"))
	(t (concat filename ".elc"))))

;; This can be the 'byte-compile property of any symbol.
(autoload 'byte-compile-inline-expand "byte-opt")

;; This is the entry point to the lapcode optimizer pass1.
(autoload 'byte-optimize-one-form "byte-opt")
;; This is the entry point to the lapcode optimizer pass2.
(autoload 'byte-optimize-lapcode "byte-opt")

;; This is the entry point to the decompiler, which is used by the
;; disassembler.  The disassembler just requires 'byte-compile, but
;; that doesn't define this function, so this seems to be a reasonable
;; thing to do.
(autoload 'byte-decompile-bytecode "byte-opt")

(defcustom byte-compile-verbose
  (and (not noninteractive) (> baud-rate search-slow-speed))
  "Non-nil means print messages describing progress of byte-compiler."
  :type 'boolean)

(defcustom byte-optimize t
  "Enable optimization in the byte compiler.
Possible values are:
  nil      - no optimization
  t        - all optimizations
  `source' - source-level optimizations only
  `byte'   - code-level optimizations only"
  :type '(choice (const :tag "none" nil)
		 (const :tag "all" t)
		 (const :tag "source-level" source)
		 (const :tag "byte-level" byte)))

(defcustom byte-compile-delete-errors nil
  "If non-nil, the optimizer may delete forms that may signal an error.
This includes variable references and calls to functions such as `car'."
  :type 'boolean)

(defcustom byte-compile-cond-use-jump-table t
  "Compile `cond' clauses to a jump table implementation (using a hash-table)."
  :version "26.1"
  :type 'boolean)

(defvar byte-compile-dynamic nil
  "Formerly used to compile function bodies so they load lazily.
This variable no longer has any effect.")
(make-obsolete-variable 'byte-compile-dynamic "not worthwhile any more." "27.1")
;;;###autoload(put 'byte-compile-dynamic 'safe-local-variable 'booleanp)

(defcustom byte-compile-dynamic-docstrings t
  "If non-nil, compile doc strings for lazy access.
We bury the doc strings of functions and variables inside comments in
the file, and bring them into core only when they are actually needed.

When this option is true, if you load the compiled file and then move it,
you won't be able to find the documentation of anything in that file.

To disable this option for a certain file, make it a file-local variable
in the source file.  For example, add this to the first line:
  -*-byte-compile-dynamic-docstrings:nil;-*-
You can also set the variable globally.

This option is enabled by default because it reduces Emacs memory usage."
  :type 'boolean)
;;;###autoload(put 'byte-compile-dynamic-docstrings 'safe-local-variable 'booleanp)

(defvar byte-compile-log-buffer "*Compile-Log*"
  "Name of the byte-compiler's log buffer.")

(defvar byte-compile--known-dynamic-vars nil
  "Variables known to be declared as dynamic, for warning purposes.
Each element is (VAR . FILE), indicating that VAR is declared in FILE.")

(defvar byte-compile--seen-defvars nil
  "All dynamic variable declarations seen so far.")

(defvar byte-compile--seen-requires nil
  "All required symbols seen so far.")

(defcustom byte-optimize-log nil
  "If non-nil, the byte-compiler will log its optimizations.
If this is `source', then only source-level optimizations will be logged.
If it is `byte', then only byte-level optimizations will be logged.
The information is logged to `byte-compile-log-buffer'."
  :type '(choice (const :tag "none" nil)
		 (const :tag "all" t)
		 (const :tag "source-level" source)
		 (const :tag "byte-level" byte)))

(defcustom byte-compile-error-on-warn nil
  "If true, the byte-compiler reports warnings with `error'."
  :type 'boolean)
;; This needs to be autoloaded because it needs to be available to
;; Emacs before the byte compiler is loaded, otherwise Emacs will not
;; know that this variable is marked as safe until it is too late.
;; (See https://lists.gnu.org/r/emacs-devel/2018-01/msg00261.html )
;;;###autoload(put 'byte-compile-error-on-warn 'safe-local-variable 'booleanp)

(defconst byte-compile-warning-types
  '( callargs constants
     docstrings docstrings-non-ascii-quotes docstrings-wide
     empty-body free-vars ignored-return-value interactive-only
     lexical lexical-dynamic make-local
     mapcar                             ; obsolete
     mutate-constant noruntime not-unused obsolete redefine suspicious
     unresolved)
  "The list of warning types used when `byte-compile-warnings' is t.")
(defcustom byte-compile-warnings t
  "List of warnings that the byte-compiler should issue (t for almost all).

Elements of the list may be:

  free-vars   references to variables not in the current lexical scope.
  unresolved  alias for undefined.
  callargs    function calls with args that don't match the definition.
  constants   let-binding of, or assignment to, constants/nonvariables.
  docstrings  various docstring stylistic issues, such as incorrect use
              of single quotes
  docstrings-non-ascii-quotes
              docstrings that have non-ASCII quotes.
              Only enabled when `docstrings' also is.
  docstrings-wide
              docstrings that are too wide, containing lines longer than both
              `byte-compile-docstring-max-column' and `fill-column' characters.
              Only enabled when `docstrings' also is.
  empty-body  body argument to a special form or macro is empty.
  free-vars   references to variables not in the current lexical scope.
  ignored-return-value
              function called without using the return value where this
              is likely to be a mistake.
  interactive-only
	      commands that normally shouldn't be called from Lisp code.
  lexical     global/dynamic variables lacking a prefix.
  lexical-dynamic
              lexically bound variable declared dynamic elsewhere
  make-local  calls to `make-variable-buffer-local' that may be incorrect.
  mutate-constant
              code that mutates program constants such as quoted lists.
  noruntime   functions that may not be defined at runtime (typically
              defined only under `eval-when-compile').
  not-unused  warning about using variables with symbol names starting with _.
  obsolete    obsolete variables and functions.
  redefine    function name redefined from a macro to ordinary function or vice
              versa, or redefined to take a different number of arguments.
  suspicious  constructs that usually don't do what the coder wanted.
  unresolved  calls to unknown functions.

If the list begins with `not', then the remaining elements specify warnings to
suppress.  For example, (not free-vars) will suppress the `free-vars' warning.

The t value means \"all non experimental warning types\", and
excludes the types in `byte-compile--emacs-build-warning-types'.
A value of `all' really means all."
  :type `(choice (const :tag "Default selection" t)
                 (const :tag "All" all)
		 (set :menu-tag "Some"
                      ,@(mapcar (lambda (x) `(const ,x))
                                byte-compile-warning-types))))

(defconst byte-compile--emacs-build-warning-types
  '(docstrings-non-ascii-quotes)
  "List of warning types that are only enabled during Emacs builds.
This is typically either warning types that are being phased in
\(but shouldn't be enabled for packages yet), or that are only relevant
for the Emacs build itself.")

(defvar byte-compile--suppressed-warnings nil
  "Dynamically bound by `with-suppressed-warnings' to suppress warnings.")

;;;###autoload
(put 'byte-compile-warnings 'safe-local-variable
     (lambda (v)
       (or (symbolp v)
           (null (delq nil (mapcar (lambda (x) (not (symbolp x))) v))))))

;;;###autoload
(defun byte-compile-warning-enabled-p (warning &optional symbol)
  "Return non-nil if WARNING is enabled, according to `byte-compile-warnings'."
  (let ((suppress nil))
    (dolist (elem byte-compile--suppressed-warnings)
      (when (and (eq (car elem) warning)
                 (memq symbol (cdr elem)))
        (setq suppress t)))
    (and (not suppress)
         ;; During an Emacs build, we want all warnings.
         (or (eq byte-compile-warnings 'all)
             ;; If t, we want almost all the warnings, but not the
             ;; ones that are Emacs build specific.
             (and (not (memq warning byte-compile--emacs-build-warning-types))
                  (or (eq byte-compile-warnings t)
                      (if (eq (car byte-compile-warnings) 'not)
                          (not (memq warning byte-compile-warnings))
                        (memq warning byte-compile-warnings))))))))

;;;###autoload
(defun byte-compile-disable-warning (warning)
  "Change `byte-compile-warnings' to disable WARNING.
If `byte-compile-warnings' is t, set it to `(not WARNING)'.
Otherwise, if the first element is `not', add WARNING, else remove it.
Normally you should let-bind `byte-compile-warnings' before calling this,
else the global value will be modified."
  (setq byte-compile-warnings
        (cond ((eq byte-compile-warnings t)
               (list 'not warning))
              ((eq (car byte-compile-warnings) 'not)
               (if (memq warning byte-compile-warnings)
                   byte-compile-warnings
                 (append byte-compile-warnings (list warning))))
              (t
               (delq warning byte-compile-warnings)))))

;;;###autoload
(defun byte-compile-enable-warning (warning)
  "Change `byte-compile-warnings' to enable WARNING.
If `byte-compile-warnings' is t, do nothing.  Otherwise, if the
first element is `not', remove WARNING, else add it.
Normally you should let-bind `byte-compile-warnings' before calling this,
else the global value will be modified."
  (or (eq byte-compile-warnings t)
      (setq byte-compile-warnings
            (cond ((eq (car byte-compile-warnings) 'not)
                   (delq warning byte-compile-warnings))
                  ((memq warning byte-compile-warnings)
                   byte-compile-warnings)
                  (t
                   (append byte-compile-warnings (list warning)))))))

(defvar byte-compile-interactive-only-functions nil
  "List of commands that are not meant to be called from Lisp.")
(make-obsolete-variable 'byte-compile-interactive-only-functions
			"use the `interactive-only' symbol property instead."
			"24.4")

(defvar byte-compile-not-obsolete-vars nil
  "List of variables that shouldn't be reported as obsolete.")
(defvar byte-compile-global-not-obsolete-vars nil
  "Global list of variables that shouldn't be reported as obsolete.")

(defvar byte-compile-not-obsolete-funcs nil
  "List of functions that shouldn't be reported as obsolete.")

(defcustom byte-compile-generate-call-tree nil
  "Non-nil means collect call-graph information when compiling.
This records which functions were called and from where.
If the value is t, compilation displays the call graph when it finishes.
If the value is neither t nor nil, compilation asks you whether to
display the graph.

The call tree only lists functions called, not macros used.  Those
functions which the byte-code interpreter knows about directly (eq,
cons, etc.) are not reported.

The call tree also lists those functions which are not known to be
called (that is, to which no calls have been compiled).  Functions
which can be invoked interactively are excluded from this list."
  :type '(choice (const :tag "Yes" t) (const :tag "No" nil)
		 (other :tag "Ask" lambda)))

(defvar byte-compile-call-tree nil
  "Alist of functions and their call tree.
Each element looks like

  (FUNCTION CALLERS CALLS)

where CALLERS is a list of functions that call FUNCTION, and CALLS
is a list of functions for which calls were generated while compiling
FUNCTION.")

(defcustom byte-compile-call-tree-sort 'name
  "If non-nil, sort the call tree.
The values `name', `callers', `calls', `calls+callers'
specify different fields to sort on."
  :type '(choice (const name) (const callers) (const calls)
		 (const calls+callers) (const nil)))

(defvar byte-compile-jump-tables nil
  "List of all jump tables used during compilation of this form.")
(defvar byte-compile-constants nil
  "List of all constants encountered during compilation of this form.")
(defvar byte-compile-variables nil
  "List of all variables encountered during compilation of this form.")
(defvar byte-compile-bound-variables nil
  "List of dynamic variables bound in the context of the current form.
This list lives partly on the stack.")
(defvar byte-compile-lexical-variables nil
  "List of variables that have been treated as lexical.
Filled in `cconv-analyze-form' but initialized and consulted here.")
(defvar byte-compile-const-variables nil
  "List of variables declared as constants during compilation of this file.")
(defvar byte-compile-free-references)
(defvar byte-compile-free-assignments)
(defvar byte-compile-abort-elc nil
  "Can be nil, t, or the actual error halting the compilation.")

(defvar byte-compile--defined-funcs nil
  "List of function symbols known to be defined at runtime.")

(defvar byte-compile--undefined-funcs nil
  "Alist of function symbols known to be undefined at runtime.
Entries are of the form \(UNDEFINED-FUNC CHARPOS . ARITIES).
CHARPOS is the best-efforts file position that lread.c first
found a call.  Each direct call adds its argument count to the
list ARITIES for the purpose of flagging inconsistent arities.
ARITIES is the literal t if the function is only called
indirectly.")

(defvar byte-compile--noruntime-funcs nil
  "List of function symbols only defined at compile-time.")

(defun byte-compile-maybe-expand (form func)
  "Macroexpansion of top-level FORM could yield a progn.
See CLHS section 3.2.3.1, *Processing of Top Level Forms*, and
bytecomp-tests.el for interesting cases."
  (let ((form* (macroexp-macroexpand form byte-compile-macro-environment)))
    (if (eq (car-safe form*) 'progn)
        (cons 'progn
              (mapcar (lambda (sexpr)
                        (byte-compile-maybe-expand sexpr func))
                      (cdr form*)))
      (funcall func form*))))


(defvar bytecomp--copy-tree-seen)

(defun bytecomp--copy-tree-1 (tree)
  ;; TREE must be a cons.
  (or (gethash tree bytecomp--copy-tree-seen)
      (let* ((next (cdr tree))
             (result (cons nil next))
             (copy result))
        (while (progn
                 (puthash tree copy bytecomp--copy-tree-seen)
                 (let ((a (car tree)))
                   (setcar copy (if (consp a)
                                    (bytecomp--copy-tree-1 a)
                                  a)))
                 (and (consp next)
                      (let ((tail (gethash next bytecomp--copy-tree-seen)))
                        (if tail
                            (progn (setcdr copy tail)
                                   nil)
                          (setq tree next)
                          (setq next (cdr next))
                          (let ((prev copy))
                            (setq copy (cons nil next))
                            (setcdr prev copy)
                            t))))))
        result)))

(defun bytecomp--copy-tree (tree)
  "Make a copy of TREE, preserving any circular structure therein.
Only conses are traversed and duplicated, not arrays or any other structure."
  (if (consp tree)
      (let ((bytecomp--copy-tree-seen (make-hash-table :test #'eq)))
        (bytecomp--copy-tree-1 tree))
    tree))

(defconst byte-compile-initial-macro-environment
  `((declare-function . byte-compile-macroexpand-declare-function)
    (eval-when-compile . ,(lambda (&rest body)
                            (let (result)
                              (byte-compile-maybe-expand
                               (macroexp-progn body)
                               (lambda (form)
                                 ;; Sandbox these defvars to forestall "not
                                 ;; defined at runtime" errors
                                 (let ((byte-compile--undefined-funcs
                                        byte-compile--undefined-funcs)
                                       (byte-compile--defined-funcs
                                        byte-compile--defined-funcs))
                                   (setf result
                                         (byte-compile-eval
                                          (byte-compile-top-level
                                           (byte-compile-preprocess form)))))))
                              (list 'quote result))))
    (eval-and-compile . ,(lambda (&rest body)
                           (byte-compile-maybe-expand
                            (macroexp-progn body)
                            (lambda (form)
                              ;; Don't compile since we don't know
                              ;; byte-compile-form or byte-compile-file-form.
                              (let ((expanded
                                     (macroexpand--all-top-level
                                      form
                                      macroexpand-all-environment)))
                                (eval expanded lexical-binding)
                                expanded)))))
    (with-suppressed-warnings
        . ,(lambda (warnings &rest body)
             ;; Bind `byte-compile--suppressed-warnings' once here for
             ;; the macroexpansion, and once again later for the
             ;; compilation via `byte-compile-suppressed-warnings'
             (if body
                 (let ((byte-compile--suppressed-warnings
                        (append warnings byte-compile--suppressed-warnings)))
                   `(internal--with-suppressed-warnings
                     ',warnings
                     ,(macroexpand-all
                       ;; not macroexp-progn because byte-compile-file-form-progn
                       ;; assumes progn even for single expression.
                       `(progn ,@body)
                       macroexpand-all-environment)))
               (macroexp-warn-and-return
                "`with-suppressed-warnings' with empty body"
                nil '(empty-body with-suppressed-warnings) t)))))
  "The default macro-environment passed to macroexpand by the compiler.
Placing a macro here will cause a macro to have different semantics when
expanded by the compiler as when expanded by the interpreter.")

(defvar byte-compile-macro-environment byte-compile-initial-macro-environment
  "Alist of macros defined in the file being compiled.
Each element looks like (MACRONAME . DEFINITION).  It is
\(MACRONAME . nil) when a macro is redefined as a function.")

(defvar byte-compile-function-environment nil
  "Alist of functions defined in the file being compiled.
This is so we can inline them when necessary.
Each element looks like (FUNCTIONNAME . DEFINITION).  It is
\(FUNCTIONNAME . nil) when a function is redefined as a macro.
It is \(FUNCTIONNAME . t) when all we know is that it was defined,
and we don't know the definition.  For an autoloaded function, DEFINITION
has the form (autoload . FILENAME).")

;; Variables for lexical binding
(defvar byte-compile--lexical-environment nil
  "The current lexical environment.")

(defvar byte-compile-tag-number 0)
(defvar byte-compile-output nil
  "Alist describing contents to put in byte code string.
Each element is (INDEX . VALUE)")
(defvar byte-compile-depth 0 "Current depth of execution stack.")
(defvar byte-compile-maxdepth 0 "Maximum depth of execution stack.")

;; The following is used by comp.el to spill data out of here.
;;
;; Spilling is done in 3 places:
;;
;; - `byte-compile-lapcode' to obtain the map bytecode -> LAP for any
;;   code assembled.
;;
;; - `byte-compile-lambda' to obtain arglist doc and interactive spec
;;   af any lambda compiled (including anonymous).
;;
;; - `byte-compile-file-form-defalias*' to obtain the list of
;;   top-level forms as they would be outputted in the .elc file.
;;

(declare-function cl--defsubst-expand "cl-macs")
(cl-defstruct byte-to-native-lambda
  byte-func lap)

;; Top level forms:
(cl-defstruct byte-to-native-func-def
  "Named function defined at top-level."
  name c-name byte-func)
(cl-defstruct byte-to-native-top-level
  "All other top-level forms."
  form lexical)

(defvar byte-native-compiling nil
  "Non-nil while native compiling.")
(defvar byte-native-qualities nil
  "To spill default qualities from the compiled file.")
(defvar byte+native-compile nil
  "Non-nil while producing at the same time byte and native code.")
(defvar byte-to-native-lambdas-h nil
  "Hash byte-code -> byte-to-native-lambda.")
(defvar byte-to-native-top-level-forms nil
  "List of top level forms.")
(defvar byte-to-native-output-buffer-file nil
  "Pair holding byte-compilation output buffer, elc filename.")
(defvar byte-to-native-plist-environment nil
  "To spill `overriding-plist-environment'.")


;;; The byte codes; this information is duplicated in bytecomp.c

(defvar byte-code-vector nil
  "An array containing byte-code names indexed by byte-code values.")

(defvar byte-stack+-info nil
  "An array with the stack adjustment for each byte-code.")

(defmacro byte-defop (opcode stack-adjust opname &optional docstring)
  ;; This is a speed-hack for building the byte-code-vector at compile-time.
  ;; We fill in the vector at macroexpand-time, and then after the last call
  ;; to byte-defop, we write the vector out as a constant instead of writing
  ;; out a bunch of calls to aset.
  ;; Actually, we don't fill in the vector itself, because that could make
  ;; it problematic to compile big changes to this compiler; we store the
  ;; values on its plist, and remove them later in -extrude.
  (let ((v1 (or (get 'byte-code-vector 'tmp-compile-time-value)
		(put 'byte-code-vector 'tmp-compile-time-value
		     (make-vector 256 nil))))
	(v2 (or (get 'byte-stack+-info 'tmp-compile-time-value)
		(put 'byte-stack+-info 'tmp-compile-time-value
		     (make-vector 256 nil)))))
    (aset v1 opcode opname)
    (aset v2 opcode stack-adjust))
  (if docstring
      (list 'defconst opname opcode (concat "Byte code opcode " docstring "."))
    (list 'defconst opname opcode)))

(defmacro byte-extrude-byte-code-vectors ()
  (prog1 (list 'setq 'byte-code-vector
		     (get 'byte-code-vector 'tmp-compile-time-value)
		     'byte-stack+-info
		     (get 'byte-stack+-info 'tmp-compile-time-value))
    (put 'byte-code-vector 'tmp-compile-time-value nil)
    (put 'byte-stack+-info 'tmp-compile-time-value nil)))


;; The following opcodes (1-47) use the 3 lowest bits for an immediate
;; argument.

(byte-defop   0  1 byte-stack-ref "for stack reference")
;; Code 0 is actually unused but reserved as invalid code for detecting
;; corrupted bytecode.  Codes 1-7 are stack-ref.

(byte-defop   8  1 byte-varref	"for variable reference")
(byte-defop  16 -1 byte-varset	"for setting a variable")
(byte-defop  24 -1 byte-varbind	"for binding a variable")
(byte-defop  32  0 byte-call	"for calling a function")
(byte-defop  40  0 byte-unbind	"for unbinding special bindings")
;; codes 8-47 are consumed by the preceding opcodes

(byte-defop  48  0 byte-pophandler)
(byte-defop  49 -1 byte-pushconditioncase)
(byte-defop  50 -1 byte-pushcatch)

;; unused: 51-55

(byte-defop  56 -1 byte-nth)
(byte-defop  57  0 byte-symbolp)
(byte-defop  58  0 byte-consp)
(byte-defop  59  0 byte-stringp)
(byte-defop  60  0 byte-listp)
(byte-defop  61 -1 byte-eq)
(byte-defop  62 -1 byte-memq)
(byte-defop  63  0 byte-not)
(byte-defop  64  0 byte-car)
(byte-defop  65  0 byte-cdr)
(byte-defop  66 -1 byte-cons)
(byte-defop  67  0 byte-list1)
(byte-defop  68 -1 byte-list2)
(byte-defop  69 -2 byte-list3)
(byte-defop  70 -3 byte-list4)
(byte-defop  71  0 byte-length)
(byte-defop  72 -1 byte-aref)
(byte-defop  73 -2 byte-aset)
(byte-defop  74  0 byte-symbol-value)
(byte-defop  75  0 byte-symbol-function)
(byte-defop  76 -1 byte-set)
(byte-defop  77 -1 byte-fset)
(byte-defop  78 -1 byte-get)
(byte-defop  79 -2 byte-substring)
(byte-defop  80 -1 byte-concat2)
(byte-defop  81 -2 byte-concat3)
(byte-defop  82 -3 byte-concat4)
(byte-defop  83  0 byte-sub1)
(byte-defop  84  0 byte-add1)
(byte-defop  85 -1 byte-eqlsign)
(byte-defop  86 -1 byte-gtr)
(byte-defop  87 -1 byte-lss)
(byte-defop  88 -1 byte-leq)
(byte-defop  89 -1 byte-geq)
(byte-defop  90 -1 byte-diff)
(byte-defop  91  0 byte-negate)
(byte-defop  92 -1 byte-plus)
(byte-defop  93 -1 byte-max)
(byte-defop  94 -1 byte-min)
(byte-defop  95 -1 byte-mult)
(byte-defop  96  1 byte-point)
(byte-defop  97  0 byte-save-current-buffer-OBSOLETE) ; unused since v20
(byte-defop  98  0 byte-goto-char)
(byte-defop  99  0 byte-insert)
(byte-defop 100  1 byte-point-max)
(byte-defop 101  1 byte-point-min)
(byte-defop 102  0 byte-char-after)
(byte-defop 103  1 byte-following-char)
(byte-defop 104  1 byte-preceding-char)
(byte-defop 105  1 byte-current-column)
(byte-defop 106  0 byte-indent-to)
(byte-defop 107  0 byte-scan-buffer-OBSOLETE) ; no longer generated as of v18
(byte-defop 108  1 byte-eolp)
(byte-defop 109  1 byte-eobp)
(byte-defop 110  1 byte-bolp)
(byte-defop 111  1 byte-bobp)
(byte-defop 112  1 byte-current-buffer)
(byte-defop 113  0 byte-set-buffer)
(byte-defop 114  0 byte-save-current-buffer
  "to make a binding to record the current buffer")
(byte-defop 115  0 byte-set-mark-OBSOLETE)
(byte-defop 116  1 byte-interactive-p-OBSOLETE)

(byte-defop 117  0 byte-forward-char)
(byte-defop 118  0 byte-forward-word)
(byte-defop 119 -1 byte-skip-chars-forward)
(byte-defop 120 -1 byte-skip-chars-backward)
(byte-defop 121  0 byte-forward-line)
(byte-defop 122  0 byte-char-syntax)
(byte-defop 123 -1 byte-buffer-substring)
(byte-defop 124 -1 byte-delete-region)
(byte-defop 125 -1 byte-narrow-to-region)
(byte-defop 126  1 byte-widen)
(byte-defop 127  0 byte-end-of-line)

;; unused: 128

;; These store their argument in the next two bytes
(byte-defop 129  1 byte-constant2
   "for reference to a constant with vector
index >= byte-constant-limit")
(byte-defop 130  0 byte-goto "for unconditional jump")
(byte-defop 131 -1 byte-goto-if-nil "to pop value and jump if it's nil")
(byte-defop 132 -1 byte-goto-if-not-nil "to pop value and jump if it's not nil")
(byte-defop 133 -1 byte-goto-if-nil-else-pop
  "to examine top-of-stack, jump and don't pop it if it's nil,
otherwise pop it")
(byte-defop 134 -1 byte-goto-if-not-nil-else-pop
  "to examine top-of-stack, jump and don't pop it if it's non nil,
otherwise pop it")

(byte-defop 135 -1 byte-return "to pop a value and return it from `byte-code'")
(byte-defop 136 -1 byte-discard "to discard one value from stack")
(byte-defop 137  1 byte-dup     "to duplicate the top of the stack")

(byte-defop 138  0 byte-save-excursion
  "to make a binding to record the buffer, point and mark")
(byte-defop 139  0 byte-save-window-excursion-OBSOLETE
  "to make a binding to record entire window configuration")
(byte-defop 140  0 byte-save-restriction
  "to make a binding to record the current buffer clipping
restrictions")
(byte-defop 141 -1 byte-catch-OBSOLETE   ; Not generated since Emacs 25.
  "for catch.  Takes, on stack, the tag and an expression for
the body")
(byte-defop 142 -1 byte-unwind-protect
  "for unwind-protect.  Takes, on stack, an expression for
the unwind-action")

;; For condition-case.  Takes, on stack, the variable to bind,
;; an expression for the body, and a list of clauses.
;; Not generated since Emacs 25.
(byte-defop 143 -2 byte-condition-case-OBSOLETE)

(byte-defop 144  0 byte-temp-output-buffer-setup-OBSOLETE)
(byte-defop 145 -1 byte-temp-output-buffer-show-OBSOLETE)

;; unused: 146

(byte-defop 147 -2 byte-set-marker)
(byte-defop 148  0 byte-match-beginning)
(byte-defop 149  0 byte-match-end)
(byte-defop 150  0 byte-upcase)
(byte-defop 151  0 byte-downcase)
(byte-defop 152 -1 byte-string=)
(byte-defop 153 -1 byte-string<)
(byte-defop 154 -1 byte-equal)
(byte-defop 155 -1 byte-nthcdr)
(byte-defop 156 -1 byte-elt)
(byte-defop 157 -1 byte-member)
(byte-defop 158 -1 byte-assq)
(byte-defop 159  0 byte-nreverse)
(byte-defop 160 -1 byte-setcar)
(byte-defop 161 -1 byte-setcdr)
(byte-defop 162  0 byte-car-safe)
(byte-defop 163  0 byte-cdr-safe)
(byte-defop 164 -1 byte-nconc)
(byte-defop 165 -1 byte-quo)
(byte-defop 166 -1 byte-rem)
(byte-defop 167  0 byte-numberp)
(byte-defop 168  0 byte-integerp)

;; unused: 169-174
(byte-defop 175 nil byte-listN)
(byte-defop 176 nil byte-concatN)
(byte-defop 177 nil byte-insertN)

(byte-defop 178 -1 byte-stack-set)	; Stack offset in following one byte.
(byte-defop 179 -1 byte-stack-set2)	; Stack offset in following two bytes.

;; unused: 180-181

;; If (following one byte & 0x80) == 0
;;    discard (following one byte & 0x7F) stack entries
;; else
;;    discard (following one byte & 0x7F) stack entries _underneath_ TOS
;;    (that is, if the operand = 0x83,  ... X Y Z T  =>  ... T)
(byte-defop 182 nil byte-discardN)
;; `byte-discardN-preserve-tos' is a pseudo-op that gets turned into
;; `byte-discardN' with the high bit in the operand set (by
;; `byte-compile-lapcode').
(defconst byte-discardN-preserve-tos byte-discardN)

(byte-defop 183 -2 byte-switch
 "to take a hash table and a value from the stack, and jump to
the address the value maps to, if any.")

;; unused: 184-191

(byte-defop 192  1 byte-constant	"for reference to a constant")
;; Codes 193-255 are consumed by `byte-constant', which uses the 6
;; lowest bits for an immediate argument.
(defconst byte-constant-limit 64
  "Exclusive maximum index usable in the `byte-constant' opcode.")

(defconst byte-goto-ops '(byte-goto byte-goto-if-nil byte-goto-if-not-nil
			  byte-goto-if-nil-else-pop
			  byte-goto-if-not-nil-else-pop
                          byte-pushcatch byte-pushconditioncase)
  "List of byte-codes whose offset is a pc.")

(defconst byte-goto-always-pop-ops '(byte-goto-if-nil byte-goto-if-not-nil))

(byte-extrude-byte-code-vectors)

;;; lapcode generator
;;
;; the byte-compiler now does source -> lapcode -> bytecode instead of
;; source -> bytecode, because it's a lot easier to make optimizations
;; on lapcode than on bytecode.
;;
;; Elements of the lapcode list are of the form (<instruction> . <parameter>)
;; where instruction is a symbol naming a byte-code instruction,
;; and parameter is an argument to that instruction, if any.
;;
;; The instruction can be the pseudo-op TAG, which means that this position
;; in the instruction stream is a target of a goto.  (car PARAMETER) will be
;; the PC for this location, and the whole instruction "(TAG pc)" will be the
;; parameter for some goto op.
;;
;; If the operation is varbind, varref, varset or push-constant, then the
;; parameter is (variable/constant . index_in_constant_vector).
;;
;; First, the source code is macroexpanded and optimized in various ways.
;; Then the resultant code is compiled into lapcode.  Another set of
;; optimizations are then run over the lapcode.  Then the variables and
;; constants referenced by the lapcode are collected and placed in the
;; constants-vector.  (This happens now so that variables referenced by dead
;; code don't consume space.)  And finally, the lapcode is transformed into
;; compacted byte-code.
;;
;; A distinction is made between variables and constants because the variable-
;; referencing instructions are more sensitive to the variables being near the
;; front of the constants-vector than the constant-referencing instructions.
;; Also, this lets us notice references to free variables.

(defmacro byte-compile-push-bytecodes (&rest args)
  "Push bytes onto BVAR, and increment CVAR by the number of bytes pushed.
BVAR and CVAR are variables which are updated after evaluating
all the arguments.

\(fn BYTE1 BYTE2 ... BYTEn BVAR CVAR)"
  (let ((byte-exprs (butlast args 2))
	(bytes-var (car (last args 2)))
	(pc-var (car (last args))))
    `(setq ,bytes-var ,(if (null (cdr byte-exprs))
                           `(progn (cl-assert (<= 0 ,(car byte-exprs)))
                                   (cons ,@byte-exprs ,bytes-var))
                         `(nconc (list ,@(reverse byte-exprs)) ,bytes-var))
           ,pc-var (+ ,(length byte-exprs) ,pc-var))))

(defmacro byte-compile-push-bytecode-const2 (opcode const2 bytes pc)
  "Push OPCODE and the two-byte constant CONST2 onto BYTES, and add 3 to PC.
CONST2 may be evaluated multiple times."
  `(byte-compile-push-bytecodes ,opcode (logand ,const2 255) (ash ,const2 -8)
				,bytes ,pc))

(defun byte-compile-lapcode (lap)
  "Turn lapcode LAP into bytecode.  The lapcode is destroyed."
  ;; Lapcode modifications: changes the ID of a tag to be the tag's PC.
  (let ((pc 0)			; Program counter
	op off			; Operation & offset
	opcode			; numeric value of OP
	(bytes '())		; Put the output bytes here
	(patchlist nil))        ; List of gotos to patch
    (dolist (lap-entry lap)
      (setq op (car lap-entry)
	    off (cdr lap-entry))
      (cond
       ((not (symbolp op))
        (error "Non-symbolic opcode `%s'" op))
       ((eq op 'TAG)
        (setcar off pc))
       (t
        (setq opcode
              (if (eq op 'byte-discardN-preserve-tos)
                  ;; byte-discardN-preserve-tos is a pseudo op, which
                  ;; is actually the same as byte-discardN
                  ;; with a modified argument.
                  byte-discardN
                (symbol-value op)))
        (cond ((memq op byte-goto-ops)
               ;; goto
               (byte-compile-push-bytecodes opcode nil (cdr off) bytes pc)
               (push bytes patchlist))
              ((or (and (consp off)
                        ;; Variable or constant reference
                        (progn
                          (setq off (cdr off))
                          (eq op 'byte-constant)))
                   (and (eq op 'byte-constant)
                        (integerp off)))
               ;; constant ref
               (if (< off byte-constant-limit)
                   (byte-compile-push-bytecodes (+ byte-constant off)
                                                bytes pc)
                 (byte-compile-push-bytecode-const2 byte-constant2 off
                                                    bytes pc)))
              ((and (= opcode byte-stack-set)
                    (> off 255))
               ;; Use the two-byte version of byte-stack-set if the
               ;; offset is too large for the normal version.
               (byte-compile-push-bytecode-const2 byte-stack-set2 off
                                                  bytes pc))
              ((and (>= opcode byte-listN)
                    (< opcode byte-discardN))
               ;; These insns all put their operand into one extra byte.
               (byte-compile-push-bytecodes opcode off bytes pc))
              ((= opcode byte-discardN)
               ;; byte-discardN is weird in that it encodes a flag in the
               ;; top bit of its one-byte argument.  If the argument is
               ;; too large to fit in 7 bits, the opcode can be repeated.
               (let ((flag (if (eq op 'byte-discardN-preserve-tos) #x80 0)))
                 (while (> off #x7f)
                   (byte-compile-push-bytecodes opcode (logior #x7f flag)
                                                bytes pc)
                   (setq off (- off #x7f)))
                 (byte-compile-push-bytecodes opcode (logior off flag)
                                              bytes pc)))
              ((null off)
               ;; opcode that doesn't use OFF
               (byte-compile-push-bytecodes opcode bytes pc))
              ((and (eq opcode byte-stack-ref) (eq off 0))
               ;; (stack-ref 0) is really just another name for `dup'.
               (debug)                 ;FIXME: When would this happen?
               (byte-compile-push-bytecodes byte-dup bytes pc))
              ;; The following three cases are for the special
              ;; insns that encode their operand into 0, 1, or 2
              ;; extra bytes depending on its magnitude.
              ((< off 6)
               (byte-compile-push-bytecodes (+ opcode off) bytes pc))
              ((< off 256)
               (byte-compile-push-bytecodes (+ opcode 6) off bytes pc))
              (t
               (byte-compile-push-bytecode-const2 (+ opcode 7) off
                                                  bytes pc))))))
    ;;(if (not (= pc (length bytes)))
    ;;    (error "Compiler error: pc mismatch - %s %s" pc (length bytes)))
    ;; Patch tag PCs into absolute jumps.
    (dolist (bytes-tail patchlist)
      (setq pc (caar bytes-tail))	; Pick PC from goto's tag.
      ;; Splits PC's value into 2 bytes. The jump address is
      ;; "reconstructed" by the `FETCH2' macro in `bytecode.c'.
      (setcar (cdr bytes-tail) (logand pc 255))
      (setcar bytes-tail (ash pc -8))
      ;; FIXME: Replace this by some workaround.
      (or (<= 0 (car bytes-tail) 255) (error "Bytecode overflow")))

    ;; Similarly, replace TAGs in all jump tables with the correct PC index.
    (dolist (hash-table byte-compile-jump-tables)
      (maphash #'(lambda (value tag)
                   (setq pc (cadr tag))
                   ;; We don't need to split PC here, as it is stored as a lisp
                   ;; object in the hash table (whereas other goto-* ops store
                   ;; it within 2 bytes in the byte string).
                   (puthash value pc hash-table))
               hash-table))
    (let ((bytecode (apply 'unibyte-string (nreverse bytes))))
      (when byte-native-compiling
        ;; Spill LAP for the native compiler here.
        (puthash bytecode (make-byte-to-native-lambda :lap lap)
                 byte-to-native-lambdas-h))
      bytecode)))

(defun byte-compile-eval (form)
  "Eval FORM within compile-time `eval-when-compile' block.
Update byte-compile--noruntime-funcs with new defuns, but not
byte-compile--defined-funcs since definedness is a runtime
notion."
  (let ((hist-orig load-history)
	(hist-nil-orig current-load-list))
    (prog1 (eval form lexical-binding)
      (when (byte-compile-warning-enabled-p 'noruntime)
	(let ((hist-new
	       ;; Get new `current-load-list' for the locally defined funs.
	       (cons (butlast current-load-list (length hist-nil-orig))
	             load-history)))
	  (while (and hist-new (not (eq hist-new hist-orig)))
	    (let ((xs (pop hist-new)))
	      ;; Ensure file not already loaded.
	      (unless (assoc (car xs) hist-orig)
		(dolist (s xs)
		  (pcase s
		    (`(defun . ,f)
		     (unless (get f 'function-history)
                       (push f byte-compile--noruntime-funcs)))))))))))))

(defun byte-compile-eval-before-compile (form)
  "Evaluate FORM for `eval-and-compile'."
  (let ((hist-nil-orig current-load-list))
    (prog1 (eval form lexical-binding)
      (let ((tem current-load-list))
	(while (not (eq tem hist-nil-orig))
          (setq tem (cdr tem)))))))

;;; byte compiler messages

(defun emacs-lisp-compilation-file-name-or-buffer (str)
  "Return file name or buffer given by STR.
If STR is a \"normal\" filename, just return it.
If STR is something like \"Buffer foo.el\", return #<buffer foo.el>
\(if it is still live) or the string \"foo.el\" otherwise."
  (if (string-match "Buffer \\(.*\\)\\'" str)
      (or (get-buffer (match-string-no-properties 1 str))
          (match-string-no-properties 1 str))
    str))

(defconst emacs-lisp-compilation-parse-errors-filename-function
  #'emacs-lisp-compilation-file-name-or-buffer
  "The value for `compilation-parse-errors-filename-function' for when
we go into `emacs-lisp-compilation-mode'.")

(defcustom emacs-lisp-compilation-search-path '(nil)
  "Directories to search for files named in byte-compile error messages.
Value should be a list of directory names, not file names of
directories.  The value nil as an element means the byte-compile
message buffer `default-directory'."
  :version "27.1"
  :type '(repeat (choice (const :tag "Default" nil)
			 (string :tag "Directory"))))

(defvar-keymap emacs-lisp-compilation-mode-map
  "g" #'emacs-lisp-compilation-recompile)

(defvar emacs-lisp-compilation--current-file nil)

(define-compilation-mode emacs-lisp-compilation-mode "elisp-compile"
  "The variant of `compilation-mode' used for emacs-lisp compilation buffers."
  (setq-local emacs-lisp-compilation--current-file nil))

(defun emacs-lisp-compilation-recompile ()
  "Recompile the previously byte-compiled file."
  (interactive)
  (unless emacs-lisp-compilation--current-file
    (error "No previously compiled file"))
  (unless (stringp emacs-lisp-compilation--current-file)
    (error "Only files can be recompiled"))
  (byte-compile-file emacs-lisp-compilation--current-file))

;; Single thread makes global variables possible.
;; Global variables make programming easy.
(defvar byte-compile-current-func nil)
(defvar byte-compile-dest-file nil)
(defvar byte-compile-current-file nil)
(defvar byte-compile-current-group nil)
(defvar byte-compile-current-buffer nil)
(defvar byte-compile-current-annotations nil)
(defvar byte-compile-current-form nil)
(defvar byte-compile-current-charpos nil)

;; Log something that isn't a warning.
(defmacro byte-compile-log (format-string &rest args)
  `(and
    byte-optimize
    (memq byte-optimize-log '(t source))
    (let ((print-escape-newlines t)
	  (print-level 4)
	  (print-length 4))
      (byte-compile-log-1
       (format-message
	,format-string
	,@(mapcar
	   (lambda (x) (if (symbolp x) (list 'prin1-to-string x) x))
	   args))))))

(defun byte-compile-log-1 (string)
  "Log something that isn't a warning."
  (with-current-buffer byte-compile-log-buffer
    (let ((inhibit-read-only t))
      (goto-char (point-max))
      (byte-compile-warning-prefix nil nil)
      (cond (noninteractive
	     (message " %s" string))
	    (t
	     (insert (format "%s\n" string)))))))

;; copied from gnus-util.el
(defsubst byte-compile-delete-first (elt list)
  (if (eq (car list) elt)
      (cdr list)
    (let ((total list))
      (while (and (cdr list)
		  (not (eq (cadr list) elt)))
	(setq list (cdr list)))
      (when (cdr list)
	(setcdr list (cddr list)))
      total)))

(defvar byte-compile-last-warned-func nil)
(defvar byte-compile-last-logged-file nil)
(defvar byte-compile-root-dir nil
  "Directory relative to which file names in error messages are written.")

(defun byte-compile-abbreviate-file (file &optional dir)
  (let ((f1 (abbreviate-file-name file))
        (f2 (file-relative-name file dir)))
    (if (< (length f2) (length f1)) f2 f1)))

(defun byte-compile-warning-prefix (level entry)
  (let* ((inhibit-read-only t)
	 (dir (or byte-compile-root-dir default-directory))
	 (file (cond ((stringp byte-compile-current-file)
		      (format "%s:" (byte-compile-abbreviate-file
                                     byte-compile-current-file dir)))
		     ((bufferp byte-compile-current-file)
		      (format "Buffer %s:"
			      (buffer-name byte-compile-current-file)))
		     ((stringp load-file-name)
		      ;; a file containing explicit calls to compiled functions.
		      (format "%s:" (byte-compile-abbreviate-file
                                     load-file-name dir)))
		     (t "")))
	 (annot (if-let ((charpos (or byte-compile-current-charpos
                                      (byte-compile-fuzzy-charpos))))
                    (with-current-buffer byte-compile-current-buffer
                      (apply #'format "%d:%d:"
			     (save-excursion
			       (goto-char charpos)
			       (list (1+ (count-lines (point-min)
                                                      (line-beginning-position)))
                                     ;; `next-error' uses one-indexed column
                                     (1+ (current-column))))))
		  ""))
	 (form (if (eq byte-compile-current-func :end)
                   "end of data"
		 (or byte-compile-current-func "toplevel form"))))
    (when (or (and byte-compile-current-file
		   (not (equal byte-compile-current-file
			       byte-compile-last-logged-file)))
	      (and byte-compile-current-func
		   (not (eq byte-compile-current-func
			    byte-compile-last-warned-func))))
      (insert (format "\nIn %s:\n" form)))
    (when level
      (insert (format "%s%s " file annot))))
  (setq byte-compile-last-logged-file byte-compile-current-file
	byte-compile-last-warned-func byte-compile-current-func)
  entry)

;; This no-op function is used as the value of warning-series
;; to tell inner calls to displaying-byte-compile-warnings
;; not to bind warning-series.
(defun byte-compile-warning-series (&rest _ignore)
  nil)

;; (compile-mode) will cause this to be loaded.
(declare-function compilation-forget-errors "compile" ())

;; Log the start of a file in `byte-compile-log-buffer', and mark it as done.
;; Return the position of the start of the page in the log buffer.
;; But do nothing in batch mode.
(defun byte-compile-log-file ()
  (and (not (equal byte-compile-current-file byte-compile-last-logged-file))
       (not noninteractive)
       (with-current-buffer (get-buffer-create byte-compile-log-buffer)
	 (goto-char (point-max))
	 (let* ((inhibit-read-only t)
		(dir (and (stringp byte-compile-current-file)
			  (file-name-directory byte-compile-current-file)))
		(was-same (equal default-directory dir))
		pt)
	   (when dir
	     (unless was-same
	       (insert (format-message "Leaving directory `%s'\n"
                                       default-directory))))
	   (unless (bolp)
	     (insert "\n"))
	   (setq pt (point-marker))
	   (if byte-compile-current-file
	       (insert "\f\nCompiling "
		       (if (stringp byte-compile-current-file)
			   (concat "file " byte-compile-current-file)
			 (concat "in buffer "
                                 (buffer-name byte-compile-current-file)))
		       " at " (current-time-string) "\n")
	     (insert "\f\nCompiling internal form(s) at " (current-time-string) "\n"))
	   (when dir
	     (setq default-directory dir)
	     (unless was-same
	       (insert (format-message "Entering directory `%s'\n"
                                       default-directory))))
	   (setq byte-compile-last-logged-file byte-compile-current-file
		 byte-compile-last-warned-func nil)
	   ;; Do this after setting default-directory.
	   (unless (derived-mode-p 'compilation-mode)
             (emacs-lisp-compilation-mode))
           (setq emacs-lisp-compilation--current-file byte-compile-current-file)
	   (compilation-forget-errors)
	   pt))))

(defun byte-compile-warn-obsolete (symbol type)
  "Warn that SYMBOL (a variable, function or generalized variable) is obsolete.
TYPE is a string that say which one of these three types it is."
  (when (byte-compile-warning-enabled-p 'obsolete symbol)
    (byte-compile-warn
     "%s"
     (macroexp--obsolete-warning
      symbol
      (pcase type
        ("function"
         (get symbol 'byte-obsolete-info))
        ("variable"
         (get symbol 'byte-obsolete-variable))
        ("generalized variable"
         (get symbol 'byte-obsolete-generalized-variable)))
      type))))

(defun byte-compile-warn (format &rest args)
  (let ((missive (apply #'format-message format args))
        (warning-prefix-function #'byte-compile-warning-prefix)
        (warning-type-format ""))
    (if byte-compile-error-on-warn
        (progn
          (display-warning 'bytecomp missive :error byte-compile-log-buffer)
          (signal 'error nil))
      (display-warning 'bytecomp missive :warning byte-compile-log-buffer))))

(defun byte-compile-fdefinition (name macro-p)
  "If a function has an entry saying (FUNCTION . t).
that means we know it is defined but we don't know how.
If a function has an entry saying (FUNCTION . nil),
that means treat it as not defined."
  (let* ((list (if macro-p
		   byte-compile-macro-environment
		 byte-compile-function-environment))
	 (env (cdr (assq name list))))
    (or env
	(let ((fn name))
	  (while (and (symbolp fn)
		      (fboundp fn)
		      (or (symbolp (symbol-function fn))
			  (consp (symbol-function fn))
			  (and (not macro-p)
			       (compiled-function-p (symbol-function fn)))))
	    (setq fn (symbol-function fn)))
          (let ((advertised (get-advertised-calling-convention
                             (if (and (symbolp fn) (fboundp fn))
                                 ;; Could be a subr.
                                 (symbol-function fn)
                               fn))))
            (cond
             ((listp advertised)
              (if macro-p
                  `(macro lambda ,advertised)
                `(lambda ,advertised)))
             ((and (not macro-p) (compiled-function-p fn)) fn)
             ((not (consp fn)) nil)
             ((eq 'macro (car fn)) (cdr fn))
             (macro-p nil)
             ((eq 'autoload (car fn)) nil)
             (t fn)))))))

(defun byte-compile-arglist-signature (arglist)
  (cond
   ((listp arglist)
    (let ((args 0)
          opts
          restp)
      (while arglist
        (cond ((eq (car arglist) '&optional)
               (or opts (setq opts 0)))
              ((eq (car arglist) '&rest)
               (if (cdr arglist)
                   (setq restp t
                         arglist nil)))
              (t
               (if opts
                   (setq opts (1+ opts))
		 (setq args (1+ args)))))
        (setq arglist (cdr arglist)))
      (cons args (if restp nil (if opts (+ args opts) args)))))
   ;; Unknown arglist.
   (t '(0))))

(defun byte-compile--function-signature (f)
  ;; Similar to help-function-arglist, except that it returns the info
  ;; in a different format.
  (and (eq 'macro (car-safe f)) (setq f (cdr f)))
  ;; Advice wrappers have "catch all" args, so fetch the actual underlying
  ;; function to find the real arguments.
  (setq f (advice--cd*r f))
  (if (eq (car-safe f) 'declared)
      (byte-compile-arglist-signature (nth 1 f))
    (condition-case nil
        (let ((sig (func-arity f)))
          (if (numberp (cdr sig)) sig (list (car sig))))
      (error '(0)))))

(defun byte-compile-arglist-signatures-congruent-p (old new)
  (not (or
	 (> (car new) (car old))  ; requires more args now
	 (and (null (cdr old))    ; took rest-args, doesn't any more
	      (cdr new))
	 (and (cdr new) (cdr old) ; can't take as many args now
	      (< (cdr new) (cdr old)))
	 )))

(defun byte-compile-arglist-signature-string (signature)
  (cond ((null (cdr signature))
	 (format "%d or more" (car signature)))
	((= (car signature) (cdr signature))
	 (format "%d" (car signature)))
	((= (1+ (car signature)) (cdr signature))
	 (format "%d or %d" (car signature) (cdr signature)))
	(t (format "%d-%d" (car signature) (cdr signature)))))

(defun byte-compile-fuzzy-charpos ()
  "Hack prevailing globals for prevailing charpos."
  (let ((memo-count (make-hash-table :test #'equal)))
    (cl-labels ((recurse-count
                  (form)
                  (with-memoization
                      (gethash form memo-count)
                    (cond ((circular-list-p form) (safe-length form))
                          ((or (atom form)
                               (or (eq 'quote (car form))
                                   (eq 'backquote (car form))
                                   (eq 'inline-quote (car form))
                                   (eq '\` (car form))
                                   (eq 'function (car form))))
                           1)
                          (t (cl-loop for element in form
                                      collect (recurse-count element) into result
                                      finally return (apply #'+ result)))))))
      (let ((match-count (recurse-count byte-compile-current-form)))
        (cl-labels ((recurse
                      (form)
                      (cl-loop with tail = (unless (cl-tailp nil (last form))
                                             (prog1 (cons (car (last form))
                                                          (cdr (last form)))
                                               (setcdr (last form) nil)
                                               (setq form (nbutlast form))))
                               for element in form
                               for count = (recurse-count
                                            (byte-compile--decouple element #'cdr))
                               if (>= match-count count)
                               collect element into result
                               else
                               append (recurse element) into result
                               end
                               finally return (nconc result
                                                     (when tail
                                                       (byte-compile--decouple tail #'cdr)))))
                    (first-atom
                      (form)
                      (cond ((atom form) form)
                            (t (cl-some #'first-atom form))))
                    (listify
                      (form)
                      (if (atom form)
                          (list form)
                        (unless (circular-list-p form)
                          (cl-loop for element in form
                                   collect element)))))
          (cl-loop with result
                   with best-score = 0
                   with best-milieu = 0
                   with matches =
                   (sort (recurse (list byte-compile-current-annotations))
                         (lambda (x y)
                           (> (safe-length x) (safe-length y))))
                   for match in matches
                   for match* = (byte-compile--decouple match #'cdr)
                   for cand-milieu = (if (atom match*) 1 (safe-length match*))
                   for cand-score =
                   (cl-loop for w in (listify match*)
                            count (member w (listify byte-compile-current-form)))
                   when (and (>= cand-score best-score)
                             (or (not (= cand-milieu best-milieu))
                                 (not (= cand-score best-score))))
                   do (setq result match
                            best-score cand-score
                            best-milieu cand-milieu)
                   finally return (or (first-atom result)
                                      (first-atom byte-compile-current-annotations))))))))

(defun byte-compile-function-warn (f nargs &optional _def)
  "Warn if function F is undefined or called with inconsistent NARGS."
  (when (and (get f 'byte-obsolete-info)
             (byte-compile-warning-enabled-p 'obsolete f))
    (byte-compile-warn-obsolete f "function"))
  (let* ((compiled-def (or (byte-compile-fdefinition f nil)
		           (byte-compile-fdefinition f t)))
         (undefined-p
          (or
           ;; typical undefined user function
           (and (not (memq f byte-compile--defined-funcs))
                (not (fboundp f))
                (not compiled-def))
           ;; function only defined within eval-when-compile block
           (and (not (memq f byte-compile--defined-funcs))
                (memq f byte-compile--noruntime-funcs))
           ;; cl-lib function without require of cl-lib (Bug#30635)
           (and (not (assq f byte-compile-function-environment))
                (boundp 'cldefs-cl-lib-functions)
                (memq f cldefs-cl-lib-functions)
                (cl-every (lambda (cl)
                            (not (memq cl byte-compile--seen-requires)))
                          '(cl-lib cl-seq cl-macs))))))
    (when (and undefined-p
               (not (eq f byte-compile-current-func)))
      (let ((cell (assq f byte-compile--undefined-funcs)))
        (if cell
            (unless (memq nargs (cddr cell))
              ;; flag an inconsistent arity
              (push nargs (cddr cell)))
          (push (list f
                      (let ((byte-compile-current-form f))
                        (byte-compile-fuzzy-charpos))
                      nargs)
                byte-compile--undefined-funcs))))))

(defun byte-compile-emit-callargs-warn (name actual-args min-args max-args)
  (byte-compile-warn
   "%s called with %d argument%s, but %s %s"
   name actual-args
   (if (= 1 actual-args) "" "s")
   (if (< actual-args min-args)
       "requires"
     "accepts only")
   (byte-compile-arglist-signature-string (cons min-args max-args))))

(defun byte-compile--check-arity-bytecode (form bytecode)
  "Check that the call in FORM matches that allowed by BYTECODE."
  (when (and (byte-code-function-p bytecode)
             (byte-compile-warning-enabled-p 'callargs))
    (let* ((actual-args (length (cdr form)))
           (arity (func-arity bytecode))
           (min-args (car arity))
           (max-args (and (numberp (cdr arity)) (cdr arity))))
      (when (or (< actual-args min-args)
                (and max-args (> actual-args max-args)))
        (byte-compile-emit-callargs-warn
         (car form) actual-args min-args max-args)))))

(defun byte-compile-callargs-warn (form)
  (let* ((def (or (byte-compile-fdefinition (car form) nil)
		  (byte-compile-fdefinition (car form) t)))
         (sig (cond (def (byte-compile--function-signature def))
                    ((subrp (symbol-function (car form)))
                     (subr-arity (symbol-function (car form))))))
	 (ncall (length (cdr form))))
    (when (and (cdr-safe sig)
	       (not (numberp (cdr sig))))
      ;; Something about subr-arity from twentieth century.
      (setcdr sig nil))
    (when (and sig
               (or (< ncall (car sig))
		   (and (cdr sig) (> ncall (cdr sig)))))
      (byte-compile-emit-callargs-warn
       (car form) ncall (car sig) (cdr sig)))
    (byte-compile-format-warn form)
    (byte-compile-function-warn (car form) (length (cdr form)))))

(defun byte-compile-format-warn (form)
  "Warn if FORM is `format'-like with inconsistent args.
Applies if head of FORM is a symbol with non-nil property
`byte-compile-format-like' and first arg is a constant string.
Then check the number of format fields matches the number of
extra args."
  (when (and (symbolp (car form))
	     (stringp (nth 1 form))
	     (get (car form) 'byte-compile-format-like))
    (let ((nfields (with-temp-buffer
		     (insert (nth 1 form))
		     (goto-char (point-min))
		     (let ((i 0) (n 0))
		       (while (re-search-forward "%." nil t)
                         (backward-char)
			 (unless (eq ?% (char-after))
                           (setq i (if (looking-at "\\([0-9]+\\)\\$")
                                       (string-to-number (match-string 1) 10)
                                     (1+ i))
                                 n (max n i)))
                         (forward-char))
		       n)))
	  (nargs (- (length form) 2)))
      (unless (= nargs nfields)
	(byte-compile-warn
	 "`%s' called with %d args to fill %d format field(s)" (car form)
	 nargs nfields)))))

(dolist (elt '(format message format-message error))
  (put elt 'byte-compile-format-like t))

;; Warn if the function or macro is being redefined with a different
;; number of arguments.
(defun byte-compile-arglist-warn (name arglist macrop)
  "Warn if function or macro being redefined with different arity."
  ;; This is the first definition.  See if previous calls are compatible.
  (when-let ((calls (assq name byte-compile--undefined-funcs)))
    (when macrop
      (byte-compile-warn "macro `%s' defined too late" name))
    (setq byte-compile--undefined-funcs
          (delq calls byte-compile--undefined-funcs))
    (when-let ((nums (delq t (cddr calls))))  ; Ignore higher-order uses.
      (when (and (symbolp name)
                 (eq (function-get name 'byte-optimizer)
                     'byte-compile-inline-expand))
        (byte-compile-warn "defsubst `%s' was used before it was defined" name))
      (let ((sig (byte-compile-arglist-signature arglist))
            (min (apply #'min nums))
            (max (apply #'max nums)))
        (when (or (< min (car sig))
                  (and (cdr sig) (> max (cdr sig))))
          (byte-compile-warn
           "%s being defined to take %s%s, but was previously called with %s"
           name
           (byte-compile-arglist-signature-string sig)
           (if (equal sig '(1 . 1)) " arg" " args")
           (byte-compile-arglist-signature-string (cons min max)))))))
  (let ((old (byte-compile-fdefinition name macrop))
        (initial (when macrop (cdr (assq name byte-compile-initial-macro-environment)))))
    (when (and initial (symbolp initial))
      ;; Assume a symbol in byte-compile-initial-macro-env points to a
      ;; defined function.  (Bug#8646)
      (setq old (byte-compile-fdefinition initial nil)))
    (when (and old (not (eq old t)))
      (let ((sig1 (byte-compile--function-signature old))
            (sig2 (byte-compile-arglist-signature arglist)))
        (unless (byte-compile-arglist-signatures-congruent-p sig1 sig2)
          (byte-compile-warn
           "%s %s used to take %s %s, now takes %s"
           (if macrop "macro" "function")
           name
           (byte-compile-arglist-signature-string sig1)
           (if (equal sig1 '(1 . 1)) "argument" "arguments")
           (byte-compile-arglist-signature-string sig2)))))))

(defun bytecomp--docstring-line-width (str)
  "An approximation of the displayed width of docstring line STR."
  ;; For literal key sequence substitutions (e.g. "\\`C-h'"), just
  ;; remove the markup as `substitute-command-keys' would.
  (when (string-search "\\`" str)
    (setq str (replace-regexp-in-string
               (rx "\\`" (group (* (not "'"))) "'")
               "\\1"
               str t)))
  ;; Heuristic: We can't reliably do `substitute-command-keys'
  ;; substitutions, since the value of a keymap in general can't be
  ;; known at compile time.  So instead, we assume that these
  ;; substitutions are of some constant length.
  (when (string-search "\\[" str)
    (setq str (replace-regexp-in-string
               (rx "\\[" (* (not "]")) "]")
               ;; We assume that substitutions have this length.
               ;; To preserve the non-expansive property of the transform,
               ;; it shouldn't be more than 3 characters long.
               "xxx"
               str t t)))
  (setq str
        (replace-regexp-in-string
         (rx (or
              ;; Ignore some URLs.
              (seq "http" (? "s") "://" (* nonl))
              ;; Ignore these `substitute-command-keys' substitutions.
              (seq "\\" (or "="
                            (seq "<" (* (not ">")) ">")
                            (seq "{" (* (not "}")) "}")))
              ;; Ignore the function signature that's stashed at the end of
              ;; the doc string (in some circumstances).
              (seq bol "(" (+ (any word "-/:[]&"))
                   ;; One or more arguments.
                   (+ " " (or
                           ;; Arguments.
                           (+ (or (syntax symbol)
                                  (any word "-/:[]&=()<>.,?^\\#*'\"")))
                           ;; Argument that is a list.
                           (seq "(" (* (not ")")) ")")))
                   ")")))
         "" str t t))
  (length str))

(defun byte-compile--wide-docstring-p (docstring max-width)
  "Whether DOCSTRING contains a line wider than MAX-WIDTH.
Ignore all `substitute-command-keys' substitutions, except for
the `\\\\=[command]' ones that are assumed to be of a fixed length.
Also ignore URLs."
  (let ((string-len (length docstring))
        (start 0)
        (too-wide nil))
    (while (< start string-len)
      (let ((eol (or (string-search "\n" docstring start)
                     string-len)))
        ;; Since `bytecomp--docstring-line-width' is non-expansive,
        ;; we can safely assume that if the raw length is
        ;; within the allowed width, then so is the transformed width.
        ;; This allows us to avoid the very expensive transformation in
        ;; most cases.
        (if (and (> (- eol start) max-width)
                 (> (bytecomp--docstring-line-width
                     (substring docstring start eol))
                    max-width))
            (progn
              (setq too-wide t)
              (setq start string-len))
          (setq start (1+ eol)))))
    too-wide))

(defcustom byte-compile-docstring-max-column 80
  "Recommended maximum width of doc string lines.
The byte-compiler will emit a warning for documentation strings
containing lines wider than this.  If `fill-column' has a larger
value, it will override this variable."
  :type 'natnum
  :safe #'natnump
  :version "28.1")

(defun byte-compile--list-with-n (list n elem)
  "Return LIST with its Nth element replaced by ELEM."
  (if (eq elem (nth n list))
      list
    (nconc (take n list)
           (list elem)
           (nthcdr (1+ n) list))))

(defun byte-compile--docstring-style-warn (docs kind name)
  "Warn if there are stylistic problems in the docstring DOCS.
Warn if documentation string is too wide.
It is too wide if it has any lines longer than the largest of
`fill-column' and `byte-compile-docstring-max-column'."
  (when (byte-compile-warning-enabled-p 'docstrings)
    (let* ((name (if (eq (car-safe name) 'quote) (cadr name) name))
           (prefix (lambda ()
                     (format "%s%s"
                             kind
<<<<<<< HEAD
                             (if name (format-message " `%s' " name) "")))))
      (pcase (car form)
        ((or 'autoload 'custom-declare-variable 'defalias
             'defconst 'define-abbrev-table
             'defvar 'defvaralias
             'custom-declare-face)
         (setq kind (nth 0 form))
         (setq name (nth 1 form))
         (when (and (consp name) (eq (car name) 'quote))
           (setq name (cadr name)))
         (setq docs (nth 3 form)))
        ('lambda
          (setq kind "")          ; can't be "function", unfortunately
          (setq docs (nth 2 form))))
      (when (and kind docs (stringp docs))
	(let ((col (max byte-compile-docstring-max-column fill-column)))
          (when (byte-compile--wide-docstring-p docs col)
            (byte-compile-warn
             "%sdocstring wider than %s characters" (funcall prefix) col)))
        ;; There's a "naked" ' character before a symbol/list, so it
        ;; should probably be quoted with \=.
        (when (string-match-p (rx (| (in " \t") bol)
                                  (? (in "\"#"))
                                  "'"
                                  (in "A-Za-z" "("))
                              docs)
          (byte-compile-warn
           (concat "%sdocstring has wrong usage of unescaped single quotes"
                   " (use \\=%c or different quoting such as %c...%c)")
           (funcall prefix) ?' ?` ?'))
        ;; There's a "Unicode quote" in the string -- it should probably
        ;; be an ASCII one instead.
        (when (byte-compile-warning-enabled-p 'docstrings-non-ascii-quotes)
          (when (string-match-p (rx (| " \"" (in " \t") bol)
                                    (in "‘’"))
                                docs)
            (byte-compile-warn
             "%sdocstring uses curved single quotes; use %s instead of ‘...’"
             (funcall prefix) "`...'"))))))
  form)
=======
                             (if name (format-message " `%S' " name) "")))))
      (let ((col (max byte-compile-docstring-max-column fill-column)))
        (when (and (byte-compile-warning-enabled-p 'docstrings-wide)
                   (byte-compile--wide-docstring-p docs col))
          (byte-compile-warn-x
           name
           "%sdocstring wider than %s characters" (funcall prefix) col)))
      ;; There's a "naked" ' character before a symbol/list, so it
      ;; should probably be quoted with \=.
      (when (string-match-p (rx (| (in " \t") bol)
                                (? (in "\"#"))
                                "'"
                                (in "A-Za-z" "("))
                            docs)
        (byte-compile-warn-x
         name
         (concat "%sdocstring has wrong usage of unescaped single quotes"
                 " (use \\=%c or different quoting such as %c...%c)")
         (funcall prefix) ?' ?` ?'))
      ;; There's a "Unicode quote" in the string -- it should probably
      ;; be an ASCII one instead.
      (when (byte-compile-warning-enabled-p 'docstrings-non-ascii-quotes)
        (when (string-match-p (rx (| " \"" (in " \t") bol)
                                  (in "‘’"))
                              docs)
          (byte-compile-warn-x
           name
           "%sdocstring uses curved single quotes; use %s instead of ‘...’"
           (funcall prefix) "`...'"))))))

(defvar byte-compile--\#$) ; Special value that will print as `#$'.
(defvar byte-compile--docstrings nil "Table of already compiled docstrings.")

(defun byte-compile--docstring (doc kind name &optional is-a-value)
  (byte-compile--docstring-style-warn doc kind name)
  ;; Make docstrings dynamic, when applicable.
  (cond
   ((and byte-compile-dynamic-docstrings
         ;; The native compiler doesn't use those dynamic docstrings.
         (not byte-native-compiling)
         ;; Docstrings can only be dynamic when compiling a file.
         byte-compile--\#$)
    (let* ((byte-pos (with-memoization
                         ;; Reuse a previously written identical docstring.
                         ;; This is not done out of thriftiness but to try and
                         ;; make sure that "equal" functions remain `equal'.
                         ;; (Often those identical docstrings come from
                         ;; `help-add-fundoc-usage').
                         ;; Needed e.g. for `advice-tests-nadvice'.
                         (gethash doc byte-compile--docstrings)
                       (byte-compile-output-as-comment doc nil)))
           (newdoc (cons byte-compile--\#$ byte-pos)))
      (if is-a-value newdoc (macroexp-quote newdoc))))
   (t doc)))
>>>>>>> e9a66827

(defun byte-compile-warn--undefined-funcs ()
  (prog1 nil
    (when (byte-compile-warning-enabled-p 'unresolved)
      (let ((byte-compile-current-func :end))
        (dolist (entry byte-compile--undefined-funcs)
          (cl-destructuring-bind (f charpos &rest args)
              entry
            (let ((byte-compile-current-charpos charpos))
              (byte-compile-warn
               (concat "the function `%s' is not defined"
                       (if (or (byte-compile-fdefinition f nil)
		               (byte-compile-fdefinition f t)
                               (fboundp f))
                           " at runtime."
                         "."))
               f))))))))

(defvar byte-compile--outbuffer
  "Dynamically bound in byte-compile-from-buffer, and used in cl.el
and cl-macs.el.")

(defmacro byte-compile-close-variables (&rest body)
  (declare (debug t))
  `(let ((byte-compile-macro-environment
          ;; Copy it because the compiler may patch into the
          ;; macroenvironment.
          (copy-alist byte-compile-initial-macro-environment))
         (byte-compile--outbuffer nil)
         (byte-compile--\#$ nil)
         (byte-compile--docstrings (make-hash-table :test 'equal))
         (overriding-plist-environment nil)
         (byte-compile-function-environment nil)
         (byte-compile-bound-variables nil)
         (byte-compile-lexical-variables nil)
         (byte-compile-const-variables nil)
         (byte-compile-free-references nil)
         (byte-compile-free-assignments nil)
         ;;
         ;; Close over these variables so that `byte-compiler-options'
         ;; can change them on a per-file basis.
         ;;
         (byte-compile-verbose byte-compile-verbose)
         (byte-optimize byte-optimize)
         (byte-compile-dynamic-docstrings
          byte-compile-dynamic-docstrings)
         (byte-compile-warnings byte-compile-warnings)
         ;; Indicate that we're not currently loading some file.
         ;; This is used in `macroexp-file-name' to make sure that
         ;; loading file A which does (byte-compile-file B) won't
         ;; cause macro calls in B to think they come from A.
         (current-load-list (list nil)))
     (prog1
         (progn ,@body)
       (when byte-native-compiling
         (setq byte-to-native-plist-environment
               overriding-plist-environment)))))

(defmacro displaying-byte-compile-warnings (&rest body) ;FIXME: namespace!
  (declare (debug (def-body)))
  `(let ((fn (lambda ()
               (condition-case-unless-debug err
		   (progn ,@body)
	         (error
                  (prog1 nil
                    (byte-compile-warn "%s" (error-message-string err))
                    (setq byte-compile-abort-elc err)))))))
     (if (and (markerp warning-series)
	      (eq (marker-buffer warning-series)
		  (get-buffer byte-compile-log-buffer)))
         ;; warnings already started
         (funcall fn)
       (let ((new-warning-series (or (byte-compile-log-file)
                                     'byte-compile-warning-series)))
         (if (eq warning-series 'byte-compile-warning-series)
             ;; `warning-series' comes from compilation; set globally
             (progn
               (setq warning-series new-warning-series)
               (funcall fn))
           ;; `warning-series' not from compilation; set locally
           (let ((warning-series new-warning-series))
             (funcall fn)))))))

;;;###autoload
(defun byte-force-recompile (directory)
  "Recompile every `.el' file in DIRECTORY that already has a `.elc' file.
Files in subdirectories of DIRECTORY are processed also."
  (interactive "DByte force recompile (directory): ")
  (byte-recompile-directory directory nil t))

(defvar byte-compile-ignore-files nil
  "List of regexps for files to ignore during byte compilation.")

;;;###autoload
(defun byte-recompile-directory (directory &optional arg force follow-symlinks)
  "Recompile every `.el' file in DIRECTORY that needs recompilation.
This happens when a `.elc' file exists but is older than the `.el' file.
Files in subdirectories of DIRECTORY are processed also.

If the `.elc' file does not exist, normally this function *does not*
compile the corresponding `.el' file.  However, if the prefix argument
ARG is 0, that means do compile all those files.  A nonzero
ARG means ask the user, for each such `.el' file, whether to
compile it.  A nonzero ARG also means ask about each subdirectory
before scanning it.

If the third argument FORCE is non-nil, recompile every `.el' file
that already has a `.elc' file.

This command will normally not follow symlinks when compiling
files.  If FOLLOW-SYMLINKS is non-nil, symlinked `.el' files will
also be compiled."
  (interactive "DByte recompile directory: \nP")
  (when arg
    (setq arg (prefix-numeric-value arg)))
  (unless noninteractive
    (save-some-buffers
     nil (lambda ()
           (let ((file (buffer-file-name)))
             (and file
                  (string-match-p emacs-lisp-file-regexp file)
                  (file-in-directory-p file directory)))))
    (force-mode-line-update))
  (with-current-buffer (get-buffer-create byte-compile-log-buffer)
    (setq default-directory (expand-file-name directory))
    ;; compilation-mode copies value of default-directory.
    (unless (derived-mode-p 'compilation-mode)
      (emacs-lisp-compilation-mode))
    (let ((directories (list default-directory))
	  (default-directory default-directory)
	  (skip-count 0)
	  (fail-count 0)
	  (file-count 0)
	  (dir-count 0)
	  last-dir)
      (displaying-byte-compile-warnings
       (while directories
	 (setq directory (car directories))
	 (message "Checking %s..." directory)
         (dolist (source (directory-files directory t))
           (let ((file (file-name-nondirectory source)))
	     (if (file-directory-p source)
		 (when (and (not (member file '("RCS" "CVS")))
		            (not (eq ?\. (aref file 0)))
                            (or follow-symlinks
		                (not (file-symlink-p source)))
		            ;; This file is a subdirectory.  Handle them differently.
		            (or (null arg) (eq 0 arg)
			        (y-or-n-p (concat "Check " source "? ")))
                            (not (cl-some (lambda (regexp)
                                            (string-match-p regexp source))
                                          byte-compile-ignore-files)))
		   (setq directories (nconc directories (list source))))
               ;; It is an ordinary file.  Decide whether to compile it.
               (if (and (string-match emacs-lisp-file-regexp source)
			;; The next 2 tests avoid compiling lock files
                        (file-readable-p source)
			(not (string-match "\\`\\.#" file))
                        (not (auto-save-file-name-p source))
                        (not (member source (dir-locals--all-files directory)))
                        (not (cl-some (lambda (regexp)
                                        (string-match-p regexp source))
                                      byte-compile-ignore-files)))
                   (progn (cl-incf
                           (pcase (byte-recompile-file source force arg)
                             ('no-byte-compile skip-count)
                             ('t file-count)
                             (_ fail-count)))
                          (unless noninteractive
                            (message "Checking %s..." directory))
                          (unless (eq last-dir directory)
                            (setq last-dir directory
                                  dir-count (1+ dir-count))))))))
	 (setq directories (cdr directories))))
      (message "Done (Total of %d file%s compiled%s%s%s)"
	       file-count (if (= file-count 1) "" "s")
	       (if (> fail-count 0) (format ", %d failed" fail-count) "")
	       (if (> skip-count 0) (format ", %d skipped" skip-count) "")
	       (if (> dir-count 1) (format " in %d directories" dir-count) "")))))

(defvar no-byte-compile nil
  "Non-nil to prevent byte-compiling of Emacs Lisp code.
This is normally set in local file variables at the end of the elisp file:

\;; Local Variables:\n;; no-byte-compile: t\n;; End:") ;Backslash for Makefile.
;;;###autoload(put 'no-byte-compile 'safe-local-variable 'booleanp)

(defun byte-recompile-file (filename &optional force arg load)
  "Recompile FILENAME file if it needs recompilation.
This happens when its `.elc' file is older than itself.

If the `.elc' file exists and is up-to-date, normally this function
*does not* compile FILENAME.  If the prefix argument FORCE is non-nil,
however, it compiles FILENAME even if the destination already
exists and is up-to-date.

If the `.elc' file does not exist, normally this function *does not*
compile FILENAME.  If optional argument ARG is 0, it compiles
the input file even if the `.elc' file does not exist.
Any other non-nil value of ARG means to ask the user.

If compilation is needed, this functions returns the result of
`byte-compile-file'; otherwise it returns `no-byte-compile'."
  (declare (advertised-calling-convention (filename &optional force arg) "28.1"))
  (interactive
   (list (apply #'read-file-name
                (concat "Byte "
                        (if current-prefix-arg
			    "compile"
		          "recompile")
                        " file: ")
                (when (and (derived-mode-p 'emacs-lisp-mode)
                           buffer-file-name)
                  (list (file-name-directory buffer-file-name)
                        nil
                        nil
                        (file-name-nondirectory buffer-file-name))))
	 current-prefix-arg))
  (let ((dest (byte-compile-dest-file filename))
        (filename (expand-file-name filename)))
    (prog1
        (if (if (and dest (file-exists-p dest))
                ;; File was already compiled
                ;; Compile if forced to, or filename newer
                (or force (file-newer-than-file-p filename dest))
              (and arg
                   (or (eq 0 arg)
                       (y-or-n-p (concat "Compile "
                                         filename "? ")))))
            (progn
              (when (and noninteractive (not byte-compile-verbose))
                (message "Compiling %s..." filename))
              (byte-compile-file filename))
	  'no-byte-compile)
      (when load
        (load (if (and dest (file-exists-p dest)) dest filename))))))

(defun byte-compile--load-dynvars (file)
  (and file (not (equal file ""))
       (with-temp-buffer
         (insert-file-contents file)
         (goto-char (point-min))
         (let ((vars nil)
               var)
           (while (ignore-errors (setq var (read (current-buffer))))
             (push var vars))
           vars))))

(defvar byte-compile-level 0		; bug#13787
  "Depth of a recursive byte compilation.")

(defun byte-write-target-file (buffer target-file)
  "Write BUFFER into TARGET-FILE."
  (with-current-buffer buffer
    ;; We must disable any code conversion here.
    (let* ((coding-system-for-write 'no-conversion)
	   ;; Write to a tempfile so that if another Emacs
	   ;; process is trying to load target-file (eg in a
	   ;; parallel bootstrap), it does not risk getting a
	   ;; half-finished file.  (Bug#4196)
	   (tempfile
	    (make-temp-file (when (file-writable-p target-file)
                              (expand-file-name target-file))))
	   (default-modes (default-file-modes))
	   (temp-modes (logand default-modes #o600))
	   (desired-modes (logand default-modes #o666))
	   (kill-emacs-hook
	    (cons (lambda () (ignore-errors
			  (delete-file tempfile)))
		  kill-emacs-hook)))
      (unless (= temp-modes desired-modes)
        (set-file-modes tempfile desired-modes 'nofollow))
      (write-region (point-min) (point-max) tempfile nil 1)
      ;; This has the intentional side effect that any
      ;; hard-links to target-file continue to
      ;; point to the old file (this makes it possible
      ;; for installed files to share disk space with
      ;; the build tree, without causing problems when
      ;; emacs-lisp files in the build tree are
      ;; recompiled).  Previously this was accomplished by
      ;; deleting target-file before writing it.
      (if byte-native-compiling
          ;; Defer elc final renaming.
          (setf byte-to-native-output-buffer-file
                (cons tempfile target-file))
        (rename-file tempfile target-file t)))))

;;;###autoload
(defun byte-compile-file (filename &optional load)
  "Compile a file of Lisp code named FILENAME into a file of byte code.
The output file's name is generated by passing FILENAME to the
function `byte-compile-dest-file' (which see).
The value is non-nil if there were no errors, nil if errors.
If the file sets the file variable `no-byte-compile', it is not
compiled, any existing output file is removed, and the return
value is `no-byte-compile'.

See also `emacs-lisp-byte-compile-and-load'."
  (declare (advertised-calling-convention (filename) "28.1"))
  (interactive
   (list (apply #'read-file-name
                (concat "Byte compile"
                        (if current-prefix-arg
			    " and load"
		          "")
                        " file: ")
                (when (and (derived-mode-p 'emacs-lisp-mode)
                           buffer-file-name)
                  (list (file-name-directory buffer-file-name)
                        nil
                        nil
                        (file-name-nondirectory buffer-file-name))))
	 current-prefix-arg))
  (setq filename (expand-file-name filename))
  (unless noninteractive
    (when-let ((b (get-file-buffer (expand-file-name filename))))
      (when (and (buffer-modified-p b)
	         (y-or-n-p (format "Save buffer %s first? " (buffer-name b))))
	(with-current-buffer b (save-buffer)))))

  ;; Force logging of the file name for each file compiled.
  (setq byte-compile-last-logged-file nil)
  (let ((byte-compile-current-file filename)
        (byte-compile-current-group nil)
	(set-auto-coding-for-load t)
        (byte-compile--seen-defvars nil)
        (byte-compile--known-dynamic-vars
         (byte-compile--load-dynvars (getenv "EMACS_DYNVARS_FILE")))
	target-file input-buffer
	byte-compile-dest-file)
    (setq target-file (byte-compile-dest-file filename))
    (setq byte-compile-dest-file target-file)
    (with-current-buffer
	(setq input-buffer (get-buffer-create
			    (concat " *Compiler Input*"
				    (if (zerop byte-compile-level) ""
				      (format "-%s" byte-compile-level)))))
      (erase-buffer)
      (setq buffer-file-coding-system nil)
      ;; File itself can force unibyte with -*-coding: raw-text;-*-
      (set-buffer-multibyte t)
      (insert-file-contents filename)
      ;; Mimic `after-insert-file-set-coding' allows unibyte.
      (when (or (eq last-coding-system-used 'no-conversion)
		(eq (coding-system-type last-coding-system-used) 5))
	(set-buffer-multibyte nil))
      (let ((buffer-file-name filename)
            (dmm (default-value 'major-mode))
            (enable-local-variables :safe)
            (enable-local-eval nil))
        (unwind-protect
            (progn
              (setq-default major-mode 'emacs-lisp-mode)
              ;; Arg of t means don't alter enable-local-variables.
              (delay-mode-hooks (normal-mode t)))
          (setq-default major-mode dmm))
        ;; There may be a file local variable setting (bug#10419).
        (setq buffer-read-only nil
              filename buffer-file-name))
      ;; Don't inherit lexical-binding from caller (bug#12938).
      (unless (local-variable-p 'lexical-binding)
        (let ((byte-compile-current-buffer (current-buffer)))
          (displaying-byte-compile-warnings (byte-compile-warn
           "file has no `lexical-binding' directive on its first line")))
        (setq-local lexical-binding nil))
      ;; Set the default directory, in case an eval-when-compile uses it.
      (setq default-directory (file-name-directory filename)))
    (if (with-current-buffer input-buffer no-byte-compile)
        ;; -*- no-byte-compile: t -*-
	(prog1 'no-byte-compile
	  (when (and target-file (file-exists-p target-file))
	    (message "%s deleted because of `no-byte-compile: %s'"
		     (byte-compile-abbreviate-file target-file)
		     (buffer-local-value 'no-byte-compile input-buffer))
	    (ignore-errors (delete-file target-file))))
      (when byte-compile-verbose
	(message "Compiling %s..." filename))
      (let* (byte-compile-abort-elc
             (byte-compile-level (1+ byte-compile-level))
             (output-buffer (save-current-buffer
                              (byte-compile-from-buffer input-buffer))))
        (unless byte-compile-abort-elc
          (prog1 t
	    (when byte-compile-verbose
	      (message "Compiling %s...done" filename))
	    (kill-buffer input-buffer)
	    (with-current-buffer output-buffer
              (when (and target-file
                         (or (not byte-native-compiling)
                             (and byte-native-compiling byte+native-compile)))
	        (goto-char (point-max))
	        (insert "\n")
	        (cond
	         ((and (file-writable-p target-file)
		       (file-writable-p
		        (file-name-directory (expand-file-name target-file))))
                  (if byte-native-compiling
                      ;; Defer elc production.
                      (setf byte-to-native-output-buffer-file
                            (cons (current-buffer) target-file))
                    (byte-write-target-file (current-buffer) target-file))
	          (or noninteractive
		      byte-native-compiling
		      (message "Wrote %s" target-file)))
                 ((file-writable-p target-file)
                  ;; Target file writable but not target directory. (Bug#44631)
                  (let ((coding-system-for-write 'no-conversion))
                    (with-file-modes (logand (default-file-modes) #o666)
                      (write-region (point-min) (point-max) target-file nil 1)))
                  (or noninteractive (message "Wrote %s" target-file)))
	         (t
	          (let ((exists (file-exists-p target-file)))
	            (signal (if exists 'file-error 'file-missing)
		            (list "Opening output file"
			          (if exists
				      "Cannot overwrite file"
			            "Directory not writable or nonexistent")
			          target-file))))))
              (unless byte-native-compiling
	        (kill-buffer (current-buffer))))
	    (when (and byte-compile-generate-call-tree
		       (or (eq t byte-compile-generate-call-tree)
		           (y-or-n-p (format "Report call tree for %s? "
                                             filename))))
	      (save-excursion
	        (display-call-tree filename)))
            (let ((gen-dynvars (getenv "EMACS_GENERATE_DYNVARS")))
              (when (and gen-dynvars (not (equal gen-dynvars ""))
                         byte-compile--seen-defvars)
                (let ((dynvar-file (concat target-file ".dynvars")))
                  (message "Generating %s" dynvar-file)
                  (with-temp-buffer
                    (dolist (var (delete-dups byte-compile--seen-defvars))
                      (insert (format "%S\n" (cons var filename))))
	            (write-region (point-min) (point-max) dynvar-file)))))
	    (when load
              (load target-file))))))))

;;;###autoload
(defun compile-defun (&optional arg)
  "Compile and evaluate the current top-level form.
Print the result in the echo area.
With argument ARG, insert value in current buffer after the form."
  (interactive "P")
  (save-excursion
    (end-of-defun)
    (beginning-of-defun)
    (let* ((byte-compile-current-file (current-buffer))
	   (byte-compile-current-buffer (current-buffer))
           (point (point))
	   (byte-compile-last-warned-func 'nothing)
	   (value (eval
		   (displaying-byte-compile-warnings
                    (let* ((byte-compile-current-annotations
                            (read-annotated (current-buffer)))
                           (form (byte-compile--decouple
                                  byte-compile-current-annotations
                                  #'cdr)))
		      (byte-compile-sexp (eval-sexp-add-defvars form point))))
                   lexical-binding)))
      (cond (arg
	     (message "Compiling from buffer... done.")
	     (prin1 value (current-buffer))
	     (insert "\n"))
	    (t
             (message "%s" (prin1-to-string value)))))))

(defun byte-compile-from-buffer (inbuffer)
  (let ((byte-compile-current-buffer inbuffer)
	(case-fold-search nil)
        ;; Prevent truncation flonums
	(float-output-format nil)
        ;; Prevent truncation lists
	(print-level nil)
	(print-length nil)
	;; Simulate entry to byte-compile-top-level
        (byte-compile-jump-tables nil)
        (byte-compile-constants nil)
	(byte-compile-variables nil)
	(byte-compile-tag-number 0)
	(byte-compile-depth 0)
	(byte-compile-maxdepth 0)
	(byte-compile-output nil))
    (byte-compile-close-variables
     (with-current-buffer
         (setq byte-compile--outbuffer
               (get-buffer-create
                (concat " *Compiler Output*"
                        (if (<= byte-compile-level 1) ""
                          (format "-%s" (1- byte-compile-level))))))
       (set-buffer-multibyte t)
       (erase-buffer)
       (setq case-fold-search nil))
     (displaying-byte-compile-warnings
      (with-current-buffer inbuffer
	(when byte-compile-dest-file
          (setq byte-compile--\#$
                (copy-sequence ;It needs to be a fresh new object.
                 ;; Also it stands for the `load-file-name' when the `.elc' will
                 ;; be loaded, so make it look like it.
                 byte-compile-dest-file))
	  (byte-compile-insert-header byte-compile-current-file
                                      byte-compile--outbuffer))
	(goto-char (point-min))

	;; Reset globals from previous byte-compile.
	(setq byte-compile--undefined-funcs nil)
        (setq byte-compile--noruntime-funcs nil)
        (setq byte-compile--defined-funcs nil)
        (setq byte-compile--seen-requires nil)

        (when byte-native-compiling
          (defvar native-comp-speed)
          (push `(native-comp-speed . ,native-comp-speed) byte-native-qualities)
          (defvar native-comp-debug)
          (push `(native-comp-debug . ,native-comp-debug) byte-native-qualities)
          (defvar native-comp-compiler-options)
          (push `(native-comp-compiler-options . ,native-comp-compiler-options)
                byte-native-qualities)
          (defvar native-comp-driver-options)
          (push `(native-comp-driver-options . ,native-comp-driver-options)
                byte-native-qualities)
          (defvar no-native-compile)
          (push `(no-native-compile . ,no-native-compile)
                byte-native-qualities))

        (while (progn
		 (while (progn (skip-chars-forward " \t\n\^l")
			       (= (following-char) ?\;))
		   (forward-line 1))
		 (not (eobp)))
          (let* ((byte-compile-current-annotations (read-annotated inbuffer))
                 (form (byte-compile--decouple byte-compile-current-annotations
                                               #'cdr)))
            (condition-case-unless-debug err
                (byte-compile-maybe-expand
                 form
                 (lambda (form*)
                   (let (byte-compile-current-func)
                     (byte-compile-file-form
                      (byte-compile-preprocess form*)))))
              (error (byte-compile-warn "%s" (error-message-string err))
                     (setq byte-compile-abort-elc err)))))
	(byte-compile-flush-pending)
	(byte-compile-warn--undefined-funcs)))
     byte-compile--outbuffer)))

(defun byte-compile-insert-header (_filename outbuffer)
  "Insert a header at the start of OUTBUFFER.
Call from the source buffer."
  (let ((optimize byte-optimize))
    (with-current-buffer outbuffer
      (goto-char (point-min))
      ;; The magic number of .elc files is ";ELC", or 0x3B454C43.  After
      ;; that is the file-format version number (18, 19, 20, or 23) as a
      ;; byte, followed by some nulls.  The primary motivation for doing
      ;; this is to get some binary characters up in the first line of
      ;; the file so that `diff' will simply say "Binary files differ"
      ;; instead of actually doing a diff of two .elc files.  An extra
      ;; benefit is that you can add this to /etc/magic:
      ;; 0	string		;ELC		GNU Emacs Lisp compiled file,
      ;; >4	byte		x		version %d
      (insert
       ";ELC"
       (let ((version
              (if (zerop emacs-minor-version)
                  ;; Let's allow silently loading into Emacs-27
                  ;; files compiled with Emacs-28.0.NN since the two can
                  ;; be almost identical (e.g. right after cutting the
                  ;; release branch) and people running the development
                  ;; branch can be presumed to know that it's risky anyway.
                  (1- emacs-major-version) emacs-major-version)))
         ;; Make sure the version is a plain byte that doesn't end the comment!
         (cl-assert (and (> version 13) (< version 128)))
         version)
       "\000\000\000\n"
       ";;; Compiled\n"
       ";;; in Emacs version " emacs-version "\n"
       ";;; with"
       (cond
	((eq optimize 'source) " source-level optimization only")
	((eq optimize 'byte) " byte-level optimization only")
	(optimize " all optimizations")
	(t "out optimization"))
       ".\n\n\n"))))

(defun byte-compile-output-file-form (form)
<<<<<<< HEAD
  "Write FORM to output buffer, being careful of
docstrings in defvar, defvaralias, defconst, autoload and
custom-declare-variable because make-docfile is so amazingly
stupid (and also obsolete)."
=======
  ;; Write the given form to the output buffer, being careful of docstrings
  ;; (for `byte-compile-dynamic-docstrings').
>>>>>>> e9a66827
  (when byte-native-compiling
    ;; Spill output for the native compiler here
    (push (make-byte-to-native-top-level :form form :lexical lexical-binding)
          byte-to-native-top-level-forms))
  (let ((print-escape-newlines t)
        (print-length nil)
        (print-level nil)
        (print-quoted t)
        (print-gensym t)
<<<<<<< HEAD
        (print-circle t))               ; Handle circular data structures.
    (if (memq (car-safe form) '(defvar defvaralias defconst
                                 autoload custom-declare-variable))
        (byte-compile-output-docform nil nil nil '("\n(" ")") form nil 3
                                     (memq (car form)
                                           '(defvaralias autoload
                                              custom-declare-variable)))
      (princ "\n" byte-compile--outbuffer)
      (prin1 form byte-compile--outbuffer))))
=======
        (print-circle t)
        (print-continuous-numbering t)
        (print-number-table (make-hash-table :test #'eq)))
    (when byte-compile--\#$
      (puthash byte-compile--\#$ "#$" print-number-table))
    (princ "\n" byte-compile--outbuffer)
    (prin1 form byte-compile--outbuffer)
    nil))
>>>>>>> e9a66827

(defvar byte-compile--for-effect)

(defun byte-compile-keep-pending (form &optional handler)
  (prog1 nil
    (when (memq byte-optimize '(t source))
      (setq form (byte-optimize-one-form form t)))
    (when (nthcdr 300 byte-compile-output)
      ;; To avoid consing frenzy at load time, split here.
      (byte-compile-flush-pending))
    (if handler
        (let ((byte-compile--for-effect t))
          (funcall handler form)
          (when byte-compile--for-effect
            (byte-compile-discard)))
      (byte-compile-form form t))))

(defun byte-compile-flush-pending ()
<<<<<<< HEAD
  "Compile pending forms at end of file."
  (when byte-compile-output
    (let ((form (byte-compile-out-top-level t 'file)))
      (cond ((eq (car-safe form) 'progn)
	     (mapc #'byte-compile-output-file-form (cdr form)))
	    (form
	     (byte-compile-output-file-form form)))
      (setq byte-compile-constants nil
	    byte-compile-variables nil
	    byte-compile-depth 0
	    byte-compile-maxdepth 0
	    byte-compile-output nil
            byte-compile-jump-tables nil))))

(defun byte-compile-preprocess (form)
  (let ((form* (macroexpand-all form byte-compile-macro-environment)))
    (cconv-closure-convert form*)))
=======
  (if byte-compile-output
      (let ((form (byte-compile-out-toplevel t 'file)))
	(cond ((eq (car-safe form) 'progn)
	       (mapc #'byte-compile-output-file-form (cdr form)))
	      (form
	       (byte-compile-output-file-form form)))
	(setq byte-compile-constants nil
	      byte-compile-variables nil
	      byte-compile-depth 0
	      byte-compile-maxdepth 0
	      byte-compile-output nil
              byte-compile-jump-tables nil))))

(defun byte-compile-preprocess (form &optional _for-effect)
  (setq form (macroexpand-all form byte-compile-macro-environment))
  ;; FIXME: We should run byte-optimize-form here, but it currently does not
  ;; recurse through all the code, so we'd have to fix this first.
  ;; Maybe a good fix would be to merge byte-optimize-form into
  ;; macroexpand-all.
  ;; (if (memq byte-optimize '(t source))
  ;;     (setq form (byte-optimize-form form for-effect)))
  (cconv-closure-convert form byte-compile-bound-variables))

;; byte-hunk-handlers cannot call this!
(defun byte-compile-toplevel-file-form (top-level-form)
  (macroexp--with-extended-form-stack top-level-form
    (byte-compile-recurse-toplevel
     top-level-form
     (lambda (form)
       (let ((byte-compile-current-form nil)) ; close over this for warnings.
         (byte-compile-file-form (byte-compile-preprocess form t)))))))
>>>>>>> e9a66827

;; byte-hunk-handlers can call this.
(defun byte-compile-file-form (form)
  (if-let ((handler (and (consp form)
                         (symbolp (car form))
		         (get (car form) 'byte-hunk-handler))))
      (let* ((byte-compile-current-form form)
             (form* (condition-case-unless-debug err
                        (funcall handler form)
                      (error
                       (prog1 nil
                         (byte-compile-warn "%s" (error-message-string err))
                         (setq byte-compile-abort-elc t))))))
	(byte-compile-flush-pending)
	(byte-compile-output-file-form form*))
    (byte-compile-keep-pending form)))

(put 'autoload 'byte-hunk-handler 'byte-compile-file-form-autoload)
(defun byte-compile-file-form-autoload (form)
  (when (and (cl-every #'macroexp-const-p form)
             (memq (eval (nth 5 form)) '(t macro)))
    ;; Define the autoload
    (eval form))
  (pcase (nth 1 form)
    (`',(and (pred symbolp) funsym)
     ;; Remove autoloads from undefined lists.
     (unless (fboundp funsym)
       (push (cons funsym (cons 'autoload (cdr (cdr form))))
             byte-compile-function-environment))
<<<<<<< HEAD
     (setq byte-compile--noruntime-funcs
           (delq funsym byte-compile--noruntime-funcs))
     (setq byte-compile--undefined-funcs
           (delq (assq funsym byte-compile--undefined-funcs)
                 byte-compile--undefined-funcs))))
  (if (stringp (nth 3 form))
      (prog1 form
        (byte-compile-docstring-style-warn form))
    ;; No doc string, so we can compile this as a normal form.
    (byte-compile-keep-pending form 'byte-compile-normal-call)))
=======
     ;; If an autoload occurs _before_ the first call to a function,
     ;; byte-compile-callargs-warn does not add an entry to
     ;; byte-compile-unresolved-functions.  Here we mimic the logic
     ;; of byte-compile-callargs-warn so as not to warn if the
     ;; autoload comes _after_ the function call.
     ;; Alternatively, similar logic could go in
     ;; byte-compile-warn-about-unresolved-functions.
     (if (memq funsym byte-compile-noruntime-functions)
         (setq byte-compile-noruntime-functions
               (delq funsym byte-compile-noruntime-functions))
       (setq byte-compile-unresolved-functions
             (delq (assq funsym byte-compile-unresolved-functions)
                   byte-compile-unresolved-functions)))))
  (let* ((doc (nth 3 form))
         (newdoc (if (not (stringp doc)) doc
                   (byte-compile--docstring
                    doc 'autoload (nth 1 form)))))
    (byte-compile-keep-pending (byte-compile--list-with-n form 3 newdoc)
                               #'byte-compile-normal-call)))
>>>>>>> e9a66827

(put 'defvar 'byte-hunk-handler 'byte-compile-file-form-defvar)
(put 'defconst 'byte-hunk-handler 'byte-compile-file-form-defvar)

(defun byte-compile--check-prefixed-var (sym)
  (when (and (symbolp sym)
             (not (string-match "[-*/:$]" (symbol-name sym)))
             (byte-compile-warning-enabled-p 'lexical sym))
    (byte-compile-warn "global/dynamic var `%s' lacks a prefix" sym)))

(defun byte-compile--declare-var (sym &optional not-toplevel)
  (byte-compile--check-prefixed-var sym)
  (when (and (not not-toplevel)
             (memq sym byte-compile-lexical-variables))
    (setq byte-compile-lexical-variables
          (delq sym byte-compile-lexical-variables))
    (when (byte-compile-warning-enabled-p 'lexical sym)
      (byte-compile-warn "Variable `%S' declared after its first use" sym)))
  (push sym byte-compile-bound-variables)
  (push sym byte-compile--seen-defvars))

(defun byte-compile-file-form-defvar (form)
<<<<<<< HEAD
  (let ((sym (nth 1 form)))
    (byte-compile--declare-var sym)
    (when (eq (car form) 'defconst)
      (push sym byte-compile-const-variables)))
  (when (or (cddr form) (not (eq (car form) 'defvar)))
    (byte-compile-docstring-style-warn form)
    (cond ((consp (nth 2 form))
           (setq form (copy-sequence form))
           (setcar (cdr (cdr form))
                   (byte-compile-top-level (nth 2 form) nil 'file))))
    form))
=======
  (byte-compile-defvar form 'toplevel))
>>>>>>> e9a66827

(put 'define-abbrev-table 'byte-hunk-handler
     'byte-compile-file-form-defvar-function)
(put 'defvaralias 'byte-hunk-handler 'byte-compile-file-form-defvar-function)

(defun byte-compile-file-form-defvar-function (form)
  (pcase-let (((or `',name (let name nil)) (nth 1 form)))
<<<<<<< HEAD
    (when name (byte-compile--declare-var name)))
  ;; Variable aliases are better declared before the corresponding variable,
  ;; since it makes it more likely that only one of the two vars has a value
  ;; before the `defvaralias' gets executed, which avoids the need to
  ;; merge values.
  (pcase form
    (`(defvaralias ,_ ',newname . ,_)
     (when (memq newname byte-compile-bound-variables)
       (when (byte-compile-warning-enabled-p 'suspicious)
         (byte-compile-warn
          "Alias for `%S' should be declared before its referent" newname)))))
  (byte-compile-docstring-style-warn form)
  (byte-compile-keep-pending form))
=======
    (if name (byte-compile--declare-var name))
    ;; Variable aliases are better declared before the corresponding variable,
    ;; since it makes it more likely that only one of the two vars has a value
    ;; before the `defvaralias' gets executed, which avoids the need to
    ;; merge values.
    (pcase form
      (`(defvaralias ,_ ',newname . ,_)
       (when (memq newname byte-compile-bound-variables)
         (if (byte-compile-warning-enabled-p 'suspicious)
             (byte-compile-warn-x
              newname
              "Alias for `%S' should be declared before its referent"
              newname)))))
    (let ((doc (nth 3 form)))
      (when (stringp doc)
        (setcar (nthcdr 3 form)
                (byte-compile--docstring doc (nth 0 form) name))))
    (byte-compile-keep-pending form)))
>>>>>>> e9a66827

(put 'custom-declare-variable 'byte-hunk-handler
     'byte-compile-file-form-defvar-function)

(put 'custom-declare-face 'byte-hunk-handler
     #'byte-compile--custom-declare-face)
(defun byte-compile--custom-declare-face (form)
  (let ((kind (nth 0 form)) (name (nth 1 form)) (docs (nth 3 form)))
    (when (stringp docs)
      (let ((newdocs (byte-compile--docstring docs kind name)))
        (unless (eq docs newdocs)
          (setq form (byte-compile--list-with-n form 3 newdocs)))))
    form))

(put 'require 'byte-hunk-handler 'byte-compile-file-form-require)
(defun byte-compile-file-form-require (form)
  "Record functions defined by FORM in `byte-compile--defined-funcs'."
  (let* ((args (mapcar #'eval (cdr form)))
         (to-require (car args)))
    (apply #'require args)
    ;; traverse dag of requires, marking defined functions
    (cl-loop with queue = (cl-remove-if
                           (lambda (x) (memq x byte-compile--seen-requires))
                           (list to-require))
             while queue
             do (setq byte-compile--seen-requires
                      (append byte-compile--seen-requires queue))
             for load-entry = (cl-find-if
                               (apply-partially #'member (cons 'provide (pop queue)))
                               load-history)
             do (mapc
                 (lambda (entry)
                   (pcase entry
                     (`(defun . ,what)
                      (push what byte-compile--defined-funcs))))
                 load-entry)
             for requires = (cl-remove-if
                             (lambda (x) (memq x byte-compile--seen-requires))
                             (delq nil
                                   (mapcar
                                    (lambda (entry)
                                      (pcase entry
                                        (`(require . ,what) what)))
                                    load-entry)))
             do (setq queue (append queue requires))))
  (byte-compile-keep-pending form 'byte-compile-normal-call))

(put 'progn 'byte-hunk-handler 'byte-compile-file-form-progn)
(put 'prog1 'byte-hunk-handler 'byte-compile-file-form-progn)
(defun byte-compile-file-form-progn (form)
  (prog1 nil
    (mapc #'byte-compile-file-form (cdr form))))

(put 'with-no-warnings 'byte-hunk-handler
     'byte-compile-file-form-with-no-warnings)
(defun byte-compile-file-form-with-no-warnings (form)
  (let (byte-compile-warnings)
    (byte-compile-file-form-progn form)))

(put 'internal--with-suppressed-warnings 'byte-hunk-handler
     'byte-compile-file-form-with-suppressed-warnings)
(defun byte-compile-file-form-with-suppressed-warnings (form)
  "FORM is (internal--with-suppressed-warnings (quote warnings) progn)."
  (cl-destructuring-bind (_token warnings-form progn)
      form
    (let ((byte-compile--suppressed-warnings
           (append (eval warnings-form) byte-compile--suppressed-warnings)))
      (byte-compile-file-form-progn progn))))

;; Automatically evaluate define-obsolete-function-alias etc at top-level.
(put 'make-obsolete 'byte-hunk-handler 'byte-compile-file-form-make-obsolete)
(defun byte-compile-file-form-make-obsolete (form)
  (prog1 (byte-compile-keep-pending form)
    (apply #'make-obsolete (mapcar #'eval (cdr form)))))

(defun byte-compile-file-form-defalias* (name macro-p arglist body rest)
  "Rather than have `byte-compile-output-file-form' analyze NAME's
defalias, output it by hand here.  ARGLIST is the list of
arguments, or t if not recognized.  BODY is the function
definition, or t if not recognized.  Return t if compiled, nil
otherwise."
  (let* ((this-kind (if macro-p
                        'byte-compile-macro-environment
                      'byte-compile-function-environment))
         (that-kind (if macro-p
                        'byte-compile-function-environment
                      'byte-compile-macro-environment))
         (this-one (assq name (symbol-value this-kind)))
         (that-one (assq name (symbol-value that-kind)))
         (do-warn (byte-compile-warning-enabled-p 'redefine name))
         (byte-compile-current-func name))
    (push name byte-compile--defined-funcs)
    (when byte-compile-generate-call-tree
      (unless (assq name byte-compile-call-tree)
        ;; Add NAME to call tree to later detect unused functions.
        (setq byte-compile-call-tree
              (cons (list name nil nil) byte-compile-call-tree))))
    (when do-warn
      (byte-compile-arglist-warn name arglist macro-p))
    (when byte-compile-verbose
      (message "Compiling %s... (%s)"
               (or byte-compile-current-file "") name))
    (when (or macro-p (listp body))
      (cond (that-one
             (when (and do-warn
                        ;; Don't warn when compiling stubs in byte-run.el
                        (not (assq name byte-compile-initial-macro-environment)))
               (byte-compile-warn
                "`%s' defined multiple times, as both function and macro"
                name))
             (setcdr that-one nil))
            (this-one
             (when (and do-warn
                        ;; Don't warn when compiling stubs in byte-run.el
                        (not (assq name byte-compile-initial-macro-environment)))
               (byte-compile-warn
                "%s `%s' defined multiple times in this file"
                (if macro-p "macro" "function")
                name)))
            ((eq (car-safe (symbol-function name))
                 (if macro-p 'lambda 'macro))
             (when do-warn
               (byte-compile-warn
                "%s `%s' being redefined as a %s"
                (if macro-p "function" "macro")
                name
                (if macro-p "macro" "function")))
             ;; Shadow existing definition.
             (set this-kind
                  (cons (cons name nil) (symbol-value this-kind))))))

    (when (and (listp body)
               (stringp (car body))
               (symbolp (car-safe (cdr-safe body)))
               (car-safe (cdr-safe body))
               (stringp (car-safe (cdr-safe (cdr-safe body)))))
      (byte-compile-warn "probable `\"' without `\\' in doc string of %s"
                         name))

    ;; Final expresssion must inform caller whether we compiled.
    (if (not (listp body))
        (prog1 nil
          (unless macro-p ;; macros undefined until runtime evaluation
            (push (cons name (if (listp arglist) `(declared ,arglist) t))
                  byte-compile-function-environment)))
      (let ((code (byte-compile-lambda (cons arglist body) t)))
        (if this-one
            ;; A definition in byte-compile-initial-macro-environment
            ;; cannot be redefined.  (Bug#8647)
            (unless (and macro-p
                         (assq name byte-compile-initial-macro-environment))
              (setcdr this-one code))
          (set this-kind (cons (cons name code) (symbol-value this-kind))))

        (byte-compile-flush-pending)
        (let ((newform `(defalias ',bare-name
                         ,(if macro `'(macro . ,code) code) ,@rest)))
          (when byte-native-compiling
            ;; Don't let `byte-compile-output-file-form' push the form to
            ;; `byte-to-native-top-level-forms' because we want to use
            ;; `make-byte-to-native-func-def' when possible.
            (push
<<<<<<< HEAD
             (if macro-p
=======
             (if (or macro rest)
>>>>>>> e9a66827
                 (make-byte-to-native-top-level
                  :form newform
                  :lexical lexical-binding)
               (make-byte-to-native-func-def :name name
                                             :byte-func code))
             byte-to-native-top-level-forms))
<<<<<<< HEAD
          ;; Output the form by hand, that's much simpler than having
          ;; b-c-output-file-form analyze the defalias.
          (byte-compile-output-docform
           "\n(defalias '" ")"
           name
           (if macro-p '(" '(macro . #[" "])") '(" #[" "]"))
           (append code nil)          ; Turn byte-code-function-p into list.
           2 4
           nil)
          t)))))
=======
          (let ((byte-native-compiling nil))
           (byte-compile-output-file-form newform)))
        t))))
>>>>>>> e9a66827

(defun byte-compile-output-as-comment (exp quoted)
  "Print Lisp object EXP in the output file at point, inside a comment.
Return the file (byte) position it will have.  Leave point after
the inserted text.  If QUOTED is non-nil, print with quoting;
otherwise, print without quoting."
  (with-current-buffer byte-compile--outbuffer
    (let ((position (point)) end)
      ;; Insert EXP, and make it a comment with #@LENGTH.
      (insert " ")
      (if quoted
          (prin1 exp byte-compile--outbuffer)
        (princ exp byte-compile--outbuffer))
      (setq end (point-marker))
      (set-marker-insertion-type end t)

      (goto-char position)
      ;; Quote certain special characters as needed.
      ;; get_doc_string in doc.c does the unquoting.
      (while (search-forward "\^A" end t)
        (replace-match "\^A\^A" t t))
      (goto-char position)
      (while (search-forward "\000" end t)
        (replace-match "\^A0" t t))
      (goto-char position)
      (while (search-forward "\037" end t)
        (replace-match "\^A_" t t))
      (goto-char end)
      (insert "\037")
      (goto-char position)
      (insert "#@" (format "%d" (- (position-bytes end)
                                   (position-bytes position))))

      ;; Save the file position of the object.
      ;; Note we add 1 to skip the space that we inserted before the actual doc
      ;; string, and subtract point-min to convert from an 1-origin Emacs
      ;; position to a file position.
      (prog1
          (- (position-bytes (point)) (point-min) -1)
        (goto-char end)
        (set-marker end nil)))))

(defun byte-compile--reify-function (fun)
  "Return an expression which will evaluate to a function value FUN.
FUN should be an interpreted closure."
  (pcase-let* ((`(closure ,env ,args . ,body) fun)
               (`(,preamble . ,body) (macroexp-parse-body body))
               (renv ()))
    ;; Turn the function's closed vars (if any) into local let bindings.
    (dolist (binding env)
      (cond
       ((consp binding)
        (push `(,(car binding) ',(cdr binding)) renv))
       ((eq binding t))
       (t (push `(defvar ,binding) body))))
    (if (null renv)
        `(lambda ,args ,@preamble ,@body)
      `(let ,renv (lambda ,args ,@preamble ,@body)))))

;;;###autoload
(defun byte-compile (form)
  "If FORM is a symbol, compile its function definition.
If FORM is a lambda or a macro, compile into a function."
  (displaying-byte-compile-warnings
   (byte-compile-close-variables
    (let* ((lexical-binding lexical-binding)
           (fun (if (symbolp form)
		    (symbol-function form)
		  form))
	   (macro (eq (car-safe fun) 'macro))
           (need-a-value nil))
      (when macro
	(setq need-a-value t)
	(setq fun (cdr fun)))
      (cond
       ;; Up until Emacs-24.1, byte-compile silently did nothing
       ;; when asked to compile something invalid.  So let's tone
       ;; down the complaint from an error to a simple message for
       ;; the known case where signaling an error causes problems.
       ((compiled-function-p fun)
        (message "Function %s is already compiled"
                 (if (symbolp form) form "provided"))
        fun)
       (t
        (when (or (symbolp form) (eq (car-safe fun) 'closure))
          ;; `fun' is a function *value*, so try to recover its
          ;; corresponding source code.
          (when (setq lexical-binding (eq (car-safe fun) 'closure))
            (setq fun (byte-compile--reify-function fun)))
          (setq need-a-value t))
        ;; Expand macros.
        (setq fun (byte-compile-preprocess fun))
        (setq fun (byte-compile-top-level fun nil 'eval))
        (when need-a-value
          ;; `byte-compile-top-level' returns an *expression* equivalent to
          ;; the `fun' expression, so we need to evaluate it, tho normally
          ;; this is not needed because the expression is just a constant
          ;; byte-code object, which is self-evaluating.
          (setq fun (eval fun lexical-binding)))
        (if macro (push 'macro fun))
        (if (symbolp form) (fset form fun))
        fun))))))

(defun byte-compile-sexp (sexp)
  "Compile and return SEXP."
  (displaying-byte-compile-warnings
   (byte-compile-close-variables
    (byte-compile-top-level (byte-compile-preprocess sexp)))))

(defun byte-compile-check-lambda-list (list)
  "Check lambda-list LIST for errors."
  (let (vars)
    (while list
      (let ((arg (car list)))
	(cond ((or (not (symbolp arg))
		   (macroexp--const-symbol-p arg t))
	       (error "Invalid lambda variable %s" arg))
	      ((eq arg '&rest)
               (unless (cdr list)
                 (error "&rest without variable name"))
	       (when (cddr list)
		 (error "Garbage following &rest VAR in lambda-list"))
               (when (memq (cadr list) '(&optional &rest))
                 (error "%s following &rest in lambda-list" (cadr list))))
	      ((eq arg '&optional)
               (when (memq '&optional (cdr list))
                 (error "Duplicate &optional")))
	      ((and (memq arg vars)
	            ;; Allow repetitions for unused args.
	            (not (string-match "\\`_" (symbol-name arg))))
	       (byte-compile-warn "repeated variable %s in lambda-list" arg))
	      (t
	       (when (and lexical-binding
                          (let ((cconv--dynvars-at-large byte-compile-bound-variables))
	                    (cconv--dynvar-p arg))
	                  (byte-compile-warning-enabled-p 'lexical arg))
	         (byte-compile-warn
	          "Lexical argument shadows the dynamic variable %S"
	          arg))
	       (push arg vars))))
      (setq list (cdr list)))))


(defun byte-compile-arglist-vars (arglist)
  "Return a list of the variables in the lambda argument list ARGLIST."
  (remq '&rest (remq '&optional arglist)))

(defun byte-compile-make-lambda-lexenv (args)
  "Return a new lexical environment for a lambda expression FORM."
  (let* ((lexenv nil)
         (stackpos 0))
    ;; Add entries for each argument.
    (dolist (arg args)
      (push (cons arg stackpos) lexenv)
      (setq stackpos (1+ stackpos)))
    ;; Return the new lexical environment.
    lexenv))

(defun byte-compile-make-args-desc (arglist)
  (let ((mandatory 0)
        nonrest (rest 0))
    (while (and arglist (not (memq (car arglist) '(&optional &rest))))
      (setq mandatory (1+ mandatory))
      (setq arglist (cdr arglist)))
    (setq nonrest mandatory)
    (when (eq (car arglist) '&optional)
      (setq arglist (cdr arglist))
      (while (and arglist (not (eq (car arglist) '&rest)))
        (setq nonrest (1+ nonrest))
        (setq arglist (cdr arglist))))
    (when arglist
      (setq rest 1))
    (if (> mandatory 127)
        (prog1 nil
          (setq byte-compile-abort-elc t)
          (byte-compile-warn "%s" "Too many mandatory arguments"))
      (logior mandatory
              (ash nonrest 8)
              (ash rest 7)))))

(defun byte-compile--warn-lexical-dynamic (var context)
  (when (byte-compile-warning-enabled-p 'lexical-dynamic var)
    (byte-compile-warn
     "`%s' lexically bound in %s here but declared dynamic in: %s"
     var context
     (mapconcat #'identity
                (mapcan (lambda (v) (and (eq var (car v))
                                         (list (cdr v))))
                        byte-compile--known-dynamic-vars)
                ", "))))

(defun byte-compile-lambda (fun &optional add-lambda num-constants)
  "Byte-compile a lambda-expression and return a valid function.
The value is usually a compiled function but may be the original
lambda-expression.
When ADD-LAMBDA is non-nil, the symbol `lambda' is added as head
of the list FUN."
  (if add-lambda
      (setq fun (cons 'lambda fun))
    (unless (eq 'lambda (car-safe fun))
      (error "Not a lambda list: %S" fun)))
  (byte-compile-check-lambda-list (nth 1 fun))
  (let* ((arglist (nth 1 fun))
<<<<<<< HEAD
         (arglistvars (byte-compile-arglist-vars arglist))
=======
         (bare-arglist (byte-run-strip-symbol-positions arglist)) ; for compile-defun.
         (arglistvars (byte-run-strip-symbol-positions
                       (byte-compile-arglist-vars arglist)))
>>>>>>> e9a66827
	 (byte-compile-bound-variables
	  (append (if (not lexical-binding) arglistvars)
                  byte-compile-bound-variables))
	 (body (cdr (cdr fun)))
	 (doc (if (stringp (car body))
                  (prog1 (car body)
                    ;; Discard the doc string from the body
                    ;; unless it is the last element of the body.
                    (if (cdr body)
                        (setq body (cdr body))))))
	 (int (assq 'interactive body))
         command-modes)
    (when lexical-binding
      (when arglist
        ;; byte-compile-make-args-desc lost the args's names,
        ;; so preserve them in the docstring.
	(setq doc (help-add-fundoc-usage doc bare-arglist)))
      (dolist (var arglistvars)
        (when (assq var byte-compile--known-dynamic-vars)
          (byte-compile--warn-lexical-dynamic var 'lambda))))
    (when (stringp doc)
      (setq doc (byte-compile--docstring doc "" nil 'is-a-value)))
    ;; Process the interactive spec.
    (when int
      ;; Skip (interactive) if it is in front (the most usual location).
      (when (eq int (car body))
	(setq body (cdr body)))
      (cond ((consp (cdr int))       ; There is an `interactive' spec.
             ;; Check that the bit after the `interactive' spec is
             ;; just a list of symbols (i.e., modes).
	     (unless (seq-every-p #'symbolp (cdr (cdr int)))
	       (byte-compile-warn "malformed `interactive' specification: %s"
				  (prin1-to-string int)))
             (setq command-modes (cdr (cdr int)))
	     ;; If the interactive spec is a call to `list', don't
	     ;; compile it, because `call-interactively' looks at the
	     ;; args of `list'.  Actually, compile it to get warnings,
	     ;; but don't use the result.
	     (let* ((form (nth 1 int))
                    (newform (byte-compile-top-level form)))
	       (while (memq (car-safe form) '(let let* progn save-excursion))
		 (while (consp (cdr form))
		   (setq form (cdr form)))
		 (setq form (car form)))
	       (when (or (not (eq (car-safe form) 'list))
                         ;; For code using lexical-binding, form is not
                         ;; valid lisp, but rather an intermediate form
                         ;; which may include "calls" to
                         ;; internal-make-closure (Bug#29988).
                         lexical-binding)
                 (setq int `(interactive ,newform)))))
            ((cdr int)                  ; Invalid (interactive . something).
	     (byte-compile-warn "malformed interactive spec: %s"
				(prin1-to-string int)))))
    ;; Process the body.
    (let ((compiled
           (byte-compile-top-level (cons 'progn body) nil 'lambda
<<<<<<< HEAD
                                   (when lexical-binding
                                     ;; use env containing just args (since lambda
                                     ;; expressions will be closed by now).
                                     (byte-compile-make-lambda-lexenv arglistvars))
                                   num-constants)))
=======
                                   ;; If doing lexical binding, push a new
                                   ;; lexical environment containing just the
                                   ;; args (since lambda expressions should be
                                   ;; closed by now).
                                   (and lexical-binding
                                        (byte-compile-make-lambda-lexenv
                                         arglistvars))
                                   reserved-csts)))
>>>>>>> e9a66827
      ;; Build the actual byte-coded function.
      (cl-assert (eq 'byte-code (car-safe compiled)))
      (let ((out
	     (apply #'make-byte-code
		    (if lexical-binding
			(byte-compile-make-args-desc arglist)
		      arglist)
		    (append
		     ;; byte-string, constants-vector, stack depth
		     (cdr compiled)
		     ;; optionally, the doc string.
<<<<<<< HEAD
		     (cond ((and lexical-binding arglist)
			    ;; byte-compile-make-args-desc lost the argnames,
			    ;; so preserve them in the docstring.
			    (list (help-add-fundoc-usage doc arglist)))
			   ((or doc int)
			    (list doc)))
=======
		     (when (or doc int) (list doc))
>>>>>>> e9a66827
		     ;; optionally, the interactive spec (and the modes the
		     ;; command applies to).
		     (cond
		      ;; We have some command modes, so use the vector form.
		      (command-modes
                       (list (vector (nth 1 int) command-modes)))
		      ;; No command modes, use the simple form with just the
		      ;; interactive spec.
		      (int
                       (list (nth 1 int))))))))
	(when byte-native-compiling
          (setf (byte-to-native-lambda-byte-func
                 (gethash (cadr compiled)
                          byte-to-native-lambdas-h))
                out))
	out))))

(defvar byte-compile-reserved-constants 0)

(defun byte-compile-constants-vector ()
  ;; Builds the constants-vector from the current variables and constants.
  ;;   This modifies the constants from (const . nil) to (const . offset).
  ;; To keep the byte-codes to look up the vector as short as possible:
  ;;   First 6 elements are vars, as there are one-byte varref codes for those.
  ;;   Next up to byte-constant-limit are constants, still with one-byte codes.
  ;;   Next variables again, to get 2-byte codes for variable lookup.
  ;;   The rest of the constants and variables need 3-byte byte-codes.
  (let* ((i (1- byte-compile-reserved-constants))
	 (rest (nreverse byte-compile-variables)) ; nreverse because the first
	 (other (nreverse byte-compile-constants)) ; vars often are used most.
	 ret tmp
	 (limits '(5			; Use the 1-byte varref codes,
		   63  ; 1-constlim	;  1-byte byte-constant codes,
		   255			;  2-byte varref codes,
		   65535		;  3-byte codes for the rest.
                   65535))              ;  twice since we step when we swap.
	 limit)
    (while (or rest other)
      (setq limit (car limits))
      (while (and rest (< i limit))
	(cond
	 ((numberp (car rest))
	  (cl-assert (< (car rest) byte-compile-reserved-constants)))
	 ((setq tmp (assq (car (car rest)) ret))
	  (setcdr (car rest) (cdr tmp)))
	 (t
	  (setcdr (car rest) (setq i (1+ i)))
	  (setq ret (cons (car rest) ret))))
	(setq rest (cdr rest)))
      (setq limits (cdr limits)         ;Step
	    rest (prog1 other           ;&Swap.
		   (setq other rest))))
    (apply 'vector (nreverse (mapcar 'car ret)))))

(defun byte-compile-top-level (form
                               &optional
                               for-effect output-type lexenv num-constants)
  "Return equivalent byte-code expression for FORM.
OUTPUT-TYPE advises how form will be used,
\\='eval or nil: a single form,
\\='lambda:      body of a lambda,
\\='file:        used at file-level."
  (let ((byte-compile--for-effect for-effect)
        (byte-compile-constants nil)
	(byte-compile-variables nil)
	(byte-compile-tag-number 0)
	(byte-compile-depth 0)
	(byte-compile-maxdepth 0)
        (byte-compile--lexical-environment lexenv)
        (byte-compile-reserved-constants (or num-constants 0))
	(byte-compile-output nil)
        (byte-compile-jump-tables nil))
    (when (memq byte-optimize '(t source))
      (setq form (byte-optimize-one-form form byte-compile--for-effect)))
    (while (and (eq (car-safe form) 'progn)
                (not (cdr (cdr form))))
      (setq form (nth 1 form)))
    ;; Set up things for a lexically-bound function.
    (when (and lexical-binding (eq output-type 'lambda))
      ;; Stack depth is number of arguments.
      (setq byte-compile-depth (length byte-compile--lexical-environment))
      (when (> byte-compile-depth 0)
        ;; Output tag to record initial stack depth for optimizer.
        (byte-compile-out-tag (byte-compile-make-tag))))
    (byte-compile-form form byte-compile--for-effect)
    (byte-compile-out-top-level byte-compile--for-effect output-type)))

(defun byte-compile-out-top-level (&optional for-effect output-type)
  "OUTPUT-TYPE is described in `byte-compile-top-level'."
  (when for-effect
    ;; Stack is empty; push a value to be returned from (byte-code ...)
    (if (eq (car (car byte-compile-output)) 'byte-discard)
	(setq byte-compile-output (cdr byte-compile-output))
      (byte-compile-push-constant
       ;; Push a constant, preferably a previously used symbol or number
       ;; which would be optimized away should we ever choose to return it.
       (unless (assq nil byte-compile-constants)
         (let ((tmp (reverse byte-compile-constants)))
           (while (and tmp (not (or (symbolp (caar tmp))
                                    (numberp (caar tmp)))))
             (setq tmp (cdr tmp)))
           (caar tmp))))))
  (byte-compile-out 'byte-return 0)
  (setq byte-compile-output (nreverse byte-compile-output))
  (when (memq byte-optimize '(t byte))
    (setq byte-compile-output (byte-optimize-lapcode byte-compile-output)))

  ;; Decompile trivial constants, variables, or single funcalls
  ;; excluding lambdas.  Except for Lisp_Compiled objects, forms like
  ;; (foo "hi") are still quicker than (byte-code "..." [foo "hi"] 2).
  ;; Note that even (quote foo) must be parsed just as any subr by the
  ;; interpreter, so quote should be compiled into byte-code in some
  ;; contexts.

  ;; What to decompile:
  ;;	lambda	-> never.  The compiled form is always faster.
  ;;	eval	-> atom, quote or (function atom atom atom)
  ;;	file	-> as progn, but takes both quotes and atoms, and longer forms.
  (let ((maycall (not (eq output-type 'lambda))) ; t if we may make a funcall.
        rest tmp body)
    (cond
     ;; This should be split into byte-compile-nontrivial-function-p.
     ((or (eq output-type 'lambda)
	  (nthcdr (if (eq output-type 'file) 50 8) byte-compile-output)
	  (assq 'TAG byte-compile-output) ; Not necessary, but speeds up a bit.
	  (not (setq tmp (assq 'byte-return byte-compile-output)))
	  (progn
	    (setq rest (nreverse
			(cdr (memq tmp (reverse byte-compile-output)))))
	    (while
                (cond
                 ((memq (car (car rest)) '(byte-varref byte-constant))
                  (setq tmp (car (cdr (car rest))))
                  (if (if (eq (car (car rest)) 'byte-constant)
                          (or (consp tmp)
                              (and (symbolp tmp)
                                   (not (macroexp--const-symbol-p tmp)))))
                      (if maycall
                          (setq body (cons (list 'quote tmp) body)))
                    (setq body (cons tmp body))))
                 ((and maycall
                       ;; Allow a funcall if at most one atom follows it.
                       (null (nthcdr 3 rest))
                       (setq tmp (get (car (car rest)) 'byte-opcode-invert))
                       (or (null (cdr rest))
                           (and (eq output-type 'file)
                                (cdr (cdr rest))
                                (eql (length body) (cdr (car rest))) ;bug#34757
                                (eq (car (nth 1 rest)) 'byte-discard)
                                (progn (setq rest (cdr rest)) t))))
                  (setq maycall nil) ; Only allow one real function call.
                  (setq body (nreverse body))
                  (setq body (list
                              (if (and (eq tmp 'funcall)
                                       (eq (car-safe (car body)) 'quote)
				       (symbolp (nth 1 (car body))))
                                  (cons (nth 1 (car body)) (cdr body))
                                (cons tmp body))))
                  (or (eq output-type 'file)
                      (not (delq nil (mapcar 'consp (cdr (car body))))))))
	      (setq rest (cdr rest)))
	    rest))
      (let ((byte-compile-vector (byte-compile-constants-vector)))
	(list 'byte-code (byte-compile-lapcode byte-compile-output)
	      byte-compile-vector byte-compile-maxdepth)))
     ;; it's a trivial function
     ((cdr body) (cons 'progn (nreverse body)))
     (t (car body)))))

(defun byte-compile-macroexpand-declare-function (fn file &rest args)
  "Special macro-expander used during byte-compilation."
  (declare (advertised-calling-convention
	    (fn file &optional arglist fileonly) nil))
  (let ((gotargs (and (consp args) (listp (car args))))
	(unresolved (assq fn byte-compile--undefined-funcs)))
    (when unresolved
      ;; function was called before declaration
      (if (and gotargs (byte-compile-warning-enabled-p 'callargs))
	  (byte-compile-arglist-warn fn (car args) nil)
	(setq byte-compile--undefined-funcs
	      (delq unresolved byte-compile--undefined-funcs))))
    (push (cons fn (if gotargs
		       (list 'declared (car args))
		     t))
	  byte-compile-function-environment))
  ;; We are stating that it _will_ be defined at runtime.
  (setq byte-compile--noruntime-funcs
        (delq fn byte-compile--noruntime-funcs))
  ;; Delegate the rest to the normal macro definition.
  (macroexpand `(declare-function ,fn ,file ,@args)))

(defsubst byte-compile--decouple-cell (form func)
  (cond ((atom (car form)) (funcall func form))
        (t (byte-compile--decouple form func))))

(defun byte-compile--decouple (form func)
  (unless (circular-list-p form)
    (if (atom (car form))
        (byte-compile--decouple-cell form func)
      (cl-loop with tail = (unless (cl-tailp nil (last form))
                             (last form))
               for element in form
               when (or (consp element) (null element))
               collect (byte-compile--decouple-cell element func) into result
               finally return (nconc result
                                     (when tail
                                       (byte-compile--decouple-cell tail func)))))))

(defun byte-compile-form (form &optional for-effect)
  "Compiles FORM.
FOR-EFFECT means FORM is side-effect-only whose meaningless return
value should be byte-discard."
  (let ((byte-compile--for-effect for-effect)
        (byte-compile-current-form form))
    (cond
     ((not (consp form))
      (cond ((or (not (symbolp form)) (macroexp--const-symbol-p form))
             (byte-compile-constant form))
            ((and byte-compile--for-effect byte-compile-delete-errors)
             (setq byte-compile--for-effect nil))
            (t
             (byte-compile-variable-ref form))))
     ((symbolp (car form))
      (let* ((fn (car form))
             (handler (get fn 'byte-compile))
	     (interactive-only
	      (or (function-get fn 'interactive-only)
		  (memq fn byte-compile-interactive-only-functions))))
        (when (memq fn '(set symbol-value run-hooks
                         add-hook remove-hook run-hook-with-args
                         run-hook-with-args-until-success
                         run-hook-with-args-until-failure))
          (pcase (cdr form)
            (`(',var . ,_)
             (when (and (memq var byte-compile-lexical-variables)
                        (byte-compile-warning-enabled-p 'lexical var))
               (prog1 nil
                 (setq byte-compile-abort-elc t)
                 (byte-compile-warn "%s cannot use lexical var `%s'" fn var))))))
        ;; Warn about obsolete hooks.
        (when (memq fn '(add-hook remove-hook))
          (let ((hook (car-safe (cdr form))))
            (when (eq (car-safe hook) 'quote)
              (byte-compile-check-variable (cadr hook) nil))))
        (when (and (byte-compile-warning-enabled-p 'suspicious)
                   (macroexp--const-symbol-p fn))
          (byte-compile-warn "`%s' called as a function" fn))
	(when (and (byte-compile-warning-enabled-p 'interactive-only fn)
		   interactive-only)
	  (byte-compile-warn "`%s' is for interactive use only%s"
			     fn
			     (cond ((stringp interactive-only)
				    (format "; %s"
					    (substitute-command-keys
					     interactive-only)))
				   ((and (symbolp 'interactive-only)
					 (not (eq interactive-only t)))
				    (format-message "; use `%s' instead."
                                                    interactive-only))
				   (t "."))))
        (let ((mutargs (function-get (car form) 'mutates-arguments)))
          (when mutargs
            (dolist (idx (if (eq mutargs 'all-but-last)
                             (number-sequence 1 (- (length form) 2))
                           mutargs))
              (let ((arg (nth idx form)))
                (when (and (or (and (eq (car-safe arg) 'quote)
                                    (consp (nth 1 arg)))
                               (arrayp arg))
                           (byte-compile-warning-enabled-p
                            'mutate-constant (car form)))
                  (byte-compile-warn "`%s' on constant %s (arg %d)"
                                     (car form)
                                     (if (consp arg) "list" (type-of arg))
                                     idx))))))

        (let ((funargs (function-get (car form) 'funarg-positions)))
          (dolist (funarg funargs)
            (let ((arg (if (numberp funarg)
                           (nth funarg form)
                         (cadr (memq funarg form)))))
              (when (and (eq 'quote (car-safe arg))
                         (eq 'lambda (car-safe (cadr arg))))
                (byte-compile-warn
                 "(lambda %s ...) quoted with %s rather than with #%s"
                 (or (nth 1 (cadr arg)) "()")
                 "'" "'")))))           ; avoid styled quotes

        (when (eq (car-safe (symbol-function (car form))) 'macro)
          (setq byte-compile-abort-elc t)
          (byte-compile-warn "macro `%s' defined after use in %S (missing require?)"
                             (car form) form))

        (when byte-compile--for-effect
          (let ((sef (function-get (car form) 'side-effect-free)))
            (cond
             ((and sef (or (eq sef 'error-free)
                           byte-compile-delete-errors))
              ;; This transform is normally done in the Lisp optimizer,
              ;; so maybe we don't need to bother about it here?
              (setq form (cons 'progn (cdr form)))
              (setq handler #'byte-compile-progn))
             ((and (or sef (function-get (car form) 'important-return-value))
                   ;; Don't warn for arguments to `ignore'.
                   (not (eq byte-compile--for-effect 'for-effect-no-warn))
                   (byte-compile-warning-enabled-p 'ignored-return-value (car form)))
              (byte-compile-warn
               "value from call to `%s' is unused%s"
               (car form)
               (cond ((eq (car form) 'mapcar)
                      "; use `mapc' or `dolist' instead")
                     (t "")))))))
        (if handler
            (funcall handler form)
          (byte-compile-normal-call form))))
     ((and (byte-code-function-p (car form))
           (memq byte-optimize '(t lap)))
      (byte-compile-unfold-byte-code-function form))
     (t (byte-compile-normal-call form)))
    (when byte-compile--for-effect
      (byte-compile-discard))))

(let ((important-return-value-fns
       '(
         ;; These functions are side-effect-free except for the
         ;; behavior of functions passed as argument.
         mapcar mapcan mapconcat
         assoc plist-get plist-member

         ;; It's safe to ignore the value of `sort' and `nreverse'
         ;; when used on arrays, but most calls pass lists.
         nreverse sort

         match-data

         ;; Warning about these functions causes some false positives that are
         ;; laborious to eliminate; see bug#61730.
         ;;delq delete
         ;;nconc plist-put
         )))
  (dolist (fn important-return-value-fns)
    (put fn 'important-return-value t)))

(let ((mutating-fns
       ;; FIXME: Should there be a function declaration for this?
       ;;
       ;; (FUNC . ARGS) means that FUNC mutates arguments whose indices are
       ;; in the list ARGS, starting at 1, or all but the last argument if
       ;; ARGS is `all-but-last'.
       '(
         (setcar 1) (setcdr 1) (aset 1)
         (nreverse 1)
         (nconc . all-but-last)
         (nbutlast 1) (ntake 2)
         (sort 1)
         (delq 2) (delete 2)
         (delete-dups 1) (delete-consecutive-dups 1)
         (plist-put 1)
         (assoc-delete-all 2) (assq-delete-all 2) (rassq-delete-all 2)
         (fillarray 1)
         (store-substring 1)
         (clear-string 1)

         (add-text-properties 4) (put-text-property 5) (set-text-properties 4)
         (remove-text-properties 4) (remove-list-of-text-properties 4)
         (alter-text-property 5)
         (add-face-text-property 5) (add-display-text-property 5)

         (cl-delete 2) (cl-delete-if 2) (cl-delete-if-not 2)
         (cl-delete-duplicates 1)
         (cl-nsubst 3) (cl-nsubst-if 3) (cl-nsubst-if-not 3)
         (cl-nsubstitute 3) (cl-nsubstitute-if 3) (cl-nsubstitute-if-not 3)
         (cl-nsublis 2)
         (cl-nunion 1 2) (cl-nintersection 1 2) (cl-nset-difference 1 2)
         (cl-nset-exclusive-or 1 2)
         (cl-nreconc 1)
         (cl-sort 1) (cl-stable-sort 1) (cl-merge 2 3)
         )))
  (dolist (entry mutating-fns)
    (put (car entry) 'mutates-arguments (cdr entry))))

;; Record which arguments expect functions, so we can warn when those
;; are accidentally quoted with ' rather than with #'
;; The value of the `funarg-positions' property is a list of function
;; argument positions, starting with 1, and keywords.
(dolist (f '( funcall apply mapcar mapatoms mapconcat mapc maphash
              mapcan map-char-table map-keymap map-keymap-internal
              functionp
              seq-do seq-do-indexed seq-sort seq-sort-by seq-group-by
              seq-find seq-count
              seq-filter seq-reduce seq-remove seq-keep
              seq-map seq-map-indexed seq-mapn seq-mapcat
              seq-drop-while seq-take-while
              seq-some seq-every-p
              cl-every cl-some
              cl-mapcar cl-mapcan cl-mapcon cl-mapc cl-mapl cl-maplist
              ))
  (put f 'funarg-positions '(1)))
(dolist (f '( defalias fset sort
              replace-regexp-in-string
              add-hook remove-hook advice-remove advice--remove-function
              global-set-key local-set-key keymap-global-set keymap-local-set
              set-process-filter set-process-sentinel
              ))
  (put f 'funarg-positions '(2)))
(dolist (f '( assoc assoc-default assoc-delete-all
              plist-get plist-member
              advice-add define-key keymap-set
              run-at-time run-with-idle-timer run-with-timer
              seq-contains seq-contains-p seq-set-equal-p
              seq-position seq-positions seq-uniq
              seq-union seq-intersection seq-difference))
  (put f 'funarg-positions '(3)))
(dolist (f '( cl-find cl-member cl-assoc cl-rassoc cl-position cl-count
              cl-remove cl-delete
              cl-subst cl-nsubst
              cl-substitute cl-nsubstitute
              cl-remove-duplicates cl-delete-duplicates
              cl-union cl-nunion cl-intersection cl-nintersection
              cl-set-difference cl-nset-difference
              cl-set-exclusive-or cl-nset-exclusive-or
              cl-nsublis
              cl-search
              ))
  (put f 'funarg-positions '(:test :test-not :key)))
(dolist (f '( cl-find-if cl-find-if-not cl-member-if cl-member-if-not
              cl-assoc-if cl-assoc-if-not cl-rassoc-if cl-rassoc-if-not
              cl-position-if cl-position-if-not cl-count-if cl-count-if-not
              cl-remove-if cl-remove-if-not cl-delete-if cl-delete-if-not
              cl-reduce cl-adjoin
              cl-subsetp
              ))
  (put f 'funarg-positions '(1 :key)))
(dolist (f '( cl-subst-if cl-subst-if-not cl-nsubst-if cl-nsubst-if-not
              cl-substitute-if cl-substitute-if-not
              cl-nsubstitute-if cl-nsubstitute-if-not
              cl-sort cl-stable-sort
              ))
  (put f 'funarg-positions '(2 :key)))
(dolist (fa '((plist-put 4) (alist-get 5) (add-to-list 5)
              (cl-merge 4 :key)
              (custom-declare-variable :set :get :initialize :safe)
              (make-process :filter :sentinel)
              (make-network-process :filter :sentinel)
              (all-completions 2 3) (try-completion 2 3) (test-completion 2 3)
              (completing-read 2 3)
              ))
  (put (car fa) 'funarg-positions (cdr fa)))


(defun byte-compile-normal-call (form)
  (when (and (symbolp (car form))
             (byte-compile-warning-enabled-p 'callargs (car form)))
    (byte-compile-callargs-warn form))
  (when byte-compile-generate-call-tree
    (byte-compile-annotate-call-tree form))

  (byte-compile-push-constant (car form))
  (mapc #'byte-compile-form (cdr form))
  (byte-compile-out 'byte-call (length (cdr form))))


;; Splice the given lap code into the current instruction stream.
;; If it has any labels in it, you're responsible for making sure there
;; are no collisions, and that byte-compile-tag-number is reasonable
;; after this is spliced in.  The provided list is destroyed.
(defun byte-compile-inline-lapcode (lap end-depth)
  ;; "Replay" the operations: we used to just do
  ;; (setq byte-compile-output (nconc (nreverse lap) byte-compile-output))
  ;; but that fails to update byte-compile-depth, so we had to assume
  ;; that `lap' ends up adding exactly 1 element to the stack.  This
  ;; happens to be true for byte-code generated by bytecomp.el without
  ;; lexical-binding, but it's not true in general, and it's not true for
  ;; code output by bytecomp.el with lexical-binding.
  ;; We also restore the value of `byte-compile-depth' and remove TAG depths
  ;; accordingly when inlining lapcode containing lap-code, exactly as
  ;; documented in `byte-compile-cond-jump-table'.
  (let ((endtag (byte-compile-make-tag))
        last-jump-tag ;; last TAG we have jumped to
        last-depth ;; last value of `byte-compile-depth'
        last-constant ;; value of the last constant encountered
        last-switch ;; whether the last op encountered was byte-switch
        switch-tags ;; a list of tags that byte-switch could jump to
        ;; a list of tags byte-switch will jump to, if the value doesn't
        ;; match any entry in the hash table
        switch-default-tags)
    (dolist (op lap)
      (cond
       ((eq (car op) 'TAG)
        (when (or (member op switch-tags) (member op switch-default-tags))
          ;; This TAG is used in a jump table, this means the last goto
          ;; was to a done/default TAG, and thus it's cddr should be set to nil.
          (when last-jump-tag
            (setcdr (cdr last-jump-tag) nil))
          ;; Also, restore the value of `byte-compile-depth' to what it was
          ;; before the last goto.
          (setq byte-compile-depth last-depth
                last-jump-tag nil))
        (byte-compile-out-tag op))
       ((memq (car op) byte-goto-ops)
        (setq last-depth byte-compile-depth
              last-jump-tag (cdr op))
        (byte-compile-goto (car op) (cdr op))
        (when last-switch
          ;; The last op was byte-switch, this goto jumps to a "default" TAG
          ;; (when no value in the jump table is satisfied).
          (push (cdr op) switch-default-tags)
          (setcdr (cdr (cdr op)) nil)
          (setq byte-compile-depth last-depth
                last-switch nil)))
       ((eq (car op) 'byte-return)
        (byte-compile-discard (- byte-compile-depth end-depth) t)
        (byte-compile-goto 'byte-goto endtag))
       (t
        (when (eq (car op) 'byte-switch)
          ;; The last constant is a jump table.
          (push last-constant byte-compile-jump-tables)
          (setq last-switch t)
          ;; Push all TAGs in the jump to switch-tags.
          (maphash #'(lambda (_k tag)
                       (push tag switch-tags))
                   last-constant))
        (setq last-constant (and (eq (car op) 'byte-constant) (cadr op)))
        (setq last-depth byte-compile-depth)
        (byte-compile-out (car op) (cdr op)))))
    (byte-compile-out-tag endtag)))

(defun byte-compile-unfold-byte-code-function (form)
  "Inline call to byte-code-functions."
  (let* ((byte-compile-bound-variables byte-compile-bound-variables)
         (fun (car form))
         (fargs (aref fun 0))
         (start-depth byte-compile-depth)
         (fmax2 (when (numberp fargs) (ash fargs -7))) ;; 2*max+rest.
         (alen (length (cdr form)))
	 (lap (byte-decompile-bytecode-1 (aref fun 1) (aref fun 2) t))
	 dynbinds)
    (if (assq 'byte-switch lap)
        ;; switch occludes `byte-compile-depth' so cannot inline
        (byte-compile-normal-call form)
      (mapc #'byte-compile-form (cdr form))
      (unless fmax2
        ;; Old-style byte-code.
        (cl-assert (listp fargs))
        (while fargs
          (pcase (car fargs)
            ('&optional (setq fargs (cdr fargs)))
            ('&rest (setq fmax2 (+ (* 2 (length dynbinds)) 1))
                    (push (cadr fargs) dynbinds)
                    (setq fargs nil))
            (_ (push (pop fargs) dynbinds))))
        (unless fmax2 (setq fmax2 (* 2 (length dynbinds)))))
      (cond
       ((<= (+ alen alen) fmax2)
        ;; Add missing &optional (or &rest) arguments.
        (dotimes (_ (- (/ (1+ fmax2) 2) alen))
          (byte-compile-push-constant nil)))
       ((zerop (logand fmax2 1))
        (setq byte-compile-abort-elc t)
        (byte-compile-warn "Too many arguments for inlined function %S" form)
        (byte-compile-discard (- alen (/ fmax2 2))))
       (t
        ;; Turn &rest args into a list.
        (let ((n (- alen (/ (1- fmax2) 2))))
          (cl-assert (> n 0) nil "problem: fmax2=%S alen=%S n=%S" fmax2 alen n)
          (if (< n 5)
              (byte-compile-out
               (aref [byte-list1 byte-list2 byte-list3 byte-list4] (1- n))
               0)
            (byte-compile-out 'byte-listN n)))))
      (mapc #'byte-compile-dynamic-variable-bind dynbinds)
      (byte-compile-inline-lapcode lap (1+ start-depth))
      (when dynbinds
        ;; Unbind dynamic variables.
        (byte-compile-out 'byte-unbind (length dynbinds)))
      (cl-assert (eq byte-compile-depth (1+ start-depth))
                 nil "Wrong depth start=%s end=%s" start-depth byte-compile-depth))))

(defun byte-compile-check-variable (var access-type)
  "Do various error checks before a use of the variable VAR."
  (cond ((or (not (symbolp var)) (macroexp--const-symbol-p var))
	 (when (byte-compile-warning-enabled-p 'constants
                                               (and (symbolp var) var))
	   (byte-compile-warn (if (eq access-type 'let-bind)
				  "attempt to let-bind %s `%s'"
				"variable reference to %s `%s'")
			      (if (symbolp var) "constant" "nonvariable")
			      (prin1-to-string var))))
	((let ((od (get var 'byte-obsolete-variable)))
           (and od
                (not (memq var byte-compile-not-obsolete-vars))
                (not (memq var byte-compile-global-not-obsolete-vars))
                (not (memq var byte-compile-lexical-variables))
                (pcase (nth 1 od)
                  ('set (not (eq access-type 'reference)))
                  ('get (eq access-type 'reference))
                  (_ t))))
	 (byte-compile-warn-obsolete var "variable"))))

(defsubst byte-compile-dynamic-variable-op (base-op var)
  (let ((tmp (assq var byte-compile-variables)))
    (unless tmp
      (setq tmp (list var))
      (push tmp byte-compile-variables))
    (byte-compile-out base-op tmp)))

(defun byte-compile-dynamic-variable-bind (var)
  "Generate code to bind the dynamic variable VAR to the top-of-stack value."
  (byte-compile-check-variable var 'let-bind)
  (push var byte-compile-bound-variables)
  (byte-compile-dynamic-variable-op 'byte-varbind var))

(defun byte-compile-free-vars-warn (var &optional assignment)
  "Warn if symbol VAR refers to a free variable.
VAR must not be lexically bound.
The free record for assignment special forms, i.e., setq, is
kept separately and referenced for non-nil ASSIGNMENT."
  (when (and (byte-compile-warning-enabled-p 'free-vars var)
             (or (not (symbolp var))
                 (not (boundp var)))
             (not (memq var byte-compile-bound-variables))
             (not (memq var (if assignment
                                byte-compile-free-assignments
                              byte-compile-free-references))))
    (let* ((varname (prin1-to-string var))
           (desc (if assignment "assignment" "reference"))
           (suggestions (help-uni-confusable-suggestions varname)))
      (byte-compile-warn "%s to free variable `%s'%s"
                         desc varname
                         (if suggestions (concat "\n  " suggestions) "")))
    (push var (if assignment
                  byte-compile-free-assignments
                byte-compile-free-references))))

(defun byte-compile-variable-ref (var)
  "Generate code to push the value of the variable VAR on the stack."
  (byte-compile-check-variable var 'reference)
  (let ((lex-binding (assq var byte-compile--lexical-environment)))
    (if lex-binding
        (byte-compile-stack-ref (cdr lex-binding))
      (byte-compile-free-vars-warn var)
      (byte-compile-dynamic-variable-op 'byte-varref var))))

(defun byte-compile-variable-set (var)
  "Generate code to set the variable VAR from the top-of-stack value."
  (byte-compile-check-variable var 'assign)
  (let ((lex-binding (assq var byte-compile--lexical-environment)))
    (if lex-binding
        (byte-compile-stack-set (cdr lex-binding))
      (byte-compile-free-vars-warn var t)
      (byte-compile-dynamic-variable-op 'byte-varset var))))

(defmacro byte-compile-get-constant (const)
  `(or (if (stringp ,const)
	   ;; In a string constant, treat properties as significant.
	   (let (result)
	     (dolist (elt byte-compile-constants)
	       (if (equal-including-properties (car elt) ,const)
		   (setq result elt)))
	     result)
	 (assoc ,const byte-compile-constants #'eql))
       (car (setq byte-compile-constants
		  (cons (list ,const) byte-compile-constants)))))

;; Use this when the value of a form is a constant.
;; This obeys byte-compile--for-effect.
(defun byte-compile-constant (const)
  (if byte-compile--for-effect
      (setq byte-compile--for-effect nil)
    (byte-compile-push-constant const)))

;; Use this for a constant that is not the value of its containing form.
;; This ignores byte-compile--for-effect.
(defun byte-compile-push-constant (const)
  "Use this for a constant that is not the value of its containing form.
This ignores byte-compile--for-effect."
  (byte-compile-out 'byte-constant (byte-compile-get-constant const)))

(defmacro byte-defop-compiler (function &optional compile-handler)
  "Construct a lisp form compiling FUNCTION.

If FUNCTION is a symbol, the opcode used is byte-FUNCTION.
FUNCTION may also be a list (FUNCTION OPCODE), where OPCODE may
be nil signifying no opcode.

COMPILE-HANDLER is a function to compile OPCODE, or the
abbreviations 0, 1, 2, 2-and, 3, 0-1, 1-2, 1-3, or 2-3.  It
defaults to byte-compile-FUNCTION."
  (let (opcode)
    (if (symbolp function)
	(setq opcode (intern (concat "byte-" (symbol-name function))))
      (setq opcode (car (cdr function))
	    function (car function)))
    (let ((fnform
	   (list 'put (list 'quote function) ''byte-compile
		 (list 'quote
		       (or (cdr (assq compile-handler
				      '((0 . byte-compile-no-args)
					(1 . byte-compile-one-arg)
					(2 . byte-compile-two-args)
                                        (2-cmp . byte-compile-cmp)
					(3 . byte-compile-three-args)
					(0-1 . byte-compile-zero-or-one-arg)
					(1-2 . byte-compile-one-or-two-args)
					(2-3 . byte-compile-two-or-three-args)
					(1-3 . byte-compile-one-to-three-args))))
			   compile-handler
			   (intern (concat "byte-compile-"
					   (symbol-name function))))))))
      (if opcode
	  (list 'progn fnform
		(list 'put (list 'quote function)
		      ''byte-opcode (list 'quote opcode))
		(list 'put (list 'quote opcode)
		      ''byte-opcode-invert (list 'quote function)))
	fnform))))

(defmacro byte-defop-compiler-1 (function &optional compile-handler)
  (list 'byte-defop-compiler (list function nil) compile-handler))

(put 'byte-call 'byte-opcode-invert 'funcall)
(put 'byte-list1 'byte-opcode-invert 'list)
(put 'byte-list2 'byte-opcode-invert 'list)
(put 'byte-list3 'byte-opcode-invert 'list)
(put 'byte-list4 'byte-opcode-invert 'list)
(put 'byte-listN 'byte-opcode-invert 'list)
(put 'byte-concat2 'byte-opcode-invert 'concat)
(put 'byte-concat3 'byte-opcode-invert 'concat)
(put 'byte-concat4 'byte-opcode-invert 'concat)
(put 'byte-concatN 'byte-opcode-invert 'concat)
(put 'byte-insertN 'byte-opcode-invert 'insert)

(byte-defop-compiler point		0)
(byte-defop-compiler point-max		0)
(byte-defop-compiler point-min		0)
(byte-defop-compiler following-char	0)
(byte-defop-compiler preceding-char	0)
(byte-defop-compiler current-column	0)
(byte-defop-compiler eolp		0)
(byte-defop-compiler eobp		0)
(byte-defop-compiler bolp		0)
(byte-defop-compiler bobp		0)
(byte-defop-compiler current-buffer	0)
(byte-defop-compiler widen		0)
(byte-defop-compiler end-of-line    0-1)
(byte-defop-compiler forward-char   0-1)
(byte-defop-compiler forward-line   0-1)
(byte-defop-compiler symbolp		1)
(byte-defop-compiler consp		1)
(byte-defop-compiler stringp		1)
(byte-defop-compiler listp		1)
(byte-defop-compiler not		1)
(byte-defop-compiler (null byte-not)	1)
(byte-defop-compiler car		1)
(byte-defop-compiler cdr		1)
(byte-defop-compiler length		1)
(byte-defop-compiler symbol-value	1)
(byte-defop-compiler symbol-function	1)
(byte-defop-compiler (1+ byte-add1)	1)
(byte-defop-compiler (1- byte-sub1)	1)
(byte-defop-compiler goto-char		1)
(byte-defop-compiler char-after		0-1)
(byte-defop-compiler set-buffer		1)
(byte-defop-compiler forward-word	0-1)
(byte-defop-compiler char-syntax	1)
(byte-defop-compiler nreverse		1)
(byte-defop-compiler car-safe		1)
(byte-defop-compiler cdr-safe		1)
(byte-defop-compiler numberp		1)
(byte-defop-compiler integerp		1)
(byte-defop-compiler skip-chars-forward     1-2)
(byte-defop-compiler skip-chars-backward    1-2)
(byte-defop-compiler eq 	 	2)
(byte-defop-compiler memq		2)
(byte-defop-compiler cons		2)
(byte-defop-compiler aref		2)
(byte-defop-compiler set		2)
(byte-defop-compiler fset		2)
(byte-defop-compiler (= byte-eqlsign)	2-cmp)
(byte-defop-compiler (< byte-lss)	2-cmp)
(byte-defop-compiler (> byte-gtr)	2-cmp)
(byte-defop-compiler (<= byte-leq)	2-cmp)
(byte-defop-compiler (>= byte-geq)	2-cmp)
(byte-defop-compiler get		2)
(byte-defop-compiler nth		2)
(byte-defop-compiler substring		1-3)
(byte-defop-compiler (move-marker byte-set-marker) 2-3)
(byte-defop-compiler set-marker	2-3)
(byte-defop-compiler match-beginning	1)
(byte-defop-compiler match-end	1)
(byte-defop-compiler upcase		1)
(byte-defop-compiler downcase		1)
(byte-defop-compiler string=		2)
(byte-defop-compiler string<		2)
(byte-defop-compiler (string-equal byte-string=) 2)
(byte-defop-compiler (string-lessp byte-string<) 2)
(byte-defop-compiler equal		2)
(byte-defop-compiler nthcdr		2)
(byte-defop-compiler elt		2)
(byte-defop-compiler member		2)
(byte-defop-compiler assq		2)
(byte-defop-compiler (rplaca byte-setcar) 2)
(byte-defop-compiler (rplacd byte-setcdr) 2)
(byte-defop-compiler setcar		2)
(byte-defop-compiler setcdr		2)
(byte-defop-compiler buffer-substring	2)
(byte-defop-compiler delete-region	2)
(byte-defop-compiler narrow-to-region	2)
(byte-defop-compiler (% byte-rem)	2)
(byte-defop-compiler aset		3)

(byte-defop-compiler max		byte-compile-min-max)
(byte-defop-compiler min		byte-compile-min-max)
(byte-defop-compiler (+ byte-plus)	byte-compile-variadic-numeric)
(byte-defop-compiler (* byte-mult)	byte-compile-variadic-numeric)

(byte-defop-compiler-1 interactive byte-compile-noop)

(defun byte-compile-subr-wrong-args (form n)
  (byte-compile-warn "`%s' called with %d arg%s, but requires %s"
		     (car form) (length (cdr form))
		     (if (= 1 (length (cdr form))) "" "s") n)
  ;; Get run-time wrong-number-of-args error.
  (byte-compile-normal-call form))

(defun byte-compile-no-args (form)
  (if (not (= (length form) 1))
      (byte-compile-subr-wrong-args form "none")
    (byte-compile-out (get (car form) 'byte-opcode) 0)))

(defun byte-compile-one-arg (form)
  (if (not (= (length form) 2))
      (byte-compile-subr-wrong-args form 1)
    (byte-compile-form (car (cdr form)))  ;; Push the argument
    (byte-compile-out (get (car form) 'byte-opcode) 0)))

(defun byte-compile-two-args (form)
  (if (not (= (length form) 3))
      (byte-compile-subr-wrong-args form 2)
    (byte-compile-form (car (cdr form)))  ;; Push the arguments
    (byte-compile-form (nth 2 form))
    (byte-compile-out (get (car form) 'byte-opcode) 0)))

(defun byte-compile-cmp (form)
  "Compile calls to numeric comparisons such as `<', `=' etc."
  ;; Lisp-level transforms should already have reduced valid calls to 2 args.
  (if (not (= (length form) 3))
      (byte-compile-subr-wrong-args form "1 or more")
    (byte-compile-two-args
     (if (macroexp-const-p (nth 1 form))
         ;; First argument is constant: flip it so that the constant
         ;; is last, which may allow more lapcode optimizations.
         (let* ((op (car form))
                (flipped-op (cdr (assq op '((< . >) (<= . >=)
                                            (> . <) (>= . <=) (= . =))))))
           (list flipped-op (nth 2 form) (nth 1 form)))
       form))))

(defun byte-compile-three-args (form)
  (if (not (= (length form) 4))
      (byte-compile-subr-wrong-args form 3)
    (byte-compile-form (car (cdr form)))  ;; Push the arguments
    (byte-compile-form (nth 2 form))
    (byte-compile-form (nth 3 form))
    (byte-compile-out (get (car form) 'byte-opcode) 0)))

(defun byte-compile-zero-or-one-arg (form)
  (let ((len (length form)))
    (cond ((= len 1) (byte-compile-one-arg (append form '(nil))))
	  ((= len 2) (byte-compile-one-arg form))
	  (t (byte-compile-subr-wrong-args form "0-1")))))

(defun byte-compile-one-or-two-args (form)
  (let ((len (length form)))
    (cond ((= len 2) (byte-compile-two-args (append form '(nil))))
	  ((= len 3) (byte-compile-two-args form))
	  (t (byte-compile-subr-wrong-args form "1-2")))))

(defun byte-compile-two-or-three-args (form)
  (let ((len (length form)))
    (cond ((= len 3) (byte-compile-three-args (append form '(nil))))
	  ((= len 4) (byte-compile-three-args form))
	  (t (byte-compile-subr-wrong-args form "2-3")))))

(defun byte-compile-one-to-three-args (form)
  (let ((len (length form)))
    (cond ((= len 2) (byte-compile-three-args (append form '(nil nil))))
          ((= len 3) (byte-compile-three-args (append form '(nil))))
          ((= len 4) (byte-compile-three-args form))
          (t (byte-compile-subr-wrong-args form "1-3")))))

(defun byte-compile-noop (_form)
  (byte-compile-constant nil))

(defun byte-compile-discard (&optional num preserve-tos)
  "Output byte codes to discard the NUM entries at the top of the stack.
NUM defaults to 1.
If PRESERVE-TOS is non-nil, preserve the top-of-stack value, as if it were
popped before discarding the num values, and then pushed back again after
discarding."
  (if (and (not num) (not preserve-tos))
      (byte-compile-out 'byte-discard)
    (setq num (or num 1))
    (when (and preserve-tos (> num 0))
      ;; Preserve the top-of-stack value by writing it directly to the stack
      ;; location which will be at the top-of-stack after popping.
      (byte-compile-stack-set (1- (- byte-compile-depth num)))
      ;; Now we actually discard one less value, since we want to keep
      ;; the eventual TOS
      (setq num (1- num)))
    (while (> num 0)
      (byte-compile-out 'byte-discard)
      (setq num (1- num)))))

(defun byte-compile-stack-ref (stack-pos)
  "Output byte codes to push the value at stack position STACK-POS."
  (let ((dist (- byte-compile-depth (1+ stack-pos))))
    (if (zerop dist)
        ;; A simple optimization
        (byte-compile-out 'byte-dup)
      ;; normal case
      (byte-compile-out 'byte-stack-ref dist))))

(defun byte-compile-stack-set (stack-pos)
  "Output byte codes to store the TOS value at stack position STACK-POS."
  (byte-compile-out 'byte-stack-set (- byte-compile-depth (1+ stack-pos))))

(byte-defop-compiler-1 internal-make-closure byte-compile-make-closure)
(byte-defop-compiler-1 internal-get-closed-var byte-compile-get-closed-var)

(defun byte-compile-make-closure (form)
  "Special internal-make-closure form."
  (if byte-compile--for-effect
      (setq byte-compile--for-effect nil)
    (let* ((vars (nth 1 form))
           (env (nth 2 form))
           (docstring-exp (nth 3 form))
           (body (nthcdr 4 form))
           (fun (byte-compile-lambda `(lambda ,vars . ,body) nil (length env))))
      (cl-assert (or (> (length env) 0)
		     docstring-exp))	;Otherwise, we don't need a closure.
      (cl-assert (byte-code-function-p fun))
      (byte-compile-form
       (if (macroexp-const-p docstring-exp)
           ;; Use symbols V0, V1 ... as placeholders for closure variables:
           ;; they should be short (to save space in the .elc file), yet
           ;; distinct when disassembled.
           (let* ((dummy-vars (mapcar (lambda (i) (intern (format "V%d" i)))
                                      (number-sequence 0 (1- (length env)))))
                  (opt-args (mapcar (lambda (i) (aref fun i))
                                    (number-sequence 4 (1- (length fun)))))
                  (proto-fun
                   (apply #'make-byte-code
                          (aref fun 0) (aref fun 1)
                          ;; Prepend dummy cells to the constant vector,
                          ;; to get the indices right when disassembling.
                          (vconcat dummy-vars (aref fun 2))
                          (aref fun 3)
                          (if docstring-exp
                              (cons (eval docstring-exp t) (cdr opt-args))
                            opt-args))))
             `(make-closure ,proto-fun ,@env))
         ;; Nontrivial doc string expression: create a bytecode object
         ;; from small pieces at run time.
         `(make-byte-code
           ',(aref fun 0) ',(aref fun 1)
           (vconcat (vector . ,env) ',(aref fun 2))
           ,@(let ((rest (nthcdr 3 (mapcar (lambda (x) `',x) fun))))
               (if docstring-exp
                   `(,(car rest)
                     ,docstring-exp
                     ,@(cddr rest))
                 rest))))
         ))))

(defun byte-compile-get-closed-var (form)
  "Special internal-get-closed-var form."
  (if byte-compile--for-effect
      (setq byte-compile--for-effect nil)
    (byte-compile-out 'byte-constant (nth 1 form))))

;; Compile a pure function that accepts zero or more numeric arguments
;; and has an opcode for the binary case.
;; Single-argument calls are assumed to be numeric identity and are
;; compiled as (* x 1) in order to convert markers to numbers and
;; trigger type errors.
(defun byte-compile-variadic-numeric (form)
  (pcase (length form)
    (1
     ;; No args: use the identity value for the operation.
     (byte-compile-constant (eval form)))
    (2
     ;; One arg: compile (OP x) as (* x 1). This is identity for
     ;; all numerical values including -0.0, infinities and NaNs.
     (byte-compile-form (nth 1 form))
     (byte-compile-constant 1)
     (byte-compile-out (get '* 'byte-opcode) 0))
    (3
     (let ((arg1 (nth 1 form))
           (arg2 (nth 2 form)))
       (when (and (memq (car form) '(+ *))
                  (macroexp-const-p arg1))
         ;; Put constant argument last for better LAP optimization.
         (cl-rotatef arg1 arg2))
       (byte-compile-form arg1)
       (byte-compile-form arg2)
       (byte-compile-out (get (car form) 'byte-opcode) 0)))
    (_
     ;; >2 args: compile as a single function call.
     (byte-compile-normal-call form))))

(defun byte-compile-min-max (form)
  "Byte-compile calls to `min' or `max'."
  (if (cdr form)
      (byte-compile-variadic-numeric form)
    ;; No args: warn and emit code that raises an error when executed.
    (byte-compile-normal-call form)))

;; more complicated compiler macros

(byte-defop-compiler list)
(byte-defop-compiler concat)
(byte-defop-compiler (indent-to-column byte-indent-to) byte-compile-indent-to)
(byte-defop-compiler indent-to)
(byte-defop-compiler insert)
(byte-defop-compiler-1 function byte-compile-function-form)
(byte-defop-compiler (- byte-diff) byte-compile-minus)
(byte-defop-compiler (/ byte-quo) byte-compile-quo)
(byte-defop-compiler nconc)

(defun byte-compile-list (form)
  (let ((count (length (cdr form))))
    (cond ((= count 0)
	   (byte-compile-constant nil))
	  ((< count 5)
	   (mapc #'byte-compile-form (cdr form))
           (byte-compile-out
            (aref [byte-list1 byte-list2 byte-list3 byte-list4] (1- count)) 0))
	  ((< count 256)
	   (mapc #'byte-compile-form (cdr form))
	   (byte-compile-out 'byte-listN count))
	  (t (byte-compile-normal-call form)))))

(defun byte-compile-concat (form)
  (let ((count (length (cdr form))))
    (cond ((and (< 1 count) (< count 5))
	   (mapc #'byte-compile-form (cdr form))
	   (byte-compile-out
	    (aref [byte-concat2 byte-concat3 byte-concat4] (- count 2))
	    0))
	  ;; Concat of one arg is not a no-op if arg is not a string.
	  ((= count 0)
	   (byte-compile-form ""))
	  ((< count 256)
	   (mapc #'byte-compile-form (cdr form))
	   (byte-compile-out 'byte-concatN count))
	  ((byte-compile-normal-call form)))))

(defun byte-compile-minus (form)
  (if (/= (length form) 2)
      (byte-compile-variadic-numeric form)
    (byte-compile-form (cadr form))
    (byte-compile-out 'byte-negate 0)))

(defun byte-compile-quo (form)
  (if (= (length form) 3)
      (byte-compile-two-args form)
    ;; N-ary `/' is not the left-reduction of binary `/' because if any
    ;; argument is a float, then everything is done in floating-point.
    (byte-compile-normal-call form)))

(defun byte-compile-nconc (form)
  (let ((len (length form)))
    (cond ((= len 1)
	   (byte-compile-constant nil))
	  ((= len 2)
	   ;; nconc of one arg is a noop, even if that arg isn't a list.
	   (byte-compile-form (nth 1 form)))
	  (t
	   (byte-compile-form (car (setq form (cdr form))))
	   (while (setq form (cdr form))
	     (byte-compile-form (car form))
	     (byte-compile-out 'byte-nconc 0))))))

(defun byte-compile-fset (form)
  "Warn about forms like (fset \\='foo \\='(lambda () ...))
   (where the lambda expression is non-trivial...)"
  (let ((fn (nth 2 form))
	body)
    (if (and (eq (car-safe fn) 'quote)
	     (eq (car-safe (setq fn (nth 1 fn))) 'lambda))
	(progn
	  (setq body (cdr (cdr fn)))
         (when (stringp (car body))
            (setq body (cdr body)))
         (when (eq 'interactive (car-safe (car body)))
            (setq body (cdr body)))
         (when (and (consp (car body))
                    (not (eq 'byte-code (car (car body)))))
           (byte-compile-warn
            "A quoted lambda form is the second argument of `fset'.  This is probably
     not what you want, as that lambda cannot be compiled.  Consider using
     the syntax #'(lambda (...) ...) instead.")))))
  (byte-compile-two-args form))

(defun byte-compile-function-form (form)
  "\(function foo) must compile like \='foo, not like (symbol-function \='foo).
Otherwise it will be incompatible with the interpreter,
and \(funcall (function foo)) will lose with autoloads."
  (let ((f (nth 1 form)))
    (when (and (symbolp f)
               (byte-compile-warning-enabled-p 'callargs f))
      (byte-compile-function-warn f t))
    (byte-compile-constant (if (eq 'lambda (car-safe f))
                               (byte-compile-lambda f)
                             f))))

(defun byte-compile-indent-to (form)
  (let ((len (length form)))
    (cond ((= len 2)
	   (byte-compile-form (car (cdr form)))
	   (byte-compile-out 'byte-indent-to 0))
	  ((= len 3)
	   ;; no opcode for 2-arg case.
	   (byte-compile-normal-call form))
	  (t
	   (byte-compile-subr-wrong-args form "1-2")))))

(defun byte-compile-insert (form)
  (cond ((null (cdr form))
	 (byte-compile-constant nil))
	((<= (length form) 256)
	 (mapc #'byte-compile-form (cdr form))
	 (if (cdr (cdr form))
	     (byte-compile-out 'byte-insertN (length (cdr form)))
	   (byte-compile-out 'byte-insert 0)))
	((memq t (mapcar 'consp (cdr (cdr form))))
	 (byte-compile-normal-call form))
	(t
	 ;; We can split it; there is no function call after inserting 1st arg.
	 (while (setq form (cdr form))
	   (byte-compile-form (car form))
	   (byte-compile-out 'byte-insert 0)
	   (when (cdr form)
	     (byte-compile-discard))))))

(byte-defop-compiler-1 setq)
(byte-defop-compiler-1 quote)

(defun byte-compile-setq (form)
  (cl-assert (= (length form) 3))       ; normalized in macroexp
  (let ((var (nth 1 form))
        (expr (nth 2 form)))
    (byte-compile-form expr)
    (unless byte-compile--for-effect
      (byte-compile-out 'byte-dup 0))
    (byte-compile-variable-set var)
    (setq byte-compile--for-effect nil)))

(byte-defop-compiler-1 set-default)
(defun byte-compile-set-default (form)
  (let ((varexp (car-safe (cdr-safe form))))
    (if (eq (car-safe varexp) 'quote)
        ;; If the varexp is constant, check the var's name.
        (let ((var (car-safe (cdr varexp))))
          (and (or (not (symbolp var))
	           (macroexp--const-symbol-p var t))
               (byte-compile-warning-enabled-p 'constants
                                               (and (symbolp var) var))
               (byte-compile-warn
	        "variable assignment to %s `%s'"
	        (if (symbolp var) "constant" "nonvariable")
	        (prin1-to-string var)))))
    (byte-compile-normal-call form)))

(defun byte-compile-quote (form)
  (byte-compile-constant (car (cdr form))))

(defun byte-compile-body (body &optional for-effect)
  (while (cdr body)
    (byte-compile-form (car body) t)
    (setq body (cdr body)))
  (byte-compile-form (car body) for-effect))

(defsubst byte-compile-body-do-effect (body)
  (byte-compile-body body byte-compile--for-effect)
  (setq byte-compile--for-effect nil))

(defsubst byte-compile-form-do-effect (form)
  (byte-compile-form form byte-compile--for-effect)
  (setq byte-compile--for-effect nil))

(byte-defop-compiler-1 inline byte-compile-progn)
(byte-defop-compiler-1 progn)
(byte-defop-compiler-1 prog1)
(byte-defop-compiler-1 if)
(byte-defop-compiler-1 cond)
(byte-defop-compiler-1 and)
(byte-defop-compiler-1 or)
(byte-defop-compiler-1 while)
(byte-defop-compiler-1 funcall)
(byte-defop-compiler-1 let)
(byte-defop-compiler-1 let* byte-compile-let)
(byte-defop-compiler-1 ignore)

(defun byte-compile-progn (form)
  (byte-compile-body-do-effect (cdr form)))

(defun byte-compile-prog1 (form)
  (byte-compile-form-do-effect (car (cdr form)))
  (byte-compile-body (cdr (cdr form)) t))

(defmacro byte-compile-goto-if (cond discard tag)
  `(byte-compile-goto
    (if ,cond
	(if ,discard 'byte-goto-if-not-nil 'byte-goto-if-not-nil-else-pop)
      (if ,discard 'byte-goto-if-nil 'byte-goto-if-nil-else-pop))
    ,tag))

(defun byte-compile-ignore (form)
  (dolist (arg (cdr form))
    ;; Compile each argument for-effect but suppress unused-value warnings.
    (byte-compile-form arg 'for-effect-no-warn))
  (byte-compile-form nil))

(defun byte-compile-find-bound-condition (condition-param
					  pred-list
					  &optional only-if-not-present)
  "Return the list of items in CONDITION-PARAM that match PRED-LIST.
Only return items that are not in ONLY-IF-NOT-PRESENT."
  (let ((result nil)
	(nth-one nil)
	(cond-list
	 (if (memq (car-safe condition-param) pred-list)
	     ;; The condition appears by itself.
	     (list condition-param)
	   ;; If the condition is an `and', look for matches among the
	   ;; `and' arguments.
	   (when (eq 'and (car-safe condition-param))
	     (cdr condition-param)))))

    (dolist (crt cond-list)
      (when (and (memq (car-safe crt) pred-list)
		 (eq 'quote (car-safe (setq nth-one (nth 1 crt))))
		 ;; Ignore if the symbol is already on the unresolved
		 ;; list.
		 (not (assq (nth 1 nth-one) ; the relevant symbol
			    only-if-not-present)))
	(push (nth 1 (nth 1 crt)) result)))
    result))

(defmacro byte-compile-maybe-guarded (condition &rest body)
  "Execute forms in BODY, potentially guarded by CONDITION.
CONDITION is a variable whose value is a test in an `if' or `cond'.
BODY is the code to compile in the first arm of the if or the body of
the cond clause.  If CONDITION's value is of the form (fboundp \\='foo)
or (boundp \\='foo), the relevant warnings from BODY about foo's
being undefined (or obsolete) will be suppressed.

If CONDITION's value is (not (featurep \\='emacs)) or (featurep \\='xemacs),
that suppresses all warnings during execution of BODY."
  (declare (indent 1) (debug t))
  `(let* ((fbound-list (byte-compile-find-bound-condition
			,condition '(fboundp functionp)
			byte-compile--undefined-funcs))
	  (bound-list (byte-compile-find-bound-condition
                       ,condition '(boundp default-boundp local-variable-p)))
          (new-bound-list
           ;; (seq-difference  byte-compile-bound-variables))
           (delq nil (mapcar (lambda (s)
                               (if (memq s byte-compile-bound-variables) nil s))
                             bound-list)))
	  ;; Maybe add to the bound list.
	  (byte-compile-bound-variables
           (append new-bound-list byte-compile-bound-variables)))
     (mapc #'byte-compile--check-prefixed-var new-bound-list)
     (unwind-protect
	 ;; If things not being bound at all is ok, so must them being
	 ;; obsolete.  Note that we add to the existing lists since Tramp
	 ;; (ab)uses this feature.
         ;; FIXME: If `foo' is obsoleted by `bar', the code below
         ;; correctly arranges to silence the warnings after testing
         ;; existence of `foo', but the warning should also be
         ;; silenced after testing the existence of `bar'.
	 (let ((byte-compile-not-obsolete-vars
		(append byte-compile-not-obsolete-vars bound-list))
	       (byte-compile-not-obsolete-funcs
		(append byte-compile-not-obsolete-funcs fbound-list)))
	   ,@body)
       ;; Maybe remove the function symbol from the unresolved list.
       (dolist (fbound fbound-list)
	 (when fbound
	   (setq byte-compile--undefined-funcs
		 (delq (assq fbound byte-compile--undefined-funcs)
		       byte-compile--undefined-funcs)))))))

(defun byte-compile-if (form)
  (byte-compile-form (car (cdr form)))
  ;; Check whether we have `(if (fboundp ...' or `(if (boundp ...'
  ;; and avoid warnings about the relevant symbols in the consequent.
  (let ((clause (nth 1 form))
	(donetag (byte-compile-make-tag)))
    (if (null (nthcdr 3 form))
	;; No else-forms
	(progn
	  (byte-compile-goto-if nil byte-compile--for-effect donetag)
	  (byte-compile-maybe-guarded clause
	    (byte-compile-form (nth 2 form) byte-compile--for-effect))
	  (byte-compile-out-tag donetag))
      (let ((elsetag (byte-compile-make-tag)))
	(byte-compile-goto 'byte-goto-if-nil elsetag)
	(byte-compile-maybe-guarded clause
	  (byte-compile-form (nth 2 form) byte-compile--for-effect))
	(byte-compile-goto 'byte-goto donetag)
	(byte-compile-out-tag elsetag)
	(byte-compile-maybe-guarded (list 'not clause)
	  (byte-compile-body (cdr (cdr (cdr form))) byte-compile--for-effect))
	(byte-compile-out-tag donetag))))
  (setq byte-compile--for-effect nil))

(defun byte-compile--cond-vars (obj1 obj2)
  ;; We make sure that of OBJ1 and OBJ2, one of them is a symbol,
  ;; and the other is a constant expression whose value can be
  ;; compared with `eq' (with `macroexp-const-p').
  (or
   (and (symbolp obj1) (macroexp-const-p obj2) (cons obj1 (eval obj2)))
   (and (symbolp obj2) (macroexp-const-p obj1) (cons obj2 (eval obj1)))))

(defun byte-compile--common-test (test-1 test-2)
  "Most specific common test of `eq', `eql' and `equal'."
  (cond ((or (eq test-1 'equal) (eq test-2 'equal)) 'equal)
        ((or (eq test-1 'eql)   (eq test-2 'eql))   'eql)
        (t                                          'eq)))

(defun byte-compile--cond-switch-prefix (clauses)
  "Find a switch corresponding to a prefix of CLAUSES, or nil if none.
Return (TAIL VAR TEST CASES), where:
  TAIL is the remaining part of CLAUSES after the switch, including
  any default clause,
  VAR is the variable being switched on,
  TEST is the equality test (`eq', `eql' or `equal'),
  CASES is a list of (VALUES . BODY) where VALUES is a list of values
    corresponding to BODY (always non-empty)."
  (let ((cases nil)                 ; Reversed list of (VALUES BODY).
        (keys nil)                  ; Switch keys seen so far.
        (switch-var nil)
        (switch-test 'eq))
    (while (pcase (car clauses)
             (`((,(and fn (or 'eq 'eql 'equal)) ,expr1 ,expr2) . ,body)
              (let* ((vars (byte-compile--cond-vars expr1 expr2))
                     (var (car vars))
                     (value (cdr vars)))
                (and var (or (eq var switch-var) (not switch-var))
                     (progn
                       (setq switch-var var)
                       (setq switch-test
                             (byte-compile--common-test switch-test fn))
                       (unless (member value keys)
                         (push value keys)
                         (push (cons (list value) (or body '(t))) cases))
                       t))))
             ;; Treat (not X) as (eq X nil).
             (`((,(or 'not 'null) ,(and var (pred symbolp))) . ,body)
              (and (or (eq var switch-var) (not switch-var))
                   (progn
                     (setq switch-var var)
                     (setq switch-test
                           (byte-compile--common-test switch-test 'eq))
                     (unless (memq nil keys)
                       (push nil keys)
                       (push (cons (list nil) (or body '(t))) cases))
                     t)))
             (`((,(and fn (or 'memq 'memql 'member)) ,var ,expr) . ,body)
              (and (symbolp var)
                   (or (eq var switch-var) (not switch-var))
                   (macroexp-const-p expr)
                   ;; Require a non-empty body, since the member
                   ;; function value depends on the switch argument.
                   body
                   (let ((value (eval expr)))
                     (and (proper-list-p value)
                          (progn
                            (setq switch-var var)
                            (setq switch-test
                                  (byte-compile--common-test
                                   switch-test
                                   (cdr (assq fn '((memq   . eq)
                                                   (memql  . eql)
                                                   (member . equal))))))
                            (let ((vals nil))
                              (dolist (elem value)
                                (unless (funcall fn elem keys)
                                  (push elem vals)))
                              (when vals
                                (setq keys (append vals keys))
                                (push (cons (nreverse vals) body) cases)))
                            t))))))
      (setq clauses (cdr clauses)))
    ;; Assume that a single switch is cheaper than two or more discrete
    ;; compare clauses.  This could be tuned, possibly taking into
    ;; account the total number of values involved.
    (and (> (length cases) 1)
         (list clauses switch-var switch-test (nreverse cases)))))

(defun byte-compile-cond-jump-table (switch donetag)
  "Generate code for SWITCH, ending at DONETAG."
  (let* ((var (car switch))
         (test (nth 1 switch))
         (cases (nth 2 switch))
         jump-table test-objects body tag default-tag)
    ;; TODO: Once :linear-search is implemented for `make-hash-table'
    ;; set it to t for cond forms with a small number of cases.
    (let ((nvalues (apply #'+ (mapcar (lambda (case) (length (car case)))
                                      cases))))
      (setq jump-table (make-hash-table
			:test test
			:purecopy t
			:size nvalues)))
    (setq default-tag (byte-compile-make-tag))
    ;; The structure of byte-switch code:
    ;;
    ;; varref var
    ;; constant #s(hash-table purecopy t data (val1 (TAG1) val2 (TAG2)))
    ;; switch
    ;; goto DEFAULT-TAG
    ;; TAG1
    ;; <clause body>
    ;; goto DONETAG
    ;; TAG2
    ;; <clause body>
    ;; goto DONETAG
    ;; DEFAULT-TAG
    ;; <body for remaining (non-switch) clauses>
    ;; DONETAG

    (byte-compile-variable-ref var)
    (byte-compile-push-constant jump-table)
    (byte-compile-out 'byte-switch)

    ;; When the opcode argument is `byte-goto', `byte-compile-goto' sets
    ;; `byte-compile-depth' to nil. However, we need `byte-compile-depth'
    ;; to be non-nil for generating tags for all cases. Since
    ;; `byte-compile-depth' will increase by at most 1 after compiling
    ;; all of the clause (which is further enforced by cl-assert below)
    ;; it should be safe to preserve its value.
    (let ((byte-compile-depth byte-compile-depth))
      (byte-compile-goto 'byte-goto default-tag))

    (dolist (case cases)
      (setq tag (byte-compile-make-tag)
            test-objects (car case)
            body (cdr case))
      (byte-compile-out-tag tag)
      (dolist (value test-objects)
        (puthash value tag jump-table))

      (let ((byte-compile-depth byte-compile-depth)
            (init-depth byte-compile-depth))
        ;; Since `byte-compile-body' might increase `byte-compile-depth'
        ;; by 1, not preserving its value will cause it to potentially
        ;; increase by one for every clause body compiled, causing
        ;; depth/tag conflicts or violating asserts down the road.
        ;; To make sure `byte-compile-body' itself doesn't violate this,
        ;; we use `cl-assert'.
        (byte-compile-body body byte-compile--for-effect)
        (cl-assert (or (= byte-compile-depth init-depth)
                       (= byte-compile-depth (1+ init-depth))))
        (byte-compile-goto 'byte-goto donetag)
        (setcdr (cdr donetag) nil)))

    (byte-compile-out-tag default-tag)
    (push jump-table byte-compile-jump-tables)))

(defun byte-compile-cond (clauses)
  (let ((donetag (byte-compile-make-tag))
        nexttag clause)
    (setq clauses (cdr clauses))
    (while clauses
      (let ((switch-prefix (and byte-compile-cond-use-jump-table
                                (byte-compile--cond-switch-prefix clauses))))
        (if switch-prefix
            (progn
              (byte-compile-cond-jump-table (cdr switch-prefix) donetag)
              (setq clause nil)
              (setq clauses (car switch-prefix)))
          (setq clause (car clauses))
          (cond ((or (eq (car clause) t)
                     (and (eq (car-safe (car clause)) 'quote)
                          (car-safe (cdr-safe (car clause)))))
                 ;; Unconditional clause
                 (setq clause (cons t clause)
                       clauses nil))
                ((cdr clauses)
                 (byte-compile-form (car clause))
                 (if (null (cdr clause))
                     ;; First clause is a singleton.
                     (byte-compile-goto-if t byte-compile--for-effect donetag)
                   (setq nexttag (byte-compile-make-tag))
                   (byte-compile-goto 'byte-goto-if-nil nexttag)
                   (byte-compile-maybe-guarded (car clause)
                     (byte-compile-body (cdr clause) byte-compile--for-effect))
                   (byte-compile-goto 'byte-goto donetag)
                   (byte-compile-out-tag nexttag))))
          (setq clauses (cdr clauses)))))
    ;; Last clause
    (let ((guard (car clause)))
      (and (cdr clause) (not (eq guard t))
           (progn (byte-compile-form guard)
                  (byte-compile-goto-if nil byte-compile--for-effect donetag)
                  (setq clause (cdr clause))))
      (byte-compile-maybe-guarded guard
        (byte-compile-body-do-effect clause)))
    (byte-compile-out-tag donetag)))

(defun byte-compile-and (form)
  (let ((failtag (byte-compile-make-tag))
	(args (cdr form)))
    (if (null args)
	(byte-compile-form-do-effect t)
      (byte-compile-and-recursion args failtag))))

;; Handle compilation of a nontrivial `and' call.
;; We use tail recursion so we can use byte-compile-maybe-guarded.
(defun byte-compile-and-recursion (rest failtag)
  (if (cdr rest)
      (progn
	(byte-compile-form (car rest))
	(byte-compile-goto-if nil byte-compile--for-effect failtag)
	(byte-compile-maybe-guarded (car rest)
	  (byte-compile-and-recursion (cdr rest) failtag)))
    (byte-compile-form-do-effect (car rest))
    (byte-compile-out-tag failtag)))

(defun byte-compile-or (form)
  (let ((wintag (byte-compile-make-tag))
	(args (cdr form)))
    (if (null args)
	(byte-compile-form-do-effect nil)
      (byte-compile-or-recursion args wintag))))

;; Handle compilation of a nontrivial `or' call.
;; We use tail recursion so we can use byte-compile-maybe-guarded.
(defun byte-compile-or-recursion (rest wintag)
  (if (cdr rest)
      (progn
	(byte-compile-form (car rest))
	(byte-compile-goto-if t byte-compile--for-effect wintag)
	(byte-compile-maybe-guarded (list 'not (car rest))
	  (byte-compile-or-recursion (cdr rest) wintag)))
    (byte-compile-form-do-effect (car rest))
    (byte-compile-out-tag wintag)))

(defun byte-compile-while (form)
  (let ((endtag (byte-compile-make-tag))
	(looptag (byte-compile-make-tag)))
    (byte-compile-out-tag looptag)
    (byte-compile-form (car (cdr form)))
    (byte-compile-goto-if nil byte-compile--for-effect endtag)
    (byte-compile-body (cdr (cdr form)) t)
    (byte-compile-goto 'byte-goto looptag)
    (byte-compile-out-tag endtag)
    (setq byte-compile--for-effect nil)))

(defun byte-compile-funcall (form)
  (if (cdr form)
      (progn
        (mapc #'byte-compile-form (cdr form))
        (byte-compile-out 'byte-call (length (cdr (cdr form)))))
    (setq byte-compile-abort-elc t)
    (byte-compile-warn "%s" "`funcall' called with no arguments")
    (byte-compile-form '(signal 'wrong-number-of-arguments '(funcall 0))
                       byte-compile--for-effect)))

(defun byte-compile-push-binding-init (clause)
  "Emit byte-codes to push the initialization value for CLAUSE on the stack.
Return the offset in the form (VAR . OFFSET)."
  (let* ((var (if (consp clause) (car clause) clause)))
    ;; We record the stack position even of dynamic bindings; we'll put
    ;; them in the proper place later.
    (prog1 (cons var byte-compile-depth)
      (if (consp clause)
          (byte-compile-form (cadr clause))
        (byte-compile-push-constant nil)))))

(defun byte-compile-bind (var init-lexenv)
  "Emit byte-codes to bind VAR and update `byte-compile--lexical-environment'.
INIT-LEXENV should be a lexical-environment alist describing the
positions of the init value that have been pushed on the stack.
Return non-nil if the TOS value was popped."
  ;; The mix of lexical and dynamic bindings mean that we may have to
  ;; juggle things on the stack, to move them to TOS for
  ;; dynamic binding.
  (if (not (let ((cconv--dynvars-at-large byte-compile-bound-variables))
	     (cconv--dynvar-p var)))
      ;; VAR is a simple stack-allocated lexical variable.
      (progn (push (assq var init-lexenv)
                   byte-compile--lexical-environment)
             (when (assq var byte-compile--known-dynamic-vars)
               (byte-compile--warn-lexical-dynamic var 'let))
             nil)
    ;; VAR should be dynamically bound.
    (while (assq var byte-compile--lexical-environment)
      ;; This dynamic binding shadows a lexical binding.
      (setq byte-compile--lexical-environment
            (remq (assq var byte-compile--lexical-environment)
                  byte-compile--lexical-environment)))
    (cond
     ((eq var (caar init-lexenv))
      ;; VAR is dynamic and is on the top of the
      ;; stack, so we can just bind it like usual.
      (byte-compile-dynamic-variable-bind var)
      t)
     (t
      ;; VAR is dynamic, but we have to get its
      ;; value out of the middle of the stack.
      (let ((stack-pos (cdr (assq var init-lexenv))))
        (byte-compile-stack-ref stack-pos)
        (byte-compile-dynamic-variable-bind var)
        ;; Now we have to store nil into its temporary
        ;; stack position so it doesn't prevent the value from being GC'd.
        ;; FIXME: Not worth the trouble.
        ;; (byte-compile-push-constant nil)
        ;; (byte-compile-stack-set stack-pos)
        )
      nil))))

(defun byte-compile-unbind (clauses init-lexenv preserve-body-value)
  "Emit byte-codes to unbind the variables bound by CLAUSES.
CLAUSES is a `let'-style variable binding list.  INIT-LEXENV should be a
lexical-environment alist describing the positions of the init value that
have been pushed on the stack.  If PRESERVE-BODY-VALUE is true,
then an additional value on the top of the stack, above any lexical binding
slots, is preserved, so it will be on the top of the stack after all
binding slots have been popped."
  ;; Unbind dynamic variables.
  (let ((num-dynamic-bindings 0))
    (dolist (clause clauses)
      (unless (assq (if (consp clause) (car clause) clause)
                    byte-compile--lexical-environment)
        (setq num-dynamic-bindings (1+ num-dynamic-bindings))))
    (unless (zerop num-dynamic-bindings)
      (byte-compile-out 'byte-unbind num-dynamic-bindings)))
  ;; Pop lexical variables off the stack, possibly preserving the
  ;; return value of the body.
  (when init-lexenv
    ;; INIT-LEXENV contains all init values left on the stack.
    (byte-compile-discard (length init-lexenv) preserve-body-value)))

(defun byte-compile-let (form)
  "Generate code for the `let' or `let*' form FORM."
  (let ((clauses (cadr form))
	(init-lexenv nil)
        (is-let (eq (car form) 'let)))
    (when is-let
      ;; First compute the binding values in the old scope.
      (dolist (var clauses)
        (push (byte-compile-push-binding-init var) init-lexenv)))
    ;; New scope.
    (let ((byte-compile-bound-variables byte-compile-bound-variables)
          (byte-compile--lexical-environment byte-compile--lexical-environment))
      ;; Bind the variables.
      ;; For `let', do it in reverse order, because it makes no
      ;; semantic difference, but it is a lot more efficient since the
      ;; values are now in reverse order on the stack.
      (dolist (var (if is-let (reverse clauses) clauses))
        (unless is-let
          (push (byte-compile-push-binding-init var) init-lexenv))
        (let ((var (if (consp var) (car var) var)))
          (if (byte-compile-bind var init-lexenv)
              (pop init-lexenv))))
      ;; Emit the body.
      (let ((init-stack-depth byte-compile-depth))
        (byte-compile-body-do-effect (cdr (cdr form)))
        ;; Unbind both lexical and dynamic variables.
        (cl-assert (or (eq byte-compile-depth init-stack-depth)
                       (eq byte-compile-depth (1+ init-stack-depth))))
        (byte-compile-unbind clauses init-lexenv
                             (> byte-compile-depth init-stack-depth))))))



(byte-defop-compiler-1 /= byte-compile-negated)
(byte-defop-compiler-1 atom byte-compile-negated)
(byte-defop-compiler-1 nlistp byte-compile-negated)

(put '/= 'byte-compile-negated-op '=)
(put 'atom 'byte-compile-negated-op 'consp)
(put 'nlistp 'byte-compile-negated-op 'listp)

(defun byte-compile-negated (form)
  (byte-compile-form-do-effect (byte-compile-negation-optimizer form)))

;; Even when optimization is off, /= is optimized to (not (= ...)).
(defun byte-compile-negation-optimizer (form)
  ;; an optimizer for forms where <form1> is less efficient than (not <form2>)
  (list 'not
    (cons (or (get (car form) 'byte-compile-negated-op)
	      (error
	       "Compiler error: `%s' has no `byte-compile-negated-op' property"
	       (car form)))
	  (cdr form))))

(byte-defop-compiler-1 catch)
(byte-defop-compiler-1 unwind-protect)
(byte-defop-compiler-1 condition-case)
(byte-defop-compiler-1 save-excursion)
(byte-defop-compiler-1 save-current-buffer)
(byte-defop-compiler-1 save-restriction)

(defun byte-compile-catch (form)
  (byte-compile-form (car (cdr form)))
  (let ((endtag (byte-compile-make-tag)))
    (byte-compile-goto 'byte-pushcatch endtag)
    (byte-compile-body (cddr form) nil)
    (byte-compile-out 'byte-pophandler)
    (byte-compile-out-tag endtag)))

(defun byte-compile-unwind-protect (form)
  (cl-assert (eq (caddr form) :fun-body))
  (byte-compile-form (nth 3 form))
  (byte-compile-out 'byte-unwind-protect 0)
  (byte-compile-form-do-effect (car (cdr form)))
  (byte-compile-out 'byte-unbind 1))

(defun byte-compile-condition-case (form)
  (let* ((var (nth 1 form))
         (body (nth 2 form))
         (handlers (nthcdr 3 form))
         (depth byte-compile-depth)
         (success-handler (assq :success handlers))
         (failure-handlers (if success-handler
                               (remq success-handler handlers)
                             handlers))
         (clauses (mapcar (lambda (clause)
                            (cons (byte-compile-make-tag) clause))
                          failure-handlers))
         (endtag (byte-compile-make-tag)))
    (unless (symbolp var)
      (byte-compile-warn "`%s' is not a variable-name or nil (in condition-case)"
                         var))

    (dolist (clause (reverse clauses))
      (let ((condition (nth 1 clause)))
        (when (and (eq (car-safe condition) 'quote)
                   (cdr condition) (null (cddr condition)))
          (byte-compile-warn
           "`condition-case' condition should not be quoted: %S"
           condition))
        (when (and (consp condition) (memq :success condition))
          (byte-compile-warn
           "`:success' must be the first element of a `condition-case' handler"))
        (unless (consp condition) (setq condition (list condition)))
        (dolist (c condition)
          (unless (and c (symbolp c))
            (byte-compile-warn "`%S' is not a condition name (in condition-case)" c))
          ;; In reality, the `error-conditions' property is only required
          ;; for the argument to `signal', not to `condition-case'.
          ;;(unless (consp (get c 'error-conditions))
          ;;  (byte-compile-warn
          ;;   "`%s' is not a known condition name (in condition-case)"
          ;;   c))
          )
        (byte-compile-push-constant condition))
      (byte-compile-goto 'byte-pushconditioncase (car clause)))

    (byte-compile-form body) ;; byte-compile--for-effect
    (dolist (_ clauses) (byte-compile-out 'byte-pophandler))

    (let ((compile-handler-body
           (lambda (body)
             (let ((byte-compile-bound-variables byte-compile-bound-variables)
                   (byte-compile--lexical-environment
                    byte-compile--lexical-environment))
               (cond
                ((null var) (byte-compile-discard))
                (lexical-binding
                 (push (cons var (1- byte-compile-depth))
                       byte-compile--lexical-environment))
                (t (byte-compile-dynamic-variable-bind var)))

               (byte-compile-body body) ;; byte-compile--for-effect

               (cond
                ((null var))
                (lexical-binding (byte-compile-discard 1 'preserve-tos))
                (t (byte-compile-out 'byte-unbind 1)))))))

      (when success-handler
        (funcall compile-handler-body (cdr success-handler)))

      (byte-compile-goto 'byte-goto endtag)

      (while clauses
        (let ((clause (pop clauses)))
          (setq byte-compile-depth (1+ depth))
          (byte-compile-out-tag (pop clause))
          (dolist (_ clauses) (byte-compile-out 'byte-pophandler))
          (funcall compile-handler-body (cdr clause))
          (byte-compile-goto 'byte-goto endtag)))

      (byte-compile-out-tag endtag))))

(defun byte-compile-save-excursion (form)
  (if (and (eq 'set-buffer (car-safe (car-safe (cdr form))))
           (byte-compile-warning-enabled-p 'suspicious 'set-buffer))
      (byte-compile-warn
       "Use `with-current-buffer' rather than save-excursion+set-buffer"))
  (byte-compile-out 'byte-save-excursion 0)
  (byte-compile-body-do-effect (cdr form))
  (byte-compile-out 'byte-unbind 1))

(defun byte-compile-save-restriction (form)
  (byte-compile-out 'byte-save-restriction 0)
  (byte-compile-body-do-effect (cdr form))
  (byte-compile-out 'byte-unbind 1))

(defun byte-compile-save-current-buffer (form)
  (byte-compile-out 'byte-save-current-buffer 0)
  (byte-compile-body-do-effect (cdr form))
  (byte-compile-out 'byte-unbind 1))

;;; top-level forms elsewhere

(byte-defop-compiler-1 defvar)
(byte-defop-compiler-1 defconst byte-compile-defvar)
(byte-defop-compiler-1 autoload)
(byte-defop-compiler-1 lambda byte-compile-lambda-form)

;; If foo.el declares `toto' as obsolete, it is likely that foo.el will
;; actually use `toto' in order for this obsolete variable to still work
;; correctly, so paradoxically, while byte-compiling foo.el, the presence
;; of a make-obsolete-variable call for `toto' is an indication that `toto'
;; should not trigger obsolete-warnings in foo.el.
(byte-defop-compiler-1 make-obsolete-variable)
(defun byte-compile-make-obsolete-variable (form)
  (when (eq 'quote (car-safe (nth 1 form)))
    (push (nth 1 (nth 1 form)) byte-compile-global-not-obsolete-vars))
  (byte-compile-normal-call form))

<<<<<<< HEAD
(defun byte-compile-defvar (form)
  ;; This is not used for file-level defvar/consts.
  (when (and (symbolp (nth 1 form))
             (not (string-match "[-*/:$]" (symbol-name (nth 1 form))))
             (byte-compile-warning-enabled-p 'lexical (nth 1 form)))
    (byte-compile-warn "global/dynamic var `%s' lacks a prefix"
                       (nth 1 form)))
  (byte-compile-docstring-style-warn form)
  (let ((fun (nth 0 form))
	(var (nth 1 form))
	(value (nth 2 form))
	(string (nth 3 form)))
    (when (or (> (length form) 4)
	      (and (eq fun 'defconst) (null (cddr form))))
      (let ((ncall (length (cdr form))))
	(byte-compile-warn "`%s' called with %d argument%s, but %s %s"
	                   fun ncall
	                   (if (= 1 ncall) "" "s")
	                   (if (< ncall 2) "requires" "accepts only")
	                   "2-3")))
    (push var byte-compile-bound-variables)
    (when (eq fun 'defconst)
      (push var byte-compile-const-variables))
    (when (and string (not (stringp string)))
      (byte-compile-warn "third arg to `%s %s' is not a string: %s"
                         fun var string))
    (byte-compile-form-do-effect
     (cond
      ((eq fun 'defconst) `(defconst-1 ',var ,@(nthcdr 2 form)))
      ((not (cddr form)) `',var) ; A simple (defvar foo) just returns foo.
      (t `(defvar-1 ',var
                    ;; Don't eval `value' if `defvar' wouldn't eval it either.
                    ,(if (macroexp-const-p value) value
                       `(if (boundp ',var) nil ,value))
                    ,@(nthcdr 3 form)))))))
=======
(defun byte-compile-defvar (form &optional toplevel)
  (let* ((fun (nth 0 form))
	 (var (nth 1 form))
	 (value (nth 2 form))
	 (string (nth 3 form)))
    (byte-compile--declare-var var (not toplevel))
    (if (eq fun 'defconst)
	(push var byte-compile-const-variables))
    (cond
     ((stringp string)
      (setq string (byte-compile--docstring string fun var 'is-a-value)))
     (string
      (byte-compile-warn-x
       string
       "third arg to `%s %s' is not a string: %s"
       fun var string)))
    (if toplevel
        ;; At top-level we emit calls to defvar/defconst.
        (if (and (null (cddr form))       ;No `value' provided.
                 (eq (car form) 'defvar)) ;Just a declaration.
            nil
          (let ((tail (nthcdr 4 form)))
            (when (or tail string) (push string tail))
            (when (cddr form)
              (push (if (not (consp value)) value
                        (byte-compile-top-level value nil 'file))
                    tail))
            `(,fun ,var ,@tail)))
      ;; At non-top-level, since there is no byte code for
      ;; defvar/defconst, we delegate the actual work to the function
      ;; version of the special form, named with a "-1" suffix.
      (byte-compile-form-do-effect
       (cond
        ((eq fun 'defconst)
         `(defconst-1 ',var ,@(byte-compile--list-with-n
                               (nthcdr 2 form) 1 (macroexp-quote string))))
        ((not (cddr form)) `',var) ; A simple (defvar foo) just returns foo.
        (t `(defvar-1 ',var
                      ;; Don't eval `value' if `defvar' wouldn't eval it either.
                      ,(if (macroexp-const-p value) value
                         `(if (boundp ',var) nil ,value))
                      ,@(byte-compile--list-with-n
                         (nthcdr 3 form) 0 (macroexp-quote string)))))))))
>>>>>>> e9a66827

(defun byte-compile-autoload (form)
  (and (macroexp-const-p (nth 1 form))
       (macroexp-const-p (nth 5 form))
       (memq (eval (nth 5 form)) '(t macro))  ; macro-p
       (not (fboundp (eval (nth 1 form))))
       (byte-compile-warn
	"The compiler ignores `autoload' except at top level.  You should
     probably put the autoload of the macro `%s' at top-level."
	(eval (nth 1 form))))
  (byte-compile-normal-call form))

(defun byte-compile-lambda-form (_form)
  "Any lambdas heretofore unhandled are errors."
  (error "`lambda' used as function name is invalid"))

(put 'defalias 'byte-hunk-handler 'byte-compile-file-form-defalias)
(defun byte-compile-file-form-defalias (form)
<<<<<<< HEAD
  "When a defalias defines a macro, add it to byte-compile-macro-environment.

This should be subsumed in byte-compile-lambda now that
make-docfile is obsolete (and consequently, the elc docstrings no
longer need to hew to its rules)."
=======
  ;; For the compilation itself, we could largely get rid of this hunk-handler,
  ;; if it weren't for the fact that we need to figure out when a defalias
  ;; defines a macro, so as to add it to byte-compile-macro-environment.
>>>>>>> e9a66827
  (let ((byte-compile-free-references nil)
        (byte-compile-free-assignments nil))
    (pcase form
      ;; Decompose `form' into:
      ;; - `name' is the name of the defined function.
      ;; - `arg' is the expression to which it is defined.
      ;; - `rest' is the rest of the arguments.
      (`(,_ ',name ,arg . ,rest)
       (let ((doc (car rest)))
         (when (stringp doc)
           (setq rest (byte-compile--list-with-n
                       rest 0
                       (byte-compile--docstring doc (nth 0 form) name)))))
       (pcase-let*
           ;; `macro' is non-nil if it defines a macro.
           ;; `fun' is the function part of `arg' (defaults to `arg').
           (((or (and (or `(cons 'macro ,fun) `'(macro . ,fun)) (let macro t))
                 (and (let fun arg) (let macro nil)))
             arg)
            ;; `lam' is the lambda expression in `fun' (or nil if not
            ;; recognized).
            ((or `(,(or 'quote 'function) ,lam) (let lam nil))
             fun)
            ;; `arglist' is the list of arguments (or t if not recognized).
            ;; `body' is the body of `lam' (or t if not recognized).
            ((or `(lambda ,arglist . ,body)
                 ;; `(closure ,_ ,arglist . ,body)
                 (and `(internal-make-closure ,arglist . ,_) (let body t))
                 (and (let arglist t) (let body t)))
             lam))
         (unless (byte-compile-file-form-defalias* name macro arglist
                                                   body rest)
           (byte-compile-keep-pending form))))
      (_ (byte-compile-keep-pending form)))))

(byte-defop-compiler-1 with-no-warnings byte-compile-no-warnings)
(defun byte-compile-no-warnings (form)
  (let (byte-compile-warnings)
    (byte-compile-form (macroexp-progn (cdr form)))))

(byte-defop-compiler-1 internal--with-suppressed-warnings
                       byte-compile-suppressed-warnings)
(defun byte-compile-suppressed-warnings (form)
  "FORM is (internal--with-suppressed-warnings (quote warnings) body)."
  (cl-destructuring-bind (_token warnings-form &rest body)
      form
    (let ((byte-compile--suppressed-warnings
           (append (eval warnings-form) byte-compile--suppressed-warnings)))
      (byte-compile-form (macroexp-progn body) byte-compile--for-effect)
      (setq byte-compile--for-effect nil))))

;; Warn about misuses of make-variable-buffer-local.
(byte-defop-compiler-1 make-variable-buffer-local
                       byte-compile-make-variable-buffer-local)
(defun byte-compile-make-variable-buffer-local (form)
  (when (and (eq (car-safe (car-safe (cdr-safe form))) 'quote)
             (byte-compile-warning-enabled-p 'make-local))
    (byte-compile-warn
     "`make-variable-buffer-local' not called at toplevel"))
  (byte-compile-normal-call form))
(put 'make-variable-buffer-local
     'byte-hunk-handler 'byte-compile-form-make-variable-buffer-local)
(defun byte-compile-form-make-variable-buffer-local (form)
  (byte-compile-keep-pending form 'byte-compile-normal-call))

;; Make `make-local-variable' declare the variable locally
;; dynamic - this suppresses some unnecessary warnings
(byte-defop-compiler-1 make-local-variable
                       byte-compile-make-local-variable)
(defun byte-compile-make-local-variable (form)
  (pcase form (`(,_ ',var) (byte-compile--declare-var var)))
  (byte-compile-normal-call form))

;; Warn about mistakes in `defcustom', `defface', `defgroup', `define-widget'

(defvar bytecomp--cus-function)
(defvar bytecomp--cus-name)

(defun bytecomp--cus-warn (format &rest args)
  "Emit a warning about a `defcustom' type.
FORM is used to provide location, `bytecomp--cus-function' and
`bytecomp--cus-name' for context."
  (let* ((actual-fun (or (cdr (assq bytecomp--cus-function
                                    '((custom-declare-group    . defgroup)
			              (custom-declare-face     . defface)
			              (custom-declare-variable . defcustom))))
                         bytecomp--cus-function))
         (prefix (format "in %s%s: "
                         actual-fun
                         (if bytecomp--cus-name
                             (format " for `%s'" bytecomp--cus-name)
                           ""))))
    (apply #'byte-compile-warn (concat prefix format) args)))

(defun bytecomp--check-cus-type (type)
  "Warn about common mistakes in the `defcustom' type TYPE."
  (let ((invalid-types
         '(
           ;; Lisp type predicates, often confused with customization types:
           functionp numberp integerp fixnump natnump floatp booleanp
           characterp listp stringp consp vectorp symbolp keywordp
           hash-table-p facep
           ;; other mistakes occasionally seen (oh yes):
           or and nil t
           interger intger lits bool boolen constant filename
           kbd any list-of auto
           ;; from botched backquoting
           \, \,@ \`
           )))
    (cond
     ((consp type)
      (let* ((head (car type))
             (tail (cdr type)))
        (while (and (keywordp (car tail)) (cdr tail))
          (setq tail (cddr tail)))
        (cond
         ((plist-member (cdr type) :convert-widget) nil)
         ((let ((tl tail))
            (and (not (keywordp (car tail)))
                 (progn
                   (while (and tl (not (keywordp (car tl))))
                     (setq tl (cdr tl)))
                   (and tl
                        (prog1 t
                          (bytecomp--cus-warn "misplaced %s keyword in `%s' type"
                                              (car tl) head)))))))
         ((memq head '(choice radio))
          (unless tail
            (bytecomp--cus-warn "`%s' without any types inside" head))
          (let ((clauses tail)
                (constants nil)
                (tags nil))
            (while clauses
              (let* ((ty (car clauses))
                     (ty-head (car-safe ty)))
                (when (and (eq ty-head 'other) (cdr clauses))
                  (bytecomp--cus-warn "`other' not last in `%s'" head))
                (when (memq ty-head '(const other))
                  (let ((ty-tail (cdr ty))
                        (val nil))
                    (while (and (keywordp (car ty-tail)) (cdr ty-tail))
                      (when (eq (car ty-tail) :value)
                        (setq val (cadr ty-tail)))
                      (setq ty-tail (cddr ty-tail)))
                    (when ty-tail
                      (setq val (car ty-tail)))
                    (when (member val constants)
                      (bytecomp--cus-warn "duplicated value in `%s': `%S'" head val))
                    (push val constants)))
                (let ((tag (and (consp ty) (plist-get (cdr ty) :tag))))
                  (when (stringp tag)
                    (when (member tag tags)
                      (bytecomp--cus-warn "duplicated :tag string in `%s': %S" head tag))
                    (push tag tags)))
                (bytecomp--check-cus-type ty))
              (setq clauses (cdr clauses)))))
         ((eq head 'cons)
          (unless (= (length tail) 2)
            (bytecomp--cus-warn "`cons' requires 2 type specs, found %d"
                                (length tail)))
          (dolist (ty tail)
            (bytecomp--check-cus-type ty)))
         ((memq head '(list group vector set repeat))
          (unless tail
            (bytecomp--cus-warn "`%s' without type specs" head))
          (dolist (ty tail)
            (bytecomp--check-cus-type ty)))
         ((memq head '(alist plist))
          (let ((key-tag (memq :key-type (cdr type)))
                (value-tag (memq :value-type (cdr type))))
            (when key-tag
              (bytecomp--check-cus-type (cadr key-tag)))
            (when value-tag
              (bytecomp--check-cus-type (cadr value-tag)))))
         ((memq head '(const other))
          (let* ((value-tag (memq :value (cdr type)))
                 (n (length tail))
                 (val (car tail)))
            (cond
             ((or (> n 1) (and value-tag tail))
              (bytecomp--cus-warn "`%s' with too many values" head))
             ;; ((null tail) ; good but too common to be uncommented
             ;;  (bytecomp--cus-warn
             ;;   type "`%s' without value is implicitly nil" head))
             (value-tag
              (setq val (cadr value-tag))))
            (when (memq (car-safe val) '(quote function))
              (bytecomp--cus-warn "`%s' with quoted value: %S" head val))))
         ((eq head 'quote)
          (bytecomp--cus-warn "type should not be quoted: %s" (cadr type)))
         ((memq head invalid-types)
          (bytecomp--cus-warn "`%s' is not a valid type" head))
         ((or (not (symbolp head)) (keywordp head))
          (bytecomp--cus-warn "irregular type `%S'" head)))))
     ((or (not (symbolp type)) (keywordp type))
      (bytecomp--cus-warn "irregular type `%S'" type))
     ((memq type '( list cons group vector choice radio const other
                    function-item variable-item set repeat restricted-sexp))
      (bytecomp--cus-warn "`%s' without arguments" type))
     ((memq type invalid-types)
      (bytecomp--cus-warn "`%s' is not a valid type" type)))))

;; Unified handler for multiple functions with similar arguments:
;; (NAME SOMETHING DOC KEYWORD-ARGS...)
(byte-defop-compiler-1 define-widget           bytecomp--custom-declare)
(byte-defop-compiler-1 custom-declare-group    bytecomp--custom-declare)
(byte-defop-compiler-1 custom-declare-face     bytecomp--custom-declare)
(byte-defop-compiler-1 custom-declare-variable bytecomp--custom-declare)
(defun bytecomp--custom-declare (form)
  (when (>= (length form) 4)
    (let* ((name-arg (nth 1 form))
           (name (and (eq (car-safe name-arg) 'quote)
                      (symbolp (nth 1 name-arg))
                      (nth 1 name-arg)))
           (keyword-args (nthcdr 4 form))
           (fun (car form))
           (bytecomp--cus-function fun)
           (bytecomp--cus-name name))

      ;; Check :type
      (when (memq fun '(custom-declare-variable define-widget))
        (let ((type-tag (memq :type keyword-args)))
          (if (null type-tag)
              ;; :type only mandatory for `defcustom'
              (when (eq fun 'custom-declare-variable)
                (bytecomp--cus-warn "missing :type keyword parameter"))
            (when (memq :type (cdr type-tag))
              (bytecomp--cus-warn "duplicated :type keyword argument"))
            (let ((type-arg (cadr type-tag)))
              (when (or (null type-arg)
                        (eq (car-safe type-arg) 'quote))
                (bytecomp--check-cus-type (cadr type-arg)))))))

      ;; Check :group
      (when (cond
             ((memq fun '(custom-declare-variable custom-declare-face))
              (not byte-compile-current-group))
             ((eq fun 'custom-declare-group)
              (not (eq name 'emacs))))
        (unless (plist-get keyword-args :group)
          (bytecomp--cus-warn "fails to specify containing group")))

      ;; Update current group
      (when (and name
                 byte-compile-current-file  ; only when compiling a whole file
		 (eq fun 'custom-declare-group))
	(setq byte-compile-current-group name))))
  (byte-compile-normal-call form))


(put 'function-put 'byte-hunk-handler 'byte-compile-define-symbol-prop)
(put 'define-symbol-prop 'byte-hunk-handler 'byte-compile-define-symbol-prop)
(defun byte-compile-define-symbol-prop (form)
  (pcase form
    ((and `(,op ,fun ,prop ,val)
          (guard (and (macroexp-const-p fun)
                      (macroexp-const-p prop)
                      (or (macroexp-const-p val)
                          ;; Also accept anonymous functions, since
                          ;; we're at top-level which implies they're
                          ;; also constants.
                          (pcase val (`(function (lambda . ,_)) t))))))
     (byte-compile-push-constant op)
     (byte-compile-form fun)
     (byte-compile-form prop)
     (let* ((fun (eval fun t))
            (prop (eval prop t))
            (val (if (macroexp-const-p val)
                     (eval val t)
                   (byte-compile-lambda (cadr val)))))
       (push `(,fun
               . (,prop ,val ,@(alist-get fun overriding-plist-environment)))
             overriding-plist-environment)
       (byte-compile-push-constant val)
       (byte-compile-out 'byte-call 3)))
    (_ (byte-compile-keep-pending form))))


;;; tags

;; Note: Most operations will strip off the 'TAG, but it speeds up
;; optimization to have the 'TAG as a part of the tag.
;; Tags will be (TAG . (tag-number . stack-depth)).
(defun byte-compile-make-tag ()
  (list 'TAG (setq byte-compile-tag-number (1+ byte-compile-tag-number))))


(defun byte-compile-out-tag (tag)
  (setq byte-compile-output (cons tag byte-compile-output))
  (if (cdr (cdr tag))
      (progn
	;; ## remove this someday
	(and byte-compile-depth
             (not (= (cdr (cdr tag)) byte-compile-depth))
             (error "Compiler bug: depth conflict at tag %d" (car (cdr tag))))
        (setq byte-compile-depth (cdr (cdr tag))))
    (setcdr (cdr tag) byte-compile-depth)))

(defun byte-compile-goto (opcode tag)
  (push (cons opcode tag) byte-compile-output)
  (setcdr (cdr tag) (if (memq opcode byte-goto-always-pop-ops)
			(1- byte-compile-depth)
		      byte-compile-depth))
  (setq byte-compile-depth (and (not (eq opcode 'byte-goto))
				(1- byte-compile-depth))))

(defun byte-compile-stack-adjustment (op operand)
  "Return the amount by which an operation adjusts the stack.
OP and OPERAND are as passed to `byte-compile-out'."
  (if (memq op '(byte-call byte-discardN byte-discardN-preserve-tos))
      ;; For calls, OPERAND is the number of args, so we pop OPERAND + 1
      ;; elements, and then push the result, for a total of -OPERAND.
      ;; For discardN*, of course, we just pop OPERAND elements.
      (- operand)
    (or (aref byte-stack+-info (symbol-value op))
	;; Ops with a nil entry in `byte-stack+-info' are byte-codes
	;; that take OPERAND values off the stack and push a result, for
	;; a total of 1 - OPERAND
	(- 1 operand))))

(defun byte-compile-out (op &optional operand)
  "Push the operation onto `byte-compile-output'.
OP is an opcode, a symbol.  OPERAND is either nil or a number or
a one-element list of a lisp form."
  (push (cons op operand) byte-compile-output)
  (if (eq op 'byte-return)
      ;; Consider abort since byte-return no longer produces ops
      (setq byte-compile-depth nil)
    (setq byte-compile-depth
	  (+ byte-compile-depth (byte-compile-stack-adjustment op operand)))
    (setq byte-compile-maxdepth (max byte-compile-depth byte-compile-maxdepth))))

(defun byte-compile-annotate-call-tree (form)
  (let (entry)
    ;; annotate the current call
    (if (setq entry (assq (car form) byte-compile-call-tree))
	(or (memq byte-compile-current-func (nth 1 entry)) ;callers
	    (setcar (cdr entry)
		    (cons byte-compile-current-func (nth 1 entry))))
      (setq byte-compile-call-tree
	    (cons (list (car form) (list byte-compile-current-func) nil)
		  byte-compile-call-tree)))
    ;; annotate the current function
    (if (setq entry (assq byte-compile-current-func byte-compile-call-tree))
	(or (memq (car form) (nth 2 entry)) ;called
	    (setcar (cdr (cdr entry))
		    (cons (car form) (nth 2 entry))))
      (setq byte-compile-call-tree
	    (cons (list byte-compile-current-func nil (list (car form)))
		  byte-compile-call-tree)))))

;; Renamed from byte-compile-report-call-tree
;; to avoid interfering with completion of byte-compile-file.
;;;###autoload
(defun display-call-tree (&optional filename)
  "Display a call graph of a specified file.
This lists which functions have been called, what functions called
them, and what functions they call.  The list includes all functions
whose definitions have been compiled in this Emacs session, as well as
all functions called by those functions.

The call graph does not include macros, inline functions, or
primitives that the byte-code interpreter knows about directly
\(`eq', `cons', etc.).

The call tree also lists those functions which are not known to be called
\(that is, to which no calls have been compiled), and which cannot be
invoked interactively."
  (interactive)
  (message "Generating call tree...")
  (with-output-to-temp-buffer "*Call-Tree*"
    (set-buffer "*Call-Tree*")
    (erase-buffer)
    (message "Generating call tree... (sorting on %s)"
	     byte-compile-call-tree-sort)
    (insert "Call tree for "
	    (cond ((null byte-compile-current-file) (or filename "???"))
		  ((stringp byte-compile-current-file)
		   byte-compile-current-file)
		  (t (buffer-name byte-compile-current-file)))
	    " sorted on "
	    (prin1-to-string byte-compile-call-tree-sort)
	    ":\n\n")
    (if byte-compile-call-tree-sort
	(setq byte-compile-call-tree
	      (sort byte-compile-call-tree
		    (pcase byte-compile-call-tree-sort
                      ('callers
                       (lambda (x y) (< (length (nth 1 x))
                                        (length (nth 1 y)))))
                      ('calls
                       (lambda (x y) (< (length (nth 2 x))
                                        (length (nth 2 y)))))
                      ('calls+callers
                       (lambda (x y) (< (+ (length (nth 1 x))
                                           (length (nth 2 x)))
                                        (+ (length (nth 1 y))
                                           (length (nth 2 y))))))
                      ('name
                       (lambda (x y) (string< (car x) (car y))))
                      (_ (error "`byte-compile-call-tree-sort': `%s' - unknown sort mode"
                                byte-compile-call-tree-sort))))))
    (message "Generating call tree...")
    (let ((rest byte-compile-call-tree)
	  (b (current-buffer))
	  f p
	  callers calls)
      (while rest
	(prin1 (car (car rest)) b)
	(setq callers (nth 1 (car rest))
	      calls (nth 2 (car rest)))
	(insert "\t"
	  (cond ((not (fboundp (setq f (car (car rest)))))
		 (if (null f)
		     " <top level>";; shouldn't insert nil then, actually -sk
		   " <not defined>"))
		((subrp (setq f (symbol-function f)))
		 " <subr>")
		((symbolp f)
		 (format " ==> %s" f))
		((byte-code-function-p f)
		 "<compiled function>")
		((not (consp f))
		 "<malformed function>")
		((eq 'macro (car f))
		 (if (or (compiled-function-p (cdr f))
			 ;; FIXME: Can this still happen?
			 (assq 'byte-code (cdr (cdr (cdr f)))))
		     " <compiled macro>"
		   " <macro>"))
		((assq 'byte-code (cdr (cdr f)))
		 ;; FIXME: Can this still happen?
		 "<compiled lambda>")
		((eq 'lambda (car f))
		 "<function>")
		(t "???"))
	  (format " (%d callers + %d calls = %d)"
		  ;; Does the optimizer eliminate common subexpressions?-sk
		  (length callers)
		  (length calls)
		  (+ (length callers) (length calls)))
	  "\n")
	(if callers
	    (progn
	      (insert "  called by:\n")
	      (setq p (point))
	      (insert "    " (if (car callers)
				 (mapconcat 'symbol-name callers ", ")
			       "<top level>"))
	      (let ((fill-prefix "    "))
		(fill-region-as-paragraph p (point)))
              (unless (= 0 (current-column))
                (insert "\n"))))
	(if calls
	    (progn
	      (insert "  calls:\n")
	      (setq p (point))
	      (insert "    " (mapconcat 'symbol-name calls ", "))
	      (let ((fill-prefix "    "))
		(fill-region-as-paragraph p (point)))
              (unless (= 0 (current-column))
                (insert "\n"))))
	(setq rest (cdr rest)))

      (message "Generating call tree...(finding uncalled functions...)")
      (setq rest byte-compile-call-tree)
      (let (uncalled def)
	(while rest
	  (or (nth 1 (car rest))
	      (null (setq f (caar rest)))
	      (progn
		(setq def (byte-compile-fdefinition f t))
		(and (eq (car-safe def) 'macro)
		     (eq (car-safe (cdr-safe def)) 'lambda)
		     (setq def (cdr def)))
		(functionp def))
	      (progn
		(setq def (byte-compile-fdefinition f nil))
		(and (eq (car-safe def) 'macro)
		     (eq (car-safe (cdr-safe def)) 'lambda)
		     (setq def (cdr def)))
		(commandp def))
	      (setq uncalled (cons f uncalled)))
	  (setq rest (cdr rest)))
	(if uncalled
	    (let ((fill-prefix "  "))
	      (insert "Noninteractive functions not known to be called:\n  ")
	      (setq p (point))
	      (insert (mapconcat 'symbol-name (nreverse uncalled) ", "))
	      (fill-region-as-paragraph p (point))))))
    (message "Generating call tree...done.")))


;;;###autoload
(defun batch-byte-compile-if-not-done ()
  "Like `byte-compile-file' but doesn't recompile if already up to date.
Use this from the command line, with `-batch';
it won't work in an interactive Emacs."
  (batch-byte-compile t))

;;;###autoload
(defun batch-byte-compile (&optional noforce)
  "Run `byte-compile-file' on the files remaining on the command line.
Use this from the command line, with `-batch';
it won't work in an interactive Emacs.

Each file is processed even if an error occurred previously.  If
a file name denotes a directory, all Emacs Lisp source files in
that directory (that have previously been compiled) will be
recompiled if newer than the compiled files.  In this case,
NOFORCE is ignored.

For example, invoke \"emacs -batch -f batch-byte-compile $emacs/ ~/*.el\".

If NOFORCE is non-nil, don't recompile a file that seems to be
already up-to-date."
  (defvar command-line-args-left) ;; from startup.el
  (unless noninteractive
    (error "`batch-byte-compile' is to be used only with -batch"))
  (setq attempt-stack-overflow-recovery nil
        attempt-orderly-shutdown-on-fatal-signal nil)
  (let (error)
    (while command-line-args-left
      (if (file-directory-p (expand-file-name (car command-line-args-left)))
	  ;; Directory as argument.
	  (let (source dest)
	    (dolist (file (directory-files (car command-line-args-left)))
              (when (and (string-match emacs-lisp-file-regexp file)
		         (not (auto-save-file-name-p file))
		         (setq source
                               (expand-file-name file
                                                 (car command-line-args-left)))
		         (setq dest (byte-compile-dest-file source))
		         (file-exists-p dest)
		         (file-newer-than-file-p source dest))
                (let ((ret (batch-byte-compile-file source)))
                  (unless error (setq error (not ret)))))))
	;; Specific file argument
	(let* ((source (car command-line-args-left))
	       (dest (byte-compile-dest-file source)))
	  (when (or (not noforce)
                    (not (file-exists-p dest))
	            (file-newer-than-file-p source dest))
            (let ((ret (batch-byte-compile-file source)))
              (unless error (setq error (not ret)))))))
      (setq command-line-args-left (cdr command-line-args-left)))
    (kill-emacs (if error 1 0))))

(defun batch-byte-compile-file (file)
  (let* ((byte-compile-root-dir (or byte-compile-root-dir default-directory))
         (ret (byte-compile-file file)))
    (prog1 ret
      (unless ret
        (let ((destfile (byte-compile-dest-file file)))
          (when (file-exists-p destfile)
            (delete-file destfile)))))))

(defun byte-compile-refresh-preloaded ()
  "Reload any Lisp file that was changed since Emacs was dumped.
Use with caution."
  (let* ((argv0 (car command-line-args))
         (emacs-file (or (and (fboundp 'pdumper-stats)
                              (cdr (nth 2 (pdumper-stats))))
                         (executable-find argv0))))
    (if (not (and emacs-file (file-exists-p emacs-file)))
        (message "Can't find %s to refresh preloaded Lisp files" argv0)
      (dolist (f (reverse load-history))
        (setq f (car f))
        (when (string-match-p "elc\\'" f)
          (setq f (substring f 0 -1)))
        (when (and (file-readable-p f)
                   (file-newer-than-file-p f emacs-file))
          (message "Loading newer %s over pdumped version" (file-name-nondirectory f))
          (ignore-errors (load f 'noerror nil 'nosuffix )))))))

;;;###autoload
(defun batch-byte-recompile-directory (&optional arg)
  "Run `byte-recompile-directory' on the dirs remaining on the command line.
Must be used only with `-batch', and kills Emacs on completion.
For example, invoke `emacs -batch -f batch-byte-recompile-directory .'.

Optional argument ARG is passed as second argument ARG to
`byte-recompile-directory'; see there for its possible values
and corresponding effects."
  ;; command-line-args-left is what is left of the command line (startup.el)
  (defvar command-line-args-left)	;Avoid 'free variable' warning
  (unless noninteractive
    (error "batch-byte-recompile-directory is to be used only with -batch"))
  (setq attempt-stack-overflow-recovery nil
        attempt-orderly-shutdown-on-fatal-signal nil)
  (or command-line-args-left
      (setq command-line-args-left '(".")))
  (while command-line-args-left
    (byte-recompile-directory (car command-line-args-left) arg)
    (setq command-line-args-left (cdr command-line-args-left)))
  (kill-emacs 0))

(put 'featurep 'compiler-macro
     (lambda (form feature &rest _ignore)
       ;; Emacs-21's byte-code doesn't run under XEmacs or SXEmacs anyway, so
       ;; we can safely optimize away this test.
       (if (member feature '('xemacs 'sxemacs 'emacs))
           (eval form)
         form)))

;; Check for (in)comparable constant values in calls to `eq', `memq' etc.

(defun bytecomp--dodgy-eq-arg-p (x number-ok)
  "Whether X is a bad argument to `eq' (or `eql' if NUMBER-OK is non-nil)."
  (pcase x
    ((or `(quote ,(pred consp)) `(function (lambda . ,_))) t)
    ((or (pred consp) (pred symbolp)) nil)
    ((pred integerp)
     (not (or (<= -536870912 x 536870911) number-ok)))
    ((pred floatp) (not number-ok))
    (_ t)))

(defun bytecomp--value-type-description (x)
  (cond
    ((proper-list-p x) "list")
    ((recordp x) "record")
    (t (symbol-name (type-of x)))))

(defun bytecomp--arg-type-description (x)
  (pcase x
    (`(function (lambda . ,_)) "function")
    (`(quote . ,val) (bytecomp--value-type-description val))
    (_ (bytecomp--value-type-description x))))

(defun bytecomp--warn-dodgy-eq-arg (form type parenthesis)
  (macroexp-warn-and-return
   (format-message "`%s' called with literal %s that may never match (%s)"
                   (car form) type parenthesis)
   form (list 'suspicious (car form)) t))

(defun bytecomp--check-eq-args (form &optional a b &rest _ignore)
  (let* ((number-ok (eq (car form) 'eql))
         (bad-arg (cond ((bytecomp--dodgy-eq-arg-p a number-ok) 1)
                        ((bytecomp--dodgy-eq-arg-p b number-ok) 2))))
    (if bad-arg
        (bytecomp--warn-dodgy-eq-arg
         form
         (bytecomp--arg-type-description (nth bad-arg form))
         (format "arg %d" bad-arg))
      form)))

(put 'eq  'compiler-macro #'bytecomp--check-eq-args)
(put 'eql 'compiler-macro #'bytecomp--check-eq-args)

(defun bytecomp--check-memq-args (form &optional elem list &rest _ignore)
  (let* ((fn (car form))
         (number-ok (eq fn 'memql)))
    (cond
     ((bytecomp--dodgy-eq-arg-p elem number-ok)
      (bytecomp--warn-dodgy-eq-arg
       form (bytecomp--arg-type-description elem) "arg 1"))
     ((and (consp list) (eq (car list) 'quote)
           (proper-list-p (cadr list)))
      (named-let loop ((elts (cadr list)) (i 1))
        (if elts
            (let* ((elt (car elts))
                   (x (cond ((eq fn 'assq) (car-safe elt))
                            ((eq fn 'rassq) (cdr-safe elt))
                            (t elt))))
              (if (or (symbolp x)
                      (and (integerp x)
                           (or (<= -536870912 x 536870911) number-ok))
                      (and (floatp x) number-ok))
                  (loop (cdr elts) (1+ i))
                (bytecomp--warn-dodgy-eq-arg
                 form (bytecomp--value-type-description x)
                 (format "element %d of arg 2" i))))
          form)))
     (t form))))

(put 'memq  'compiler-macro #'bytecomp--check-memq-args)
(put 'memql 'compiler-macro #'bytecomp--check-memq-args)
(put 'assq  'compiler-macro #'bytecomp--check-memq-args)
(put 'rassq 'compiler-macro #'bytecomp--check-memq-args)
(put 'remq  'compiler-macro #'bytecomp--check-memq-args)
(put 'delq  'compiler-macro #'bytecomp--check-memq-args)

;; Implement `char-before', `backward-char' and `backward-word' in
;; terms of `char-after', `forward-char' and `forward-word' which have
;; their own byte-ops.

(put 'char-before 'compiler-macro #'bytecomp--char-before)
(defun bytecomp--char-before (form &optional arg &rest junk-args)
  (if junk-args
      form    ; arity error
    `(char-after (1- (or ,arg (point))))))

(put 'backward-char 'compiler-macro #'bytecomp--backward-char)
(defun bytecomp--backward-char (form &optional arg &rest junk-args)
  (if junk-args
      form    ; arity error
    `(forward-char (- (or ,arg 1)))))

(put 'backward-word 'compiler-macro #'bytecomp--backward-word)
(defun bytecomp--backward-word (form &optional arg &rest junk-args)
  (if junk-args
      form    ; arity error
    `(forward-word (- (or ,arg 1)))))

(defun bytecomp--check-keyword-args (form arglist allowed-keys required-keys)
  (let ((fun (car form)))
    (cl-flet ((missing (keyword)
		(byte-compile-warn
		 "`%S´ called without required keyword argument %S"
		 fun keyword))
	      (unrecognized (keyword)
		(byte-compile-warn
		 "`%S´ called with unknown keyword argument %S"
		 fun keyword))
	      (duplicate (keyword)
		(byte-compile-warn
		 "`%S´ called with repeated keyword argument %S"
		 fun keyword))
              (missing-val (keyword)
		(byte-compile-warn
		 "missing value for keyword argument %S"
		 keyword)))
      (let* ((seen '())
	     (l arglist))
	(while (consp l)
	  (let ((key (car l)))
	    (cond ((and (keywordp key) (memq key allowed-keys))
		   (cond ((memq key seen)
			  (duplicate key))
			 (t
			  (push key seen))))
		  (t (unrecognized key)))
            (when (null (cdr l))
              (missing-val key)))
	  (setq l (cddr l)))
        (dolist (key required-keys)
	  (unless (memq key seen)
	    (missing key))))))
  form)

(put 'make-process 'compiler-macro
     #'(lambda (form &rest args)
         (bytecomp--check-keyword-args
          form args
          '(:name
            :buffer :command :coding :noquery :stop :connection-type
            :filter :sentinel :stderr :file-handler)
          '(:name :command))))

(put 'make-pipe-process 'compiler-macro
     #'(lambda (form &rest args)
         (bytecomp--check-keyword-args
          form args
          '(:name :buffer :coding :noquery :stop :filter :sentinel)
          '(:name))))

(put 'make-network-process 'compiler-macro
     #'(lambda (form &rest args)
         (bytecomp--check-keyword-args
          form args
          '(:name
            :buffer :host :service :type :family :local :remote :coding
            :nowait :noquery :stop :filter :filter-multibyte :sentinel
            :log :plist :tls-parameters :server :broadcast :dontroute
            :keepalive :linger :oobinline :priority :reuseaddr :bindtodevice
            :tcpnodelay :sndbuf :rcvbuf :sndtimeo :rcvtimeo :use-external-socket)
          '(:name :service))))

(provide 'byte-compile)
(provide 'bytecomp)


;;; report metering (see the hacks in bytecode.c)

(defvar byte-code-meter)
(defun byte-compile-report-ops ()
  (or (boundp 'byte-metering-on)
      (error "You must build Emacs with -DBYTE_CODE_METER to use this"))
  (with-output-to-temp-buffer "*Meter*"
    (set-buffer "*Meter*")
    (let ((i 0) n op off)
      (while (< i 256)
	(setq n (aref (aref byte-code-meter 0) i)
	      off nil)
	(if t				;(not (zerop n))
	    (progn
	      (setq op i)
	      (setq off nil)
	      (cond ((< op byte-nth)
		     (setq off (logand op 7))
		     (setq op (logand op 248)))
		    ((>= op byte-constant)
		     (setq off (- op byte-constant)
			   op byte-constant)))
	      (setq op (aref byte-code-vector op))
	      (insert (format "%-4d" i))
	      (insert (symbol-name op))
	      (if off (insert " [" (int-to-string off) "]"))
	      (indent-to 40)
	      (insert (int-to-string n) "\n")))
	(setq i (1+ i))))))

;; Compile at load-time most frequently used recursive methods to
;; avoid "lisp nesting exceeds max-lisp-eval-depth" errors.
(eval-when-compile
  (prog1 nil
    (or (byte-code-function-p (symbol-function 'byte-compile-form))
        (subr-native-elisp-p (symbol-function 'byte-compile-form))
        (assq 'byte-code (symbol-function 'byte-compile-form))
        (let ((byte-optimize nil)        ; do it fast
	      (byte-compile-warnings nil))
	  (mapc (lambda (x)
                  (unless (subr-native-elisp-p x)
		    (or noninteractive (message "compiling %s..." x))
		    (byte-compile x)
		    (or noninteractive (message "compiling %s...done" x))))
	        '(byte-compile-normal-call
		  byte-compile-form
		  byte-compile-body
		  byte-compile-top-level
		  byte-compile-out-top-level
		  byte-compile-constant
		  byte-compile-variable-ref))))))

(make-obsolete-variable 'bytecomp-load-hook
                        "use `with-eval-after-load' instead." "28.1")
(run-hooks 'bytecomp-load-hook)

;;; bytecomp.el ends here<|MERGE_RESOLUTION|>--- conflicted
+++ resolved
@@ -1728,7 +1728,6 @@
            (prefix (lambda ()
                      (format "%s%s"
                              kind
-<<<<<<< HEAD
                              (if name (format-message " `%s' " name) "")))))
       (pcase (car form)
         ((or 'autoload 'custom-declare-variable 'defalias
@@ -1769,62 +1768,6 @@
              "%sdocstring uses curved single quotes; use %s instead of ‘...’"
              (funcall prefix) "`...'"))))))
   form)
-=======
-                             (if name (format-message " `%S' " name) "")))))
-      (let ((col (max byte-compile-docstring-max-column fill-column)))
-        (when (and (byte-compile-warning-enabled-p 'docstrings-wide)
-                   (byte-compile--wide-docstring-p docs col))
-          (byte-compile-warn-x
-           name
-           "%sdocstring wider than %s characters" (funcall prefix) col)))
-      ;; There's a "naked" ' character before a symbol/list, so it
-      ;; should probably be quoted with \=.
-      (when (string-match-p (rx (| (in " \t") bol)
-                                (? (in "\"#"))
-                                "'"
-                                (in "A-Za-z" "("))
-                            docs)
-        (byte-compile-warn-x
-         name
-         (concat "%sdocstring has wrong usage of unescaped single quotes"
-                 " (use \\=%c or different quoting such as %c...%c)")
-         (funcall prefix) ?' ?` ?'))
-      ;; There's a "Unicode quote" in the string -- it should probably
-      ;; be an ASCII one instead.
-      (when (byte-compile-warning-enabled-p 'docstrings-non-ascii-quotes)
-        (when (string-match-p (rx (| " \"" (in " \t") bol)
-                                  (in "‘’"))
-                              docs)
-          (byte-compile-warn-x
-           name
-           "%sdocstring uses curved single quotes; use %s instead of ‘...’"
-           (funcall prefix) "`...'"))))))
-
-(defvar byte-compile--\#$) ; Special value that will print as `#$'.
-(defvar byte-compile--docstrings nil "Table of already compiled docstrings.")
-
-(defun byte-compile--docstring (doc kind name &optional is-a-value)
-  (byte-compile--docstring-style-warn doc kind name)
-  ;; Make docstrings dynamic, when applicable.
-  (cond
-   ((and byte-compile-dynamic-docstrings
-         ;; The native compiler doesn't use those dynamic docstrings.
-         (not byte-native-compiling)
-         ;; Docstrings can only be dynamic when compiling a file.
-         byte-compile--\#$)
-    (let* ((byte-pos (with-memoization
-                         ;; Reuse a previously written identical docstring.
-                         ;; This is not done out of thriftiness but to try and
-                         ;; make sure that "equal" functions remain `equal'.
-                         ;; (Often those identical docstrings come from
-                         ;; `help-add-fundoc-usage').
-                         ;; Needed e.g. for `advice-tests-nadvice'.
-                         (gethash doc byte-compile--docstrings)
-                       (byte-compile-output-as-comment doc nil)))
-           (newdoc (cons byte-compile--\#$ byte-pos)))
-      (if is-a-value newdoc (macroexp-quote newdoc))))
-   (t doc)))
->>>>>>> e9a66827
 
 (defun byte-compile-warn--undefined-funcs ()
   (prog1 nil
@@ -2412,15 +2355,10 @@
        ".\n\n\n"))))
 
 (defun byte-compile-output-file-form (form)
-<<<<<<< HEAD
   "Write FORM to output buffer, being careful of
 docstrings in defvar, defvaralias, defconst, autoload and
 custom-declare-variable because make-docfile is so amazingly
 stupid (and also obsolete)."
-=======
-  ;; Write the given form to the output buffer, being careful of docstrings
-  ;; (for `byte-compile-dynamic-docstrings').
->>>>>>> e9a66827
   (when byte-native-compiling
     ;; Spill output for the native compiler here
     (push (make-byte-to-native-top-level :form form :lexical lexical-binding)
@@ -2430,7 +2368,6 @@
         (print-level nil)
         (print-quoted t)
         (print-gensym t)
-<<<<<<< HEAD
         (print-circle t))               ; Handle circular data structures.
     (if (memq (car-safe form) '(defvar defvaralias defconst
                                  autoload custom-declare-variable))
@@ -2440,16 +2377,6 @@
                                               custom-declare-variable)))
       (princ "\n" byte-compile--outbuffer)
       (prin1 form byte-compile--outbuffer))))
-=======
-        (print-circle t)
-        (print-continuous-numbering t)
-        (print-number-table (make-hash-table :test #'eq)))
-    (when byte-compile--\#$
-      (puthash byte-compile--\#$ "#$" print-number-table))
-    (princ "\n" byte-compile--outbuffer)
-    (prin1 form byte-compile--outbuffer)
-    nil))
->>>>>>> e9a66827
 
 (defvar byte-compile--for-effect)
 
@@ -2468,7 +2395,6 @@
       (byte-compile-form form t))))
 
 (defun byte-compile-flush-pending ()
-<<<<<<< HEAD
   "Compile pending forms at end of file."
   (when byte-compile-output
     (let ((form (byte-compile-out-top-level t 'file)))
@@ -2486,39 +2412,6 @@
 (defun byte-compile-preprocess (form)
   (let ((form* (macroexpand-all form byte-compile-macro-environment)))
     (cconv-closure-convert form*)))
-=======
-  (if byte-compile-output
-      (let ((form (byte-compile-out-toplevel t 'file)))
-	(cond ((eq (car-safe form) 'progn)
-	       (mapc #'byte-compile-output-file-form (cdr form)))
-	      (form
-	       (byte-compile-output-file-form form)))
-	(setq byte-compile-constants nil
-	      byte-compile-variables nil
-	      byte-compile-depth 0
-	      byte-compile-maxdepth 0
-	      byte-compile-output nil
-              byte-compile-jump-tables nil))))
-
-(defun byte-compile-preprocess (form &optional _for-effect)
-  (setq form (macroexpand-all form byte-compile-macro-environment))
-  ;; FIXME: We should run byte-optimize-form here, but it currently does not
-  ;; recurse through all the code, so we'd have to fix this first.
-  ;; Maybe a good fix would be to merge byte-optimize-form into
-  ;; macroexpand-all.
-  ;; (if (memq byte-optimize '(t source))
-  ;;     (setq form (byte-optimize-form form for-effect)))
-  (cconv-closure-convert form byte-compile-bound-variables))
-
-;; byte-hunk-handlers cannot call this!
-(defun byte-compile-toplevel-file-form (top-level-form)
-  (macroexp--with-extended-form-stack top-level-form
-    (byte-compile-recurse-toplevel
-     top-level-form
-     (lambda (form)
-       (let ((byte-compile-current-form nil)) ; close over this for warnings.
-         (byte-compile-file-form (byte-compile-preprocess form t)))))))
->>>>>>> e9a66827
 
 ;; byte-hunk-handlers can call this.
 (defun byte-compile-file-form (form)
@@ -2548,7 +2441,6 @@
      (unless (fboundp funsym)
        (push (cons funsym (cons 'autoload (cdr (cdr form))))
              byte-compile-function-environment))
-<<<<<<< HEAD
      (setq byte-compile--noruntime-funcs
            (delq funsym byte-compile--noruntime-funcs))
      (setq byte-compile--undefined-funcs
@@ -2559,27 +2451,6 @@
         (byte-compile-docstring-style-warn form))
     ;; No doc string, so we can compile this as a normal form.
     (byte-compile-keep-pending form 'byte-compile-normal-call)))
-=======
-     ;; If an autoload occurs _before_ the first call to a function,
-     ;; byte-compile-callargs-warn does not add an entry to
-     ;; byte-compile-unresolved-functions.  Here we mimic the logic
-     ;; of byte-compile-callargs-warn so as not to warn if the
-     ;; autoload comes _after_ the function call.
-     ;; Alternatively, similar logic could go in
-     ;; byte-compile-warn-about-unresolved-functions.
-     (if (memq funsym byte-compile-noruntime-functions)
-         (setq byte-compile-noruntime-functions
-               (delq funsym byte-compile-noruntime-functions))
-       (setq byte-compile-unresolved-functions
-             (delq (assq funsym byte-compile-unresolved-functions)
-                   byte-compile-unresolved-functions)))))
-  (let* ((doc (nth 3 form))
-         (newdoc (if (not (stringp doc)) doc
-                   (byte-compile--docstring
-                    doc 'autoload (nth 1 form)))))
-    (byte-compile-keep-pending (byte-compile--list-with-n form 3 newdoc)
-                               #'byte-compile-normal-call)))
->>>>>>> e9a66827
 
 (put 'defvar 'byte-hunk-handler 'byte-compile-file-form-defvar)
 (put 'defconst 'byte-hunk-handler 'byte-compile-file-form-defvar)
@@ -2602,7 +2473,6 @@
   (push sym byte-compile--seen-defvars))
 
 (defun byte-compile-file-form-defvar (form)
-<<<<<<< HEAD
   (let ((sym (nth 1 form)))
     (byte-compile--declare-var sym)
     (when (eq (car form) 'defconst)
@@ -2614,9 +2484,6 @@
            (setcar (cdr (cdr form))
                    (byte-compile-top-level (nth 2 form) nil 'file))))
     form))
-=======
-  (byte-compile-defvar form 'toplevel))
->>>>>>> e9a66827
 
 (put 'define-abbrev-table 'byte-hunk-handler
      'byte-compile-file-form-defvar-function)
@@ -2624,7 +2491,6 @@
 
 (defun byte-compile-file-form-defvar-function (form)
   (pcase-let (((or `',name (let name nil)) (nth 1 form)))
-<<<<<<< HEAD
     (when name (byte-compile--declare-var name)))
   ;; Variable aliases are better declared before the corresponding variable,
   ;; since it makes it more likely that only one of the two vars has a value
@@ -2638,26 +2504,6 @@
           "Alias for `%S' should be declared before its referent" newname)))))
   (byte-compile-docstring-style-warn form)
   (byte-compile-keep-pending form))
-=======
-    (if name (byte-compile--declare-var name))
-    ;; Variable aliases are better declared before the corresponding variable,
-    ;; since it makes it more likely that only one of the two vars has a value
-    ;; before the `defvaralias' gets executed, which avoids the need to
-    ;; merge values.
-    (pcase form
-      (`(defvaralias ,_ ',newname . ,_)
-       (when (memq newname byte-compile-bound-variables)
-         (if (byte-compile-warning-enabled-p 'suspicious)
-             (byte-compile-warn-x
-              newname
-              "Alias for `%S' should be declared before its referent"
-              newname)))))
-    (let ((doc (nth 3 form)))
-      (when (stringp doc)
-        (setcar (nthcdr 3 form)
-                (byte-compile--docstring doc (nth 0 form) name))))
-    (byte-compile-keep-pending form)))
->>>>>>> e9a66827
 
 (put 'custom-declare-variable 'byte-hunk-handler
      'byte-compile-file-form-defvar-function)
@@ -2820,18 +2666,13 @@
             ;; `byte-to-native-top-level-forms' because we want to use
             ;; `make-byte-to-native-func-def' when possible.
             (push
-<<<<<<< HEAD
              (if macro-p
-=======
-             (if (or macro rest)
->>>>>>> e9a66827
                  (make-byte-to-native-top-level
                   :form newform
                   :lexical lexical-binding)
                (make-byte-to-native-func-def :name name
                                              :byte-func code))
              byte-to-native-top-level-forms))
-<<<<<<< HEAD
           ;; Output the form by hand, that's much simpler than having
           ;; b-c-output-file-form analyze the defalias.
           (byte-compile-output-docform
@@ -2842,11 +2683,6 @@
            2 4
            nil)
           t)))))
-=======
-          (let ((byte-native-compiling nil))
-           (byte-compile-output-file-form newform)))
-        t))))
->>>>>>> e9a66827
 
 (defun byte-compile-output-as-comment (exp quoted)
   "Print Lisp object EXP in the output file at point, inside a comment.
@@ -3050,13 +2886,7 @@
       (error "Not a lambda list: %S" fun)))
   (byte-compile-check-lambda-list (nth 1 fun))
   (let* ((arglist (nth 1 fun))
-<<<<<<< HEAD
          (arglistvars (byte-compile-arglist-vars arglist))
-=======
-         (bare-arglist (byte-run-strip-symbol-positions arglist)) ; for compile-defun.
-         (arglistvars (byte-run-strip-symbol-positions
-                       (byte-compile-arglist-vars arglist)))
->>>>>>> e9a66827
 	 (byte-compile-bound-variables
 	  (append (if (not lexical-binding) arglistvars)
                   byte-compile-bound-variables))
@@ -3114,22 +2944,11 @@
     ;; Process the body.
     (let ((compiled
            (byte-compile-top-level (cons 'progn body) nil 'lambda
-<<<<<<< HEAD
                                    (when lexical-binding
                                      ;; use env containing just args (since lambda
                                      ;; expressions will be closed by now).
                                      (byte-compile-make-lambda-lexenv arglistvars))
                                    num-constants)))
-=======
-                                   ;; If doing lexical binding, push a new
-                                   ;; lexical environment containing just the
-                                   ;; args (since lambda expressions should be
-                                   ;; closed by now).
-                                   (and lexical-binding
-                                        (byte-compile-make-lambda-lexenv
-                                         arglistvars))
-                                   reserved-csts)))
->>>>>>> e9a66827
       ;; Build the actual byte-coded function.
       (cl-assert (eq 'byte-code (car-safe compiled)))
       (let ((out
@@ -3141,16 +2960,12 @@
 		     ;; byte-string, constants-vector, stack depth
 		     (cdr compiled)
 		     ;; optionally, the doc string.
-<<<<<<< HEAD
 		     (cond ((and lexical-binding arglist)
 			    ;; byte-compile-make-args-desc lost the argnames,
 			    ;; so preserve them in the docstring.
 			    (list (help-add-fundoc-usage doc arglist)))
 			   ((or doc int)
 			    (list doc)))
-=======
-		     (when (or doc int) (list doc))
->>>>>>> e9a66827
 		     ;; optionally, the interactive spec (and the modes the
 		     ;; command applies to).
 		     (cond
@@ -4990,7 +4805,6 @@
     (push (nth 1 (nth 1 form)) byte-compile-global-not-obsolete-vars))
   (byte-compile-normal-call form))
 
-<<<<<<< HEAD
 (defun byte-compile-defvar (form)
   ;; This is not used for file-level defvar/consts.
   (when (and (symbolp (nth 1 form))
@@ -5026,51 +4840,6 @@
                     ,(if (macroexp-const-p value) value
                        `(if (boundp ',var) nil ,value))
                     ,@(nthcdr 3 form)))))))
-=======
-(defun byte-compile-defvar (form &optional toplevel)
-  (let* ((fun (nth 0 form))
-	 (var (nth 1 form))
-	 (value (nth 2 form))
-	 (string (nth 3 form)))
-    (byte-compile--declare-var var (not toplevel))
-    (if (eq fun 'defconst)
-	(push var byte-compile-const-variables))
-    (cond
-     ((stringp string)
-      (setq string (byte-compile--docstring string fun var 'is-a-value)))
-     (string
-      (byte-compile-warn-x
-       string
-       "third arg to `%s %s' is not a string: %s"
-       fun var string)))
-    (if toplevel
-        ;; At top-level we emit calls to defvar/defconst.
-        (if (and (null (cddr form))       ;No `value' provided.
-                 (eq (car form) 'defvar)) ;Just a declaration.
-            nil
-          (let ((tail (nthcdr 4 form)))
-            (when (or tail string) (push string tail))
-            (when (cddr form)
-              (push (if (not (consp value)) value
-                        (byte-compile-top-level value nil 'file))
-                    tail))
-            `(,fun ,var ,@tail)))
-      ;; At non-top-level, since there is no byte code for
-      ;; defvar/defconst, we delegate the actual work to the function
-      ;; version of the special form, named with a "-1" suffix.
-      (byte-compile-form-do-effect
-       (cond
-        ((eq fun 'defconst)
-         `(defconst-1 ',var ,@(byte-compile--list-with-n
-                               (nthcdr 2 form) 1 (macroexp-quote string))))
-        ((not (cddr form)) `',var) ; A simple (defvar foo) just returns foo.
-        (t `(defvar-1 ',var
-                      ;; Don't eval `value' if `defvar' wouldn't eval it either.
-                      ,(if (macroexp-const-p value) value
-                         `(if (boundp ',var) nil ,value))
-                      ,@(byte-compile--list-with-n
-                         (nthcdr 3 form) 0 (macroexp-quote string)))))))))
->>>>>>> e9a66827
 
 (defun byte-compile-autoload (form)
   (and (macroexp-const-p (nth 1 form))
@@ -5089,17 +4858,11 @@
 
 (put 'defalias 'byte-hunk-handler 'byte-compile-file-form-defalias)
 (defun byte-compile-file-form-defalias (form)
-<<<<<<< HEAD
   "When a defalias defines a macro, add it to byte-compile-macro-environment.
 
 This should be subsumed in byte-compile-lambda now that
 make-docfile is obsolete (and consequently, the elc docstrings no
 longer need to hew to its rules)."
-=======
-  ;; For the compilation itself, we could largely get rid of this hunk-handler,
-  ;; if it weren't for the fact that we need to figure out when a defalias
-  ;; defines a macro, so as to add it to byte-compile-macro-environment.
->>>>>>> e9a66827
   (let ((byte-compile-free-references nil)
         (byte-compile-free-assignments nil))
     (pcase form
