--- conflicted
+++ resolved
@@ -2883,30 +2883,15 @@
            (fun (if (symbolp form)
 		    (symbol-function form)
 		  form))
-<<<<<<< HEAD
 	   (macro (eq (car-safe fun) 'macro)))
       (when macro
 	(setq fun (cdr fun)))
       (cond
        ((byte-code-function-p fun)
-=======
-	   (macro (eq (car-safe fun) 'macro))
-           (need-a-value nil))
-      (when macro
-	(setq need-a-value t)
-	(setq fun (cdr fun)))
-      (cond
-       ;; Up until Emacs-24.1, byte-compile silently did nothing
-       ;; when asked to compile something invalid.  So let's tone
-       ;; down the complaint from an error to a simple message for
-       ;; the known case where signaling an error causes problems.
-       ((compiled-function-p fun)
->>>>>>> c385e966
         (message "Function %s is already compiled"
                  (if (symbolp form) form "provided"))
         fun)
        (t
-<<<<<<< HEAD
         (let (final-eval)
           (when (or (symbolp form) (eq (car-safe fun) 'closure))
             ;; FUN is a function *value*; recover its source code.
@@ -2928,26 +2913,6 @@
           (when (symbolp form)
             (fset form fun))
           fun)))))))
-=======
-        (when (or (symbolp form) (eq (car-safe fun) 'closure))
-          ;; `fun' is a function *value*, so try to recover its
-          ;; corresponding source code.
-          (when (setq lexical-binding (eq (car-safe fun) 'closure))
-            (setq fun (byte-compile--reify-function fun)))
-          (setq need-a-value t))
-        ;; Expand macros.
-        (setq fun (byte-compile-preprocess fun))
-        (setq fun (byte-compile-top-level fun nil 'eval))
-        (when need-a-value
-          ;; `byte-compile-top-level' returns an *expression* equivalent to
-          ;; the `fun' expression, so we need to evaluate it, tho normally
-          ;; this is not needed because the expression is just a constant
-          ;; byte-code object, which is self-evaluating.
-          (setq fun (eval fun lexical-binding)))
-        (if macro (push 'macro fun))
-        (if (symbolp form) (fset form fun))
-        fun))))))
->>>>>>> c385e966
 
 (defun byte-compile-sexp (sexp)
   "Compile and return SEXP."
