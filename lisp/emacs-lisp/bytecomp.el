;;; bytecomp.el --- compilation of Lisp code into byte code -*- lexical-binding: t -*-

;; Copyright (C) 1985-1987, 1992, 1994, 1998, 2000-2022 Free Software
;; Foundation, Inc.

;; Author: Jamie Zawinski <jwz@lucid.com>
;;	Hallvard Furuseth <hbf@ulrik.uio.no>
;; Maintainer: emacs-devel@gnu.org
;; Keywords: lisp
;; Package: emacs

;; This file is NOT part of GNU Emacs.

;; GNU Emacs is free software: you can redistribute it and/or modify
;; it under the terms of the GNU General Public License as published by
;; the Free Software Foundation, either version 3 of the License, or
;; (at your option) any later version.

;; GNU Emacs is distributed in the hope that it will be useful,
;; but WITHOUT ANY WARRANTY; without even the implied warranty of
;; MERCHANTABILITY or FITNESS FOR A PARTICULAR PURPOSE.  See the
;; GNU General Public License for more details.

;; You should have received a copy of the GNU General Public License
;; along with GNU Emacs.  If not, see <https://www.gnu.org/licenses/>.

;;; Commentary:

;; The Emacs Lisp byte compiler.  This crunches Lisp source into a sort
;; of p-code (`lapcode') which takes up less space and can be interpreted
;; faster.  [`LAP' == `Lisp Assembly Program'.]
;; The user entry points are byte-compile-file and byte-recompile-directory.

;;; Todo:

;; - Turn "not bound at runtime" functions into autoloads.

;;; Code:

;; ========================================================================
;; Entry points:
;;	byte-recompile-directory, byte-compile-file,
;;      byte-recompile-file,
;;     batch-byte-compile, batch-byte-recompile-directory,
;;	byte-compile, compile-defun,
;;	display-call-tree
;; (byte-compile-buffer and byte-compile-and-load-file were turned off
;;  because they are not terribly useful and get in the way of completion.)

;; This version of the byte compiler has the following improvements:
;;  + optimization of compiled code:
;;    - removal of unreachable code;
;;    - removal of calls to side-effectless functions whose return-value
;;      is unused;
;;    - compile-time evaluation of safe constant forms, such as (consp nil)
;;      and (ash 1 6);
;;    - open-coding of literal lambdas;
;;    - peephole optimization of emitted code;
;;    - trivial functions are left uncompiled for speed.
;;  + support for inline functions;
;;  + compile-time evaluation of arbitrary expressions;
;;  + compile-time warning messages for:
;;    - functions being redefined with incompatible arglists;
;;    - functions being redefined as macros, or vice-versa;
;;    - functions or macros defined multiple times in the same file;
;;    - functions being called with the incorrect number of arguments;
;;    - functions being called which are not defined globally, in the
;;      file, or as autoloads;
;;    - assignment and reference of undeclared free variables;
;;    - various syntax errors;
;;  + correct compilation of nested defuns, defmacros, defvars and defsubsts;
;;  + correct compilation of top-level uses of macros;
;;  + the ability to generate a histogram of functions called.

;; User customization variables: M-x customize-group bytecomp

;; New Features:
;;
;;  o	The form `defsubst' is just like `defun', except that the function
;;	generated will be open-coded in compiled code which uses it.  This
;;	means that no function call will be generated, it will simply be
;;	spliced in.  Lisp functions calls are very slow, so this can be a
;;	big win.
;;
;;	You can generally accomplish the same thing with `defmacro', but in
;;	that case, the defined procedure can't be used as an argument to
;;	mapcar, etc.
;;
;;  o	You can also open-code one particular call to a function without
;;	open-coding all calls.  Use the 'inline' form to do this, like so:
;;
;;		(inline (foo 1 2 3))	;; `foo' will be open-coded
;;	or...
;;		(inline			;;  `foo' and `baz' will be
;;		 (foo 1 2 3 (bar 5))	;; open-coded, but `bar' will not.
;;		 (baz 0))
;;
;;  o	It is possible to open-code a function in the same file it is defined
;;	in without having to load that file before compiling it.  The
;;	byte-compiler has been modified to remember function definitions in
;;	the compilation environment in the same way that it remembers macro
;;	definitions.
;;
;;  o  Forms like ((lambda ...) ...) are open-coded.
;;
;;  o  The form `eval-when-compile' is like progn, except that the body
;;     is evaluated at compile-time.  When it appears at top-level, this
;;     is analogous to the Common Lisp idiom (eval-when (compile) ...).
;;     When it does not appear at top-level, it is similar to the
;;     Common Lisp #. reader macro (but not in interpreted code).
;;
;;  o  The form `eval-and-compile' is similar to eval-when-compile, but
;;	the whole form is evalled both at compile-time and at run-time.
;;
;;  o  The command compile-defun is analogous to eval-defun.
;;
;;  o  If you run byte-compile-file on a filename which is visited in a
;;     buffer, and that buffer is modified, you are asked whether you want
;;     to save the buffer before compiling.
;;
;;  o  byte-compiled files now start with the string `;ELC'.
;;     Some versions of `file' can be customized to recognize that.

(eval-when-compile (require 'compile))
(eval-when-compile (require 'cl-lib))
(require 'cldefs nil t) ;; bootstrap-emacs won't have it in time
(require 'backquote)
(require 'macroexp)
(require 'cconv)

(autoload 'cl-tailp "cl-extra")
(declare-function cl-find-if "cl-seq")
(declare-function cl-remove-if "cl-seq")

;; The feature of compiling in a specific target Emacs version
;; has been turned off because compile time options are a bad idea.
(defgroup bytecomp nil
  "Emacs Lisp byte-compiler."
  :group 'lisp)

(defcustom emacs-lisp-file-regexp "\\.el\\'"
  "Regexp which matches Emacs Lisp source files.
If you change this, you might want to set `byte-compile-dest-file-function'.
\(Note that the assumption of a \".elc\" suffix for compiled files
is hard-coded in various places in Emacs.)"
  ;; Eg is_elc in Fload.
  :type 'regexp)

(defcustom byte-compile-dest-file-function #'byte-compile--default-dest-file
  "Function for the function `byte-compile-dest-file' to call.
It should take one argument, the name of an Emacs Lisp source
file name, and return the name of the compiled file.
\(Note that the assumption that the source and compiled files
are found in the same directory is hard-coded in various places in Emacs.)"
  ;; Eg load-prefer-newer, documentation lookup IIRC.
  :type '(choice (const nil) function)
  :version "23.2")

(defun byte-compiler-base-file-name (filename)
  "This enables file name handlers such as jka-compr
to remove parts of the file name that should not be copied
through to the output file name."
  (if-let ((handler (find-file-name-handler
                     filename
		     'byte-compiler-base-file-name)))
      (funcall handler 'byte-compiler-base-file-name filename)
    filename))

;; Sadly automake relies on this misfeature up to at least version 1.15.1.
(if (fboundp 'byte-compile-dest-file)
    (or (featurep 'bytecomp)
        (display-warning 'bytecomp (format-message "\
Changing `byte-compile-dest-file' is obsolete (as of 23.2);
set `byte-compile-dest-file-function' instead.")))
(defun byte-compile-dest-file (filename)
  "Convert an Emacs Lisp source file name to a compiled file name.
If `byte-compile-dest-file-function' is non-nil, uses that
function to do the work.  Otherwise, if FILENAME matches
`emacs-lisp-file-regexp' (by default, files with the extension \".el\"),
replaces the matching part (and anything after it) with \".elc\";
otherwise adds \".elc\"."
  (funcall (or byte-compile-dest-file-function
               #'byte-compile--default-dest-file)
           filename)))

(defun byte-compile--default-dest-file (filename)
  (setq filename (file-name-sans-versions
		  (byte-compiler-base-file-name filename)))
  (cond ((string-match emacs-lisp-file-regexp filename)
	 (concat (substring filename 0 (match-beginning 0)) ".elc"))
	(t (concat filename ".elc"))))

;; This can be the 'byte-compile property of any symbol.
(autoload 'byte-compile-inline-expand "byte-opt")

;; This is the entry point to the lapcode optimizer pass1.
(autoload 'byte-optimize-one-form "byte-opt")
;; This is the entry point to the lapcode optimizer pass2.
(autoload 'byte-optimize-lapcode "byte-opt")

;; This is the entry point to the decompiler, which is used by the
;; disassembler.  The disassembler just requires 'byte-compile, but
;; that doesn't define this function, so this seems to be a reasonable
;; thing to do.
(autoload 'byte-decompile-bytecode "byte-opt")

(defcustom byte-compile-verbose
  (and (not noninteractive) (> baud-rate search-slow-speed))
  "Non-nil means print messages describing progress of byte-compiler."
  :type 'boolean)

(defcustom byte-optimize t
  "Enable optimization in the byte compiler.
Possible values are:
  nil      - no optimization
  t        - all optimizations
  `source' - source-level optimizations only
  `byte'   - code-level optimizations only"
  :type '(choice (const :tag "none" nil)
		 (const :tag "all" t)
		 (const :tag "source-level" source)
		 (const :tag "byte-level" byte)))

(defcustom byte-compile-delete-errors nil
  "If non-nil, the optimizer may delete forms that may signal an error.
This includes variable references and calls to functions such as `car'."
  :type 'boolean)

(defcustom byte-compile-cond-use-jump-table t
  "Compile `cond' clauses to a jump table implementation (using a hash-table)."
  :version "26.1"
  :type 'boolean)

(defvar byte-compile-dynamic nil
  "If non-nil, compile function bodies so they load lazily.
They are hidden in comments in the compiled file,
and each one is brought into core when the
function is called.

To enable this option, make it a file-local variable
in the source file you want it to apply to.
For example, add  -*-byte-compile-dynamic: t;-*- on the first line.

When this option is true, if you load the compiled file and then move it,
the functions you loaded will not be able to run.")
(make-obsolete-variable 'byte-compile-dynamic "not worthwhile any more." "27.1")
;;;###autoload(put 'byte-compile-dynamic 'safe-local-variable 'booleanp)

(defcustom byte-compile-dynamic-docstrings t
  "If non-nil, compile doc strings for lazy access.
We bury the doc strings of functions and variables inside comments in
the file, and bring them into core only when they are actually needed.

When this option is true, if you load the compiled file and then move it,
you won't be able to find the documentation of anything in that file.

To disable this option for a certain file, make it a file-local variable
in the source file.  For example, add this to the first line:
  -*-byte-compile-dynamic-docstrings:nil;-*-
You can also set the variable globally.

This option is enabled by default because it reduces Emacs memory usage."
  :type 'boolean)
;;;###autoload(put 'byte-compile-dynamic-docstrings 'safe-local-variable 'booleanp)

(defconst byte-compile-log-buffer "*Compile-Log*"
  "Name of the byte-compiler's log buffer.")

(defvar byte-compile--known-dynamic-vars nil
  "Variables known to be declared as dynamic, for warning purposes.
Each element is (VAR . FILE), indicating that VAR is declared in FILE.")

(defvar byte-compile--seen-defvars nil
  "All dynamic variable declarations seen so far.")

(defvar byte-compile--seen-requires nil
  "All required symbols seen so far.")

(defcustom byte-optimize-log nil
  "If non-nil, the byte-compiler will log its optimizations.
If this is `source', then only source-level optimizations will be logged.
If it is `byte', then only byte-level optimizations will be logged.
The information is logged to `byte-compile-log-buffer'."
  :type '(choice (const :tag "none" nil)
		 (const :tag "all" t)
		 (const :tag "source-level" source)
		 (const :tag "byte-level" byte)))

(defcustom byte-compile-error-on-warn nil
  "If true, the byte-compiler reports warnings with `error'."
  :type 'boolean)
;; This needs to be autoloaded because it needs to be available to
;; Emacs before the byte compiler is loaded, otherwise Emacs will not
;; know that this variable is marked as safe until it is too late.
;; (See https://lists.gnu.org/r/emacs-devel/2018-01/msg00261.html )
;;;###autoload(put 'byte-compile-error-on-warn 'safe-local-variable 'booleanp)

(defconst byte-compile-warning-types
  '(redefine callargs free-vars unresolved
             obsolete noruntime interactive-only
             make-local mapcar constants suspicious lexical lexical-dynamic
             docstrings docstrings-non-ascii-quotes not-unused
             empty-body)
  "The list of warning types used when `byte-compile-warnings' is t.")
(defcustom byte-compile-warnings t
  "List of warnings that the byte-compiler should issue (t for almost all).

Elements of the list may be:

  free-vars   references to variables not in the current lexical scope.
  unresolved  alias for undefined.
  callargs    function calls with args that don't match the definition.
  redefine    function name redefined from a macro to ordinary function or vice
              versa, or redefined to take a different number of arguments.
  obsolete    obsolete variables and functions.
  noruntime   functions that may not be defined at runtime (typically
              defined only under `eval-when-compile').
  interactive-only
	      commands that normally shouldn't be called from Lisp code.
  lexical     global/dynamic variables lacking a prefix.
  lexical-dynamic
              lexically bound variable declared dynamic elsewhere
  make-local  calls to `make-variable-buffer-local' that may be incorrect.
  mapcar      mapcar called for effect.
  not-unused  warning about using variables with symbol names starting with _.
  constants   let-binding of, or assignment to, constants/nonvariables.
  docstrings  docstrings that are too wide (longer than
              `byte-compile-docstring-max-column' or
              `fill-column' characters, whichever is bigger) or
              have other stylistic issues.
  docstrings-non-ascii-quotes docstrings that have non-ASCII quotes.
                              This depends on the `docstrings' warning type.
  suspicious  constructs that usually don't do what the coder wanted.
  empty-body  body argument to a special form or macro is empty.

If the list begins with `not', then the remaining elements specify warnings to
suppress.  For example, (not mapcar) will suppress warnings about mapcar.

The t value means \"all non experimental warning types\", and
excludes the types in `byte-compile--emacs-build-warning-types'.
A value of `all' really means all."
  :type `(choice (const :tag "All" t)
		 (set :menu-tag "Some"
                      ,@(mapcar (lambda (x) `(const ,x))
                                byte-compile-warning-types))))

(defconst byte-compile--emacs-build-warning-types
  '(docstrings-non-ascii-quotes)
  "List of warning types that are only enabled during Emacs builds.
This is typically either warning types that are being phased in
(but shouldn't be enabled for packages yet), or that are only relevant
for the Emacs build itself.")

(defvar byte-compile--suppressed-warnings nil
  "Dynamically bound by `with-suppressed-warnings' to suppress warnings.")

;;;###autoload
(put 'byte-compile-warnings 'safe-local-variable
     (lambda (v)
       (or (symbolp v)
           (null (delq nil (mapcar (lambda (x) (not (symbolp x))) v))))))

;;;###autoload
(defun byte-compile-warning-enabled-p (warning &optional symbol)
  "Return non-nil if WARNING is enabled, according to `byte-compile-warnings'."
  (let ((suppress nil))
    (dolist (elem byte-compile--suppressed-warnings)
      (when (and (eq (car elem) warning)
                 (memq symbol (cdr elem)))
        (setq suppress t)))
    (and (not suppress)
         ;; During an Emacs build, we want all warnings.
         (or (eq byte-compile-warnings 'all)
             ;; If t, we want almost all the warnings, but not the
             ;; ones that are Emacs build specific.
             (and (not (memq warning byte-compile--emacs-build-warning-types))
                  (or (eq byte-compile-warnings t)
                      (if (eq (car byte-compile-warnings) 'not)
                          (not (memq warning byte-compile-warnings))
                        (memq warning byte-compile-warnings))))))))

;;;###autoload
(defun byte-compile-disable-warning (warning)
  "Change `byte-compile-warnings' to disable WARNING.
If `byte-compile-warnings' is t, set it to `(not WARNING)'.
Otherwise, if the first element is `not', add WARNING, else remove it.
Normally you should let-bind `byte-compile-warnings' before calling this,
else the global value will be modified."
  (setq byte-compile-warnings
        (cond ((eq byte-compile-warnings t)
               (list 'not warning))
              ((eq (car byte-compile-warnings) 'not)
               (if (memq warning byte-compile-warnings)
                   byte-compile-warnings
                 (append byte-compile-warnings (list warning))))
              (t
               (delq warning byte-compile-warnings)))))

;;;###autoload
(defun byte-compile-enable-warning (warning)
  "Change `byte-compile-warnings' to enable WARNING.
If `byte-compile-warnings' is t, do nothing.  Otherwise, if the
first element is `not', remove WARNING, else add it.
Normally you should let-bind `byte-compile-warnings' before calling this,
else the global value will be modified."
  (or (eq byte-compile-warnings t)
      (setq byte-compile-warnings
            (cond ((eq (car byte-compile-warnings) 'not)
                   (delq warning byte-compile-warnings))
                  ((memq warning byte-compile-warnings)
                   byte-compile-warnings)
                  (t
                   (append byte-compile-warnings (list warning)))))))

(defvar byte-compile-interactive-only-functions nil
  "List of commands that are not meant to be called from Lisp.")
(make-obsolete-variable 'byte-compile-interactive-only-functions
			"use the `interactive-only' symbol property instead."
			"24.4")

(defvar byte-compile-not-obsolete-vars nil
  "List of variables that shouldn't be reported as obsolete.")
(defvar byte-compile-global-not-obsolete-vars nil
  "Global list of variables that shouldn't be reported as obsolete.")

(defvar byte-compile-not-obsolete-funcs nil
  "List of functions that shouldn't be reported as obsolete.")

(defcustom byte-compile-generate-call-tree nil
  "Non-nil means collect call-graph information when compiling.
This records which functions were called and from where.
If the value is t, compilation displays the call graph when it finishes.
If the value is neither t nor nil, compilation asks you whether to
display the graph.

The call tree only lists functions called, not macros used.  Those
functions which the byte-code interpreter knows about directly (eq,
cons, etc.) are not reported.

The call tree also lists those functions which are not known to be
called (that is, to which no calls have been compiled).  Functions
which can be invoked interactively are excluded from this list."
  :type '(choice (const :tag "Yes" t) (const :tag "No" nil)
		 (other :tag "Ask" lambda)))

(defvar byte-compile-call-tree nil
  "Alist of functions and their call tree.
Each element looks like

  (FUNCTION CALLERS CALLS)

where CALLERS is a list of functions that call FUNCTION, and CALLS
is a list of functions for which calls were generated while compiling
FUNCTION.")

(defcustom byte-compile-call-tree-sort 'name
  "If non-nil, sort the call tree.
The values `name', `callers', `calls', `calls+callers'
specify different fields to sort on."
  :type '(choice (const name) (const callers) (const calls)
		 (const calls+callers) (const nil)))

(defvar byte-compile-jump-tables nil
  "List of all jump tables used during compilation of this form.")
(defvar byte-compile-constants nil
  "List of all constants encountered during compilation of this form.")
(defvar byte-compile-variables nil
  "List of all variables encountered during compilation of this form.")
(defvar byte-compile-bound-variables nil
  "List of dynamic variables bound in the context of the current form.
This list lives partly on the stack.")
(defvar byte-compile-lexical-variables nil
  "List of variables that have been treated as lexical.
Filled in `cconv-analyze-form' but initialized and consulted here.")
(defvar byte-compile-const-variables nil
  "List of variables declared as constants during compilation of this file.")
(defvar byte-compile-free-references)
(defvar byte-compile-free-assignments)
(defvar byte-compile-abort-elc nil
  "Can be nil, t, or the actual error halting the compilation.")

(defvar byte-compile--defined-funcs nil
  "List of function symbols known to be defined at runtime.")

(defvar byte-compile--undefined-funcs nil
  "Alist of function symbols known to be undefined at runtime.
Entries are of the form \(UNDEFINED-FUNC CHARPOS . ARITIES).
CHARPOS is the best-efforts file position that lread.c first
found a call.  Each direct call adds its argument count to the
list ARITIES for the purpose of flagging inconsistent arities.
ARITIES is the constant t if the function is only called
indirectly.")

(defvar byte-compile--noruntime-funcs nil
  "List of function symbols only defined at compile-time.")

(defun byte-compile-maybe-expand (form func)
  "Macroexpansion of top-level FORM could yield a progn.
See CLHS section 3.2.3.1, *Processing of Top Level Forms*, and
bytecomp-tests.el for interesting cases."
  (let ((form* (macroexp-macroexpand form byte-compile-macro-environment)))
    (if (eq (car-safe form*) 'progn)
        (cons 'progn
              (mapcar (lambda (sexpr)
                        (byte-compile-maybe-expand sexpr func))
                      (cdr form*)))
      (funcall func form*))))

(defconst byte-compile-initial-macro-environment
  `((declare-function . byte-compile-macroexpand-declare-function)
    (eval-when-compile . ,(lambda (&rest body)
                            (let (result)
                              (byte-compile-maybe-expand
                               (macroexp-progn body)
                               (lambda (form)
                                 ;; Sandbox these defvars to forestall "not
                                 ;; defined at runtime" errors
                                 (let ((byte-compile--undefined-funcs
                                        byte-compile--undefined-funcs)
                                       (byte-compile--defined-funcs
                                        byte-compile--defined-funcs))
                                   (setf result
                                         (byte-compile-eval
                                          (byte-compile-top-level
                                           (byte-compile-preprocess form)))))))
                              (list 'quote result))))
    (eval-and-compile . ,(lambda (&rest body)
                           (byte-compile-maybe-expand
                            (macroexp-progn body)
                            (lambda (form)
                              ;; Don't compile since we don't know
                              ;; byte-compile-form or byte-compile-file-form.
                              (let ((expanded
                                     (macroexpand--all-top-level
                                      form
                                      macroexpand-all-environment)))
                                (eval expanded lexical-binding)
                                expanded)))))
    (with-suppressed-warnings
        . ,(lambda (warnings &rest body)
<<<<<<< HEAD
             ;; Bind `byte-compile--suppressed-warnings' here to
             ;; affect the macroexpansion.  The byte-hunk-handler of
             ;; `internal--with-suppressed-warnings' binds it again
             ;; for the compilation itself.
             (let ((byte-compile--suppressed-warnings
                    (append warnings byte-compile--suppressed-warnings)))
               ;; This function doesn't exist, but is just a placeholder
               ;; symbol to hook up with the
               ;; `byte-hunk-handler'/`byte-defop-compiler-1' machinery.
               `(internal--with-suppressed-warnings
                 ',warnings
                 ,(macroexpand-all `(progn ,@body)
                                   macroexpand-all-environment))))))
=======
             ;; We let-bind `byte-compile--suppressed-warnings' here in order
             ;; to affect warnings emitted during macroexpansion.
             ;; Later `internal--with-suppressed-warnings' binds it again, this
             ;; time in order to affect warnings emitted during the
             ;; compilation itself.
             (if body
                 (let ((byte-compile--suppressed-warnings
                        (append warnings byte-compile--suppressed-warnings)))
                   ;; This function doesn't exist, but is just a placeholder
                   ;; symbol to hook up with the
                   ;; `byte-hunk-handler'/`byte-defop-compiler-1' machinery.
                   `(internal--with-suppressed-warnings
                     ',warnings
                     ,(macroexpand-all `(progn ,@body)
                                       macroexpand-all-environment)))
               (macroexp-warn-and-return
                "`with-suppressed-warnings' with empty body"
                nil '(empty-body with-suppressed-warnings) t warnings)))))
>>>>>>> 314cbef8
  "The default macro-environment passed to macroexpand by the compiler.
Placing a macro here will cause a macro to have different semantics when
expanded by the compiler as when expanded by the interpreter.")

(defvar byte-compile-macro-environment byte-compile-initial-macro-environment
  "Alist of macros defined in the file being compiled.
Each element looks like (MACRONAME . DEFINITION).  It is
\(MACRONAME . nil) when a macro is redefined as a function.")

(defvar byte-compile-function-environment nil
  "Alist of functions defined in the file being compiled.
This is so we can inline them when necessary.
Each element looks like (FUNCTIONNAME . DEFINITION).  It is
\(FUNCTIONNAME . nil) when a function is redefined as a macro.
It is \(FUNCTIONNAME . t) when all we know is that it was defined,
and we don't know the definition.  For an autoloaded function, DEFINITION
has the form (autoload . FILENAME).")

;; Variables for lexical binding
(defvar byte-compile--lexical-environment nil
  "The current lexical environment.")

(defvar byte-compile-tag-number 0)
(defvar byte-compile-output nil
  "Alist describing contents to put in byte code string.
Each element is (INDEX . VALUE)")
(defvar byte-compile-depth 0 "Current depth of execution stack.")
(defvar byte-compile-maxdepth 0 "Maximum depth of execution stack.")

;; The following is used by comp.el to spill data out of here.
;;
;; Spilling is done in 3 places:
;;
;; - `byte-compile-lapcode' to obtain the map bytecode -> LAP for any
;;   code assembled.
;;
;; - `byte-compile-lambda' to obtain arglist doc and interactive spec
;;   af any lambda compiled (including anonymous).
;;
;; - `byte-compile-file-form-defalias*' to obtain the list of
;;   top-level forms as they would be outputted in the .elc file.
;;

(declare-function cl--defsubst-expand "cl-macs")
(cl-defstruct byte-to-native-lambda
  byte-func lap)

;; Top level forms:
(cl-defstruct byte-to-native-func-def
  "Named function defined at top-level."
  name c-name byte-func)
(cl-defstruct byte-to-native-top-level
  "All other top-level forms."
  form lexical)

(defvar byte-native-compiling nil
  "Non-nil while native compiling.")
(defvar byte-native-qualities nil
  "To spill default qualities from the compiled file.")
(defvar byte+native-compile nil
  "Non-nil while producing at the same time byte and native code.")
(defvar byte-to-native-lambdas-h nil
  "Hash byte-code -> byte-to-native-lambda.")
(defvar byte-to-native-top-level-forms nil
  "List of top level forms.")
(defvar byte-to-native-output-buffer-file nil
  "Pair holding byte-compilation output buffer, elc filename.")
(defvar byte-to-native-plist-environment nil
  "To spill `overriding-plist-environment'.")


;;; The byte codes; this information is duplicated in bytecomp.c

(defvar byte-code-vector nil
  "An array containing byte-code names indexed by byte-code values.")

(defvar byte-stack+-info nil
  "An array with the stack adjustment for each byte-code.")

(defmacro byte-defop (opcode stack-adjust opname &optional docstring)
  ;; This is a speed-hack for building the byte-code-vector at compile-time.
  ;; We fill in the vector at macroexpand-time, and then after the last call
  ;; to byte-defop, we write the vector out as a constant instead of writing
  ;; out a bunch of calls to aset.
  ;; Actually, we don't fill in the vector itself, because that could make
  ;; it problematic to compile big changes to this compiler; we store the
  ;; values on its plist, and remove them later in -extrude.
  (let ((v1 (or (get 'byte-code-vector 'tmp-compile-time-value)
		(put 'byte-code-vector 'tmp-compile-time-value
		     (make-vector 256 nil))))
	(v2 (or (get 'byte-stack+-info 'tmp-compile-time-value)
		(put 'byte-stack+-info 'tmp-compile-time-value
		     (make-vector 256 nil)))))
    (aset v1 opcode opname)
    (aset v2 opcode stack-adjust))
  (if docstring
      (list 'defconst opname opcode (concat "Byte code opcode " docstring "."))
    (list 'defconst opname opcode)))

(defmacro byte-extrude-byte-code-vectors ()
  (prog1 (list 'setq 'byte-code-vector
		     (get 'byte-code-vector 'tmp-compile-time-value)
		     'byte-stack+-info
		     (get 'byte-stack+-info 'tmp-compile-time-value))
    (put 'byte-code-vector 'tmp-compile-time-value nil)
    (put 'byte-stack+-info 'tmp-compile-time-value nil)))


;; The following opcodes (1-47) use the 3 lowest bits for an immediate
;; argument.

(byte-defop   0  1 byte-stack-ref "for stack reference")
;; Code 0 is actually unused but reserved as invalid code for detecting
;; corrupted bytecode.  Codes 1-7 are stack-ref.

(byte-defop   8  1 byte-varref	"for variable reference")
(byte-defop  16 -1 byte-varset	"for setting a variable")
(byte-defop  24 -1 byte-varbind	"for binding a variable")
(byte-defop  32  0 byte-call	"for calling a function")
(byte-defop  40  0 byte-unbind	"for unbinding special bindings")
;; codes 8-47 are consumed by the preceding opcodes

(byte-defop  48  0 byte-pophandler)
(byte-defop  49 -1 byte-pushconditioncase)
(byte-defop  50 -1 byte-pushcatch)

;; unused: 51-55

(byte-defop  56 -1 byte-nth)
(byte-defop  57  0 byte-symbolp)
(byte-defop  58  0 byte-consp)
(byte-defop  59  0 byte-stringp)
(byte-defop  60  0 byte-listp)
(byte-defop  61 -1 byte-eq)
(byte-defop  62 -1 byte-memq)
(byte-defop  63  0 byte-not)
(byte-defop  64  0 byte-car)
(byte-defop  65  0 byte-cdr)
(byte-defop  66 -1 byte-cons)
(byte-defop  67  0 byte-list1)
(byte-defop  68 -1 byte-list2)
(byte-defop  69 -2 byte-list3)
(byte-defop  70 -3 byte-list4)
(byte-defop  71  0 byte-length)
(byte-defop  72 -1 byte-aref)
(byte-defop  73 -2 byte-aset)
(byte-defop  74  0 byte-symbol-value)
(byte-defop  75  0 byte-symbol-function)
(byte-defop  76 -1 byte-set)
(byte-defop  77 -1 byte-fset)
(byte-defop  78 -1 byte-get)
(byte-defop  79 -2 byte-substring)
(byte-defop  80 -1 byte-concat2)
(byte-defop  81 -2 byte-concat3)
(byte-defop  82 -3 byte-concat4)
(byte-defop  83  0 byte-sub1)
(byte-defop  84  0 byte-add1)
(byte-defop  85 -1 byte-eqlsign)
(byte-defop  86 -1 byte-gtr)
(byte-defop  87 -1 byte-lss)
(byte-defop  88 -1 byte-leq)
(byte-defop  89 -1 byte-geq)
(byte-defop  90 -1 byte-diff)
(byte-defop  91  0 byte-negate)
(byte-defop  92 -1 byte-plus)
(byte-defop  93 -1 byte-max)
(byte-defop  94 -1 byte-min)
(byte-defop  95 -1 byte-mult)
(byte-defop  96  1 byte-point)
(byte-defop  97  0 byte-save-current-buffer-OBSOLETE) ; unused since v20
(byte-defop  98  0 byte-goto-char)
(byte-defop  99  0 byte-insert)
(byte-defop 100  1 byte-point-max)
(byte-defop 101  1 byte-point-min)
(byte-defop 102  0 byte-char-after)
(byte-defop 103  1 byte-following-char)
(byte-defop 104  1 byte-preceding-char)
(byte-defop 105  1 byte-current-column)
(byte-defop 106  0 byte-indent-to)
(byte-defop 107  0 byte-scan-buffer-OBSOLETE) ; no longer generated as of v18
(byte-defop 108  1 byte-eolp)
(byte-defop 109  1 byte-eobp)
(byte-defop 110  1 byte-bolp)
(byte-defop 111  1 byte-bobp)
(byte-defop 112  1 byte-current-buffer)
(byte-defop 113  0 byte-set-buffer)
(byte-defop 114  0 byte-save-current-buffer
  "to make a binding to record the current buffer")
(byte-defop 115  0 byte-set-mark-OBSOLETE)
(byte-defop 116  1 byte-interactive-p-OBSOLETE)

(byte-defop 117  0 byte-forward-char)
(byte-defop 118  0 byte-forward-word)
(byte-defop 119 -1 byte-skip-chars-forward)
(byte-defop 120 -1 byte-skip-chars-backward)
(byte-defop 121  0 byte-forward-line)
(byte-defop 122  0 byte-char-syntax)
(byte-defop 123 -1 byte-buffer-substring)
(byte-defop 124 -1 byte-delete-region)
(byte-defop 125 -1 byte-narrow-to-region)
(byte-defop 126  1 byte-widen)
(byte-defop 127  0 byte-end-of-line)

;; unused: 128

;; These store their argument in the next two bytes
(byte-defop 129  1 byte-constant2
   "for reference to a constant with vector
index >= byte-constant-limit")
(byte-defop 130  0 byte-goto "for unconditional jump")
(byte-defop 131 -1 byte-goto-if-nil "to pop value and jump if it's nil")
(byte-defop 132 -1 byte-goto-if-not-nil "to pop value and jump if it's not nil")
(byte-defop 133 -1 byte-goto-if-nil-else-pop
  "to examine top-of-stack, jump and don't pop it if it's nil,
otherwise pop it")
(byte-defop 134 -1 byte-goto-if-not-nil-else-pop
  "to examine top-of-stack, jump and don't pop it if it's non nil,
otherwise pop it")

(byte-defop 135 -1 byte-return "to pop a value and return it from `byte-code'")
(byte-defop 136 -1 byte-discard "to discard one value from stack")
(byte-defop 137  1 byte-dup     "to duplicate the top of the stack")

(byte-defop 138  0 byte-save-excursion
  "to make a binding to record the buffer, point and mark")
(byte-defop 139  0 byte-save-window-excursion-OBSOLETE
  "to make a binding to record entire window configuration")
(byte-defop 140  0 byte-save-restriction
  "to make a binding to record the current buffer clipping
restrictions")
(byte-defop 141 -1 byte-catch-OBSOLETE   ; Not generated since Emacs 25.
  "for catch.  Takes, on stack, the tag and an expression for
the body")
(byte-defop 142 -1 byte-unwind-protect
  "for unwind-protect.  Takes, on stack, an expression for
the unwind-action")

;; For condition-case.  Takes, on stack, the variable to bind,
;; an expression for the body, and a list of clauses.
;; Not generated since Emacs 25.
(byte-defop 143 -2 byte-condition-case-OBSOLETE)

(byte-defop 144  0 byte-temp-output-buffer-setup-OBSOLETE)
(byte-defop 145 -1 byte-temp-output-buffer-show-OBSOLETE)

;; unused: 146

(byte-defop 147 -2 byte-set-marker)
(byte-defop 148  0 byte-match-beginning)
(byte-defop 149  0 byte-match-end)
(byte-defop 150  0 byte-upcase)
(byte-defop 151  0 byte-downcase)
(byte-defop 152 -1 byte-string=)
(byte-defop 153 -1 byte-string<)
(byte-defop 154 -1 byte-equal)
(byte-defop 155 -1 byte-nthcdr)
(byte-defop 156 -1 byte-elt)
(byte-defop 157 -1 byte-member)
(byte-defop 158 -1 byte-assq)
(byte-defop 159  0 byte-nreverse)
(byte-defop 160 -1 byte-setcar)
(byte-defop 161 -1 byte-setcdr)
(byte-defop 162  0 byte-car-safe)
(byte-defop 163  0 byte-cdr-safe)
(byte-defop 164 -1 byte-nconc)
(byte-defop 165 -1 byte-quo)
(byte-defop 166 -1 byte-rem)
(byte-defop 167  0 byte-numberp)
(byte-defop 168  0 byte-integerp)

;; unused: 169-174
(byte-defop 175 nil byte-listN)
(byte-defop 176 nil byte-concatN)
(byte-defop 177 nil byte-insertN)

(byte-defop 178 -1 byte-stack-set)	; Stack offset in following one byte.
(byte-defop 179 -1 byte-stack-set2)	; Stack offset in following two bytes.

;; unused: 180-181

;; If (following one byte & 0x80) == 0
;;    discard (following one byte & 0x7F) stack entries
;; else
;;    discard (following one byte & 0x7F) stack entries _underneath_ TOS
;;    (that is, if the operand = 0x83,  ... X Y Z T  =>  ... T)
(byte-defop 182 nil byte-discardN)
;; `byte-discardN-preserve-tos' is a pseudo-op that gets turned into
;; `byte-discardN' with the high bit in the operand set (by
;; `byte-compile-lapcode').
(defconst byte-discardN-preserve-tos byte-discardN)

(byte-defop 183 -2 byte-switch
 "to take a hash table and a value from the stack, and jump to
the address the value maps to, if any.")

;; unused: 184-191

(byte-defop 192  1 byte-constant	"for reference to a constant")
;; Codes 193-255 are consumed by `byte-constant', which uses the 6
;; lowest bits for an immediate argument.
(defconst byte-constant-limit 64
  "Exclusive maximum index usable in the `byte-constant' opcode.")

(defconst byte-goto-ops '(byte-goto byte-goto-if-nil byte-goto-if-not-nil
			  byte-goto-if-nil-else-pop
			  byte-goto-if-not-nil-else-pop
                          byte-pushcatch byte-pushconditioncase)
  "List of byte-codes whose offset is a pc.")

(defconst byte-goto-always-pop-ops '(byte-goto-if-nil byte-goto-if-not-nil))

(byte-extrude-byte-code-vectors)

;;; lapcode generator
;;
;; the byte-compiler now does source -> lapcode -> bytecode instead of
;; source -> bytecode, because it's a lot easier to make optimizations
;; on lapcode than on bytecode.
;;
;; Elements of the lapcode list are of the form (<instruction> . <parameter>)
;; where instruction is a symbol naming a byte-code instruction,
;; and parameter is an argument to that instruction, if any.
;;
;; The instruction can be the pseudo-op TAG, which means that this position
;; in the instruction stream is a target of a goto.  (car PARAMETER) will be
;; the PC for this location, and the whole instruction "(TAG pc)" will be the
;; parameter for some goto op.
;;
;; If the operation is varbind, varref, varset or push-constant, then the
;; parameter is (variable/constant . index_in_constant_vector).
;;
;; First, the source code is macroexpanded and optimized in various ways.
;; Then the resultant code is compiled into lapcode.  Another set of
;; optimizations are then run over the lapcode.  Then the variables and
;; constants referenced by the lapcode are collected and placed in the
;; constants-vector.  (This happens now so that variables referenced by dead
;; code don't consume space.)  And finally, the lapcode is transformed into
;; compacted byte-code.
;;
;; A distinction is made between variables and constants because the variable-
;; referencing instructions are more sensitive to the variables being near the
;; front of the constants-vector than the constant-referencing instructions.
;; Also, this lets us notice references to free variables.

(defmacro byte-compile-push-bytecodes (&rest args)
  "Push bytes onto BVAR, and increment CVAR by the number of bytes pushed.
BVAR and CVAR are variables which are updated after evaluating
all the arguments.

\(fn BYTE1 BYTE2 ... BYTEn BVAR CVAR)"
  (let ((byte-exprs (butlast args 2))
	(bytes-var (car (last args 2)))
	(pc-var (car (last args))))
    `(setq ,bytes-var ,(if (null (cdr byte-exprs))
                           `(progn (cl-assert (<= 0 ,(car byte-exprs)))
                                   (cons ,@byte-exprs ,bytes-var))
                         `(nconc (list ,@(reverse byte-exprs)) ,bytes-var))
           ,pc-var (+ ,(length byte-exprs) ,pc-var))))

(defmacro byte-compile-push-bytecode-const2 (opcode const2 bytes pc)
  "Push OPCODE and the two-byte constant CONST2 onto BYTES, and add 3 to PC.
CONST2 may be evaluated multiple times."
  `(byte-compile-push-bytecodes ,opcode (logand ,const2 255) (ash ,const2 -8)
				,bytes ,pc))

(defun byte-compile-lapcode (lap)
  "Turn lapcode LAP into bytecode.  The lapcode is destroyed."
  ;; Lapcode modifications: changes the ID of a tag to be the tag's PC.
  (let ((pc 0)			; Program counter
	op off			; Operation & offset
	opcode			; numeric value of OP
	(bytes '())		; Put the output bytes here
	(patchlist nil))        ; List of gotos to patch
    (dolist (lap-entry lap)
      (setq op (car lap-entry)
	    off (cdr lap-entry))
      (cond
       ((not (symbolp op))
        (error "Non-symbolic opcode `%s'" op))
       ((eq op 'TAG)
        (setcar off pc))
       (t
        (setq opcode
              (if (eq op 'byte-discardN-preserve-tos)
                  ;; byte-discardN-preserve-tos is a pseudo op, which
                  ;; is actually the same as byte-discardN
                  ;; with a modified argument.
                  byte-discardN
                (symbol-value op)))
        (cond ((memq op byte-goto-ops)
               ;; goto
               (byte-compile-push-bytecodes opcode nil (cdr off) bytes pc)
               (push bytes patchlist))
              ((or (and (consp off)
                        ;; Variable or constant reference
                        (progn
                          (setq off (cdr off))
                          (eq op 'byte-constant)))
                   (and (eq op 'byte-constant)
                        (integerp off)))
               ;; constant ref
               (if (< off byte-constant-limit)
                   (byte-compile-push-bytecodes (+ byte-constant off)
                                                bytes pc)
                 (byte-compile-push-bytecode-const2 byte-constant2 off
                                                    bytes pc)))
              ((and (= opcode byte-stack-set)
                    (> off 255))
               ;; Use the two-byte version of byte-stack-set if the
               ;; offset is too large for the normal version.
               (byte-compile-push-bytecode-const2 byte-stack-set2 off
                                                  bytes pc))
              ((and (>= opcode byte-listN)
                    (< opcode byte-discardN))
               ;; These insns all put their operand into one extra byte.
               (byte-compile-push-bytecodes opcode off bytes pc))
              ((= opcode byte-discardN)
               ;; byte-discardN is weird in that it encodes a flag in the
               ;; top bit of its one-byte argument.  If the argument is
               ;; too large to fit in 7 bits, the opcode can be repeated.
               (let ((flag (if (eq op 'byte-discardN-preserve-tos) #x80 0)))
                 (while (> off #x7f)
                   (byte-compile-push-bytecodes opcode (logior #x7f flag)
                                                bytes pc)
                   (setq off (- off #x7f)))
                 (byte-compile-push-bytecodes opcode (logior off flag)
                                              bytes pc)))
              ((null off)
               ;; opcode that doesn't use OFF
               (byte-compile-push-bytecodes opcode bytes pc))
              ((and (eq opcode byte-stack-ref) (eq off 0))
               ;; (stack-ref 0) is really just another name for `dup'.
               (debug)                 ;FIXME: When would this happen?
               (byte-compile-push-bytecodes byte-dup bytes pc))
              ;; The following three cases are for the special
              ;; insns that encode their operand into 0, 1, or 2
              ;; extra bytes depending on its magnitude.
              ((< off 6)
               (byte-compile-push-bytecodes (+ opcode off) bytes pc))
              ((< off 256)
               (byte-compile-push-bytecodes (+ opcode 6) off bytes pc))
              (t
               (byte-compile-push-bytecode-const2 (+ opcode 7) off
                                                  bytes pc))))))
    ;;(if (not (= pc (length bytes)))
    ;;    (error "Compiler error: pc mismatch - %s %s" pc (length bytes)))
    ;; Patch tag PCs into absolute jumps.
    (dolist (bytes-tail patchlist)
      (setq pc (caar bytes-tail))	; Pick PC from goto's tag.
      ;; Splits PC's value into 2 bytes. The jump address is
      ;; "reconstructed" by the `FETCH2' macro in `bytecode.c'.
      (setcar (cdr bytes-tail) (logand pc 255))
      (setcar bytes-tail (ash pc -8))
      ;; FIXME: Replace this by some workaround.
      (or (<= 0 (car bytes-tail) 255) (error "Bytecode overflow")))

    ;; Similarly, replace TAGs in all jump tables with the correct PC index.
    (dolist (hash-table byte-compile-jump-tables)
      (maphash #'(lambda (value tag)
                   (setq pc (cadr tag))
                   ;; We don't need to split PC here, as it is stored as a lisp
                   ;; object in the hash table (whereas other goto-* ops store
                   ;; it within 2 bytes in the byte string).
                   (puthash value pc hash-table))
               hash-table))
    (let ((bytecode (apply 'unibyte-string (nreverse bytes))))
      (when byte-native-compiling
        ;; Spill LAP for the native compiler here.
        (puthash bytecode (make-byte-to-native-lambda :lap lap)
                 byte-to-native-lambdas-h))
      bytecode)))

(defun byte-compile-eval (form)
  "Eval FORM within compile-time `eval-when-compile' block.
Update byte-compile--noruntime-funcs with new defuns, but not
byte-compile--defined-funcs since definedness is a runtime
notion."
  (let ((hist-orig load-history)
	(hist-nil-orig current-load-list))
    (prog1 (eval form lexical-binding)
      (when (byte-compile-warning-enabled-p 'noruntime)
	(let ((hist-new
	       ;; Get new `current-load-list' for the locally defined funs.
	       (cons (butlast current-load-list (length hist-nil-orig))
	             load-history)))
	  (while (and hist-new (not (eq hist-new hist-orig)))
	    (let ((xs (pop hist-new)))
	      ;; Ensure file not already loaded.
	      (unless (assoc (car xs) hist-orig)
		(dolist (s xs)
		  (pcase s
		    (`(defun . ,f)
		     (unless (get f 'function-history)
                       (push f byte-compile--noruntime-funcs)))))))))))))

(defun byte-compile-eval-before-compile (form)
  "Evaluate FORM for `eval-and-compile'."
  (let ((hist-nil-orig current-load-list))
    (prog1 (eval form lexical-binding)
      (let ((tem current-load-list))
	(while (not (eq tem hist-nil-orig))
          (setq tem (cdr tem)))))))

;;; byte compiler messages

(defun emacs-lisp-compilation-file-name-or-buffer (str)
  "Return file name or buffer given by STR.
If STR is a \"normal\" filename, just return it.
If STR is something like \"Buffer foo.el\", return #<buffer foo.el>
\(if it is still live) or the string \"foo.el\" otherwise."
  (if (string-match "Buffer \\(.*\\)\\'" str)
      (or (get-buffer (match-string-no-properties 1 str))
          (match-string-no-properties 1 str))
    str))

(defconst emacs-lisp-compilation-parse-errors-filename-function
  #'emacs-lisp-compilation-file-name-or-buffer
  "The value for `compilation-parse-errors-filename-function' for when
we go into `emacs-lisp-compilation-mode'.")

(defcustom emacs-lisp-compilation-search-path '(nil)
  "Directories to search for files named in byte-compile error messages.
Value should be a list of directory names, not file names of
directories.  The value nil as an element means the byte-compile
message buffer `default-directory'."
  :version "27.1"
  :type '(repeat (choice (const :tag "Default" nil)
			 (string :tag "Directory"))))

(defvar-keymap emacs-lisp-compilation-mode-map
  "g" #'emacs-lisp-compilation-recompile)

(defvar emacs-lisp-compilation--current-file nil)

(define-compilation-mode emacs-lisp-compilation-mode "elisp-compile"
  "The variant of `compilation-mode' used for emacs-lisp compilation buffers."
  (setq-local emacs-lisp-compilation--current-file nil))

(defun emacs-lisp-compilation-recompile ()
  "Recompile the previously byte-compiled file."
  (interactive)
  (unless emacs-lisp-compilation--current-file
    (error "No previously compiled file"))
  (unless (stringp emacs-lisp-compilation--current-file)
    (error "Only files can be recompiled"))
  (byte-compile-file emacs-lisp-compilation--current-file))

;; Single thread makes global variables possible.
;; Global variables make programming easy.
(defvar byte-compile-current-func nil)
(defvar byte-compile-dest-file nil)
(defvar byte-compile-current-file nil)
(defvar byte-compile-current-group nil)
(defvar byte-compile-current-buffer nil)
(defvar byte-compile-current-annotations nil)
(defvar byte-compile-current-form nil)
(defvar byte-compile-current-charpos nil)

;; Log something that isn't a warning.
(defmacro byte-compile-log (format-string &rest args)
  `(and
    byte-optimize
    (memq byte-optimize-log '(t source))
    (let ((print-escape-newlines t)
	  (print-level 4)
	  (print-length 4))
      (byte-compile-log-1
       (format-message
	,format-string
	,@(mapcar
	   (lambda (x) (if (symbolp x) (list 'prin1-to-string x) x))
	   args))))))

(defun byte-compile-log-1 (string)
  "Log something that isn't a warning."
  (with-current-buffer byte-compile-log-buffer
    (let ((inhibit-read-only t))
      (goto-char (point-max))
      (byte-compile-warning-prefix nil nil)
      (cond (noninteractive
	     (message " %s" string))
	    (t
	     (insert (format "%s\n" string)))))))

;; copied from gnus-util.el
(defsubst byte-compile-delete-first (elt list)
  (if (eq (car list) elt)
      (cdr list)
    (let ((total list))
      (while (and (cdr list)
		  (not (eq (cadr list) elt)))
	(setq list (cdr list)))
      (when (cdr list)
	(setcdr list (cddr list)))
      total)))

(defvar byte-compile-last-warned-func nil)
(defvar byte-compile-last-logged-file nil)
(defvar byte-compile-root-dir nil
  "Directory relative to which file names in error messages are written.")

(defun byte-compile-abbreviate-file (file &optional dir)
  (let ((f1 (abbreviate-file-name file))
        (f2 (file-relative-name file dir)))
    (if (< (length f2) (length f1)) f2 f1)))

(defun byte-compile-warning-prefix (level entry)
  (let* ((inhibit-read-only t)
	 (dir (or byte-compile-root-dir default-directory))
	 (file (cond ((stringp byte-compile-current-file)
		      (format "%s:" (byte-compile-abbreviate-file
                                     byte-compile-current-file dir)))
		     ((bufferp byte-compile-current-file)
		      (format "Buffer %s:"
			      (buffer-name byte-compile-current-file)))
		     ((stringp load-file-name)
		      ;; a file containing explicit calls to compiled functions.
		      (format "%s:" (byte-compile-abbreviate-file
                                     load-file-name dir)))
		     (t "")))
	 (annot (if-let ((charpos (or byte-compile-current-charpos
                                      (byte-compile-fuzzy-charpos))))
                    (with-current-buffer byte-compile-current-buffer
                      (apply #'format "%d:%d:"
			     (save-excursion
			       (goto-char charpos)
			       (list (1+ (count-lines (point-min)
                                                      (line-beginning-position)))
                                     ;; `next-error' uses one-indexed column
                                     (1+ (current-column))))))
		  ""))
	 (form (if (eq byte-compile-current-func :end)
                   "end of data"
		 (or byte-compile-current-func "toplevel form"))))
    (when (or (and byte-compile-current-file
		   (not (equal byte-compile-current-file
			       byte-compile-last-logged-file)))
	      (and byte-compile-current-func
		   (not (eq byte-compile-current-func
			    byte-compile-last-warned-func))))
      (insert (format "\nIn %s:\n" form)))
    (when level
      (insert (format "%s%s " file annot))))
  (setq byte-compile-last-logged-file byte-compile-current-file
	byte-compile-last-warned-func byte-compile-current-func)
  entry)

;; This no-op function is used as the value of warning-series
;; to tell inner calls to displaying-byte-compile-warnings
;; not to bind warning-series.
(defun byte-compile-warning-series (&rest _ignore)
  nil)

;; (compile-mode) will cause this to be loaded.
(declare-function compilation-forget-errors "compile" ())

;; Log the start of a file in `byte-compile-log-buffer', and mark it as done.
;; Return the position of the start of the page in the log buffer.
;; But do nothing in batch mode.
(defun byte-compile-log-file ()
  (and (not (equal byte-compile-current-file byte-compile-last-logged-file))
       (not noninteractive)
       (with-current-buffer (get-buffer-create byte-compile-log-buffer)
	 (goto-char (point-max))
	 (let* ((inhibit-read-only t)
		(dir (and (stringp byte-compile-current-file)
			  (file-name-directory byte-compile-current-file)))
		(was-same (equal default-directory dir))
		pt)
	   (when dir
	     (unless was-same
	       (insert (format-message "Leaving directory `%s'\n"
                                       default-directory))))
	   (unless (bolp)
	     (insert "\n"))
	   (setq pt (point-marker))
	   (if byte-compile-current-file
	       (insert "\f\nCompiling "
		       (if (stringp byte-compile-current-file)
			   (concat "file " byte-compile-current-file)
			 (concat "in buffer "
                                 (buffer-name byte-compile-current-file)))
		       " at " (current-time-string) "\n")
	     (insert "\f\nCompiling internal form(s) at " (current-time-string) "\n"))
	   (when dir
	     (setq default-directory dir)
	     (unless was-same
	       (insert (format-message "Entering directory `%s'\n"
                                       default-directory))))
	   (setq byte-compile-last-logged-file byte-compile-current-file
		 byte-compile-last-warned-func nil)
	   ;; Do this after setting default-directory.
	   (unless (derived-mode-p 'compilation-mode)
             (emacs-lisp-compilation-mode))
           (setq emacs-lisp-compilation--current-file byte-compile-current-file)
	   (compilation-forget-errors)
	   pt))))

(defun byte-compile-warn-obsolete (symbol type)
  "Warn that SYMBOL (a variable, function or generalized variable) is obsolete.
TYPE is a string that say which one of these three types it is."
  (when (byte-compile-warning-enabled-p 'obsolete symbol)
    (byte-compile-warn
     "%s"
     (macroexp--obsolete-warning
      symbol
      (pcase type
        ("function"
         (get symbol 'byte-obsolete-info))
        ("variable"
         (get symbol 'byte-obsolete-variable))
        ("generalized variable"
         (get symbol 'byte-obsolete-generalized-variable)))
      type))))

(defun byte-compile-warn (format &rest args)
  (let ((missive (apply #'format-message format args))
        (warning-prefix-function #'byte-compile-warning-prefix)
        (warning-type-format ""))
    (if byte-compile-error-on-warn
        (progn
          (display-warning 'bytecomp missive :error byte-compile-log-buffer)
          (signal 'error nil))
      (display-warning 'bytecomp missive :warning byte-compile-log-buffer))))

(defun byte-compile-fdefinition (name macro-p)
  "If a function has an entry saying (FUNCTION . t).
that means we know it is defined but we don't know how.
If a function has an entry saying (FUNCTION . nil),
that means treat it as not defined."
  (let* ((list (if macro-p
		   byte-compile-macro-environment
		 byte-compile-function-environment))
	 (env (cdr (assq name list))))
    (or env
	(let ((fn name))
	  (while (and (symbolp fn)
		      (fboundp fn)
		      (or (symbolp (symbol-function fn))
			  (consp (symbol-function fn))
			  (and (not macro-p)
			       (compiled-function-p (symbol-function fn)))))
	    (setq fn (symbol-function fn)))
          (let ((advertised (get-advertised-calling-convention
                             (if (and (symbolp fn) (fboundp fn))
                                 ;; Could be a subr.
                                 (symbol-function fn)
                               fn))))
            (cond
             ((listp advertised)
              (if macro-p
                  `(macro lambda ,advertised)
                `(lambda ,advertised)))
             ((and (not macro-p) (compiled-function-p fn)) fn)
             ((not (consp fn)) nil)
             ((eq 'macro (car fn)) (cdr fn))
             (macro-p nil)
             ((eq 'autoload (car fn)) nil)
             (t fn)))))))

(defun byte-compile-arglist-signature (arglist)
  (cond
   ((listp arglist)
    (let ((args 0)
          opts
          restp)
      (while arglist
        (cond ((eq (car arglist) '&optional)
               (or opts (setq opts 0)))
              ((eq (car arglist) '&rest)
               (if (cdr arglist)
                   (setq restp t
                         arglist nil)))
              (t
               (if opts
                   (setq opts (1+ opts))
		 (setq args (1+ args)))))
        (setq arglist (cdr arglist)))
      (cons args (if restp nil (if opts (+ args opts) args)))))
   ;; Unknown arglist.
   (t '(0))))

(defun byte-compile--function-signature (f)
  ;; Similar to help-function-arglist, except that it returns the info
  ;; in a different format.
  (and (eq 'macro (car-safe f)) (setq f (cdr f)))
  ;; Advice wrappers have "catch all" args, so fetch the actual underlying
  ;; function to find the real arguments.
  (setq f (advice--cd*r f))
  (if (eq (car-safe f) 'declared)
      (byte-compile-arglist-signature (nth 1 f))
    (condition-case nil
        (let ((sig (func-arity f)))
          (if (numberp (cdr sig)) sig (list (car sig))))
      (error '(0)))))

(defun byte-compile-arglist-signatures-congruent-p (old new)
  (not (or
	 (> (car new) (car old))  ; requires more args now
	 (and (null (cdr old))    ; took rest-args, doesn't any more
	      (cdr new))
	 (and (cdr new) (cdr old) ; can't take as many args now
	      (< (cdr new) (cdr old)))
	 )))

(defun byte-compile-arglist-signature-string (signature)
  (cond ((null (cdr signature))
	 (format "%d or more" (car signature)))
	((= (car signature) (cdr signature))
	 (format "%d" (car signature)))
	((= (1+ (car signature)) (cdr signature))
	 (format "%d or %d" (car signature) (cdr signature)))
	(t (format "%d-%d" (car signature) (cdr signature)))))

(defun byte-compile-fuzzy-charpos ()
  "Hack prevailing globals for prevailing charpos."
  (let ((memo-count (make-hash-table :test #'equal)))
    (cl-labels ((recurse-count
                  (form)
                  (with-memoization
                      (gethash form memo-count)
                    (cond ((circular-list-p form) (safe-length form))
                          ((or (atom form)
                               (or (eq 'quote (car form))
                                   (eq 'backquote (car form))
                                   (eq 'inline-quote (car form))
                                   (eq '\` (car form))
                                   (eq 'function (car form))))
                           1)
                          (t (cl-loop for element in form
                                      collect (recurse-count element) into result
                                      finally return (apply #'+ result)))))))
      (let ((match-count (recurse-count byte-compile-current-form)))
        (cl-labels ((recurse
                      (form)
                      (cl-loop with tail = (unless (cl-tailp nil (last form))
                                             (prog1 (cons (car (last form))
                                                          (cdr (last form)))
                                               (setcdr (last form) nil)
                                               (setq form (nbutlast form))))
                               for element in form
                               for count = (recurse-count
                                            (byte-compile--decouple element #'cdr))
                               if (>= match-count count)
                               collect element into result
                               else
                               append (recurse element) into result
                               end
                               finally return (nconc result
                                                     (when tail
                                                       (byte-compile--decouple tail #'cdr)))))
                    (first-atom
                      (form)
                      (cond ((atom form) form)
                            (t (cl-some #'first-atom form))))
                    (listify
                      (form)
                      (if (atom form)
                          (list form)
                        (unless (circular-list-p form)
                          (cl-loop for element in form
                                   collect element)))))
          (cl-loop with result
                   with best-score = 0
                   with best-milieu = 0
                   with matches =
                   (sort (recurse (list byte-compile-current-annotations))
                         (lambda (x y)
                           (> (safe-length x) (safe-length y))))
                   for match in matches
                   for match* = (byte-compile--decouple match #'cdr)
                   for cand-milieu = (if (atom match*) 1 (safe-length match*))
                   for cand-score =
                   (cl-loop for w in (listify match*)
                            count (member w (listify byte-compile-current-form)))
                   when (and (>= cand-score best-score)
                             (or (not (= cand-milieu best-milieu))
                                 (not (= cand-score best-score))))
                   do (setq result match
                            best-score cand-score
                            best-milieu cand-milieu)
                   finally return (or (first-atom result)
                                      (first-atom byte-compile-current-annotations))))))))

(defun byte-compile-function-warn (f nargs &optional _def)
  "Warn if function F is undefined or called with inconsistent NARGS."
  (when (and (get f 'byte-obsolete-info)
             (byte-compile-warning-enabled-p 'obsolete f))
    (byte-compile-warn-obsolete f "function"))
  (let* ((compiled-def (or (byte-compile-fdefinition f nil)
		           (byte-compile-fdefinition f t)))
         (undefined-p
          (or
           ;; typical undefined user function
           (and (not (memq f byte-compile--defined-funcs))
                (not (fboundp f))
                (not compiled-def))
           ;; function only defined within eval-when-compile block
           (and (not (memq f byte-compile--defined-funcs))
                (memq f byte-compile--noruntime-funcs))
           ;; cl-lib function without require of cl-lib (Bug#30635)
           (and (not (assq f byte-compile-function-environment))
                (boundp 'cldefs-cl-lib-functions)
                (memq f cldefs-cl-lib-functions)
                (cl-every (lambda (cl)
                            (not (memq cl byte-compile--seen-requires)))
                          '(cl-lib cl-seq cl-macs))))))
    (when (and undefined-p
               (not (eq f byte-compile-current-func)))
      (let ((cell (assq f byte-compile--undefined-funcs)))
        (if cell
            (unless (memq nargs (cddr cell))
              ;; flag an inconsistent arity
              (push nargs (cddr cell)))
          (push (list f
                      (let ((byte-compile-current-form f))
                        (byte-compile-fuzzy-charpos))
                      nargs)
                byte-compile--undefined-funcs))))))

(defun byte-compile-emit-callargs-warn (name actual-args min-args max-args)
  (byte-compile-warn
   "%s called with %d argument%s, but %s %s"
   name actual-args
   (if (= 1 actual-args) "" "s")
   (if (< actual-args min-args)
       "requires"
     "accepts only")
   (byte-compile-arglist-signature-string (cons min-args max-args))))

(defun byte-compile--check-arity-bytecode (form bytecode)
  "Check that the call in FORM matches that allowed by BYTECODE."
  (when (and (byte-code-function-p bytecode)
             (byte-compile-warning-enabled-p 'callargs))
    (let* ((actual-args (length (cdr form)))
           (arity (func-arity bytecode))
           (min-args (car arity))
           (max-args (and (numberp (cdr arity)) (cdr arity))))
      (when (or (< actual-args min-args)
                (and max-args (> actual-args max-args)))
        (byte-compile-emit-callargs-warn
         (car form) actual-args min-args max-args)))))

(defun byte-compile-callargs-warn (form)
  (let* ((def (or (byte-compile-fdefinition (car form) nil)
		  (byte-compile-fdefinition (car form) t)))
         (sig (cond (def (byte-compile--function-signature def))
                    ((subrp (symbol-function (car form)))
                     (subr-arity (symbol-function (car form))))))
	 (ncall (length (cdr form))))
    (when (and (cdr-safe sig)
	       (not (numberp (cdr sig))))
      ;; Something about subr-arity from twentieth century.
      (setcdr sig nil))
    (when (and sig
               (or (< ncall (car sig))
		   (and (cdr sig) (> ncall (cdr sig)))))
      (byte-compile-emit-callargs-warn
       (car form) ncall (car sig) (cdr sig)))
    (byte-compile-format-warn form)
    (byte-compile-function-warn (car form) (length (cdr form)))))

(defun byte-compile-format-warn (form)
  "Warn if FORM is `format'-like with inconsistent args.
Applies if head of FORM is a symbol with non-nil property
`byte-compile-format-like' and first arg is a constant string.
Then check the number of format fields matches the number of
extra args."
  (when (and (symbolp (car form))
	     (stringp (nth 1 form))
	     (get (car form) 'byte-compile-format-like))
    (let ((nfields (with-temp-buffer
		     (insert (nth 1 form))
		     (goto-char (point-min))
		     (let ((i 0) (n 0))
		       (while (re-search-forward "%." nil t)
                         (backward-char)
			 (unless (eq ?% (char-after))
                           (setq i (if (looking-at "\\([0-9]+\\)\\$")
                                       (string-to-number (match-string 1) 10)
                                     (1+ i))
                                 n (max n i)))
                         (forward-char))
		       n)))
	  (nargs (- (length form) 2)))
      (unless (= nargs nfields)
	(byte-compile-warn
	 "`%s' called with %d args to fill %d format field(s)" (car form)
	 nargs nfields)))))

(dolist (elt '(format message error))
  (put elt 'byte-compile-format-like t))

(defun byte-compile-nogroup-warn (form)
  "Warn if a custom definition fails to specify :group, or :type."
  (let ((keyword-args (cdr (cdr (cdr (cdr form)))))
	(name (cadr form)))
    (when (eq (car-safe name) 'quote)
      (or (not (eq (car form) 'custom-declare-variable))
	  (plist-get keyword-args :type)
	  (byte-compile-warn
	   "defcustom for `%s' fails to specify type" (cadr name)))
      (if (and (memq (car form) '(custom-declare-face custom-declare-variable))
	       byte-compile-current-group)
	  ;; The group will be provided implicitly.
	  nil
	(or (and (eq (car form) 'custom-declare-group)
		 (equal name ''emacs))
	    (plist-get keyword-args :group)
	    (byte-compile-warn
	     "%s for `%s' fails to specify containing group"
	     (cdr (assq (car form)
			'((custom-declare-group . defgroup)
			  (custom-declare-face . defface)
			  (custom-declare-variable . defcustom))))
	     (cadr name)))
	;; Update the current group, if needed.
	(when (and byte-compile-current-file ;Only when compiling a whole file.
		   (eq (car form) 'custom-declare-group))
	  (setq byte-compile-current-group (cadr name)))))))

(defun byte-compile-arglist-warn (name arglist macrop)
  "Warn if the function or macro is being redefined with a different
number of arguments."
  (let ((calls (assq name byte-compile--undefined-funcs))
        nums sig min max)
    (when (and calls macrop)
      (byte-compile-warn "macro `%s' defined too late" name))
    (setq byte-compile--undefined-funcs
          (delq calls byte-compile--undefined-funcs))
    (setq calls (delq t calls)) ; Ignore higher-order uses of the function.
    (when (cddr calls)
      (when (and (symbolp name)
                 (eq (function-get name 'byte-optimizer)
                     'byte-compile-inline-expand))
        (byte-compile-warn "defsubst `%s' was used before it was defined"
                           name))
      (setq sig (byte-compile-arglist-signature arglist)
            nums (sort (copy-sequence (cddr calls)) (function <))
            min (car nums)
            max (car (nreverse nums)))
      (when (or (< min (car sig))
                (and (cdr sig) (> max (cdr sig))))
        (byte-compile-warn
         "%s being defined to take %s%s, but was previously called with %s"
         name
         (byte-compile-arglist-signature-string sig)
         (if (equal sig '(1 . 1)) " arg" " args")
         (byte-compile-arglist-signature-string (cons min max))))))
  (let* ((old (byte-compile-fdefinition name macrop))
         (initial (and macrop
                       (cdr (assq name
                                  byte-compile-initial-macro-environment)))))
    (when (and initial (symbolp initial))
      ;; Assume a symbol in byte-compile-initial-macro-env points to a
      ;; defined function.  (Bug#8646)
      (setq old (byte-compile-fdefinition initial nil)))
    (when (and old (not (eq old t)))
      (let ((sig1 (byte-compile--function-signature old))
            (sig2 (byte-compile-arglist-signature arglist)))
        (unless (byte-compile-arglist-signatures-congruent-p sig1 sig2)
          (byte-compile-warn
           "%s %s used to take %s %s, now takes %s"
           (if macrop "macro" "function")
           name
           (byte-compile-arglist-signature-string sig1)
           (if (equal sig1 '(1 . 1)) "argument" "arguments")
           (byte-compile-arglist-signature-string sig2)))))))

(defvar byte-compile--wide-docstring-substitution-len 3
  "Substitution width used in `byte-compile--wide-docstring-p'.
This is a heuristic for guessing the width of a documentation
string: `byte-compile--wide-docstring-p' assumes that any
`substitute-command-keys' command substitutions are this long.")

(defun byte-compile--wide-docstring-p (docstring col)
  "Return t if string DOCSTRING is wider than COL.
Ignore all `substitute-command-keys' substitutions, except for
the `\\\\=[command]' ones that are assumed to be of length
`byte-compile--wide-docstring-substitution-len'.  Also ignore
URLs."
  (string-match
   (format "^.\\{%d,\\}$" (min (1+ col) #xffff)) ; Heed RE_DUP_MAX.
   (replace-regexp-in-string
    (rx (or
         ;; Ignore some URLs.
         (seq "http" (? "s") "://" (* nonl))
         ;; Ignore these `substitute-command-keys' substitutions.
         (seq "\\" (or "="
                       (seq "<" (* (not ">")) ">")
                       (seq "{" (* (not "}")) "}")))
         ;; Ignore the function signature that's stashed at the end of
         ;; the doc string (in some circumstances).
         (seq bol "(" (+ (any word "-/:[]&"))
              ;; One or more arguments.
              (+ " " (or
                      ;; Arguments.
                      (+ (or (syntax symbol)
                             (any word "-/:[]&=()<>.,?^\\#*'\"")))
                      ;; Argument that is a list.
                      (seq "(" (* (not ")")) ")")))
              ")")))
    ""
    ;; Heuristic: We can't reliably do `substitute-command-keys'
    ;; substitutions, since the value of a keymap in general can't be
    ;; known at compile time.  So instead, we assume that these
    ;; substitutions are of some length N.
    (replace-regexp-in-string
     (rx "\\[" (* (not "]")) "]")
     (make-string byte-compile--wide-docstring-substitution-len ?x)
     ;; For literal key sequence substitutions (e.g. "\\`C-h'"), just
     ;; remove the markup as `substitute-command-keys' would.
     (replace-regexp-in-string
      (rx "\\`" (group (* (not "'"))) "'")
      "\\1"
      docstring)))))

(defcustom byte-compile-docstring-max-column 80
  "Recommended maximum width of doc string lines.
The byte-compiler will emit a warning for documentation strings
containing lines wider than this.  If `fill-column' has a larger
value, it will override this variable."
  :group 'bytecomp
  :type 'natnum
  :safe #'natnump
  :version "28.1")

(define-obsolete-function-alias 'byte-compile-docstring-length-warn
  'byte-compile-docstring-style-warn "29.1")

(defun byte-compile-docstring-style-warn (form)
  "Warn if there are stylistic problems with the docstring in FORM.
Warn if documentation string of FORM is too wide.
It is too wide if it has any lines longer than the largest of
`fill-column' and `byte-compile-docstring-max-column'."
  (when (byte-compile-warning-enabled-p 'docstrings)
    (let ((col (max byte-compile-docstring-max-column fill-column))
          kind name docs)
      (pcase (car form)
        ((or 'autoload 'custom-declare-variable 'defalias
             'defconst 'define-abbrev-table
             'defvar 'defvaralias
             'custom-declare-face)
         (setq kind (nth 0 form))
         (setq name (nth 1 form))
         (setq docs (nth 3 form)))
        ('lambda
          (setq kind "")          ; can't be "function", unfortunately
          (setq docs (and (stringp (nth 2 form))
                          (nth 2 form)))))
      (when (and (consp name) (eq (car name) 'quote))
        (setq name (cadr name)))
      (setq name (if name (format " `%s' " name) ""))
      (when (and kind docs (stringp docs))
        (when (byte-compile--wide-docstring-p docs col)
          (byte-compile-warn "%s%sdocstring wider than %s characters"
                             kind name col))
        ;; There's a "naked" ' character before a symbol/list, so it
        ;; should probably be quoted with \=.
        (when (string-match-p "\\( \"\\|[ \t]\\|^\\)'[a-z(]" docs)
          (byte-compile-warn
           "%s%sdocstring has wrong usage of unescaped single quotes (use \\= or different quoting)"
           kind name)))))
  form)

(defun byte-compile-warn--undefined-funcs ()
  (prog1 nil
    (when (byte-compile-warning-enabled-p 'unresolved)
      (let ((byte-compile-current-func :end))
        (dolist (entry byte-compile--undefined-funcs)
          (cl-destructuring-bind (f charpos &rest args)
              entry
            (let ((byte-compile-current-charpos charpos))
              (byte-compile-warn
               (concat "the function `%s' is not defined"
                       (if (or (byte-compile-fdefinition f nil)
		               (byte-compile-fdefinition f t)
                               (fboundp f))
                           " at runtime."
                         "."))
               f))))))))

(defvar byte-compile--outbuffer
  "Dynamically bound in byte-compile-from-buffer, and used in cl.el
and cl-macs.el.")

(defmacro byte-compile-close-variables (&rest body)
  (declare (debug t))
  `(let ((byte-compile-macro-environment
          ;; Copy it because the compiler may patch into the
          ;; macroenvironment.
          (copy-alist byte-compile-initial-macro-environment))
         (byte-compile--outbuffer nil)
         (overriding-plist-environment nil)
         (byte-compile-function-environment nil)
         (byte-compile-bound-variables nil)
         (byte-compile-lexical-variables nil)
         (byte-compile-const-variables nil)
         (byte-compile-free-references nil)
         (byte-compile-free-assignments nil)
         ;;
         ;; Close over these variables so that `byte-compiler-options'
         ;; can change them on a per-file basis.
         ;;
         (byte-compile-verbose byte-compile-verbose)
         (byte-optimize byte-optimize)
         (byte-compile-dynamic byte-compile-dynamic)
         (byte-compile-dynamic-docstrings
          byte-compile-dynamic-docstrings)
         ;; 		(byte-compile-generate-emacs19-bytecodes
         ;; 		 byte-compile-generate-emacs19-bytecodes)
         (byte-compile-warnings byte-compile-warnings)
         ;; Indicate that we're not currently loading some file.
         ;; This is used in `macroexp-file-name' to make sure that
         ;; loading file A which does (byte-compile-file B) won't
         ;; cause macro calls in B to think they come from A.
         (current-load-list (list nil)))
     (prog1
         (progn ,@body)
       (when byte-native-compiling
         (setq byte-to-native-plist-environment
               overriding-plist-environment)))))

(defmacro displaying-byte-compile-warnings (&rest body)
  (declare (debug (def-body)))
  `(let ((fn (lambda ()
               (condition-case-unless-debug err
		   (progn ,@body)
	         (error
                  (prog1 nil
                    (byte-compile-warn "%s" (error-message-string err))
                    (setq byte-compile-abort-elc err)))))))
     (if (and (markerp warning-series)
	      (eq (marker-buffer warning-series)
		  (get-buffer byte-compile-log-buffer)))
         ;; warnings already started
         (funcall fn)
       (let ((new-warning-series (or (byte-compile-log-file)
                                     'byte-compile-warning-series)))
         (if (eq warning-series 'byte-compile-warning-series)
             ;; `warning-series' comes from compilation; set globally
             (progn
               (setq warning-series new-warning-series)
               (funcall fn))
           ;; `warning-series' not from compilation; set locally
           (let ((warning-series new-warning-series))
             (funcall fn)))))))

;;;###autoload
(defun byte-force-recompile (directory)
  "Recompile every `.el' file in DIRECTORY that already has a `.elc' file.
Files in subdirectories of DIRECTORY are processed also."
  (interactive "DByte force recompile (directory): ")
  (byte-recompile-directory directory nil t))

;;;###autoload
(defun byte-recompile-directory (directory &optional arg force follow-symlinks)
  "Recompile every `.el' file in DIRECTORY that needs recompilation.
This happens when a `.elc' file exists but is older than the `.el' file.
Files in subdirectories of DIRECTORY are processed also.

If the `.elc' file does not exist, normally this function *does not*
compile the corresponding `.el' file.  However, if the prefix argument
ARG is 0, that means do compile all those files.  A nonzero
ARG means ask the user, for each such `.el' file, whether to
compile it.  A nonzero ARG also means ask about each subdirectory
before scanning it.

If the third argument FORCE is non-nil, recompile every `.el' file
that already has a `.elc' file.

This command will normally not follow symlinks when compiling
files.  If FOLLOW-SYMLINKS is non-nil, symlinked `.el' files will
also be compiled."
  (interactive "DByte recompile directory: \nP")
  (when arg
    (setq arg (prefix-numeric-value arg)))
  (unless noninteractive
    (save-some-buffers
     nil (lambda ()
           (let ((file (buffer-file-name)))
             (and file
                  (string-match-p emacs-lisp-file-regexp file)
                  (file-in-directory-p file directory)))))
    (force-mode-line-update))
  (with-current-buffer (get-buffer-create byte-compile-log-buffer)
    (setq default-directory (expand-file-name directory))
    ;; compilation-mode copies value of default-directory.
    (unless (derived-mode-p 'compilation-mode)
      (emacs-lisp-compilation-mode))
    (let ((directories (list default-directory))
	  (default-directory default-directory)
	  (skip-count 0)
	  (fail-count 0)
	  (file-count 0)
	  (dir-count 0)
	  last-dir)
      (displaying-byte-compile-warnings
       (while directories
	 (setq directory (car directories))
	 (message "Checking %s..." directory)
         (dolist (source (directory-files directory t))
           (let ((file (file-name-nondirectory source)))
	     (if (file-directory-p source)
		 (and (not (member file '("RCS" "CVS")))
		      (not (eq ?\. (aref file 0)))
                      (or follow-symlinks
		          (not (file-symlink-p source)))
		      ;; This file is a subdirectory.  Handle them differently.
		      (or (null arg) (eq 0 arg)
			  (y-or-n-p (concat "Check " source "? ")))
		      (setq directories (nconc directories (list source))))
               ;; It is an ordinary file.  Decide whether to compile it.
               (if (and (string-match emacs-lisp-file-regexp source)
			;; The next 2 tests avoid compiling lock files
                        (file-readable-p source)
			(not (string-match "\\`\\.#" file))
                        (not (auto-save-file-name-p source))
                        (not (member source (dir-locals--all-files directory))))
                   (progn (cl-incf
                           (pcase (byte-recompile-file source force arg)
                             ('no-byte-compile skip-count)
                             ('t file-count)
                             (_ fail-count)))
                          (unless noninteractive
                            (message "Checking %s..." directory))
                          (unless (eq last-dir directory)
                            (setq last-dir directory
                                  dir-count (1+ dir-count))))))))
	 (setq directories (cdr directories))))
      (message "Done (Total of %d file%s compiled%s%s%s)"
	       file-count (if (= file-count 1) "" "s")
	       (if (> fail-count 0) (format ", %d failed" fail-count) "")
	       (if (> skip-count 0) (format ", %d skipped" skip-count) "")
	       (if (> dir-count 1) (format " in %d directories" dir-count) "")))))

(defvar no-byte-compile nil
  "Non-nil to prevent byte-compiling of Emacs Lisp code.
This is normally set in local file variables at the end of the elisp file:

\;; Local Variables:\n;; no-byte-compile: t\n;; End:") ;Backslash for compile-main.
;;;###autoload(put 'no-byte-compile 'safe-local-variable 'booleanp)

(defun byte-recompile-file (filename &optional force arg load)
  "Recompile FILENAME file if it needs recompilation.
This happens when its `.elc' file is older than itself.

If the `.elc' file exists and is up-to-date, normally this function
*does not* compile FILENAME.  If the prefix argument FORCE is non-nil,
however, it compiles FILENAME even if the destination already
exists and is up-to-date.

If the `.elc' file does not exist, normally this function *does not*
compile FILENAME.  If optional argument ARG is 0, it compiles
the input file even if the `.elc' file does not exist.
Any other non-nil value of ARG means to ask the user.

If compilation is needed, this functions returns the result of
`byte-compile-file'; otherwise it returns `no-byte-compile'."
  (declare (advertised-calling-convention (filename &optional force arg) "28.1"))
  (interactive
   (list (apply #'read-file-name
                (concat "Byte "
                        (if current-prefix-arg
			    "compile"
		          "recompile")
                        " file: ")
                (when (and (derived-mode-p 'emacs-lisp-mode)
                           buffer-file-name)
                  (list (file-name-directory buffer-file-name)
                        nil
                        nil
                        (file-name-nondirectory buffer-file-name))))
	 current-prefix-arg))
  (let ((dest (byte-compile-dest-file filename))
        (filename (expand-file-name filename)))
    (prog1
        (if (if (and dest (file-exists-p dest))
                ;; File was already compiled
                ;; Compile if forced to, or filename newer
                (or force (file-newer-than-file-p filename dest))
              (and arg
                   (or (eq 0 arg)
                       (y-or-n-p (concat "Compile "
                                         filename "? ")))))
            (progn
              (when (and noninteractive (not byte-compile-verbose))
                (message "Compiling %s..." filename))
              (byte-compile-file filename))
	  'no-byte-compile)
      (when load
        (load (if (and dest (file-exists-p dest)) dest filename))))))

(defun byte-compile--load-dynvars (file)
  (and file (not (equal file ""))
       (with-temp-buffer
         (insert-file-contents file)
         (goto-char (point-min))
         (let ((vars nil)
               var)
           (while (ignore-errors (setq var (read (current-buffer))))
             (push var vars))
           vars))))

(defvar byte-compile-level 0		; bug#13787
  "Depth of a recursive byte compilation.")

(defun byte-write-target-file (buffer target-file)
  "Write BUFFER into TARGET-FILE."
  (with-current-buffer buffer
    ;; We must disable any code conversion here.
    (let* ((coding-system-for-write 'no-conversion)
	   ;; Write to a tempfile so that if another Emacs
	   ;; process is trying to load target-file (eg in a
	   ;; parallel bootstrap), it does not risk getting a
	   ;; half-finished file.  (Bug#4196)
	   (tempfile
	    (make-temp-file (when (file-writable-p target-file)
                              (expand-file-name target-file))))
	   (default-modes (default-file-modes))
	   (temp-modes (logand default-modes #o600))
	   (desired-modes (logand default-modes #o666))
	   (kill-emacs-hook
	    (cons (lambda () (ignore-errors
			  (delete-file tempfile)))
		  kill-emacs-hook)))
      (unless (= temp-modes desired-modes)
        (set-file-modes tempfile desired-modes 'nofollow))
      (write-region (point-min) (point-max) tempfile nil 1)
      ;; This has the intentional side effect that any
      ;; hard-links to target-file continue to
      ;; point to the old file (this makes it possible
      ;; for installed files to share disk space with
      ;; the build tree, without causing problems when
      ;; emacs-lisp files in the build tree are
      ;; recompiled).  Previously this was accomplished by
      ;; deleting target-file before writing it.
      (if byte-native-compiling
          ;; Defer elc final renaming.
          (setf byte-to-native-output-buffer-file
                (cons tempfile target-file))
        (rename-file tempfile target-file t)))))

;;;###autoload
(defun byte-compile-file (filename &optional load)
  "Compile a file of Lisp code named FILENAME into a file of byte code.
The output file's name is generated by passing FILENAME to the
function `byte-compile-dest-file' (which see).
The value is non-nil if there were no errors, nil if errors.
If the file sets the file variable `no-byte-compile', it is not
compiled, any existing output file is removed, and the return
value is `no-byte-compile'.

See also `emacs-lisp-byte-compile-and-load'."
  (declare (advertised-calling-convention (filename) "28.1"))
  (interactive
   (list (apply #'read-file-name
                (concat "Byte compile"
                        (if current-prefix-arg
			    " and load"
		          "")
                        " file: ")
                (when (and (derived-mode-p 'emacs-lisp-mode)
                           buffer-file-name)
                  (list (file-name-directory buffer-file-name)
                        nil
                        nil
                        (file-name-nondirectory buffer-file-name))))
	 current-prefix-arg))
  (setq filename (expand-file-name filename))
  (unless noninteractive
    (when-let ((b (get-file-buffer (expand-file-name filename))))
      (when (and (buffer-modified-p b)
	         (y-or-n-p (format "Save buffer %s first? " (buffer-name b))))
	(with-current-buffer b (save-buffer)))))

  ;; Force logging of the file name for each file compiled.
  (setq byte-compile-last-logged-file nil)
  (let ((byte-compile-current-file filename)
        (byte-compile-current-group nil)
	(set-auto-coding-for-load t)
        (byte-compile--seen-defvars nil)
        (byte-compile--known-dynamic-vars
         (byte-compile--load-dynvars (getenv "EMACS_DYNVARS_FILE")))
	target-file input-buffer
	byte-compile-dest-file)
    (setq target-file (byte-compile-dest-file filename))
    (setq byte-compile-dest-file target-file)
    (with-current-buffer
	(setq input-buffer (get-buffer-create
			    (concat " *Compiler Input*"
				    (if (zerop byte-compile-level) ""
				      (format "-%s" byte-compile-level)))))
      (erase-buffer)
      (setq buffer-file-coding-system nil)
      ;; File itself can force unibyte with -*-coding: raw-text;-*-
      (set-buffer-multibyte t)
      (insert-file-contents filename)
      ;; Mimic `after-insert-file-set-coding' allows unibyte.
      (when (or (eq last-coding-system-used 'no-conversion)
		(eq (coding-system-type last-coding-system-used) 5))
	(set-buffer-multibyte nil))
      (let ((buffer-file-name filename)
            (dmm (default-value 'major-mode))
            (enable-local-variables :safe)
            (enable-local-eval nil))
        (unwind-protect
            (progn
              (setq-default major-mode 'emacs-lisp-mode)
              ;; Arg of t means don't alter enable-local-variables.
              (delay-mode-hooks (normal-mode t)))
          (setq-default major-mode dmm))
        ;; There may be a file local variable setting (bug#10419).
        (setq buffer-read-only nil
              filename buffer-file-name))
      ;; Don't inherit lexical-binding from caller (bug#12938).
      (unless (local-variable-p 'lexical-binding)
        (setq-local lexical-binding nil))
      ;; Set the default directory, in case an eval-when-compile uses it.
      (setq default-directory (file-name-directory filename)))
    (if (with-current-buffer input-buffer no-byte-compile)
        ;; -*- no-byte-compile: t -*-
	(prog1 'no-byte-compile
	  (when (and target-file (file-exists-p target-file))
	    (message "%s deleted because of `no-byte-compile: %s'"
		     (byte-compile-abbreviate-file target-file)
		     (buffer-local-value 'no-byte-compile input-buffer))
	    (ignore-errors (delete-file target-file))))
      (when byte-compile-verbose
	(message "Compiling %s..." filename))
      (let* (byte-compile-abort-elc
             (byte-compile-level (1+ byte-compile-level))
             (output-buffer (save-current-buffer
                              (byte-compile-from-buffer input-buffer))))
        (unless byte-compile-abort-elc
          (prog1 t
	    (when byte-compile-verbose
	      (message "Compiling %s...done" filename))
	    (kill-buffer input-buffer)
	    (with-current-buffer output-buffer
              (when (and target-file
                         (or (not byte-native-compiling)
                             (and byte-native-compiling byte+native-compile)))
	        (goto-char (point-max))
	        (insert "\n")
	        (cond
	         ((and (file-writable-p target-file)
		       (file-writable-p
		        (file-name-directory (expand-file-name target-file))))
                  (if byte-native-compiling
                      ;; Defer elc production.
                      (setf byte-to-native-output-buffer-file
                            (cons (current-buffer) target-file))
                    (byte-write-target-file (current-buffer) target-file))
	          (or noninteractive
		      byte-native-compiling
		      (message "Wrote %s" target-file)))
                 ((file-writable-p target-file)
                  ;; Target file writable but not target directory. (Bug#44631)
                  (let ((coding-system-for-write 'no-conversion))
                    (with-file-modes (logand (default-file-modes) #o666)
                      (write-region (point-min) (point-max) target-file nil 1)))
                  (or noninteractive (message "Wrote %s" target-file)))
	         (t
	          (let ((exists (file-exists-p target-file)))
	            (signal (if exists 'file-error 'file-missing)
		            (list "Opening output file"
			          (if exists
				      "Cannot overwrite file"
			            "Directory not writable or nonexistent")
			          target-file))))))
              (unless byte-native-compiling
	        (kill-buffer (current-buffer))))
	    (when (and byte-compile-generate-call-tree
		       (or (eq t byte-compile-generate-call-tree)
		           (y-or-n-p (format "Report call tree for %s? "
                                             filename))))
	      (save-excursion
	        (display-call-tree filename)))
            (let ((gen-dynvars (getenv "EMACS_GENERATE_DYNVARS")))
              (when (and gen-dynvars (not (equal gen-dynvars ""))
                         byte-compile--seen-defvars)
                (let ((dynvar-file (concat target-file ".dynvars")))
                  (message "Generating %s" dynvar-file)
                  (with-temp-buffer
                    (dolist (var (delete-dups byte-compile--seen-defvars))
                      (insert (format "%S\n" (cons var filename))))
	            (write-region (point-min) (point-max) dynvar-file)))))
	    (when load
              (load target-file))))))))

;;;###autoload
(defun compile-defun (&optional arg)
  "Compile and evaluate the current top-level form.
Print the result in the echo area.
With argument ARG, insert value in current buffer after the form."
  (interactive "P")
  (save-excursion
    (end-of-defun)
    (beginning-of-defun)
    (let* ((byte-compile-current-file (current-buffer))
	   (byte-compile-current-buffer (current-buffer))
           (point (point))
	   (byte-compile-last-warned-func 'nothing)
	   (value (eval
		   (displaying-byte-compile-warnings
                    (let* ((byte-compile-current-annotations
                            (read-annotated (current-buffer)))
                           (form (byte-compile--decouple
                                  byte-compile-current-annotations
                                  #'cdr)))
		      (byte-compile-sexp (eval-sexp-add-defvars form point))))
                   lexical-binding)))
      (cond (arg
	     (message "Compiling from buffer... done.")
	     (prin1 value (current-buffer))
	     (insert "\n"))
	    (t
             (message "%s" (prin1-to-string value)))))))

(defun byte-compile-from-buffer (inbuffer)
  (let ((byte-compile-current-buffer inbuffer)
	(case-fold-search nil)
        ;; Prevent truncation flonums
	(float-output-format nil)
        ;; Prevent truncation lists
	(print-level nil)
	(print-length nil)
	;; Simulate entry to byte-compile-top-level
        (byte-compile-jump-tables nil)
        (byte-compile-constants nil)
	(byte-compile-variables nil)
	(byte-compile-tag-number 0)
	(byte-compile-depth 0)
	(byte-compile-maxdepth 0)
	(byte-compile-output nil))
    (byte-compile-close-variables
     (with-current-buffer
         (setq byte-compile--outbuffer
               (get-buffer-create
                (concat " *Compiler Output*"
                        (if (<= byte-compile-level 1) ""
                          (format "-%s" (1- byte-compile-level))))))
       (set-buffer-multibyte t)
       (erase-buffer)
       (setq case-fold-search nil))
     (displaying-byte-compile-warnings
      (with-current-buffer inbuffer
	(when byte-compile-current-file
	  (byte-compile-insert-header byte-compile-current-file
                                      byte-compile--outbuffer))
	(goto-char (point-min))

	;; Reset globals from previous byte-compile.
	(setq byte-compile--undefined-funcs nil)
        (setq byte-compile--noruntime-funcs nil)
        (setq byte-compile--defined-funcs nil)
        (setq byte-compile--seen-requires nil)

        (when byte-native-compiling
          (defvar native-comp-speed)
          (push `(native-comp-speed . ,native-comp-speed) byte-native-qualities)
          (defvar native-comp-debug)
          (push `(native-comp-debug . ,native-comp-debug) byte-native-qualities)
          (defvar native-comp-compiler-options)
          (push `(native-comp-compiler-options . ,native-comp-compiler-options)
                byte-native-qualities)
          (defvar native-comp-driver-options)
          (push `(native-comp-driver-options . ,native-comp-driver-options)
                byte-native-qualities)
          (defvar no-native-compile)
          (push `(no-native-compile . ,no-native-compile)
                byte-native-qualities))

        (while (progn
		 (while (progn (skip-chars-forward " \t\n\^l")
			       (= (following-char) ?\;))
		   (forward-line 1))
		 (not (eobp)))
          (let* ((byte-compile-current-annotations (read-annotated inbuffer))
                 (form (byte-compile--decouple byte-compile-current-annotations
                                               #'cdr)))
            (condition-case-unless-debug err
                (byte-compile-maybe-expand
                 form
                 (lambda (form*)
                   (let (byte-compile-current-func)
                     (byte-compile-file-form
                      (byte-compile-preprocess form*)))))
              (error (byte-compile-warn "%s" (error-message-string err))
                     (setq byte-compile-abort-elc err)))))
	(byte-compile-flush-pending)
	(byte-compile-warn--undefined-funcs)))
     byte-compile--outbuffer)))

(defun byte-compile-insert-header (_filename outbuffer)
  "Insert a header at the start of OUTBUFFER.
Call from the source buffer."
  (let ((dynamic byte-compile-dynamic)
	(optimize byte-optimize))
    (with-current-buffer outbuffer
      (goto-char (point-min))
      ;; The magic number of .elc files is ";ELC", or 0x3B454C43.  After
      ;; that is the file-format version number (18, 19, 20, or 23) as a
      ;; byte, followed by some nulls.  The primary motivation for doing
      ;; this is to get some binary characters up in the first line of
      ;; the file so that `diff' will simply say "Binary files differ"
      ;; instead of actually doing a diff of two .elc files.  An extra
      ;; benefit is that you can add this to /etc/magic:
      ;; 0	string		;ELC		GNU Emacs Lisp compiled file,
      ;; >4	byte		x		version %d
      (insert
       ";ELC"
       (let ((version
              (if (zerop emacs-minor-version)
                  ;; Let's allow silently loading into Emacs-27
                  ;; files compiled with Emacs-28.0.NN since the two can
                  ;; be almost identical (e.g. right after cutting the
                  ;; release branch) and people running the development
                  ;; branch can be presumed to know that it's risky anyway.
                  (1- emacs-major-version) emacs-major-version)))
         ;; Make sure the version is a plain byte that doesn't end the comment!
         (cl-assert (and (> version 13) (< version 128)))
         version)
       "\000\000\000\n"
       ";;; Compiled\n"
       ";;; in Emacs version " emacs-version "\n"
       ";;; with"
       (cond
	((eq optimize 'source) " source-level optimization only")
	((eq optimize 'byte) " byte-level optimization only")
	(optimize " all optimizations")
	(t "out optimization"))
       ".\n"
       (if dynamic ";;; Function definitions are lazy-loaded.\n"
	 "")
       "\n\n"))))

(defun byte-compile-output-file-form (form)
  "Write FORM to output buffer, being careful of
docstrings in defvar, defvaralias, defconst, autoload and
custom-declare-variable because make-docfile is so amazingly
stupid (and also obsolete)."
  (when byte-native-compiling
    ;; Spill output for the native compiler here
    (push (make-byte-to-native-top-level :form form :lexical lexical-binding)
          byte-to-native-top-level-forms))
  (let ((print-escape-newlines t)
        (print-length nil)
        (print-level nil)
        (print-quoted t)
        (print-gensym t)
        (print-circle t))
    (if (and (memq (car-safe form)
                   '(defvaralias defvar defconst autoload custom-declare-variable))
             (stringp (nth 3 form)))
        (byte-compile-output-docform nil nil '("\n(" 3 ")") form nil
                                     (memq (car form)
                                           '(defvaralias autoload
                                              custom-declare-variable)))
      (princ "\n" byte-compile--outbuffer)
      (prin1 form byte-compile--outbuffer))))

(defvar byte-compile--for-effect)

(defun byte-compile-output-docform (preface name info form specindex quoted)
  "Print a form with a doc string.  INFO is (prefix doc-index postfix).
If PREFACE and NAME are non-nil, print them too,
before INFO and the FORM but after the doc string itself.
If SPECINDEX is non-nil, it is the index in FORM
of the function bytecode string.  In that case,
we output that argument and the following argument
\(the constants vector) together, for lazy loading.
QUOTED says that we have to put a quote before the
list that represents a doc string reference.
`defvaralias', `autoload' and `custom-declare-variable' need that.

We need to examine byte-compile-dynamic-docstrings
in the input buffer (now current), not in the output buffer."
  (let ((dynamic-docstrings byte-compile-dynamic-docstrings))
    (with-current-buffer byte-compile--outbuffer
      (let (position)

        ;; Insert the doc string, and make it a comment with #@LENGTH.
        (and (>= (nth 1 info) 0)
             dynamic-docstrings
             (progn
               ;; Make the doc string start at beginning of line
               ;; for make-docfile's sake.
               (insert "\n")
               (setq position (byte-compile-output-as-comment
                               (nth (nth 1 info) form) nil))
               ;; If the doc string starts with * (a user variable),
               ;; negate POSITION.
               (if (and (stringp (nth (nth 1 info) form))
                        (> (length (nth (nth 1 info) form)) 0)
                        (eq (aref (nth (nth 1 info) form) 0) ?*))
                   (setq position (- position)))))

        (let ((print-continuous-numbering t)
              (print-number-table nil)
              (index 0)
              (print-escape-newlines t)
              (print-length nil)
              (print-level nil)
              (print-quoted t)
              (print-gensym t)
              (print-circle t))
          (when preface
            ;; FIXME: If cl-define-compiler-macro uses uninterned
            ;; "#:foo", we get:
            ;; (defalias '#1=#:foo--cmacro #[514 ...])
            ;; (put 'foo 'compiler-macro '#:foo--cmacro)
            (insert preface)
            (prin1 name byte-compile--outbuffer))
          (insert (car info))
          (prin1 (car form) byte-compile--outbuffer)
          (while (setq form (cdr form))
            (setq index (1+ index))
            (insert " ")
            (cond ((and (numberp specindex) (= index specindex)
                        ;; gensyms in the arglist might
                        ;; already be output; don't proceed
                        (or (not (hash-table-p print-number-table))
                            (not (catch 'already
                                   (maphash (lambda (_k v) (when v (throw 'already t)))
                                            print-number-table)))))
                   ;; Output the byte code and constants specially
                   ;; for lazy dynamic loading.
                   (let ((position (byte-compile-output-as-comment
                                    (cons (car form) (nth 1 form)) t)))
                     (princ (format "(#$ . %d) nil" position)
                            byte-compile--outbuffer)
                     (setq form (cdr form))
                     (setq index (1+ index))))
                  ((= index (nth 1 info))
                   (if position
                       (princ (format (if quoted "'(#$ . %d)"  "(#$ . %d)")
                                      position)
                              byte-compile--outbuffer)
                     (let ((print-escape-newlines nil))
                       (goto-char (prog1 (1+ (point))
                                    (prin1 (car form)
                                           byte-compile--outbuffer)))
                       (insert "\\\n")
                       (goto-char (point-max)))))
                  (t
                   (prin1 (car form) byte-compile--outbuffer)))))
        (insert (nth 2 info))))))

(defun byte-compile-keep-pending (form &optional handler)
  (prog1 nil
    (when (memq byte-optimize '(t source))
      (setq form (byte-optimize-one-form form t)))
    (when (nthcdr 300 byte-compile-output)
      ;; To avoid consing frenzy at load time, split here.
      (byte-compile-flush-pending))
    (if handler
        (let ((byte-compile--for-effect t))
          (funcall handler form)
          (when byte-compile--for-effect
            (byte-compile-discard)))
      (byte-compile-form form t))))

(defun byte-compile-flush-pending ()
  "Compile pending forms at end of file."
  (when byte-compile-output
    (let ((form (byte-compile-out-top-level t 'file)))
      (cond ((eq (car-safe form) 'progn)
	     (mapc #'byte-compile-output-file-form (cdr form)))
	    (form
	     (byte-compile-output-file-form form)))
      (setq byte-compile-constants nil
	    byte-compile-variables nil
	    byte-compile-depth 0
	    byte-compile-maxdepth 0
	    byte-compile-output nil
            byte-compile-jump-tables nil))))

(defun byte-compile-preprocess (form)
  (let ((form* (macroexpand-all form byte-compile-macro-environment)))
    (cconv-closure-convert form* byte-compile-bound-variables)))

;; byte-hunk-handlers can call this.
(defun byte-compile-file-form (form)
  (if-let ((handler (and (consp form)
                         (symbolp (car form))
		         (get (car form) 'byte-hunk-handler))))
      (let* ((byte-compile-current-form form)
             (form* (condition-case-unless-debug err
                        (funcall handler form)
                      (error
                       (prog1 nil
                         (byte-compile-warn "%s" (error-message-string err))
                         (setq byte-compile-abort-elc t))))))
	(byte-compile-flush-pending)
	(byte-compile-output-file-form form*))
    (byte-compile-keep-pending form)))

(put 'autoload 'byte-hunk-handler 'byte-compile-file-form-autoload)
(defun byte-compile-file-form-autoload (form)
  (when (and (cl-every #'macroexp-const-p form)
             (memq (eval (nth 5 form)) '(t macro)))
    ;; Define the autoload
    (eval form))
  (pcase (nth 1 form)
    (`',(and (pred symbolp) funsym)
     ;; Remove autoloads from undefined lists.
     (unless (fboundp funsym)
       (push (cons funsym (cons 'autoload (cdr (cdr form))))
             byte-compile-function-environment))
     (setq byte-compile--noruntime-funcs
           (delq funsym byte-compile--noruntime-funcs))
     (setq byte-compile--undefined-funcs
           (delq (assq funsym byte-compile--undefined-funcs)
                 byte-compile--undefined-funcs))))
  (if (stringp (nth 3 form))
      (prog1 form
        (byte-compile-docstring-style-warn form))
    ;; No doc string, so we can compile this as a normal form.
    (byte-compile-keep-pending form 'byte-compile-normal-call)))

(put 'defvar 'byte-hunk-handler 'byte-compile-file-form-defvar)
(put 'defconst 'byte-hunk-handler 'byte-compile-file-form-defvar)

(defun byte-compile--check-prefixed-var (sym)
  (when (and (symbolp sym)
             (not (string-match "[-*/:$]" (symbol-name sym)))
             (byte-compile-warning-enabled-p 'lexical sym))
    (byte-compile-warn "global/dynamic var `%s' lacks a prefix" sym)))

(defun byte-compile--declare-var (sym)
  (byte-compile--check-prefixed-var sym)
  (when (memq sym byte-compile-lexical-variables)
    (setq byte-compile-lexical-variables
          (delq sym byte-compile-lexical-variables))
    (when (byte-compile-warning-enabled-p 'lexical sym)
      (byte-compile-warn "Variable `%S' declared after its first use" sym)))
  (push sym byte-compile-bound-variables)
  (push sym byte-compile--seen-defvars))

(defun byte-compile-file-form-defvar (form)
  (let ((sym (nth 1 form)))
    (byte-compile--declare-var sym)
    (when (eq (car form) 'defconst)
      (push sym byte-compile-const-variables)))
  (when (or (cddr form) (not (eq (car form) 'defvar)))
    (byte-compile-docstring-style-warn form)
    (cond ((consp (nth 2 form))
           (setq form (copy-sequence form))
           (setcar (cdr (cdr form))
                   (byte-compile-top-level (nth 2 form) nil 'file))))
    form))

(put 'define-abbrev-table 'byte-hunk-handler
     'byte-compile-file-form-defvar-function)
(put 'defvaralias 'byte-hunk-handler 'byte-compile-file-form-defvar-function)

(defun byte-compile-file-form-defvar-function (form)
  (pcase-let (((or `',name (let name nil)) (nth 1 form)))
    (when name (byte-compile--declare-var name)))
  ;; Variable aliases are better declared before the corresponding variable,
  ;; since it makes it more likely that only one of the two vars has a value
  ;; before the `defvaralias' gets executed, which avoids the need to
  ;; merge values.
  (pcase form
    (`(defvaralias ,_ ',newname . ,_)
     (when (memq newname byte-compile-bound-variables)
       (when (byte-compile-warning-enabled-p 'suspicious)
         (byte-compile-warn
          "Alias for `%S' should be declared before its referent" newname)))))
  (byte-compile-docstring-style-warn form)
  (byte-compile-keep-pending form))

(put 'custom-declare-variable 'byte-hunk-handler
     'byte-compile-file-form-defvar-function)

(put 'custom-declare-face 'byte-hunk-handler
     'byte-compile-docstring-style-warn)

(put 'require 'byte-hunk-handler 'byte-compile-file-form-require)
(defun byte-compile-file-form-require (form)
  "Record functions defined by FORM in `byte-compile--defined-funcs'."
  (let* ((args (mapcar #'eval (cdr form)))
         (to-require (car args)))
    (apply #'require args)
    ;; traverse dag of requires, marking defined functions
    (cl-loop with queue = (cl-remove-if
                           (lambda (x) (memq x byte-compile--seen-requires))
                           (list to-require))
             while queue
             do (setq byte-compile--seen-requires
                      (append byte-compile--seen-requires queue))
             for load-entry = (cl-find-if
                               (apply-partially #'member (cons 'provide (pop queue)))
                               load-history)
             do (mapc
                 (lambda (entry)
                   (pcase entry
                     (`(defun . ,what)
                      (push what byte-compile--defined-funcs))))
                 load-entry)
             for requires = (cl-remove-if
                             (lambda (x) (memq x byte-compile--seen-requires))
                             (delq nil
                                   (mapcar
                                    (lambda (entry)
                                      (pcase entry
                                        (`(require . ,what) what)))
                                    load-entry)))
             do (setq queue (append queue requires))))
  (byte-compile-keep-pending form 'byte-compile-normal-call))

(put 'progn 'byte-hunk-handler 'byte-compile-file-form-progn)
(put 'prog1 'byte-hunk-handler 'byte-compile-file-form-progn)
(defun byte-compile-file-form-progn (form)
  (prog1 nil
    (mapc #'byte-compile-file-form (cdr form))))

(put 'with-no-warnings 'byte-hunk-handler
     'byte-compile-file-form-with-no-warnings)
(defun byte-compile-file-form-with-no-warnings (form)
  (let (byte-compile-warnings)
    (byte-compile-file-form-progn form)))

(put 'internal--with-suppressed-warnings 'byte-hunk-handler
     'byte-compile-file-form-with-suppressed-warnings)
(defun byte-compile-file-form-with-suppressed-warnings (form)
  "FORM is (internal--with-suppressed-warnings (quote warnings) body)."
  (let ((byte-compile--suppressed-warnings
         (append (eval (cl-second form)) byte-compile--suppressed-warnings)))
    (byte-compile-file-form-progn (cdr form))))

;; Automatically evaluate define-obsolete-function-alias etc at top-level.
(put 'make-obsolete 'byte-hunk-handler 'byte-compile-file-form-make-obsolete)
(defun byte-compile-file-form-make-obsolete (form)
  (prog1 (byte-compile-keep-pending form)
    (apply #'make-obsolete (mapcar #'eval (cdr form)))))

(defun byte-compile-file-form-defalias* (name macro-p arglist body rest)
  "Rather than have `byte-compile-output-file-form' analyze NAME's
defalias, output it by hand here.  ARGLIST is the list of
arguments, or t if not recognized.  BODY is the function
definition, or t if not recognized.  Return t if compiled, nil
otherwise."
  (let* ((this-kind (if macro-p
                        'byte-compile-macro-environment
                      'byte-compile-function-environment))
         (that-kind (if macro-p
                        'byte-compile-function-environment
                      'byte-compile-macro-environment))
         (this-one (assq name (symbol-value this-kind)))
         (that-one (assq name (symbol-value that-kind)))
         (do-warn (byte-compile-warning-enabled-p 'redefine name))
         (byte-compile-current-func name))
    (push name byte-compile--defined-funcs)
    (when byte-compile-generate-call-tree
      (unless (assq name byte-compile-call-tree)
        ;; Add NAME to call tree to later detect unused functions.
        (setq byte-compile-call-tree
              (cons (list name nil nil) byte-compile-call-tree))))
    (when do-warn
      (byte-compile-arglist-warn name arglist macro-p))
    (when byte-compile-verbose
      (message "Compiling %s... (%s)"
               (or byte-compile-current-file "") name))
    (when (or macro-p (listp body))
      (cond (that-one
             (when (and do-warn
                        ;; Don't warn when compiling stubs in byte-run.el
                        (not (assq name byte-compile-initial-macro-environment)))
               (byte-compile-warn
                "`%s' defined multiple times, as both function and macro"
                name))
             (setcdr that-one nil))
            (this-one
             (when (and do-warn
                        ;; Don't warn when compiling stubs in byte-run.el
                        (not (assq name byte-compile-initial-macro-environment)))
               (byte-compile-warn
                "%s `%s' defined multiple times in this file"
                (if macro-p "macro" "function")
                name)))
            ((eq (car-safe (symbol-function name))
                 (if macro-p 'lambda 'macro))
             (when do-warn
               (byte-compile-warn
                "%s `%s' being redefined as a %s"
                (if macro-p "function" "macro")
                name
                (if macro-p "macro" "function")))
             ;; Shadow existing definition.
             (set this-kind
                  (cons (cons name nil) (symbol-value this-kind))))))

    (when (and (listp body)
               (stringp (car body))
               (symbolp (car-safe (cdr-safe body)))
               (car-safe (cdr-safe body))
               (stringp (car-safe (cdr-safe (cdr-safe body)))))
      (byte-compile-warn "probable `\"' without `\\' in doc string of %s"
                         name))

    ;; Final expresssion must inform caller whether we compiled.
    (if (not (listp body))
        (prog1 nil
          (unless macro-p ;; macros undefined until runtime evaluation
            (push (cons name (if (listp arglist) `(declared ,arglist) t))
                  byte-compile-function-environment)))
      (let ((code (byte-compile-lambda (cons arglist body) t)))
        (if this-one
            ;; A definition in byte-compile-initial-macro-environment
            ;; cannot be redefined.  (Bug#8647)
            (unless (and macro-p
                         (assq name byte-compile-initial-macro-environment))
              (setcdr this-one code))
          (set this-kind (cons (cons name code) (symbol-value this-kind))))

        ;; If REST contains additional args (e.g., docstring) we don't
        ;; handle below, punt back nil.
        (unless rest
          (prog1 t
            (byte-compile-flush-pending)
            (when byte-native-compiling
              ;; Spill output for the native compiler here.
              (push (if macro-p
                        (make-byte-to-native-top-level
                         :form `(defalias ',name '(macro . ,code) nil)
                         :lexical lexical-binding)
                      (make-byte-to-native-func-def :name name
                                                    :byte-func code))
                    byte-to-native-top-level-forms))
            (let ((doc-index (if (stringp (documentation code t)) 4 -1)))
              (byte-compile-output-docform
               "\n(defalias '"
               name
               (if macro-p
                   `(" '(macro . #[" ,doc-index "])")
                 `(" #[" ,doc-index "]"))
               (append code nil) ; function vector to list
               (and (atom code) byte-compile-dynamic 1)
               nil))
            (princ ")" byte-compile--outbuffer)))))))

(defun byte-compile-output-as-comment (exp quoted)
  "Print Lisp object EXP in the output file, inside a comment.
Return the file (byte) position it will have.
If QUOTED is non-nil, print with quoting; otherwise, print without quoting."
  (with-current-buffer byte-compile--outbuffer
    (let ((position (point)))
      ;; Insert EXP, and make it a comment with #@LENGTH.
      (insert " ")
      (if quoted
          (prin1 exp byte-compile--outbuffer)
        (princ exp byte-compile--outbuffer))
      (goto-char position)
      ;; Quote certain special characters as needed.
      ;; get_doc_string in doc.c does the unquoting.
      (while (search-forward "\^A" nil t)
        (replace-match "\^A\^A" t t))
      (goto-char position)
      (while (search-forward "\000" nil t)
        (replace-match "\^A0" t t))
      (goto-char position)
      (while (search-forward "\037" nil t)
        (replace-match "\^A_" t t))
      (goto-char (point-max))
      (insert "\037")
      (goto-char position)
      (insert "#@" (format "%d" (- (position-bytes (point-max))
                                   (position-bytes position))))

      ;; Save the file position of the object.
      ;; Note we add 1 to skip the space that we inserted before the actual doc
      ;; string, and subtract point-min to convert from an 1-origin Emacs
      ;; position to a file position.
      (prog1
          (- (position-bytes (point)) (point-min) -1)
        (goto-char (point-max))))))

(defun byte-compile--reify-function (fun)
  "Return an expression which will evaluate to a function value FUN.
FUN should be either a `lambda' value or a `closure' value."
  (pcase-let* (((or (and `(lambda ,args . ,body) (let env nil))
                    `(closure ,env ,args . ,body))
                fun)
               (preamble nil)
               (renv ()))
    ;; Split docstring and `interactive' form from body.
    (when (stringp (car body))
      (push (pop body) preamble))
    (when (eq (car-safe (car body)) 'interactive)
      (push (pop body) preamble))
    (setq preamble (nreverse preamble))
    ;; Turn the function's closed vars (if any) into local let bindings.
    (dolist (binding env)
      (cond
       ((consp binding)
        (push `(,(car binding) ',(cdr binding)) renv))
       ((eq binding t))
       (t (push `(defvar ,binding) body))))
    (if (null renv)
        `(lambda ,args ,@preamble ,@body)
      `(let ,renv (lambda ,args ,@preamble ,@body)))))

;;;###autoload
(defun byte-compile (form)
  "If FORM is a symbol, compile its function definition.
If FORM is a lambda or a macro, compile into a function."
  (displaying-byte-compile-warnings
   (byte-compile-close-variables
    (let* ((lexical-binding lexical-binding)
           (fun (if (symbolp form)
		    (symbol-function form)
		  form))
	   (macro (eq (car-safe fun) 'macro)))
      (when macro
	(setq fun (cdr fun)))
      (cond
       ((byte-code-function-p fun)
        (message "Function %s is already compiled"
                 (if (symbolp form) form "provided"))
        fun)
       (t
        (let (final-eval)
          (when (or (symbolp form) (eq (car-safe fun) 'closure))
            ;; FUN is a function *value*; recover its source code.
            (setq lexical-binding (eq (car fun) 'closure))
            (setq fun (byte-compile--reify-function fun))
            (setq final-eval t))
          ;; Expand macros.
          (setq fun (byte-compile-preprocess fun))
          (setq fun (byte-compile-top-level fun nil 'eval))
          (when (symbolp form)
            ;; byte-compile-top-level returns an *expression* we need
            ;; to evaluate, although it's often a constant,
            ;; self-evaluating byte-code object.
            (setq fun (eval fun t)))
          (when final-eval
            (setq fun (eval fun t)))
          (when macro
            (push 'macro fun))
          (when (symbolp form)
            (fset form fun))
          fun)))))))

(defun byte-compile-sexp (sexp)
  "Compile and return SEXP."
  (displaying-byte-compile-warnings
   (byte-compile-close-variables
    (byte-compile-top-level (byte-compile-preprocess sexp)))))

(defun byte-compile-check-lambda-list (list)
  "Check lambda-list LIST for errors."
  (let (vars)
    (while list
      (let ((arg (car list)))
	(cond ((or (not (symbolp arg))
		   (macroexp--const-symbol-p arg t))
	       (error "Invalid lambda variable %s" arg))
	      ((eq arg '&rest)
               (unless (cdr list)
                 (error "&rest without variable name"))
	       (when (cddr list)
		 (error "Garbage following &rest VAR in lambda-list"))
               (when (memq (cadr list) '(&optional &rest))
                 (error "%s following &rest in lambda-list" (cadr list))))
	      ((eq arg '&optional)
               (when (memq '&optional (cdr list))
                 (error "Duplicate &optional")))
	      ((and (memq arg vars)
	            ;; Allow repetitions for unused args.
	            (not (string-match "\\`_" (symbol-name arg))))
	       (byte-compile-warn "repeated variable %s in lambda-list" arg))
	      (t
	       (push arg vars))))
      (setq list (cdr list)))))


(defun byte-compile-arglist-vars (arglist)
  "Return a list of the variables in the lambda argument list ARGLIST."
  (remq '&rest (remq '&optional arglist)))

(defun byte-compile-make-lambda-lexenv (args)
  "Return a new lexical environment for a lambda expression FORM."
  (let* ((lexenv nil)
         (stackpos 0))
    ;; Add entries for each argument.
    (dolist (arg args)
      (push (cons arg stackpos) lexenv)
      (setq stackpos (1+ stackpos)))
    ;; Return the new lexical environment.
    lexenv))

(defun byte-compile-make-args-desc (arglist)
  (let ((mandatory 0)
        nonrest (rest 0))
    (while (and arglist (not (memq (car arglist) '(&optional &rest))))
      (setq mandatory (1+ mandatory))
      (setq arglist (cdr arglist)))
    (setq nonrest mandatory)
    (when (eq (car arglist) '&optional)
      (setq arglist (cdr arglist))
      (while (and arglist (not (eq (car arglist) '&rest)))
        (setq nonrest (1+ nonrest))
        (setq arglist (cdr arglist))))
    (when arglist
      (setq rest 1))
    (if (> mandatory 127)
        (prog1 nil
          (setq byte-compile-abort-elc t)
          (byte-compile-warn "%s" "Too many mandatory arguments"))
      (logior mandatory
              (ash nonrest 8)
              (ash rest 7)))))

(defun byte-compile--warn-lexical-dynamic (var context)
  (when (byte-compile-warning-enabled-p 'lexical-dynamic var)
    (byte-compile-warn
     "`%s' lexically bound in %s here but declared dynamic in: %s"
     var context
     (mapconcat #'identity
                (mapcan (lambda (v) (and (eq var (car v))
                                         (list (cdr v))))
                        byte-compile--known-dynamic-vars)
                ", "))))

(defun byte-compile-lambda (fun &optional add-lambda num-constants)
  "Byte-compile a lambda-expression and return a valid function.
The value is usually a compiled function but may be the original
lambda-expression.
When ADD-LAMBDA is non-nil, the symbol `lambda' is added as head
of the list FUN."
  (if add-lambda
      (setq fun (cons 'lambda fun))
    (unless (eq 'lambda (car-safe fun))
      (error "Not a lambda list: %S" fun)))
  (byte-compile-docstring-style-warn fun)
  (byte-compile-check-lambda-list (nth 1 fun))
  (let* ((arglist (nth 1 fun))
         (arglistvars (byte-compile-arglist-vars arglist))
	 (byte-compile-bound-variables
	  (append (if (not lexical-binding) arglistvars)
                  byte-compile-bound-variables))
	 (body (cdr (cdr fun)))
	 (doc (if (stringp (car body))
                  (prog1 (car body)
                    ;; Discard the doc string
                    ;; unless it is the last element of the body.
                    (if (cdr body)
                        (setq body (cdr body))))))
	 (int (assq 'interactive body))
         command-modes)
    (when lexical-binding
      (dolist (var arglistvars)
        (when (assq var byte-compile--known-dynamic-vars)
          (byte-compile--warn-lexical-dynamic var 'lambda))))
    ;; Process the interactive spec.
    (when int
      ;; Skip (interactive) if it is in front (the most usual location).
      (when (eq int (car body))
	(setq body (cdr body)))
      (cond ((consp (cdr int))       ; There is an `interactive' spec.
             ;; Check that the bit after the `interactive' spec is
             ;; just a list of symbols (i.e., modes).
	     (unless (seq-every-p #'symbolp (cdr (cdr int)))
	       (byte-compile-warn "malformed `interactive' specification: %s"
				  (prin1-to-string int)))
             (setq command-modes (cdr (cdr int)))
	     ;; If the interactive spec is a call to `list', don't
	     ;; compile it, because `call-interactively' looks at the
	     ;; args of `list'.  Actually, compile it to get warnings,
	     ;; but don't use the result.
	     (let* ((form (nth 1 int))
                    (newform (byte-compile-top-level form)))
	       (while (memq (car-safe form) '(let let* progn save-excursion))
		 (while (consp (cdr form))
		   (setq form (cdr form)))
		 (setq form (car form)))
	       (when (or (not (eq (car-safe form) 'list))
                         ;; For code using lexical-binding, form is not
                         ;; valid lisp, but rather an intermediate form
                         ;; which may include "calls" to
                         ;; internal-make-closure (Bug#29988).
                         lexical-binding)
                 (setq int `(interactive ,newform)))))
            ((cdr int)                  ; Invalid (interactive . something).
	     (byte-compile-warn "malformed interactive spec: %s"
				(prin1-to-string int)))))
    ;; Process the body.
    (let ((compiled
           (byte-compile-top-level (cons 'progn body) nil 'lambda
                                   (when lexical-binding
                                     ;; use env containing just args (since lambda
                                     ;; expressions will be closed by now).
                                     (byte-compile-make-lambda-lexenv arglistvars))
                                   num-constants)))
      ;; Build the actual byte-coded function.
      (cl-assert (eq 'byte-code (car-safe compiled)))
      (let ((out
	     (apply #'make-byte-code
		    (if lexical-binding
			(byte-compile-make-args-desc arglist)
		      arglist)
		    (append
		     ;; byte-string, constants-vector, stack depth
		     (cdr compiled)
		     ;; optionally, the doc string.
		     (cond ((and lexical-binding arglist)
			    ;; byte-compile-make-args-desc lost the argnames,
			    ;; so preserve them in the docstring.
			    (list (help-add-fundoc-usage doc arglist)))
			   ((or doc int)
			    (list doc)))
		     ;; optionally, the interactive spec (and the modes the
		     ;; command applies to).
		     (cond
		      ;; We have some command modes, so use the vector form.
		      (command-modes
                       (list (vector (nth 1 int) command-modes)))
		      ;; No command modes, use the simple form with just the
		      ;; interactive spec.
		      (int
                       (list (nth 1 int))))))))
	(when byte-native-compiling
          (setf (byte-to-native-lambda-byte-func
                 (gethash (cadr compiled)
                          byte-to-native-lambdas-h))
                out))
	out))))

(defvar byte-compile-reserved-constants 0)

(defun byte-compile-constants-vector ()
  ;; Builds the constants-vector from the current variables and constants.
  ;;   This modifies the constants from (const . nil) to (const . offset).
  ;; To keep the byte-codes to look up the vector as short as possible:
  ;;   First 6 elements are vars, as there are one-byte varref codes for those.
  ;;   Next up to byte-constant-limit are constants, still with one-byte codes.
  ;;   Next variables again, to get 2-byte codes for variable lookup.
  ;;   The rest of the constants and variables need 3-byte byte-codes.
  (let* ((i (1- byte-compile-reserved-constants))
	 (rest (nreverse byte-compile-variables)) ; nreverse because the first
	 (other (nreverse byte-compile-constants)) ; vars often are used most.
	 ret tmp
	 (limits '(5			; Use the 1-byte varref codes,
		   63  ; 1-constlim	;  1-byte byte-constant codes,
		   255			;  2-byte varref codes,
		   65535		;  3-byte codes for the rest.
                   65535))              ;  twice since we step when we swap.
	 limit)
    (while (or rest other)
      (setq limit (car limits))
      (while (and rest (< i limit))
	(cond
	 ((numberp (car rest))
	  (cl-assert (< (car rest) byte-compile-reserved-constants)))
	 ((setq tmp (assq (car (car rest)) ret))
	  (setcdr (car rest) (cdr tmp)))
	 (t
	  (setcdr (car rest) (setq i (1+ i)))
	  (setq ret (cons (car rest) ret))))
	(setq rest (cdr rest)))
      (setq limits (cdr limits)         ;Step
	    rest (prog1 other           ;&Swap.
		   (setq other rest))))
    (apply 'vector (nreverse (mapcar 'car ret)))))

(defun byte-compile-top-level (form
                               &optional
                               for-effect output-type lexenv num-constants)
  "Return equivalent byte-code expression for FORM.
OUTPUT-TYPE advises how form will be used,
\\='eval or nil: a single form,
\\='lambda:      body of a lambda,
\\='file:        used at file-level."
  (let ((byte-compile--for-effect for-effect)
        (byte-compile-constants nil)
	(byte-compile-variables nil)
	(byte-compile-tag-number 0)
	(byte-compile-depth 0)
	(byte-compile-maxdepth 0)
        (byte-compile--lexical-environment lexenv)
        (byte-compile-reserved-constants (or num-constants 0))
	(byte-compile-output nil)
        (byte-compile-jump-tables nil))
    (when (memq byte-optimize '(t source))
      (setq form (byte-optimize-one-form form byte-compile--for-effect)))
    (while (and (eq (car-safe form) 'progn)
                (not (cdr (cdr form))))
      (setq form (nth 1 form)))
    ;; Set up things for a lexically-bound function.
    (when (and lexical-binding (eq output-type 'lambda))
      ;; Stack depth is number of arguments.
      (setq byte-compile-depth (length byte-compile--lexical-environment))
      (when (> byte-compile-depth 0)
        ;; Output tag to record initial stack depth for optimizer.
        (byte-compile-out-tag (byte-compile-make-tag))))
    (byte-compile-form form byte-compile--for-effect)
    (byte-compile-out-top-level byte-compile--for-effect output-type)))

(defun byte-compile-out-top-level (&optional for-effect output-type)
  "OUTPUT-TYPE is described in `byte-compile-top-level'."
  (when for-effect
    ;; Stack is empty; push a value to be returned from (byte-code ...)
    (if (eq (car (car byte-compile-output)) 'byte-discard)
	(setq byte-compile-output (cdr byte-compile-output))
      (byte-compile-push-constant
       ;; Push a constant, preferably a previously used symbol or number
       ;; which would be optimized away should we ever choose to return it.
       (unless (assq nil byte-compile-constants)
         (let ((tmp (reverse byte-compile-constants)))
           (while (and tmp (not (or (symbolp (caar tmp))
                                    (numberp (caar tmp)))))
             (setq tmp (cdr tmp)))
           (caar tmp))))))
  (byte-compile-out 'byte-return 0)
  (setq byte-compile-output (nreverse byte-compile-output))
  (when (memq byte-optimize '(t byte))
    (setq byte-compile-output (byte-optimize-lapcode byte-compile-output)))

  ;; Decompile trivial constants, variables, or single funcalls
  ;; excluding lambdas.  Except for Lisp_Compiled objects, forms like
  ;; (foo "hi") are still quicker than (byte-code "..." [foo "hi"] 2).
  ;; Note that even (quote foo) must be parsed just as any subr by the
  ;; interpreter, so quote should be compiled into byte-code in some
  ;; contexts.

  ;; What to decompile:
  ;;	lambda	-> never.  The compiled form is always faster.
  ;;	eval	-> atom, quote or (function atom atom atom)
  ;;	file	-> as progn, but takes both quotes and atoms, and longer forms.
  (let ((maycall (not (eq output-type 'lambda))) ;; t if we may make a funcall.
        rest tmp body)
    (cond
     ;; This should be split into byte-compile-nontrivial-function-p.
     ((or (eq output-type 'lambda)
	  (nthcdr (if (eq output-type 'file) 50 8) byte-compile-output)
	  (assq 'TAG byte-compile-output) ; Not necessary, but speeds up a bit.
	  (not (setq tmp (assq 'byte-return byte-compile-output)))
	  (progn
	    (setq rest (nreverse
			(cdr (memq tmp (reverse byte-compile-output)))))
	    (while
                (cond
                 ((memq (car (car rest)) '(byte-varref byte-constant))
                  (setq tmp (car (cdr (car rest))))
                  (if (if (eq (car (car rest)) 'byte-constant)
                          (or (consp tmp)
                              (and (symbolp tmp)
                                   (not (macroexp--const-symbol-p tmp)))))
                      (if maycall
                          (setq body (cons (list 'quote tmp) body)))
                    (setq body (cons tmp body))))
                 ((and maycall
                       ;; Allow a funcall if at most one atom follows it.
                       (null (nthcdr 3 rest))
                       (setq tmp (get (car (car rest)) 'byte-opcode-invert))
                       (or (null (cdr rest))
                           (and (eq output-type 'file)
                                (cdr (cdr rest))
                                (eql (length body) (cdr (car rest))) ;bug#34757
                                (eq (car (nth 1 rest)) 'byte-discard)
                                (progn (setq rest (cdr rest)) t))))
                  (setq maycall nil) ;; Only allow one real function call.
                  (setq body (nreverse body))
                  (setq body (list
                              (if (and (eq tmp 'funcall)
                                       (eq (car-safe (car body)) 'quote)
				       (symbolp (nth 1 (car body))))
                                  (cons (nth 1 (car body)) (cdr body))
                                (cons tmp body))))
                  (or (eq output-type 'file)
                      (not (delq nil (mapcar 'consp (cdr (car body))))))))
	      (setq rest (cdr rest)))
	    rest))
      (let ((byte-compile-vector (byte-compile-constants-vector)))
	(list 'byte-code (byte-compile-lapcode byte-compile-output)
	      byte-compile-vector byte-compile-maxdepth)))
     ;; it's a trivial function
     ((cdr body) (cons 'progn (nreverse body)))
     (t (car body)))))

(defun byte-compile-macroexpand-declare-function (fn file &rest args)
  "Special macro-expander used during byte-compilation."
  (declare (advertised-calling-convention
	    (fn file &optional arglist fileonly) nil))
  (let ((gotargs (and (consp args) (listp (car args))))
	(unresolved (assq fn byte-compile--undefined-funcs)))
    (when unresolved
      ;; function was called before declaration
      (if (and gotargs (byte-compile-warning-enabled-p 'callargs))
	  (byte-compile-arglist-warn fn (car args) nil)
	(setq byte-compile--undefined-funcs
	      (delq unresolved byte-compile--undefined-funcs))))
    (push (cons fn (if gotargs
		       (list 'declared (car args))
		     t))
	  byte-compile-function-environment))
  ;; We are stating that it _will_ be defined at runtime.
  (setq byte-compile--noruntime-funcs
        (delq fn byte-compile--noruntime-funcs))
  ;; Delegate the rest to the normal macro definition.
  (macroexpand `(declare-function ,fn ,file ,@args)))

(defsubst byte-compile--decouple-cell (form func)
  (cond ((atom (car form)) (funcall func form))
        (t (byte-compile--decouple form func))))

(defun byte-compile--decouple (form func)
  (unless (circular-list-p form)
    (if (atom (car form))
        (byte-compile--decouple-cell form func)
      (cl-loop with tail = (unless (cl-tailp nil (last form))
                             (last form))
               for element in form
               when (or (consp element) (null element))
               collect (byte-compile--decouple-cell element func) into result
               finally return (nconc result
                                     (when tail
                                       (byte-compile--decouple-cell tail func)))))))

(defun byte-compile-form (form &optional for-effect)
  "Compiles FORM.
FOR-EFFECT means FORM is side-effect-only whose meaningless return
value should be byte-discard."
  (let ((byte-compile--for-effect for-effect)
        (byte-compile-current-form form))
    (cond
     ((not (consp form))
      (cond ((or (not (symbolp form)) (macroexp--const-symbol-p form))
             (byte-compile-constant form))
            ((and byte-compile--for-effect byte-compile-delete-errors)
             (setq byte-compile--for-effect nil))
            (t
             (byte-compile-variable-ref form))))
     ((symbolp (car form))
      (let* ((fn (car form))
             (handler (get fn 'byte-compile))
	     (interactive-only
	      (or (get fn 'interactive-only)
		  (memq fn byte-compile-interactive-only-functions))))
        (when (memq fn '(set symbol-value run-hooks
                         add-hook remove-hook run-hook-with-args
                         run-hook-with-args-until-success
                         run-hook-with-args-until-failure))
          (pcase (cdr form)
            (`(',var . ,_)
             (when (memq var byte-compile-lexical-variables)
               (prog1 nil
                 (setq byte-compile-abort-elc t)
                 (byte-compile-warn "%s cannot use lexical var `%s'" fn var))))))
        ;; Warn about obsolete hooks.
        (when (memq fn '(add-hook remove-hook))
          (let ((hook (car-safe (cdr form))))
            (when (eq (car-safe hook) 'quote)
              (byte-compile-check-variable (cadr hook) nil))))
        (when (and (byte-compile-warning-enabled-p 'suspicious)
                   (macroexp--const-symbol-p fn))
          (byte-compile-warn "`%s' called as a function" fn))
	(when (and (byte-compile-warning-enabled-p 'interactive-only fn)
		   interactive-only)
	  (byte-compile-warn "`%s' is for interactive use only%s"
			     fn
			     (cond ((stringp interactive-only)
				    (format "; %s"
					    (substitute-command-keys
					     interactive-only)))
				   ((and (symbolp 'interactive-only)
					 (not (eq interactive-only t)))
				    (format-message "; use `%s' instead."
                                                    interactive-only))
				   (t "."))))
        (when (eq (car-safe (symbol-function (car form))) 'macro)
          (setq byte-compile-abort-elc t)
          (byte-compile-warn "macro `%s' defined after use in %S (missing require?)"
                             (car form) form))
        (if handler
            (funcall handler form)
          (byte-compile-normal-call form))))
     ((and (byte-code-function-p (car form))
           (memq byte-optimize '(t lap)))
      (byte-compile-unfold-byte-code-function form))
     ((and (eq (car-safe (car form)) 'lambda)
           ;; FORM must be different after unfold, else malformed
           (not (eq form (setq form (macroexp--unfold-lambda form)))))
      (byte-compile-form form byte-compile--for-effect)
      (setq byte-compile--for-effect nil))
     (t (byte-compile-normal-call form)))
    (when byte-compile--for-effect
      (byte-compile-discard))))

(defun byte-compile-normal-call (form)
  (when (and (symbolp (car form))
             (byte-compile-warning-enabled-p 'callargs (car form)))
    (if (memq (car form)
              '(custom-declare-group custom-declare-variable
                                     custom-declare-face))
        (byte-compile-nogroup-warn form))
    (byte-compile-callargs-warn form))
  (when byte-compile-generate-call-tree
    (byte-compile-annotate-call-tree form))
  (when (and byte-compile--for-effect (eq (car form) 'mapcar)
             (byte-compile-warning-enabled-p 'mapcar 'mapcar))
    (byte-compile-warn
     "`mapcar' called for effect; use `mapc' or `dolist' instead"))
  (when (and (eq (car form) 'lsh)
             (byte-compile-warning-enabled-p 'suspicious 'lsh))
    (byte-compile-warn "avoid `lsh'; use `ash' instead"))
  (byte-compile-push-constant (car form))
  (mapc #'byte-compile-form (cdr form))
  (byte-compile-out 'byte-call (length (cdr form))))


;; Splice the given lap code into the current instruction stream.
;; If it has any labels in it, you're responsible for making sure there
;; are no collisions, and that byte-compile-tag-number is reasonable
;; after this is spliced in.  The provided list is destroyed.
(defun byte-compile-inline-lapcode (lap end-depth)
  ;; "Replay" the operations: we used to just do
  ;; (setq byte-compile-output (nconc (nreverse lap) byte-compile-output))
  ;; but that fails to update byte-compile-depth, so we had to assume
  ;; that `lap' ends up adding exactly 1 element to the stack.  This
  ;; happens to be true for byte-code generated by bytecomp.el without
  ;; lexical-binding, but it's not true in general, and it's not true for
  ;; code output by bytecomp.el with lexical-binding.
  ;; We also restore the value of `byte-compile-depth' and remove TAG depths
  ;; accordingly when inlining lapcode containing lap-code, exactly as
  ;; documented in `byte-compile-cond-jump-table'.
  (let ((endtag (byte-compile-make-tag))
        last-jump-tag ;; last TAG we have jumped to
        last-depth ;; last value of `byte-compile-depth'
        last-constant ;; value of the last constant encountered
        last-switch ;; whether the last op encountered was byte-switch
        switch-tags ;; a list of tags that byte-switch could jump to
        ;; a list of tags byte-switch will jump to, if the value doesn't
        ;; match any entry in the hash table
        switch-default-tags)
    (dolist (op lap)
      (cond
       ((eq (car op) 'TAG)
        (when (or (member op switch-tags) (member op switch-default-tags))
          ;; This TAG is used in a jump table, this means the last goto
          ;; was to a done/default TAG, and thus it's cddr should be set to nil.
          (when last-jump-tag
            (setcdr (cdr last-jump-tag) nil))
          ;; Also, restore the value of `byte-compile-depth' to what it was
          ;; before the last goto.
          (setq byte-compile-depth last-depth
                last-jump-tag nil))
        (byte-compile-out-tag op))
       ((memq (car op) byte-goto-ops)
        (setq last-depth byte-compile-depth
              last-jump-tag (cdr op))
        (byte-compile-goto (car op) (cdr op))
        (when last-switch
          ;; The last op was byte-switch, this goto jumps to a "default" TAG
          ;; (when no value in the jump table is satisfied).
          (push (cdr op) switch-default-tags)
          (setcdr (cdr (cdr op)) nil)
          (setq byte-compile-depth last-depth
                last-switch nil)))
       ((eq (car op) 'byte-return)
        (byte-compile-discard (- byte-compile-depth end-depth) t)
        (byte-compile-goto 'byte-goto endtag))
       (t
        (when (eq (car op) 'byte-switch)
          ;; The last constant is a jump table.
          (push last-constant byte-compile-jump-tables)
          (setq last-switch t)
          ;; Push all TAGs in the jump to switch-tags.
          (maphash #'(lambda (_k tag)
                       (push tag switch-tags))
                   last-constant))
        (setq last-constant (and (eq (car op) 'byte-constant) (cadr op)))
        (setq last-depth byte-compile-depth)
        (byte-compile-out (car op) (cdr op)))))
    (byte-compile-out-tag endtag)))

(defun byte-compile-unfold-byte-code-function (form)
  "Inline call to byte-code-functions."
  (let* ((byte-compile-bound-variables byte-compile-bound-variables)
         (fun (car form))
         (fargs (aref fun 0))
         (start-depth byte-compile-depth)
         (fmax2 (when (numberp fargs) (ash fargs -7))) ;; 2*max+rest.
         (alen (length (cdr form)))
         dynbinds lap)
    (fetch-bytecode fun)
    (setq lap (byte-decompile-bytecode-1 (aref fun 1) (aref fun 2) t))
    (if (assq 'byte-switch lap)
        ;; switch occludes `byte-compile-depth' so cannot inline
        (byte-compile-normal-call form)
      (mapc #'byte-compile-form (cdr form))
      (unless fmax2
        ;; Old-style byte-code.
        (cl-assert (listp fargs))
        (while fargs
          (pcase (car fargs)
            ('&optional (setq fargs (cdr fargs)))
            ('&rest (setq fmax2 (+ (* 2 (length dynbinds)) 1))
                    (push (cadr fargs) dynbinds)
                    (setq fargs nil))
            (_ (push (pop fargs) dynbinds))))
        (unless fmax2 (setq fmax2 (* 2 (length dynbinds)))))
      (cond
       ((<= (+ alen alen) fmax2)
        ;; Add missing &optional (or &rest) arguments.
        (dotimes (_ (- (/ (1+ fmax2) 2) alen))
          (byte-compile-push-constant nil)))
       ((zerop (logand fmax2 1))
        (setq byte-compile-abort-elc t)
        (byte-compile-warn "Too many arguments for inlined function %S" form)
        (byte-compile-discard (- alen (/ fmax2 2))))
       (t
        ;; Turn &rest args into a list.
        (let ((n (- alen (/ (1- fmax2) 2))))
          (cl-assert (> n 0) nil "problem: fmax2=%S alen=%S n=%S" fmax2 alen n)
          (if (< n 5)
              (byte-compile-out
               (aref [byte-list1 byte-list2 byte-list3 byte-list4] (1- n))
               0)
            (byte-compile-out 'byte-listN n)))))
      (mapc #'byte-compile-dynamic-variable-bind dynbinds)
      (byte-compile-inline-lapcode lap (1+ start-depth))
      (when dynbinds
        ;; Unbind dynamic variables.
        (byte-compile-out 'byte-unbind (length dynbinds)))
      (cl-assert (eq byte-compile-depth (1+ start-depth))
                 nil "Wrong depth start=%s end=%s" start-depth byte-compile-depth))))

(defun byte-compile-check-variable (var access-type)
  "Do various error checks before a use of the variable VAR."
  (cond ((or (not (symbolp var)) (macroexp--const-symbol-p var))
	 (when (byte-compile-warning-enabled-p 'constants
                                               (and (symbolp var) var))
	   (byte-compile-warn (if (eq access-type 'let-bind)
				  "attempt to let-bind %s `%s'"
				"variable reference to %s `%s'")
			      (if (symbolp var) "constant" "nonvariable")
			      (prin1-to-string var))))
	((let ((od (get var 'byte-obsolete-variable)))
           (and od
                (not (memq var byte-compile-not-obsolete-vars))
                (not (memq var byte-compile-global-not-obsolete-vars))
                (not (memq var byte-compile-lexical-variables))
                (pcase (nth 1 od)
                  ('set (not (eq access-type 'reference)))
                  ('get (eq access-type 'reference))
                  (_ t))))
	 (byte-compile-warn-obsolete var "variable"))))

(defsubst byte-compile-dynamic-variable-op (base-op var)
  (let ((tmp (assq var byte-compile-variables)))
    (unless tmp
      (setq tmp (list var))
      (push tmp byte-compile-variables))
    (byte-compile-out base-op tmp)))

(defun byte-compile-dynamic-variable-bind (var)
  "Generate code to bind the dynamic variable VAR to the top-of-stack value."
  (byte-compile-check-variable var 'let-bind)
  (push var byte-compile-bound-variables)
  (byte-compile-dynamic-variable-op 'byte-varbind var))

(defun byte-compile-free-vars-warn (var &optional assignment)
  "Warn if symbol VAR refers to a free variable.
VAR must not be lexically bound.
The free record for assignment special forms, i.e., setq, is
kept separately and referenced for non-nil ASSIGNMENT."
  (when (and (byte-compile-warning-enabled-p 'free-vars var)
             (or (not (symbolp var))
                 (not (boundp var)))
             (not (memq var byte-compile-bound-variables))
             (not (memq var (if assignment
                                byte-compile-free-assignments
                              byte-compile-free-references))))
    (let* ((varname (prin1-to-string var))
           (desc (if assignment "assignment" "reference"))
           (suggestions (help-uni-confusable-suggestions varname)))
      (byte-compile-warn "%s to free variable `%s'%s"
                         desc varname
                         (if suggestions (concat "\n  " suggestions) "")))
    (push var (if assignment
                  byte-compile-free-assignments
                byte-compile-free-references))))

(defun byte-compile-variable-ref (var)
  "Generate code to push the value of the variable VAR on the stack."
  (byte-compile-check-variable var 'reference)
  (let ((lex-binding (assq var byte-compile--lexical-environment)))
    (if lex-binding
        (byte-compile-stack-ref (cdr lex-binding))
      (byte-compile-free-vars-warn var)
      (byte-compile-dynamic-variable-op 'byte-varref var))))

(defun byte-compile-variable-set (var)
  "Generate code to set the variable VAR from the top-of-stack value."
  (byte-compile-check-variable var 'assign)
  (let ((lex-binding (assq var byte-compile--lexical-environment)))
    (if lex-binding
        (byte-compile-stack-set (cdr lex-binding))
      (byte-compile-free-vars-warn var t)
      (byte-compile-dynamic-variable-op 'byte-varset var))))

(defmacro byte-compile-get-constant (const)
  `(or (if (stringp ,const)
	   ;; In a string constant, treat properties as significant.
	   (let (result)
	     (dolist (elt byte-compile-constants)
	       (if (equal-including-properties (car elt) ,const)
		   (setq result elt)))
	     result)
	 (assoc ,const byte-compile-constants #'eql))
       (car (setq byte-compile-constants
		  (cons (list ,const) byte-compile-constants)))))

;; Use this when the value of a form is a constant.
;; This obeys byte-compile--for-effect.
(defun byte-compile-constant (const)
  (if byte-compile--for-effect
      (setq byte-compile--for-effect nil)
    (byte-compile-push-constant const)))

;; Use this for a constant that is not the value of its containing form.
;; This ignores byte-compile--for-effect.
(defun byte-compile-push-constant (const)
  "Use this for a constant that is not the value of its containing form.
This ignores byte-compile--for-effect."
  (byte-compile-out 'byte-constant (byte-compile-get-constant const)))

(defmacro byte-defop-compiler (function &optional compile-handler)
  "Construct a lisp form compiling FUNCTION.

If FUNCTION is a symbol, the opcode used is byte-FUNCTION.
FUNCTION may also be a list (FUNCTION OPCODE), where OPCODE may
be nil signifying no opcode.

COMPILE-HANDLER is a function to compile OPCODE, or the
abbreviations 0, 1, 2, 2-and, 3, 0-1, 1-2, 1-3, or 2-3.  It
defaults to byte-compile-FUNCTION."
  (let (opcode)
    (if (symbolp function)
	(setq opcode (intern (concat "byte-" (symbol-name function))))
      (setq opcode (car (cdr function))
	    function (car function)))
    (let ((fnform
	   (list 'put (list 'quote function) ''byte-compile
		 (list 'quote
		       (or (cdr (assq compile-handler
				      '((0 . byte-compile-no-args)
					(1 . byte-compile-one-arg)
					(2 . byte-compile-two-args)
					(2-and . byte-compile-and-folded)
					(3 . byte-compile-three-args)
					(0-1 . byte-compile-zero-or-one-arg)
					(1-2 . byte-compile-one-or-two-args)
					(2-3 . byte-compile-two-or-three-args)
					(1-3 . byte-compile-one-to-three-args))))
			   compile-handler
			   (intern (concat "byte-compile-"
					   (symbol-name function))))))))
      (if opcode
	  (list 'progn fnform
		(list 'put (list 'quote function)
		      ''byte-opcode (list 'quote opcode))
		(list 'put (list 'quote opcode)
		      ''byte-opcode-invert (list 'quote function)))
	fnform))))

(defmacro byte-defop-compiler-1 (function &optional compile-handler)
  (list 'byte-defop-compiler (list function nil) compile-handler))

(put 'byte-call 'byte-opcode-invert 'funcall)
(put 'byte-list1 'byte-opcode-invert 'list)
(put 'byte-list2 'byte-opcode-invert 'list)
(put 'byte-list3 'byte-opcode-invert 'list)
(put 'byte-list4 'byte-opcode-invert 'list)
(put 'byte-listN 'byte-opcode-invert 'list)
(put 'byte-concat2 'byte-opcode-invert 'concat)
(put 'byte-concat3 'byte-opcode-invert 'concat)
(put 'byte-concat4 'byte-opcode-invert 'concat)
(put 'byte-concatN 'byte-opcode-invert 'concat)
(put 'byte-insertN 'byte-opcode-invert 'insert)

(byte-defop-compiler point		0)
(byte-defop-compiler point-max		0)
(byte-defop-compiler point-min		0)
(byte-defop-compiler following-char	0)
(byte-defop-compiler preceding-char	0)
(byte-defop-compiler current-column	0)
(byte-defop-compiler eolp		0)
(byte-defop-compiler eobp		0)
(byte-defop-compiler bolp		0)
(byte-defop-compiler bobp		0)
(byte-defop-compiler current-buffer	0)
(byte-defop-compiler widen		0)
(byte-defop-compiler end-of-line    0-1)
(byte-defop-compiler forward-char   0-1)
(byte-defop-compiler forward-line   0-1)
(byte-defop-compiler symbolp		1)
(byte-defop-compiler consp		1)
(byte-defop-compiler stringp		1)
(byte-defop-compiler listp		1)
(byte-defop-compiler not		1)
(byte-defop-compiler (null byte-not)	1)
(byte-defop-compiler car		1)
(byte-defop-compiler cdr		1)
(byte-defop-compiler length		1)
(byte-defop-compiler symbol-value	1)
(byte-defop-compiler symbol-function	1)
(byte-defop-compiler (1+ byte-add1)	1)
(byte-defop-compiler (1- byte-sub1)	1)
(byte-defop-compiler goto-char		1)
(byte-defop-compiler char-after		0-1)
(byte-defop-compiler set-buffer		1)
(byte-defop-compiler forward-word	0-1)
(byte-defop-compiler char-syntax	1)
(byte-defop-compiler nreverse		1)
(byte-defop-compiler car-safe		1)
(byte-defop-compiler cdr-safe		1)
(byte-defop-compiler numberp		1)
(byte-defop-compiler integerp		1)
(byte-defop-compiler skip-chars-forward     1-2)
(byte-defop-compiler skip-chars-backward    1-2)
(byte-defop-compiler eq 	 	2)
(byte-defop-compiler memq		2)
(byte-defop-compiler cons		2)
(byte-defop-compiler aref		2)
(byte-defop-compiler set		2)
(byte-defop-compiler (= byte-eqlsign)	2-and)
(byte-defop-compiler (< byte-lss)	2-and)
(byte-defop-compiler (> byte-gtr)	2-and)
(byte-defop-compiler (<= byte-leq)	2-and)
(byte-defop-compiler (>= byte-geq)	2-and)
(byte-defop-compiler get		2)
(byte-defop-compiler nth		2)
(byte-defop-compiler substring		1-3)
(byte-defop-compiler (move-marker byte-set-marker) 2-3)
(byte-defop-compiler set-marker	2-3)
(byte-defop-compiler match-beginning	1)
(byte-defop-compiler match-end	1)
(byte-defop-compiler upcase		1)
(byte-defop-compiler downcase		1)
(byte-defop-compiler string=		2)
(byte-defop-compiler string<		2)
(byte-defop-compiler (string-equal byte-string=) 2)
(byte-defop-compiler (string-lessp byte-string<) 2)
(byte-defop-compiler equal		2)
(byte-defop-compiler nthcdr		2)
(byte-defop-compiler elt		2)
(byte-defop-compiler member		2)
(byte-defop-compiler assq		2)
(byte-defop-compiler (rplaca byte-setcar) 2)
(byte-defop-compiler (rplacd byte-setcdr) 2)
(byte-defop-compiler setcar		2)
(byte-defop-compiler setcdr		2)
(byte-defop-compiler buffer-substring	2)
(byte-defop-compiler delete-region	2)
(byte-defop-compiler narrow-to-region	2)
(byte-defop-compiler (% byte-rem)	2)
(byte-defop-compiler aset		3)

(byte-defop-compiler max		byte-compile-min-max)
(byte-defop-compiler min		byte-compile-min-max)
(byte-defop-compiler (+ byte-plus)	byte-compile-variadic-numeric)
(byte-defop-compiler (* byte-mult)	byte-compile-variadic-numeric)

(byte-defop-compiler-1 interactive byte-compile-noop)

(defun byte-compile-subr-wrong-args (form n)
  (byte-compile-warn "`%s' called with %d arg%s, but requires %s"
		     (car form) (length (cdr form))
		     (if (= 1 (length (cdr form))) "" "s") n)
  ;; Get run-time wrong-number-of-args error.
  (byte-compile-normal-call form))

(defun byte-compile-no-args (form)
  (if (not (= (length form) 1))
      (byte-compile-subr-wrong-args form "none")
    (byte-compile-out (get (car form) 'byte-opcode) 0)))

(defun byte-compile-one-arg (form)
  (if (not (= (length form) 2))
      (byte-compile-subr-wrong-args form 1)
    (byte-compile-form (car (cdr form)))  ;; Push the argument
    (byte-compile-out (get (car form) 'byte-opcode) 0)))

(defun byte-compile-two-args (form)
  (if (not (= (length form) 3))
      (byte-compile-subr-wrong-args form 2)
    (byte-compile-form (car (cdr form)))  ;; Push the arguments
    (byte-compile-form (nth 2 form))
    (byte-compile-out (get (car form) 'byte-opcode) 0)))

(defun byte-compile-and-folded (form)
  "Compile calls to functions like `<='.
These implicitly `and' together a bunch of two-arg bytecodes."
  (let ((l (length form)))
    (cond
     ((< l 3) (byte-compile-form `(progn ,(nth 1 form) t)))
     ((= l 3) (byte-compile-two-args form))
     ((cl-every #'identity (mapcar #'macroexp-copyable-p (nthcdr 2 form)))
      (byte-compile-form `(and (,(car form) ,(nth 1 form) ,(nth 2 form))
			       (,(car form) ,@(nthcdr 2 form)))))
     (t (byte-compile-normal-call form)))))

(defun byte-compile-three-args (form)
  (if (not (= (length form) 4))
      (byte-compile-subr-wrong-args form 3)
    (byte-compile-form (car (cdr form)))  ;; Push the arguments
    (byte-compile-form (nth 2 form))
    (byte-compile-form (nth 3 form))
    (byte-compile-out (get (car form) 'byte-opcode) 0)))

(defun byte-compile-zero-or-one-arg (form)
  (let ((len (length form)))
    (cond ((= len 1) (byte-compile-one-arg (append form '(nil))))
	  ((= len 2) (byte-compile-one-arg form))
	  (t (byte-compile-subr-wrong-args form "0-1")))))

(defun byte-compile-one-or-two-args (form)
  (let ((len (length form)))
    (cond ((= len 2) (byte-compile-two-args (append form '(nil))))
	  ((= len 3) (byte-compile-two-args form))
	  (t (byte-compile-subr-wrong-args form "1-2")))))

(defun byte-compile-two-or-three-args (form)
  (let ((len (length form)))
    (cond ((= len 3) (byte-compile-three-args (append form '(nil))))
	  ((= len 4) (byte-compile-three-args form))
	  (t (byte-compile-subr-wrong-args form "2-3")))))

(defun byte-compile-one-to-three-args (form)
  (let ((len (length form)))
    (cond ((= len 2) (byte-compile-three-args (append form '(nil nil))))
          ((= len 3) (byte-compile-three-args (append form '(nil))))
          ((= len 4) (byte-compile-three-args form))
          (t (byte-compile-subr-wrong-args form "1-3")))))

(defun byte-compile-noop (_form)
  (byte-compile-constant nil))

(defun byte-compile-discard (&optional num preserve-tos)
  "Output byte codes to discard the NUM entries at the top of the stack.
NUM defaults to 1.
If PRESERVE-TOS is non-nil, preserve the top-of-stack value, as if it were
popped before discarding the num values, and then pushed back again after
discarding."
  (if (and (not num) (not preserve-tos))
      (byte-compile-out 'byte-discard)
    (setq num (or num 1))
    (when (and preserve-tos (> num 0))
      ;; Preserve the top-of-stack value by writing it directly to the stack
      ;; location which will be at the top-of-stack after popping.
      (byte-compile-stack-set (1- (- byte-compile-depth num)))
      ;; Now we actually discard one less value, since we want to keep
      ;; the eventual TOS
      (setq num (1- num)))
    (while (> num 0)
      (byte-compile-out 'byte-discard)
      (setq num (1- num)))))

(defun byte-compile-stack-ref (stack-pos)
  "Output byte codes to push the value at stack position STACK-POS."
  (let ((dist (- byte-compile-depth (1+ stack-pos))))
    (if (zerop dist)
        ;; A simple optimization
        (byte-compile-out 'byte-dup)
      ;; normal case
      (byte-compile-out 'byte-stack-ref dist))))

(defun byte-compile-stack-set (stack-pos)
  "Output byte codes to store the TOS value at stack position STACK-POS."
  (byte-compile-out 'byte-stack-set (- byte-compile-depth (1+ stack-pos))))

(byte-defop-compiler-1 internal-make-closure byte-compile-make-closure)
(byte-defop-compiler-1 internal-get-closed-var byte-compile-get-closed-var)

(defun byte-compile-make-closure (form)
  "Special internal-make-closure form."
  (if byte-compile--for-effect
      (setq byte-compile--for-effect nil)
    (let* ((vars (nth 1 form))
           (env (nth 2 form))
           (docstring-exp (nth 3 form))
           (body (nthcdr 4 form))
           (fun (byte-compile-lambda `(lambda ,vars . ,body) nil (length env))))
      (cl-assert (or (> (length env) 0)
		     docstring-exp))	;Otherwise, we don't need a closure.
      (cl-assert (byte-code-function-p fun))
      (byte-compile-form
       (if (macroexp-const-p docstring-exp)
           ;; Use symbols V0, V1 ... as placeholders for closure variables:
           ;; they should be short (to save space in the .elc file), yet
           ;; distinct when disassembled.
           (let* ((dummy-vars (mapcar (lambda (i) (intern (format "V%d" i)))
                                      (number-sequence 0 (1- (length env)))))
                  (opt-args (mapcar (lambda (i) (aref fun i))
                                    (number-sequence 4 (1- (length fun)))))
                  (proto-fun
                   (apply #'make-byte-code
                          (aref fun 0) (aref fun 1)
                          ;; Prepend dummy cells to the constant vector,
                          ;; to get the indices right when disassembling.
                          (vconcat dummy-vars (aref fun 2))
                          (aref fun 3)
                          (if docstring-exp
                              (cons (eval docstring-exp t) (cdr opt-args))
                            opt-args))))
             `(make-closure ,proto-fun ,@env))
         ;; Nontrivial doc string expression: create a bytecode object
         ;; from small pieces at run time.
         `(make-byte-code
           ',(aref fun 0) ',(aref fun 1)
           (vconcat (vector . ,env) ',(aref fun 2))
           ,@(let ((rest (nthcdr 3 (mapcar (lambda (x) `',x) fun))))
               (if docstring-exp
                   `(,(car rest)
                     ,docstring-exp
                     ,@(cddr rest))
                 rest))))
         ))))

(defun byte-compile-get-closed-var (form)
  "Special internal-get-closed-var form."
  (if byte-compile--for-effect
      (setq byte-compile--for-effect nil)
    (byte-compile-out 'byte-constant (nth 1 form))))

;; Compile a pure function that accepts zero or more numeric arguments
;; and has an opcode for the binary case.
;; Single-argument calls are assumed to be numeric identity and are
;; compiled as (* x 1) in order to convert markers to numbers and
;; trigger type errors.
(defun byte-compile-variadic-numeric (form)
  (pcase (length form)
    (1
     ;; No args: use the identity value for the operation.
     (byte-compile-constant (eval form)))
    (2
     ;; One arg: compile (OP x) as (* x 1). This is identity for
     ;; all numerical values including -0.0, infinities and NaNs.
     (byte-compile-form (nth 1 form))
     (byte-compile-constant 1)
     (byte-compile-out (get '* 'byte-opcode) 0))
    (3
     (byte-compile-form (nth 1 form))
     (byte-compile-form (nth 2 form))
     (byte-compile-out (get (car form) 'byte-opcode) 0))
    (_
     ;; >2 args: compile as a single function call.
     (byte-compile-normal-call form))))

(defun byte-compile-min-max (form)
  "Byte-compile calls to `min' or `max'."
  (if (cdr form)
      (byte-compile-variadic-numeric form)
    ;; No args: warn and emit code that raises an error when executed.
    (byte-compile-normal-call form)))

(byte-defop-compiler char-before)
(byte-defop-compiler backward-char)
(byte-defop-compiler backward-word)
(byte-defop-compiler list)
(byte-defop-compiler concat)
(byte-defop-compiler fset)
(byte-defop-compiler (indent-to-column byte-indent-to) byte-compile-indent-to)
(byte-defop-compiler indent-to)
(byte-defop-compiler insert)
(byte-defop-compiler-1 function byte-compile-function-form)
(byte-defop-compiler (- byte-diff) byte-compile-minus)
(byte-defop-compiler (/ byte-quo) byte-compile-quo)
(byte-defop-compiler nconc)

(defun byte-compile-char-before (form)
  "Is this worth it?  Both -before and -after are written in C."
  (cond ((or (= 1 (length form))
	     (and (= 2 (length form)) (not (nth 1 form))))
	 (byte-compile-form '(char-after (1- (point)))))
	((= 2 (length form))
	 (byte-compile-form (list 'char-after (if (numberp (nth 1 form))
						  (1- (nth 1 form))
						`(1- (or ,(nth 1 form)
							 (point)))))))
	(t (byte-compile-subr-wrong-args form "0-1"))))

(defun byte-compile-backward-char (form)
  "backward-... ==> forward-... with negated argument.
Is this worth it?  Both -backward and -forward are written in C."
  (cond ((or (= 1 (length form))
	     (and (= 2 (length form)) (not (nth 1 form))))
	 (byte-compile-form '(forward-char -1)))
	((= 2 (length form))
	 (byte-compile-form (list 'forward-char (if (numberp (nth 1 form))
						    (- (nth 1 form))
						  `(- (or ,(nth 1 form) 1))))))
	(t (byte-compile-subr-wrong-args form "0-1"))))

(defun byte-compile-backward-word (form)
  (cond ((or (= 1 (length form))
	     (and (= 2 (length form)) (not (nth 1 form))))
	 (byte-compile-form '(forward-word -1)))
	((= 2 (length form))
	 (byte-compile-form (list 'forward-word (if (numberp (nth 1 form))
						    (- (nth 1 form))
						  `(- (or ,(nth 1 form) 1))))))
	(t (byte-compile-subr-wrong-args form "0-1"))))

(defun byte-compile-list (form)
  (let ((count (length (cdr form))))
    (cond ((= count 0)
	   (byte-compile-constant nil))
	  ((< count 5)
	   (mapc #'byte-compile-form (cdr form))
           (byte-compile-out
            (aref [byte-list1 byte-list2 byte-list3 byte-list4] (1- count)) 0))
	  ((< count 256)
	   (mapc #'byte-compile-form (cdr form))
	   (byte-compile-out 'byte-listN count))
	  (t (byte-compile-normal-call form)))))

(defun byte-compile-concat (form)
  (let ((count (length (cdr form))))
    (cond ((and (< 1 count) (< count 5))
	   (mapc #'byte-compile-form (cdr form))
	   (byte-compile-out
	    (aref [byte-concat2 byte-concat3 byte-concat4] (- count 2))
	    0))
	  ;; Concat of one arg is not a no-op if arg is not a string.
	  ((= count 0)
	   (byte-compile-form ""))
	  ((< count 256)
	   (mapc #'byte-compile-form (cdr form))
	   (byte-compile-out 'byte-concatN count))
	  ((byte-compile-normal-call form)))))

(defun byte-compile-minus (form)
  (if (/= (length form) 2)
      (byte-compile-variadic-numeric form)
    (byte-compile-form (cadr form))
    (byte-compile-out 'byte-negate 0)))

(defun byte-compile-quo (form)
  (if (= (length form) 3)
      (byte-compile-two-args form)
    ;; N-ary `/' is not the left-reduction of binary `/' because if any
    ;; argument is a float, then everything is done in floating-point.
    (byte-compile-normal-call form)))

(defun byte-compile-nconc (form)
  (let ((len (length form)))
    (cond ((= len 1)
	   (byte-compile-constant nil))
	  ((= len 2)
	   ;; nconc of one arg is a noop, even if that arg isn't a list.
	   (byte-compile-form (nth 1 form)))
	  (t
	   (byte-compile-form (car (setq form (cdr form))))
	   (while (setq form (cdr form))
	     (byte-compile-form (car form))
	     (byte-compile-out 'byte-nconc 0))))))

(defun byte-compile-fset (form)
  "Warn about forms like (fset \\='foo \\='(lambda () ...))
   (where the lambda expression is non-trivial...)"
  (let ((fn (nth 2 form))
	body)
    (if (and (eq (car-safe fn) 'quote)
	     (eq (car-safe (setq fn (nth 1 fn))) 'lambda))
	(progn
	  (setq body (cdr (cdr fn)))
         (when (stringp (car body))
            (setq body (cdr body)))
         (when (eq 'interactive (car-safe (car body)))
            (setq body (cdr body)))
         (when (and (consp (car body))
                    (not (eq 'byte-code (car (car body)))))
           (byte-compile-warn
            "A quoted lambda form is the second argument of `fset'.  This is probably
     not what you want, as that lambda cannot be compiled.  Consider using
     the syntax #'(lambda (...) ...) instead.")))))
  (byte-compile-two-args form))

(defun byte-compile-function-form (form)
  "\(function foo) must compile like \='foo, not like (symbol-function \='foo).
Otherwise it will be incompatible with the interpreter,
and \(funcall (function foo)) will lose with autoloads."
  (let ((f (nth 1 form)))
    (when (and (symbolp f)
               (byte-compile-warning-enabled-p 'callargs f))
      (byte-compile-function-warn f t))
    (byte-compile-constant (if (eq 'lambda (car-safe f))
                               (byte-compile-lambda f)
                             f))))

(defun byte-compile-indent-to (form)
  (let ((len (length form)))
    (cond ((= len 2)
	   (byte-compile-form (car (cdr form)))
	   (byte-compile-out 'byte-indent-to 0))
	  ((= len 3)
	   ;; no opcode for 2-arg case.
	   (byte-compile-normal-call form))
	  (t
	   (byte-compile-subr-wrong-args form "1-2")))))

(defun byte-compile-insert (form)
  (cond ((null (cdr form))
	 (byte-compile-constant nil))
	((<= (length form) 256)
	 (mapc #'byte-compile-form (cdr form))
	 (if (cdr (cdr form))
	     (byte-compile-out 'byte-insertN (length (cdr form)))
	   (byte-compile-out 'byte-insert 0)))
	((memq t (mapcar 'consp (cdr (cdr form))))
	 (byte-compile-normal-call form))
	(t
	 ;; We can split it; there is no function call after inserting 1st arg.
	 (while (setq form (cdr form))
	   (byte-compile-form (car form))
	   (byte-compile-out 'byte-insert 0)
	   (when (cdr form)
	     (byte-compile-discard))))))

(byte-defop-compiler-1 setq)
(byte-defop-compiler-1 quote)

(defun byte-compile-setq (form)
  (cl-assert (= (length form) 3))       ; normalized in macroexp
  (let ((var (nth 1 form))
        (expr (nth 2 form)))
    (byte-compile-form expr)
    (unless byte-compile--for-effect
      (byte-compile-out 'byte-dup 0))
    (byte-compile-variable-set var)
    (setq byte-compile--for-effect nil)))

(byte-defop-compiler-1 set-default)
(defun byte-compile-set-default (form)
  (let ((varexp (car-safe (cdr-safe form))))
    (if (eq (car-safe varexp) 'quote)
        ;; If the varexp is constant, check the var's name.
        (let ((var (car-safe (cdr varexp))))
          (and (or (not (symbolp var))
	           (macroexp--const-symbol-p var t))
               (byte-compile-warning-enabled-p 'constants
                                               (and (symbolp var) var))
               (byte-compile-warn
	        "variable assignment to %s `%s'"
	        (if (symbolp var) "constant" "nonvariable")
	        (prin1-to-string var)))))
    (byte-compile-normal-call form)))

(defun byte-compile-quote (form)
  (byte-compile-constant (car (cdr form))))

(defun byte-compile-body (body &optional for-effect)
  (while (cdr body)
    (byte-compile-form (car body) t)
    (setq body (cdr body)))
  (byte-compile-form (car body) for-effect))

(defsubst byte-compile-body-do-effect (body)
  (byte-compile-body body byte-compile--for-effect)
  (setq byte-compile--for-effect nil))

(defsubst byte-compile-form-do-effect (form)
  (byte-compile-form form byte-compile--for-effect)
  (setq byte-compile--for-effect nil))

(byte-defop-compiler-1 inline byte-compile-progn)
(byte-defop-compiler-1 progn)
(byte-defop-compiler-1 prog1)
(byte-defop-compiler-1 if)
(byte-defop-compiler-1 cond)
(byte-defop-compiler-1 and)
(byte-defop-compiler-1 or)
(byte-defop-compiler-1 while)
(byte-defop-compiler-1 funcall)
(byte-defop-compiler-1 let)
(byte-defop-compiler-1 let* byte-compile-let)
(byte-defop-compiler-1 ignore)

(defun byte-compile-progn (form)
  (byte-compile-body-do-effect (cdr form)))

(defun byte-compile-prog1 (form)
  (byte-compile-form-do-effect (car (cdr form)))
  (byte-compile-body (cdr (cdr form)) t))

(defmacro byte-compile-goto-if (cond discard tag)
  `(byte-compile-goto
    (if ,cond
	(if ,discard 'byte-goto-if-not-nil 'byte-goto-if-not-nil-else-pop)
      (if ,discard 'byte-goto-if-nil 'byte-goto-if-nil-else-pop))
    ,tag))

(defun byte-compile-ignore (form)
  (dolist (arg (cdr form))
    (byte-compile-form arg t))
  (byte-compile-form nil))

(defun byte-compile-find-bound-condition (condition-param
					  pred-list
					  &optional only-if-not-present)
  "Return the list of items in CONDITION-PARAM that match PRED-LIST.
Only return items that are not in ONLY-IF-NOT-PRESENT."
  (let ((result nil)
	(nth-one nil)
	(cond-list
	 (if (memq (car-safe condition-param) pred-list)
	     ;; The condition appears by itself.
	     (list condition-param)
	   ;; If the condition is an `and', look for matches among the
	   ;; `and' arguments.
	   (when (eq 'and (car-safe condition-param))
	     (cdr condition-param)))))

    (dolist (crt cond-list)
      (when (and (memq (car-safe crt) pred-list)
		 (eq 'quote (car-safe (setq nth-one (nth 1 crt))))
		 ;; Ignore if the symbol is already on the unresolved
		 ;; list.
		 (not (assq (nth 1 nth-one) ; the relevant symbol
			    only-if-not-present)))
	(push (nth 1 (nth 1 crt)) result)))
    result))

(defmacro byte-compile-maybe-guarded (condition &rest body)
  "Execute forms in BODY, potentially guarded by CONDITION.
CONDITION is a variable whose value is a test in an `if' or `cond'.
BODY is the code to compile in the first arm of the if or the body of
the cond clause.  If CONDITION's value is of the form (fboundp \\='foo)
or (boundp \\='foo), the relevant warnings from BODY about foo's
being undefined (or obsolete) will be suppressed.

If CONDITION's value is (not (featurep \\='emacs)) or (featurep \\='xemacs),
that suppresses all warnings during execution of BODY."
  (declare (indent 1) (debug t))
  `(let* ((fbound-list (byte-compile-find-bound-condition
			,condition '(fboundp functionp)
			byte-compile--undefined-funcs))
	  (bound-list (byte-compile-find-bound-condition
                       ,condition '(boundp default-boundp local-variable-p)))
          (new-bound-list
           ;; (seq-difference  byte-compile-bound-variables))
           (delq nil (mapcar (lambda (s)
                               (if (memq s byte-compile-bound-variables) nil s))
                             bound-list)))
	  ;; Maybe add to the bound list.
	  (byte-compile-bound-variables
           (append new-bound-list byte-compile-bound-variables)))
     (mapc #'byte-compile--check-prefixed-var new-bound-list)
     (unwind-protect
	 ;; If things not being bound at all is ok, so must them being
	 ;; obsolete.  Note that we add to the existing lists since Tramp
	 ;; (ab)uses this feature.
         ;; FIXME: If `foo' is obsoleted by `bar', the code below
         ;; correctly arranges to silence the warnings after testing
         ;; existence of `foo', but the warning should also be
         ;; silenced after testing the existence of `bar'.
	 (let ((byte-compile-not-obsolete-vars
		(append byte-compile-not-obsolete-vars bound-list))
	       (byte-compile-not-obsolete-funcs
		(append byte-compile-not-obsolete-funcs fbound-list)))
	   ,@body)
       ;; Maybe remove the function symbol from the unresolved list.
       (dolist (fbound fbound-list)
	 (when fbound
	   (setq byte-compile--undefined-funcs
		 (delq (assq fbound byte-compile--undefined-funcs)
		       byte-compile--undefined-funcs)))))))

(defun byte-compile-if (form)
  (byte-compile-form (car (cdr form)))
  ;; Check whether we have `(if (fboundp ...' or `(if (boundp ...'
  ;; and avoid warnings about the relevant symbols in the consequent.
  (let ((clause (nth 1 form))
	(donetag (byte-compile-make-tag)))
    (if (null (nthcdr 3 form))
	;; No else-forms
	(progn
	  (byte-compile-goto-if nil byte-compile--for-effect donetag)
	  (byte-compile-maybe-guarded clause
	    (byte-compile-form (nth 2 form) byte-compile--for-effect))
	  (byte-compile-out-tag donetag))
      (let ((elsetag (byte-compile-make-tag)))
	(byte-compile-goto 'byte-goto-if-nil elsetag)
	(byte-compile-maybe-guarded clause
	  (byte-compile-form (nth 2 form) byte-compile--for-effect))
	(byte-compile-goto 'byte-goto donetag)
	(byte-compile-out-tag elsetag)
	(byte-compile-maybe-guarded (list 'not clause)
	  (byte-compile-body (cdr (cdr (cdr form))) byte-compile--for-effect))
	(byte-compile-out-tag donetag))))
  (setq byte-compile--for-effect nil))

(defun byte-compile--cond-vars (obj1 obj2)
  ;; We make sure that of OBJ1 and OBJ2, one of them is a symbol,
  ;; and the other is a constant expression whose value can be
  ;; compared with `eq' (with `macroexp-const-p').
  (or
   (and (symbolp obj1) (macroexp-const-p obj2) (cons obj1 (eval obj2)))
   (and (symbolp obj2) (macroexp-const-p obj1) (cons obj2 (eval obj1)))))

(defun byte-compile--common-test (test-1 test-2)
  "Most specific common test of `eq', `eql' and `equal'."
  (cond ((or (eq test-1 'equal) (eq test-2 'equal)) 'equal)
        ((or (eq test-1 'eql)   (eq test-2 'eql))   'eql)
        (t                                          'eq)))

(defun byte-compile--cond-switch-prefix (clauses)
  "Find a switch corresponding to a prefix of CLAUSES, or nil if none.
Return (TAIL VAR TEST CASES), where:
  TAIL is the remaining part of CLAUSES after the switch, including
  any default clause,
  VAR is the variable being switched on,
  TEST is the equality test (`eq', `eql' or `equal'),
  CASES is a list of (VALUES . BODY) where VALUES is a list of values
    corresponding to BODY (always non-empty)."
  (let ((cases nil)                 ; Reversed list of (VALUES BODY).
        (keys nil)                  ; Switch keys seen so far.
        (switch-var nil)
        (switch-test 'eq))
    (while (pcase (car clauses)
             (`((,(and fn (or 'eq 'eql 'equal)) ,expr1 ,expr2) . ,body)
              (let* ((vars (byte-compile--cond-vars expr1 expr2))
                     (var (car vars))
                     (value (cdr vars)))
                (and var (or (eq var switch-var) (not switch-var))
                     (progn
                       (setq switch-var var)
                       (setq switch-test
                             (byte-compile--common-test switch-test fn))
                       (unless (member value keys)
                         (push value keys)
                         (push (cons (list value) (or body '(t))) cases))
                       t))))
             ;; Treat (not X) as (eq X nil).
             (`((,(or 'not 'null) ,(and var (pred symbolp))) . ,body)
              (and (or (eq var switch-var) (not switch-var))
                   (progn
                     (setq switch-var var)
                     (setq switch-test
                           (byte-compile--common-test switch-test 'eq))
                     (unless (memq nil keys)
                       (push nil keys)
                       (push (cons (list nil) (or body '(t))) cases))
                     t)))
             (`((,(and fn (or 'memq 'memql 'member)) ,var ,expr) . ,body)
              (and (symbolp var)
                   (or (eq var switch-var) (not switch-var))
                   (macroexp-const-p expr)
                   ;; Require a non-empty body, since the member
                   ;; function value depends on the switch argument.
                   body
                   (let ((value (eval expr)))
                     (and (proper-list-p value)
                          (progn
                            (setq switch-var var)
                            (setq switch-test
                                  (byte-compile--common-test
                                   switch-test
                                   (cdr (assq fn '((memq   . eq)
                                                   (memql  . eql)
                                                   (member . equal))))))
                            (let ((vals nil))
                              (dolist (elem value)
                                (unless (funcall fn elem keys)
                                  (push elem vals)))
                              (when vals
                                (setq keys (append vals keys))
                                (push (cons (nreverse vals) body) cases)))
                            t))))))
      (setq clauses (cdr clauses)))
    ;; Assume that a single switch is cheaper than two or more discrete
    ;; compare clauses.  This could be tuned, possibly taking into
    ;; account the total number of values involved.
    (and (> (length cases) 1)
         (list clauses switch-var switch-test (nreverse cases)))))

(defun byte-compile-cond-jump-table (switch donetag)
  "Generate code for SWITCH, ending at DONETAG."
  (let* ((var (car switch))
         (test (nth 1 switch))
         (cases (nth 2 switch))
         jump-table test-objects body tag default-tag)
    ;; TODO: Once :linear-search is implemented for `make-hash-table'
    ;; set it to t for cond forms with a small number of cases.
    (let ((nvalues (apply #'+ (mapcar (lambda (case) (length (car case)))
                                      cases))))
      (setq jump-table (make-hash-table
			:test test
			:purecopy t
			:size nvalues)))
    (setq default-tag (byte-compile-make-tag))
    ;; The structure of byte-switch code:
    ;;
    ;; varref var
    ;; constant #s(hash-table purecopy t data (val1 (TAG1) val2 (TAG2)))
    ;; switch
    ;; goto DEFAULT-TAG
    ;; TAG1
    ;; <clause body>
    ;; goto DONETAG
    ;; TAG2
    ;; <clause body>
    ;; goto DONETAG
    ;; DEFAULT-TAG
    ;; <body for remaining (non-switch) clauses>
    ;; DONETAG

    (byte-compile-variable-ref var)
    (byte-compile-push-constant jump-table)
    (byte-compile-out 'byte-switch)

    ;; When the opcode argument is `byte-goto', `byte-compile-goto' sets
    ;; `byte-compile-depth' to nil. However, we need `byte-compile-depth'
    ;; to be non-nil for generating tags for all cases. Since
    ;; `byte-compile-depth' will increase by at most 1 after compiling
    ;; all of the clause (which is further enforced by cl-assert below)
    ;; it should be safe to preserve its value.
    (let ((byte-compile-depth byte-compile-depth))
      (byte-compile-goto 'byte-goto default-tag))

    (dolist (case cases)
      (setq tag (byte-compile-make-tag)
            test-objects (car case)
            body (cdr case))
      (byte-compile-out-tag tag)
      (dolist (value test-objects)
        (puthash value tag jump-table))

      (let ((byte-compile-depth byte-compile-depth)
            (init-depth byte-compile-depth))
        ;; Since `byte-compile-body' might increase `byte-compile-depth'
        ;; by 1, not preserving its value will cause it to potentially
        ;; increase by one for every clause body compiled, causing
        ;; depth/tag conflicts or violating asserts down the road.
        ;; To make sure `byte-compile-body' itself doesn't violate this,
        ;; we use `cl-assert'.
        (byte-compile-body body byte-compile--for-effect)
        (cl-assert (or (= byte-compile-depth init-depth)
                       (= byte-compile-depth (1+ init-depth))))
        (byte-compile-goto 'byte-goto donetag)
        (setcdr (cdr donetag) nil)))

    (byte-compile-out-tag default-tag)
    (push jump-table byte-compile-jump-tables)))

(defun byte-compile-cond (clauses)
  (let ((donetag (byte-compile-make-tag))
        nexttag clause)
    (setq clauses (cdr clauses))
    (while clauses
      (let ((switch-prefix (and byte-compile-cond-use-jump-table
                                (byte-compile--cond-switch-prefix clauses))))
        (if switch-prefix
            (progn
              (byte-compile-cond-jump-table (cdr switch-prefix) donetag)
              (setq clauses (car switch-prefix)))
          (setq clause (car clauses))
          (cond ((or (eq (car clause) t)
                     (and (eq (car-safe (car clause)) 'quote)
                          (car-safe (cdr-safe (car clause)))))
                 ;; Unconditional clause
                 (setq clause (cons t clause)
                       clauses nil))
                ((cdr clauses)
                 (byte-compile-form (car clause))
                 (if (null (cdr clause))
                     ;; First clause is a singleton.
                     (byte-compile-goto-if t byte-compile--for-effect donetag)
                   (setq nexttag (byte-compile-make-tag))
                   (byte-compile-goto 'byte-goto-if-nil nexttag)
                   (byte-compile-maybe-guarded (car clause)
                     (byte-compile-body (cdr clause) byte-compile--for-effect))
                   (byte-compile-goto 'byte-goto donetag)
                   (byte-compile-out-tag nexttag))))
          (setq clauses (cdr clauses)))))
    ;; Last clause
    (let ((guard (car clause)))
      (and (cdr clause) (not (eq guard t))
           (progn (byte-compile-form guard)
                  (byte-compile-goto-if nil byte-compile--for-effect donetag)
                  (setq clause (cdr clause))))
      (byte-compile-maybe-guarded guard
        (byte-compile-body-do-effect clause)))
    (byte-compile-out-tag donetag)))

(defun byte-compile-and (form)
  (let ((failtag (byte-compile-make-tag))
	(args (cdr form)))
    (if (null args)
	(byte-compile-form-do-effect t)
      (byte-compile-and-recursion args failtag))))

;; Handle compilation of a nontrivial `and' call.
;; We use tail recursion so we can use byte-compile-maybe-guarded.
(defun byte-compile-and-recursion (rest failtag)
  (if (cdr rest)
      (progn
	(byte-compile-form (car rest))
	(byte-compile-goto-if nil byte-compile--for-effect failtag)
	(byte-compile-maybe-guarded (car rest)
	  (byte-compile-and-recursion (cdr rest) failtag)))
    (byte-compile-form-do-effect (car rest))
    (byte-compile-out-tag failtag)))

(defun byte-compile-or (form)
  (let ((wintag (byte-compile-make-tag))
	(args (cdr form)))
    (if (null args)
	(byte-compile-form-do-effect nil)
      (byte-compile-or-recursion args wintag))))

;; Handle compilation of a nontrivial `or' call.
;; We use tail recursion so we can use byte-compile-maybe-guarded.
(defun byte-compile-or-recursion (rest wintag)
  (if (cdr rest)
      (progn
	(byte-compile-form (car rest))
	(byte-compile-goto-if t byte-compile--for-effect wintag)
	(byte-compile-maybe-guarded (list 'not (car rest))
	  (byte-compile-or-recursion (cdr rest) wintag)))
    (byte-compile-form-do-effect (car rest))
    (byte-compile-out-tag wintag)))

(defun byte-compile-while (form)
  (let ((endtag (byte-compile-make-tag))
	(looptag (byte-compile-make-tag)))
    (byte-compile-out-tag looptag)
    (byte-compile-form (car (cdr form)))
    (byte-compile-goto-if nil byte-compile--for-effect endtag)
    (byte-compile-body (cdr (cdr form)) t)
    (byte-compile-goto 'byte-goto looptag)
    (byte-compile-out-tag endtag)
    (setq byte-compile--for-effect nil)))

(defun byte-compile-funcall (form)
  (if (cdr form)
      (progn
        (mapc #'byte-compile-form (cdr form))
        (byte-compile-out 'byte-call (length (cdr (cdr form)))))
    (setq byte-compile-abort-elc t)
    (byte-compile-warn "%s" "`funcall' called with no arguments")
    (byte-compile-form '(signal 'wrong-number-of-arguments '(funcall 0))
                       byte-compile--for-effect)))

(defun byte-compile-push-binding-init (clause)
  "Emit byte-codes to push the initialization value for CLAUSE on the stack.
Return the offset in the form (VAR . OFFSET)."
  (let* ((var (if (consp clause) (car clause) clause)))
    ;; We record the stack position even of dynamic bindings; we'll put
    ;; them in the proper place later.
    (prog1 (cons var byte-compile-depth)
      (if (consp clause)
          (byte-compile-form (cadr clause))
        (byte-compile-push-constant nil)))))

(defun byte-compile-bind (var init-lexenv)
  "Emit byte-codes to bind VAR and update `byte-compile--lexical-environment'.
INIT-LEXENV should be a lexical-environment alist describing the
positions of the init value that have been pushed on the stack.
Return non-nil if the TOS value was popped."
  ;; The mix of lexical and dynamic bindings mean that we may have to
  ;; juggle things on the stack, to move them to TOS for
  ;; dynamic binding.
  (if (not (cconv--not-lexical-var-p var byte-compile-bound-variables))
      ;; VAR is a simple stack-allocated lexical variable.
      (progn (push (assq var init-lexenv)
                   byte-compile--lexical-environment)
             (when (assq var byte-compile--known-dynamic-vars)
               (byte-compile--warn-lexical-dynamic var 'let))
             nil)
    ;; VAR should be dynamically bound.
    (while (assq var byte-compile--lexical-environment)
      ;; This dynamic binding shadows a lexical binding.
      (setq byte-compile--lexical-environment
            (remq (assq var byte-compile--lexical-environment)
                  byte-compile--lexical-environment)))
    (cond
     ((eq var (caar init-lexenv))
      ;; VAR is dynamic and is on the top of the
      ;; stack, so we can just bind it like usual.
      (byte-compile-dynamic-variable-bind var)
      t)
     (t
      ;; VAR is dynamic, but we have to get its
      ;; value out of the middle of the stack.
      (let ((stack-pos (cdr (assq var init-lexenv))))
        (byte-compile-stack-ref stack-pos)
        (byte-compile-dynamic-variable-bind var)
        ;; Now we have to store nil into its temporary
        ;; stack position so it doesn't prevent the value from being GC'd.
        ;; FIXME: Not worth the trouble.
        ;; (byte-compile-push-constant nil)
        ;; (byte-compile-stack-set stack-pos)
        )
      nil))))

(defun byte-compile-unbind (clauses init-lexenv preserve-body-value)
  "Emit byte-codes to unbind the variables bound by CLAUSES.
CLAUSES is a `let'-style variable binding list.  INIT-LEXENV should be a
lexical-environment alist describing the positions of the init value that
have been pushed on the stack.  If PRESERVE-BODY-VALUE is true,
then an additional value on the top of the stack, above any lexical binding
slots, is preserved, so it will be on the top of the stack after all
binding slots have been popped."
  ;; Unbind dynamic variables.
  (let ((num-dynamic-bindings 0))
    (dolist (clause clauses)
      (unless (assq (if (consp clause) (car clause) clause)
                    byte-compile--lexical-environment)
        (setq num-dynamic-bindings (1+ num-dynamic-bindings))))
    (unless (zerop num-dynamic-bindings)
      (byte-compile-out 'byte-unbind num-dynamic-bindings)))
  ;; Pop lexical variables off the stack, possibly preserving the
  ;; return value of the body.
  (when init-lexenv
    ;; INIT-LEXENV contains all init values left on the stack.
    (byte-compile-discard (length init-lexenv) preserve-body-value)))

(defun byte-compile-let (form)
  "Generate code for the `let' or `let*' form FORM."
  (let ((clauses (cadr form))
	(init-lexenv nil)
        (is-let (eq (car form) 'let)))
    (when is-let
      ;; First compute the binding values in the old scope.
      (dolist (var clauses)
        (push (byte-compile-push-binding-init var) init-lexenv)))
    ;; New scope.
    (let ((byte-compile-bound-variables byte-compile-bound-variables)
          (byte-compile--lexical-environment
           byte-compile--lexical-environment))
      ;; Bind the variables.
      ;; For `let', do it in reverse order, because it makes no
      ;; semantic difference, but it is a lot more efficient since the
      ;; values are now in reverse order on the stack.
      (dolist (var (if is-let (reverse clauses) clauses))
        (unless is-let
          (push (byte-compile-push-binding-init var) init-lexenv))
        (let ((var (if (consp var) (car var) var)))
          (if (byte-compile-bind var init-lexenv)
              (pop init-lexenv))))
      ;; Emit the body.
      (let ((init-stack-depth byte-compile-depth))
        (byte-compile-body-do-effect (cdr (cdr form)))
        ;; Unbind both lexical and dynamic variables.
        (cl-assert (or (eq byte-compile-depth init-stack-depth)
                       (eq byte-compile-depth (1+ init-stack-depth))))
        (byte-compile-unbind clauses init-lexenv
                             (> byte-compile-depth init-stack-depth))))))



(byte-defop-compiler-1 /= byte-compile-negated)
(byte-defop-compiler-1 atom byte-compile-negated)
(byte-defop-compiler-1 nlistp byte-compile-negated)

(put '/= 'byte-compile-negated-op '=)
(put 'atom 'byte-compile-negated-op 'consp)
(put 'nlistp 'byte-compile-negated-op 'listp)

(defun byte-compile-negated (form)
  (byte-compile-form-do-effect (byte-compile-negation-optimizer form)))

;; Even when optimization is off, /= is optimized to (not (= ...)).
(defun byte-compile-negation-optimizer (form)
  ;; an optimizer for forms where <form1> is less efficient than (not <form2>)
  (list 'not
    (cons (or (get (car form) 'byte-compile-negated-op)
	      (error
	       "Compiler error: `%s' has no `byte-compile-negated-op' property"
	       (car form)))
	  (cdr form))))

(byte-defop-compiler-1 catch)
(byte-defop-compiler-1 unwind-protect)
(byte-defop-compiler-1 condition-case)
(byte-defop-compiler-1 save-excursion)
(byte-defop-compiler-1 save-current-buffer)
(byte-defop-compiler-1 save-restriction)

(defun byte-compile-catch (form)
  (byte-compile-form (car (cdr form)))
  (let ((endtag (byte-compile-make-tag)))
    (byte-compile-goto 'byte-pushcatch endtag)
    (byte-compile-body (cddr form) nil)
    (byte-compile-out 'byte-pophandler)
    (byte-compile-out-tag endtag)))

(defun byte-compile-unwind-protect (form)
  (cl-assert (eq (caddr form) :fun-body))
  (byte-compile-form (nth 3 form))
  (byte-compile-out 'byte-unwind-protect 0)
  (byte-compile-form-do-effect (car (cdr form)))
  (byte-compile-out 'byte-unbind 1))

(defun byte-compile-condition-case (form)
  (let* ((var (nth 1 form))
         (body (nth 2 form))
         (handlers (nthcdr 3 form))
         (depth byte-compile-depth)
         (success-handler (assq :success handlers))
         (failure-handlers (if success-handler
                               (remq success-handler handlers)
                             handlers))
         (clauses (mapcar (lambda (clause)
                            (cons (byte-compile-make-tag) clause))
                          failure-handlers))
         (endtag (byte-compile-make-tag)))
    (unless (symbolp var)
      (byte-compile-warn "`%s' is not a variable-name or nil (in condition-case)"
                         var))

    (dolist (clause (reverse clauses))
      (let ((condition (nth 1 clause)))
        (when (and (eq (car-safe condition) 'quote)
                   (cdr condition) (null (cddr condition)))
          (byte-compile-warn-x
           condition "`condition-case' condition should not be quoted: %S"
           condition))
        (unless (consp condition) (setq condition (list condition)))
        (dolist (c condition)
          (unless (and c (symbolp c))
            (byte-compile-warn "`%S' is not a condition name (in condition-case)" c))
          ;; In reality, the `error-conditions' property is only required
          ;; for the argument to `signal', not to `condition-case'.
          ;;(unless (consp (get c 'error-conditions))
          ;;  (byte-compile-warn
          ;;   "`%s' is not a known condition name (in condition-case)"
          ;;   c))
          )
        (byte-compile-push-constant condition))
      (byte-compile-goto 'byte-pushconditioncase (car clause)))

    (byte-compile-form body) ;; byte-compile--for-effect
    (dolist (_ clauses) (byte-compile-out 'byte-pophandler))

    (let ((compile-handler-body
           (lambda (body)
             (let ((byte-compile-bound-variables byte-compile-bound-variables)
                   (byte-compile--lexical-environment
                    byte-compile--lexical-environment))
               (cond
                ((null var) (byte-compile-discard))
                (lexical-binding
                 (push (cons var (1- byte-compile-depth))
                       byte-compile--lexical-environment))
                (t (byte-compile-dynamic-variable-bind var)))

               (byte-compile-body body) ;; byte-compile--for-effect

               (cond
                ((null var))
                (lexical-binding (byte-compile-discard 1 'preserve-tos))
                (t (byte-compile-out 'byte-unbind 1)))))))

      (when success-handler
        (funcall compile-handler-body (cdr success-handler)))

      (byte-compile-goto 'byte-goto endtag)

      (while clauses
        (let ((clause (pop clauses)))
          (setq byte-compile-depth (1+ depth))
          (byte-compile-out-tag (pop clause))
          (dolist (_ clauses) (byte-compile-out 'byte-pophandler))
          (funcall compile-handler-body (cdr clause))
          (byte-compile-goto 'byte-goto endtag)))

      (byte-compile-out-tag endtag))))

(defun byte-compile-save-excursion (form)
  (if (and (eq 'set-buffer (car-safe (car-safe (cdr form))))
           (byte-compile-warning-enabled-p 'suspicious 'set-buffer))
      (byte-compile-warn
       "Use `with-current-buffer' rather than save-excursion+set-buffer"))
  (byte-compile-out 'byte-save-excursion 0)
  (byte-compile-body-do-effect (cdr form))
  (byte-compile-out 'byte-unbind 1))

(defun byte-compile-save-restriction (form)
  (byte-compile-out 'byte-save-restriction 0)
  (byte-compile-body-do-effect (cdr form))
  (byte-compile-out 'byte-unbind 1))

(defun byte-compile-save-current-buffer (form)
  (byte-compile-out 'byte-save-current-buffer 0)
  (byte-compile-body-do-effect (cdr form))
  (byte-compile-out 'byte-unbind 1))

;;; top-level forms elsewhere

(byte-defop-compiler-1 defvar)
(byte-defop-compiler-1 defconst byte-compile-defvar)
(byte-defop-compiler-1 autoload)
(byte-defop-compiler-1 lambda byte-compile-lambda-form)

;; If foo.el declares `toto' as obsolete, it is likely that foo.el will
;; actually use `toto' in order for this obsolete variable to still work
;; correctly, so paradoxically, while byte-compiling foo.el, the presence
;; of a make-obsolete-variable call for `toto' is an indication that `toto'
;; should not trigger obsolete-warnings in foo.el.
(byte-defop-compiler-1 make-obsolete-variable)
(defun byte-compile-make-obsolete-variable (form)
  (when (eq 'quote (car-safe (nth 1 form)))
    (push (nth 1 (nth 1 form)) byte-compile-global-not-obsolete-vars))
  (byte-compile-normal-call form))

(defun byte-compile-defvar (form)
  ;; This is not used for file-level defvar/consts.
  (when (and (symbolp (nth 1 form))
             (not (string-match "[-*/:$]" (symbol-name (nth 1 form))))
             (byte-compile-warning-enabled-p 'lexical (nth 1 form)))
    (byte-compile-warn "global/dynamic var `%s' lacks a prefix"
                       (nth 1 form)))
  (byte-compile-docstring-style-warn form)
  (let ((fun (nth 0 form))
	(var (nth 1 form))
	(value (nth 2 form))
	(string (nth 3 form)))
    (when (or (> (length form) 4)
	      (and (eq fun 'defconst) (null (cddr form))))
      (let ((ncall (length (cdr form))))
	(byte-compile-warn "`%s' called with %d argument%s, but %s %s"
	                   fun ncall
	                   (if (= 1 ncall) "" "s")
	                   (if (< ncall 2) "requires" "accepts only")
	                   "2-3")))
    (push var byte-compile-bound-variables)
    (when (eq fun 'defconst)
      (push var byte-compile-const-variables))
    (when (and string (not (stringp string)))
      (byte-compile-warn "third arg to `%s %s' is not a string: %s"
                         fun var string))
    (byte-compile-form-do-effect
     (cond
      ((eq fun 'defconst) `(defconst-1 ',var ,@(nthcdr 2 form)))
      ((not (cddr form)) `',var) ; A simple (defvar foo) just returns foo.
      (t `(defvar-1 ',var
                    ;; Don't eval `value' if `defvar' wouldn't eval it either.
                    ,(if (macroexp-const-p value) value
                       `(if (boundp ',var) nil ,value))
                    ,@(nthcdr 3 form)))))))

(defun byte-compile-autoload (form)
  (and (macroexp-const-p (nth 1 form))
       (macroexp-const-p (nth 5 form))
       (memq (eval (nth 5 form)) '(t macro))  ; macro-p
       (not (fboundp (eval (nth 1 form))))
       (byte-compile-warn
	"The compiler ignores `autoload' except at top level.  You should
     probably put the autoload of the macro `%s' at top-level."
	(eval (nth 1 form))))
  (byte-compile-normal-call form))

(defun byte-compile-lambda-form (_form)
  "Any lambdas heretofore unhandled are errors."
  (error "`lambda' used as function name is invalid"))

(put 'defalias 'byte-hunk-handler 'byte-compile-file-form-defalias)
(defun byte-compile-file-form-defalias (form)
  "When a defalias defines a macro, add it to byte-compile-macro-environment.

This should be subsumed in byte-compile-lambda now that
make-docfile is obsolete (and consequently, the elc docstrings no
longer need to hew to its rules)."
  (let ((byte-compile-free-references nil)
        (byte-compile-free-assignments nil))
    (pcase form
      ;; Decompose `form' into:
      ;; - `name' is the name of the defined function.
      ;; - `arg' is the expression to which it is defined.
      ;; - `rest' is the rest of the arguments.
      (`(,_ ',name ,arg . ,rest)
       (byte-compile-docstring-style-warn form)
       (pcase-let*
           ;; `macro' is non-nil if it defines a macro.
           ;; `fun' is the function part of `arg' (defaults to `arg').
           (((or (and (or `(cons 'macro ,fun) `'(macro . ,fun)) (let macro t))
                 (and (let fun arg) (let macro nil)))
             arg)
            ;; `lam' is the lambda expression in `fun' (or nil if not
            ;; recognized).
            ((or `(,(or 'quote 'function) ,lam) (let lam nil))
             fun)
            ;; `arglist' is the list of arguments (or t if not recognized).
            ;; `body' is the body of `lam' (or t if not recognized).
            ((or `(lambda ,arglist . ,body)
                 ;; `(closure ,_ ,arglist . ,body)
                 (and `(internal-make-closure ,arglist . ,_) (let body t))
                 (and (let arglist t) (let body t)))
             lam))
         (unless (byte-compile-file-form-defalias* name macro arglist
                                                   body rest)
           (byte-compile-keep-pending form))))
      (_ (byte-compile-keep-pending form)))))

(byte-defop-compiler-1 with-no-warnings byte-compile-no-warnings)
(defun byte-compile-no-warnings (form)
  (let (byte-compile-warnings)
    (byte-compile-form (cons 'progn (cdr form)))))

(byte-defop-compiler-1 internal--with-suppressed-warnings
                       byte-compile-suppressed-warnings)
(defun byte-compile-suppressed-warnings (form)
  "FORM is (internal--with-suppressed-warnings (quote warnings) body)."
  (let ((byte-compile--suppressed-warnings
         (append (eval (cl-second form)) byte-compile--suppressed-warnings)))
    (byte-compile-form (macroexp-progn (cddr form)))))

;; Warn about misuses of make-variable-buffer-local.
(byte-defop-compiler-1 make-variable-buffer-local
                       byte-compile-make-variable-buffer-local)
(defun byte-compile-make-variable-buffer-local (form)
  (when (and (eq (car-safe (car-safe (cdr-safe form))) 'quote)
             (byte-compile-warning-enabled-p 'make-local))
    (byte-compile-warn
     "`make-variable-buffer-local' not called at toplevel"))
  (byte-compile-normal-call form))
(put 'make-variable-buffer-local
     'byte-hunk-handler 'byte-compile-form-make-variable-buffer-local)
(defun byte-compile-form-make-variable-buffer-local (form)
  (byte-compile-keep-pending form 'byte-compile-normal-call))

;; Make `make-local-variable' declare the variable locally
;; dynamic - this suppresses some unnecessary warnings
(byte-defop-compiler-1 make-local-variable
                       byte-compile-make-local-variable)
(defun byte-compile-make-local-variable (form)
  (pcase form (`(,_ ',var) (byte-compile--declare-var var)))
  (byte-compile-normal-call form))

(put 'function-put 'byte-hunk-handler 'byte-compile-define-symbol-prop)
(put 'define-symbol-prop 'byte-hunk-handler 'byte-compile-define-symbol-prop)
(defun byte-compile-define-symbol-prop (form)
  (pcase form
    ((and `(,op ,fun ,prop ,val)
          (guard (and (macroexp-const-p fun)
                      (macroexp-const-p prop)
                      (or (macroexp-const-p val)
                          ;; Also accept anonymous functions, since
                          ;; we're at top-level which implies they're
                          ;; also constants.
                          (pcase val (`(function (lambda . ,_)) t))))))
     (byte-compile-push-constant op)
     (byte-compile-form fun)
     (byte-compile-form prop)
     (let* ((fun (eval fun t))
            (prop (eval prop t))
            (val (if (macroexp-const-p val)
                     (eval val t)
                   (byte-compile-lambda (cadr val)))))
       (push `(,fun
               . (,prop ,val ,@(alist-get fun overriding-plist-environment)))
             overriding-plist-environment)
       (byte-compile-push-constant val)
       (byte-compile-out 'byte-call 3)))
    (_ (byte-compile-keep-pending form))))


;;; tags

;; Note: Most operations will strip off the 'TAG, but it speeds up
;; optimization to have the 'TAG as a part of the tag.
;; Tags will be (TAG . (tag-number . stack-depth)).
(defun byte-compile-make-tag ()
  (list 'TAG (setq byte-compile-tag-number (1+ byte-compile-tag-number))))


(defun byte-compile-out-tag (tag)
  (setq byte-compile-output (cons tag byte-compile-output))
  (if (cdr (cdr tag))
      (progn
	;; ## remove this someday
	(and byte-compile-depth
             (not (= (cdr (cdr tag)) byte-compile-depth))
             (error "Compiler bug: depth conflict at tag %d" (car (cdr tag))))
        (setq byte-compile-depth (cdr (cdr tag))))
    (setcdr (cdr tag) byte-compile-depth)))

(defun byte-compile-goto (opcode tag)
  (push (cons opcode tag) byte-compile-output)
  (setcdr (cdr tag) (if (memq opcode byte-goto-always-pop-ops)
			(1- byte-compile-depth)
		      byte-compile-depth))
  (setq byte-compile-depth (and (not (eq opcode 'byte-goto))
				(1- byte-compile-depth))))

(defun byte-compile-stack-adjustment (op operand)
  "Return the amount by which an operation adjusts the stack.
OP and OPERAND are as passed to `byte-compile-out'."
  (if (memq op '(byte-call byte-discardN byte-discardN-preserve-tos))
      ;; For calls, OPERAND is the number of args, so we pop OPERAND + 1
      ;; elements, and then push the result, for a total of -OPERAND.
      ;; For discardN*, of course, we just pop OPERAND elements.
      (- operand)
    (or (aref byte-stack+-info (symbol-value op))
	;; Ops with a nil entry in `byte-stack+-info' are byte-codes
	;; that take OPERAND values off the stack and push a result, for
	;; a total of 1 - OPERAND
	(- 1 operand))))

(defun byte-compile-out (op &optional operand)
  "Push the operation onto `byte-compile-output'.
OP is an opcode, a symbol.  OPERAND is either nil or a number or
a one-element list of a lisp form."
  (push (cons op operand) byte-compile-output)
  (if (eq op 'byte-return)
      ;; Consider abort since byte-return no longer produces ops
      (setq byte-compile-depth nil)
    (setq byte-compile-depth
	  (+ byte-compile-depth (byte-compile-stack-adjustment op operand)))
    (setq byte-compile-maxdepth (max byte-compile-depth byte-compile-maxdepth))))

(defun byte-compile-annotate-call-tree (form)
  (let (entry)
    ;; annotate the current call
    (if (setq entry (assq (car form) byte-compile-call-tree))
	(or (memq byte-compile-current-func (nth 1 entry)) ;callers
	    (setcar (cdr entry)
		    (cons byte-compile-current-func (nth 1 entry))))
      (setq byte-compile-call-tree
	    (cons (list (car form) (list byte-compile-current-func) nil)
		  byte-compile-call-tree)))
    ;; annotate the current function
    (if (setq entry (assq byte-compile-current-func byte-compile-call-tree))
	(or (memq (car form) (nth 2 entry)) ;called
	    (setcar (cdr (cdr entry))
		    (cons (car form) (nth 2 entry))))
      (setq byte-compile-call-tree
	    (cons (list byte-compile-current-func nil (list (car form)))
		  byte-compile-call-tree)))))

;; Renamed from byte-compile-report-call-tree
;; to avoid interfering with completion of byte-compile-file.
;;;###autoload
(defun display-call-tree (&optional filename)
  "Display a call graph of a specified file.
This lists which functions have been called, what functions called
them, and what functions they call.  The list includes all functions
whose definitions have been compiled in this Emacs session, as well as
all functions called by those functions.

The call graph does not include macros, inline functions, or
primitives that the byte-code interpreter knows about directly
\(`eq', `cons', etc.).

The call tree also lists those functions which are not known to be called
\(that is, to which no calls have been compiled), and which cannot be
invoked interactively."
  (interactive)
  (message "Generating call tree...")
  (with-output-to-temp-buffer "*Call-Tree*"
    (set-buffer "*Call-Tree*")
    (erase-buffer)
    (message "Generating call tree... (sorting on %s)"
	     byte-compile-call-tree-sort)
    (insert "Call tree for "
	    (cond ((null byte-compile-current-file) (or filename "???"))
		  ((stringp byte-compile-current-file)
		   byte-compile-current-file)
		  (t (buffer-name byte-compile-current-file)))
	    " sorted on "
	    (prin1-to-string byte-compile-call-tree-sort)
	    ":\n\n")
    (if byte-compile-call-tree-sort
	(setq byte-compile-call-tree
	      (sort byte-compile-call-tree
		    (pcase byte-compile-call-tree-sort
                      ('callers
                       (lambda (x y) (< (length (nth 1 x))
                                        (length (nth 1 y)))))
                      ('calls
                       (lambda (x y) (< (length (nth 2 x))
                                        (length (nth 2 y)))))
                      ('calls+callers
                       (lambda (x y) (< (+ (length (nth 1 x))
                                           (length (nth 2 x)))
                                        (+ (length (nth 1 y))
                                           (length (nth 2 y))))))
                      ('name
                       (lambda (x y) (string< (car x) (car y))))
                      (_ (error "`byte-compile-call-tree-sort': `%s' - unknown sort mode"
                                byte-compile-call-tree-sort))))))
    (message "Generating call tree...")
    (let ((rest byte-compile-call-tree)
	  (b (current-buffer))
	  f p
	  callers calls)
      (while rest
	(prin1 (car (car rest)) b)
	(setq callers (nth 1 (car rest))
	      calls (nth 2 (car rest)))
	(insert "\t"
	  (cond ((not (fboundp (setq f (car (car rest)))))
		 (if (null f)
		     " <top level>";; shouldn't insert nil then, actually -sk
		   " <not defined>"))
		((subrp (setq f (symbol-function f)))
		 " <subr>")
		((symbolp f)
		 (format " ==> %s" f))
		((byte-code-function-p f)
		 "<compiled function>")
		((not (consp f))
		 "<malformed function>")
		((eq 'macro (car f))
		 (if (or (compiled-function-p (cdr f))
			 ;; FIXME: Can this still happen?
			 (assq 'byte-code (cdr (cdr (cdr f)))))
		     " <compiled macro>"
		   " <macro>"))
		((assq 'byte-code (cdr (cdr f)))
		 ;; FIXME: Can this still happen?
		 "<compiled lambda>")
		((eq 'lambda (car f))
		 "<function>")
		(t "???"))
	  (format " (%d callers + %d calls = %d)"
		  ;; Does the optimizer eliminate common subexpressions?-sk
		  (length callers)
		  (length calls)
		  (+ (length callers) (length calls)))
	  "\n")
	(if callers
	    (progn
	      (insert "  called by:\n")
	      (setq p (point))
	      (insert "    " (if (car callers)
				 (mapconcat 'symbol-name callers ", ")
			       "<top level>"))
	      (let ((fill-prefix "    "))
		(fill-region-as-paragraph p (point)))
              (unless (= 0 (current-column))
                (insert "\n"))))
	(if calls
	    (progn
	      (insert "  calls:\n")
	      (setq p (point))
	      (insert "    " (mapconcat 'symbol-name calls ", "))
	      (let ((fill-prefix "    "))
		(fill-region-as-paragraph p (point)))
              (unless (= 0 (current-column))
                (insert "\n"))))
	(setq rest (cdr rest)))

      (message "Generating call tree...(finding uncalled functions...)")
      (setq rest byte-compile-call-tree)
      (let (uncalled def)
	(while rest
	  (or (nth 1 (car rest))
	      (null (setq f (caar rest)))
	      (progn
		(setq def (byte-compile-fdefinition f t))
		(and (eq (car-safe def) 'macro)
		     (eq (car-safe (cdr-safe def)) 'lambda)
		     (setq def (cdr def)))
		(functionp def))
	      (progn
		(setq def (byte-compile-fdefinition f nil))
		(and (eq (car-safe def) 'macro)
		     (eq (car-safe (cdr-safe def)) 'lambda)
		     (setq def (cdr def)))
		(commandp def))
	      (setq uncalled (cons f uncalled)))
	  (setq rest (cdr rest)))
	(if uncalled
	    (let ((fill-prefix "  "))
	      (insert "Noninteractive functions not known to be called:\n  ")
	      (setq p (point))
	      (insert (mapconcat 'symbol-name (nreverse uncalled) ", "))
	      (fill-region-as-paragraph p (point))))))
    (message "Generating call tree...done.")))


;;;###autoload
(defun batch-byte-compile-if-not-done ()
  "Like `byte-compile-file' but doesn't recompile if already up to date.
Use this from the command line, with `-batch';
it won't work in an interactive Emacs."
  (batch-byte-compile t))

;;;###autoload
(defun batch-byte-compile (&optional noforce)
  "Run `byte-compile-file' on the files remaining on the command line.
Use this from the command line, with `-batch';
it won't work in an interactive Emacs.

Each file is processed even if an error occurred previously.  If
a file name denotes a directory, all Emacs Lisp source files in
that directory (that have previously been compiled) will be
recompiled if newer than the compiled files.  In this case,
NOFORCE is ignored.

For example, invoke \"emacs -batch -f batch-byte-compile $emacs/ ~/*.el\".

If NOFORCE is non-nil, don't recompile a file that seems to be
already up-to-date."
  (defvar command-line-args-left) ;; from startup.el
  (unless noninteractive
    (error "`batch-byte-compile' is to be used only with -batch"))
  (setq attempt-stack-overflow-recovery nil
        attempt-orderly-shutdown-on-fatal-signal nil)
  (let (error)
    (while command-line-args-left
      (if (file-directory-p (expand-file-name (car command-line-args-left)))
	  ;; Directory as argument.
	  (let (source dest)
	    (dolist (file (directory-files (car command-line-args-left)))
              (when (and (string-match emacs-lisp-file-regexp file)
		         (not (auto-save-file-name-p file))
		         (setq source
                               (expand-file-name file
                                                 (car command-line-args-left)))
		         (setq dest (byte-compile-dest-file source))
		         (file-exists-p dest)
		         (file-newer-than-file-p source dest))
                (let ((ret (batch-byte-compile-file source)))
                  (unless error (setq error (not ret)))))))
	;; Specific file argument
	(let* ((source (car command-line-args-left))
	       (dest (byte-compile-dest-file source)))
	  (when (or (not noforce)
                    (not (file-exists-p dest))
	            (file-newer-than-file-p source dest))
            (let ((ret (batch-byte-compile-file source)))
              (unless error (setq error (not ret)))))))
      (setq command-line-args-left (cdr command-line-args-left)))
    (kill-emacs (if error 1 0))))

(defun batch-byte-compile-file (file)
  (let* ((byte-compile-root-dir (or byte-compile-root-dir default-directory))
         (ret (byte-compile-file file)))
    (prog1 ret
      (unless ret
        (let ((destfile (byte-compile-dest-file file)))
          (when (file-exists-p destfile)
            (delete-file destfile)))))))

(defun byte-compile-refresh-preloaded ()
  "Reload any Lisp file that was changed since Emacs was dumped.
Use with caution."
  (let* ((argv0 (car command-line-args))
         (emacs-file (or (and (fboundp 'pdumper-stats)
                              (cdr (nth 2 (pdumper-stats))))
                         (executable-find argv0))))
    (if (not (and emacs-file (file-exists-p emacs-file)))
        (message "Can't find %s to refresh preloaded Lisp files" argv0)
      (dolist (f (reverse load-history))
        (setq f (car f))
        (if (string-match "elc\\'" f) (setq f (substring f 0 -1)))
        (when (and (file-readable-p f)
                   (file-newer-than-file-p f emacs-file))
          (message "Loading newer %s over pdumped version" (file-name-nondirectory f))
          (ignore-errors (load f 'noerror nil 'nosuffix )))))))

;;;###autoload
(defun batch-byte-recompile-directory (&optional arg)
  "Run `byte-recompile-directory' on the dirs remaining on the command line.
Must be used only with `-batch', and kills Emacs on completion.
For example, invoke `emacs -batch -f batch-byte-recompile-directory .'.

Optional argument ARG is passed as second argument ARG to
`byte-recompile-directory'; see there for its possible values
and corresponding effects."
  ;; command-line-args-left is what is left of the command line (startup.el)
  (defvar command-line-args-left)	;Avoid 'free variable' warning
  (unless noninteractive
    (error "batch-byte-recompile-directory is to be used only with -batch"))
  (setq attempt-stack-overflow-recovery nil
        attempt-orderly-shutdown-on-fatal-signal nil)
  (or command-line-args-left
      (setq command-line-args-left '(".")))
  (while command-line-args-left
    (byte-recompile-directory (car command-line-args-left) arg)
    (setq command-line-args-left (cdr command-line-args-left)))
  (kill-emacs 0))

(put 'featurep 'compiler-macro
     (lambda (form feature &rest _ignore)
       ;; Emacs-21's byte-code doesn't run under XEmacs or SXEmacs anyway, so
       ;; we can safely optimize away this test.
       (if (member feature '('xemacs 'sxemacs 'emacs))
           (eval form)
         form)))

;; Check for (in)comparable constant values in calls to `eq', `memq' etc.

(defun bytecomp--dodgy-eq-arg-p (x number-ok)
  "Whether X is a bad argument to `eq' (or `eql' if NUMBER-OK is non-nil)."
  (pcase x
    ((or `(quote ,(pred consp)) `(function (lambda . ,_))) t)
    ((or (pred consp) (pred symbolp)) nil)
    ((pred integerp)
     (not (or (<= -536870912 x 536870911) number-ok)))
    ((pred floatp) (not number-ok))
    (_ t)))

(defun bytecomp--value-type-description (x)
  (cond
    ((proper-list-p x) "list")
    ((recordp x) "record")
    (t (symbol-name (type-of x)))))

(defun bytecomp--arg-type-description (x)
  (pcase x
    (`(function (lambda . ,_)) "function")
    (`(quote . ,val) (bytecomp--value-type-description val))
    (_ (bytecomp--value-type-description x))))

(defun bytecomp--warn-dodgy-eq-arg (form type parenthesis)
  (macroexp-warn-and-return
   (format "`%s' called with literal %s that may never match (%s)"
           (car form) type parenthesis)
   form '(suspicious eq) t))

(defun bytecomp--check-eq-args (form &optional a b &rest _ignore)
  (let* ((number-ok (eq (car form) 'eql))
         (bad-arg (cond ((bytecomp--dodgy-eq-arg-p a number-ok) 1)
                        ((bytecomp--dodgy-eq-arg-p b number-ok) 2))))
    (if bad-arg
        (bytecomp--warn-dodgy-eq-arg
         form
         (bytecomp--arg-type-description (nth bad-arg form))
         (format "arg %d" bad-arg))
      form)))

(put 'eq  'compiler-macro #'bytecomp--check-eq-args)
(put 'eql 'compiler-macro #'bytecomp--check-eq-args)

(defun bytecomp--check-memq-args (form &optional elem list &rest _ignore)
  (let* ((fn (car form))
         (number-ok (eq fn 'memql)))
    (cond
     ((bytecomp--dodgy-eq-arg-p elem number-ok)
      (bytecomp--warn-dodgy-eq-arg
       form (bytecomp--arg-type-description elem) "arg 1"))
     ((and (consp list) (eq (car list) 'quote)
           (proper-list-p (cadr list)))
      (named-let loop ((elts (cadr list)) (i 1))
        (if elts
            (let* ((elt (car elts))
                   (x (cond ((eq fn 'assq) (car-safe elt))
                            ((eq fn 'rassq) (cdr-safe elt))
                            (t elt))))
              (if (or (symbolp x)
                      (and (integerp x)
                           (or (<= -536870912 x 536870911) number-ok))
                      (and (floatp x) number-ok))
                  (loop (cdr elts) (1+ i))
                (bytecomp--warn-dodgy-eq-arg
                 form (bytecomp--value-type-description x)
                 (format "element %d of arg 2" i))))
          form)))
     (t form))))

(put 'memq  'compiler-macro #'bytecomp--check-memq-args)
(put 'memql 'compiler-macro #'bytecomp--check-memq-args)
(put 'assq  'compiler-macro #'bytecomp--check-memq-args)
(put 'rassq 'compiler-macro #'bytecomp--check-memq-args)
(put 'remq  'compiler-macro #'bytecomp--check-memq-args)
(put 'delq  'compiler-macro #'bytecomp--check-memq-args)

(provide 'byte-compile)
(provide 'bytecomp)


;;; report metering (see the hacks in bytecode.c)

(defvar byte-code-meter)
(defun byte-compile-report-ops ()
  (or (boundp 'byte-metering-on)
      (error "You must build Emacs with -DBYTE_CODE_METER to use this"))
  (with-output-to-temp-buffer "*Meter*"
    (set-buffer "*Meter*")
    (let ((i 0) n op off)
      (while (< i 256)
	(setq n (aref (aref byte-code-meter 0) i)
	      off nil)
	(if t				;(not (zerop n))
	    (progn
	      (setq op i)
	      (setq off nil)
	      (cond ((< op byte-nth)
		     (setq off (logand op 7))
		     (setq op (logand op 248)))
		    ((>= op byte-constant)
		     (setq off (- op byte-constant)
			   op byte-constant)))
	      (setq op (aref byte-code-vector op))
	      (insert (format "%-4d" i))
	      (insert (symbol-name op))
	      (if off (insert " [" (int-to-string off) "]"))
	      (indent-to 40)
	      (insert (int-to-string n) "\n")))
	(setq i (1+ i))))))

;; Compile at load-time most frequently used recursive methods to
;; avoid "lisp nesting exceeds max-lisp-eval-depth" errors.
(eval-when-compile
  (prog1 nil
    (or (byte-code-function-p (symbol-function 'byte-compile-form))
        (subr-native-elisp-p (symbol-function 'byte-compile-form))
        (assq 'byte-code (symbol-function 'byte-compile-form))
        (let ((byte-optimize nil)        ; do it fast
	      (byte-compile-warnings nil))
	  (mapc (lambda (x)
                  (unless (subr-native-elisp-p x)
		    (or noninteractive (message "compiling %s..." x))
		    (byte-compile x)
		    (or noninteractive (message "compiling %s...done" x))))
	        '(byte-compile-normal-call
		  byte-compile-form
		  byte-compile-body
		  byte-compile-top-level
		  byte-compile-out-top-level
		  byte-compile-constant
		  byte-compile-variable-ref))))))

(make-obsolete-variable 'bytecomp-load-hook
                        "use `with-eval-after-load' instead." "28.1")
(run-hooks 'bytecomp-load-hook)

;;; bytecomp.el ends here<|MERGE_RESOLUTION|>--- conflicted
+++ resolved
@@ -538,7 +538,6 @@
                                 expanded)))))
     (with-suppressed-warnings
         . ,(lambda (warnings &rest body)
-<<<<<<< HEAD
              ;; Bind `byte-compile--suppressed-warnings' here to
              ;; affect the macroexpansion.  The byte-hunk-handler of
              ;; `internal--with-suppressed-warnings' binds it again
@@ -552,26 +551,6 @@
                  ',warnings
                  ,(macroexpand-all `(progn ,@body)
                                    macroexpand-all-environment))))))
-=======
-             ;; We let-bind `byte-compile--suppressed-warnings' here in order
-             ;; to affect warnings emitted during macroexpansion.
-             ;; Later `internal--with-suppressed-warnings' binds it again, this
-             ;; time in order to affect warnings emitted during the
-             ;; compilation itself.
-             (if body
-                 (let ((byte-compile--suppressed-warnings
-                        (append warnings byte-compile--suppressed-warnings)))
-                   ;; This function doesn't exist, but is just a placeholder
-                   ;; symbol to hook up with the
-                   ;; `byte-hunk-handler'/`byte-defop-compiler-1' machinery.
-                   `(internal--with-suppressed-warnings
-                     ',warnings
-                     ,(macroexpand-all `(progn ,@body)
-                                       macroexpand-all-environment)))
-               (macroexp-warn-and-return
-                "`with-suppressed-warnings' with empty body"
-                nil '(empty-body with-suppressed-warnings) t warnings)))))
->>>>>>> 314cbef8
   "The default macro-environment passed to macroexpand by the compiler.
 Placing a macro here will cause a macro to have different semantics when
 expanded by the compiler as when expanded by the interpreter.")
