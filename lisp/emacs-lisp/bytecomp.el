;;; bytecomp.el --- compilation of Lisp code into byte code -*- lexical-binding: t -*-

;; Copyright (C) 1985-1987, 1992, 1994, 1998, 2000-2024 Free Software
;; Foundation, Inc.

;; Author: Jamie Zawinski <jwz@lucid.com>
;;	Hallvard Furuseth <hbf@ulrik.uio.no>
;; Maintainer: emacs-devel@gnu.org
;; Keywords: lisp
;; Package: emacs

;; This file is NOT part of GNU Emacs.

;; GNU Emacs is free software: you can redistribute it and/or modify
;; it under the terms of the GNU General Public License as published by
;; the Free Software Foundation, either version 3 of the License, or
;; (at your option) any later version.

;; GNU Emacs is distributed in the hope that it will be useful,
;; but WITHOUT ANY WARRANTY; without even the implied warranty of
;; MERCHANTABILITY or FITNESS FOR A PARTICULAR PURPOSE.  See the
;; GNU General Public License for more details.

;; You should have received a copy of the GNU General Public License
;; along with GNU Emacs.  If not, see <https://www.gnu.org/licenses/>.

;;; Commentary:

;; The Emacs Lisp byte compiler.  This crunches Lisp source into a sort
;; of p-code (`lapcode') which takes up less space and can be interpreted
;; faster.  [`LAP' == `Lisp Assembly Program'.]
;; The user entry points are byte-compile-file and byte-recompile-directory.

;;; Todo:

;; - Turn "not bound at runtime" functions into autoloads.

;;; Code:

;; ========================================================================
;; Entry points:
;;	byte-recompile-directory, byte-compile-file,
;;      byte-recompile-file,
;;     batch-byte-compile, batch-byte-recompile-directory,
;;	byte-compile, compile-defun,
;;	display-call-tree
;; (byte-compile-buffer and byte-compile-and-load-file were turned off
;;  because they are not terribly useful and get in the way of completion.)

;; This version of the byte compiler has the following improvements:
;;  + optimization of compiled code:
;;    - removal of unreachable code;
;;    - removal of calls to side-effectless functions whose return-value
;;      is unused;
;;    - compile-time evaluation of safe constant forms, such as (consp nil)
;;      and (ash 1 6);
;;    - open-coding of literal lambdas;
;;    - peephole optimization of emitted code;
;;    - trivial functions are left uncompiled for speed.
;;  + support for inline functions;
;;  + compile-time evaluation of arbitrary expressions;
;;  + compile-time warning messages for:
;;    - functions being redefined with incompatible arglists;
;;    - functions being redefined as macros, or vice-versa;
;;    - functions or macros defined multiple times in the same file;
;;    - functions being called with the incorrect number of arguments;
;;    - functions being called which are not defined globally, in the
;;      file, or as autoloads;
;;    - assignment and reference of undeclared free variables;
;;    - various syntax errors;
;;  + correct compilation of nested defuns, defmacros, defvars and defsubsts;
;;  + correct compilation of top-level uses of macros;
;;  + the ability to generate a histogram of functions called.

;; User customization variables: M-x customize-group bytecomp

;; New Features:
;;
;;  o	The form `defsubst' is just like `defun', except that the function
;;	generated will be open-coded in compiled code which uses it.  This
;;	means that no function call will be generated, it will simply be
;;	spliced in.  Lisp functions calls are very slow, so this can be a
;;	big win.
;;
;;	You can generally accomplish the same thing with `defmacro', but in
;;	that case, the defined procedure can't be used as an argument to
;;	mapcar, etc.
;;
;;  o	You can also open-code one particular call to a function without
;;	open-coding all calls.  Use the 'inline' form to do this, like so:
;;
;;		(inline (foo 1 2 3))	;; `foo' will be open-coded
;;	or...
;;		(inline			;;  `foo' and `baz' will be
;;		 (foo 1 2 3 (bar 5))	;; open-coded, but `bar' will not.
;;		 (baz 0))
;;
;;  o	It is possible to open-code a function in the same file it is defined
;;	in without having to load that file before compiling it.  The
;;	byte-compiler has been modified to remember function definitions in
;;	the compilation environment in the same way that it remembers macro
;;	definitions.
;;
;;  o  Forms like ((lambda ...) ...) are open-coded.
;;
;;  o  The form `eval-when-compile' is like progn, except that the body
;;     is evaluated at compile-time.  When it appears at top-level, this
;;     is analogous to the Common Lisp idiom (eval-when (compile) ...).
;;     When it does not appear at top-level, it is similar to the
;;     Common Lisp #. reader macro (but not in interpreted code).
;;
;;  o  The form `eval-and-compile' is similar to eval-when-compile, but
;;	the whole form is evalled both at compile-time and at run-time.
;;
;;  o  The command compile-defun is analogous to eval-defun.
;;
;;  o  If you run byte-compile-file on a filename which is visited in a
;;     buffer, and that buffer is modified, you are asked whether you want
;;     to save the buffer before compiling.
;;
;;  o  byte-compiled files now start with the string `;ELC'.
;;     Some versions of `file' can be customized to recognize that.

(eval-when-compile (require 'compile))
(eval-when-compile (require 'cl-lib))
(require 'cldefs nil t) ;; bootstrap-emacs won't have it in time
(require 'backquote)
(require 'macroexp)
(require 'cconv)

(autoload 'cl-tailp "cl-extra")
(declare-function cl-find-if "cl-seq")
(declare-function cl-remove-if "cl-seq")

;; The feature of compiling in a specific target Emacs version
;; has been turned off because compile time options are a bad idea.
(defgroup bytecomp nil
  "Emacs Lisp byte-compiler."
  :group 'lisp)

(defcustom emacs-lisp-file-regexp "\\.el\\'"
  "Regexp which matches Emacs Lisp source files.
If you change this, you might want to set `byte-compile-dest-file-function'.
\(Note that the assumption of a \".elc\" suffix for compiled files
is hard-coded in various places in Emacs.)"
  ;; Eg is_elc in Fload.
  :type 'regexp)

(defcustom byte-compile-dest-file-function #'byte-compile--default-dest-file
  "Function for the function `byte-compile-dest-file' to call.
It should take one argument, the name of an Emacs Lisp source
file name, and return the name of the compiled file.
\(Note that the assumption that the source and compiled files
are found in the same directory is hard-coded in various places in Emacs.)"
  ;; Eg load-prefer-newer, documentation lookup IIRC.
  :type '(choice (const nil) function)
  :version "23.2")

(defun byte-compiler-base-file-name (filename)
  "This enables file name handlers such as jka-compr
to remove parts of the file name that should not be copied
through to the output file name."
  (if-let ((handler (find-file-name-handler
                     filename
		     'byte-compiler-base-file-name)))
      (funcall handler 'byte-compiler-base-file-name filename)
    filename))

;; Sadly automake relies on this misfeature up to at least version 1.15.1.
(if (fboundp 'byte-compile-dest-file)
    (or (featurep 'bytecomp)
        (display-warning 'bytecomp (format-message "\
Changing `byte-compile-dest-file' is obsolete (as of 23.2);
set `byte-compile-dest-file-function' instead.")))
(defun byte-compile-dest-file (filename)
  "Convert an Emacs Lisp source file name to a compiled file name.
If `byte-compile-dest-file-function' is non-nil, uses that
function to do the work.  Otherwise, if FILENAME matches
`emacs-lisp-file-regexp' (by default, files with the extension \".el\"),
replaces the matching part (and anything after it) with \".elc\";
otherwise adds \".elc\"."
  (funcall (or byte-compile-dest-file-function
               #'byte-compile--default-dest-file)
           filename)))

(defun byte-compile--default-dest-file (filename)
  (setq filename (file-name-sans-versions
		  (byte-compiler-base-file-name filename)))
  (cond ((string-match emacs-lisp-file-regexp filename)
	 (concat (substring filename 0 (match-beginning 0)) ".elc"))
	(t (concat filename ".elc"))))

;; This can be the 'byte-compile property of any symbol.
(autoload 'byte-compile-inline-expand "byte-opt")

;; This is the entry point to the lapcode optimizer pass1.
(autoload 'byte-optimize-one-form "byte-opt")
;; This is the entry point to the lapcode optimizer pass2.
(autoload 'byte-optimize-lapcode "byte-opt")

;; This is the entry point to the decompiler, which is used by the
;; disassembler.  The disassembler just requires 'byte-compile, but
;; that doesn't define this function, so this seems to be a reasonable
;; thing to do.
(autoload 'byte-decompile-bytecode "byte-opt")

(defcustom byte-compile-verbose
  (and (not noninteractive) (> baud-rate search-slow-speed))
  "Non-nil means print messages describing progress of byte-compiler."
  :type 'boolean)

(defcustom byte-optimize t
  "Enable optimization in the byte compiler.
Possible values are:
  nil      - no optimization
  t        - all optimizations
  `source' - source-level optimizations only
  `byte'   - code-level optimizations only"
  :type '(choice (const :tag "none" nil)
		 (const :tag "all" t)
		 (const :tag "source-level" source)
		 (const :tag "byte-level" byte)))

(defcustom byte-compile-delete-errors nil
  "If non-nil, the optimizer may delete forms that may signal an error.
This includes variable references and calls to functions such as `car'."
  :type 'boolean)

(defcustom byte-compile-cond-use-jump-table t
  "Compile `cond' clauses to a jump table implementation (using a hash-table)."
  :version "26.1"
  :type 'boolean)

(defvar byte-compile-dynamic nil
  "Formerly used to compile function bodies so they load lazily.
This variable no longer has any effect.")
(make-obsolete-variable 'byte-compile-dynamic "not worthwhile any more." "27.1")
;;;###autoload(put 'byte-compile-dynamic 'safe-local-variable 'booleanp)

(defcustom byte-compile-dynamic-docstrings t
  "If non-nil, compile doc strings for lazy access.
We bury the doc strings of functions and variables inside comments in
the file, and bring them into core only when they are actually needed.

When this option is true, if you load the compiled file and then move it,
you won't be able to find the documentation of anything in that file.

To disable this option for a certain file, make it a file-local variable
in the source file.  For example, add this to the first line:
  -*-byte-compile-dynamic-docstrings:nil;-*-
You can also set the variable globally.

This option is enabled by default because it reduces Emacs memory usage."
  :type 'boolean)
;;;###autoload(put 'byte-compile-dynamic-docstrings 'safe-local-variable 'booleanp)

(defvar byte-compile-log-buffer "*Compile-Log*"
  "Name of the byte-compiler's log buffer.")

(defvar byte-compile--known-dynamic-vars nil
  "Variables known to be declared as dynamic, for warning purposes.
Each element is (VAR . FILE), indicating that VAR is declared in FILE.")

(defvar byte-compile--seen-defvars nil
  "All dynamic variable declarations seen so far.")

(defvar byte-compile--seen-requires nil
  "All required symbols seen so far.")

(defcustom byte-optimize-log nil
  "If non-nil, the byte-compiler will log its optimizations.
If this is `source', then only source-level optimizations will be logged.
If it is `byte', then only byte-level optimizations will be logged.
The information is logged to `byte-compile-log-buffer'."
  :type '(choice (const :tag "none" nil)
		 (const :tag "all" t)
		 (const :tag "source-level" source)
		 (const :tag "byte-level" byte)))

(defcustom byte-compile-error-on-warn nil
  "If true, the byte-compiler reports warnings with `error'."
  :type 'boolean)
;; This needs to be autoloaded because it needs to be available to
;; Emacs before the byte compiler is loaded, otherwise Emacs will not
;; know that this variable is marked as safe until it is too late.
;; (See https://lists.gnu.org/r/emacs-devel/2018-01/msg00261.html )
;;;###autoload(put 'byte-compile-error-on-warn 'safe-local-variable 'booleanp)

(defconst byte-compile-warning-types
  '( callargs constants
     docstrings docstrings-non-ascii-quotes docstrings-wide
     empty-body free-vars ignored-return-value interactive-only
     lexical lexical-dynamic make-local
     mapcar                             ; obsolete
     mutate-constant noruntime not-unused obsolete redefine suspicious
     unresolved)
  "The list of warning types used when `byte-compile-warnings' is t.")
(defcustom byte-compile-warnings t
  "List of warnings that the byte-compiler should issue (t for almost all).

Elements of the list may be:

  free-vars   references to variables not in the current lexical scope.
  unresolved  alias for undefined.
  callargs    function calls with args that don't match the definition.
  constants   let-binding of, or assignment to, constants/nonvariables.
  docstrings  various docstring stylistic issues, such as incorrect use
              of single quotes
  docstrings-non-ascii-quotes
              docstrings that have non-ASCII quotes.
              Only enabled when `docstrings' also is.
  docstrings-wide
              docstrings that are too wide, containing lines longer than both
              `byte-compile-docstring-max-column' and `fill-column' characters.
              Only enabled when `docstrings' also is.
  empty-body  body argument to a special form or macro is empty.
  free-vars   references to variables not in the current lexical scope.
  ignored-return-value
              function called without using the return value where this
              is likely to be a mistake.
  interactive-only
	      commands that normally shouldn't be called from Lisp code.
  lexical     global/dynamic variables lacking a prefix.
  lexical-dynamic
              lexically bound variable declared dynamic elsewhere
  make-local  calls to `make-variable-buffer-local' that may be incorrect.
  mutate-constant
              code that mutates program constants such as quoted lists.
  noruntime   functions that may not be defined at runtime (typically
              defined only under `eval-when-compile').
  not-unused  warning about using variables with symbol names starting with _.
  obsolete    obsolete variables and functions.
  redefine    function name redefined from a macro to ordinary function or vice
              versa, or redefined to take a different number of arguments.
  suspicious  constructs that usually don't do what the coder wanted.
  unresolved  calls to unknown functions.

If the list begins with `not', then the remaining elements specify warnings to
suppress.  For example, (not free-vars) will suppress the `free-vars' warning.

The t value means \"all non experimental warning types\", and
excludes the types in `byte-compile--emacs-build-warning-types'.
A value of `all' really means all."
  :type `(choice (const :tag "Default selection" t)
                 (const :tag "All" all)
		 (set :menu-tag "Some"
                      ,@(mapcar (lambda (x) `(const ,x))
                                byte-compile-warning-types))))

(defconst byte-compile--emacs-build-warning-types
  '(docstrings-non-ascii-quotes)
  "List of warning types that are only enabled during Emacs builds.
This is typically either warning types that are being phased in
(but shouldn't be enabled for packages yet), or that are only relevant
for the Emacs build itself.")

(defvar byte-compile--suppressed-warnings nil
  "Dynamically bound by `with-suppressed-warnings' to suppress warnings.")

;;;###autoload
(put 'byte-compile-warnings 'safe-local-variable
     (lambda (v)
       (or (symbolp v)
           (null (delq nil (mapcar (lambda (x) (not (symbolp x))) v))))))

;;;###autoload
(defun byte-compile-warning-enabled-p (warning &optional symbol)
  "Return non-nil if WARNING is enabled, according to `byte-compile-warnings'."
  (let ((suppress nil))
    (dolist (elem byte-compile--suppressed-warnings)
      (when (and (eq (car elem) warning)
                 (memq symbol (cdr elem)))
        (setq suppress t)))
    (and (not suppress)
         ;; During an Emacs build, we want all warnings.
         (or (eq byte-compile-warnings 'all)
             ;; If t, we want almost all the warnings, but not the
             ;; ones that are Emacs build specific.
             (and (not (memq warning byte-compile--emacs-build-warning-types))
                  (or (eq byte-compile-warnings t)
                      (if (eq (car byte-compile-warnings) 'not)
                          (not (memq warning byte-compile-warnings))
                        (memq warning byte-compile-warnings))))))))

;;;###autoload
(defun byte-compile-disable-warning (warning)
  "Change `byte-compile-warnings' to disable WARNING.
If `byte-compile-warnings' is t, set it to `(not WARNING)'.
Otherwise, if the first element is `not', add WARNING, else remove it.
Normally you should let-bind `byte-compile-warnings' before calling this,
else the global value will be modified."
  (setq byte-compile-warnings
        (cond ((eq byte-compile-warnings t)
               (list 'not warning))
              ((eq (car byte-compile-warnings) 'not)
               (if (memq warning byte-compile-warnings)
                   byte-compile-warnings
                 (append byte-compile-warnings (list warning))))
              (t
               (delq warning byte-compile-warnings)))))

;;;###autoload
(defun byte-compile-enable-warning (warning)
  "Change `byte-compile-warnings' to enable WARNING.
If `byte-compile-warnings' is t, do nothing.  Otherwise, if the
first element is `not', remove WARNING, else add it.
Normally you should let-bind `byte-compile-warnings' before calling this,
else the global value will be modified."
  (or (eq byte-compile-warnings t)
      (setq byte-compile-warnings
            (cond ((eq (car byte-compile-warnings) 'not)
                   (delq warning byte-compile-warnings))
                  ((memq warning byte-compile-warnings)
                   byte-compile-warnings)
                  (t
                   (append byte-compile-warnings (list warning)))))))

(defvar byte-compile-interactive-only-functions nil
  "List of commands that are not meant to be called from Lisp.")
(make-obsolete-variable 'byte-compile-interactive-only-functions
			"use the `interactive-only' symbol property instead."
			"24.4")

(defvar byte-compile-not-obsolete-vars nil
  "List of variables that shouldn't be reported as obsolete.")
(defvar byte-compile-global-not-obsolete-vars nil
  "Global list of variables that shouldn't be reported as obsolete.")

(defvar byte-compile-not-obsolete-funcs nil
  "List of functions that shouldn't be reported as obsolete.")

(defcustom byte-compile-generate-call-tree nil
  "Non-nil means collect call-graph information when compiling.
This records which functions were called and from where.
If the value is t, compilation displays the call graph when it finishes.
If the value is neither t nor nil, compilation asks you whether to
display the graph.

The call tree only lists functions called, not macros used.  Those
functions which the byte-code interpreter knows about directly (eq,
cons, etc.) are not reported.

The call tree also lists those functions which are not known to be
called (that is, to which no calls have been compiled).  Functions
which can be invoked interactively are excluded from this list."
  :type '(choice (const :tag "Yes" t) (const :tag "No" nil)
		 (other :tag "Ask" lambda)))

(defvar byte-compile-call-tree nil
  "Alist of functions and their call tree.
Each element looks like

  (FUNCTION CALLERS CALLS)

where CALLERS is a list of functions that call FUNCTION, and CALLS
is a list of functions for which calls were generated while compiling
FUNCTION.")

(defcustom byte-compile-call-tree-sort 'name
  "If non-nil, sort the call tree.
The values `name', `callers', `calls', `calls+callers'
specify different fields to sort on."
  :type '(choice (const name) (const callers) (const calls)
		 (const calls+callers) (const nil)))

(defvar byte-compile-jump-tables nil
  "List of all jump tables used during compilation of this form.")
(defvar byte-compile-constants nil
  "List of all constants encountered during compilation of this form.")
(defvar byte-compile-variables nil
  "List of all variables encountered during compilation of this form.")
(defvar byte-compile-bound-variables nil
  "List of dynamic variables bound in the context of the current form.
This list lives partly on the stack.")
(defvar byte-compile-lexical-variables nil
  "List of variables that have been treated as lexical.
Filled in `cconv-analyze-form' but initialized and consulted here.")
(defvar byte-compile-const-variables nil
  "List of variables declared as constants during compilation of this file.")
(defvar byte-compile-free-references)
(defvar byte-compile-free-assignments)
(defvar byte-compile-abort-elc nil
  "Can be nil, t, or the actual error halting the compilation.")

(defvar byte-compile--defined-funcs nil
  "List of function symbols known to be defined at runtime.")

(defvar byte-compile--undefined-funcs nil
  "Alist of function symbols known to be undefined at runtime.
Entries are of the form \(UNDEFINED-FUNC CHARPOS . ARITIES).
CHARPOS is the best-efforts file position that lread.c first
found a call.  Each direct call adds its argument count to the
list ARITIES for the purpose of flagging inconsistent arities.
ARITIES is the literal t if the function is only called
indirectly.")

(defvar byte-compile--noruntime-funcs nil
  "List of function symbols only defined at compile-time.")

(defun byte-compile-maybe-expand (form func)
  "Macroexpansion of top-level FORM could yield a progn.
See CLHS section 3.2.3.1, *Processing of Top Level Forms*, and
bytecomp-tests.el for interesting cases."
  (let ((form* (macroexp-macroexpand form byte-compile-macro-environment)))
    (if (eq (car-safe form*) 'progn)
        (cons 'progn
              (mapcar (lambda (sexpr)
                        (byte-compile-maybe-expand sexpr func))
                      (cdr form*)))
      (funcall func form*))))


(defvar bytecomp--copy-tree-seen)

(defun bytecomp--copy-tree-1 (tree)
  ;; TREE must be a cons.
  (or (gethash tree bytecomp--copy-tree-seen)
      (let* ((next (cdr tree))
             (result (cons nil next))
             (copy result))
        (while (progn
                 (puthash tree copy bytecomp--copy-tree-seen)
                 (let ((a (car tree)))
                   (setcar copy (if (consp a)
                                    (bytecomp--copy-tree-1 a)
                                  a)))
                 (and (consp next)
                      (let ((tail (gethash next bytecomp--copy-tree-seen)))
                        (if tail
                            (progn (setcdr copy tail)
                                   nil)
                          (setq tree next)
                          (setq next (cdr next))
                          (let ((prev copy))
                            (setq copy (cons nil next))
                            (setcdr prev copy)
                            t))))))
        result)))

(defun bytecomp--copy-tree (tree)
  "Make a copy of TREE, preserving any circular structure therein.
Only conses are traversed and duplicated, not arrays or any other structure."
  (if (consp tree)
      (let ((bytecomp--copy-tree-seen (make-hash-table :test #'eq)))
        (bytecomp--copy-tree-1 tree))
    tree))

(defconst byte-compile-initial-macro-environment
  `((declare-function . byte-compile-macroexpand-declare-function)
    (eval-when-compile . ,(lambda (&rest body)
                            (let (result)
                              (byte-compile-maybe-expand
                               (macroexp-progn body)
                               (lambda (form)
                                 ;; Sandbox these defvars to forestall "not
                                 ;; defined at runtime" errors
                                 (let ((byte-compile--undefined-funcs
                                        byte-compile--undefined-funcs)
                                       (byte-compile--defined-funcs
                                        byte-compile--defined-funcs))
                                   (setf result
                                         (byte-compile-eval
                                          (byte-compile-top-level
                                           (byte-compile-preprocess form)))))))
                              (list 'quote result))))
    (eval-and-compile . ,(lambda (&rest body)
                           (byte-compile-maybe-expand
                            (macroexp-progn body)
                            (lambda (form)
                              ;; Don't compile since we don't know
                              ;; byte-compile-form or byte-compile-file-form.
                              (let ((expanded
                                     (macroexpand--all-top-level
                                      form
                                      macroexpand-all-environment)))
                                (eval expanded lexical-binding)
                                expanded)))))
    (with-suppressed-warnings
        . ,(lambda (warnings &rest body)
             ;; Bind `byte-compile--suppressed-warnings' once here for
             ;; the macroexpansion, and once again later for the
             ;; compilation via `byte-compile-suppressed-warnings'
             (if body
                 (let ((byte-compile--suppressed-warnings
                        (append warnings byte-compile--suppressed-warnings)))
                   `(internal--with-suppressed-warnings
                     ',warnings
                     ,(macroexpand-all
                       ;; not macroexp-progn because byte-compile-file-form-progn
                       ;; assumes progn even for single expression.
                       `(progn ,@body)
                       macroexpand-all-environment)))
               (macroexp-warn-and-return
                "`with-suppressed-warnings' with empty body"
                nil '(empty-body with-suppressed-warnings) t)))))
  "The default macro-environment passed to macroexpand by the compiler.
Placing a macro here will cause a macro to have different semantics when
expanded by the compiler as when expanded by the interpreter.")

(defvar byte-compile-macro-environment byte-compile-initial-macro-environment
  "Alist of macros defined in the file being compiled.
Each element looks like (MACRONAME . DEFINITION).  It is
\(MACRONAME . nil) when a macro is redefined as a function.")

(defvar byte-compile-function-environment nil
  "Alist of functions defined in the file being compiled.
This is so we can inline them when necessary.
Each element looks like (FUNCTIONNAME . DEFINITION).  It is
\(FUNCTIONNAME . nil) when a function is redefined as a macro.
It is \(FUNCTIONNAME . t) when all we know is that it was defined,
and we don't know the definition.  For an autoloaded function, DEFINITION
has the form (autoload . FILENAME).")

;; Variables for lexical binding
(defvar byte-compile--lexical-environment nil
  "The current lexical environment.")

(defvar byte-compile-tag-number 0)
(defvar byte-compile-output nil
  "Alist describing contents to put in byte code string.
Each element is (INDEX . VALUE)")
(defvar byte-compile-depth 0 "Current depth of execution stack.")
(defvar byte-compile-maxdepth 0 "Maximum depth of execution stack.")

;; The following is used by comp.el to spill data out of here.
;;
;; Spilling is done in 3 places:
;;
;; - `byte-compile-lapcode' to obtain the map bytecode -> LAP for any
;;   code assembled.
;;
;; - `byte-compile-lambda' to obtain arglist doc and interactive spec
;;   af any lambda compiled (including anonymous).
;;
;; - `byte-compile-file-form-defalias*' to obtain the list of
;;   top-level forms as they would be outputted in the .elc file.
;;

(declare-function cl--defsubst-expand "cl-macs")
(cl-defstruct byte-to-native-lambda
  byte-func lap)

;; Top level forms:
(cl-defstruct byte-to-native-func-def
  "Named function defined at top-level."
  name c-name byte-func)
(cl-defstruct byte-to-native-top-level
  "All other top-level forms."
  form lexical)

(defvar byte-native-compiling nil
  "Non-nil while native compiling.")
(defvar byte-native-qualities nil
  "To spill default qualities from the compiled file.")
(defvar byte+native-compile nil
  "Non-nil while producing at the same time byte and native code.")
(defvar byte-to-native-lambdas-h nil
  "Hash byte-code -> byte-to-native-lambda.")
(defvar byte-to-native-top-level-forms nil
  "List of top level forms.")
(defvar byte-to-native-output-buffer-file nil
  "Pair holding byte-compilation output buffer, elc filename.")
(defvar byte-to-native-plist-environment nil
  "To spill `overriding-plist-environment'.")


;;; The byte codes; this information is duplicated in bytecomp.c

(defvar byte-code-vector nil
  "An array containing byte-code names indexed by byte-code values.")

(defvar byte-stack+-info nil
  "An array with the stack adjustment for each byte-code.")

(defmacro byte-defop (opcode stack-adjust opname &optional docstring)
  ;; This is a speed-hack for building the byte-code-vector at compile-time.
  ;; We fill in the vector at macroexpand-time, and then after the last call
  ;; to byte-defop, we write the vector out as a constant instead of writing
  ;; out a bunch of calls to aset.
  ;; Actually, we don't fill in the vector itself, because that could make
  ;; it problematic to compile big changes to this compiler; we store the
  ;; values on its plist, and remove them later in -extrude.
  (let ((v1 (or (get 'byte-code-vector 'tmp-compile-time-value)
		(put 'byte-code-vector 'tmp-compile-time-value
		     (make-vector 256 nil))))
	(v2 (or (get 'byte-stack+-info 'tmp-compile-time-value)
		(put 'byte-stack+-info 'tmp-compile-time-value
		     (make-vector 256 nil)))))
    (aset v1 opcode opname)
    (aset v2 opcode stack-adjust))
  (if docstring
      (list 'defconst opname opcode (concat "Byte code opcode " docstring "."))
    (list 'defconst opname opcode)))

(defmacro byte-extrude-byte-code-vectors ()
  (prog1 (list 'setq 'byte-code-vector
		     (get 'byte-code-vector 'tmp-compile-time-value)
		     'byte-stack+-info
		     (get 'byte-stack+-info 'tmp-compile-time-value))
    (put 'byte-code-vector 'tmp-compile-time-value nil)
    (put 'byte-stack+-info 'tmp-compile-time-value nil)))


;; The following opcodes (1-47) use the 3 lowest bits for an immediate
;; argument.

(byte-defop   0  1 byte-stack-ref "for stack reference")
;; Code 0 is actually unused but reserved as invalid code for detecting
;; corrupted bytecode.  Codes 1-7 are stack-ref.

(byte-defop   8  1 byte-varref	"for variable reference")
(byte-defop  16 -1 byte-varset	"for setting a variable")
(byte-defop  24 -1 byte-varbind	"for binding a variable")
(byte-defop  32  0 byte-call	"for calling a function")
(byte-defop  40  0 byte-unbind	"for unbinding special bindings")
;; codes 8-47 are consumed by the preceding opcodes

(byte-defop  48  0 byte-pophandler)
(byte-defop  49 -1 byte-pushconditioncase)
(byte-defop  50 -1 byte-pushcatch)

;; unused: 51-55

(byte-defop  56 -1 byte-nth)
(byte-defop  57  0 byte-symbolp)
(byte-defop  58  0 byte-consp)
(byte-defop  59  0 byte-stringp)
(byte-defop  60  0 byte-listp)
(byte-defop  61 -1 byte-eq)
(byte-defop  62 -1 byte-memq)
(byte-defop  63  0 byte-not)
(byte-defop  64  0 byte-car)
(byte-defop  65  0 byte-cdr)
(byte-defop  66 -1 byte-cons)
(byte-defop  67  0 byte-list1)
(byte-defop  68 -1 byte-list2)
(byte-defop  69 -2 byte-list3)
(byte-defop  70 -3 byte-list4)
(byte-defop  71  0 byte-length)
(byte-defop  72 -1 byte-aref)
(byte-defop  73 -2 byte-aset)
(byte-defop  74  0 byte-symbol-value)
(byte-defop  75  0 byte-symbol-function)
(byte-defop  76 -1 byte-set)
(byte-defop  77 -1 byte-fset)
(byte-defop  78 -1 byte-get)
(byte-defop  79 -2 byte-substring)
(byte-defop  80 -1 byte-concat2)
(byte-defop  81 -2 byte-concat3)
(byte-defop  82 -3 byte-concat4)
(byte-defop  83  0 byte-sub1)
(byte-defop  84  0 byte-add1)
(byte-defop  85 -1 byte-eqlsign)
(byte-defop  86 -1 byte-gtr)
(byte-defop  87 -1 byte-lss)
(byte-defop  88 -1 byte-leq)
(byte-defop  89 -1 byte-geq)
(byte-defop  90 -1 byte-diff)
(byte-defop  91  0 byte-negate)
(byte-defop  92 -1 byte-plus)
(byte-defop  93 -1 byte-max)
(byte-defop  94 -1 byte-min)
(byte-defop  95 -1 byte-mult)
(byte-defop  96  1 byte-point)
(byte-defop  97  0 byte-save-current-buffer-OBSOLETE) ; unused since v20
(byte-defop  98  0 byte-goto-char)
(byte-defop  99  0 byte-insert)
(byte-defop 100  1 byte-point-max)
(byte-defop 101  1 byte-point-min)
(byte-defop 102  0 byte-char-after)
(byte-defop 103  1 byte-following-char)
(byte-defop 104  1 byte-preceding-char)
(byte-defop 105  1 byte-current-column)
(byte-defop 106  0 byte-indent-to)
(byte-defop 107  0 byte-scan-buffer-OBSOLETE) ; no longer generated as of v18
(byte-defop 108  1 byte-eolp)
(byte-defop 109  1 byte-eobp)
(byte-defop 110  1 byte-bolp)
(byte-defop 111  1 byte-bobp)
(byte-defop 112  1 byte-current-buffer)
(byte-defop 113  0 byte-set-buffer)
(byte-defop 114  0 byte-save-current-buffer
  "to make a binding to record the current buffer")
(byte-defop 115  0 byte-set-mark-OBSOLETE)
(byte-defop 116  1 byte-interactive-p-OBSOLETE)

(byte-defop 117  0 byte-forward-char)
(byte-defop 118  0 byte-forward-word)
(byte-defop 119 -1 byte-skip-chars-forward)
(byte-defop 120 -1 byte-skip-chars-backward)
(byte-defop 121  0 byte-forward-line)
(byte-defop 122  0 byte-char-syntax)
(byte-defop 123 -1 byte-buffer-substring)
(byte-defop 124 -1 byte-delete-region)
(byte-defop 125 -1 byte-narrow-to-region)
(byte-defop 126  1 byte-widen)
(byte-defop 127  0 byte-end-of-line)

;; unused: 128

;; These store their argument in the next two bytes
(byte-defop 129  1 byte-constant2
   "for reference to a constant with vector
index >= byte-constant-limit")
(byte-defop 130  0 byte-goto "for unconditional jump")
(byte-defop 131 -1 byte-goto-if-nil "to pop value and jump if it's nil")
(byte-defop 132 -1 byte-goto-if-not-nil "to pop value and jump if it's not nil")
(byte-defop 133 -1 byte-goto-if-nil-else-pop
  "to examine top-of-stack, jump and don't pop it if it's nil,
otherwise pop it")
(byte-defop 134 -1 byte-goto-if-not-nil-else-pop
  "to examine top-of-stack, jump and don't pop it if it's non nil,
otherwise pop it")

(byte-defop 135 -1 byte-return "to pop a value and return it from `byte-code'")
(byte-defop 136 -1 byte-discard "to discard one value from stack")
(byte-defop 137  1 byte-dup     "to duplicate the top of the stack")

(byte-defop 138  0 byte-save-excursion
  "to make a binding to record the buffer, point and mark")
(byte-defop 139  0 byte-save-window-excursion-OBSOLETE
  "to make a binding to record entire window configuration")
(byte-defop 140  0 byte-save-restriction
  "to make a binding to record the current buffer clipping
restrictions")
(byte-defop 141 -1 byte-catch-OBSOLETE   ; Not generated since Emacs 25.
  "for catch.  Takes, on stack, the tag and an expression for
the body")
(byte-defop 142 -1 byte-unwind-protect
  "for unwind-protect.  Takes, on stack, an expression for
the unwind-action")

;; For condition-case.  Takes, on stack, the variable to bind,
;; an expression for the body, and a list of clauses.
;; Not generated since Emacs 25.
(byte-defop 143 -2 byte-condition-case-OBSOLETE)

(byte-defop 144  0 byte-temp-output-buffer-setup-OBSOLETE)
(byte-defop 145 -1 byte-temp-output-buffer-show-OBSOLETE)

;; unused: 146

(byte-defop 147 -2 byte-set-marker)
(byte-defop 148  0 byte-match-beginning)
(byte-defop 149  0 byte-match-end)
(byte-defop 150  0 byte-upcase)
(byte-defop 151  0 byte-downcase)
(byte-defop 152 -1 byte-string=)
(byte-defop 153 -1 byte-string<)
(byte-defop 154 -1 byte-equal)
(byte-defop 155 -1 byte-nthcdr)
(byte-defop 156 -1 byte-elt)
(byte-defop 157 -1 byte-member)
(byte-defop 158 -1 byte-assq)
(byte-defop 159  0 byte-nreverse)
(byte-defop 160 -1 byte-setcar)
(byte-defop 161 -1 byte-setcdr)
(byte-defop 162  0 byte-car-safe)
(byte-defop 163  0 byte-cdr-safe)
(byte-defop 164 -1 byte-nconc)
(byte-defop 165 -1 byte-quo)
(byte-defop 166 -1 byte-rem)
(byte-defop 167  0 byte-numberp)
(byte-defop 168  0 byte-integerp)

;; unused: 169-174
(byte-defop 175 nil byte-listN)
(byte-defop 176 nil byte-concatN)
(byte-defop 177 nil byte-insertN)

(byte-defop 178 -1 byte-stack-set)	; Stack offset in following one byte.
(byte-defop 179 -1 byte-stack-set2)	; Stack offset in following two bytes.

;; unused: 180-181

;; If (following one byte & 0x80) == 0
;;    discard (following one byte & 0x7F) stack entries
;; else
;;    discard (following one byte & 0x7F) stack entries _underneath_ TOS
;;    (that is, if the operand = 0x83,  ... X Y Z T  =>  ... T)
(byte-defop 182 nil byte-discardN)
;; `byte-discardN-preserve-tos' is a pseudo-op that gets turned into
;; `byte-discardN' with the high bit in the operand set (by
;; `byte-compile-lapcode').
(defconst byte-discardN-preserve-tos byte-discardN)

(byte-defop 183 -2 byte-switch
 "to take a hash table and a value from the stack, and jump to
the address the value maps to, if any.")

;; unused: 184-191

(byte-defop 192  1 byte-constant	"for reference to a constant")
;; Codes 193-255 are consumed by `byte-constant', which uses the 6
;; lowest bits for an immediate argument.
(defconst byte-constant-limit 64
  "Exclusive maximum index usable in the `byte-constant' opcode.")

(defconst byte-goto-ops '(byte-goto byte-goto-if-nil byte-goto-if-not-nil
			  byte-goto-if-nil-else-pop
			  byte-goto-if-not-nil-else-pop
                          byte-pushcatch byte-pushconditioncase)
  "List of byte-codes whose offset is a pc.")

(defconst byte-goto-always-pop-ops '(byte-goto-if-nil byte-goto-if-not-nil))

(byte-extrude-byte-code-vectors)

;;; lapcode generator
;;
;; the byte-compiler now does source -> lapcode -> bytecode instead of
;; source -> bytecode, because it's a lot easier to make optimizations
;; on lapcode than on bytecode.
;;
;; Elements of the lapcode list are of the form (<instruction> . <parameter>)
;; where instruction is a symbol naming a byte-code instruction,
;; and parameter is an argument to that instruction, if any.
;;
;; The instruction can be the pseudo-op TAG, which means that this position
;; in the instruction stream is a target of a goto.  (car PARAMETER) will be
;; the PC for this location, and the whole instruction "(TAG pc)" will be the
;; parameter for some goto op.
;;
;; If the operation is varbind, varref, varset or push-constant, then the
;; parameter is (variable/constant . index_in_constant_vector).
;;
;; First, the source code is macroexpanded and optimized in various ways.
;; Then the resultant code is compiled into lapcode.  Another set of
;; optimizations are then run over the lapcode.  Then the variables and
;; constants referenced by the lapcode are collected and placed in the
;; constants-vector.  (This happens now so that variables referenced by dead
;; code don't consume space.)  And finally, the lapcode is transformed into
;; compacted byte-code.
;;
;; A distinction is made between variables and constants because the variable-
;; referencing instructions are more sensitive to the variables being near the
;; front of the constants-vector than the constant-referencing instructions.
;; Also, this lets us notice references to free variables.

(defmacro byte-compile-push-bytecodes (&rest args)
  "Push bytes onto BVAR, and increment CVAR by the number of bytes pushed.
BVAR and CVAR are variables which are updated after evaluating
all the arguments.

\(fn BYTE1 BYTE2 ... BYTEn BVAR CVAR)"
  (let ((byte-exprs (butlast args 2))
	(bytes-var (car (last args 2)))
	(pc-var (car (last args))))
    `(setq ,bytes-var ,(if (null (cdr byte-exprs))
                           `(progn (cl-assert (<= 0 ,(car byte-exprs)))
                                   (cons ,@byte-exprs ,bytes-var))
                         `(nconc (list ,@(reverse byte-exprs)) ,bytes-var))
           ,pc-var (+ ,(length byte-exprs) ,pc-var))))

(defmacro byte-compile-push-bytecode-const2 (opcode const2 bytes pc)
  "Push OPCODE and the two-byte constant CONST2 onto BYTES, and add 3 to PC.
CONST2 may be evaluated multiple times."
  `(byte-compile-push-bytecodes ,opcode (logand ,const2 255) (ash ,const2 -8)
				,bytes ,pc))

(defun byte-compile-lapcode (lap)
  "Turn lapcode LAP into bytecode.  The lapcode is destroyed."
  ;; Lapcode modifications: changes the ID of a tag to be the tag's PC.
  (let ((pc 0)			; Program counter
	op off			; Operation & offset
	opcode			; numeric value of OP
	(bytes '())		; Put the output bytes here
	(patchlist nil))        ; List of gotos to patch
    (dolist (lap-entry lap)
      (setq op (car lap-entry)
	    off (cdr lap-entry))
      (cond
       ((not (symbolp op))
        (error "Non-symbolic opcode `%s'" op))
       ((eq op 'TAG)
        (setcar off pc))
       (t
        (setq opcode
              (if (eq op 'byte-discardN-preserve-tos)
                  ;; byte-discardN-preserve-tos is a pseudo op, which
                  ;; is actually the same as byte-discardN
                  ;; with a modified argument.
                  byte-discardN
                (symbol-value op)))
        (cond ((memq op byte-goto-ops)
               ;; goto
               (byte-compile-push-bytecodes opcode nil (cdr off) bytes pc)
               (push bytes patchlist))
              ((or (and (consp off)
                        ;; Variable or constant reference
                        (progn
                          (setq off (cdr off))
                          (eq op 'byte-constant)))
                   (and (eq op 'byte-constant)
                        (integerp off)))
               ;; constant ref
               (if (< off byte-constant-limit)
                   (byte-compile-push-bytecodes (+ byte-constant off)
                                                bytes pc)
                 (byte-compile-push-bytecode-const2 byte-constant2 off
                                                    bytes pc)))
              ((and (= opcode byte-stack-set)
                    (> off 255))
               ;; Use the two-byte version of byte-stack-set if the
               ;; offset is too large for the normal version.
               (byte-compile-push-bytecode-const2 byte-stack-set2 off
                                                  bytes pc))
              ((and (>= opcode byte-listN)
                    (< opcode byte-discardN))
               ;; These insns all put their operand into one extra byte.
               (byte-compile-push-bytecodes opcode off bytes pc))
              ((= opcode byte-discardN)
               ;; byte-discardN is weird in that it encodes a flag in the
               ;; top bit of its one-byte argument.  If the argument is
               ;; too large to fit in 7 bits, the opcode can be repeated.
               (let ((flag (if (eq op 'byte-discardN-preserve-tos) #x80 0)))
                 (while (> off #x7f)
                   (byte-compile-push-bytecodes opcode (logior #x7f flag)
                                                bytes pc)
                   (setq off (- off #x7f)))
                 (byte-compile-push-bytecodes opcode (logior off flag)
                                              bytes pc)))
              ((null off)
               ;; opcode that doesn't use OFF
               (byte-compile-push-bytecodes opcode bytes pc))
              ((and (eq opcode byte-stack-ref) (eq off 0))
               ;; (stack-ref 0) is really just another name for `dup'.
               (debug)                 ;FIXME: When would this happen?
               (byte-compile-push-bytecodes byte-dup bytes pc))
              ;; The following three cases are for the special
              ;; insns that encode their operand into 0, 1, or 2
              ;; extra bytes depending on its magnitude.
              ((< off 6)
               (byte-compile-push-bytecodes (+ opcode off) bytes pc))
              ((< off 256)
               (byte-compile-push-bytecodes (+ opcode 6) off bytes pc))
              (t
               (byte-compile-push-bytecode-const2 (+ opcode 7) off
                                                  bytes pc))))))
    ;;(if (not (= pc (length bytes)))
    ;;    (error "Compiler error: pc mismatch - %s %s" pc (length bytes)))
    ;; Patch tag PCs into absolute jumps.
    (dolist (bytes-tail patchlist)
      (setq pc (caar bytes-tail))	; Pick PC from goto's tag.
      ;; Splits PC's value into 2 bytes. The jump address is
      ;; "reconstructed" by the `FETCH2' macro in `bytecode.c'.
      (setcar (cdr bytes-tail) (logand pc 255))
      (setcar bytes-tail (ash pc -8))
      ;; FIXME: Replace this by some workaround.
      (or (<= 0 (car bytes-tail) 255) (error "Bytecode overflow")))

    ;; Similarly, replace TAGs in all jump tables with the correct PC index.
    (dolist (hash-table byte-compile-jump-tables)
      (maphash #'(lambda (value tag)
                   (setq pc (cadr tag))
                   ;; We don't need to split PC here, as it is stored as a lisp
                   ;; object in the hash table (whereas other goto-* ops store
                   ;; it within 2 bytes in the byte string).
                   (puthash value pc hash-table))
               hash-table))
    (let ((bytecode (apply 'unibyte-string (nreverse bytes))))
      (when byte-native-compiling
        ;; Spill LAP for the native compiler here.
        (puthash bytecode (make-byte-to-native-lambda :lap lap)
                 byte-to-native-lambdas-h))
      bytecode)))

(defun byte-compile-eval (form)
  "Eval FORM within compile-time `eval-when-compile' block.
Update byte-compile--noruntime-funcs with new defuns, but not
byte-compile--defined-funcs since definedness is a runtime
notion."
  (let ((hist-orig load-history)
	(hist-nil-orig current-load-list))
    (prog1 (eval form lexical-binding)
      (when (byte-compile-warning-enabled-p 'noruntime)
	(let ((hist-new
	       ;; Get new `current-load-list' for the locally defined funs.
	       (cons (butlast current-load-list (length hist-nil-orig))
	             load-history)))
	  (while (and hist-new (not (eq hist-new hist-orig)))
	    (let ((xs (pop hist-new)))
	      ;; Ensure file not already loaded.
	      (unless (assoc (car xs) hist-orig)
		(dolist (s xs)
		  (pcase s
		    (`(defun . ,f)
		     (unless (get f 'function-history)
                       (push f byte-compile--noruntime-funcs)))))))))))))

(defun byte-compile-eval-before-compile (form)
  "Evaluate FORM for `eval-and-compile'."
  (let ((hist-nil-orig current-load-list))
    (prog1 (eval form lexical-binding)
      (let ((tem current-load-list))
	(while (not (eq tem hist-nil-orig))
          (setq tem (cdr tem)))))))

;;; byte compiler messages

(defun emacs-lisp-compilation-file-name-or-buffer (str)
  "Return file name or buffer given by STR.
If STR is a \"normal\" filename, just return it.
If STR is something like \"Buffer foo.el\", return #<buffer foo.el>
\(if it is still live) or the string \"foo.el\" otherwise."
  (if (string-match "Buffer \\(.*\\)\\'" str)
      (or (get-buffer (match-string-no-properties 1 str))
          (match-string-no-properties 1 str))
    str))

(defconst emacs-lisp-compilation-parse-errors-filename-function
  #'emacs-lisp-compilation-file-name-or-buffer
  "The value for `compilation-parse-errors-filename-function' for when
we go into `emacs-lisp-compilation-mode'.")

(defcustom emacs-lisp-compilation-search-path '(nil)
  "Directories to search for files named in byte-compile error messages.
Value should be a list of directory names, not file names of
directories.  The value nil as an element means the byte-compile
message buffer `default-directory'."
  :version "27.1"
  :type '(repeat (choice (const :tag "Default" nil)
			 (string :tag "Directory"))))

(defvar-keymap emacs-lisp-compilation-mode-map
  "g" #'emacs-lisp-compilation-recompile)

(defvar emacs-lisp-compilation--current-file nil)

(define-compilation-mode emacs-lisp-compilation-mode "elisp-compile"
  "The variant of `compilation-mode' used for emacs-lisp compilation buffers."
  (setq-local emacs-lisp-compilation--current-file nil))

(defun emacs-lisp-compilation-recompile ()
  "Recompile the previously byte-compiled file."
  (interactive)
  (unless emacs-lisp-compilation--current-file
    (error "No previously compiled file"))
  (unless (stringp emacs-lisp-compilation--current-file)
    (error "Only files can be recompiled"))
  (byte-compile-file emacs-lisp-compilation--current-file))

;; Single thread makes global variables possible.
;; Global variables make programming easy.
(defvar byte-compile-current-func nil)
(defvar byte-compile-dest-file nil)
(defvar byte-compile-current-file nil)
(defvar byte-compile-current-group nil)
(defvar byte-compile-current-buffer nil)
(defvar byte-compile-current-annotations nil)
(defvar byte-compile-current-form nil)
(defvar byte-compile-current-charpos nil)

;; Log something that isn't a warning.
(defmacro byte-compile-log (format-string &rest args)
  `(and
    byte-optimize
    (memq byte-optimize-log '(t source))
    (let ((print-escape-newlines t)
	  (print-level 4)
	  (print-length 4))
      (byte-compile-log-1
       (format-message
	,format-string
	,@(mapcar
	   (lambda (x) (if (symbolp x) (list 'prin1-to-string x) x))
	   args))))))

(defun byte-compile-log-1 (string)
  "Log something that isn't a warning."
  (with-current-buffer byte-compile-log-buffer
    (let ((inhibit-read-only t))
      (goto-char (point-max))
      (byte-compile-warning-prefix nil nil)
      (cond (noninteractive
	     (message " %s" string))
	    (t
	     (insert (format "%s\n" string)))))))

;; copied from gnus-util.el
(defsubst byte-compile-delete-first (elt list)
  (if (eq (car list) elt)
      (cdr list)
    (let ((total list))
      (while (and (cdr list)
		  (not (eq (cadr list) elt)))
	(setq list (cdr list)))
      (when (cdr list)
	(setcdr list (cddr list)))
      total)))

(defvar byte-compile-last-warned-func nil)
(defvar byte-compile-last-logged-file nil)
(defvar byte-compile-root-dir nil
  "Directory relative to which file names in error messages are written.")

(defun byte-compile-abbreviate-file (file &optional dir)
  (let ((f1 (abbreviate-file-name file))
        (f2 (file-relative-name file dir)))
    (if (< (length f2) (length f1)) f2 f1)))

(defun byte-compile-warning-prefix (level entry)
  (let* ((inhibit-read-only t)
	 (dir (or byte-compile-root-dir default-directory))
	 (file (cond ((stringp byte-compile-current-file)
		      (format "%s:" (byte-compile-abbreviate-file
                                     byte-compile-current-file dir)))
		     ((bufferp byte-compile-current-file)
		      (format "Buffer %s:"
			      (buffer-name byte-compile-current-file)))
		     ((stringp load-file-name)
		      ;; a file containing explicit calls to compiled functions.
		      (format "%s:" (byte-compile-abbreviate-file
                                     load-file-name dir)))
		     (t "")))
	 (annot (if-let ((charpos (or byte-compile-current-charpos
                                      (byte-compile-fuzzy-charpos))))
                    (with-current-buffer byte-compile-current-buffer
                      (apply #'format "%d:%d:"
			     (save-excursion
			       (goto-char charpos)
			       (list (1+ (count-lines (point-min)
                                                      (line-beginning-position)))
                                     ;; `next-error' uses one-indexed column
                                     (1+ (current-column))))))
		  ""))
	 (form (if (eq byte-compile-current-func :end)
                   "end of data"
		 (or byte-compile-current-func "toplevel form"))))
    (when (or (and byte-compile-current-file
		   (not (equal byte-compile-current-file
			       byte-compile-last-logged-file)))
	      (and byte-compile-current-func
		   (not (eq byte-compile-current-func
			    byte-compile-last-warned-func))))
      (insert (format "\nIn %s:\n" form)))
    (when level
      (insert (format "%s%s " file annot))))
  (setq byte-compile-last-logged-file byte-compile-current-file
	byte-compile-last-warned-func byte-compile-current-func)
  entry)

;; This no-op function is used as the value of warning-series
;; to tell inner calls to displaying-byte-compile-warnings
;; not to bind warning-series.
(defun byte-compile-warning-series (&rest _ignore)
  nil)

;; (compile-mode) will cause this to be loaded.
(declare-function compilation-forget-errors "compile" ())

;; Log the start of a file in `byte-compile-log-buffer', and mark it as done.
;; Return the position of the start of the page in the log buffer.
;; But do nothing in batch mode.
(defun byte-compile-log-file ()
  (and (not (equal byte-compile-current-file byte-compile-last-logged-file))
       (not noninteractive)
       (with-current-buffer (get-buffer-create byte-compile-log-buffer)
	 (goto-char (point-max))
	 (let* ((inhibit-read-only t)
		(dir (and (stringp byte-compile-current-file)
			  (file-name-directory byte-compile-current-file)))
		(was-same (equal default-directory dir))
		pt)
	   (when dir
	     (unless was-same
	       (insert (format-message "Leaving directory `%s'\n"
                                       default-directory))))
	   (unless (bolp)
	     (insert "\n"))
	   (setq pt (point-marker))
	   (if byte-compile-current-file
	       (insert "\f\nCompiling "
		       (if (stringp byte-compile-current-file)
			   (concat "file " byte-compile-current-file)
			 (concat "in buffer "
                                 (buffer-name byte-compile-current-file)))
		       " at " (current-time-string) "\n")
	     (insert "\f\nCompiling internal form(s) at " (current-time-string) "\n"))
	   (when dir
	     (setq default-directory dir)
	     (unless was-same
	       (insert (format-message "Entering directory `%s'\n"
                                       default-directory))))
	   (setq byte-compile-last-logged-file byte-compile-current-file
		 byte-compile-last-warned-func nil)
	   ;; Do this after setting default-directory.
	   (unless (derived-mode-p 'compilation-mode)
             (emacs-lisp-compilation-mode))
           (setq emacs-lisp-compilation--current-file byte-compile-current-file)
	   (compilation-forget-errors)
	   pt))))

(defun byte-compile-warn-obsolete (symbol type)
  "Warn that SYMBOL (a variable, function or generalized variable) is obsolete.
TYPE is a string that say which one of these three types it is."
  (when (byte-compile-warning-enabled-p 'obsolete symbol)
    (byte-compile-warn
     "%s"
     (macroexp--obsolete-warning
      symbol
      (pcase type
        ("function"
         (get symbol 'byte-obsolete-info))
        ("variable"
         (get symbol 'byte-obsolete-variable))
        ("generalized variable"
         (get symbol 'byte-obsolete-generalized-variable)))
      type))))

(defun byte-compile-warn (format &rest args)
  (let ((missive (apply #'format-message format args))
        (warning-prefix-function #'byte-compile-warning-prefix)
        (warning-type-format ""))
    (if byte-compile-error-on-warn
        (progn
          (display-warning 'bytecomp missive :error byte-compile-log-buffer)
          (signal 'error nil))
      (display-warning 'bytecomp missive :warning byte-compile-log-buffer))))

(defun byte-compile-fdefinition (name macro-p)
  "If a function has an entry saying (FUNCTION . t).
that means we know it is defined but we don't know how.
If a function has an entry saying (FUNCTION . nil),
that means treat it as not defined."
  (let* ((list (if macro-p
		   byte-compile-macro-environment
		 byte-compile-function-environment))
	 (env (cdr (assq name list))))
    (or env
	(let ((fn name))
	  (while (and (symbolp fn)
		      (fboundp fn)
		      (or (symbolp (symbol-function fn))
			  (consp (symbol-function fn))
			  (and (not macro-p)
			       (compiled-function-p (symbol-function fn)))))
	    (setq fn (symbol-function fn)))
          (let ((advertised (get-advertised-calling-convention
                             (if (and (symbolp fn) (fboundp fn))
                                 ;; Could be a subr.
                                 (symbol-function fn)
                               fn))))
            (cond
             ((listp advertised)
              (if macro-p
                  `(macro lambda ,advertised)
                `(lambda ,advertised)))
             ((and (not macro-p) (compiled-function-p fn)) fn)
             ((not (consp fn)) nil)
             ((eq 'macro (car fn)) (cdr fn))
             (macro-p nil)
             ((eq 'autoload (car fn)) nil)
             (t fn)))))))

(defun byte-compile-arglist-signature (arglist)
  (cond
   ((listp arglist)
    (let ((args 0)
          opts
          restp)
      (while arglist
        (cond ((eq (car arglist) '&optional)
               (or opts (setq opts 0)))
              ((eq (car arglist) '&rest)
               (if (cdr arglist)
                   (setq restp t
                         arglist nil)))
              (t
               (if opts
                   (setq opts (1+ opts))
		 (setq args (1+ args)))))
        (setq arglist (cdr arglist)))
      (cons args (if restp nil (if opts (+ args opts) args)))))
   ;; Unknown arglist.
   (t '(0))))

(defun byte-compile--function-signature (f)
  ;; Similar to help-function-arglist, except that it returns the info
  ;; in a different format.
  (and (eq 'macro (car-safe f)) (setq f (cdr f)))
  ;; Advice wrappers have "catch all" args, so fetch the actual underlying
  ;; function to find the real arguments.
  (setq f (advice--cd*r f))
  (if (eq (car-safe f) 'declared)
      (byte-compile-arglist-signature (nth 1 f))
    (condition-case nil
        (let ((sig (func-arity f)))
          (if (numberp (cdr sig)) sig (list (car sig))))
      (error '(0)))))

(defun byte-compile-arglist-signatures-congruent-p (old new)
  (not (or
	 (> (car new) (car old))  ; requires more args now
	 (and (null (cdr old))    ; took rest-args, doesn't any more
	      (cdr new))
	 (and (cdr new) (cdr old) ; can't take as many args now
	      (< (cdr new) (cdr old)))
	 )))

(defun byte-compile-arglist-signature-string (signature)
  (cond ((null (cdr signature))
	 (format "%d or more" (car signature)))
	((= (car signature) (cdr signature))
	 (format "%d" (car signature)))
	((= (1+ (car signature)) (cdr signature))
	 (format "%d or %d" (car signature) (cdr signature)))
	(t (format "%d-%d" (car signature) (cdr signature)))))

(defun byte-compile-fuzzy-charpos ()
  "Hack prevailing globals for prevailing charpos."
  (let ((memo-count (make-hash-table :test #'equal)))
    (cl-labels ((recurse-count
                  (form)
                  (with-memoization
                      (gethash form memo-count)
                    (cond ((circular-list-p form) (safe-length form))
                          ((or (atom form)
                               (or (eq 'quote (car form))
                                   (eq 'backquote (car form))
                                   (eq 'inline-quote (car form))
                                   (eq '\` (car form))
                                   (eq 'function (car form))))
                           1)
                          (t (cl-loop for element in form
                                      collect (recurse-count element) into result
                                      finally return (apply #'+ result)))))))
      (let ((match-count (recurse-count byte-compile-current-form)))
        (cl-labels ((recurse
                      (form)
                      (cl-loop with tail = (unless (cl-tailp nil (last form))
                                             (prog1 (cons (car (last form))
                                                          (cdr (last form)))
                                               (setcdr (last form) nil)
                                               (setq form (nbutlast form))))
                               for element in form
                               for count = (recurse-count
                                            (byte-compile--decouple element #'cdr))
                               if (>= match-count count)
                               collect element into result
                               else
                               append (recurse element) into result
                               end
                               finally return (nconc result
                                                     (when tail
                                                       (byte-compile--decouple tail #'cdr)))))
                    (first-atom
                      (form)
                      (cond ((atom form) form)
                            (t (cl-some #'first-atom form))))
                    (listify
                      (form)
                      (if (atom form)
                          (list form)
                        (unless (circular-list-p form)
                          (cl-loop for element in form
                                   collect element)))))
          (cl-loop with result
                   with best-score = 0
                   with best-milieu = 0
                   with matches =
                   (sort (recurse (list byte-compile-current-annotations))
                         (lambda (x y)
                           (> (safe-length x) (safe-length y))))
                   for match in matches
                   for match* = (byte-compile--decouple match #'cdr)
                   for cand-milieu = (if (atom match*) 1 (safe-length match*))
                   for cand-score =
                   (cl-loop for w in (listify match*)
                            count (member w (listify byte-compile-current-form)))
                   when (and (>= cand-score best-score)
                             (or (not (= cand-milieu best-milieu))
                                 (not (= cand-score best-score))))
                   do (setq result match
                            best-score cand-score
                            best-milieu cand-milieu)
                   finally return (or (first-atom result)
                                      (first-atom byte-compile-current-annotations))))))))

(defun byte-compile-function-warn (f nargs &optional _def)
  "Warn if function F is undefined or called with inconsistent NARGS."
  (when (and (get f 'byte-obsolete-info)
             (byte-compile-warning-enabled-p 'obsolete f))
    (byte-compile-warn-obsolete f "function"))
  (let* ((compiled-def (or (byte-compile-fdefinition f nil)
		           (byte-compile-fdefinition f t)))
         (undefined-p
          (or
           ;; typical undefined user function
           (and (not (memq f byte-compile--defined-funcs))
                (not (fboundp f))
                (not compiled-def))
           ;; function only defined within eval-when-compile block
           (and (not (memq f byte-compile--defined-funcs))
                (memq f byte-compile--noruntime-funcs))
           ;; cl-lib function without require of cl-lib (Bug#30635)
           (and (not (assq f byte-compile-function-environment))
                (boundp 'cldefs-cl-lib-functions)
                (memq f cldefs-cl-lib-functions)
                (cl-every (lambda (cl)
                            (not (memq cl byte-compile--seen-requires)))
                          '(cl-lib cl-seq cl-macs))))))
    (when (and undefined-p
               (not (eq f byte-compile-current-func)))
      (let ((cell (assq f byte-compile--undefined-funcs)))
        (if cell
            (unless (memq nargs (cddr cell))
              ;; flag an inconsistent arity
              (push nargs (cddr cell)))
          (push (list f
                      (let ((byte-compile-current-form f))
                        (byte-compile-fuzzy-charpos))
                      nargs)
                byte-compile--undefined-funcs))))))

(defun byte-compile-emit-callargs-warn (name actual-args min-args max-args)
  (byte-compile-warn
   "%s called with %d argument%s, but %s %s"
   name actual-args
   (if (= 1 actual-args) "" "s")
   (if (< actual-args min-args)
       "requires"
     "accepts only")
   (byte-compile-arglist-signature-string (cons min-args max-args))))

(defun byte-compile--check-arity-bytecode (form bytecode)
  "Check that the call in FORM matches that allowed by BYTECODE."
  (when (and (byte-code-function-p bytecode)
             (byte-compile-warning-enabled-p 'callargs))
    (let* ((actual-args (length (cdr form)))
           (arity (func-arity bytecode))
           (min-args (car arity))
           (max-args (and (numberp (cdr arity)) (cdr arity))))
      (when (or (< actual-args min-args)
                (and max-args (> actual-args max-args)))
        (byte-compile-emit-callargs-warn
         (car form) actual-args min-args max-args)))))

(defun byte-compile-callargs-warn (form)
  (let* ((def (or (byte-compile-fdefinition (car form) nil)
		  (byte-compile-fdefinition (car form) t)))
         (sig (cond (def (byte-compile--function-signature def))
                    ((subrp (symbol-function (car form)))
                     (subr-arity (symbol-function (car form))))))
	 (ncall (length (cdr form))))
    (when (and (cdr-safe sig)
	       (not (numberp (cdr sig))))
      ;; Something about subr-arity from twentieth century.
      (setcdr sig nil))
    (when (and sig
               (or (< ncall (car sig))
		   (and (cdr sig) (> ncall (cdr sig)))))
      (byte-compile-emit-callargs-warn
       (car form) ncall (car sig) (cdr sig)))
    (byte-compile-format-warn form)
    (byte-compile-function-warn (car form) (length (cdr form)))))

(defun byte-compile-format-warn (form)
  "Warn if FORM is `format'-like with inconsistent args.
Applies if head of FORM is a symbol with non-nil property
`byte-compile-format-like' and first arg is a constant string.
Then check the number of format fields matches the number of
extra args."
  (when (and (symbolp (car form))
	     (stringp (nth 1 form))
	     (get (car form) 'byte-compile-format-like))
    (let ((nfields (with-temp-buffer
		     (insert (nth 1 form))
		     (goto-char (point-min))
		     (let ((i 0) (n 0))
		       (while (re-search-forward "%." nil t)
                         (backward-char)
			 (unless (eq ?% (char-after))
                           (setq i (if (looking-at "\\([0-9]+\\)\\$")
                                       (string-to-number (match-string 1) 10)
                                     (1+ i))
                                 n (max n i)))
                         (forward-char))
		       n)))
	  (nargs (- (length form) 2)))
      (unless (= nargs nfields)
	(byte-compile-warn
	 "`%s' called with %d args to fill %d format field(s)" (car form)
	 nargs nfields)))))

(dolist (elt '(format message format-message error))
  (put elt 'byte-compile-format-like t))

;; Warn if the function or macro is being redefined with a different
;; number of arguments.
(defun byte-compile-arglist-warn (name arglist macrop)
  "Warn if function or macro being redefined with different arity."
  ;; This is the first definition.  See if previous calls are compatible.
  (when-let ((calls (assq name byte-compile--undefined-funcs)))
    (when macrop
      (byte-compile-warn "macro `%s' defined too late" name))
    (setq byte-compile--undefined-funcs
          (delq calls byte-compile--undefined-funcs))
    (when-let ((nums (delq t (cddr calls))))  ; Ignore higher-order uses.
      (when (and (symbolp name)
                 (eq (function-get name 'byte-optimizer)
                     'byte-compile-inline-expand))
        (byte-compile-warn "defsubst `%s' was used before it was defined" name))
      (let ((sig (byte-compile-arglist-signature arglist))
            (min (apply #'min nums))
            (max (apply #'max nums)))
        (when (or (< min (car sig))
                  (and (cdr sig) (> max (cdr sig))))
          (byte-compile-warn
           "%s being defined to take %s%s, but was previously called with %s"
           name
           (byte-compile-arglist-signature-string sig)
           (if (equal sig '(1 . 1)) " arg" " args")
           (byte-compile-arglist-signature-string (cons min max)))))))
  (let ((old (byte-compile-fdefinition name macrop))
        (initial (when macrop (cdr (assq name byte-compile-initial-macro-environment)))))
    (when (and initial (symbolp initial))
      ;; Assume a symbol in byte-compile-initial-macro-env points to a
      ;; defined function.  (Bug#8646)
      (setq old (byte-compile-fdefinition initial nil)))
    (when (and old (not (eq old t)))
      (let ((sig1 (byte-compile--function-signature old))
            (sig2 (byte-compile-arglist-signature arglist)))
        (unless (byte-compile-arglist-signatures-congruent-p sig1 sig2)
          (byte-compile-warn
           "%s %s used to take %s %s, now takes %s"
           (if macrop "macro" "function")
           name
           (byte-compile-arglist-signature-string sig1)
           (if (equal sig1 '(1 . 1)) "argument" "arguments")
           (byte-compile-arglist-signature-string sig2)))))))

(defun bytecomp--docstring-line-width (str)
  "An approximation of the displayed width of docstring line STR."
  ;; For literal key sequence substitutions (e.g. "\\`C-h'"), just
  ;; remove the markup as `substitute-command-keys' would.
  (when (string-search "\\`" str)
    (setq str (replace-regexp-in-string
               (rx "\\`" (group (* (not "'"))) "'")
               "\\1"
               str t)))
  ;; Heuristic: We can't reliably do `substitute-command-keys'
  ;; substitutions, since the value of a keymap in general can't be
  ;; known at compile time.  So instead, we assume that these
  ;; substitutions are of some constant length.
  (when (string-search "\\[" str)
    (setq str (replace-regexp-in-string
               (rx "\\[" (* (not "]")) "]")
               ;; We assume that substitutions have this length.
               ;; To preserve the non-expansive property of the transform,
               ;; it shouldn't be more than 3 characters long.
               "xxx"
               str t t)))
  (setq str
        (replace-regexp-in-string
         (rx (or
              ;; Ignore some URLs.
              (seq "http" (? "s") "://" (* nonl))
              ;; Ignore these `substitute-command-keys' substitutions.
              (seq "\\" (or "="
                            (seq "<" (* (not ">")) ">")
                            (seq "{" (* (not "}")) "}")))
              ;; Ignore the function signature that's stashed at the end of
              ;; the doc string (in some circumstances).
              (seq bol "(" (+ (any word "-/:[]&"))
                   ;; One or more arguments.
                   (+ " " (or
                           ;; Arguments.
                           (+ (or (syntax symbol)
                                  (any word "-/:[]&=()<>.,?^\\#*'\"")))
                           ;; Argument that is a list.
                           (seq "(" (* (not ")")) ")")))
                   ")")))
         "" str t t))
  (length str))

(defun byte-compile--wide-docstring-p (docstring max-width)
  "Whether DOCSTRING contains a line wider than MAX-WIDTH.
Ignore all `substitute-command-keys' substitutions, except for
the `\\\\=[command]' ones that are assumed to be of a fixed length.
Also ignore URLs."
  (let ((string-len (length docstring))
        (start 0)
        (too-wide nil))
    (while (< start string-len)
      (let ((eol (or (string-search "\n" docstring start)
                     string-len)))
        ;; Since `bytecomp--docstring-line-width' is non-expansive,
        ;; we can safely assume that if the raw length is
        ;; within the allowed width, then so is the transformed width.
        ;; This allows us to avoid the very expensive transformation in
        ;; most cases.
        (if (and (> (- eol start) max-width)
                 (> (bytecomp--docstring-line-width
                     (substring docstring start eol))
                    max-width))
            (progn
              (setq too-wide t)
              (setq start string-len))
          (setq start (1+ eol)))))
    too-wide))

(defcustom byte-compile-docstring-max-column 80
  "Recommended maximum width of doc string lines.
The byte-compiler will emit a warning for documentation strings
containing lines wider than this.  If `fill-column' has a larger
value, it will override this variable."
  :group 'bytecomp
  :type 'natnum
  :safe #'natnump
  :version "28.1")

(define-obsolete-function-alias 'byte-compile-docstring-length-warn
  'byte-compile-docstring-style-warn "29.1")

(defun byte-compile-docstring-style-warn (form)
  "Warn if there are stylistic problems with the docstring in FORM.
Warn if documentation string of FORM is too wide.
It is too wide if it has any lines longer than the largest of
`fill-column' and `byte-compile-docstring-max-column'."
  (when (byte-compile-warning-enabled-p 'docstrings)
    (let* ((kind nil) (name nil) (docs nil)
           (prefix (lambda ()
                     (format "%s%s"
                             kind
                             (if name (format-message " `%s' " name) "")))))
      (pcase (car form)
        ((or 'autoload 'custom-declare-variable 'defalias
             'defconst 'define-abbrev-table
             'defvar 'defvaralias
             'custom-declare-face)
         (setq kind (nth 0 form))
         (setq name (nth 1 form))
         (when (and (consp name) (eq (car name) 'quote))
           (setq name (cadr name)))
         (setq docs (nth 3 form)))
        ('lambda
          (setq kind "")          ; can't be "function", unfortunately
          (setq docs (nth 2 form))))
      (when (and kind docs (stringp docs))
	(let ((col (max byte-compile-docstring-max-column fill-column)))
          (when (byte-compile--wide-docstring-p docs col)
            (byte-compile-warn
             "%sdocstring wider than %s characters" (funcall prefix) col)))
        ;; There's a "naked" ' character before a symbol/list, so it
        ;; should probably be quoted with \=.
        (when (string-match-p (rx (| (in " \t") bol)
                                  (? (in "\"#"))
                                  "'"
                                  (in "A-Za-z" "("))
                              docs)
          (byte-compile-warn
           (concat "%sdocstring has wrong usage of unescaped single quotes"
                   " (use \\=%c or different quoting such as %c...%c)")
           (funcall prefix) ?' ?` ?'))
        ;; There's a "Unicode quote" in the string -- it should probably
        ;; be an ASCII one instead.
        (when (byte-compile-warning-enabled-p 'docstrings-non-ascii-quotes)
          (when (string-match-p (rx (| " \"" (in " \t") bol)
                                    (in "‘’"))
                                docs)
            (byte-compile-warn
             "%sdocstring uses curved single quotes; use %s instead of ‘...’"
             (funcall prefix) "`...'"))))))
  form)

(defun byte-compile-warn--undefined-funcs ()
  (prog1 nil
    (when (byte-compile-warning-enabled-p 'unresolved)
      (let ((byte-compile-current-func :end))
        (dolist (entry byte-compile--undefined-funcs)
          (cl-destructuring-bind (f charpos &rest args)
              entry
            (let ((byte-compile-current-charpos charpos))
              (byte-compile-warn
               (concat "the function `%s' is not defined"
                       (if (or (byte-compile-fdefinition f nil)
		               (byte-compile-fdefinition f t)
                               (fboundp f))
                           " at runtime."
                         "."))
               f))))))))

(defvar byte-compile--outbuffer
  "Dynamically bound in byte-compile-from-buffer, and used in cl.el
and cl-macs.el.")

(defmacro byte-compile-close-variables (&rest body)
  (declare (debug t))
  `(let ((byte-compile-macro-environment
          ;; Copy it because the compiler may patch into the
          ;; macroenvironment.
          (copy-alist byte-compile-initial-macro-environment))
         (byte-compile--outbuffer nil)
         (overriding-plist-environment nil)
         (byte-compile-function-environment nil)
         (byte-compile-bound-variables nil)
         (byte-compile-lexical-variables nil)
         (byte-compile-const-variables nil)
         (byte-compile-free-references nil)
         (byte-compile-free-assignments nil)
         ;;
         ;; Close over these variables so that `byte-compiler-options'
         ;; can change them on a per-file basis.
         ;;
         (byte-compile-verbose byte-compile-verbose)
         (byte-optimize byte-optimize)
         (byte-compile-dynamic-docstrings
          byte-compile-dynamic-docstrings)
         (byte-compile-warnings byte-compile-warnings)
         ;; Indicate that we're not currently loading some file.
         ;; This is used in `macroexp-file-name' to make sure that
         ;; loading file A which does (byte-compile-file B) won't
         ;; cause macro calls in B to think they come from A.
         (current-load-list (list nil)))
     (prog1
         (progn ,@body)
       (when byte-native-compiling
         (setq byte-to-native-plist-environment
               overriding-plist-environment)))))

(defmacro displaying-byte-compile-warnings (&rest body) ;FIXME: namespace!
  (declare (debug (def-body)))
  `(let ((fn (lambda ()
               (condition-case-unless-debug err
		   (progn ,@body)
	         (error
                  (prog1 nil
                    (byte-compile-warn "%s" (error-message-string err))
                    (setq byte-compile-abort-elc err)))))))
     (if (and (markerp warning-series)
	      (eq (marker-buffer warning-series)
		  (get-buffer byte-compile-log-buffer)))
         ;; warnings already started
         (funcall fn)
       (let ((new-warning-series (or (byte-compile-log-file)
                                     'byte-compile-warning-series)))
         (if (eq warning-series 'byte-compile-warning-series)
             ;; `warning-series' comes from compilation; set globally
             (progn
               (setq warning-series new-warning-series)
               (funcall fn))
           ;; `warning-series' not from compilation; set locally
           (let ((warning-series new-warning-series))
             (funcall fn)))))))

;;;###autoload
(defun byte-force-recompile (directory)
  "Recompile every `.el' file in DIRECTORY that already has a `.elc' file.
Files in subdirectories of DIRECTORY are processed also."
  (interactive "DByte force recompile (directory): ")
  (byte-recompile-directory directory nil t))

(defvar byte-compile-ignore-files nil
  "List of regexps for files to ignore during byte compilation.")

;;;###autoload
(defun byte-recompile-directory (directory &optional arg force follow-symlinks)
  "Recompile every `.el' file in DIRECTORY that needs recompilation.
This happens when a `.elc' file exists but is older than the `.el' file.
Files in subdirectories of DIRECTORY are processed also.

If the `.elc' file does not exist, normally this function *does not*
compile the corresponding `.el' file.  However, if the prefix argument
ARG is 0, that means do compile all those files.  A nonzero
ARG means ask the user, for each such `.el' file, whether to
compile it.  A nonzero ARG also means ask about each subdirectory
before scanning it.

If the third argument FORCE is non-nil, recompile every `.el' file
that already has a `.elc' file.

This command will normally not follow symlinks when compiling
files.  If FOLLOW-SYMLINKS is non-nil, symlinked `.el' files will
also be compiled."
  (interactive "DByte recompile directory: \nP")
  (when arg
    (setq arg (prefix-numeric-value arg)))
  (unless noninteractive
    (save-some-buffers
     nil (lambda ()
           (let ((file (buffer-file-name)))
             (and file
                  (string-match-p emacs-lisp-file-regexp file)
                  (file-in-directory-p file directory)))))
    (force-mode-line-update))
  (with-current-buffer (get-buffer-create byte-compile-log-buffer)
    (setq default-directory (expand-file-name directory))
    ;; compilation-mode copies value of default-directory.
    (unless (derived-mode-p 'compilation-mode)
      (emacs-lisp-compilation-mode))
    (let ((directories (list default-directory))
	  (default-directory default-directory)
	  (skip-count 0)
	  (fail-count 0)
	  (file-count 0)
	  (dir-count 0)
	  last-dir)
      (displaying-byte-compile-warnings
       (while directories
	 (setq directory (car directories))
	 (message "Checking %s..." directory)
         (dolist (source (directory-files directory t))
           (let ((file (file-name-nondirectory source)))
	     (if (file-directory-p source)
		 (when (and (not (member file '("RCS" "CVS")))
		            (not (eq ?\. (aref file 0)))
                            (or follow-symlinks
		                (not (file-symlink-p source)))
		            ;; This file is a subdirectory.  Handle them differently.
		            (or (null arg) (eq 0 arg)
			        (y-or-n-p (concat "Check " source "? ")))
                            (not (cl-some (lambda (regexp)
                                            (string-match-p regexp source))
                                          byte-compile-ignore-files)))
		   (setq directories (nconc directories (list source))))
               ;; It is an ordinary file.  Decide whether to compile it.
               (if (and (string-match emacs-lisp-file-regexp source)
			;; The next 2 tests avoid compiling lock files
                        (file-readable-p source)
			(not (string-match "\\`\\.#" file))
                        (not (auto-save-file-name-p source))
                        (not (member source (dir-locals--all-files directory)))
                        (not (cl-some (lambda (regexp)
                                        (string-match-p regexp source))
                                      byte-compile-ignore-files)))
                   (progn (cl-incf
                           (pcase (byte-recompile-file source force arg)
                             ('no-byte-compile skip-count)
                             ('t file-count)
                             (_ fail-count)))
                          (unless noninteractive
                            (message "Checking %s..." directory))
                          (unless (eq last-dir directory)
                            (setq last-dir directory
                                  dir-count (1+ dir-count))))))))
	 (setq directories (cdr directories))))
      (message "Done (Total of %d file%s compiled%s%s%s)"
	       file-count (if (= file-count 1) "" "s")
	       (if (> fail-count 0) (format ", %d failed" fail-count) "")
	       (if (> skip-count 0) (format ", %d skipped" skip-count) "")
	       (if (> dir-count 1) (format " in %d directories" dir-count) "")))))

(defvar no-byte-compile nil
  "Non-nil to prevent byte-compiling of Emacs Lisp code.
This is normally set in local file variables at the end of the elisp file:

\;; Local Variables:\n;; no-byte-compile: t\n;; End:") ;Backslash for Makefile.
;;;###autoload(put 'no-byte-compile 'safe-local-variable 'booleanp)

(defun byte-recompile-file (filename &optional force arg load)
  "Recompile FILENAME file if it needs recompilation.
This happens when its `.elc' file is older than itself.

If the `.elc' file exists and is up-to-date, normally this function
*does not* compile FILENAME.  If the prefix argument FORCE is non-nil,
however, it compiles FILENAME even if the destination already
exists and is up-to-date.

If the `.elc' file does not exist, normally this function *does not*
compile FILENAME.  If optional argument ARG is 0, it compiles
the input file even if the `.elc' file does not exist.
Any other non-nil value of ARG means to ask the user.

If compilation is needed, this functions returns the result of
`byte-compile-file'; otherwise it returns `no-byte-compile'."
  (declare (advertised-calling-convention (filename &optional force arg) "28.1"))
  (interactive
   (list (apply #'read-file-name
                (concat "Byte "
                        (if current-prefix-arg
			    "compile"
		          "recompile")
                        " file: ")
                (when (and (derived-mode-p 'emacs-lisp-mode)
                           buffer-file-name)
                  (list (file-name-directory buffer-file-name)
                        nil
                        nil
                        (file-name-nondirectory buffer-file-name))))
	 current-prefix-arg))
  (let ((dest (byte-compile-dest-file filename))
        (filename (expand-file-name filename)))
    (prog1
        (if (if (and dest (file-exists-p dest))
                ;; File was already compiled
                ;; Compile if forced to, or filename newer
                (or force (file-newer-than-file-p filename dest))
              (and arg
                   (or (eq 0 arg)
                       (y-or-n-p (concat "Compile "
                                         filename "? ")))))
            (progn
              (when (and noninteractive (not byte-compile-verbose))
                (message "Compiling %s..." filename))
              (byte-compile-file filename))
	  'no-byte-compile)
      (when load
        (load (if (and dest (file-exists-p dest)) dest filename))))))

(defun byte-compile--load-dynvars (file)
  (and file (not (equal file ""))
       (with-temp-buffer
         (insert-file-contents file)
         (goto-char (point-min))
         (let ((vars nil)
               var)
           (while (ignore-errors (setq var (read (current-buffer))))
             (push var vars))
           vars))))

(defvar byte-compile-level 0		; bug#13787
  "Depth of a recursive byte compilation.")

(defun byte-write-target-file (buffer target-file)
  "Write BUFFER into TARGET-FILE."
  (with-current-buffer buffer
    ;; We must disable any code conversion here.
    (let* ((coding-system-for-write 'no-conversion)
	   ;; Write to a tempfile so that if another Emacs
	   ;; process is trying to load target-file (eg in a
	   ;; parallel bootstrap), it does not risk getting a
	   ;; half-finished file.  (Bug#4196)
	   (tempfile
	    (make-temp-file (when (file-writable-p target-file)
                              (expand-file-name target-file))))
	   (default-modes (default-file-modes))
	   (temp-modes (logand default-modes #o600))
	   (desired-modes (logand default-modes #o666))
	   (kill-emacs-hook
	    (cons (lambda () (ignore-errors
			  (delete-file tempfile)))
		  kill-emacs-hook)))
      (unless (= temp-modes desired-modes)
        (set-file-modes tempfile desired-modes 'nofollow))
      (write-region (point-min) (point-max) tempfile nil 1)
      ;; This has the intentional side effect that any
      ;; hard-links to target-file continue to
      ;; point to the old file (this makes it possible
      ;; for installed files to share disk space with
      ;; the build tree, without causing problems when
      ;; emacs-lisp files in the build tree are
      ;; recompiled).  Previously this was accomplished by
      ;; deleting target-file before writing it.
      (if byte-native-compiling
          ;; Defer elc final renaming.
          (setf byte-to-native-output-buffer-file
                (cons tempfile target-file))
        (rename-file tempfile target-file t)))))

;;;###autoload
(defun byte-compile-file (filename &optional load)
  "Compile a file of Lisp code named FILENAME into a file of byte code.
The output file's name is generated by passing FILENAME to the
function `byte-compile-dest-file' (which see).
The value is non-nil if there were no errors, nil if errors.
If the file sets the file variable `no-byte-compile', it is not
compiled, any existing output file is removed, and the return
value is `no-byte-compile'.

See also `emacs-lisp-byte-compile-and-load'."
  (declare (advertised-calling-convention (filename) "28.1"))
  (interactive
   (list (apply #'read-file-name
                (concat "Byte compile"
                        (if current-prefix-arg
			    " and load"
		          "")
                        " file: ")
                (when (and (derived-mode-p 'emacs-lisp-mode)
                           buffer-file-name)
                  (list (file-name-directory buffer-file-name)
                        nil
                        nil
                        (file-name-nondirectory buffer-file-name))))
	 current-prefix-arg))
  (setq filename (expand-file-name filename))
  (unless noninteractive
    (when-let ((b (get-file-buffer (expand-file-name filename))))
      (when (and (buffer-modified-p b)
	         (y-or-n-p (format "Save buffer %s first? " (buffer-name b))))
	(with-current-buffer b (save-buffer)))))

  ;; Force logging of the file name for each file compiled.
  (setq byte-compile-last-logged-file nil)
  (let ((byte-compile-current-file filename)
        (byte-compile-current-group nil)
	(set-auto-coding-for-load t)
        (byte-compile--seen-defvars nil)
        (byte-compile--known-dynamic-vars
         (byte-compile--load-dynvars (getenv "EMACS_DYNVARS_FILE")))
	target-file input-buffer
	byte-compile-dest-file)
    (setq target-file (byte-compile-dest-file filename))
    (setq byte-compile-dest-file target-file)
    (with-current-buffer
	(setq input-buffer (get-buffer-create
			    (concat " *Compiler Input*"
				    (if (zerop byte-compile-level) ""
				      (format "-%s" byte-compile-level)))))
      (erase-buffer)
      (setq buffer-file-coding-system nil)
      ;; File itself can force unibyte with -*-coding: raw-text;-*-
      (set-buffer-multibyte t)
      (insert-file-contents filename)
      ;; Mimic `after-insert-file-set-coding' allows unibyte.
      (when (or (eq last-coding-system-used 'no-conversion)
		(eq (coding-system-type last-coding-system-used) 5))
	(set-buffer-multibyte nil))
      (let ((buffer-file-name filename)
            (dmm (default-value 'major-mode))
            (enable-local-variables :safe)
            (enable-local-eval nil))
        (unwind-protect
            (progn
              (setq-default major-mode 'emacs-lisp-mode)
              ;; Arg of t means don't alter enable-local-variables.
              (delay-mode-hooks (normal-mode t)))
          (setq-default major-mode dmm))
        ;; There may be a file local variable setting (bug#10419).
        (setq buffer-read-only nil
              filename buffer-file-name))
      ;; Don't inherit lexical-binding from caller (bug#12938).
      (unless (local-variable-p 'lexical-binding)
        (let ((byte-compile-current-buffer (current-buffer)))
          (displaying-byte-compile-warnings (byte-compile-warn
           "file has no `lexical-binding' directive on its first line")))
        (setq-local lexical-binding nil))
      ;; Set the default directory, in case an eval-when-compile uses it.
      (setq default-directory (file-name-directory filename)))
    (if (with-current-buffer input-buffer no-byte-compile)
        ;; -*- no-byte-compile: t -*-
	(prog1 'no-byte-compile
	  (when (and target-file (file-exists-p target-file))
	    (message "%s deleted because of `no-byte-compile: %s'"
		     (byte-compile-abbreviate-file target-file)
		     (buffer-local-value 'no-byte-compile input-buffer))
	    (ignore-errors (delete-file target-file))))
      (when byte-compile-verbose
	(message "Compiling %s..." filename))
      (let* (byte-compile-abort-elc
             (byte-compile-level (1+ byte-compile-level))
             (output-buffer (save-current-buffer
                              (byte-compile-from-buffer input-buffer))))
        (unless byte-compile-abort-elc
          (prog1 t
	    (when byte-compile-verbose
	      (message "Compiling %s...done" filename))
	    (kill-buffer input-buffer)
	    (with-current-buffer output-buffer
              (when (and target-file
                         (or (not byte-native-compiling)
                             (and byte-native-compiling byte+native-compile)))
	        (goto-char (point-max))
	        (insert "\n")
	        (cond
	         ((and (file-writable-p target-file)
		       (file-writable-p
		        (file-name-directory (expand-file-name target-file))))
                  (if byte-native-compiling
                      ;; Defer elc production.
                      (setf byte-to-native-output-buffer-file
                            (cons (current-buffer) target-file))
                    (byte-write-target-file (current-buffer) target-file))
	          (or noninteractive
		      byte-native-compiling
		      (message "Wrote %s" target-file)))
                 ((file-writable-p target-file)
                  ;; Target file writable but not target directory. (Bug#44631)
                  (let ((coding-system-for-write 'no-conversion))
                    (with-file-modes (logand (default-file-modes) #o666)
                      (write-region (point-min) (point-max) target-file nil 1)))
                  (or noninteractive (message "Wrote %s" target-file)))
	         (t
	          (let ((exists (file-exists-p target-file)))
	            (signal (if exists 'file-error 'file-missing)
		            (list "Opening output file"
			          (if exists
				      "Cannot overwrite file"
			            "Directory not writable or nonexistent")
			          target-file))))))
              (unless byte-native-compiling
	        (kill-buffer (current-buffer))))
	    (when (and byte-compile-generate-call-tree
		       (or (eq t byte-compile-generate-call-tree)
		           (y-or-n-p (format "Report call tree for %s? "
                                             filename))))
	      (save-excursion
	        (display-call-tree filename)))
            (let ((gen-dynvars (getenv "EMACS_GENERATE_DYNVARS")))
              (when (and gen-dynvars (not (equal gen-dynvars ""))
                         byte-compile--seen-defvars)
                (let ((dynvar-file (concat target-file ".dynvars")))
                  (message "Generating %s" dynvar-file)
                  (with-temp-buffer
                    (dolist (var (delete-dups byte-compile--seen-defvars))
                      (insert (format "%S\n" (cons var filename))))
	            (write-region (point-min) (point-max) dynvar-file)))))
	    (when load
              (load target-file))))))))

;;;###autoload
(defun compile-defun (&optional arg)
  "Compile and evaluate the current top-level form.
Print the result in the echo area.
With argument ARG, insert value in current buffer after the form."
  (interactive "P")
  (save-excursion
    (end-of-defun)
    (beginning-of-defun)
    (let* ((byte-compile-current-file (current-buffer))
	   (byte-compile-current-buffer (current-buffer))
           (point (point))
	   (byte-compile-last-warned-func 'nothing)
	   (value (eval
		   (displaying-byte-compile-warnings
                    (let* ((byte-compile-current-annotations
                            (read-annotated (current-buffer)))
                           (form (byte-compile--decouple
                                  byte-compile-current-annotations
                                  #'cdr)))
		      (byte-compile-sexp (eval-sexp-add-defvars form point))))
                   lexical-binding)))
      (cond (arg
	     (message "Compiling from buffer... done.")
	     (prin1 value (current-buffer))
	     (insert "\n"))
	    (t
             (message "%s" (prin1-to-string value)))))))

(defun byte-compile-from-buffer (inbuffer)
  (let ((byte-compile-current-buffer inbuffer)
	(case-fold-search nil)
        ;; Prevent truncation flonums
	(float-output-format nil)
        ;; Prevent truncation lists
	(print-level nil)
	(print-length nil)
	;; Simulate entry to byte-compile-top-level
        (byte-compile-jump-tables nil)
        (byte-compile-constants nil)
	(byte-compile-variables nil)
	(byte-compile-tag-number 0)
	(byte-compile-depth 0)
	(byte-compile-maxdepth 0)
	(byte-compile-output nil))
    (byte-compile-close-variables
     (with-current-buffer
         (setq byte-compile--outbuffer
               (get-buffer-create
                (concat " *Compiler Output*"
                        (if (<= byte-compile-level 1) ""
                          (format "-%s" (1- byte-compile-level))))))
       (set-buffer-multibyte t)
       (erase-buffer)
       (setq case-fold-search nil))
     (displaying-byte-compile-warnings
      (with-current-buffer inbuffer
	(when byte-compile-current-file
	  (byte-compile-insert-header byte-compile-current-file
                                      byte-compile--outbuffer))
	(goto-char (point-min))

	;; Reset globals from previous byte-compile.
	(setq byte-compile--undefined-funcs nil)
        (setq byte-compile--noruntime-funcs nil)
        (setq byte-compile--defined-funcs nil)
        (setq byte-compile--seen-requires nil)

        (when byte-native-compiling
          (defvar native-comp-speed)
          (push `(native-comp-speed . ,native-comp-speed) byte-native-qualities)
          (defvar native-comp-debug)
          (push `(native-comp-debug . ,native-comp-debug) byte-native-qualities)
          (defvar native-comp-compiler-options)
          (push `(native-comp-compiler-options . ,native-comp-compiler-options)
                byte-native-qualities)
          (defvar native-comp-driver-options)
          (push `(native-comp-driver-options . ,native-comp-driver-options)
                byte-native-qualities)
          (defvar no-native-compile)
          (push `(no-native-compile . ,no-native-compile)
                byte-native-qualities))

        (while (progn
		 (while (progn (skip-chars-forward " \t\n\^l")
			       (= (following-char) ?\;))
		   (forward-line 1))
		 (not (eobp)))
          (let* ((byte-compile-current-annotations (read-annotated inbuffer))
                 (form (byte-compile--decouple byte-compile-current-annotations
                                               #'cdr)))
            (condition-case-unless-debug err
                (byte-compile-maybe-expand
                 form
                 (lambda (form*)
                   (let (byte-compile-current-func)
                     (byte-compile-file-form
                      (byte-compile-preprocess form*)))))
              (error (byte-compile-warn "%s" (error-message-string err))
                     (setq byte-compile-abort-elc err)))))
	(byte-compile-flush-pending)
	(byte-compile-warn--undefined-funcs)))
     byte-compile--outbuffer)))

(defun byte-compile-insert-header (_filename outbuffer)
  "Insert a header at the start of OUTBUFFER.
Call from the source buffer."
  (let ((optimize byte-optimize))
    (with-current-buffer outbuffer
      (goto-char (point-min))
      ;; The magic number of .elc files is ";ELC", or 0x3B454C43.  After
      ;; that is the file-format version number (18, 19, 20, or 23) as a
      ;; byte, followed by some nulls.  The primary motivation for doing
      ;; this is to get some binary characters up in the first line of
      ;; the file so that `diff' will simply say "Binary files differ"
      ;; instead of actually doing a diff of two .elc files.  An extra
      ;; benefit is that you can add this to /etc/magic:
      ;; 0	string		;ELC		GNU Emacs Lisp compiled file,
      ;; >4	byte		x		version %d
      (insert
       ";ELC"
       (let ((version
              (if (zerop emacs-minor-version)
                  ;; Let's allow silently loading into Emacs-27
                  ;; files compiled with Emacs-28.0.NN since the two can
                  ;; be almost identical (e.g. right after cutting the
                  ;; release branch) and people running the development
                  ;; branch can be presumed to know that it's risky anyway.
                  (1- emacs-major-version) emacs-major-version)))
         ;; Make sure the version is a plain byte that doesn't end the comment!
         (cl-assert (and (> version 13) (< version 128)))
         version)
       "\000\000\000\n"
       ";;; Compiled\n"
       ";;; in Emacs version " emacs-version "\n"
       ";;; with"
       (cond
	((eq optimize 'source) " source-level optimization only")
	((eq optimize 'byte) " byte-level optimization only")
	(optimize " all optimizations")
	(t "out optimization"))
       ".\n\n\n"))))

(defun byte-compile-output-file-form (form)
  "Write FORM to output buffer, being careful of
docstrings in defvar, defvaralias, defconst, autoload and
custom-declare-variable because make-docfile is so amazingly
stupid (and also obsolete)."
  (when byte-native-compiling
    ;; Spill output for the native compiler here
    (push (make-byte-to-native-top-level :form form :lexical lexical-binding)
          byte-to-native-top-level-forms))
  (let ((print-escape-newlines t)
        (print-length nil)
        (print-level nil)
        (print-quoted t)
        (print-gensym t)
        (print-circle t))               ; Handle circular data structures.
    (if (memq (car-safe form) '(defvar defvaralias defconst
                                 autoload custom-declare-variable))
        (byte-compile-output-docform nil nil nil '("\n(" ")") form nil 3
                                     (memq (car form)
                                           '(defvaralias autoload
                                              custom-declare-variable)))
      (princ "\n" byte-compile--outbuffer)
      (prin1 form byte-compile--outbuffer))))

(defvar byte-compile--for-effect)

(defun byte-compile--output-docform-recurse
    (info position form cvecindex docindex quoted)
  "Print a form with a doc string.  INFO is (prefix postfix).
POSITION is where the next doc string is to be inserted.
CVECINDEX is the index in the FORM of the constant vector, or nil.
DOCINDEX is the index of the doc string (or nil) in the FORM.
QUOTED says that we have to put a quote before the
list that represents a doc string reference.
`defvaralias', `autoload' and `custom-declare-variable' need that.

Return the position after any inserted docstrings as comments."
  (let ((index 0)
        doc-string-position)
    ;; Insert the doc string, and make it a comment with #@LENGTH.
    (when (and byte-compile-dynamic-docstrings
               (stringp (nth docindex form)))
      (goto-char position)
      (setq doc-string-position
            (byte-compile-output-as-comment
             (nth docindex form) nil)
            position (point))
      (goto-char (point-max)))

    (insert (car info))
    (prin1 (car form) byte-compile--outbuffer)
    (while (setq form (cdr form))
      (setq index (1+ index))
      (insert " ")
      (cond ((eq index cvecindex)
             (let* ((cvec (car form))
                    (len (length cvec))
                    (index2 0)
                    elt)
               (insert "[")
               (while (< index2 len)
                 (setq elt (aref cvec index2))
                 (if (byte-code-function-p elt)
                     (setq position
                           (byte-compile--output-docform-recurse
                            '("#[" "]") position
                            (append elt nil) ; Convert the vector to a list.
                            2 4 nil))
                   (prin1 elt byte-compile--outbuffer))
                 (setq index2 (1+ index2))
                 (unless (eq index2 len)
                   (insert " ")))
               (insert "]")))
            ((= index docindex)
             (cond
              (doc-string-position
               (princ (format (if quoted "'(#$ . %d)"  "(#$ . %d)")
                              doc-string-position)
                      byte-compile--outbuffer))
              ((stringp (car form))
               (let ((print-escape-newlines nil))
                 (goto-char (prog1 (1+ (point))
                              (prin1 (car form)
                                     byte-compile--outbuffer)))
                 (insert "\\\n")
                 (goto-char (point-max))))
              (t (prin1 (car form) byte-compile--outbuffer))))
            (t (prin1 (car form) byte-compile--outbuffer))))
    (insert (cadr info))
    position))

(defun byte-compile-output-docform (preface tailpiece name info form
                                            cvecindex docindex
                                            quoted)
  "Print a form with a doc string.  INFO is (prefix postfix).
If PREFACE, NAME, and TAILPIECE are non-nil, print them too,
before/after INFO and the FORM but after the doc string itself.
CVECINDEX is the index in the FORM of the constant vector, or nil.
DOCINDEX is the index of the doc string (or nil) in the FORM.
QUOTED says that we have to put a quote before the
list that represents a doc string reference.
`defvaralias', `autoload' and `custom-declare-variable' need that."
  ;; We need to examine byte-compile-dynamic-docstrings
  ;; in the input buffer (now current), not in the output buffer.
  (let ((dynamic-docstrings byte-compile-dynamic-docstrings))
    (with-current-buffer byte-compile--outbuffer
      (let ((byte-compile-dynamic-docstrings dynamic-docstrings)
            (position (point))
            (print-continuous-numbering t)
            print-number-table
            ;; FIXME: The bindings below are only needed for when we're
            ;; called from ...-defmumble.
            (print-escape-newlines t)
            (print-length nil)
            (print-level nil)
            (print-quoted t)
            (print-gensym t)
            (print-circle t))       ; Handle circular data structures.
        (when preface
          ;; FIXME: We don't handle uninterned names correctly.
          ;; E.g. if cl-define-compiler-macro uses uninterned name we get:
          ;;    (defalias '#1=#:foo--cmacro #[514 ...])
          ;;    (put 'foo 'compiler-macro '#:foo--cmacro)
          (insert preface)
          (prin1 name byte-compile--outbuffer))
        (byte-compile--output-docform-recurse
         info position form cvecindex docindex quoted)
        (when tailpiece
          (insert tailpiece))))))

(defun byte-compile-keep-pending (form &optional handler)
  (prog1 nil
    (when (memq byte-optimize '(t source))
      (setq form (byte-optimize-one-form form t)))
    (when (nthcdr 300 byte-compile-output)
      ;; To avoid consing frenzy at load time, split here.
      (byte-compile-flush-pending))
    (if handler
        (let ((byte-compile--for-effect t))
          (funcall handler form)
          (when byte-compile--for-effect
            (byte-compile-discard)))
      (byte-compile-form form t))))

(defun byte-compile-flush-pending ()
  "Compile pending forms at end of file."
  (when byte-compile-output
    (let ((form (byte-compile-out-top-level t 'file)))
      (cond ((eq (car-safe form) 'progn)
	     (mapc #'byte-compile-output-file-form (cdr form)))
	    (form
	     (byte-compile-output-file-form form)))
      (setq byte-compile-constants nil
	    byte-compile-variables nil
	    byte-compile-depth 0
	    byte-compile-maxdepth 0
	    byte-compile-output nil
            byte-compile-jump-tables nil))))

(defun byte-compile-preprocess (form)
  (let ((form* (macroexpand-all form byte-compile-macro-environment)))
    (cconv-closure-convert form*)))

;; byte-hunk-handlers can call this.
(defun byte-compile-file-form (form)
  (if-let ((handler (and (consp form)
                         (symbolp (car form))
		         (get (car form) 'byte-hunk-handler))))
      (let* ((byte-compile-current-form form)
             (form* (condition-case-unless-debug err
                        (funcall handler form)
                      (error
                       (prog1 nil
                         (byte-compile-warn "%s" (error-message-string err))
                         (setq byte-compile-abort-elc t))))))
	(byte-compile-flush-pending)
	(byte-compile-output-file-form form*))
    (byte-compile-keep-pending form)))

(put 'autoload 'byte-hunk-handler 'byte-compile-file-form-autoload)
(defun byte-compile-file-form-autoload (form)
  (when (and (cl-every #'macroexp-const-p form)
             (memq (eval (nth 5 form)) '(t macro)))
    ;; Define the autoload
    (eval form))
  (pcase (nth 1 form)
    (`',(and (pred symbolp) funsym)
     ;; Remove autoloads from undefined lists.
     (unless (fboundp funsym)
       (push (cons funsym (cons 'autoload (cdr (cdr form))))
             byte-compile-function-environment))
     (setq byte-compile--noruntime-funcs
           (delq funsym byte-compile--noruntime-funcs))
     (setq byte-compile--undefined-funcs
           (delq (assq funsym byte-compile--undefined-funcs)
                 byte-compile--undefined-funcs))))
  (if (stringp (nth 3 form))
      (prog1 form
        (byte-compile-docstring-style-warn form))
    ;; No doc string, so we can compile this as a normal form.
    (byte-compile-keep-pending form 'byte-compile-normal-call)))

(put 'defvar 'byte-hunk-handler 'byte-compile-file-form-defvar)
(put 'defconst 'byte-hunk-handler 'byte-compile-file-form-defvar)

(defun byte-compile--check-prefixed-var (sym)
  (when (and (symbolp sym)
             (not (string-match "[-*/:$]" (symbol-name sym)))
             (byte-compile-warning-enabled-p 'lexical sym))
    (byte-compile-warn "global/dynamic var `%s' lacks a prefix" sym)))

(defun byte-compile--declare-var (sym)
  (byte-compile--check-prefixed-var sym)
  (when (memq sym byte-compile-lexical-variables)
    (setq byte-compile-lexical-variables
          (delq sym byte-compile-lexical-variables))
    (when (byte-compile-warning-enabled-p 'lexical sym)
      (byte-compile-warn "Variable `%S' declared after its first use" sym)))
  (push sym byte-compile-bound-variables)
  (push sym byte-compile--seen-defvars))

(defun byte-compile-file-form-defvar (form)
  (let ((sym (nth 1 form)))
    (byte-compile--declare-var sym)
    (when (eq (car form) 'defconst)
      (push sym byte-compile-const-variables)))
  (when (or (cddr form) (not (eq (car form) 'defvar)))
    (byte-compile-docstring-style-warn form)
    (cond ((consp (nth 2 form))
           (setq form (copy-sequence form))
           (setcar (cdr (cdr form))
                   (byte-compile-top-level (nth 2 form) nil 'file))))
    form))

(put 'define-abbrev-table 'byte-hunk-handler
     'byte-compile-file-form-defvar-function)
(put 'defvaralias 'byte-hunk-handler 'byte-compile-file-form-defvar-function)

(defun byte-compile-file-form-defvar-function (form)
  (pcase-let (((or `',name (let name nil)) (nth 1 form)))
    (when name (byte-compile--declare-var name)))
  ;; Variable aliases are better declared before the corresponding variable,
  ;; since it makes it more likely that only one of the two vars has a value
  ;; before the `defvaralias' gets executed, which avoids the need to
  ;; merge values.
  (pcase form
    (`(defvaralias ,_ ',newname . ,_)
     (when (memq newname byte-compile-bound-variables)
       (when (byte-compile-warning-enabled-p 'suspicious)
         (byte-compile-warn
          "Alias for `%S' should be declared before its referent" newname)))))
  (byte-compile-docstring-style-warn form)
  (byte-compile-keep-pending form))

(put 'custom-declare-variable 'byte-hunk-handler
     'byte-compile-file-form-defvar-function)

(put 'custom-declare-face 'byte-hunk-handler
     'byte-compile-docstring-style-warn)

(put 'require 'byte-hunk-handler 'byte-compile-file-form-require)
(defun byte-compile-file-form-require (form)
  "Record functions defined by FORM in `byte-compile--defined-funcs'."
  (let* ((args (mapcar #'eval (cdr form)))
         (to-require (car args)))
    (apply #'require args)
    ;; traverse dag of requires, marking defined functions
    (cl-loop with queue = (cl-remove-if
                           (lambda (x) (memq x byte-compile--seen-requires))
                           (list to-require))
             while queue
             do (setq byte-compile--seen-requires
                      (append byte-compile--seen-requires queue))
             for load-entry = (cl-find-if
                               (apply-partially #'member (cons 'provide (pop queue)))
                               load-history)
             do (mapc
                 (lambda (entry)
                   (pcase entry
                     (`(defun . ,what)
                      (push what byte-compile--defined-funcs))))
                 load-entry)
             for requires = (cl-remove-if
                             (lambda (x) (memq x byte-compile--seen-requires))
                             (delq nil
                                   (mapcar
                                    (lambda (entry)
                                      (pcase entry
                                        (`(require . ,what) what)))
                                    load-entry)))
             do (setq queue (append queue requires))))
  (byte-compile-keep-pending form 'byte-compile-normal-call))

(put 'progn 'byte-hunk-handler 'byte-compile-file-form-progn)
(put 'prog1 'byte-hunk-handler 'byte-compile-file-form-progn)
(defun byte-compile-file-form-progn (form)
  (prog1 nil
    (mapc #'byte-compile-file-form (cdr form))))

(put 'with-no-warnings 'byte-hunk-handler
     'byte-compile-file-form-with-no-warnings)
(defun byte-compile-file-form-with-no-warnings (form)
  (let (byte-compile-warnings)
    (byte-compile-file-form-progn form)))

(put 'internal--with-suppressed-warnings 'byte-hunk-handler
     'byte-compile-file-form-with-suppressed-warnings)
(defun byte-compile-file-form-with-suppressed-warnings (form)
  "FORM is (internal--with-suppressed-warnings (quote warnings) progn)."
  (cl-destructuring-bind (_token warnings-form progn)
      form
    (let ((byte-compile--suppressed-warnings
           (append (eval warnings-form) byte-compile--suppressed-warnings)))
      (byte-compile-file-form-progn progn))))

;; Automatically evaluate define-obsolete-function-alias etc at top-level.
(put 'make-obsolete 'byte-hunk-handler 'byte-compile-file-form-make-obsolete)
(defun byte-compile-file-form-make-obsolete (form)
  (prog1 (byte-compile-keep-pending form)
    (apply #'make-obsolete (mapcar #'eval (cdr form)))))

(defun byte-compile-file-form-defalias* (name macro-p arglist body rest)
  "Rather than have `byte-compile-output-file-form' analyze NAME's
defalias, output it by hand here.  ARGLIST is the list of
arguments, or t if not recognized.  BODY is the function
definition, or t if not recognized.  Return t if compiled, nil
otherwise."
  (let* ((this-kind (if macro-p
                        'byte-compile-macro-environment
                      'byte-compile-function-environment))
         (that-kind (if macro-p
                        'byte-compile-function-environment
                      'byte-compile-macro-environment))
         (this-one (assq name (symbol-value this-kind)))
         (that-one (assq name (symbol-value that-kind)))
         (do-warn (byte-compile-warning-enabled-p 'redefine name))
         (byte-compile-current-func name))
    (push name byte-compile--defined-funcs)
    (when byte-compile-generate-call-tree
      (unless (assq name byte-compile-call-tree)
        ;; Add NAME to call tree to later detect unused functions.
        (setq byte-compile-call-tree
              (cons (list name nil nil) byte-compile-call-tree))))
    (when do-warn
      (byte-compile-arglist-warn name arglist macro-p))
    (when byte-compile-verbose
      (message "Compiling %s... (%s)"
               (or byte-compile-current-file "") name))
    (when (or macro-p (listp body))
      (cond (that-one
             (when (and do-warn
                        ;; Don't warn when compiling stubs in byte-run.el
                        (not (assq name byte-compile-initial-macro-environment)))
               (byte-compile-warn
                "`%s' defined multiple times, as both function and macro"
                name))
             (setcdr that-one nil))
            (this-one
             (when (and do-warn
                        ;; Don't warn when compiling stubs in byte-run.el
                        (not (assq name byte-compile-initial-macro-environment)))
               (byte-compile-warn
                "%s `%s' defined multiple times in this file"
                (if macro-p "macro" "function")
                name)))
            ((eq (car-safe (symbol-function name))
                 (if macro-p 'lambda 'macro))
             (when do-warn
               (byte-compile-warn
                "%s `%s' being redefined as a %s"
                (if macro-p "function" "macro")
                name
                (if macro-p "macro" "function")))
             ;; Shadow existing definition.
             (set this-kind
                  (cons (cons name nil) (symbol-value this-kind))))))

    (when (and (listp body)
               (stringp (car body))
               (symbolp (car-safe (cdr-safe body)))
               (car-safe (cdr-safe body))
               (stringp (car-safe (cdr-safe (cdr-safe body)))))
      (byte-compile-warn "probable `\"' without `\\' in doc string of %s"
                         name))

    ;; Final expresssion must inform caller whether we compiled.
    (if (not (listp body))
        (prog1 nil
          (unless macro-p ;; macros undefined until runtime evaluation
            (push (cons name (if (listp arglist) `(declared ,arglist) t))
                  byte-compile-function-environment)))
      (let ((code (byte-compile-lambda (cons arglist body) t)))
        (if this-one
            ;; A definition in byte-compile-initial-macro-environment
            ;; cannot be redefined.  (Bug#8647)
            (unless (and macro-p
                         (assq name byte-compile-initial-macro-environment))
              (setcdr this-one code))
          (set this-kind (cons (cons name code) (symbol-value this-kind))))

        (if rest
            ;; There are additional args to `defalias' (like maybe a docstring)
            ;; that the code below can't handle: punt!
            nil
          ;; Otherwise, we have a bona-fide defun/defmacro definition, and use
          ;; special code to allow dynamic docstrings and byte-code.
          (byte-compile-flush-pending)
          (when byte-native-compiling
            ;; Spill output for the native compiler here.
            (push
             (if macro-p
                 (make-byte-to-native-top-level
                  :form `(defalias ',name '(macro . ,code) nil)
                  :lexical lexical-binding)
               (make-byte-to-native-func-def :name name
                                             :byte-func code))
             byte-to-native-top-level-forms))
          ;; Output the form by hand, that's much simpler than having
          ;; b-c-output-file-form analyze the defalias.
          (byte-compile-output-docform
           "\n(defalias '" ")"
           name
           (if macro-p '(" '(macro . #[" "])") '(" #[" "]"))
           (append code nil)          ; Turn byte-code-function-p into list.
           2 4
           nil)
          t)))))

(defun byte-compile-output-as-comment (exp quoted)
  "Print Lisp object EXP in the output file at point, inside a comment.
Return the file (byte) position it will have.  Leave point after
the inserted text.  If QUOTED is non-nil, print with quoting;
otherwise, print without quoting."
  (with-current-buffer byte-compile--outbuffer
    (let ((position (point)) end)
      ;; Insert EXP, and make it a comment with #@LENGTH.
      (insert " ")
      (if quoted
          (prin1 exp byte-compile--outbuffer)
        (princ exp byte-compile--outbuffer))
      (setq end (point-marker))
      (set-marker-insertion-type end t)

      (goto-char position)
      ;; Quote certain special characters as needed.
      ;; get_doc_string in doc.c does the unquoting.
      (while (search-forward "\^A" end t)
        (replace-match "\^A\^A" t t))
      (goto-char position)
      (while (search-forward "\000" end t)
        (replace-match "\^A0" t t))
      (goto-char position)
      (while (search-forward "\037" end t)
        (replace-match "\^A_" t t))
      (goto-char end)
      (insert "\037")
      (goto-char position)
      (insert "#@" (format "%d" (- (position-bytes end)
                                   (position-bytes position))))

      ;; Save the file position of the object.
      ;; Note we add 1 to skip the space that we inserted before the actual doc
      ;; string, and subtract point-min to convert from an 1-origin Emacs
      ;; position to a file position.
      (prog1
          (- (position-bytes (point)) (point-min) -1)
        (goto-char end)
        (set-marker end nil)))))

(defun byte-compile--reify-function (fun)
  "Return an expression which will evaluate to a function value FUN.
FUN should be an interpreted closure."
  (pcase-let* ((`(closure ,env ,args . ,body) fun)
               (`(,preamble . ,body) (macroexp-parse-body body))
               (renv ()))
    ;; Turn the function's closed vars (if any) into local let bindings.
    (dolist (binding env)
      (cond
       ((consp binding)
        (push `(,(car binding) ',(cdr binding)) renv))
       ((eq binding t))
       (t (push `(defvar ,binding) body))))
    (if (null renv)
        `(lambda ,args ,@preamble ,@body)
      `(let ,renv (lambda ,args ,@preamble ,@body)))))

;;;###autoload
(defun byte-compile (form)
  "If FORM is a symbol, compile its function definition.
If FORM is a lambda or a macro, compile into a function."
  (displaying-byte-compile-warnings
   (byte-compile-close-variables
    (let* ((lexical-binding lexical-binding)
           (fun (if (symbolp form)
		    (symbol-function form)
		  form))
	   (macro (eq (car-safe fun) 'macro))
           (need-a-value nil))
      (when macro
	(setq need-a-value t)
	(setq fun (cdr fun)))
      (cond
       ;; Up until Emacs-24.1, byte-compile silently did nothing
       ;; when asked to compile something invalid.  So let's tone
       ;; down the complaint from an error to a simple message for
       ;; the known case where signaling an error causes problems.
       ((compiled-function-p fun)
        (message "Function %s is already compiled"
                 (if (symbolp form) form "provided"))
        fun)
       (t
        (when (or (symbolp form) (eq (car-safe fun) 'closure))
          ;; `fun' is a function *value*, so try to recover its
          ;; corresponding source code.
          (when (setq lexical-binding (eq (car-safe fun) 'closure))
            (setq fun (byte-compile--reify-function fun)))
          (setq need-a-value t))
        ;; Expand macros.
        (setq fun (byte-compile-preprocess fun))
        (setq fun (byte-compile-top-level fun nil 'eval))
        (when need-a-value
          ;; `byte-compile-top-level' returns an *expression* equivalent to
          ;; the `fun' expression, so we need to evaluate it, tho normally
          ;; this is not needed because the expression is just a constant
          ;; byte-code object, which is self-evaluating.
          (setq fun (eval fun lexical-binding)))
        (if macro (push 'macro fun))
        (if (symbolp form) (fset form fun))
        fun))))))

(defun byte-compile-sexp (sexp)
  "Compile and return SEXP."
  (displaying-byte-compile-warnings
   (byte-compile-close-variables
    (byte-compile-top-level (byte-compile-preprocess sexp)))))

(defun byte-compile-check-lambda-list (list)
  "Check lambda-list LIST for errors."
  (let (vars)
    (while list
      (let ((arg (car list)))
	(cond ((or (not (symbolp arg))
		   (macroexp--const-symbol-p arg t))
	       (error "Invalid lambda variable %s" arg))
	      ((eq arg '&rest)
               (unless (cdr list)
                 (error "&rest without variable name"))
	       (when (cddr list)
		 (error "Garbage following &rest VAR in lambda-list"))
               (when (memq (cadr list) '(&optional &rest))
                 (error "%s following &rest in lambda-list" (cadr list))))
	      ((eq arg '&optional)
               (when (memq '&optional (cdr list))
                 (error "Duplicate &optional")))
	      ((and (memq arg vars)
	            ;; Allow repetitions for unused args.
	            (not (string-match "\\`_" (symbol-name arg))))
	       (byte-compile-warn "repeated variable %s in lambda-list" arg))
	      (t
	       (when (and lexical-binding
                          (let ((cconv--dynvars-at-large byte-compile-bound-variables))
	                    (cconv--dynvar-p arg))
	                  (byte-compile-warning-enabled-p 'lexical arg))
	         (byte-compile-warn
	          "Lexical argument shadows the dynamic variable %S"
	          arg))
	       (push arg vars))))
      (setq list (cdr list)))))


(defun byte-compile-arglist-vars (arglist)
  "Return a list of the variables in the lambda argument list ARGLIST."
  (remq '&rest (remq '&optional arglist)))

(defun byte-compile-make-lambda-lexenv (args)
  "Return a new lexical environment for a lambda expression FORM."
  (let* ((lexenv nil)
         (stackpos 0))
    ;; Add entries for each argument.
    (dolist (arg args)
      (push (cons arg stackpos) lexenv)
      (setq stackpos (1+ stackpos)))
    ;; Return the new lexical environment.
    lexenv))

(defun byte-compile-make-args-desc (arglist)
  (let ((mandatory 0)
        nonrest (rest 0))
    (while (and arglist (not (memq (car arglist) '(&optional &rest))))
      (setq mandatory (1+ mandatory))
      (setq arglist (cdr arglist)))
    (setq nonrest mandatory)
    (when (eq (car arglist) '&optional)
      (setq arglist (cdr arglist))
      (while (and arglist (not (eq (car arglist) '&rest)))
        (setq nonrest (1+ nonrest))
        (setq arglist (cdr arglist))))
    (when arglist
      (setq rest 1))
    (if (> mandatory 127)
        (prog1 nil
          (setq byte-compile-abort-elc t)
          (byte-compile-warn "%s" "Too many mandatory arguments"))
      (logior mandatory
              (ash nonrest 8)
              (ash rest 7)))))

(defun byte-compile--warn-lexical-dynamic (var context)
  (when (byte-compile-warning-enabled-p 'lexical-dynamic var)
    (byte-compile-warn
     "`%s' lexically bound in %s here but declared dynamic in: %s"
     var context
     (mapconcat #'identity
                (mapcan (lambda (v) (and (eq var (car v))
                                         (list (cdr v))))
                        byte-compile--known-dynamic-vars)
                ", "))))

(defun byte-compile-lambda (fun &optional add-lambda num-constants)
  "Byte-compile a lambda-expression and return a valid function.
The value is usually a compiled function but may be the original
lambda-expression.
When ADD-LAMBDA is non-nil, the symbol `lambda' is added as head
of the list FUN."
  (if add-lambda
      (setq fun (cons 'lambda fun))
    (unless (eq 'lambda (car-safe fun))
      (error "Not a lambda list: %S" fun)))
  (byte-compile-docstring-style-warn fun)
  (byte-compile-check-lambda-list (nth 1 fun))
  (let* ((arglist (nth 1 fun))
         (arglistvars (byte-compile-arglist-vars arglist))
	 (byte-compile-bound-variables
	  (append (if (not lexical-binding) arglistvars)
                  byte-compile-bound-variables))
	 (body (cdr (cdr fun)))
	 (doc (if (stringp (car body))
                  (prog1 (car body)
                    ;; Discard the doc string
                    ;; unless it is the last element of the body.
                    (if (cdr body)
                        (setq body (cdr body))))))
	 (int (assq 'interactive body))
         command-modes)
    (when lexical-binding
      (dolist (var arglistvars)
        (when (assq var byte-compile--known-dynamic-vars)
          (byte-compile--warn-lexical-dynamic var 'lambda))))
    ;; Process the interactive spec.
    (when int
      ;; Skip (interactive) if it is in front (the most usual location).
      (when (eq int (car body))
	(setq body (cdr body)))
      (cond ((consp (cdr int))       ; There is an `interactive' spec.
             ;; Check that the bit after the `interactive' spec is
             ;; just a list of symbols (i.e., modes).
	     (unless (seq-every-p #'symbolp (cdr (cdr int)))
	       (byte-compile-warn "malformed `interactive' specification: %s"
				  (prin1-to-string int)))
             (setq command-modes (cdr (cdr int)))
	     ;; If the interactive spec is a call to `list', don't
	     ;; compile it, because `call-interactively' looks at the
	     ;; args of `list'.  Actually, compile it to get warnings,
	     ;; but don't use the result.
	     (let* ((form (nth 1 int))
                    (newform (byte-compile-top-level form)))
	       (while (memq (car-safe form) '(let let* progn save-excursion))
		 (while (consp (cdr form))
		   (setq form (cdr form)))
		 (setq form (car form)))
	       (when (or (not (eq (car-safe form) 'list))
                         ;; For code using lexical-binding, form is not
                         ;; valid lisp, but rather an intermediate form
                         ;; which may include "calls" to
                         ;; internal-make-closure (Bug#29988).
                         lexical-binding)
                 (setq int `(interactive ,newform)))))
            ((cdr int)                  ; Invalid (interactive . something).
	     (byte-compile-warn "malformed interactive spec: %s"
				(prin1-to-string int)))))
    ;; Process the body.
    (let ((compiled
           (byte-compile-top-level (cons 'progn body) nil 'lambda
                                   (when lexical-binding
                                     ;; use env containing just args (since lambda
                                     ;; expressions will be closed by now).
                                     (byte-compile-make-lambda-lexenv arglistvars))
                                   num-constants)))
      ;; Build the actual byte-coded function.
      (cl-assert (eq 'byte-code (car-safe compiled)))
      (let ((out
	     (apply #'make-byte-code
		    (if lexical-binding
			(byte-compile-make-args-desc arglist)
		      arglist)
		    (append
		     ;; byte-string, constants-vector, stack depth
		     (cdr compiled)
		     ;; optionally, the doc string.
		     (cond ((and lexical-binding arglist)
			    ;; byte-compile-make-args-desc lost the argnames,
			    ;; so preserve them in the docstring.
			    (list (help-add-fundoc-usage doc arglist)))
			   ((or doc int)
			    (list doc)))
		     ;; optionally, the interactive spec (and the modes the
		     ;; command applies to).
		     (cond
		      ;; We have some command modes, so use the vector form.
		      (command-modes
                       (list (vector (nth 1 int) command-modes)))
		      ;; No command modes, use the simple form with just the
		      ;; interactive spec.
		      (int
                       (list (nth 1 int))))))))
	(when byte-native-compiling
          (setf (byte-to-native-lambda-byte-func
                 (gethash (cadr compiled)
                          byte-to-native-lambdas-h))
                out))
	out))))

(defvar byte-compile-reserved-constants 0)

(defun byte-compile-constants-vector ()
  ;; Builds the constants-vector from the current variables and constants.
  ;;   This modifies the constants from (const . nil) to (const . offset).
  ;; To keep the byte-codes to look up the vector as short as possible:
  ;;   First 6 elements are vars, as there are one-byte varref codes for those.
  ;;   Next up to byte-constant-limit are constants, still with one-byte codes.
  ;;   Next variables again, to get 2-byte codes for variable lookup.
  ;;   The rest of the constants and variables need 3-byte byte-codes.
  (let* ((i (1- byte-compile-reserved-constants))
	 (rest (nreverse byte-compile-variables)) ; nreverse because the first
	 (other (nreverse byte-compile-constants)) ; vars often are used most.
	 ret tmp
	 (limits '(5			; Use the 1-byte varref codes,
		   63  ; 1-constlim	;  1-byte byte-constant codes,
		   255			;  2-byte varref codes,
		   65535		;  3-byte codes for the rest.
                   65535))              ;  twice since we step when we swap.
	 limit)
    (while (or rest other)
      (setq limit (car limits))
      (while (and rest (< i limit))
	(cond
	 ((numberp (car rest))
	  (cl-assert (< (car rest) byte-compile-reserved-constants)))
	 ((setq tmp (assq (car (car rest)) ret))
	  (setcdr (car rest) (cdr tmp)))
	 (t
	  (setcdr (car rest) (setq i (1+ i)))
	  (setq ret (cons (car rest) ret))))
	(setq rest (cdr rest)))
      (setq limits (cdr limits)         ;Step
	    rest (prog1 other           ;&Swap.
		   (setq other rest))))
    (apply 'vector (nreverse (mapcar 'car ret)))))

(defun byte-compile-top-level (form
                               &optional
                               for-effect output-type lexenv num-constants)
  "Return equivalent byte-code expression for FORM.
OUTPUT-TYPE advises how form will be used,
\\='eval or nil: a single form,
\\='lambda:      body of a lambda,
\\='file:        used at file-level."
  (let ((byte-compile--for-effect for-effect)
        (byte-compile-constants nil)
	(byte-compile-variables nil)
	(byte-compile-tag-number 0)
	(byte-compile-depth 0)
	(byte-compile-maxdepth 0)
        (byte-compile--lexical-environment lexenv)
        (byte-compile-reserved-constants (or num-constants 0))
	(byte-compile-output nil)
        (byte-compile-jump-tables nil))
    (when (memq byte-optimize '(t source))
      (setq form (byte-optimize-one-form form byte-compile--for-effect)))
    (while (and (eq (car-safe form) 'progn)
                (not (cdr (cdr form))))
      (setq form (nth 1 form)))
    ;; Set up things for a lexically-bound function.
    (when (and lexical-binding (eq output-type 'lambda))
      ;; Stack depth is number of arguments.
      (setq byte-compile-depth (length byte-compile--lexical-environment))
      (when (> byte-compile-depth 0)
        ;; Output tag to record initial stack depth for optimizer.
        (byte-compile-out-tag (byte-compile-make-tag))))
    (byte-compile-form form byte-compile--for-effect)
    (byte-compile-out-top-level byte-compile--for-effect output-type)))

(defun byte-compile-out-top-level (&optional for-effect output-type)
  "OUTPUT-TYPE is described in `byte-compile-top-level'."
  (when for-effect
    ;; Stack is empty; push a value to be returned from (byte-code ...)
    (if (eq (car (car byte-compile-output)) 'byte-discard)
	(setq byte-compile-output (cdr byte-compile-output))
      (byte-compile-push-constant
       ;; Push a constant, preferably a previously used symbol or number
       ;; which would be optimized away should we ever choose to return it.
       (unless (assq nil byte-compile-constants)
         (let ((tmp (reverse byte-compile-constants)))
           (while (and tmp (not (or (symbolp (caar tmp))
                                    (numberp (caar tmp)))))
             (setq tmp (cdr tmp)))
           (caar tmp))))))
  (byte-compile-out 'byte-return 0)
  (setq byte-compile-output (nreverse byte-compile-output))
  (when (memq byte-optimize '(t byte))
    (setq byte-compile-output (byte-optimize-lapcode byte-compile-output)))

  ;; Decompile trivial constants, variables, or single funcalls
  ;; excluding lambdas.  Except for Lisp_Compiled objects, forms like
  ;; (foo "hi") are still quicker than (byte-code "..." [foo "hi"] 2).
  ;; Note that even (quote foo) must be parsed just as any subr by the
  ;; interpreter, so quote should be compiled into byte-code in some
  ;; contexts.

  ;; What to decompile:
  ;;	lambda	-> never.  The compiled form is always faster.
  ;;	eval	-> atom, quote or (function atom atom atom)
  ;;	file	-> as progn, but takes both quotes and atoms, and longer forms.
  (let ((maycall (not (eq output-type 'lambda))) ; t if we may make a funcall.
        rest tmp body)
    (cond
     ;; This should be split into byte-compile-nontrivial-function-p.
     ((or (eq output-type 'lambda)
	  (nthcdr (if (eq output-type 'file) 50 8) byte-compile-output)
	  (assq 'TAG byte-compile-output) ; Not necessary, but speeds up a bit.
	  (not (setq tmp (assq 'byte-return byte-compile-output)))
	  (progn
	    (setq rest (nreverse
			(cdr (memq tmp (reverse byte-compile-output)))))
	    (while
                (cond
                 ((memq (car (car rest)) '(byte-varref byte-constant))
                  (setq tmp (car (cdr (car rest))))
                  (if (if (eq (car (car rest)) 'byte-constant)
                          (or (consp tmp)
                              (and (symbolp tmp)
                                   (not (macroexp--const-symbol-p tmp)))))
                      (if maycall
                          (setq body (cons (list 'quote tmp) body)))
                    (setq body (cons tmp body))))
                 ((and maycall
                       ;; Allow a funcall if at most one atom follows it.
                       (null (nthcdr 3 rest))
                       (setq tmp (get (car (car rest)) 'byte-opcode-invert))
                       (or (null (cdr rest))
                           (and (eq output-type 'file)
                                (cdr (cdr rest))
                                (eql (length body) (cdr (car rest))) ;bug#34757
                                (eq (car (nth 1 rest)) 'byte-discard)
                                (progn (setq rest (cdr rest)) t))))
                  (setq maycall nil) ; Only allow one real function call.
                  (setq body (nreverse body))
                  (setq body (list
                              (if (and (eq tmp 'funcall)
                                       (eq (car-safe (car body)) 'quote)
				       (symbolp (nth 1 (car body))))
                                  (cons (nth 1 (car body)) (cdr body))
                                (cons tmp body))))
                  (or (eq output-type 'file)
                      (not (delq nil (mapcar 'consp (cdr (car body))))))))
	      (setq rest (cdr rest)))
	    rest))
      (let ((byte-compile-vector (byte-compile-constants-vector)))
	(list 'byte-code (byte-compile-lapcode byte-compile-output)
	      byte-compile-vector byte-compile-maxdepth)))
     ;; it's a trivial function
     ((cdr body) (cons 'progn (nreverse body)))
     (t (car body)))))

(defun byte-compile-macroexpand-declare-function (fn file &rest args)
  "Special macro-expander used during byte-compilation."
  (declare (advertised-calling-convention
	    (fn file &optional arglist fileonly) nil))
  (let ((gotargs (and (consp args) (listp (car args))))
	(unresolved (assq fn byte-compile--undefined-funcs)))
    (when unresolved
      ;; function was called before declaration
      (if (and gotargs (byte-compile-warning-enabled-p 'callargs))
	  (byte-compile-arglist-warn fn (car args) nil)
	(setq byte-compile--undefined-funcs
	      (delq unresolved byte-compile--undefined-funcs))))
    (push (cons fn (if gotargs
		       (list 'declared (car args))
		     t))
	  byte-compile-function-environment))
  ;; We are stating that it _will_ be defined at runtime.
  (setq byte-compile--noruntime-funcs
        (delq fn byte-compile--noruntime-funcs))
  ;; Delegate the rest to the normal macro definition.
  (macroexpand `(declare-function ,fn ,file ,@args)))

(defsubst byte-compile--decouple-cell (form func)
  (cond ((atom (car form)) (funcall func form))
        (t (byte-compile--decouple form func))))

(defun byte-compile--decouple (form func)
  (unless (circular-list-p form)
    (if (atom (car form))
        (byte-compile--decouple-cell form func)
      (cl-loop with tail = (unless (cl-tailp nil (last form))
                             (last form))
               for element in form
               when (or (consp element) (null element))
               collect (byte-compile--decouple-cell element func) into result
               finally return (nconc result
                                     (when tail
                                       (byte-compile--decouple-cell tail func)))))))

(defun byte-compile-form (form &optional for-effect)
  "Compiles FORM.
FOR-EFFECT means FORM is side-effect-only whose meaningless return
value should be byte-discard."
  (let ((byte-compile--for-effect for-effect)
        (byte-compile-current-form form))
    (cond
     ((not (consp form))
      (cond ((or (not (symbolp form)) (macroexp--const-symbol-p form))
             (byte-compile-constant form))
            ((and byte-compile--for-effect byte-compile-delete-errors)
             (setq byte-compile--for-effect nil))
            (t
             (byte-compile-variable-ref form))))
     ((symbolp (car form))
      (let* ((fn (car form))
             (handler (get fn 'byte-compile))
	     (interactive-only
	      (or (function-get fn 'interactive-only)
		  (memq fn byte-compile-interactive-only-functions))))
        (when (memq fn '(set symbol-value run-hooks
                         add-hook remove-hook run-hook-with-args
                         run-hook-with-args-until-success
                         run-hook-with-args-until-failure))
          (pcase (cdr form)
            (`(',var . ,_)
             (when (and (memq var byte-compile-lexical-variables)
                        (byte-compile-warning-enabled-p 'lexical var))
               (prog1 nil
                 (setq byte-compile-abort-elc t)
                 (byte-compile-warn "%s cannot use lexical var `%s'" fn var))))))
        ;; Warn about obsolete hooks.
        (when (memq fn '(add-hook remove-hook))
          (let ((hook (car-safe (cdr form))))
            (when (eq (car-safe hook) 'quote)
              (byte-compile-check-variable (cadr hook) nil))))
        (when (and (byte-compile-warning-enabled-p 'suspicious)
                   (macroexp--const-symbol-p fn))
          (byte-compile-warn "`%s' called as a function" fn))
	(when (and (byte-compile-warning-enabled-p 'interactive-only fn)
		   interactive-only)
	  (byte-compile-warn "`%s' is for interactive use only%s"
			     fn
			     (cond ((stringp interactive-only)
				    (format "; %s"
					    (substitute-command-keys
					     interactive-only)))
				   ((and (symbolp 'interactive-only)
					 (not (eq interactive-only t)))
				    (format-message "; use `%s' instead."
                                                    interactive-only))
				   (t "."))))
        (let ((mutargs (function-get (car form) 'mutates-arguments)))
          (when mutargs
            (dolist (idx (if (eq mutargs 'all-but-last)
                             (number-sequence 1 (- (length form) 2))
                           mutargs))
              (let ((arg (nth idx form)))
                (when (and (or (and (eq (car-safe arg) 'quote)
                                    (consp (nth 1 arg)))
                               (arrayp arg))
                           (byte-compile-warning-enabled-p
                            'mutate-constant (car form)))
                  (byte-compile-warn "`%s' on constant %s (arg %d)"
                                     (car form)
                                     (if (consp arg) "list" (type-of arg))
                                     idx))))))

        (let ((funargs (function-get (car form) 'funarg-positions)))
          (dolist (funarg funargs)
            (let ((arg (if (numberp funarg)
                           (nth funarg form)
                         (cadr (memq funarg form)))))
              (when (and (eq 'quote (car-safe arg))
                         (eq 'lambda (car-safe (cadr arg))))
                (byte-compile-warn
                 "(lambda %s ...) quoted with %s rather than with #%s"
                 (or (nth 1 (cadr arg)) "()")
                 "'" "'")))))           ; avoid styled quotes

        (when (eq (car-safe (symbol-function (car form))) 'macro)
          (setq byte-compile-abort-elc t)
          (byte-compile-warn "macro `%s' defined after use in %S (missing require?)"
                             (car form) form))

        (when byte-compile--for-effect
          (let ((sef (function-get (car form) 'side-effect-free)))
            (cond
             ((and sef (or (eq sef 'error-free)
                           byte-compile-delete-errors))
              ;; This transform is normally done in the Lisp optimizer,
              ;; so maybe we don't need to bother about it here?
              (setq form (cons 'progn (cdr form)))
              (setq handler #'byte-compile-progn))
             ((and (or sef (function-get (car form) 'important-return-value))
                   ;; Don't warn for arguments to `ignore'.
                   (not (eq byte-compile--for-effect 'for-effect-no-warn))
                   (byte-compile-warning-enabled-p 'ignored-return-value (car form)))
              (byte-compile-warn
               "value from call to `%s' is unused%s"
               (car form)
               (cond ((eq (car form) 'mapcar)
                      "; use `mapc' or `dolist' instead")
                     (t "")))))))
        (if handler
            (funcall handler form)
          (byte-compile-normal-call form))))
     ((and (byte-code-function-p (car form))
           (memq byte-optimize '(t lap)))
      (byte-compile-unfold-byte-code-function form))
     (t (byte-compile-normal-call form)))
    (when byte-compile--for-effect
      (byte-compile-discard))))

(let ((important-return-value-fns
       '(
         ;; These functions are side-effect-free except for the
         ;; behavior of functions passed as argument.
         mapcar mapcan mapconcat
         assoc plist-get plist-member

         ;; It's safe to ignore the value of `sort' and `nreverse'
         ;; when used on arrays, but most calls pass lists.
         nreverse sort

         match-data

         ;; Warning about these functions causes some false positives that are
         ;; laborious to eliminate; see bug#61730.
         ;;delq delete
         ;;nconc plist-put
         )))
  (dolist (fn important-return-value-fns)
    (put fn 'important-return-value t)))

(let ((mutating-fns
       ;; FIXME: Should there be a function declaration for this?
       ;;
       ;; (FUNC . ARGS) means that FUNC mutates arguments whose indices are
       ;; in the list ARGS, starting at 1, or all but the last argument if
       ;; ARGS is `all-but-last'.
       '(
         (setcar 1) (setcdr 1) (aset 1)
         (nreverse 1)
         (nconc . all-but-last)
         (nbutlast 1) (ntake 2)
         (sort 1)
         (delq 2) (delete 2)
         (delete-dups 1) (delete-consecutive-dups 1)
         (plist-put 1)
         (assoc-delete-all 2) (assq-delete-all 2) (rassq-delete-all 2)
         (fillarray 1)
         (store-substring 1)
         (clear-string 1)

         (add-text-properties 4) (put-text-property 5) (set-text-properties 4)
         (remove-text-properties 4) (remove-list-of-text-properties 4)
         (alter-text-property 5)
         (add-face-text-property 5) (add-display-text-property 5)

         (cl-delete 2) (cl-delete-if 2) (cl-delete-if-not 2)
         (cl-delete-duplicates 1)
         (cl-nsubst 3) (cl-nsubst-if 3) (cl-nsubst-if-not 3)
         (cl-nsubstitute 3) (cl-nsubstitute-if 3) (cl-nsubstitute-if-not 3)
         (cl-nsublis 2)
         (cl-nunion 1 2) (cl-nintersection 1 2) (cl-nset-difference 1 2)
         (cl-nset-exclusive-or 1 2)
         (cl-nreconc 1)
         (cl-sort 1) (cl-stable-sort 1) (cl-merge 2 3)
         )))
  (dolist (entry mutating-fns)
    (put (car entry) 'mutates-arguments (cdr entry))))

;; Record which arguments expect functions, so we can warn when those
;; are accidentally quoted with ' rather than with #'
;; The value of the `funarg-positions' property is a list of function
;; argument positions, starting with 1, and keywords.
(dolist (f '( funcall apply mapcar mapatoms mapconcat mapc maphash
              mapcan map-char-table map-keymap map-keymap-internal
              functionp
              seq-do seq-do-indexed seq-sort seq-sort-by seq-group-by
              seq-find seq-count
              seq-filter seq-reduce seq-remove seq-keep
              seq-map seq-map-indexed seq-mapn seq-mapcat
              seq-drop-while seq-take-while
              seq-some seq-every-p
              cl-every cl-some
              cl-mapcar cl-mapcan cl-mapcon cl-mapc cl-mapl cl-maplist
              ))
  (put f 'funarg-positions '(1)))
(dolist (f '( defalias fset sort
              replace-regexp-in-string
              add-hook remove-hook advice-remove advice--remove-function
              global-set-key local-set-key keymap-global-set keymap-local-set
              set-process-filter set-process-sentinel
              ))
  (put f 'funarg-positions '(2)))
(dolist (f '( assoc assoc-default assoc-delete-all
              plist-get plist-member
              advice-add define-key keymap-set
              run-at-time run-with-idle-timer run-with-timer
              seq-contains seq-contains-p seq-set-equal-p
              seq-position seq-positions seq-uniq
              seq-union seq-intersection seq-difference))
  (put f 'funarg-positions '(3)))
(dolist (f '( cl-find cl-member cl-assoc cl-rassoc cl-position cl-count
              cl-remove cl-delete
              cl-subst cl-nsubst
              cl-substitute cl-nsubstitute
              cl-remove-duplicates cl-delete-duplicates
              cl-union cl-nunion cl-intersection cl-nintersection
              cl-set-difference cl-nset-difference
              cl-set-exclusive-or cl-nset-exclusive-or
              cl-nsublis
              cl-search
              ))
  (put f 'funarg-positions '(:test :test-not :key)))
(dolist (f '( cl-find-if cl-find-if-not cl-member-if cl-member-if-not
              cl-assoc-if cl-assoc-if-not cl-rassoc-if cl-rassoc-if-not
              cl-position-if cl-position-if-not cl-count-if cl-count-if-not
              cl-remove-if cl-remove-if-not cl-delete-if cl-delete-if-not
              cl-reduce cl-adjoin
              cl-subsetp
              ))
  (put f 'funarg-positions '(1 :key)))
(dolist (f '( cl-subst-if cl-subst-if-not cl-nsubst-if cl-nsubst-if-not
              cl-substitute-if cl-substitute-if-not
              cl-nsubstitute-if cl-nsubstitute-if-not
              cl-sort cl-stable-sort
              ))
  (put f 'funarg-positions '(2 :key)))
(dolist (fa '((plist-put 4) (alist-get 5) (add-to-list 5)
              (cl-merge 4 :key)
              (custom-declare-variable :set :get :initialize :safe)
              (make-process :filter :sentinel)
              (make-network-process :filter :sentinel)
              (all-completions 2 3) (try-completion 2 3) (test-completion 2 3)
              (completing-read 2 3)
              ))
  (put (car fa) 'funarg-positions (cdr fa)))


(defun byte-compile-normal-call (form)
  (when (and (symbolp (car form))
             (byte-compile-warning-enabled-p 'callargs (car form)))
    (byte-compile-callargs-warn form))
  (when byte-compile-generate-call-tree
    (byte-compile-annotate-call-tree form))

  (byte-compile-push-constant (car form))
  (mapc #'byte-compile-form (cdr form))
  (byte-compile-out 'byte-call (length (cdr form))))


;; Splice the given lap code into the current instruction stream.
;; If it has any labels in it, you're responsible for making sure there
;; are no collisions, and that byte-compile-tag-number is reasonable
;; after this is spliced in.  The provided list is destroyed.
(defun byte-compile-inline-lapcode (lap end-depth)
  ;; "Replay" the operations: we used to just do
  ;; (setq byte-compile-output (nconc (nreverse lap) byte-compile-output))
  ;; but that fails to update byte-compile-depth, so we had to assume
  ;; that `lap' ends up adding exactly 1 element to the stack.  This
  ;; happens to be true for byte-code generated by bytecomp.el without
  ;; lexical-binding, but it's not true in general, and it's not true for
  ;; code output by bytecomp.el with lexical-binding.
  ;; We also restore the value of `byte-compile-depth' and remove TAG depths
  ;; accordingly when inlining lapcode containing lap-code, exactly as
  ;; documented in `byte-compile-cond-jump-table'.
  (let ((endtag (byte-compile-make-tag))
        last-jump-tag ;; last TAG we have jumped to
        last-depth ;; last value of `byte-compile-depth'
        last-constant ;; value of the last constant encountered
        last-switch ;; whether the last op encountered was byte-switch
        switch-tags ;; a list of tags that byte-switch could jump to
        ;; a list of tags byte-switch will jump to, if the value doesn't
        ;; match any entry in the hash table
        switch-default-tags)
    (dolist (op lap)
      (cond
       ((eq (car op) 'TAG)
        (when (or (member op switch-tags) (member op switch-default-tags))
          ;; This TAG is used in a jump table, this means the last goto
          ;; was to a done/default TAG, and thus it's cddr should be set to nil.
          (when last-jump-tag
            (setcdr (cdr last-jump-tag) nil))
          ;; Also, restore the value of `byte-compile-depth' to what it was
          ;; before the last goto.
          (setq byte-compile-depth last-depth
                last-jump-tag nil))
        (byte-compile-out-tag op))
       ((memq (car op) byte-goto-ops)
        (setq last-depth byte-compile-depth
              last-jump-tag (cdr op))
        (byte-compile-goto (car op) (cdr op))
        (when last-switch
          ;; The last op was byte-switch, this goto jumps to a "default" TAG
          ;; (when no value in the jump table is satisfied).
          (push (cdr op) switch-default-tags)
          (setcdr (cdr (cdr op)) nil)
          (setq byte-compile-depth last-depth
                last-switch nil)))
       ((eq (car op) 'byte-return)
        (byte-compile-discard (- byte-compile-depth end-depth) t)
        (byte-compile-goto 'byte-goto endtag))
       (t
        (when (eq (car op) 'byte-switch)
          ;; The last constant is a jump table.
          (push last-constant byte-compile-jump-tables)
          (setq last-switch t)
          ;; Push all TAGs in the jump to switch-tags.
          (maphash #'(lambda (_k tag)
                       (push tag switch-tags))
                   last-constant))
        (setq last-constant (and (eq (car op) 'byte-constant) (cadr op)))
        (setq last-depth byte-compile-depth)
        (byte-compile-out (car op) (cdr op)))))
    (byte-compile-out-tag endtag)))

(defun byte-compile-unfold-byte-code-function (form)
  "Inline call to byte-code-functions."
  (let* ((byte-compile-bound-variables byte-compile-bound-variables)
         (fun (car form))
         (fargs (aref fun 0))
         (start-depth byte-compile-depth)
         (fmax2 (when (numberp fargs) (ash fargs -7))) ;; 2*max+rest.
         (alen (length (cdr form)))
<<<<<<< HEAD
         dynbinds lap)
    (fetch-bytecode fun)
=======
         (dynbinds ())
         lap)
>>>>>>> cd2c45a3
    (setq lap (byte-decompile-bytecode-1 (aref fun 1) (aref fun 2) t))
    (if (assq 'byte-switch lap)
        ;; switch occludes `byte-compile-depth' so cannot inline
        (byte-compile-normal-call form)
      (mapc #'byte-compile-form (cdr form))
      (unless fmax2
        ;; Old-style byte-code.
        (cl-assert (listp fargs))
        (while fargs
          (pcase (car fargs)
            ('&optional (setq fargs (cdr fargs)))
            ('&rest (setq fmax2 (+ (* 2 (length dynbinds)) 1))
                    (push (cadr fargs) dynbinds)
                    (setq fargs nil))
            (_ (push (pop fargs) dynbinds))))
        (unless fmax2 (setq fmax2 (* 2 (length dynbinds)))))
      (cond
       ((<= (+ alen alen) fmax2)
        ;; Add missing &optional (or &rest) arguments.
        (dotimes (_ (- (/ (1+ fmax2) 2) alen))
          (byte-compile-push-constant nil)))
       ((zerop (logand fmax2 1))
        (setq byte-compile-abort-elc t)
        (byte-compile-warn "Too many arguments for inlined function %S" form)
        (byte-compile-discard (- alen (/ fmax2 2))))
       (t
        ;; Turn &rest args into a list.
        (let ((n (- alen (/ (1- fmax2) 2))))
          (cl-assert (> n 0) nil "problem: fmax2=%S alen=%S n=%S" fmax2 alen n)
          (if (< n 5)
              (byte-compile-out
               (aref [byte-list1 byte-list2 byte-list3 byte-list4] (1- n))
               0)
            (byte-compile-out 'byte-listN n)))))
      (mapc #'byte-compile-dynamic-variable-bind dynbinds)
      (byte-compile-inline-lapcode lap (1+ start-depth))
      (when dynbinds
        ;; Unbind dynamic variables.
        (byte-compile-out 'byte-unbind (length dynbinds)))
      (cl-assert (eq byte-compile-depth (1+ start-depth))
                 nil "Wrong depth start=%s end=%s" start-depth byte-compile-depth))))

(defun byte-compile-check-variable (var access-type)
  "Do various error checks before a use of the variable VAR."
  (cond ((or (not (symbolp var)) (macroexp--const-symbol-p var))
	 (when (byte-compile-warning-enabled-p 'constants
                                               (and (symbolp var) var))
	   (byte-compile-warn (if (eq access-type 'let-bind)
				  "attempt to let-bind %s `%s'"
				"variable reference to %s `%s'")
			      (if (symbolp var) "constant" "nonvariable")
			      (prin1-to-string var))))
	((let ((od (get var 'byte-obsolete-variable)))
           (and od
                (not (memq var byte-compile-not-obsolete-vars))
                (not (memq var byte-compile-global-not-obsolete-vars))
                (not (memq var byte-compile-lexical-variables))
                (pcase (nth 1 od)
                  ('set (not (eq access-type 'reference)))
                  ('get (eq access-type 'reference))
                  (_ t))))
	 (byte-compile-warn-obsolete var "variable"))))

(defsubst byte-compile-dynamic-variable-op (base-op var)
  (let ((tmp (assq var byte-compile-variables)))
    (unless tmp
      (setq tmp (list var))
      (push tmp byte-compile-variables))
    (byte-compile-out base-op tmp)))

(defun byte-compile-dynamic-variable-bind (var)
  "Generate code to bind the dynamic variable VAR to the top-of-stack value."
  (byte-compile-check-variable var 'let-bind)
  (push var byte-compile-bound-variables)
  (byte-compile-dynamic-variable-op 'byte-varbind var))

(defun byte-compile-free-vars-warn (var &optional assignment)
  "Warn if symbol VAR refers to a free variable.
VAR must not be lexically bound.
The free record for assignment special forms, i.e., setq, is
kept separately and referenced for non-nil ASSIGNMENT."
  (when (and (byte-compile-warning-enabled-p 'free-vars var)
             (or (not (symbolp var))
                 (not (boundp var)))
             (not (memq var byte-compile-bound-variables))
             (not (memq var (if assignment
                                byte-compile-free-assignments
                              byte-compile-free-references))))
    (let* ((varname (prin1-to-string var))
           (desc (if assignment "assignment" "reference"))
           (suggestions (help-uni-confusable-suggestions varname)))
      (byte-compile-warn "%s to free variable `%s'%s"
                         desc varname
                         (if suggestions (concat "\n  " suggestions) "")))
    (push var (if assignment
                  byte-compile-free-assignments
                byte-compile-free-references))))

(defun byte-compile-variable-ref (var)
  "Generate code to push the value of the variable VAR on the stack."
  (byte-compile-check-variable var 'reference)
  (let ((lex-binding (assq var byte-compile--lexical-environment)))
    (if lex-binding
        (byte-compile-stack-ref (cdr lex-binding))
      (byte-compile-free-vars-warn var)
      (byte-compile-dynamic-variable-op 'byte-varref var))))

(defun byte-compile-variable-set (var)
  "Generate code to set the variable VAR from the top-of-stack value."
  (byte-compile-check-variable var 'assign)
  (let ((lex-binding (assq var byte-compile--lexical-environment)))
    (if lex-binding
        (byte-compile-stack-set (cdr lex-binding))
      (byte-compile-free-vars-warn var t)
      (byte-compile-dynamic-variable-op 'byte-varset var))))

(defmacro byte-compile-get-constant (const)
  `(or (if (stringp ,const)
	   ;; In a string constant, treat properties as significant.
	   (let (result)
	     (dolist (elt byte-compile-constants)
	       (if (equal-including-properties (car elt) ,const)
		   (setq result elt)))
	     result)
	 (assoc ,const byte-compile-constants #'eql))
       (car (setq byte-compile-constants
		  (cons (list ,const) byte-compile-constants)))))

;; Use this when the value of a form is a constant.
;; This obeys byte-compile--for-effect.
(defun byte-compile-constant (const)
  (if byte-compile--for-effect
      (setq byte-compile--for-effect nil)
    (byte-compile-push-constant const)))

;; Use this for a constant that is not the value of its containing form.
;; This ignores byte-compile--for-effect.
(defun byte-compile-push-constant (const)
  "Use this for a constant that is not the value of its containing form.
This ignores byte-compile--for-effect."
  (byte-compile-out 'byte-constant (byte-compile-get-constant const)))

(defmacro byte-defop-compiler (function &optional compile-handler)
  "Construct a lisp form compiling FUNCTION.

If FUNCTION is a symbol, the opcode used is byte-FUNCTION.
FUNCTION may also be a list (FUNCTION OPCODE), where OPCODE may
be nil signifying no opcode.

COMPILE-HANDLER is a function to compile OPCODE, or the
abbreviations 0, 1, 2, 2-and, 3, 0-1, 1-2, 1-3, or 2-3.  It
defaults to byte-compile-FUNCTION."
  (let (opcode)
    (if (symbolp function)
	(setq opcode (intern (concat "byte-" (symbol-name function))))
      (setq opcode (car (cdr function))
	    function (car function)))
    (let ((fnform
	   (list 'put (list 'quote function) ''byte-compile
		 (list 'quote
		       (or (cdr (assq compile-handler
				      '((0 . byte-compile-no-args)
					(1 . byte-compile-one-arg)
					(2 . byte-compile-two-args)
                                        (2-cmp . byte-compile-cmp)
					(3 . byte-compile-three-args)
					(0-1 . byte-compile-zero-or-one-arg)
					(1-2 . byte-compile-one-or-two-args)
					(2-3 . byte-compile-two-or-three-args)
					(1-3 . byte-compile-one-to-three-args))))
			   compile-handler
			   (intern (concat "byte-compile-"
					   (symbol-name function))))))))
      (if opcode
	  (list 'progn fnform
		(list 'put (list 'quote function)
		      ''byte-opcode (list 'quote opcode))
		(list 'put (list 'quote opcode)
		      ''byte-opcode-invert (list 'quote function)))
	fnform))))

(defmacro byte-defop-compiler-1 (function &optional compile-handler)
  (list 'byte-defop-compiler (list function nil) compile-handler))

(put 'byte-call 'byte-opcode-invert 'funcall)
(put 'byte-list1 'byte-opcode-invert 'list)
(put 'byte-list2 'byte-opcode-invert 'list)
(put 'byte-list3 'byte-opcode-invert 'list)
(put 'byte-list4 'byte-opcode-invert 'list)
(put 'byte-listN 'byte-opcode-invert 'list)
(put 'byte-concat2 'byte-opcode-invert 'concat)
(put 'byte-concat3 'byte-opcode-invert 'concat)
(put 'byte-concat4 'byte-opcode-invert 'concat)
(put 'byte-concatN 'byte-opcode-invert 'concat)
(put 'byte-insertN 'byte-opcode-invert 'insert)

(byte-defop-compiler point		0)
(byte-defop-compiler point-max		0)
(byte-defop-compiler point-min		0)
(byte-defop-compiler following-char	0)
(byte-defop-compiler preceding-char	0)
(byte-defop-compiler current-column	0)
(byte-defop-compiler eolp		0)
(byte-defop-compiler eobp		0)
(byte-defop-compiler bolp		0)
(byte-defop-compiler bobp		0)
(byte-defop-compiler current-buffer	0)
(byte-defop-compiler widen		0)
(byte-defop-compiler end-of-line    0-1)
(byte-defop-compiler forward-char   0-1)
(byte-defop-compiler forward-line   0-1)
(byte-defop-compiler symbolp		1)
(byte-defop-compiler consp		1)
(byte-defop-compiler stringp		1)
(byte-defop-compiler listp		1)
(byte-defop-compiler not		1)
(byte-defop-compiler (null byte-not)	1)
(byte-defop-compiler car		1)
(byte-defop-compiler cdr		1)
(byte-defop-compiler length		1)
(byte-defop-compiler symbol-value	1)
(byte-defop-compiler symbol-function	1)
(byte-defop-compiler (1+ byte-add1)	1)
(byte-defop-compiler (1- byte-sub1)	1)
(byte-defop-compiler goto-char		1)
(byte-defop-compiler char-after		0-1)
(byte-defop-compiler set-buffer		1)
(byte-defop-compiler forward-word	0-1)
(byte-defop-compiler char-syntax	1)
(byte-defop-compiler nreverse		1)
(byte-defop-compiler car-safe		1)
(byte-defop-compiler cdr-safe		1)
(byte-defop-compiler numberp		1)
(byte-defop-compiler integerp		1)
(byte-defop-compiler skip-chars-forward     1-2)
(byte-defop-compiler skip-chars-backward    1-2)
(byte-defop-compiler eq 	 	2)
(byte-defop-compiler memq		2)
(byte-defop-compiler cons		2)
(byte-defop-compiler aref		2)
(byte-defop-compiler set		2)
(byte-defop-compiler fset		2)
(byte-defop-compiler (= byte-eqlsign)	2-cmp)
(byte-defop-compiler (< byte-lss)	2-cmp)
(byte-defop-compiler (> byte-gtr)	2-cmp)
(byte-defop-compiler (<= byte-leq)	2-cmp)
(byte-defop-compiler (>= byte-geq)	2-cmp)
(byte-defop-compiler get		2)
(byte-defop-compiler nth		2)
(byte-defop-compiler substring		1-3)
(byte-defop-compiler (move-marker byte-set-marker) 2-3)
(byte-defop-compiler set-marker	2-3)
(byte-defop-compiler match-beginning	1)
(byte-defop-compiler match-end	1)
(byte-defop-compiler upcase		1)
(byte-defop-compiler downcase		1)
(byte-defop-compiler string=		2)
(byte-defop-compiler string<		2)
(byte-defop-compiler (string-equal byte-string=) 2)
(byte-defop-compiler (string-lessp byte-string<) 2)
(byte-defop-compiler equal		2)
(byte-defop-compiler nthcdr		2)
(byte-defop-compiler elt		2)
(byte-defop-compiler member		2)
(byte-defop-compiler assq		2)
(byte-defop-compiler (rplaca byte-setcar) 2)
(byte-defop-compiler (rplacd byte-setcdr) 2)
(byte-defop-compiler setcar		2)
(byte-defop-compiler setcdr		2)
(byte-defop-compiler buffer-substring	2)
(byte-defop-compiler delete-region	2)
(byte-defop-compiler narrow-to-region	2)
(byte-defop-compiler (% byte-rem)	2)
(byte-defop-compiler aset		3)

(byte-defop-compiler max		byte-compile-min-max)
(byte-defop-compiler min		byte-compile-min-max)
(byte-defop-compiler (+ byte-plus)	byte-compile-variadic-numeric)
(byte-defop-compiler (* byte-mult)	byte-compile-variadic-numeric)

(byte-defop-compiler-1 interactive byte-compile-noop)

(defun byte-compile-subr-wrong-args (form n)
  (byte-compile-warn "`%s' called with %d arg%s, but requires %s"
		     (car form) (length (cdr form))
		     (if (= 1 (length (cdr form))) "" "s") n)
  ;; Get run-time wrong-number-of-args error.
  (byte-compile-normal-call form))

(defun byte-compile-no-args (form)
  (if (not (= (length form) 1))
      (byte-compile-subr-wrong-args form "none")
    (byte-compile-out (get (car form) 'byte-opcode) 0)))

(defun byte-compile-one-arg (form)
  (if (not (= (length form) 2))
      (byte-compile-subr-wrong-args form 1)
    (byte-compile-form (car (cdr form)))  ;; Push the argument
    (byte-compile-out (get (car form) 'byte-opcode) 0)))

(defun byte-compile-two-args (form)
  (if (not (= (length form) 3))
      (byte-compile-subr-wrong-args form 2)
    (byte-compile-form (car (cdr form)))  ;; Push the arguments
    (byte-compile-form (nth 2 form))
    (byte-compile-out (get (car form) 'byte-opcode) 0)))

(defun byte-compile-cmp (form)
  "Compile calls to numeric comparisons such as `<', `=' etc."
  ;; Lisp-level transforms should already have reduced valid calls to 2 args.
  (if (not (= (length form) 3))
      (byte-compile-subr-wrong-args form "1 or more")
    (byte-compile-two-args
     (if (macroexp-const-p (nth 1 form))
         ;; First argument is constant: flip it so that the constant
         ;; is last, which may allow more lapcode optimizations.
         (let* ((op (car form))
                (flipped-op (cdr (assq op '((< . >) (<= . >=)
                                            (> . <) (>= . <=) (= . =))))))
           (list flipped-op (nth 2 form) (nth 1 form)))
       form))))

(defun byte-compile-three-args (form)
  (if (not (= (length form) 4))
      (byte-compile-subr-wrong-args form 3)
    (byte-compile-form (car (cdr form)))  ;; Push the arguments
    (byte-compile-form (nth 2 form))
    (byte-compile-form (nth 3 form))
    (byte-compile-out (get (car form) 'byte-opcode) 0)))

(defun byte-compile-zero-or-one-arg (form)
  (let ((len (length form)))
    (cond ((= len 1) (byte-compile-one-arg (append form '(nil))))
	  ((= len 2) (byte-compile-one-arg form))
	  (t (byte-compile-subr-wrong-args form "0-1")))))

(defun byte-compile-one-or-two-args (form)
  (let ((len (length form)))
    (cond ((= len 2) (byte-compile-two-args (append form '(nil))))
	  ((= len 3) (byte-compile-two-args form))
	  (t (byte-compile-subr-wrong-args form "1-2")))))

(defun byte-compile-two-or-three-args (form)
  (let ((len (length form)))
    (cond ((= len 3) (byte-compile-three-args (append form '(nil))))
	  ((= len 4) (byte-compile-three-args form))
	  (t (byte-compile-subr-wrong-args form "2-3")))))

(defun byte-compile-one-to-three-args (form)
  (let ((len (length form)))
    (cond ((= len 2) (byte-compile-three-args (append form '(nil nil))))
          ((= len 3) (byte-compile-three-args (append form '(nil))))
          ((= len 4) (byte-compile-three-args form))
          (t (byte-compile-subr-wrong-args form "1-3")))))

(defun byte-compile-noop (_form)
  (byte-compile-constant nil))

(defun byte-compile-discard (&optional num preserve-tos)
  "Output byte codes to discard the NUM entries at the top of the stack.
NUM defaults to 1.
If PRESERVE-TOS is non-nil, preserve the top-of-stack value, as if it were
popped before discarding the num values, and then pushed back again after
discarding."
  (if (and (not num) (not preserve-tos))
      (byte-compile-out 'byte-discard)
    (setq num (or num 1))
    (when (and preserve-tos (> num 0))
      ;; Preserve the top-of-stack value by writing it directly to the stack
      ;; location which will be at the top-of-stack after popping.
      (byte-compile-stack-set (1- (- byte-compile-depth num)))
      ;; Now we actually discard one less value, since we want to keep
      ;; the eventual TOS
      (setq num (1- num)))
    (while (> num 0)
      (byte-compile-out 'byte-discard)
      (setq num (1- num)))))

(defun byte-compile-stack-ref (stack-pos)
  "Output byte codes to push the value at stack position STACK-POS."
  (let ((dist (- byte-compile-depth (1+ stack-pos))))
    (if (zerop dist)
        ;; A simple optimization
        (byte-compile-out 'byte-dup)
      ;; normal case
      (byte-compile-out 'byte-stack-ref dist))))

(defun byte-compile-stack-set (stack-pos)
  "Output byte codes to store the TOS value at stack position STACK-POS."
  (byte-compile-out 'byte-stack-set (- byte-compile-depth (1+ stack-pos))))

(byte-defop-compiler-1 internal-make-closure byte-compile-make-closure)
(byte-defop-compiler-1 internal-get-closed-var byte-compile-get-closed-var)

(defun byte-compile-make-closure (form)
  "Special internal-make-closure form."
  (if byte-compile--for-effect
      (setq byte-compile--for-effect nil)
    (let* ((vars (nth 1 form))
           (env (nth 2 form))
           (docstring-exp (nth 3 form))
           (body (nthcdr 4 form))
           (fun (byte-compile-lambda `(lambda ,vars . ,body) nil (length env))))
      (cl-assert (or (> (length env) 0)
		     docstring-exp))	;Otherwise, we don't need a closure.
      (cl-assert (byte-code-function-p fun))
      (byte-compile-form
       (if (macroexp-const-p docstring-exp)
           ;; Use symbols V0, V1 ... as placeholders for closure variables:
           ;; they should be short (to save space in the .elc file), yet
           ;; distinct when disassembled.
           (let* ((dummy-vars (mapcar (lambda (i) (intern (format "V%d" i)))
                                      (number-sequence 0 (1- (length env)))))
                  (opt-args (mapcar (lambda (i) (aref fun i))
                                    (number-sequence 4 (1- (length fun)))))
                  (proto-fun
                   (apply #'make-byte-code
                          (aref fun 0) (aref fun 1)
                          ;; Prepend dummy cells to the constant vector,
                          ;; to get the indices right when disassembling.
                          (vconcat dummy-vars (aref fun 2))
                          (aref fun 3)
                          (if docstring-exp
                              (cons (eval docstring-exp t) (cdr opt-args))
                            opt-args))))
             `(make-closure ,proto-fun ,@env))
         ;; Nontrivial doc string expression: create a bytecode object
         ;; from small pieces at run time.
         `(make-byte-code
           ',(aref fun 0) ',(aref fun 1)
           (vconcat (vector . ,env) ',(aref fun 2))
           ,@(let ((rest (nthcdr 3 (mapcar (lambda (x) `',x) fun))))
               (if docstring-exp
                   `(,(car rest)
                     ,docstring-exp
                     ,@(cddr rest))
                 rest))))
         ))))

(defun byte-compile-get-closed-var (form)
  "Special internal-get-closed-var form."
  (if byte-compile--for-effect
      (setq byte-compile--for-effect nil)
    (byte-compile-out 'byte-constant (nth 1 form))))

;; Compile a pure function that accepts zero or more numeric arguments
;; and has an opcode for the binary case.
;; Single-argument calls are assumed to be numeric identity and are
;; compiled as (* x 1) in order to convert markers to numbers and
;; trigger type errors.
(defun byte-compile-variadic-numeric (form)
  (pcase (length form)
    (1
     ;; No args: use the identity value for the operation.
     (byte-compile-constant (eval form)))
    (2
     ;; One arg: compile (OP x) as (* x 1). This is identity for
     ;; all numerical values including -0.0, infinities and NaNs.
     (byte-compile-form (nth 1 form))
     (byte-compile-constant 1)
     (byte-compile-out (get '* 'byte-opcode) 0))
    (3
     (let ((arg1 (nth 1 form))
           (arg2 (nth 2 form)))
       (when (and (memq (car form) '(+ *))
                  (macroexp-const-p arg1))
         ;; Put constant argument last for better LAP optimization.
         (cl-rotatef arg1 arg2))
       (byte-compile-form arg1)
       (byte-compile-form arg2)
       (byte-compile-out (get (car form) 'byte-opcode) 0)))
    (_
     ;; >2 args: compile as a single function call.
     (byte-compile-normal-call form))))

(defun byte-compile-min-max (form)
  "Byte-compile calls to `min' or `max'."
  (if (cdr form)
      (byte-compile-variadic-numeric form)
    ;; No args: warn and emit code that raises an error when executed.
    (byte-compile-normal-call form)))

;; more complicated compiler macros

(byte-defop-compiler list)
(byte-defop-compiler concat)
(byte-defop-compiler (indent-to-column byte-indent-to) byte-compile-indent-to)
(byte-defop-compiler indent-to)
(byte-defop-compiler insert)
(byte-defop-compiler-1 function byte-compile-function-form)
(byte-defop-compiler (- byte-diff) byte-compile-minus)
(byte-defop-compiler (/ byte-quo) byte-compile-quo)
(byte-defop-compiler nconc)

(defun byte-compile-list (form)
  (let ((count (length (cdr form))))
    (cond ((= count 0)
	   (byte-compile-constant nil))
	  ((< count 5)
	   (mapc #'byte-compile-form (cdr form))
           (byte-compile-out
            (aref [byte-list1 byte-list2 byte-list3 byte-list4] (1- count)) 0))
	  ((< count 256)
	   (mapc #'byte-compile-form (cdr form))
	   (byte-compile-out 'byte-listN count))
	  (t (byte-compile-normal-call form)))))

(defun byte-compile-concat (form)
  (let ((count (length (cdr form))))
    (cond ((and (< 1 count) (< count 5))
	   (mapc #'byte-compile-form (cdr form))
	   (byte-compile-out
	    (aref [byte-concat2 byte-concat3 byte-concat4] (- count 2))
	    0))
	  ;; Concat of one arg is not a no-op if arg is not a string.
	  ((= count 0)
	   (byte-compile-form ""))
	  ((< count 256)
	   (mapc #'byte-compile-form (cdr form))
	   (byte-compile-out 'byte-concatN count))
	  ((byte-compile-normal-call form)))))

(defun byte-compile-minus (form)
  (if (/= (length form) 2)
      (byte-compile-variadic-numeric form)
    (byte-compile-form (cadr form))
    (byte-compile-out 'byte-negate 0)))

(defun byte-compile-quo (form)
  (if (= (length form) 3)
      (byte-compile-two-args form)
    ;; N-ary `/' is not the left-reduction of binary `/' because if any
    ;; argument is a float, then everything is done in floating-point.
    (byte-compile-normal-call form)))

(defun byte-compile-nconc (form)
  (let ((len (length form)))
    (cond ((= len 1)
	   (byte-compile-constant nil))
	  ((= len 2)
	   ;; nconc of one arg is a noop, even if that arg isn't a list.
	   (byte-compile-form (nth 1 form)))
	  (t
	   (byte-compile-form (car (setq form (cdr form))))
	   (while (setq form (cdr form))
	     (byte-compile-form (car form))
	     (byte-compile-out 'byte-nconc 0))))))

(defun byte-compile-fset (form)
  "Warn about forms like (fset \\='foo \\='(lambda () ...))
   (where the lambda expression is non-trivial...)"
  (let ((fn (nth 2 form))
	body)
    (if (and (eq (car-safe fn) 'quote)
	     (eq (car-safe (setq fn (nth 1 fn))) 'lambda))
	(progn
	  (setq body (cdr (cdr fn)))
         (when (stringp (car body))
            (setq body (cdr body)))
         (when (eq 'interactive (car-safe (car body)))
            (setq body (cdr body)))
         (when (and (consp (car body))
                    (not (eq 'byte-code (car (car body)))))
           (byte-compile-warn
            "A quoted lambda form is the second argument of `fset'.  This is probably
     not what you want, as that lambda cannot be compiled.  Consider using
     the syntax #'(lambda (...) ...) instead.")))))
  (byte-compile-two-args form))

(defun byte-compile-function-form (form)
  "\(function foo) must compile like \='foo, not like (symbol-function \='foo).
Otherwise it will be incompatible with the interpreter,
and \(funcall (function foo)) will lose with autoloads."
  (let ((f (nth 1 form)))
    (when (and (symbolp f)
               (byte-compile-warning-enabled-p 'callargs f))
      (byte-compile-function-warn f t))
    (byte-compile-constant (if (eq 'lambda (car-safe f))
                               (byte-compile-lambda f)
                             f))))

(defun byte-compile-indent-to (form)
  (let ((len (length form)))
    (cond ((= len 2)
	   (byte-compile-form (car (cdr form)))
	   (byte-compile-out 'byte-indent-to 0))
	  ((= len 3)
	   ;; no opcode for 2-arg case.
	   (byte-compile-normal-call form))
	  (t
	   (byte-compile-subr-wrong-args form "1-2")))))

(defun byte-compile-insert (form)
  (cond ((null (cdr form))
	 (byte-compile-constant nil))
	((<= (length form) 256)
	 (mapc #'byte-compile-form (cdr form))
	 (if (cdr (cdr form))
	     (byte-compile-out 'byte-insertN (length (cdr form)))
	   (byte-compile-out 'byte-insert 0)))
	((memq t (mapcar 'consp (cdr (cdr form))))
	 (byte-compile-normal-call form))
	(t
	 ;; We can split it; there is no function call after inserting 1st arg.
	 (while (setq form (cdr form))
	   (byte-compile-form (car form))
	   (byte-compile-out 'byte-insert 0)
	   (when (cdr form)
	     (byte-compile-discard))))))

(byte-defop-compiler-1 setq)
(byte-defop-compiler-1 quote)

(defun byte-compile-setq (form)
  (cl-assert (= (length form) 3))       ; normalized in macroexp
  (let ((var (nth 1 form))
        (expr (nth 2 form)))
    (byte-compile-form expr)
    (unless byte-compile--for-effect
      (byte-compile-out 'byte-dup 0))
    (byte-compile-variable-set var)
    (setq byte-compile--for-effect nil)))

(byte-defop-compiler-1 set-default)
(defun byte-compile-set-default (form)
  (let ((varexp (car-safe (cdr-safe form))))
    (if (eq (car-safe varexp) 'quote)
        ;; If the varexp is constant, check the var's name.
        (let ((var (car-safe (cdr varexp))))
          (and (or (not (symbolp var))
	           (macroexp--const-symbol-p var t))
               (byte-compile-warning-enabled-p 'constants
                                               (and (symbolp var) var))
               (byte-compile-warn
	        "variable assignment to %s `%s'"
	        (if (symbolp var) "constant" "nonvariable")
	        (prin1-to-string var)))))
    (byte-compile-normal-call form)))

(defun byte-compile-quote (form)
  (byte-compile-constant (car (cdr form))))

(defun byte-compile-body (body &optional for-effect)
  (while (cdr body)
    (byte-compile-form (car body) t)
    (setq body (cdr body)))
  (byte-compile-form (car body) for-effect))

(defsubst byte-compile-body-do-effect (body)
  (byte-compile-body body byte-compile--for-effect)
  (setq byte-compile--for-effect nil))

(defsubst byte-compile-form-do-effect (form)
  (byte-compile-form form byte-compile--for-effect)
  (setq byte-compile--for-effect nil))

(byte-defop-compiler-1 inline byte-compile-progn)
(byte-defop-compiler-1 progn)
(byte-defop-compiler-1 prog1)
(byte-defop-compiler-1 if)
(byte-defop-compiler-1 cond)
(byte-defop-compiler-1 and)
(byte-defop-compiler-1 or)
(byte-defop-compiler-1 while)
(byte-defop-compiler-1 funcall)
(byte-defop-compiler-1 let)
(byte-defop-compiler-1 let* byte-compile-let)
(byte-defop-compiler-1 ignore)

(defun byte-compile-progn (form)
  (byte-compile-body-do-effect (cdr form)))

(defun byte-compile-prog1 (form)
  (byte-compile-form-do-effect (car (cdr form)))
  (byte-compile-body (cdr (cdr form)) t))

(defmacro byte-compile-goto-if (cond discard tag)
  `(byte-compile-goto
    (if ,cond
	(if ,discard 'byte-goto-if-not-nil 'byte-goto-if-not-nil-else-pop)
      (if ,discard 'byte-goto-if-nil 'byte-goto-if-nil-else-pop))
    ,tag))

(defun byte-compile-ignore (form)
  (dolist (arg (cdr form))
    ;; Compile each argument for-effect but suppress unused-value warnings.
    (byte-compile-form arg 'for-effect-no-warn))
  (byte-compile-form nil))

(defun byte-compile-find-bound-condition (condition-param
					  pred-list
					  &optional only-if-not-present)
  "Return the list of items in CONDITION-PARAM that match PRED-LIST.
Only return items that are not in ONLY-IF-NOT-PRESENT."
  (let ((result nil)
	(nth-one nil)
	(cond-list
	 (if (memq (car-safe condition-param) pred-list)
	     ;; The condition appears by itself.
	     (list condition-param)
	   ;; If the condition is an `and', look for matches among the
	   ;; `and' arguments.
	   (when (eq 'and (car-safe condition-param))
	     (cdr condition-param)))))

    (dolist (crt cond-list)
      (when (and (memq (car-safe crt) pred-list)
		 (eq 'quote (car-safe (setq nth-one (nth 1 crt))))
		 ;; Ignore if the symbol is already on the unresolved
		 ;; list.
		 (not (assq (nth 1 nth-one) ; the relevant symbol
			    only-if-not-present)))
	(push (nth 1 (nth 1 crt)) result)))
    result))

(defmacro byte-compile-maybe-guarded (condition &rest body)
  "Execute forms in BODY, potentially guarded by CONDITION.
CONDITION is a variable whose value is a test in an `if' or `cond'.
BODY is the code to compile in the first arm of the if or the body of
the cond clause.  If CONDITION's value is of the form (fboundp \\='foo)
or (boundp \\='foo), the relevant warnings from BODY about foo's
being undefined (or obsolete) will be suppressed.

If CONDITION's value is (not (featurep \\='emacs)) or (featurep \\='xemacs),
that suppresses all warnings during execution of BODY."
  (declare (indent 1) (debug t))
  `(let* ((fbound-list (byte-compile-find-bound-condition
			,condition '(fboundp functionp)
			byte-compile--undefined-funcs))
	  (bound-list (byte-compile-find-bound-condition
                       ,condition '(boundp default-boundp local-variable-p)))
          (new-bound-list
           ;; (seq-difference  byte-compile-bound-variables))
           (delq nil (mapcar (lambda (s)
                               (if (memq s byte-compile-bound-variables) nil s))
                             bound-list)))
	  ;; Maybe add to the bound list.
	  (byte-compile-bound-variables
           (append new-bound-list byte-compile-bound-variables)))
     (mapc #'byte-compile--check-prefixed-var new-bound-list)
     (unwind-protect
	 ;; If things not being bound at all is ok, so must them being
	 ;; obsolete.  Note that we add to the existing lists since Tramp
	 ;; (ab)uses this feature.
         ;; FIXME: If `foo' is obsoleted by `bar', the code below
         ;; correctly arranges to silence the warnings after testing
         ;; existence of `foo', but the warning should also be
         ;; silenced after testing the existence of `bar'.
	 (let ((byte-compile-not-obsolete-vars
		(append byte-compile-not-obsolete-vars bound-list))
	       (byte-compile-not-obsolete-funcs
		(append byte-compile-not-obsolete-funcs fbound-list)))
	   ,@body)
       ;; Maybe remove the function symbol from the unresolved list.
       (dolist (fbound fbound-list)
	 (when fbound
	   (setq byte-compile--undefined-funcs
		 (delq (assq fbound byte-compile--undefined-funcs)
		       byte-compile--undefined-funcs)))))))

(defun byte-compile-if (form)
  (byte-compile-form (car (cdr form)))
  ;; Check whether we have `(if (fboundp ...' or `(if (boundp ...'
  ;; and avoid warnings about the relevant symbols in the consequent.
  (let ((clause (nth 1 form))
	(donetag (byte-compile-make-tag)))
    (if (null (nthcdr 3 form))
	;; No else-forms
	(progn
	  (byte-compile-goto-if nil byte-compile--for-effect donetag)
	  (byte-compile-maybe-guarded clause
	    (byte-compile-form (nth 2 form) byte-compile--for-effect))
	  (byte-compile-out-tag donetag))
      (let ((elsetag (byte-compile-make-tag)))
	(byte-compile-goto 'byte-goto-if-nil elsetag)
	(byte-compile-maybe-guarded clause
	  (byte-compile-form (nth 2 form) byte-compile--for-effect))
	(byte-compile-goto 'byte-goto donetag)
	(byte-compile-out-tag elsetag)
	(byte-compile-maybe-guarded (list 'not clause)
	  (byte-compile-body (cdr (cdr (cdr form))) byte-compile--for-effect))
	(byte-compile-out-tag donetag))))
  (setq byte-compile--for-effect nil))

(defun byte-compile--cond-vars (obj1 obj2)
  ;; We make sure that of OBJ1 and OBJ2, one of them is a symbol,
  ;; and the other is a constant expression whose value can be
  ;; compared with `eq' (with `macroexp-const-p').
  (or
   (and (symbolp obj1) (macroexp-const-p obj2) (cons obj1 (eval obj2)))
   (and (symbolp obj2) (macroexp-const-p obj1) (cons obj2 (eval obj1)))))

(defun byte-compile--common-test (test-1 test-2)
  "Most specific common test of `eq', `eql' and `equal'."
  (cond ((or (eq test-1 'equal) (eq test-2 'equal)) 'equal)
        ((or (eq test-1 'eql)   (eq test-2 'eql))   'eql)
        (t                                          'eq)))

(defun byte-compile--cond-switch-prefix (clauses)
  "Find a switch corresponding to a prefix of CLAUSES, or nil if none.
Return (TAIL VAR TEST CASES), where:
  TAIL is the remaining part of CLAUSES after the switch, including
  any default clause,
  VAR is the variable being switched on,
  TEST is the equality test (`eq', `eql' or `equal'),
  CASES is a list of (VALUES . BODY) where VALUES is a list of values
    corresponding to BODY (always non-empty)."
  (let ((cases nil)                 ; Reversed list of (VALUES BODY).
        (keys nil)                  ; Switch keys seen so far.
        (switch-var nil)
        (switch-test 'eq))
    (while (pcase (car clauses)
             (`((,(and fn (or 'eq 'eql 'equal)) ,expr1 ,expr2) . ,body)
              (let* ((vars (byte-compile--cond-vars expr1 expr2))
                     (var (car vars))
                     (value (cdr vars)))
                (and var (or (eq var switch-var) (not switch-var))
                     (progn
                       (setq switch-var var)
                       (setq switch-test
                             (byte-compile--common-test switch-test fn))
                       (unless (member value keys)
                         (push value keys)
                         (push (cons (list value) (or body '(t))) cases))
                       t))))
             ;; Treat (not X) as (eq X nil).
             (`((,(or 'not 'null) ,(and var (pred symbolp))) . ,body)
              (and (or (eq var switch-var) (not switch-var))
                   (progn
                     (setq switch-var var)
                     (setq switch-test
                           (byte-compile--common-test switch-test 'eq))
                     (unless (memq nil keys)
                       (push nil keys)
                       (push (cons (list nil) (or body '(t))) cases))
                     t)))
             (`((,(and fn (or 'memq 'memql 'member)) ,var ,expr) . ,body)
              (and (symbolp var)
                   (or (eq var switch-var) (not switch-var))
                   (macroexp-const-p expr)
                   ;; Require a non-empty body, since the member
                   ;; function value depends on the switch argument.
                   body
                   (let ((value (eval expr)))
                     (and (proper-list-p value)
                          (progn
                            (setq switch-var var)
                            (setq switch-test
                                  (byte-compile--common-test
                                   switch-test
                                   (cdr (assq fn '((memq   . eq)
                                                   (memql  . eql)
                                                   (member . equal))))))
                            (let ((vals nil))
                              (dolist (elem value)
                                (unless (funcall fn elem keys)
                                  (push elem vals)))
                              (when vals
                                (setq keys (append vals keys))
                                (push (cons (nreverse vals) body) cases)))
                            t))))))
      (setq clauses (cdr clauses)))
    ;; Assume that a single switch is cheaper than two or more discrete
    ;; compare clauses.  This could be tuned, possibly taking into
    ;; account the total number of values involved.
    (and (> (length cases) 1)
         (list clauses switch-var switch-test (nreverse cases)))))

(defun byte-compile-cond-jump-table (switch donetag)
  "Generate code for SWITCH, ending at DONETAG."
  (let* ((var (car switch))
         (test (nth 1 switch))
         (cases (nth 2 switch))
         jump-table test-objects body tag default-tag)
    ;; TODO: Once :linear-search is implemented for `make-hash-table'
    ;; set it to t for cond forms with a small number of cases.
    (let ((nvalues (apply #'+ (mapcar (lambda (case) (length (car case)))
                                      cases))))
      (setq jump-table (make-hash-table
			:test test
			:purecopy t
			:size nvalues)))
    (setq default-tag (byte-compile-make-tag))
    ;; The structure of byte-switch code:
    ;;
    ;; varref var
    ;; constant #s(hash-table purecopy t data (val1 (TAG1) val2 (TAG2)))
    ;; switch
    ;; goto DEFAULT-TAG
    ;; TAG1
    ;; <clause body>
    ;; goto DONETAG
    ;; TAG2
    ;; <clause body>
    ;; goto DONETAG
    ;; DEFAULT-TAG
    ;; <body for remaining (non-switch) clauses>
    ;; DONETAG

    (byte-compile-variable-ref var)
    (byte-compile-push-constant jump-table)
    (byte-compile-out 'byte-switch)

    ;; When the opcode argument is `byte-goto', `byte-compile-goto' sets
    ;; `byte-compile-depth' to nil. However, we need `byte-compile-depth'
    ;; to be non-nil for generating tags for all cases. Since
    ;; `byte-compile-depth' will increase by at most 1 after compiling
    ;; all of the clause (which is further enforced by cl-assert below)
    ;; it should be safe to preserve its value.
    (let ((byte-compile-depth byte-compile-depth))
      (byte-compile-goto 'byte-goto default-tag))

    (dolist (case cases)
      (setq tag (byte-compile-make-tag)
            test-objects (car case)
            body (cdr case))
      (byte-compile-out-tag tag)
      (dolist (value test-objects)
        (puthash value tag jump-table))

      (let ((byte-compile-depth byte-compile-depth)
            (init-depth byte-compile-depth))
        ;; Since `byte-compile-body' might increase `byte-compile-depth'
        ;; by 1, not preserving its value will cause it to potentially
        ;; increase by one for every clause body compiled, causing
        ;; depth/tag conflicts or violating asserts down the road.
        ;; To make sure `byte-compile-body' itself doesn't violate this,
        ;; we use `cl-assert'.
        (byte-compile-body body byte-compile--for-effect)
        (cl-assert (or (= byte-compile-depth init-depth)
                       (= byte-compile-depth (1+ init-depth))))
        (byte-compile-goto 'byte-goto donetag)
        (setcdr (cdr donetag) nil)))

    (byte-compile-out-tag default-tag)
    (push jump-table byte-compile-jump-tables)))

(defun byte-compile-cond (clauses)
  (let ((donetag (byte-compile-make-tag))
        nexttag clause)
    (setq clauses (cdr clauses))
    (while clauses
      (let ((switch-prefix (and byte-compile-cond-use-jump-table
                                (byte-compile--cond-switch-prefix clauses))))
        (if switch-prefix
            (progn
              (byte-compile-cond-jump-table (cdr switch-prefix) donetag)
              (setq clause nil)
              (setq clauses (car switch-prefix)))
          (setq clause (car clauses))
          (cond ((or (eq (car clause) t)
                     (and (eq (car-safe (car clause)) 'quote)
                          (car-safe (cdr-safe (car clause)))))
                 ;; Unconditional clause
                 (setq clause (cons t clause)
                       clauses nil))
                ((cdr clauses)
                 (byte-compile-form (car clause))
                 (if (null (cdr clause))
                     ;; First clause is a singleton.
                     (byte-compile-goto-if t byte-compile--for-effect donetag)
                   (setq nexttag (byte-compile-make-tag))
                   (byte-compile-goto 'byte-goto-if-nil nexttag)
                   (byte-compile-maybe-guarded (car clause)
                     (byte-compile-body (cdr clause) byte-compile--for-effect))
                   (byte-compile-goto 'byte-goto donetag)
                   (byte-compile-out-tag nexttag))))
          (setq clauses (cdr clauses)))))
    ;; Last clause
    (let ((guard (car clause)))
      (and (cdr clause) (not (eq guard t))
           (progn (byte-compile-form guard)
                  (byte-compile-goto-if nil byte-compile--for-effect donetag)
                  (setq clause (cdr clause))))
      (byte-compile-maybe-guarded guard
        (byte-compile-body-do-effect clause)))
    (byte-compile-out-tag donetag)))

(defun byte-compile-and (form)
  (let ((failtag (byte-compile-make-tag))
	(args (cdr form)))
    (if (null args)
	(byte-compile-form-do-effect t)
      (byte-compile-and-recursion args failtag))))

;; Handle compilation of a nontrivial `and' call.
;; We use tail recursion so we can use byte-compile-maybe-guarded.
(defun byte-compile-and-recursion (rest failtag)
  (if (cdr rest)
      (progn
	(byte-compile-form (car rest))
	(byte-compile-goto-if nil byte-compile--for-effect failtag)
	(byte-compile-maybe-guarded (car rest)
	  (byte-compile-and-recursion (cdr rest) failtag)))
    (byte-compile-form-do-effect (car rest))
    (byte-compile-out-tag failtag)))

(defun byte-compile-or (form)
  (let ((wintag (byte-compile-make-tag))
	(args (cdr form)))
    (if (null args)
	(byte-compile-form-do-effect nil)
      (byte-compile-or-recursion args wintag))))

;; Handle compilation of a nontrivial `or' call.
;; We use tail recursion so we can use byte-compile-maybe-guarded.
(defun byte-compile-or-recursion (rest wintag)
  (if (cdr rest)
      (progn
	(byte-compile-form (car rest))
	(byte-compile-goto-if t byte-compile--for-effect wintag)
	(byte-compile-maybe-guarded (list 'not (car rest))
	  (byte-compile-or-recursion (cdr rest) wintag)))
    (byte-compile-form-do-effect (car rest))
    (byte-compile-out-tag wintag)))

(defun byte-compile-while (form)
  (let ((endtag (byte-compile-make-tag))
	(looptag (byte-compile-make-tag)))
    (byte-compile-out-tag looptag)
    (byte-compile-form (car (cdr form)))
    (byte-compile-goto-if nil byte-compile--for-effect endtag)
    (byte-compile-body (cdr (cdr form)) t)
    (byte-compile-goto 'byte-goto looptag)
    (byte-compile-out-tag endtag)
    (setq byte-compile--for-effect nil)))

(defun byte-compile-funcall (form)
  (if (cdr form)
      (progn
        (mapc #'byte-compile-form (cdr form))
        (byte-compile-out 'byte-call (length (cdr (cdr form)))))
    (setq byte-compile-abort-elc t)
    (byte-compile-warn "%s" "`funcall' called with no arguments")
    (byte-compile-form '(signal 'wrong-number-of-arguments '(funcall 0))
                       byte-compile--for-effect)))

(defun byte-compile-push-binding-init (clause)
  "Emit byte-codes to push the initialization value for CLAUSE on the stack.
Return the offset in the form (VAR . OFFSET)."
  (let* ((var (if (consp clause) (car clause) clause)))
    ;; We record the stack position even of dynamic bindings; we'll put
    ;; them in the proper place later.
    (prog1 (cons var byte-compile-depth)
      (if (consp clause)
          (byte-compile-form (cadr clause))
        (byte-compile-push-constant nil)))))

(defun byte-compile-bind (var init-lexenv)
  "Emit byte-codes to bind VAR and update `byte-compile--lexical-environment'.
INIT-LEXENV should be a lexical-environment alist describing the
positions of the init value that have been pushed on the stack.
Return non-nil if the TOS value was popped."
  ;; The mix of lexical and dynamic bindings mean that we may have to
  ;; juggle things on the stack, to move them to TOS for
  ;; dynamic binding.
  (if (not (let ((cconv--dynvars-at-large byte-compile-bound-variables))
	     (cconv--dynvar-p var)))
      ;; VAR is a simple stack-allocated lexical variable.
      (progn (push (assq var init-lexenv)
                   byte-compile--lexical-environment)
             (when (assq var byte-compile--known-dynamic-vars)
               (byte-compile--warn-lexical-dynamic var 'let))
             nil)
    ;; VAR should be dynamically bound.
    (while (assq var byte-compile--lexical-environment)
      ;; This dynamic binding shadows a lexical binding.
      (setq byte-compile--lexical-environment
            (remq (assq var byte-compile--lexical-environment)
                  byte-compile--lexical-environment)))
    (cond
     ((eq var (caar init-lexenv))
      ;; VAR is dynamic and is on the top of the
      ;; stack, so we can just bind it like usual.
      (byte-compile-dynamic-variable-bind var)
      t)
     (t
      ;; VAR is dynamic, but we have to get its
      ;; value out of the middle of the stack.
      (let ((stack-pos (cdr (assq var init-lexenv))))
        (byte-compile-stack-ref stack-pos)
        (byte-compile-dynamic-variable-bind var)
        ;; Now we have to store nil into its temporary
        ;; stack position so it doesn't prevent the value from being GC'd.
        ;; FIXME: Not worth the trouble.
        ;; (byte-compile-push-constant nil)
        ;; (byte-compile-stack-set stack-pos)
        )
      nil))))

(defun byte-compile-unbind (clauses init-lexenv preserve-body-value)
  "Emit byte-codes to unbind the variables bound by CLAUSES.
CLAUSES is a `let'-style variable binding list.  INIT-LEXENV should be a
lexical-environment alist describing the positions of the init value that
have been pushed on the stack.  If PRESERVE-BODY-VALUE is true,
then an additional value on the top of the stack, above any lexical binding
slots, is preserved, so it will be on the top of the stack after all
binding slots have been popped."
  ;; Unbind dynamic variables.
  (let ((num-dynamic-bindings 0))
    (dolist (clause clauses)
      (unless (assq (if (consp clause) (car clause) clause)
                    byte-compile--lexical-environment)
        (setq num-dynamic-bindings (1+ num-dynamic-bindings))))
    (unless (zerop num-dynamic-bindings)
      (byte-compile-out 'byte-unbind num-dynamic-bindings)))
  ;; Pop lexical variables off the stack, possibly preserving the
  ;; return value of the body.
  (when init-lexenv
    ;; INIT-LEXENV contains all init values left on the stack.
    (byte-compile-discard (length init-lexenv) preserve-body-value)))

(defun byte-compile-let (form)
  "Generate code for the `let' or `let*' form FORM."
  (let ((clauses (cadr form))
	(init-lexenv nil)
        (is-let (eq (car form) 'let)))
    (when is-let
      ;; First compute the binding values in the old scope.
      (dolist (var clauses)
        (push (byte-compile-push-binding-init var) init-lexenv)))
    ;; New scope.
    (let ((byte-compile-bound-variables byte-compile-bound-variables)
          (byte-compile--lexical-environment byte-compile--lexical-environment))
      ;; Bind the variables.
      ;; For `let', do it in reverse order, because it makes no
      ;; semantic difference, but it is a lot more efficient since the
      ;; values are now in reverse order on the stack.
      (dolist (var (if is-let (reverse clauses) clauses))
        (unless is-let
          (push (byte-compile-push-binding-init var) init-lexenv))
        (let ((var (if (consp var) (car var) var)))
          (if (byte-compile-bind var init-lexenv)
              (pop init-lexenv))))
      ;; Emit the body.
      (let ((init-stack-depth byte-compile-depth))
        (byte-compile-body-do-effect (cdr (cdr form)))
        ;; Unbind both lexical and dynamic variables.
        (cl-assert (or (eq byte-compile-depth init-stack-depth)
                       (eq byte-compile-depth (1+ init-stack-depth))))
        (byte-compile-unbind clauses init-lexenv
                             (> byte-compile-depth init-stack-depth))))))



(byte-defop-compiler-1 /= byte-compile-negated)
(byte-defop-compiler-1 atom byte-compile-negated)
(byte-defop-compiler-1 nlistp byte-compile-negated)

(put '/= 'byte-compile-negated-op '=)
(put 'atom 'byte-compile-negated-op 'consp)
(put 'nlistp 'byte-compile-negated-op 'listp)

(defun byte-compile-negated (form)
  (byte-compile-form-do-effect (byte-compile-negation-optimizer form)))

;; Even when optimization is off, /= is optimized to (not (= ...)).
(defun byte-compile-negation-optimizer (form)
  ;; an optimizer for forms where <form1> is less efficient than (not <form2>)
  (list 'not
    (cons (or (get (car form) 'byte-compile-negated-op)
	      (error
	       "Compiler error: `%s' has no `byte-compile-negated-op' property"
	       (car form)))
	  (cdr form))))

(byte-defop-compiler-1 catch)
(byte-defop-compiler-1 unwind-protect)
(byte-defop-compiler-1 condition-case)
(byte-defop-compiler-1 save-excursion)
(byte-defop-compiler-1 save-current-buffer)
(byte-defop-compiler-1 save-restriction)

(defun byte-compile-catch (form)
  (byte-compile-form (car (cdr form)))
  (let ((endtag (byte-compile-make-tag)))
    (byte-compile-goto 'byte-pushcatch endtag)
    (byte-compile-body (cddr form) nil)
    (byte-compile-out 'byte-pophandler)
    (byte-compile-out-tag endtag)))

(defun byte-compile-unwind-protect (form)
  (cl-assert (eq (caddr form) :fun-body))
  (byte-compile-form (nth 3 form))
  (byte-compile-out 'byte-unwind-protect 0)
  (byte-compile-form-do-effect (car (cdr form)))
  (byte-compile-out 'byte-unbind 1))

(defun byte-compile-condition-case (form)
  (let* ((var (nth 1 form))
         (body (nth 2 form))
         (handlers (nthcdr 3 form))
         (depth byte-compile-depth)
         (success-handler (assq :success handlers))
         (failure-handlers (if success-handler
                               (remq success-handler handlers)
                             handlers))
         (clauses (mapcar (lambda (clause)
                            (cons (byte-compile-make-tag) clause))
                          failure-handlers))
         (endtag (byte-compile-make-tag)))
    (unless (symbolp var)
      (byte-compile-warn "`%s' is not a variable-name or nil (in condition-case)"
                         var))

    (dolist (clause (reverse clauses))
      (let ((condition (nth 1 clause)))
        (when (and (eq (car-safe condition) 'quote)
                   (cdr condition) (null (cddr condition)))
          (byte-compile-warn
           "`condition-case' condition should not be quoted: %S"
           condition))
        (when (and (consp condition) (memq :success condition))
          (byte-compile-warn
           "`:success' must be the first element of a `condition-case' handler"))
        (unless (consp condition) (setq condition (list condition)))
        (dolist (c condition)
          (unless (and c (symbolp c))
            (byte-compile-warn "`%S' is not a condition name (in condition-case)" c))
          ;; In reality, the `error-conditions' property is only required
          ;; for the argument to `signal', not to `condition-case'.
          ;;(unless (consp (get c 'error-conditions))
          ;;  (byte-compile-warn
          ;;   "`%s' is not a known condition name (in condition-case)"
          ;;   c))
          )
        (byte-compile-push-constant condition))
      (byte-compile-goto 'byte-pushconditioncase (car clause)))

    (byte-compile-form body) ;; byte-compile--for-effect
    (dolist (_ clauses) (byte-compile-out 'byte-pophandler))

    (let ((compile-handler-body
           (lambda (body)
             (let ((byte-compile-bound-variables byte-compile-bound-variables)
                   (byte-compile--lexical-environment
                    byte-compile--lexical-environment))
               (cond
                ((null var) (byte-compile-discard))
                (lexical-binding
                 (push (cons var (1- byte-compile-depth))
                       byte-compile--lexical-environment))
                (t (byte-compile-dynamic-variable-bind var)))

               (byte-compile-body body) ;; byte-compile--for-effect

               (cond
                ((null var))
                (lexical-binding (byte-compile-discard 1 'preserve-tos))
                (t (byte-compile-out 'byte-unbind 1)))))))

      (when success-handler
        (funcall compile-handler-body (cdr success-handler)))

      (byte-compile-goto 'byte-goto endtag)

      (while clauses
        (let ((clause (pop clauses)))
          (setq byte-compile-depth (1+ depth))
          (byte-compile-out-tag (pop clause))
          (dolist (_ clauses) (byte-compile-out 'byte-pophandler))
          (funcall compile-handler-body (cdr clause))
          (byte-compile-goto 'byte-goto endtag)))

      (byte-compile-out-tag endtag))))

(defun byte-compile-save-excursion (form)
  (if (and (eq 'set-buffer (car-safe (car-safe (cdr form))))
           (byte-compile-warning-enabled-p 'suspicious 'set-buffer))
      (byte-compile-warn
       "Use `with-current-buffer' rather than save-excursion+set-buffer"))
  (byte-compile-out 'byte-save-excursion 0)
  (byte-compile-body-do-effect (cdr form))
  (byte-compile-out 'byte-unbind 1))

(defun byte-compile-save-restriction (form)
  (byte-compile-out 'byte-save-restriction 0)
  (byte-compile-body-do-effect (cdr form))
  (byte-compile-out 'byte-unbind 1))

(defun byte-compile-save-current-buffer (form)
  (byte-compile-out 'byte-save-current-buffer 0)
  (byte-compile-body-do-effect (cdr form))
  (byte-compile-out 'byte-unbind 1))

;;; top-level forms elsewhere

(byte-defop-compiler-1 defvar)
(byte-defop-compiler-1 defconst byte-compile-defvar)
(byte-defop-compiler-1 autoload)
(byte-defop-compiler-1 lambda byte-compile-lambda-form)

;; If foo.el declares `toto' as obsolete, it is likely that foo.el will
;; actually use `toto' in order for this obsolete variable to still work
;; correctly, so paradoxically, while byte-compiling foo.el, the presence
;; of a make-obsolete-variable call for `toto' is an indication that `toto'
;; should not trigger obsolete-warnings in foo.el.
(byte-defop-compiler-1 make-obsolete-variable)
(defun byte-compile-make-obsolete-variable (form)
  (when (eq 'quote (car-safe (nth 1 form)))
    (push (nth 1 (nth 1 form)) byte-compile-global-not-obsolete-vars))
  (byte-compile-normal-call form))

(defun byte-compile-defvar (form)
  ;; This is not used for file-level defvar/consts.
  (when (and (symbolp (nth 1 form))
             (not (string-match "[-*/:$]" (symbol-name (nth 1 form))))
             (byte-compile-warning-enabled-p 'lexical (nth 1 form)))
    (byte-compile-warn "global/dynamic var `%s' lacks a prefix"
                       (nth 1 form)))
  (byte-compile-docstring-style-warn form)
  (let ((fun (nth 0 form))
	(var (nth 1 form))
	(value (nth 2 form))
	(string (nth 3 form)))
    (when (or (> (length form) 4)
	      (and (eq fun 'defconst) (null (cddr form))))
      (let ((ncall (length (cdr form))))
	(byte-compile-warn "`%s' called with %d argument%s, but %s %s"
	                   fun ncall
	                   (if (= 1 ncall) "" "s")
	                   (if (< ncall 2) "requires" "accepts only")
	                   "2-3")))
    (push var byte-compile-bound-variables)
    (when (eq fun 'defconst)
      (push var byte-compile-const-variables))
    (when (and string (not (stringp string)))
      (byte-compile-warn "third arg to `%s %s' is not a string: %s"
                         fun var string))
    (byte-compile-form-do-effect
     (cond
      ((eq fun 'defconst) `(defconst-1 ',var ,@(nthcdr 2 form)))
      ((not (cddr form)) `',var) ; A simple (defvar foo) just returns foo.
      (t `(defvar-1 ',var
                    ;; Don't eval `value' if `defvar' wouldn't eval it either.
                    ,(if (macroexp-const-p value) value
                       `(if (boundp ',var) nil ,value))
                    ,@(nthcdr 3 form)))))))

(defun byte-compile-autoload (form)
  (and (macroexp-const-p (nth 1 form))
       (macroexp-const-p (nth 5 form))
       (memq (eval (nth 5 form)) '(t macro))  ; macro-p
       (not (fboundp (eval (nth 1 form))))
       (byte-compile-warn
	"The compiler ignores `autoload' except at top level.  You should
     probably put the autoload of the macro `%s' at top-level."
	(eval (nth 1 form))))
  (byte-compile-normal-call form))

(defun byte-compile-lambda-form (_form)
  "Any lambdas heretofore unhandled are errors."
  (error "`lambda' used as function name is invalid"))

(put 'defalias 'byte-hunk-handler 'byte-compile-file-form-defalias)
(defun byte-compile-file-form-defalias (form)
  "When a defalias defines a macro, add it to byte-compile-macro-environment.

This should be subsumed in byte-compile-lambda now that
make-docfile is obsolete (and consequently, the elc docstrings no
longer need to hew to its rules)."
  (let ((byte-compile-free-references nil)
        (byte-compile-free-assignments nil))
    (pcase form
      ;; Decompose `form' into:
      ;; - `name' is the name of the defined function.
      ;; - `arg' is the expression to which it is defined.
      ;; - `rest' is the rest of the arguments.
      (`(,_ ',name ,arg . ,rest)
       (byte-compile-docstring-style-warn form)
       (pcase-let*
           ;; `macro' is non-nil if it defines a macro.
           ;; `fun' is the function part of `arg' (defaults to `arg').
           (((or (and (or `(cons 'macro ,fun) `'(macro . ,fun)) (let macro t))
                 (and (let fun arg) (let macro nil)))
             arg)
            ;; `lam' is the lambda expression in `fun' (or nil if not
            ;; recognized).
            ((or `(,(or 'quote 'function) ,lam) (let lam nil))
             fun)
            ;; `arglist' is the list of arguments (or t if not recognized).
            ;; `body' is the body of `lam' (or t if not recognized).
            ((or `(lambda ,arglist . ,body)
                 ;; `(closure ,_ ,arglist . ,body)
                 (and `(internal-make-closure ,arglist . ,_) (let body t))
                 (and (let arglist t) (let body t)))
             lam))
         (unless (byte-compile-file-form-defalias* name macro arglist
                                                   body rest)
           (byte-compile-keep-pending form))))
      (_ (byte-compile-keep-pending form)))))

(byte-defop-compiler-1 with-no-warnings byte-compile-no-warnings)
(defun byte-compile-no-warnings (form)
  (let (byte-compile-warnings)
    (byte-compile-form (macroexp-progn (cdr form)))))

(byte-defop-compiler-1 internal--with-suppressed-warnings
                       byte-compile-suppressed-warnings)
(defun byte-compile-suppressed-warnings (form)
  "FORM is (internal--with-suppressed-warnings (quote warnings) body)."
  (cl-destructuring-bind (_token warnings-form &rest body)
      form
    (let ((byte-compile--suppressed-warnings
           (append (eval warnings-form) byte-compile--suppressed-warnings)))
      (byte-compile-form (macroexp-progn body) byte-compile--for-effect)
      (setq byte-compile--for-effect nil))))

;; Warn about misuses of make-variable-buffer-local.
(byte-defop-compiler-1 make-variable-buffer-local
                       byte-compile-make-variable-buffer-local)
(defun byte-compile-make-variable-buffer-local (form)
  (when (and (eq (car-safe (car-safe (cdr-safe form))) 'quote)
             (byte-compile-warning-enabled-p 'make-local))
    (byte-compile-warn
     "`make-variable-buffer-local' not called at toplevel"))
  (byte-compile-normal-call form))
(put 'make-variable-buffer-local
     'byte-hunk-handler 'byte-compile-form-make-variable-buffer-local)
(defun byte-compile-form-make-variable-buffer-local (form)
  (byte-compile-keep-pending form 'byte-compile-normal-call))

;; Make `make-local-variable' declare the variable locally
;; dynamic - this suppresses some unnecessary warnings
(byte-defop-compiler-1 make-local-variable
                       byte-compile-make-local-variable)
(defun byte-compile-make-local-variable (form)
  (pcase form (`(,_ ',var) (byte-compile--declare-var var)))
  (byte-compile-normal-call form))

;; Warn about mistakes in `defcustom', `defface', `defgroup', `define-widget'

(defvar bytecomp--cus-function)
(defvar bytecomp--cus-name)

(defun bytecomp--cus-warn (format &rest args)
  "Emit a warning about a `defcustom' type.
FORM is used to provide location, `bytecomp--cus-function' and
`bytecomp--cus-name' for context."
  (let* ((actual-fun (or (cdr (assq bytecomp--cus-function
                                    '((custom-declare-group    . defgroup)
			              (custom-declare-face     . defface)
			              (custom-declare-variable . defcustom))))
                         bytecomp--cus-function))
         (prefix (format "in %s%s: "
                         actual-fun
                         (if bytecomp--cus-name
                             (format " for `%s'" bytecomp--cus-name)
                           ""))))
    (apply #'byte-compile-warn (concat prefix format) args)))

(defun bytecomp--check-cus-type (type)
  "Warn about common mistakes in the `defcustom' type TYPE."
  (let ((invalid-types
         '(
           ;; Lisp type predicates, often confused with customization types:
           functionp numberp integerp fixnump natnump floatp booleanp
           characterp listp stringp consp vectorp symbolp keywordp
           hash-table-p facep
           ;; other mistakes occasionally seen (oh yes):
           or and nil t
           interger intger lits bool boolen constant filename
           kbd any list-of auto
           ;; from botched backquoting
           \, \,@ \`
           )))
    (cond
     ((consp type)
      (let* ((head (car type))
             (tail (cdr type)))
        (while (and (keywordp (car tail)) (cdr tail))
          (setq tail (cddr tail)))
        (cond
         ((plist-member (cdr type) :convert-widget) nil)
         ((let ((tl tail))
            (and (not (keywordp (car tail)))
                 (progn
                   (while (and tl (not (keywordp (car tl))))
                     (setq tl (cdr tl)))
                   (and tl
                        (prog1 t
                          (bytecomp--cus-warn "misplaced %s keyword in `%s' type"
                                              (car tl) head)))))))
         ((memq head '(choice radio))
          (unless tail
            (bytecomp--cus-warn "`%s' without any types inside" head))
          (let ((clauses tail)
                (constants nil)
                (tags nil))
            (while clauses
              (let* ((ty (car clauses))
                     (ty-head (car-safe ty)))
                (when (and (eq ty-head 'other) (cdr clauses))
                  (bytecomp--cus-warn "`other' not last in `%s'" head))
                (when (memq ty-head '(const other))
                  (let ((ty-tail (cdr ty))
                        (val nil))
                    (while (and (keywordp (car ty-tail)) (cdr ty-tail))
                      (when (eq (car ty-tail) :value)
                        (setq val (cadr ty-tail)))
                      (setq ty-tail (cddr ty-tail)))
                    (when ty-tail
                      (setq val (car ty-tail)))
                    (when (member val constants)
                      (bytecomp--cus-warn "duplicated value in `%s': `%S'" head val))
                    (push val constants)))
                (let ((tag (and (consp ty) (plist-get (cdr ty) :tag))))
                  (when (stringp tag)
                    (when (member tag tags)
                      (bytecomp--cus-warn "duplicated :tag string in `%s': %S" head tag))
                    (push tag tags)))
                (bytecomp--check-cus-type ty))
              (setq clauses (cdr clauses)))))
         ((eq head 'cons)
          (unless (= (length tail) 2)
            (bytecomp--cus-warn "`cons' requires 2 type specs, found %d"
                                (length tail)))
          (dolist (ty tail)
            (bytecomp--check-cus-type ty)))
         ((memq head '(list group vector set repeat))
          (unless tail
            (bytecomp--cus-warn "`%s' without type specs" head))
          (dolist (ty tail)
            (bytecomp--check-cus-type ty)))
         ((memq head '(alist plist))
          (let ((key-tag (memq :key-type (cdr type)))
                (value-tag (memq :value-type (cdr type))))
            (when key-tag
              (bytecomp--check-cus-type (cadr key-tag)))
            (when value-tag
              (bytecomp--check-cus-type (cadr value-tag)))))
         ((memq head '(const other))
          (let* ((value-tag (memq :value (cdr type)))
                 (n (length tail))
                 (val (car tail)))
            (cond
             ((or (> n 1) (and value-tag tail))
              (bytecomp--cus-warn "`%s' with too many values" head))
             ;; ((null tail) ; good but too common to be uncommented
             ;;  (bytecomp--cus-warn
             ;;   type "`%s' without value is implicitly nil" head))
             (value-tag
              (setq val (cadr value-tag))))
            (when (memq (car-safe val) '(quote function))
              (bytecomp--cus-warn "`%s' with quoted value: %S" head val))))
         ((eq head 'quote)
          (bytecomp--cus-warn "type should not be quoted: %s" (cadr type)))
         ((memq head invalid-types)
          (bytecomp--cus-warn "`%s' is not a valid type" head))
         ((or (not (symbolp head)) (keywordp head))
          (bytecomp--cus-warn "irregular type `%S'" head)))))
     ((or (not (symbolp type)) (keywordp type))
      (bytecomp--cus-warn "irregular type `%S'" type))
     ((memq type '( list cons group vector choice radio const other
                    function-item variable-item set repeat restricted-sexp))
      (bytecomp--cus-warn "`%s' without arguments" type))
     ((memq type invalid-types)
      (bytecomp--cus-warn "`%s' is not a valid type" type)))))

;; Unified handler for multiple functions with similar arguments:
;; (NAME SOMETHING DOC KEYWORD-ARGS...)
(byte-defop-compiler-1 define-widget           bytecomp--custom-declare)
(byte-defop-compiler-1 custom-declare-group    bytecomp--custom-declare)
(byte-defop-compiler-1 custom-declare-face     bytecomp--custom-declare)
(byte-defop-compiler-1 custom-declare-variable bytecomp--custom-declare)
(defun bytecomp--custom-declare (form)
  (when (>= (length form) 4)
    (let* ((name-arg (nth 1 form))
           (name (and (eq (car-safe name-arg) 'quote)
                      (symbolp (nth 1 name-arg))
                      (nth 1 name-arg)))
           (keyword-args (nthcdr 4 form))
           (fun (car form))
           (bytecomp--cus-function fun)
           (bytecomp--cus-name name))

      ;; Check :type
      (when (memq fun '(custom-declare-variable define-widget))
        (let ((type-tag (memq :type keyword-args)))
          (if (null type-tag)
              ;; :type only mandatory for `defcustom'
              (when (eq fun 'custom-declare-variable)
                (bytecomp--cus-warn "missing :type keyword parameter"))
            (when (memq :type (cdr type-tag))
              (bytecomp--cus-warn "duplicated :type keyword argument"))
            (let ((type-arg (cadr type-tag)))
              (when (or (null type-arg)
                        (eq (car-safe type-arg) 'quote))
                (bytecomp--check-cus-type (cadr type-arg)))))))

      ;; Check :group
      (when (cond
             ((memq fun '(custom-declare-variable custom-declare-face))
              (not byte-compile-current-group))
             ((eq fun 'custom-declare-group)
              (not (eq name 'emacs))))
        (unless (plist-get keyword-args :group)
          (bytecomp--cus-warn "fails to specify containing group")))

      ;; Update current group
      (when (and name
                 byte-compile-current-file  ; only when compiling a whole file
		 (eq fun 'custom-declare-group))
	(setq byte-compile-current-group name))))
  (byte-compile-normal-call form))


(put 'function-put 'byte-hunk-handler 'byte-compile-define-symbol-prop)
(put 'define-symbol-prop 'byte-hunk-handler 'byte-compile-define-symbol-prop)
(defun byte-compile-define-symbol-prop (form)
  (pcase form
    ((and `(,op ,fun ,prop ,val)
          (guard (and (macroexp-const-p fun)
                      (macroexp-const-p prop)
                      (or (macroexp-const-p val)
                          ;; Also accept anonymous functions, since
                          ;; we're at top-level which implies they're
                          ;; also constants.
                          (pcase val (`(function (lambda . ,_)) t))))))
     (byte-compile-push-constant op)
     (byte-compile-form fun)
     (byte-compile-form prop)
     (let* ((fun (eval fun t))
            (prop (eval prop t))
            (val (if (macroexp-const-p val)
                     (eval val t)
                   (byte-compile-lambda (cadr val)))))
       (push `(,fun
               . (,prop ,val ,@(alist-get fun overriding-plist-environment)))
             overriding-plist-environment)
       (byte-compile-push-constant val)
       (byte-compile-out 'byte-call 3)))
    (_ (byte-compile-keep-pending form))))


;;; tags

;; Note: Most operations will strip off the 'TAG, but it speeds up
;; optimization to have the 'TAG as a part of the tag.
;; Tags will be (TAG . (tag-number . stack-depth)).
(defun byte-compile-make-tag ()
  (list 'TAG (setq byte-compile-tag-number (1+ byte-compile-tag-number))))


(defun byte-compile-out-tag (tag)
  (setq byte-compile-output (cons tag byte-compile-output))
  (if (cdr (cdr tag))
      (progn
	;; ## remove this someday
	(and byte-compile-depth
             (not (= (cdr (cdr tag)) byte-compile-depth))
             (error "Compiler bug: depth conflict at tag %d" (car (cdr tag))))
        (setq byte-compile-depth (cdr (cdr tag))))
    (setcdr (cdr tag) byte-compile-depth)))

(defun byte-compile-goto (opcode tag)
  (push (cons opcode tag) byte-compile-output)
  (setcdr (cdr tag) (if (memq opcode byte-goto-always-pop-ops)
			(1- byte-compile-depth)
		      byte-compile-depth))
  (setq byte-compile-depth (and (not (eq opcode 'byte-goto))
				(1- byte-compile-depth))))

(defun byte-compile-stack-adjustment (op operand)
  "Return the amount by which an operation adjusts the stack.
OP and OPERAND are as passed to `byte-compile-out'."
  (if (memq op '(byte-call byte-discardN byte-discardN-preserve-tos))
      ;; For calls, OPERAND is the number of args, so we pop OPERAND + 1
      ;; elements, and then push the result, for a total of -OPERAND.
      ;; For discardN*, of course, we just pop OPERAND elements.
      (- operand)
    (or (aref byte-stack+-info (symbol-value op))
	;; Ops with a nil entry in `byte-stack+-info' are byte-codes
	;; that take OPERAND values off the stack and push a result, for
	;; a total of 1 - OPERAND
	(- 1 operand))))

(defun byte-compile-out (op &optional operand)
  "Push the operation onto `byte-compile-output'.
OP is an opcode, a symbol.  OPERAND is either nil or a number or
a one-element list of a lisp form."
  (push (cons op operand) byte-compile-output)
  (if (eq op 'byte-return)
      ;; Consider abort since byte-return no longer produces ops
      (setq byte-compile-depth nil)
    (setq byte-compile-depth
	  (+ byte-compile-depth (byte-compile-stack-adjustment op operand)))
    (setq byte-compile-maxdepth (max byte-compile-depth byte-compile-maxdepth))))

(defun byte-compile-annotate-call-tree (form)
  (let (entry)
    ;; annotate the current call
    (if (setq entry (assq (car form) byte-compile-call-tree))
	(or (memq byte-compile-current-func (nth 1 entry)) ;callers
	    (setcar (cdr entry)
		    (cons byte-compile-current-func (nth 1 entry))))
      (setq byte-compile-call-tree
	    (cons (list (car form) (list byte-compile-current-func) nil)
		  byte-compile-call-tree)))
    ;; annotate the current function
    (if (setq entry (assq byte-compile-current-func byte-compile-call-tree))
	(or (memq (car form) (nth 2 entry)) ;called
	    (setcar (cdr (cdr entry))
		    (cons (car form) (nth 2 entry))))
      (setq byte-compile-call-tree
	    (cons (list byte-compile-current-func nil (list (car form)))
		  byte-compile-call-tree)))))

;; Renamed from byte-compile-report-call-tree
;; to avoid interfering with completion of byte-compile-file.
;;;###autoload
(defun display-call-tree (&optional filename)
  "Display a call graph of a specified file.
This lists which functions have been called, what functions called
them, and what functions they call.  The list includes all functions
whose definitions have been compiled in this Emacs session, as well as
all functions called by those functions.

The call graph does not include macros, inline functions, or
primitives that the byte-code interpreter knows about directly
\(`eq', `cons', etc.).

The call tree also lists those functions which are not known to be called
\(that is, to which no calls have been compiled), and which cannot be
invoked interactively."
  (interactive)
  (message "Generating call tree...")
  (with-output-to-temp-buffer "*Call-Tree*"
    (set-buffer "*Call-Tree*")
    (erase-buffer)
    (message "Generating call tree... (sorting on %s)"
	     byte-compile-call-tree-sort)
    (insert "Call tree for "
	    (cond ((null byte-compile-current-file) (or filename "???"))
		  ((stringp byte-compile-current-file)
		   byte-compile-current-file)
		  (t (buffer-name byte-compile-current-file)))
	    " sorted on "
	    (prin1-to-string byte-compile-call-tree-sort)
	    ":\n\n")
    (if byte-compile-call-tree-sort
	(setq byte-compile-call-tree
	      (sort byte-compile-call-tree
		    (pcase byte-compile-call-tree-sort
                      ('callers
                       (lambda (x y) (< (length (nth 1 x))
                                        (length (nth 1 y)))))
                      ('calls
                       (lambda (x y) (< (length (nth 2 x))
                                        (length (nth 2 y)))))
                      ('calls+callers
                       (lambda (x y) (< (+ (length (nth 1 x))
                                           (length (nth 2 x)))
                                        (+ (length (nth 1 y))
                                           (length (nth 2 y))))))
                      ('name
                       (lambda (x y) (string< (car x) (car y))))
                      (_ (error "`byte-compile-call-tree-sort': `%s' - unknown sort mode"
                                byte-compile-call-tree-sort))))))
    (message "Generating call tree...")
    (let ((rest byte-compile-call-tree)
	  (b (current-buffer))
	  f p
	  callers calls)
      (while rest
	(prin1 (car (car rest)) b)
	(setq callers (nth 1 (car rest))
	      calls (nth 2 (car rest)))
	(insert "\t"
	  (cond ((not (fboundp (setq f (car (car rest)))))
		 (if (null f)
		     " <top level>";; shouldn't insert nil then, actually -sk
		   " <not defined>"))
		((subrp (setq f (symbol-function f)))
		 " <subr>")
		((symbolp f)
		 (format " ==> %s" f))
		((byte-code-function-p f)
		 "<compiled function>")
		((not (consp f))
		 "<malformed function>")
		((eq 'macro (car f))
		 (if (or (compiled-function-p (cdr f))
			 ;; FIXME: Can this still happen?
			 (assq 'byte-code (cdr (cdr (cdr f)))))
		     " <compiled macro>"
		   " <macro>"))
		((assq 'byte-code (cdr (cdr f)))
		 ;; FIXME: Can this still happen?
		 "<compiled lambda>")
		((eq 'lambda (car f))
		 "<function>")
		(t "???"))
	  (format " (%d callers + %d calls = %d)"
		  ;; Does the optimizer eliminate common subexpressions?-sk
		  (length callers)
		  (length calls)
		  (+ (length callers) (length calls)))
	  "\n")
	(if callers
	    (progn
	      (insert "  called by:\n")
	      (setq p (point))
	      (insert "    " (if (car callers)
				 (mapconcat 'symbol-name callers ", ")
			       "<top level>"))
	      (let ((fill-prefix "    "))
		(fill-region-as-paragraph p (point)))
              (unless (= 0 (current-column))
                (insert "\n"))))
	(if calls
	    (progn
	      (insert "  calls:\n")
	      (setq p (point))
	      (insert "    " (mapconcat 'symbol-name calls ", "))
	      (let ((fill-prefix "    "))
		(fill-region-as-paragraph p (point)))
              (unless (= 0 (current-column))
                (insert "\n"))))
	(setq rest (cdr rest)))

      (message "Generating call tree...(finding uncalled functions...)")
      (setq rest byte-compile-call-tree)
      (let (uncalled def)
	(while rest
	  (or (nth 1 (car rest))
	      (null (setq f (caar rest)))
	      (progn
		(setq def (byte-compile-fdefinition f t))
		(and (eq (car-safe def) 'macro)
		     (eq (car-safe (cdr-safe def)) 'lambda)
		     (setq def (cdr def)))
		(functionp def))
	      (progn
		(setq def (byte-compile-fdefinition f nil))
		(and (eq (car-safe def) 'macro)
		     (eq (car-safe (cdr-safe def)) 'lambda)
		     (setq def (cdr def)))
		(commandp def))
	      (setq uncalled (cons f uncalled)))
	  (setq rest (cdr rest)))
	(if uncalled
	    (let ((fill-prefix "  "))
	      (insert "Noninteractive functions not known to be called:\n  ")
	      (setq p (point))
	      (insert (mapconcat 'symbol-name (nreverse uncalled) ", "))
	      (fill-region-as-paragraph p (point))))))
    (message "Generating call tree...done.")))


;;;###autoload
(defun batch-byte-compile-if-not-done ()
  "Like `byte-compile-file' but doesn't recompile if already up to date.
Use this from the command line, with `-batch';
it won't work in an interactive Emacs."
  (batch-byte-compile t))

;;;###autoload
(defun batch-byte-compile (&optional noforce)
  "Run `byte-compile-file' on the files remaining on the command line.
Use this from the command line, with `-batch';
it won't work in an interactive Emacs.

Each file is processed even if an error occurred previously.  If
a file name denotes a directory, all Emacs Lisp source files in
that directory (that have previously been compiled) will be
recompiled if newer than the compiled files.  In this case,
NOFORCE is ignored.

For example, invoke \"emacs -batch -f batch-byte-compile $emacs/ ~/*.el\".

If NOFORCE is non-nil, don't recompile a file that seems to be
already up-to-date."
  (defvar command-line-args-left) ;; from startup.el
  (unless noninteractive
    (error "`batch-byte-compile' is to be used only with -batch"))
  (setq attempt-stack-overflow-recovery nil
        attempt-orderly-shutdown-on-fatal-signal nil)
  (let (error)
    (while command-line-args-left
      (if (file-directory-p (expand-file-name (car command-line-args-left)))
	  ;; Directory as argument.
	  (let (source dest)
	    (dolist (file (directory-files (car command-line-args-left)))
              (when (and (string-match emacs-lisp-file-regexp file)
		         (not (auto-save-file-name-p file))
		         (setq source
                               (expand-file-name file
                                                 (car command-line-args-left)))
		         (setq dest (byte-compile-dest-file source))
		         (file-exists-p dest)
		         (file-newer-than-file-p source dest))
                (let ((ret (batch-byte-compile-file source)))
                  (unless error (setq error (not ret)))))))
	;; Specific file argument
	(let* ((source (car command-line-args-left))
	       (dest (byte-compile-dest-file source)))
	  (when (or (not noforce)
                    (not (file-exists-p dest))
	            (file-newer-than-file-p source dest))
            (let ((ret (batch-byte-compile-file source)))
              (unless error (setq error (not ret)))))))
      (setq command-line-args-left (cdr command-line-args-left)))
    (kill-emacs (if error 1 0))))

(defun batch-byte-compile-file (file)
  (let* ((byte-compile-root-dir (or byte-compile-root-dir default-directory))
         (ret (byte-compile-file file)))
    (prog1 ret
      (unless ret
        (let ((destfile (byte-compile-dest-file file)))
          (when (file-exists-p destfile)
            (delete-file destfile)))))))

(defun byte-compile-refresh-preloaded ()
  "Reload any Lisp file that was changed since Emacs was dumped.
Use with caution."
  (let* ((argv0 (car command-line-args))
         (emacs-file (or (and (fboundp 'pdumper-stats)
                              (cdr (nth 2 (pdumper-stats))))
                         (executable-find argv0))))
    (if (not (and emacs-file (file-exists-p emacs-file)))
        (message "Can't find %s to refresh preloaded Lisp files" argv0)
      (dolist (f (reverse load-history))
        (setq f (car f))
        (when (string-match-p "elc\\'" f)
          (setq f (substring f 0 -1)))
        (when (and (file-readable-p f)
                   (file-newer-than-file-p f emacs-file))
          (message "Loading newer %s over pdumped version" (file-name-nondirectory f))
          (ignore-errors (load f 'noerror nil 'nosuffix )))))))

;;;###autoload
(defun batch-byte-recompile-directory (&optional arg)
  "Run `byte-recompile-directory' on the dirs remaining on the command line.
Must be used only with `-batch', and kills Emacs on completion.
For example, invoke `emacs -batch -f batch-byte-recompile-directory .'.

Optional argument ARG is passed as second argument ARG to
`byte-recompile-directory'; see there for its possible values
and corresponding effects."
  ;; command-line-args-left is what is left of the command line (startup.el)
  (defvar command-line-args-left)	;Avoid 'free variable' warning
  (unless noninteractive
    (error "batch-byte-recompile-directory is to be used only with -batch"))
  (setq attempt-stack-overflow-recovery nil
        attempt-orderly-shutdown-on-fatal-signal nil)
  (or command-line-args-left
      (setq command-line-args-left '(".")))
  (while command-line-args-left
    (byte-recompile-directory (car command-line-args-left) arg)
    (setq command-line-args-left (cdr command-line-args-left)))
  (kill-emacs 0))

(put 'featurep 'compiler-macro
     (lambda (form feature &rest _ignore)
       ;; Emacs-21's byte-code doesn't run under XEmacs or SXEmacs anyway, so
       ;; we can safely optimize away this test.
       (if (member feature '('xemacs 'sxemacs 'emacs))
           (eval form)
         form)))

;; Check for (in)comparable constant values in calls to `eq', `memq' etc.

(defun bytecomp--dodgy-eq-arg-p (x number-ok)
  "Whether X is a bad argument to `eq' (or `eql' if NUMBER-OK is non-nil)."
  (pcase x
    ((or `(quote ,(pred consp)) `(function (lambda . ,_))) t)
    ((or (pred consp) (pred symbolp)) nil)
    ((pred integerp)
     (not (or (<= -536870912 x 536870911) number-ok)))
    ((pred floatp) (not number-ok))
    (_ t)))

(defun bytecomp--value-type-description (x)
  (cond
    ((proper-list-p x) "list")
    ((recordp x) "record")
    (t (symbol-name (type-of x)))))

(defun bytecomp--arg-type-description (x)
  (pcase x
    (`(function (lambda . ,_)) "function")
    (`(quote . ,val) (bytecomp--value-type-description val))
    (_ (bytecomp--value-type-description x))))

(defun bytecomp--warn-dodgy-eq-arg (form type parenthesis)
  (macroexp-warn-and-return
   (format-message "`%s' called with literal %s that may never match (%s)"
                   (car form) type parenthesis)
   form (list 'suspicious (car form)) t))

(defun bytecomp--check-eq-args (form &optional a b &rest _ignore)
  (let* ((number-ok (eq (car form) 'eql))
         (bad-arg (cond ((bytecomp--dodgy-eq-arg-p a number-ok) 1)
                        ((bytecomp--dodgy-eq-arg-p b number-ok) 2))))
    (if bad-arg
        (bytecomp--warn-dodgy-eq-arg
         form
         (bytecomp--arg-type-description (nth bad-arg form))
         (format "arg %d" bad-arg))
      form)))

(put 'eq  'compiler-macro #'bytecomp--check-eq-args)
(put 'eql 'compiler-macro #'bytecomp--check-eq-args)

(defun bytecomp--check-memq-args (form &optional elem list &rest _ignore)
  (let* ((fn (car form))
         (number-ok (eq fn 'memql)))
    (cond
     ((bytecomp--dodgy-eq-arg-p elem number-ok)
      (bytecomp--warn-dodgy-eq-arg
       form (bytecomp--arg-type-description elem) "arg 1"))
     ((and (consp list) (eq (car list) 'quote)
           (proper-list-p (cadr list)))
      (named-let loop ((elts (cadr list)) (i 1))
        (if elts
            (let* ((elt (car elts))
                   (x (cond ((eq fn 'assq) (car-safe elt))
                            ((eq fn 'rassq) (cdr-safe elt))
                            (t elt))))
              (if (or (symbolp x)
                      (and (integerp x)
                           (or (<= -536870912 x 536870911) number-ok))
                      (and (floatp x) number-ok))
                  (loop (cdr elts) (1+ i))
                (bytecomp--warn-dodgy-eq-arg
                 form (bytecomp--value-type-description x)
                 (format "element %d of arg 2" i))))
          form)))
     (t form))))

(put 'memq  'compiler-macro #'bytecomp--check-memq-args)
(put 'memql 'compiler-macro #'bytecomp--check-memq-args)
(put 'assq  'compiler-macro #'bytecomp--check-memq-args)
(put 'rassq 'compiler-macro #'bytecomp--check-memq-args)
(put 'remq  'compiler-macro #'bytecomp--check-memq-args)
(put 'delq  'compiler-macro #'bytecomp--check-memq-args)

;; Implement `char-before', `backward-char' and `backward-word' in
;; terms of `char-after', `forward-char' and `forward-word' which have
;; their own byte-ops.

(put 'char-before 'compiler-macro #'bytecomp--char-before)
(defun bytecomp--char-before (form &optional arg &rest junk-args)
  (if junk-args
      form    ; arity error
    `(char-after (1- (or ,arg (point))))))

(put 'backward-char 'compiler-macro #'bytecomp--backward-char)
(defun bytecomp--backward-char (form &optional arg &rest junk-args)
  (if junk-args
      form    ; arity error
    `(forward-char (- (or ,arg 1)))))

(put 'backward-word 'compiler-macro #'bytecomp--backward-word)
(defun bytecomp--backward-word (form &optional arg &rest junk-args)
  (if junk-args
      form    ; arity error
    `(forward-word (- (or ,arg 1)))))

(defun bytecomp--check-keyword-args (form arglist allowed-keys required-keys)
  (let ((fun (car form)))
    (cl-flet ((missing (keyword)
		(byte-compile-warn
		 "`%S´ called without required keyword argument %S"
		 fun keyword))
	      (unrecognized (keyword)
		(byte-compile-warn
		 "`%S´ called with unknown keyword argument %S"
		 fun keyword))
	      (duplicate (keyword)
		(byte-compile-warn
		 "`%S´ called with repeated keyword argument %S"
		 fun keyword))
              (missing-val (keyword)
		(byte-compile-warn
		 "missing value for keyword argument %S"
		 keyword)))
      (let* ((seen '())
	     (l arglist))
	(while (consp l)
	  (let ((key (car l)))
	    (cond ((and (keywordp key) (memq key allowed-keys))
		   (cond ((memq key seen)
			  (duplicate key))
			 (t
			  (push key seen))))
		  (t (unrecognized key)))
            (when (null (cdr l))
              (missing-val key)))
	  (setq l (cddr l)))
        (dolist (key required-keys)
	  (unless (memq key seen)
	    (missing key))))))
  form)

(put 'make-process 'compiler-macro
     #'(lambda (form &rest args)
         (bytecomp--check-keyword-args
          form args
          '(:name
            :buffer :command :coding :noquery :stop :connection-type
            :filter :sentinel :stderr :file-handler)
          '(:name :command))))

(put 'make-pipe-process 'compiler-macro
     #'(lambda (form &rest args)
         (bytecomp--check-keyword-args
          form args
          '(:name :buffer :coding :noquery :stop :filter :sentinel)
          '(:name))))

(put 'make-network-process 'compiler-macro
     #'(lambda (form &rest args)
         (bytecomp--check-keyword-args
          form args
          '(:name
            :buffer :host :service :type :family :local :remote :coding
            :nowait :noquery :stop :filter :filter-multibyte :sentinel
            :log :plist :tls-parameters :server :broadcast :dontroute
            :keepalive :linger :oobinline :priority :reuseaddr :bindtodevice
            :tcpnodelay :sndbuf :rcvbuf :sndtimeo :rcvtimeo :use-external-socket)
          '(:name :service))))

(provide 'byte-compile)
(provide 'bytecomp)


;;; report metering (see the hacks in bytecode.c)

(defvar byte-code-meter)
(defun byte-compile-report-ops ()
  (or (boundp 'byte-metering-on)
      (error "You must build Emacs with -DBYTE_CODE_METER to use this"))
  (with-output-to-temp-buffer "*Meter*"
    (set-buffer "*Meter*")
    (let ((i 0) n op off)
      (while (< i 256)
	(setq n (aref (aref byte-code-meter 0) i)
	      off nil)
	(if t				;(not (zerop n))
	    (progn
	      (setq op i)
	      (setq off nil)
	      (cond ((< op byte-nth)
		     (setq off (logand op 7))
		     (setq op (logand op 248)))
		    ((>= op byte-constant)
		     (setq off (- op byte-constant)
			   op byte-constant)))
	      (setq op (aref byte-code-vector op))
	      (insert (format "%-4d" i))
	      (insert (symbol-name op))
	      (if off (insert " [" (int-to-string off) "]"))
	      (indent-to 40)
	      (insert (int-to-string n) "\n")))
	(setq i (1+ i))))))

;; Compile at load-time most frequently used recursive methods to
;; avoid "lisp nesting exceeds max-lisp-eval-depth" errors.
(eval-when-compile
  (prog1 nil
    (or (byte-code-function-p (symbol-function 'byte-compile-form))
        (subr-native-elisp-p (symbol-function 'byte-compile-form))
        (assq 'byte-code (symbol-function 'byte-compile-form))
        (let ((byte-optimize nil)        ; do it fast
	      (byte-compile-warnings nil))
	  (mapc (lambda (x)
                  (unless (subr-native-elisp-p x)
		    (or noninteractive (message "compiling %s..." x))
		    (byte-compile x)
		    (or noninteractive (message "compiling %s...done" x))))
	        '(byte-compile-normal-call
		  byte-compile-form
		  byte-compile-body
		  byte-compile-top-level
		  byte-compile-out-top-level
		  byte-compile-constant
		  byte-compile-variable-ref))))))

(make-obsolete-variable 'bytecomp-load-hook
                        "use `with-eval-after-load' instead." "28.1")
(run-hooks 'bytecomp-load-hook)

;;; bytecomp.el ends here<|MERGE_RESOLUTION|>--- conflicted
+++ resolved
@@ -3582,13 +3582,8 @@
          (start-depth byte-compile-depth)
          (fmax2 (when (numberp fargs) (ash fargs -7))) ;; 2*max+rest.
          (alen (length (cdr form)))
-<<<<<<< HEAD
          dynbinds lap)
     (fetch-bytecode fun)
-=======
-         (dynbinds ())
-         lap)
->>>>>>> cd2c45a3
     (setq lap (byte-decompile-bytecode-1 (aref fun 1) (aref fun 2) t))
     (if (assq 'byte-switch lap)
         ;; switch occludes `byte-compile-depth' so cannot inline
