--- conflicted
+++ resolved
@@ -254,11 +254,7 @@
 		  #'(lambda (x)
 		      (let ((f (cdr (assq (car x) macro-declarations-alist))))
 			(if f (apply (car f) name arglist (cdr x))
-<<<<<<< HEAD
 			  (macroexp-warn-and-return
-=======
-                          (macroexp-warn-and-return
->>>>>>> 43237f3d
 			   (format-message
 			    "Unknown macro property %S in %S"
 			    (car x) name)
