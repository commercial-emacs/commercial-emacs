--- conflicted
+++ resolved
@@ -1299,26 +1299,9 @@
 (defun byte-optimize-while (form)
   ;; FIXME: This check does not belong here, move!
   (when (< (length form) 2)
-<<<<<<< HEAD
     (byte-compile-warn "too few arguments for `while'"))
   (if (nth 1 form)
       form))
-=======
-    (byte-compile-warn-x form "too few arguments for `while'"))
-  (let ((condition (nth 1 form)))
-    (if (byte-compile-nilconstp condition)
-        condition
-      form)))
-
-(defun byte-optimize-not (form)
-  (and (= (length form) 2)
-       (let ((arg (nth 1 form)))
-         (cond ((null arg) t)
-               ((macroexp-const-p arg) nil)
-               ((byte-compile-nilconstp arg) `(progn ,arg t))
-               ((byte-compile-trueconstp arg) `(progn ,arg nil))
-               (t form)))))
->>>>>>> 8517d1e9
 
 (put 'and   'byte-optimizer #'byte-optimize-and)
 (put 'or    'byte-optimizer #'byte-optimize-or)
