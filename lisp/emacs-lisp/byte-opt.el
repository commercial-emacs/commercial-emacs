;;; byte-opt.el --- the optimization passes of the emacs-lisp byte compiler -*- lexical-binding: t -*-

;; Copyright (C) 1991, 1994, 2000-2022 Free Software Foundation, Inc.

;; Author: Jamie Zawinski <jwz@lucid.com>
;;	Hallvard Furuseth <hbf@ulrik.uio.no>
;; Maintainer: emacs-devel@gnu.org
;; Keywords: internal
;; Package: emacs

;; This file is NOT part of GNU Emacs.

;; GNU Emacs is free software: you can redistribute it and/or modify
;; it under the terms of the GNU General Public License as published by
;; the Free Software Foundation, either version 3 of the License, or
;; (at your option) any later version.

;; GNU Emacs is distributed in the hope that it will be useful,
;; but WITHOUT ANY WARRANTY; without even the implied warranty of
;; MERCHANTABILITY or FITNESS FOR A PARTICULAR PURPOSE.  See the
;; GNU General Public License for more details.

;; You should have received a copy of the GNU General Public License
;; along with GNU Emacs.  If not, see <https://www.gnu.org/licenses/>.

;;; Commentary:

;; ========================================================================
;; "No matter how hard you try, you can't make a racehorse out of a pig.
;; You can, however, make a faster pig."
;;
;; Or, to put it another way, the Emacs byte compiler is a VW Bug.  This code
;; makes it be a VW Bug with fuel injection and a turbocharger...  You're
;; still not going to make it go faster than 70 mph, but it might be easier
;; to get it there.
;;
;; TO DO:
;;
;; ;; An awful lot of functions always return a non-nil value.  If they're
;; ;; error free also they may act as true-constants.
;;
;; (disassemble (lambda (x) (and (point) (foo))))

;; ;; When
;; ;;   - all but one arguments to a function are constant
;; ;;   - the non-constant argument is an if-expression (cond-expression?)
;; ;; then the outer function can be distributed.  If the guarding
;; ;; condition is side-effect-free [assignment-free] then the other
;; ;; arguments may be any expressions.  Since, however, the code size
;; ;; can increase this way they should be "simple".  Compare:

;; (disassemble (lambda (x) (eq (if (point) 'a 'b) 'c)))
;; (disassemble (lambda (x) (if (point) (eq 'a 'c) (eq 'b 'c))))

;; ;; (car (cons A B)) -> (prog1 A B)
;; (disassemble (lambda (x) (car (cons (foo) 42))))

;; ;; (cdr (cons A B)) -> (progn A B)
;; (disassemble (lambda (x) (cdr (cons 42 (foo)))))

;; ;; (car (list A B ...)) -> (prog1 A B ...)
;; (disassemble (lambda (x) (car (list (foo) 42 (bar)))))

;; ;; (cdr (list A B ...)) -> (progn A (list B ...))
;; (disassemble (lambda (x) (cdr (list 42 (foo) (bar)))))


;;; Code:

(require 'bytecomp)
(eval-when-compile (require 'cl-lib))
(require 'macroexp)
(eval-when-compile (require 'subr-x))

(defun byte-compile-log-lap-1 (format &rest args)
  (byte-compile-log-1
   (apply #'format-message format
     (let (c a)
       (mapcar (lambda (arg)
		  (if (not (consp arg))
		      (if (and (symbolp arg)
			       (string-match "^byte-" (symbol-name arg)))
			  (intern (substring (symbol-name arg) 5))
			arg)
		    (if (integerp (setq c (car arg)))
                        (error "Non-symbolic byte-op %s" c))
		    (if (eq c 'TAG)
			(setq c arg)
		      (setq a (cond ((memq c byte-goto-ops)
				     (car (cdr (cdr arg))))
				    ((memq c byte-constref-ops)
				     (car (cdr arg)))
				    (t (cdr arg))))
		      (setq c (symbol-name c))
		      (if (string-match "^byte-." c)
			  (setq c (intern (substring c 5)))))
		    (if (eq c 'constant) (setq c 'const))
		    (if (and (eq (cdr arg) 0)
			     (not (memq c '(unbind call const))))
			c
		      (format "(%s %s)" c a))))
	       args)))))

(defmacro byte-compile-log-lap (format-string &rest args)
  `(and (memq byte-optimize-log '(t byte))
	(byte-compile-log-lap-1 ,format-string ,@args)))


(defvar byte-optimize--lexvars nil
  "Lexical variables in scope, in reverse order of declaration.
Each element is on the form (NAME KEEP [VALUE]), where:
  NAME is the variable name,
  KEEP is a boolean indicating whether the binding must be retained,
  VALUE, if present, is a substitutable expression.
Earlier variables shadow later ones with the same name.")

;;; byte-compile optimizers to support inlining

(put 'inline 'byte-optimizer #'byte-optimize-inline-handler)

(defun byte-optimize-inline-handler (form)
  "byte-optimize-handler for the `inline' special-form."
  (cons 'progn
	(mapcar
	 (lambda (sexp)
	   (let ((f (car-safe sexp)))
	     (if (and (symbolp f)
		      (or (cdr (assq f byte-compile-function-environment))
			  (not (or (not (fboundp f))
				   (cdr (assq f byte-compile-macro-environment))
				   (and (consp (setq f (symbol-function f)))
					(eq (car f) 'macro))
				   (subrp f)))))
		 (byte-compile-inline-expand sexp)
	       sexp)))
	 (cdr form))))

(defun byte-compile-inline-expand (form)
  (let* ((name (car form))
         (localfn (cdr (assq name byte-compile-function-environment)))
	 (fn (or localfn (symbol-function name))))
    (when (autoloadp fn)
      (autoload-do-load fn)
      (setq fn (or (symbol-function name)
                   (cdr (assq name byte-compile-function-environment)))))
    (pcase fn
      ('nil
       (byte-compile-warn "attempt to inline `%s' before it was defined"
                          name)
       form)
      (`(autoload . ,_)
       (error "File `%s' didn't define `%s'" (nth 1 fn) name))
      ((and (pred symbolp) (guard (not (eq fn t)))) ;A function alias.
       (byte-compile-inline-expand (cons fn (cdr form))))
      ((pred byte-code-function-p)
       (byte-compile--check-arity-bytecode form fn)
       `(,fn ,@(cdr form)))
      ((or `(lambda . ,_) `(closure . ,_))
       ;; While byte-compile-unfold-byte-code-function can inline
       ;; dynbind byte-code into letbind byte-code (or any other
       ;; combination for that matter), we can only inline dynbind
       ;; source into dynbind source or letbind source into letbind
       ;; source.  When the function comes from another file, we
       ;; byte-compile the inlined function first, and then inline its
       ;; byte-code.  This also has the advantage that the final code
       ;; does not depend on the order of compilation of ELisp files,
       ;; making the build more reproducible.
       (if (eq fn localfn)
           ;; From the same file => same mode.
           (macroexp--unfold-lambda `(,fn ,@(cdr form)))
         ;; Since we are called from inside the optimiser, we need to make
         ;; sure not to propagate lexvar values.
         (let ((byte-optimize--lexvars nil)
               ;; Silence all compilation warnings: the useful ones should
               ;; be displayed when the function's source file will be
               ;; compiled anyway, but more importantly we would otherwise
               ;; emit spurious warnings here because we don't have the full
               ;; context, such as `declare-functions' placed earlier in the
               ;; source file's code or `with-suppressed-warnings' that
               ;; surrounded the `defsubst'.
               (byte-compile-warnings nil))
           (byte-compile name))
         (let ((bc (symbol-function name)))
           (byte-compile--check-arity-bytecode form bc)
           `(,bc ,@(cdr form)))))

      (_ ;; Give up on inlining.
       form))))

;;; implementing source-level optimizers

(defvar byte-optimize--vars-outside-loop nil
  "Alist of variables lexically bound outside the innermost `while' loop.
Variables here are sensitive to mutation inside the loop, since this can
occur an indeterminate number of times and thus have effect on code
sequentially preceding the mutation itself.
Same format as `byte-optimize--lexvars', with shared structure and contents.")

(defvar byte-optimize--inhibit-outside-loop-constprop nil
  "If t, don't propagate values for variables declared outside the inner loop.
This indicates the loop discovery phase.")

(defvar byte-optimize--dynamic-vars nil
  "List of variables declared as dynamic during optimisation.")

(defvar byte-optimize--aliased-vars nil
  "List of variables which may be aliased by other lexical variables.
If an entry in `byte-optimize--lexvars' has another variable as its VALUE,
then that other variable must be in this list.
This variable thus carries no essential information but is maintained
for speeding up processing.")

(defun byte-optimize--substitutable-p (expr)
  "Whether EXPR is a constant that can be propagated."
  ;; Only consider numbers, symbols and strings to be values for substitution
  ;; purposes.  Numbers and symbols are immutable, and mutating string
  ;; literals (or results from constant-evaluated string-returning functions)
  ;; can be considered undefined.
  ;; (What about other quoted values, like conses?)
  (or (booleanp expr)
      (numberp expr)
      (stringp expr)
      (and (consp expr)
           (or (and (memq (car expr) '(quote function))
                    (symbolp (cadr expr)))
               ;; (internal-get-closed-var N) can be considered constant for
               ;; const-prop purposes.
               (and (eq (car expr) 'internal-get-closed-var)
                    (integerp (cadr expr)))))
      (keywordp expr)))

(defmacro byte-optimize--pcase (exp &rest cases)
  ;; When we do
  ;;
  ;;     (pcase EXP
  ;;       (`(if ,exp ,then ,else) (DO-TEST))
  ;;       (`(plus ,e2 ,e2)        (DO-ADD))
  ;;       (`(times ,e2 ,e2)       (DO-MULT))
  ;;       ...)
  ;;
  ;; we usually don't want to fall back to the default case if
  ;; the value of EXP is of a form like `(if E1 E2)' or `(plus E1)'
  ;; or `(times E1 E2 E3)', instead we either want to signal an error
  ;; that EXP has an unexpected shape, or we want to carry on as if
  ;; it had the right shape (ignore the extra data and pretend the missing
  ;; data is nil) because it should simply never happen.
  ;;
  ;; The macro below implements the second option by rewriting patterns
  ;; like `(if ,exp ,then ,else)'
  ;; to   `(if . (or `(,exp ,then ,else) pcase--dontcare))'.
  ;;
  ;; The resulting macroexpansion is also significantly cleaner/smaller/faster.
  (declare (indent 1) (debug pcase))
  `(pcase ,exp
     . ,(mapcar (lambda (case)
                  `(,(pcase (car case)
                       ((and `(,'\` (,_ . (,'\, ,_))) pat) pat)
                       (`(,'\` (,head . ,tail))
                        (list '\`
                              (cons head
                                    (list '\, `(or ,(list '\` tail) pcase--dontcare)))))
                       (pat pat))
                    . ,(cdr case)))
                cases)))

(defun byte-optimize-form-code-walker (form for-effect)
  ;;
  ;; For normal function calls, We can just mapcar the optimizer the cdr.  But
  ;; we need to have special knowledge of the syntax of the special forms
  ;; like let and defun (that's why they're special forms :-).  (Actually,
  ;; the important aspect is that they are subrs that don't evaluate all of
  ;; their args.)
  ;;
  ;; FIXME: There are a bunch of `byte-compile-warn' here which arguably
  ;; have no place in an optimizer: the corresponding tests should be
  ;; performed in `macroexpand-all', or in `cconv', or in `bytecomp'.
  (let ((fn (car-safe form)))
    (byte-optimize--pcase form
      ((pred (not consp))
       (cond
        ((and for-effect
	      (or byte-compile-delete-errors
		  (not (symbolp form))
		  (eq form t)
                  (keywordp form)))
         nil)
        ((symbolp form)
         (let ((lexvar (assq form byte-optimize--lexvars)))
           (cond
            ((not lexvar) form)
            (for-effect nil)
            ((and (cddr lexvar)         ; substitution available
                  ;; Perform substitution, except during the loop mutation
                  ;; discovery phase if the variable was bound outside the
                  ;; innermost loop.
                  (not (and byte-optimize--inhibit-outside-loop-constprop
                            (assq form byte-optimize--vars-outside-loop))))
             (caddr lexvar))
            (t form))))
        (t form)))
      (`(quote . ,v)
       (if (or (not v) (cdr v))
	   (byte-compile-warn "malformed quote form: `%s'"
			      (prin1-to-string form)))
       ;; Map (quote nil) to nil to simplify optimizer logic.
       ;; Map quoted constants to nil if for-effect (just because).
       (and (car v)
	    (not for-effect)
	    form))
      (`(,(or 'let 'let*) . ,rest)
       (cons fn (byte-optimize-let-form fn rest for-effect)))
      (`(cond . ,clauses)
       ;; FIXME: The condition in the first clause is always executed, and
       ;; clause bodies are mutually exclusive -- use this for improved
       ;; optimisation (see comment about `if' below).
       (cons fn
             (mapcar (lambda (clause)
                       (if (consp clause)
                           (cons
                            (byte-optimize-form (car clause) nil)
                            (byte-optimize-body (cdr clause) for-effect))
                         (byte-compile-warn "malformed cond form: `%s'"
                                            (prin1-to-string clause))
                         clause))
                     clauses)))
      (`(progn . ,exps)
       ;; As an extra added bonus, this simplifies (progn <x>) --> <x>.
       (if (cdr exps)
           (macroexp-progn (byte-optimize-body exps for-effect))
	 (byte-optimize-form (car exps) for-effect)))
      (`(prog1 ,exp . ,exps)
       (let ((exp-opt (byte-optimize-form exp for-effect)))
         (if exps
             (let ((exps-opt (byte-optimize-body exps t)))
               (if (macroexp-const-p exp-opt)
                   `(progn ,@exps-opt ,exp-opt)
	         `(,fn ,exp-opt ,@exps-opt)))
	   exp-opt)))

      (`(,(or `save-excursion `save-restriction `save-current-buffer) . ,exps)
       ;; Those subrs which have an implicit progn; it's not quite good
       ;; enough to treat these like normal function calls.
       ;; This can turn (save-excursion ...) into (save-excursion) which
       ;; will be optimized away in the lap-optimize pass.
       (cons fn (byte-optimize-body exps for-effect)))

      (`(if ,test ,then . ,else)
       ;; FIXME: We are conservative here: any variable changed in the
       ;; THEN branch will be barred from substitution in the ELSE
       ;; branch, despite the branches being mutually exclusive.
       (let* ((test-opt (byte-optimize-form test nil))
              (const (macroexp-const-p test-opt))
              ;; Avoid traversing dead branches.
              (then-opt (and test-opt (byte-optimize-form then for-effect)))
              (else-opt (and (not (and test-opt const))
                             (byte-optimize-body else for-effect))))
         `(,fn ,test-opt ,then-opt . ,else-opt)))

      (`(,(or 'and 'or) . ,exps)
       ;; FIXME: We have to traverse the expressions in left-to-right
       ;; order (because that is the order of evaluation and variable
       ;; mutations must be found prior to their use), but doing so we miss
       ;; some optimisation opportunities:
       ;; consider (and A B) in a for-effect context, where B => nil.
       ;; Then A could be optimised in a for-effect context too.
       (let ((tail exps)
             (args nil))
         (while tail
           (push (byte-optimize-form
                  (car tail) (and for-effect (null (cdr tail))))
                 args)
           (setq tail (cdr tail)))
         (cons fn (nreverse args))))

      (`(while ,exp . ,exps)
       ;; FIXME: If the loop condition is statically nil after substitution
       ;; of surrounding variables then we can eliminate the whole loop,
       ;; even if those variables are mutated inside the loop.
       ;; We currently don't perform this important optimisation.
       (let* ((byte-optimize--vars-outside-loop byte-optimize--lexvars)
              (condition-body
               (if byte-optimize--inhibit-outside-loop-constprop
                   ;; We are already inside the discovery phase of an outer
                   ;; loop so there is no need for traversing this loop twice.
                   (cons exp exps)
                 ;; Discovery phase: run optimisation without substitution
                 ;; of variables bound outside this loop.
                 (let ((byte-optimize--inhibit-outside-loop-constprop t))
                   (cons (byte-optimize-form exp nil)
                         (byte-optimize-body exps t)))))
              ;; Optimise again, this time with constprop enabled (unless
              ;; we are in discovery of an outer loop),
              ;; as mutated variables have been marked as non-substitutable.
              (condition (byte-optimize-form (car condition-body) nil))
              (body (byte-optimize-body (cdr condition-body) t)))
         `(,fn ,condition . ,body)))

      (`(interactive . ,_)
       (byte-compile-warn "misplaced interactive spec: `%s'"
			  (prin1-to-string form))
       nil)

      (`(function . ,_)
       ;; This forms is compiled as constant or by breaking out
       ;; all the subexpressions and compiling them separately.
       form)

      (`(condition-case ,var ,exp . ,clauses)
       `(,fn ,var          ;Not evaluated.
            ,(byte-optimize-form exp for-effect)
          ,@(mapcar (lambda (clause)
                      (let ((byte-optimize--lexvars
                             (and lexical-binding
                                  (if var
                                      (cons (list var t)
                                            byte-optimize--lexvars)
                                    byte-optimize--lexvars))))
                        (cons (car clause)
                              (byte-optimize-body (cdr clause) for-effect))))
                    clauses)))

      (`(unwind-protect ,exp :fun-body ,f)
       ;; The unwinding part of an unwind-protect is compiled (and thus
       ;; optimized) as a top-level form, but run the optimizer for it here
       ;; anyway for lexical variable usage and substitution.  But the
       ;; protected part has the same for-effect status as the
       ;; unwind-protect itself.  (The unwinding part is always for effect,
       ;; but that isn't handled properly yet.)
       (let ((bodyform (byte-optimize-form exp for-effect)))
         `(,fn ,bodyform :fun-body ,(byte-optimize-form f nil))))

      (`(catch ,tag . ,exps)
       `(,fn ,(byte-optimize-form tag nil)
          . ,(byte-optimize-body exps for-effect)))

      ;; Needed as long as we run byte-optimize-form after cconv.
      (`(internal-make-closure . ,_)
       ;; Look up free vars and mark them to be kept, so that they
       ;; won't be optimised away.
       (dolist (var (caddr form))
         (let ((lexvar (assq var byte-optimize--lexvars)))
           (when lexvar
             (setcar (cdr lexvar) t))))
       form)

      (`((lambda . ,_) . ,_)
       (let ((newform (macroexp--unfold-lambda form)))
	 (if (eq newform form)
	     ;; Some error occurred, avoid infinite recursion.
	     form
	   (byte-optimize-form newform for-effect))))

      ;; FIXME: Strictly speaking, I think this is a bug: (closure...)
      ;; is a *value* and shouldn't appear in the car.
      (`((closure . ,_) . ,_) form)

<<<<<<< HEAD
      (`(setq . ,args)
       (let ((var-expr-list nil))
         (while args
           (unless (and (consp args)
                        (symbolp (car args)) (consp (cdr args)))
             (byte-compile-warn "malformed setq form: %S" form))
           (let* ((var (car args))
                  (expr (cadr args))
                  (lexvar (assq var byte-optimize--lexvars))
                  (value (byte-optimize-form expr nil)))
             (when lexvar
               (setcar (cdr lexvar) t)    ; Mark variable to be kept.
               (setcdr (cdr lexvar) nil)  ; Inhibit further substitution.

               (when (memq var byte-optimize--aliased-vars)
                 ;; Cancel aliasing of variables aliased to this one.
                 (dolist (v byte-optimize--lexvars)
                   (when (eq (nth 2 v) var)
                     ;; V is bound to VAR but VAR is now mutated:
                     ;; cancel aliasing.
                     (setcdr (cdr v) nil)))))

             (push var var-expr-list)
             (push value var-expr-list))
           (setq args (cddr args)))
         (cons fn (nreverse var-expr-list))))
=======
      (`(setq ,var ,expr)
       (let ((lexvar (assq var byte-optimize--lexvars))
             (value (byte-optimize-form expr nil)))
         (when lexvar
           (setcar (cdr lexvar) t)    ; Mark variable to be kept.
           (setcdr (cdr lexvar) nil)  ; Inhibit further substitution.

           (when (memq var byte-optimize--aliased-vars)
             ;; Cancel aliasing of variables aliased to this one.
             (dolist (v byte-optimize--lexvars)
               (when (eq (nth 2 v) var)
                 ;; V is bound to VAR but VAR is now mutated:
                 ;; cancel aliasing.
                 (setcdr (cdr v) nil)))))
         `(,fn ,var ,value)))
>>>>>>> 1ac74e28

      (`(defvar ,(and (pred symbolp) name) . ,rest)
       (let ((optimized-rest (and rest
                                  (cons (byte-optimize-form (car rest) nil)
                                        (cdr rest)))))
         (push name byte-optimize--dynamic-vars)
         `(,fn ,name . ,optimized-rest)))

      (`(,(pred byte-code-function-p) . ,exps)
       (cons fn (mapcar #'byte-optimize-form exps)))

      (`(,(pred (not symbolp)) . ,_)
       (byte-compile-warn "`%s' is a malformed function"
			  (prin1-to-string fn))
       form)

      ((guard (when for-effect
		(if-let ((tmp (get fn 'side-effect-free)))
		    (or byte-compile-delete-errors
		        (eq tmp 'error-free)
		        (progn
			  (byte-compile-warn "value returned from %s is unused"
					     (prin1-to-string form))
			  nil)))))
       (byte-compile-log "  %s called for effect; deleted" fn)
       ;; appending a nil here might not be necessary, but it can't hurt.
       (byte-optimize-form
	(cons 'progn (append (cdr form) '(nil))) t))

      (_
       ;; Otherwise, no args can be considered to be for-effect,
       ;; even if the called function is for-effect, because we
       ;; don't know anything about that function.
       (let ((form (cons fn (mapcar #'byte-optimize-form (cdr form)))))
	 (if (get fn 'pure)
	     (byte-optimize-constant-args form)
	   form))))))

(defun byte-optimize-one-form (form &optional for-effect)
  "The source-level pass of the optimizer."
  ;; Make optimiser aware of lexical arguments.
  (let ((byte-optimize--lexvars
         (mapcar (lambda (v) (list (car v) t))
                 byte-compile--lexical-environment)))
    (byte-optimize-form form for-effect)))

(defun byte-optimize-form (form &optional for-effect)
  (while
      (progn
        ;; First, optimize all sub-forms of this one.
        (setq form (byte-optimize-form-code-walker form for-effect))

        ;; If a form-specific optimiser is available, run it and start over
        ;; until a fixpoint has been reached.
        (and (consp form)
             (symbolp (car form))
             (let ((opt (function-get (car form) 'byte-optimizer)))
               (and opt
                    (let ((old form)
                          (new (funcall opt form)))
	              (byte-compile-log "  %s\t==>\t%s" old new)
                      (setq form new)
                      (not (eq new old))))))))
  form)

(defun byte-optimize--rename-var-body (var new-var body)
  "Replace VAR with NEW-VAR in BODY."
  (mapcar (lambda (form) (byte-optimize--rename-var var new-var form)) body))

(defun byte-optimize--rename-var (var new-var form)
  "Replace VAR with NEW-VAR in FORM."
  (let ((fn (car-safe form)))
    (pcase form
      ((pred symbolp) (if (eq form var) new-var form))
      (`(setq . ,args)
       (let ((new-args nil))
         (while args
           (push (byte-optimize--rename-var var new-var (car args)) new-args)
           (push (byte-optimize--rename-var var new-var (cadr args)) new-args)
           (setq args (cddr args)))
         `(,fn . ,(nreverse new-args))))
      ;; In binding constructs like `let', `let*' and `condition-case' we
      ;; rename everything for simplicity, even new bindings named VAR.
      (`(,(and head (or 'let 'let*)) ,bindings . ,body)
       `(,head
         ,(mapcar (lambda (b) (byte-optimize--rename-var-body var new-var b))
                  bindings)
         ,@(byte-optimize--rename-var-body var new-var body)))
      (`(condition-case ,res-var ,protected-form . ,handlers)
       `(,fn ,(byte-optimize--rename-var var new-var res-var)
             ,(byte-optimize--rename-var var new-var protected-form)
             ,@(mapcar (lambda (h)
                         (cons (car h)
                               (byte-optimize--rename-var-body var new-var (cdr h))))
                       handlers)))
      (`(internal-make-closure ,vars ,env . ,rest)
       `(,fn
         ,vars ,(byte-optimize--rename-var-body var new-var env) . ,rest))
      (`(defvar ,name . ,rest)
       ;; NAME is not renamed here; we only care about lexical variables.
       `(,fn ,name . ,(byte-optimize--rename-var-body var new-var rest)))

      (`(cond . ,clauses)
       `(,fn ,@(mapcar (lambda (c)
                         (byte-optimize--rename-var-body var new-var c))
                       clauses)))

      (`(function . ,_) form)
      (`(quote . ,_) form)
      (`(lambda . ,_) form)

      ;; Function calls and special forms not handled above.
      (`(,head . ,args)
       `(,head . ,(byte-optimize--rename-var-body var new-var args)))
      (_ form))))

(defun byte-optimize-let-form (head form for-effect)
  ;; Recursively enter the optimizer for the bindings and body
  ;; of a let or let*.  This for depth-firstness: forms that
  ;; are more deeply nested are optimized first.
  (if lexical-binding
      (let* ((byte-optimize--lexvars byte-optimize--lexvars)
             (byte-optimize--aliased-vars byte-optimize--aliased-vars)
             (new-lexvars nil)
             (new-aliased-vars nil)
             (let-vars nil)
             (body (cdr form))
             (bindings (car form)))
        (while bindings
          (let* ((binding (car bindings))
                 (name (car binding))
                 (expr (byte-optimize-form (cadr binding) nil)))
            (setq bindings (cdr bindings))
            (when (and (eq head 'let*)
                       (memq name byte-optimize--aliased-vars))
              ;; New variable shadows an aliased variable -- α-rename
              ;; it in this and all subsequent bindings.
              (let ((new-name (make-symbol (symbol-name name))))
                (setq bindings
                      (mapcar (lambda (b)
                                (list (byte-optimize--rename-var
                                       name new-name (car b))
                                      (byte-optimize--rename-var
                                       name new-name (cadr b))))
                              bindings))
                (setq body (byte-optimize--rename-var-body name new-name body))
                (setq name new-name)))
            (let* ((aliased nil)
                   (value (and
                           (or (byte-optimize--substitutable-p expr)
                               ;; Aliasing another lexvar.
                               (setq aliased
                                     (and (symbolp expr)
                                          (assq expr byte-optimize--lexvars))))
                           (list expr)))
                   (lexical (not (or (special-variable-p name)
                                     (memq name byte-compile-bound-variables)
                                     (memq name byte-optimize--dynamic-vars))))
                   (lexinfo (and lexical (cons name (cons nil value)))))
              (push (cons name (cons expr (cdr lexinfo))) let-vars)
              (when lexinfo
                (push lexinfo (if (eq head 'let*)
                                  byte-optimize--lexvars
                                new-lexvars)))
              (when aliased
                (push expr (if (eq head 'let*)
                               byte-optimize--aliased-vars
                             new-aliased-vars))))))

        (setq byte-optimize--aliased-vars
              (append new-aliased-vars byte-optimize--aliased-vars))
        (when (and (eq head 'let) byte-optimize--aliased-vars)
          ;; Find new variables that shadow aliased variables.
          (let ((shadowing-vars nil))
            (dolist (lexvar new-lexvars)
              (let ((name (car lexvar)))
                (when (and (memq name byte-optimize--aliased-vars)
                           (not (memq name shadowing-vars)))
                  (push name shadowing-vars))))
            ;; α-rename them
            (dolist (name shadowing-vars)
              (let ((new-name (make-symbol (symbol-name name))))
                (setq new-lexvars
                      (mapcar (lambda (lexvar)
                                (if (eq (car lexvar) name)
                                    (cons new-name (cdr lexvar))
                                  lexvar))
                              new-lexvars))
                (setq let-vars
                      (mapcar (lambda (v)
                                (if (eq (car v) name)
                                    (cons new-name (cdr v))
                                  v))
                              let-vars))
                (setq body (byte-optimize--rename-var-body
                            name new-name body))))))
        (setq byte-optimize--lexvars
              (append new-lexvars byte-optimize--lexvars))
        ;; Walk the body expressions, which may mutate some of the records,
        ;; and generate new bindings that exclude unused variables.
        (let* ((byte-optimize--dynamic-vars byte-optimize--dynamic-vars)
               (opt-body (byte-optimize-body body for-effect))
               (bindings nil))
          (dolist (var let-vars)
            ;; VAR is (NAME EXPR [KEEP [VALUE]])
            (when (or (not (nthcdr 3 var)) (nth 2 var)
                      byte-optimize--inhibit-outside-loop-constprop)
              ;; Value not present, or variable marked to be kept,
              ;; or we are in the loop discovery phase: keep the binding.
              (push (list (nth 0 var) (nth 1 var)) bindings)))
          (cons bindings opt-body)))

    ;; With dynamic binding, no substitutions are in effect.
    (let ((byte-optimize--lexvars nil))
      (cons
       (mapcar (lambda (binding)
<<<<<<< HEAD
	         (if (symbolp binding)
		     binding
	           (when (or (atom binding) (cddr binding))
		     (byte-compile-warn "malformed let binding: `%S'" binding))
	           (list (car binding)
		         (byte-optimize-form (nth 1 binding) nil))))
=======
	         (list (car binding)
		       (byte-optimize-form (nth 1 binding) nil)))
>>>>>>> 1ac74e28
	       (car form))
       (byte-optimize-body (cdr form) for-effect)))))


(defun byte-optimize-body (forms all-for-effect)
  ;; Optimize the cdr of a progn or implicit progn; all forms is a list of
  ;; forms, all but the last of which are optimized with the assumption that
  ;; they are being called for effect.  the last is for-effect as well if
  ;; all-for-effect is true.  returns a new list of forms.
  (let ((rest forms)
	(result nil)
	fe new)
    (while rest
      (setq fe (or all-for-effect (cdr rest)))
      (setq new (and (car rest) (byte-optimize-form (car rest) fe)))
      (when (and (consp new) (eq (car new) 'progn))
        ;; Flatten `progn' form into the body.
        (setq result (append (reverse (cdr new)) result))
        (setq new (pop result)))
      (when (or new (not fe))
	(setq result (cons new result)))
      (setq rest (cdr rest)))
    (nreverse result)))


;; some source-level optimizers
;;
;; when writing optimizers, be VERY careful that the optimizer returns
;; something not EQ to its argument if and ONLY if it has made a change.
;; This implies that you cannot simply destructively modify the list;
;; you must return something not EQ to it if you make an optimization.
;;
;; It is now safe to optimize code such that it introduces new bindings.

(defsubst byte-compile-trueconstp (form)
  "Return non-nil if FORM always evaluates to a non-nil value."
  (while (eq (car-safe form) 'progn)
    (setq form (car (last (cdr form)))))
  (cond ((consp form)
         (pcase (car form)
           ('quote (cadr form))
           ;; Can't use recursion in a defsubst.
           ;; (`progn (byte-compile-trueconstp (car (last (cdr form)))))
           ))
        ((not (symbolp form)))
        ((eq form t))
        ((keywordp form))))

(defsubst byte-compile-nilconstp (form)
  "Return non-nil if FORM always evaluates to a nil value."
  (while (eq (car-safe form) 'progn)
    (setq form (car (last (cdr form)))))
  (cond ((consp form)
         (pcase (car form)
           ('quote (null (cadr form)))
           ;; Can't use recursion in a defsubst.
           ;; (`progn (byte-compile-nilconstp (car (last (cdr form)))))
           ))
        ((not (symbolp form)) nil)
        ((null form))))

;; If the function is being called with constant integer args,
;; evaluate as much as possible at compile-time.  This optimizer
;; assumes that the function is associative, like min or max.
(defun byte-optimize-associative-math (form)
  (let ((args nil)
	(constants nil)
	(rest (cdr form)))
    (while rest
      (if (integerp (car rest))
	  (setq constants (cons (car rest) constants))
	  (setq args (cons (car rest) args)))
      (setq rest (cdr rest)))
    (if (cdr constants)
        (let ((const (apply (car form) (nreverse constants))))
	  (if args
	      (append (list (car form) const)
                      (nreverse args))
	    const))
      form)))

(defun byte-optimize-min-max (form)
  "Optimize `min' and `max'."
  (let ((opt (byte-optimize-associative-math form)))
    (if (and (consp opt) (memq (car opt) '(min max))
             (= (length opt) 4))
        ;; (OP x y z) -> (OP (OP x y) z), in order to use binary byte ops.
        (list (car opt)
              (list (car opt) (nth 1 opt) (nth 2 opt))
              (nth 3 opt))
      opt)))

;; Use OP to reduce any leading prefix of constant numbers in the list
;; (cons ACCUM ARGS) down to a single number, and return the
;; resulting list A of arguments.  The idea is that applying OP to A
;; is equivalent to (but likely more efficient than) applying OP to
;; (cons ACCUM ARGS), on any Emacs platform.  Do not make any special
;; provision for (- X) or (/ X); for example, it is the caller’s
;; responsibility that (- 1 0) should not be "optimized" to (- 1).
(defun byte-opt--arith-reduce (op accum args)
  (when (numberp accum)
    (let (accum1)
      (while (and (numberp (car args))
                  (numberp
                   (setq accum1 (condition-case ()
                                    (funcall op accum (car args))
                                  (error))))
                  (= accum1 (funcall op (float accum) (car args))))
        (setq accum accum1)
        (setq args (cdr args)))))
  (cons accum args))

(defun byte-optimize-plus (form)
  (let ((args (remq 0 (byte-opt--arith-reduce #'+ 0 (cdr form)))))
    (cond
     ;; (+) -> 0
     ((null args) 0)
     ;; (+ n) -> n, where n is a number
     ((and (null (cdr args)) (numberp (car args))) (car args))
     ;; (+ x 1) --> (1+ x) and (+ x -1) --> (1- x).
     ((and (null (cddr args)) (or (memq 1 args) (memq -1 args)))
      (let* ((arg1 (car args)) (arg2 (cadr args))
             (integer-is-first (memq arg1 '(1 -1)))
             (integer (if integer-is-first arg1 arg2))
             (other (if integer-is-first arg2 arg1)))
        (list (if (eq integer 1) '1+ '1-) other)))
     ;; (+ x y z) -> (+ (+ x y) z)
     ((= (length args) 3)
      `(+ ,(byte-optimize-plus `(+ ,(car args) ,(cadr args))) ,@(cddr args)))
     ;; not further optimized
     ((equal args (cdr form)) form)
     (t (cons '+ args)))))

(defun byte-optimize-minus (form)
  (let ((args (cdr form)))
    (if (and (cdr args)
             (null (cdr (setq args (byte-opt--arith-reduce
                                    #'- (car args) (cdr args)))))
             (numberp (car args)))
        ;; The entire argument list reduced to a constant; return it.
        (car args)
      ;; Remove non-leading zeros, except for (- x 0).
      (when (memq 0 (cdr args))
        (setq args (cons (car args) (or (remq 0 (cdr args)) (list 0)))))
      (cond
       ;; (- x 1) --> (1- x)
       ((equal (cdr args) '(1))
        (list '1- (car args)))
       ;; (- x -1) --> (1+ x)
       ((equal (cdr args) '(-1))
        (list '1+ (car args)))
       ;; (- n) -> -n, where n and -n are constant numbers.
       ;; This must be done separately since byte-opt--arith-reduce
       ;; is not applied to (- n).
       ((and (null (cdr args))
             (numberp (car args)))
        (- (car args)))
       ;; (- x y z) -> (- (- x y) z)
       ((= (length args) 3)
        `(- ,(byte-optimize-minus `(- ,(car args) ,(cadr args))) ,@(cddr args)))
       ;; not further optimized
       ((equal args (cdr form)) form)
       (t (cons '- args))))))

(defun byte-optimize-multiply (form)
  (let* ((args (remq 1 (byte-opt--arith-reduce #'* 1 (cdr form)))))
    (cond
     ;; (*) -> 1
     ((null args) 1)
     ;; (* n) -> n, where n is a number
     ((and (null (cdr args)) (numberp (car args))) (car args))
     ;; (* x y z) -> (* (* x y) z)
     ((= (length args) 3)
      `(* ,(byte-optimize-multiply `(* ,(car args) ,(cadr args)))
          ,@(cddr args)))
     ;; not further optimized
     ((equal args (cdr form)) form)
     (t (cons '* args)))))

(defun byte-optimize-divide (form)
  (let ((args (cdr form)))
    (if (and (cdr args)
             (null (cdr (setq args (byte-opt--arith-reduce
                                    #'/ (car args) (cdr args)))))
             (numberp (car args)))
        ;; The entire argument list reduced to a constant; return it.
        (car args)
      ;; Remove non-leading 1s, except for (/ x 1).
      (when (memq 1 (cdr args))
        (setq args (cons (car args) (or (remq 1 (cdr args)) (list 1)))))
      (if (equal args (cdr form))
          form
        (cons '/ args)))))

(defun byte-optimize-binary-predicate (form)
  (cond
   ((or (not (macroexp-const-p (nth 1 form)))
        (nthcdr 3 form)) ;; In case there are more than 2 args.
    form)
   ((macroexp-const-p (nth 2 form))
    (condition-case ()
        (list 'quote (eval form))
      (error form)))
   (t ;; Moving the constant to the end can enable some lapcode optimizations.
    (list (car form) (nth 2 form) (nth 1 form)))))

(defun byte-optimize-constant-args (form)
  (let ((ok t)
	(rest (cdr form)))
    (while (and rest ok)
      (setq ok (macroexp-const-p (car rest))
	    rest (cdr rest)))
    (if ok
	(condition-case ()
	    (list 'quote (eval form))
	  (error form))
	form)))

(defun byte-optimize-identity (form)
  (if (and (cdr form) (null (cdr (cdr form))))
      (nth 1 form)
    form))

(defun byte-optimize--constant-symbol-p (expr)
  "Whether EXPR is a constant symbol."
  (and (macroexp-const-p expr) (symbolp (eval expr))))

(defun byte-optimize--fixnump (o)
  "Return whether O is guaranteed to be a fixnum in all Emacsen.
See Info node `(elisp) Integer Basics'."
  (and (fixnump o) (<= -536870912 o 536870911)))

(defun byte-optimize-equal (form)
  ;; Replace `equal' or `eql' with `eq' if at least one arg is a
  ;; symbol or fixnum.
  (byte-optimize-binary-predicate
   (if (= (length (cdr form)) 2)
       (if (or (byte-optimize--constant-symbol-p (nth 1 form))
               (byte-optimize--constant-symbol-p (nth 2 form))
               (byte-optimize--fixnump (nth 1 form))
               (byte-optimize--fixnump (nth 2 form)))
           (cons 'eq (cdr form))
         form)
     ;; Arity errors reported elsewhere.
     form)))

(defun byte-optimize-eq (form)
  (pcase (cdr form)
    ((or `(,x nil) `(nil ,x)) `(not ,x))
    (_ (byte-optimize-binary-predicate form))))

(defun byte-optimize-member (form)
  (cond
   ((/= (length (cdr form)) 2) form)    ; arity error
   ((null (nth 2 form))                 ; empty list
    `(progn ,(nth 1 form) nil))
   ;; Replace `member' or `memql' with `memq' if the first arg is a symbol
   ;; or fixnum, or the second arg is a list of symbols or fixnums.
   ((or (byte-optimize--constant-symbol-p (nth 1 form))
        (byte-optimize--fixnump (nth 1 form))
        (let ((arg2 (nth 2 form)))
          (and (macroexp-const-p arg2)
               (let ((listval (eval arg2)))
                 (and (listp listval)
                      (not (memq nil (mapcar
                                      (lambda (o)
                                        (or (symbolp o)
                                            (byte-optimize--fixnump o)))
                                      listval))))))))
    (cons 'memq (cdr form)))
   (t form)))

(defun byte-optimize-assoc (form)
  ;; Replace 2-argument `assoc' with `assq', `rassoc' with `rassq',
  ;; if the first arg is a symbol or fixnum.
  (cond
   ((/= (length form) 3)
    form)
   ((null (nth 2 form))                 ; empty list
    `(progn ,(nth 1 form) nil))
   ((or (byte-optimize--constant-symbol-p (nth 1 form))
        (byte-optimize--fixnump (nth 1 form)))
    (cons (if (eq (car form) 'assoc) 'assq 'rassq)
          (cdr form)))
   (t (byte-optimize-constant-args form))))

(defun byte-optimize-assq (form)
  (cond
   ((/= (length form) 3)
    form)
   ((null (nth 2 form))                 ; empty list
    `(progn ,(nth 1 form) nil))
   (t (byte-optimize-constant-args form))))

(defun byte-optimize-memq (form)
  (if (= (length (cdr form)) 2)
      (let ((list (nth 2 form)))
        (cond
         ((null list)                   ; empty list
          `(progn ,(nth 1 form) nil))
         ;; (memq foo '(bar)) => (and (eq foo 'bar) '(bar))
         ((and (eq (car-safe list) 'quote)
               (listp (setq list (cadr list)))
               (= (length list) 1))
          `(and (eq ,(nth 1 form) ',(nth 0 list))
                ',list))
         (t form)))
    ;; Arity errors reported elsewhere.
    form))

(defun byte-optimize-concat (form)
  "Merge adjacent constant arguments to `concat'."
  (let ((args (cdr form))
        (newargs nil))
    (while args
      (let ((strings nil)
            val)
        (while (and args (macroexp-const-p (car args))
                    (progn
                      (setq val (eval (car args)))
                      (and (or (stringp val)
                               (and (or (listp val) (vectorp val))
                                    (not (memq nil
                                               (mapcar #'characterp val))))))))
          (push val strings)
          (setq args (cdr args)))
        (when strings
          (let ((s (apply #'concat (nreverse strings))))
            (when (not (zerop (length s)))
              (push s newargs)))))
      (when args
        (push (car args) newargs)
        (setq args (cdr args))))
    (if (= (length newargs) (length (cdr form)))
        form          ; No improvement.
      (cons 'concat (nreverse newargs)))))

(defun byte-optimize-string-greaterp (form)
  ;; Rewrite in terms of `string-lessp' which has its own bytecode.
  (pcase (cdr form)
    (`(,a ,b) (let ((arg1 (make-symbol "arg1")))
                `(let ((,arg1 ,a))
                   (string-lessp ,b ,arg1))))
    (_ form)))

(put 'identity 'byte-optimizer #'byte-optimize-identity)
(put 'memq 'byte-optimizer #'byte-optimize-memq)
(put 'memql  'byte-optimizer #'byte-optimize-member)
(put 'member 'byte-optimizer #'byte-optimize-member)
(put 'assoc 'byte-optimizer #'byte-optimize-assoc)
(put 'rassoc 'byte-optimizer #'byte-optimize-assoc)
(put 'assq 'byte-optimizer #'byte-optimize-assq)
(put 'rassq 'byte-optimizer #'byte-optimize-assq)

(put '+   'byte-optimizer #'byte-optimize-plus)
(put '*   'byte-optimizer #'byte-optimize-multiply)
(put '-   'byte-optimizer #'byte-optimize-minus)
(put '/   'byte-optimizer #'byte-optimize-divide)
(put 'max 'byte-optimizer #'byte-optimize-min-max)
(put 'min 'byte-optimizer #'byte-optimize-min-max)

(put '=   'byte-optimizer #'byte-optimize-binary-predicate)
(put 'eq  'byte-optimizer #'byte-optimize-eq)
(put 'eql   'byte-optimizer #'byte-optimize-equal)
(put 'equal 'byte-optimizer #'byte-optimize-equal)
(put 'string= 'byte-optimizer #'byte-optimize-binary-predicate)
(put 'string-equal 'byte-optimizer #'byte-optimize-binary-predicate)

(put 'string-greaterp 'byte-optimizer #'byte-optimize-string-greaterp)
(put 'string> 'byte-optimizer #'byte-optimize-string-greaterp)

(put 'concat 'byte-optimizer #'byte-optimize-concat)

;; I'm not convinced that this is necessary.  Doesn't the optimizer loop
;; take care of this? - Jamie
;; I think this may some times be necessary to reduce ie (quote 5) to 5,
;; so arithmetic optimizers recognize the numeric constant.  - Hallvard
(put 'quote 'byte-optimizer #'byte-optimize-quote)
(defun byte-optimize-quote (form)
  (if (or (consp (nth 1 form))
	  (and (symbolp (nth 1 form))
	       (not (macroexp--const-symbol-p (nth 1 form)))))
      form
    (nth 1 form)))

(defun byte-optimize-and (form)
  ;; Simplify if less than 2 args.
  ;; if there is a literal nil in the args to `and', throw it and following
  ;; forms away, and surround the `and' with (progn ... nil).
  (cond ((null (cdr form)))
	((memq nil form)
	 (list 'progn
	       (byte-optimize-and
		(prog1 (setq form (copy-sequence form))
		  (while (nth 1 form)
		    (setq form (cdr form)))
		  (setcdr form nil)))
	       nil))
	((null (cdr (cdr form)))
	 (nth 1 form))
	((byte-optimize-constant-args form))))

(defun byte-optimize-or (form)
  ;; Throw away nil's, and simplify if less than 2 args.
  ;; If there is a literal non-nil constant in the args to `or', throw away all
  ;; following forms.
  (setq form (remq nil form))
  (let ((rest form))
    (while (cdr (setq rest (cdr rest)))
      (if (byte-compile-trueconstp (car rest))
	  (setq form (copy-sequence form)
		rest (setcdr (memq (car rest) form) nil))))
    (if (cdr (cdr form))
	(byte-optimize-constant-args form)
      (nth 1 form))))

(defun byte-optimize-cond (form)
  ;; if any clauses have a literal nil as their test, throw them away.
  ;; if any clause has a literal non-nil constant as its test, throw
  ;; away all following clauses.
  (let (rest)
    ;; This must be first, to reduce (cond (t ...) (nil)) to (progn t ...)
    (while (setq rest (assq nil (cdr form)))
      (setq form (remq rest form)))
    (setq form (remq nil form))
    (setq rest form)
    (while (setq rest (cdr rest))
      (cond ((byte-compile-trueconstp (car-safe (car rest)))
             ;; This branch will always be taken: kill the subsequent ones.
	     (cond ((eq rest (cdr form)) ;First branch of `cond'.
		    (setq form `(progn ,@(car rest))))
		   ((cdr rest)
		    (setq form (copy-sequence form))
		    (setcdr (memq (car rest) form) nil)))
	     (setq rest nil))
            ((and (consp (car rest))
                  (byte-compile-nilconstp (caar rest)))
             ;; This branch will never be taken: kill its body.
             (setcdr (car rest) nil)))))
  ;;
  ;; Turn (cond (( <x> )) ... ) into (or <x> (cond ... ))
  (if (eq 'cond (car-safe form))
      (let ((clauses (cdr form)))
	(if (and (consp (car clauses))
		 (null (cdr (car clauses))))
	    (list 'or (car (car clauses))
		  (byte-optimize-cond
		   (cons (car form) (cdr (cdr form)))))
	  (and clauses form)))
    form))

(defun byte-optimize-if (form)
  ;; (if (progn <insts> <test>) <rest>) ==> (progn <insts> (if <test> <rest>))
  ;; (if <true-constant> <then> <else...>) ==> <then>
  ;; (if <false-constant> <then> <else...>) ==> (progn <else...>)
  ;; (if <test> nil <else...>) ==> (if (not <test>) (progn <else...>))
  ;; (if <test> <then> nil) ==> (if <test> <then>)
  (let ((clause (nth 1 form)))
    (cond ((and (eq (car-safe clause) 'progn)
                (proper-list-p clause))
           (if (null (cddr clause))
               ;; A trivial `progn'.
               (byte-optimize-if `(,(car form) ,(cadr clause) ,@(nthcdr 2 form)))
             (nconc (butlast clause)
                    (list
                     (byte-optimize-if
                      `(,(car form) ,(car (last clause)) ,@(nthcdr 2 form)))))))
          ((byte-compile-trueconstp clause)
	   `(progn ,clause ,(nth 2 form)))
	  ((byte-compile-nilconstp clause)
           `(progn ,clause ,@(nthcdr 3 form)))
	  ((nth 2 form)
	   (if (equal '(nil) (nthcdr 3 form))
	       (list (car form) clause (nth 2 form))
	     form))
	  ((or (nth 3 form) (nthcdr 4 form))
	   (list (car form)
		 ;; Don't make a double negative;
		 ;; instead, take away the one that is there.
		 (if (and (consp clause) (memq (car clause) '(not null))
			  (= (length clause) 2)) ; (not xxxx) or (not (xxxx))
		     (nth 1 clause)
		   (list 'not clause))
		 (if (nthcdr 4 form)
		     (cons 'progn (nthcdr 3 form))
		   (nth 3 form))))
	  (t
	   (list 'progn clause nil)))))

(defun byte-optimize-while (form)
  (when (< (length form) 2)
    (byte-compile-warn "too few arguments for `while'"))
  (if (nth 1 form)
      form))

(put 'and   'byte-optimizer #'byte-optimize-and)
(put 'or    'byte-optimizer #'byte-optimize-or)
(put 'cond  'byte-optimizer #'byte-optimize-cond)
(put 'if    'byte-optimizer #'byte-optimize-if)
(put 'while 'byte-optimizer #'byte-optimize-while)

;; byte-compile-negation-optimizer lives in bytecomp.el
(put '/= 'byte-optimizer #'byte-compile-negation-optimizer)
(put 'atom 'byte-optimizer #'byte-compile-negation-optimizer)
(put 'nlistp 'byte-optimizer #'byte-compile-negation-optimizer)


(defun byte-optimize-funcall (form)
  ;; (funcall (lambda ...) ...) ==> ((lambda ...) ...)
  ;; (funcall foo ...) ==> (foo ...)
  (let ((fn (nth 1 form)))
    (if (memq (car-safe fn) '(quote function))
	(cons (nth 1 fn) (cdr (cdr form)))
      form)))

(defun byte-optimize-apply (form)
  ;; If the last arg is a literal constant, turn this into a funcall.
  ;; The funcall optimizer can then transform (funcall 'foo ...) -> (foo ...).
  (if (= (length form) 2)
      ;; single-argument `apply' is not worth optimizing (bug#40968)
      form
    (let ((fn (nth 1 form))
	  (last (nth (1- (length form)) form))) ; I think this really is fastest
      (or (if (or (null last)
		  (eq (car-safe last) 'quote))
	      (if (listp (nth 1 last))
		  (let ((butlast (nreverse (cdr (reverse (cdr (cdr form)))))))
		    (nconc (list 'funcall fn) butlast
			   (mapcar (lambda (x) (list 'quote x)) (nth 1 last))))
	        (byte-compile-warn
	         "last arg to apply can't be a literal atom: `%s'"
	         (prin1-to-string last))
	        nil))
	  form))))

(put 'funcall 'byte-optimizer #'byte-optimize-funcall)
(put 'apply   'byte-optimizer #'byte-optimize-apply)


(put 'let 'byte-optimizer #'byte-optimize-letX)
(put 'let* 'byte-optimizer #'byte-optimize-letX)
(defun byte-optimize-letX (form)
  (pcase form
    ;; No bindings.
    (`(,_ () . ,body)
     `(progn . ,body))

    ;; Body is empty or just contains a constant.
    (`(,head ,bindings . ,(or '() `(,(and const (pred macroexp-const-p)))))
     (if (eq head 'let)
         `(progn ,@(mapcar #'cadr bindings) ,const)
       `(,head ,(butlast bindings) ,(cadar (last bindings)) ,const)))

    ;; Body is last variable.
    (`(,head ,(and bindings
                   (let last-var (caar (last bindings))))
             ,(and last-var             ; non-linear pattern
                   (pred symbolp) (pred (not keywordp)) (pred (not booleanp))))
     (if (eq head 'let)
         `(progn ,@(mapcar #'cadr bindings))
       `(,head ,(butlast bindings) ,(cadar (last bindings)))))

    (_ form)))


(put 'nth 'byte-optimizer #'byte-optimize-nth)
(defun byte-optimize-nth (form)
  (if (= (safe-length form) 3)
      (if (memq (nth 1 form) '(0 1))
	  (list 'car (if (zerop (nth 1 form))
			 (nth 2 form)
		       (list 'cdr (nth 2 form))))
	form)
    form))

(put 'nthcdr 'byte-optimizer #'byte-optimize-nthcdr)
(defun byte-optimize-nthcdr (form)
  (if (= (safe-length form) 3)
      (if (memq (nth 1 form) '(0 1 2))
	  (let ((count (nth 1 form)))
	    (setq form (nth 2 form))
	    (while (>= (setq count (1- count)) 0)
	      (setq form (list 'cdr form)))
	    form)
	form)
    form))

(put 'cons 'byte-optimizer #'byte-optimize-cons)
(defun byte-optimize-cons (form)
  ;; (cons X nil) => (list X)
  (if (and (= (safe-length form) 3)
           (null (nth 2 form)))
      `(list ,(nth 1 form))
    form))

;; Fixme: delete-char -> delete-region (byte-coded)
;; optimize string-as-unibyte, string-as-multibyte, string-make-unibyte,
;; string-make-multibyte for constant args.

(put 'set 'byte-optimizer #'byte-optimize-set)
(defun byte-optimize-set (form)
  (let ((var (car-safe (cdr-safe form))))
    (cond
     ((and (eq (car-safe var) 'quote) (consp (cdr var)))
      `(setq ,(cadr var) ,@(cddr form)))
     ((and (eq (car-safe var) 'make-local-variable)
	   (eq (car-safe (setq var (car-safe (cdr var)))) 'quote)
	   (consp (cdr var)))
      `(progn ,(cadr form) (setq ,(cadr var) ,@(cddr form))))
     (t form))))

;; enumerating those functions which need not be called if the returned
;; value is not used.  That is, something like
;;    (progn (list (something-with-side-effects) (yow))
;;           (foo))
;; may safely be turned into
;;    (progn (progn (something-with-side-effects) (yow))
;;           (foo))
;; Further optimizations will turn (progn (list 1 2 3) 'foo) into 'foo.

;; Some of these functions have the side effect of allocating memory
;; and it would be incorrect to replace two calls with one.
;; But we don't try to do those kinds of optimizations,
;; so it is safe to list such functions here.
;; Some of these functions return values that depend on environment
;; state, so that constant folding them would be wrong,
;; but we don't do constant folding based on this list.

;; However, at present the only optimization we normally do
;; is delete calls that need not occur, and we only do that
;; with the error-free functions.

;; I wonder if I missed any :-\)
(let ((side-effect-free-fns
       '(% * + - / /= 1+ 1- < <= = > >= abs acos append aref ash asin atan
	 assq
         base64-decode-string base64-encode-string base64url-encode-string
         bool-vector-count-consecutive bool-vector-count-population
         bool-vector-subsetp
	 boundp buffer-file-name buffer-local-variables buffer-modified-p
	 buffer-substring byte-code-function-p
	 capitalize car-less-than-car car cdr ceiling char-after char-before
	 char-equal char-to-string char-width compare-strings
	 window-configuration-equal-p concat coordinates-in-window-p
	 copy-alist copy-sequence copy-marker copysign cos count-lines
	 current-time-string current-time-zone
	 decode-char
	 decode-time default-boundp default-value documentation downcase
	 elt encode-char exp expt encode-time error-message-string
	 fboundp fceiling featurep ffloor
	 file-directory-p file-exists-p file-locked-p file-name-absolute-p
         file-name-concat
	 file-newer-than-file-p file-readable-p file-symlink-p file-writable-p
	 float float-time floor format format-time-string frame-first-window
	 frame-root-window frame-selected-window
	 frame-visible-p fround ftruncate
	 get gethash get-buffer get-buffer-window getenv get-file-buffer
	 hash-table-count
	 int-to-string intern-soft isnan
	 keymap-parent
         lax-plist-get ldexp
         length length< length> length=
         line-beginning-position line-end-position
	 local-variable-if-set-p local-variable-p locale-info
	 log log10 logand logb logcount logior lognot logxor lsh
	 make-byte-code make-list make-string make-symbol mark marker-buffer max
         match-beginning match-end
	 member memq memql min minibuffer-selected-window minibuffer-window
	 mod multibyte-char-to-unibyte next-window nth nthcdr number-to-string
	 parse-colon-path plist-get plist-member
	 prefix-numeric-value previous-window prin1-to-string propertize
	 degrees-to-radians
	 radians-to-degrees rassq rassoc read-from-string regexp-opt
         regexp-quote region-beginning region-end reverse round
	 sin sqrt string string< string= string-equal string-lessp
         string> string-greaterp string-empty-p
         string-prefix-p string-suffix-p string-blank-p
         string-search string-to-char
	 string-to-number string-to-syntax substring
	 sxhash sxhash-equal sxhash-eq sxhash-eql
	 symbol-function symbol-name symbol-plist symbol-value string-make-unibyte
	 string-make-multibyte string-as-multibyte string-as-unibyte
	 string-to-multibyte
	 tan time-convert truncate
	 unibyte-char-to-multibyte upcase user-full-name
	 user-login-name user-original-login-name custom-variable-p
	 vconcat
	 window-absolute-pixel-edges window-at window-body-height
	 window-body-width window-buffer window-dedicated-p window-display-table
	 window-combination-limit window-edges window-frame window-fringes
	 window-height window-hscroll window-inside-edges
	 window-inside-absolute-pixel-edges window-inside-pixel-edges
	 window-left-child window-left-column window-margins window-minibuffer-p
	 window-next-buffers window-next-sibling window-new-normal
	 window-new-total window-normal-size window-parameter window-parameters
	 window-parent window-pixel-edges window-point window-prev-buffers
	 window-prev-sibling window-redisplay-end-trigger window-scroll-bars
	 window-start window-text-height window-top-child window-top-line
	 window-total-height window-total-width window-use-time window-vscroll
	 window-width zerop))
      (side-effect-and-error-free-fns
       '(always arrayp atom
	 bignump bobp bolp bool-vector-p
	 buffer-end buffer-list buffer-size buffer-string bufferp
	 car-safe case-table-p cdr-safe char-or-string-p characterp
	 charsetp commandp cons consp
	 current-buffer current-global-map current-indentation
	 current-local-map current-minor-mode-maps current-time
	 eobp eolp eq equal eventp
	 fixnump floatp following-char framep
	 get-largest-window get-lru-window
	 hash-table-p
         ;; `ignore' isn't here because we don't want calls to it elided;
         ;; see `byte-compile-ignore'.
	 identity integerp integer-or-marker-p interactive-p
	 invocation-directory invocation-name
	 keymapp keywordp
	 list listp
	 make-marker mark-marker markerp max-char
	 memory-limit
	 mouse-movement-p
	 natnump nlistp not null number-or-marker-p numberp
	 one-window-p overlayp
	 point point-marker point-min point-max preceding-char primary-charset
	 processp
	 recent-keys recursion-depth
	 safe-length selected-frame selected-window sequencep
	 standard-case-table standard-syntax-table stringp subrp symbolp
	 syntax-table syntax-table-p
	 this-command-keys this-command-keys-vector this-single-command-keys
	 this-single-command-raw-keys type-of
	 user-real-login-name user-real-uid user-uid
	 vector vectorp visible-frame-list
	 wholenump window-configuration-p window-live-p
	 window-valid-p windowp)))
  (while side-effect-free-fns
    (put (car side-effect-free-fns) 'side-effect-free t)
    (setq side-effect-free-fns (cdr side-effect-free-fns)))
  (while side-effect-and-error-free-fns
    (put (car side-effect-and-error-free-fns) 'side-effect-free 'error-free)
    (setq side-effect-and-error-free-fns (cdr side-effect-and-error-free-fns)))
  nil)


;; Pure functions are side-effect free functions whose values depend
;; only on their arguments, not on the platform.  For these functions,
;; calls with constant arguments can be evaluated at compile time.
;; For example, ash is pure since its results are machine-independent,
;; whereas lsh is not pure because (lsh -1 -1)'s value depends on the
;; fixnum range.
;;
;; When deciding whether a function is pure, do not worry about
;; mutable strings or markers, as they are so unlikely in real code
;; that they are not worth worrying about.  Thus string-to-char is
;; pure even though it might return different values if a string is
;; changed, and logand is pure even though it might return different
;; values if a marker is moved.

(let ((pure-fns
       '(concat regexp-opt regexp-quote
	 string-to-char string-to-syntax symbol-name
         eq eql
         = /= < <= >= > min max
         + - * / % mod abs ash 1+ 1- sqrt
         logand logior lognot logxor logcount
         copysign isnan ldexp float logb
         floor ceiling round truncate
         ffloor fceiling fround ftruncate
         string= string-equal string< string-lessp string> string-greaterp
         string-empty-p string-blank-p string-prefix-p string-suffix-p
         string-search
         consp atom listp nlistp proper-list-p
         sequencep arrayp vectorp stringp bool-vector-p hash-table-p
         null not
         numberp integerp floatp natnump characterp
         integer-or-marker-p number-or-marker-p char-or-string-p
         symbolp keywordp
         type-of
         identity ignore

         ;; The following functions are pure up to mutation of their
         ;; arguments.  This is pure enough for the purposes of
         ;; constant folding, but not necessarily for all kinds of
         ;; code motion.
         car cdr car-safe cdr-safe nth nthcdr last
         equal
         length safe-length
         memq memql member
         ;; `assoc' and `assoc-default' are excluded since they are
         ;; impure if the test function is (consider `string-match').
         assq rassq rassoc
         plist-get lax-plist-get plist-member
         aref elt
         base64-decode-string base64-encode-string base64url-encode-string
         bool-vector-subsetp
         bool-vector-count-population bool-vector-count-consecutive
         )))
  (while pure-fns
    (put (car pure-fns) 'pure t)
    (setq pure-fns (cdr pure-fns)))
  nil)

(defconst byte-constref-ops
  '(byte-constant byte-constant2 byte-varref byte-varset byte-varbind))

;; Used and set dynamically in byte-decompile-bytecode-1.
(defvar bytedecomp-op)
(defvar bytedecomp-ptr)

;; This function extracts the bitfields from variable-length opcodes.
;; Originally defined in disass.el (which no longer uses it.)
(defun disassemble-offset (bytes)
  "Don't call this!"
  ;; Fetch and return the offset for the current opcode.
  ;; Return nil if this opcode has no offset.
  (cond ((< bytedecomp-op byte-pophandler)
	 (let ((tem (logand bytedecomp-op 7)))
	   (setq bytedecomp-op (logand bytedecomp-op 248))
	   (cond ((eq tem 6)
		  ;; Offset in next byte.
		  (setq bytedecomp-ptr (1+ bytedecomp-ptr))
		  (aref bytes bytedecomp-ptr))
		 ((eq tem 7)
		  ;; Offset in next 2 bytes.
		  (setq bytedecomp-ptr (1+ bytedecomp-ptr))
		  (+ (aref bytes bytedecomp-ptr)
		     (progn (setq bytedecomp-ptr (1+ bytedecomp-ptr))
			    (ash (aref bytes bytedecomp-ptr) 8))))
		 (t tem))))		;Offset was in opcode.
	((>= bytedecomp-op byte-constant)
	 (prog1 (- bytedecomp-op byte-constant)	;Offset in opcode.
	   (setq bytedecomp-op byte-constant)))
	((or (and (>= bytedecomp-op byte-constant2)
                  (<= bytedecomp-op byte-goto-if-not-nil-else-pop))
             (memq bytedecomp-op (eval-when-compile
                                   (list byte-stack-set2 byte-pushcatch
                                         byte-pushconditioncase))))
	 ;; Offset in next 2 bytes.
	 (setq bytedecomp-ptr (1+ bytedecomp-ptr))
	 (+ (aref bytes bytedecomp-ptr)
	    (progn (setq bytedecomp-ptr (1+ bytedecomp-ptr))
		   (ash (aref bytes bytedecomp-ptr) 8))))
	((and (>= bytedecomp-op byte-listN)
	      (<= bytedecomp-op byte-discardN))
	 (setq bytedecomp-ptr (1+ bytedecomp-ptr)) ;Offset in next byte.
	 (aref bytes bytedecomp-ptr))))

(defvar byte-compile-tag-number)

;; This de-compiler is used for inline expansion of compiled functions,
;; and by the disassembler.
;;
;; This list contains numbers, which are pc values,
;; before each instruction.
(defun byte-decompile-bytecode (bytes constvec)
  "Turn BYTECODE into lapcode, referring to CONSTVEC."
  (let ((byte-compile-constants nil)
	(byte-compile-variables nil)
	(byte-compile-tag-number 0))
    (byte-decompile-bytecode-1 bytes constvec)))

;; As byte-decompile-bytecode, but updates
;; byte-compile-{constants, variables, tag-number}.
;; If MAKE-SPLICEABLE is true, then `return' opcodes are replaced
;; with `goto's destined for the end of the code.
;; That is for use by the compiler.
;; If MAKE-SPLICEABLE is nil, we are being called for the disassembler.
;; In that case, we put a pc value into the list
;; before each insn (or its label).
(defun byte-decompile-bytecode-1 (bytes constvec &optional make-spliceable)
  (let ((length (length bytes))
        (bytedecomp-ptr 0) optr tags bytedecomp-op offset
	lap tmp last-constant)
    (while (not (= bytedecomp-ptr length))
      (or make-spliceable
	  (push bytedecomp-ptr lap))
      (setq bytedecomp-op (aref bytes bytedecomp-ptr)
	    optr bytedecomp-ptr
            ;; This uses dynamic-scope magic.
            offset (disassemble-offset bytes))
      (let ((opcode (aref byte-code-vector bytedecomp-op)))
	(cl-assert opcode)
	(setq bytedecomp-op opcode))
      (cond ((memq bytedecomp-op byte-goto-ops)
	     ;; It's a pc.
	     (setq offset
		   (cdr (or (assq offset tags)
                            (let ((new (cons offset (byte-compile-make-tag))))
                              (push new tags)
                              new)))))
	    ((cond ((eq bytedecomp-op 'byte-constant2)
		    (setq bytedecomp-op 'byte-constant) t)
		   ((memq bytedecomp-op byte-constref-ops)))
	     (setq tmp (if (>= offset (length constvec))
			   (list 'out-of-range offset)
			 (aref constvec offset))
		   offset (if (eq bytedecomp-op 'byte-constant)
			      (byte-compile-get-constant tmp)
			    (or (assq tmp byte-compile-variables)
                                (let ((new (list tmp)))
                                  (push new byte-compile-variables)
                                  new)))
                   last-constant tmp))
	    ((eq bytedecomp-op 'byte-stack-set2)
	     (setq bytedecomp-op 'byte-stack-set))
	    ((and (eq bytedecomp-op 'byte-discardN) (>= offset #x80))
	     ;; The top bit of the operand for byte-discardN is a flag,
	     ;; saying whether the top-of-stack is preserved.  In
	     ;; lapcode, we represent this by using a different opcode
	     ;; (with the flag removed from the operand).
	     (setq bytedecomp-op 'byte-discardN-preserve-tos)
	     (setq offset (- offset #x80)))
            ((eq bytedecomp-op 'byte-switch)
             (cl-assert (hash-table-p last-constant) nil
                        "byte-switch used without preceding hash table")
             ;; We cannot use the original hash table referenced in the op,
             ;; so we create a copy of it, and replace the addresses with
             ;; TAGs.
             (let ((orig-table last-constant))
               (setq last-constant (copy-hash-table last-constant))
               ;; Replace all addresses with TAGs.
               (maphash #'(lambda (value offset)
                            (let ((match (assq offset tags)))
                              (puthash value
                                       (if match
                                           (cdr match)
                                         (let ((tag (byte-compile-make-tag)))
                                           (push (cons offset tag) tags)
                                           tag))
                                       last-constant)))
                        last-constant)
               ;; Replace the hash table referenced in the lapcode with our
               ;; modified one.
               (cl-loop for el in-ref lap
                        when (and (listp el) ;; make sure we're at the correct op
                                  (eq (nth 1 el) 'byte-constant)
                                  (eq (nth 2 el) orig-table))
                        ;; Jump tables are never reused, so do this exactly
                        ;; once.
                        do (setf (nth 2 el) last-constant) and return nil))))
      ;; lap = ( [ (pc . (op . arg)) ]* )
      (push (cons optr (cons bytedecomp-op (or offset 0)))
            lap)
      (setq bytedecomp-ptr (1+ bytedecomp-ptr)))
    (let ((rest lap))
      (while rest
	(cond ((numberp (car rest)))
	      ((setq tmp (assq (car (car rest)) tags))
	       ;; This addr is jumped to.
	       (setcdr rest (cons (cons nil (cdr tmp))
				  (cdr rest)))
	       (setq tags (delq tmp tags))
	       (setq rest (cdr rest))))
	(setq rest (cdr rest))))
    (if tags (error "Optimizer error: missed tags %s" tags))
    ;; Remove addrs, lap = ( [ (op . arg) | (TAG tagno) ]* )
    (mapcar (lambda (elt)
              (if (numberp elt)
                  elt
                (cdr elt)))
	    (nreverse lap))))


;;; peephole optimizer

(defconst byte-tagref-ops (cons 'TAG byte-goto-ops))

(defconst byte-conditional-ops
  '(byte-goto-if-nil byte-goto-if-not-nil byte-goto-if-nil-else-pop
    byte-goto-if-not-nil-else-pop))

(defconst byte-after-unbind-ops
   '(byte-constant byte-dup
     byte-symbolp byte-consp byte-stringp byte-listp byte-numberp byte-integerp
     byte-eq byte-not
     byte-cons byte-list1 byte-list2	; byte-list3 byte-list4
     byte-interactive-p)
   ;; How about other side-effect-free-ops?  Is it safe to move an
   ;; error invocation (such as from nth) out of an unwind-protect?
   ;; No, it is not, because the unwind-protect forms can alter
   ;; the inside of the object to which nth would apply.
   ;; For the same reason, byte-equal was deleted from this list.
   "Byte-codes that can be moved past an unbind.")

(defconst byte-compile-side-effect-and-error-free-ops
  '(byte-constant byte-dup byte-symbolp byte-consp byte-stringp byte-listp
    byte-integerp byte-numberp byte-eq byte-equal byte-not byte-car-safe
    byte-cdr-safe byte-cons byte-list1 byte-list2 byte-point byte-point-max
    byte-point-min byte-following-char byte-preceding-char
    byte-current-column byte-eolp byte-eobp byte-bolp byte-bobp
    byte-current-buffer byte-stack-ref))

(defconst byte-compile-side-effect-free-ops
  (append
   '(byte-varref byte-nth byte-memq byte-car byte-cdr byte-length byte-aref
     byte-symbol-value byte-get byte-concat2 byte-concat3 byte-sub1 byte-add1
     byte-eqlsign byte-gtr byte-lss byte-leq byte-geq byte-diff byte-negate
     byte-plus byte-max byte-min byte-mult byte-char-after byte-char-syntax
     byte-buffer-substring byte-string= byte-string< byte-nthcdr byte-elt
     byte-member byte-assq byte-quo byte-rem byte-substring)
   byte-compile-side-effect-and-error-free-ops))

;; This crock is because of the way DEFVAR_BOOL variables work.
;; Consider the code
;;
;;	(defun foo (flag)
;;	  (let ((old-pop-ups pop-up-windows)
;;		(pop-up-windows flag))
;;	    (cond ((not (eq pop-up-windows old-pop-ups))
;;		   (setq old-pop-ups pop-up-windows)
;;		   ...))))
;;
;; Uncompiled, old-pop-ups will always be set to nil or t, even if FLAG is
;; something else.  But if we optimize
;;
;;	varref flag
;;	varbind pop-up-windows
;;	varref pop-up-windows
;;	not
;; to
;;	varref flag
;;	dup
;;	varbind pop-up-windows
;;	not
;;
;; we break the program, because it will appear that pop-up-windows and
;; old-pop-ups are not EQ when really they are.  So we have to know what
;; the BOOL variables are, and not perform this optimization on them.

;; The variable `byte-boolean-vars' is now primitive and updated
;; automatically by DEFVAR_BOOL.

(defun byte-optimize-lapcode (lap &optional _for-effect)
  "Simple peephole optimizer.  LAP is both modified and returned.
If FOR-EFFECT is non-nil, the return value is assumed to be of no importance."
  (let (lap0
	lap1
	lap2
	(keep-going 'first-time)
	(add-depth 0)
	rest tmp tmp2 tmp3
	(side-effect-free (if byte-compile-delete-errors
			      byte-compile-side-effect-free-ops
			    byte-compile-side-effect-and-error-free-ops)))
    (while keep-going
      (or (eq keep-going 'first-time)
	  (byte-compile-log-lap "  ---- next pass"))
      (setq rest lap
	    keep-going nil)
      (while rest
	(setq lap0 (car rest)
	      lap1 (nth 1 rest)
	      lap2 (nth 2 rest))

	;; You may notice that sequences like "dup varset discard" are
	;; optimized but sequences like "dup varset TAG1: discard" are not.
	;; You may be tempted to change this; resist that temptation.
	(cond
	 ;; <side-effect-free> pop -->  <deleted>
	 ;;  ...including:
	 ;; const-X pop   -->  <deleted>
	 ;; varref-X pop  -->  <deleted>
	 ;; dup pop       -->  <deleted>
	 ;;
	 ((and (eq 'byte-discard (car lap1))
	       (memq (car lap0) side-effect-free))
	  (setq keep-going t)
	  (setq tmp (aref byte-stack+-info (symbol-value (car lap0))))
	  (setq rest (cdr rest))
	  (cond ((= tmp 1)
		 (byte-compile-log-lap
		  "  %s discard\t-->\t<deleted>" lap0)
		 (setq lap (delq lap0 (delq lap1 lap))))
		((= tmp 0)
		 (byte-compile-log-lap
		  "  %s discard\t-->\t<deleted> discard" lap0)
		 (setq lap (delq lap0 lap)))
		((= tmp -1)
		 (byte-compile-log-lap
		  "  %s discard\t-->\tdiscard discard" lap0)
		 (setcar lap0 'byte-discard)
		 (setcdr lap0 0))
		((error "Optimizer error: too much on the stack"))))
	 ;;
	 ;; goto*-X X:  -->  X:
	 ;;
	 ((and (memq (car lap0) byte-goto-ops)
	       (eq (cdr lap0) lap1))
	  (cond ((eq (car lap0) 'byte-goto)
		 (setq lap (delq lap0 lap))
		 (setq tmp "<deleted>"))
		((memq (car lap0) byte-goto-always-pop-ops)
		 (setcar lap0 (setq tmp 'byte-discard))
		 (setcdr lap0 0))
		((error "Depth conflict at tag %d" (nth 2 lap0))))
	  (and (memq byte-optimize-log '(t byte))
	       (byte-compile-log "  (goto %s) %s:\t-->\t%s %s:"
				 (nth 1 lap1) (nth 1 lap1)
				 tmp (nth 1 lap1)))
	  (setq keep-going t))
	 ;;
	 ;; varset-X varref-X  -->  dup varset-X
	 ;; varbind-X varref-X  -->  dup varbind-X
	 ;; const/dup varset-X varref-X --> const/dup varset-X const/dup
	 ;; const/dup varbind-X varref-X --> const/dup varbind-X const/dup
	 ;; The latter two can enable other optimizations.
	 ;;
         ;; For lexical variables, we could do the same
         ;;   stack-set-X+1 stack-ref-X  -->  dup stack-set-X+2
         ;; but this is a very minor gain, since dup is stack-ref-0,
         ;; i.e. it's only better if X>5, and even then it comes
         ;; at the cost of an extra stack slot.  Let's not bother.
	 ((and (eq 'byte-varref (car lap2))
               (eq (cdr lap1) (cdr lap2))
               (memq (car lap1) '(byte-varset byte-varbind)))
	  (if (and (setq tmp (memq (car (cdr lap2)) byte-boolean-vars))
		   (not (eq (car lap0) 'byte-constant)))
	      nil
	    (setq keep-going t)
            (if (memq (car lap0) '(byte-constant byte-dup))
                (progn
                  (setq tmp (if (or (not tmp)
                                    (macroexp--const-symbol-p
                                     (car (cdr lap0))))
                                (cdr lap0)
                              (byte-compile-get-constant t)))
		  (byte-compile-log-lap "  %s %s %s\t-->\t%s %s %s"
					lap0 lap1 lap2 lap0 lap1
					(cons (car lap0) tmp))
		  (setcar lap2 (car lap0))
		  (setcdr lap2 tmp))
	      (byte-compile-log-lap "  %s %s\t-->\tdup %s" lap1 lap2 lap1)
	      (setcar lap2 (car lap1))
	      (setcar lap1 'byte-dup)
	      (setcdr lap1 0)
	      ;; The stack depth gets locally increased, so we will
	      ;; increase maxdepth in case depth = maxdepth here.
	      ;; This can cause the third argument to byte-code to
	      ;; be larger than necessary.
	      (setq add-depth 1))))
	 ;;
	 ;; dup varset-X discard  -->  varset-X
	 ;; dup varbind-X discard  -->  varbind-X
         ;; dup stack-set-X discard  -->  stack-set-X-1
	 ;; (the varbind variant can emerge from other optimizations)
	 ;;
	 ((and (eq 'byte-dup (car lap0))
	       (eq 'byte-discard (car lap2))
	       (memq (car lap1) '(byte-varset byte-varbind
                                  byte-stack-set)))
	  (byte-compile-log-lap "  dup %s discard\t-->\t%s" lap1 lap1)
	  (setq keep-going t
		rest (cdr rest))
          (if (eq 'byte-stack-set (car lap1)) (cl-decf (cdr lap1)))
	  (setq lap (delq lap0 (delq lap2 lap))))
	 ;;
	 ;; not goto-X-if-nil              -->  goto-X-if-non-nil
	 ;; not goto-X-if-non-nil          -->  goto-X-if-nil
	 ;;
	 ;; it is wrong to do the same thing for the -else-pop variants.
	 ;;
	 ((and (eq 'byte-not (car lap0))
	       (memq (car lap1) '(byte-goto-if-nil byte-goto-if-not-nil)))
	  (byte-compile-log-lap "  not %s\t-->\t%s"
				lap1
				(cons
				 (if (eq (car lap1) 'byte-goto-if-nil)
				     'byte-goto-if-not-nil
				   'byte-goto-if-nil)
				 (cdr lap1)))
	  (setcar lap1 (if (eq (car lap1) 'byte-goto-if-nil)
			   'byte-goto-if-not-nil
			 'byte-goto-if-nil))
	  (setq lap (delq lap0 lap))
	  (setq keep-going t))
	 ;;
	 ;; goto-X-if-nil     goto-Y X:  -->  goto-Y-if-non-nil X:
	 ;; goto-X-if-non-nil goto-Y X:  -->  goto-Y-if-nil     X:
	 ;;
	 ;; it is wrong to do the same thing for the -else-pop variants.
	 ;;
	 ((and (memq (car lap0)
                     '(byte-goto-if-nil byte-goto-if-not-nil)) ; gotoX
	       (eq 'byte-goto (car lap1))                      ; gotoY
	       (eq (cdr lap0) lap2))                           ; TAG X
	  (let ((inverse (if (eq 'byte-goto-if-nil (car lap0))
			     'byte-goto-if-not-nil 'byte-goto-if-nil)))
	    (byte-compile-log-lap "  %s %s %s:\t-->\t%s %s:"
				  lap0 lap1 lap2
				  (cons inverse (cdr lap1)) lap2)
	    (setq lap (delq lap0 lap))
	    (setcar lap1 inverse)
	    (setq keep-going t)))
	 ;;
	 ;; const goto-if-* --> whatever
	 ;;
	 ((and (eq 'byte-constant (car lap0))
	       (memq (car lap1) byte-conditional-ops)
               ;; If the `byte-constant's cdr is not a cons cell, it has
               ;; to be an index into the constant pool); even though
               ;; it'll be a constant, that constant is not known yet
               ;; (it's typically a free variable of a closure, so will
               ;; only be known when the closure will be built at
               ;; run-time).
               (consp (cdr lap0)))
	  (cond ((if (memq (car lap1) '(byte-goto-if-nil
                                        byte-goto-if-nil-else-pop))
                     (car (cdr lap0))
                   (not (car (cdr lap0))))
		 (byte-compile-log-lap "  %s %s\t-->\t<deleted>"
				       lap0 lap1)
		 (setq rest (cdr rest)
		       lap (delq lap0 (delq lap1 lap))))
		(t
		 (byte-compile-log-lap "  %s %s\t-->\t%s"
				       lap0 lap1
				       (cons 'byte-goto (cdr lap1)))
		 (when (memq (car lap1) byte-goto-always-pop-ops)
		   (setq lap (delq lap0 lap)))
		 (setcar lap1 'byte-goto)))
          (setq keep-going t))
	 ;;
	 ;; varref-X varref-X  -->  varref-X dup
	 ;; varref-X [dup ...] varref-X  -->  varref-X [dup ...] dup
	 ;; stackref-X [dup ...] stackref-X+N --> stackref-X [dup ...] dup
	 ;; We don't optimize the const-X variations on this here,
	 ;; because that would inhibit some goto optimizations; we
	 ;; optimize the const-X case after all other optimizations.
	 ;;
	 ((and (memq (car lap0) '(byte-varref byte-stack-ref))
	       (progn
		 (setq tmp (cdr rest))
                 (setq tmp2 0)
		 (while (eq (car (car tmp)) 'byte-dup)
		   (setq tmp2 (1+ tmp2))
                   (setq tmp (cdr tmp)))
		 t)
	       (eq (if (eq 'byte-stack-ref (car lap0))
                       (+ tmp2 1 (cdr lap0))
                     (cdr lap0))
                   (cdr (car tmp)))
	       (eq (car lap0) (car (car tmp))))
	  (if (memq byte-optimize-log '(t byte))
	      (let ((str ""))
		(setq tmp2 (cdr rest))
		(while (not (eq tmp tmp2))
		  (setq tmp2 (cdr tmp2)
			str (concat str " dup")))
		(byte-compile-log-lap "  %s%s %s\t-->\t%s%s dup"
				      lap0 str lap0 lap0 str)))
	  (setq keep-going t)
	  (setcar (car tmp) 'byte-dup)
	  (setcdr (car tmp) 0)
	  (setq rest tmp))
	 ;;
	 ;; TAG1: TAG2: --> TAG1: <deleted>
	 ;; (and other references to TAG2 are replaced with TAG1)
	 ;;
	 ((and (eq (car lap0) 'TAG)
	       (eq (car lap1) 'TAG))
	  (and (memq byte-optimize-log '(t byte))
	       (byte-compile-log "  adjacent tags %d and %d merged"
				 (nth 1 lap1) (nth 1 lap0)))
	  (setq tmp3 lap)
	  (while (setq tmp2 (rassq lap0 tmp3))
	    (setcdr tmp2 lap1)
	    (setq tmp3 (cdr (memq tmp2 tmp3))))
	  (setq lap (delq lap0 lap)
		keep-going t)
          ;; replace references to tag in jump tables, if any
          (dolist (table byte-compile-jump-tables)
            (maphash #'(lambda (value tag)
                         (when (equal tag lap0)
                           (puthash value lap1 table)))
                     table)))
	 ;;
	 ;; unused-TAG: --> <deleted>
	 ;;
	 ((and (eq 'TAG (car lap0))
	       (not (rassq lap0 lap))
               ;; make sure this tag isn't used in a jump-table
               (cl-loop for table in byte-compile-jump-tables
                        when (member lap0 (hash-table-values table))
                        return nil finally return t))
	  (and (memq byte-optimize-log '(t byte))
	       (byte-compile-log "  unused tag %d removed" (nth 1 lap0)))
	  (setq lap (delq lap0 lap)
		keep-going t))
	 ;;
	 ;; goto   ... --> goto   <delete until TAG or end>
	 ;; return ... --> return <delete until TAG or end>
	 ;; (unless a jump-table is being used, where deleting may affect
         ;; other valid case bodies)
         ;;
	 ((and (memq (car lap0) '(byte-goto byte-return))
	       (not (memq (car lap1) '(TAG nil)))
               ;; FIXME: Instead of deferring simply when jump-tables are
               ;; being used, keep a list of tags used for switch tags and
               ;; use them instead (see `byte-compile-inline-lapcode').
               (not byte-compile-jump-tables))
	  (setq tmp rest)
	  (let ((i 0)
		(opt-p (memq byte-optimize-log '(t lap)))
		str deleted)
	    (while (and (setq tmp (cdr tmp))
			(not (eq 'TAG (car (car tmp)))))
	      (if opt-p (setq deleted (cons (car tmp) deleted)
			      str (concat str " %s")
			      i (1+ i))))
	    (if opt-p
		(let ((tagstr
		       (if (eq 'TAG (car (car tmp)))
			   (format "%d:" (car (cdr (car tmp))))
			 (or (car tmp) ""))))
		  (if (< i 6)
		      (apply 'byte-compile-log-lap-1
			     (concat "  %s" str
				     " %s\t-->\t%s <deleted> %s")
			     lap0
			     (nconc (nreverse deleted)
				    (list tagstr lap0 tagstr)))
		    (byte-compile-log-lap
		     "  %s <%d unreachable op%s> %s\t-->\t%s <deleted> %s"
		     lap0 i (if (= i 1) "" "s")
		     tagstr lap0 tagstr))))
	    (rplacd rest tmp))
	  (setq keep-going t))
	 ;;
	 ;; <safe-op> unbind --> unbind <safe-op>
	 ;; (this may enable other optimizations.)
	 ;;
	 ((and (eq 'byte-unbind (car lap1))
	       (memq (car lap0) byte-after-unbind-ops))
	  (byte-compile-log-lap "  %s %s\t-->\t%s %s" lap0 lap1 lap1 lap0)
	  (setcar rest lap1)
	  (setcar (cdr rest) lap0)
	  (setq keep-going t))
	 ;;
	 ;; varbind-X unbind-N         -->  discard unbind-(N-1)
	 ;; save-excursion unbind-N    -->  unbind-(N-1)
	 ;; save-restriction unbind-N  -->  unbind-(N-1)
	 ;;
	 ((and (eq 'byte-unbind (car lap1))
	       (memq (car lap0) '(byte-varbind byte-save-excursion
				  byte-save-restriction))
	       (< 0 (cdr lap1)))
	  (if (zerop (setcdr lap1 (1- (cdr lap1))))
	      (delq lap1 rest))
	  (if (eq (car lap0) 'byte-varbind)
	      (setcar rest (cons 'byte-discard 0))
	    (setq lap (delq lap0 lap)))
	  (byte-compile-log-lap "  %s %s\t-->\t%s %s"
		                lap0 (cons (car lap1) (1+ (cdr lap1)))
		                (if (eq (car lap0) 'byte-varbind)
		                    (car rest)
		                  (car (cdr rest)))
		                (if (and (/= 0 (cdr lap1))
			                 (eq (car lap0) 'byte-varbind))
			            (car (cdr rest))
			          ""))
	  (setq keep-going t))
	 ;;
	 ;; goto*-X ... X: goto-Y  --> goto*-Y
	 ;; goto-X ...  X: return  --> return
	 ;;
	 ((and (memq (car lap0) byte-goto-ops)
	       (memq (car (setq tmp (nth 1 (memq (cdr lap0) lap))))
		     '(byte-goto byte-return)))
	  (cond ((and (not (eq tmp lap0))
		      (or (eq (car lap0) 'byte-goto)
			  (eq (car tmp) 'byte-goto)))
		 (byte-compile-log-lap "  %s [%s]\t-->\t%s"
				       (car lap0) tmp tmp)
		 (if (eq (car tmp) 'byte-return)
		     (setcar lap0 'byte-return))
		 (setcdr lap0 (cdr tmp))
		 (setq keep-going t))))
	 ;;
	 ;; goto-*-else-pop X ... X: goto-if-* --> whatever
	 ;; goto-*-else-pop X ... X: discard --> whatever
	 ;;
	 ((and (memq (car lap0) '(byte-goto-if-nil-else-pop
				  byte-goto-if-not-nil-else-pop))
	       (memq (car (car (setq tmp (cdr (memq (cdr lap0) lap)))))
		     (eval-when-compile
		       (cons 'byte-discard byte-conditional-ops)))
	       (not (eq lap0 (car tmp))))
	  (setq tmp2 (car tmp))
	  (setq tmp3 (assq (car lap0) '((byte-goto-if-nil-else-pop
					 byte-goto-if-nil)
					(byte-goto-if-not-nil-else-pop
					 byte-goto-if-not-nil))))
	  (if (memq (car tmp2) tmp3)
	      (progn (setcar lap0 (car tmp2))
		     (setcdr lap0 (cdr tmp2))
		     (byte-compile-log-lap "  %s-else-pop [%s]\t-->\t%s"
					   (car lap0) tmp2 lap0))
	    ;; Get rid of the -else-pop's and jump one step further.
	    (or (eq 'TAG (car (nth 1 tmp)))
		(setcdr tmp (cons (byte-compile-make-tag)
				  (cdr tmp))))
	    (byte-compile-log-lap "  %s [%s]\t-->\t%s <skip>"
				  (car lap0) tmp2 (nth 1 tmp3))
	    (setcar lap0 (nth 1 tmp3))
	    (setcdr lap0 (nth 1 tmp)))
	  (setq keep-going t))
	 ;;
	 ;; const goto-X ... X: goto-if-* --> whatever
	 ;; const goto-X ... X: discard   --> whatever
	 ;;
	 ((and (eq (car lap0) 'byte-constant)
	       (eq (car lap1) 'byte-goto)
	       (memq (car (car (setq tmp (cdr (memq (cdr lap1) lap)))))
		     (eval-when-compile
		       (cons 'byte-discard byte-conditional-ops)))
	       (not (eq lap1 (car tmp))))
	  (setq tmp2 (car tmp))
	  (cond ((when (consp (cdr lap0))
		   (memq (car tmp2)
			 (if (null (car (cdr lap0)))
			     '(byte-goto-if-nil byte-goto-if-nil-else-pop)
			   '(byte-goto-if-not-nil
			     byte-goto-if-not-nil-else-pop))))
		 (byte-compile-log-lap "  %s goto [%s]\t-->\t%s %s"
				       lap0 tmp2 lap0 tmp2)
		 (setcar lap1 (car tmp2))
		 (setcdr lap1 (cdr tmp2))
		 ;; Let next step fix the (const,goto-if*) sequence.
		 (setq rest (cons nil rest))
		 (setq keep-going t))
		((or (consp (cdr lap0))
		     (eq (car tmp2) 'byte-discard))
		 ;; Jump one step further
		 (byte-compile-log-lap
		  "  %s goto [%s]\t-->\t<deleted> goto <skip>"
		  lap0 tmp2)
		 (or (eq 'TAG (car (nth 1 tmp)))
		     (setcdr tmp (cons (byte-compile-make-tag)
				       (cdr tmp))))
		 (setcdr lap1 (car (cdr tmp)))
		 (setq lap (delq lap0 lap))
		 (setq keep-going t))))
	 ;;
	 ;; X: varref-Y    ...     varset-Y goto-X  -->
	 ;; X: varref-Y Z: ... dup varset-Y goto-Z
	 ;; (varset-X goto-BACK, BACK: varref-X --> copy the varref down.)
	 ;; (This is so usual for while loops that it is worth handling).
         ;;
         ;; Here again, we could do it for stack-ref/stack-set, but
	 ;; that's replacing a stack-ref-Y with a stack-ref-0, which
         ;; is a very minor improvement (if any), at the cost of
	 ;; more stack use and more byte-code.  Let's not do it.
	 ;;
	 ((and (eq (car lap1) 'byte-varset)
	       (eq (car lap2) 'byte-goto)
	       (not (memq (cdr lap2) rest)) ;Backwards jump
	       (eq (car (car (setq tmp (cdr (memq (cdr lap2) lap)))))
		   'byte-varref)
	       (eq (cdr (car tmp)) (cdr lap1))
	       (not (memq (car (cdr lap1)) byte-boolean-vars)))
	  ;;(byte-compile-log-lap "  Pulled %s to end of loop" (car tmp))
	  (let ((newtag (byte-compile-make-tag)))
	    (byte-compile-log-lap
	     "  %s: %s ... %s %s\t-->\t%s: %s %s: ... %s %s %s"
	     (nth 1 (cdr lap2)) (car tmp)
             lap1 lap2
	     (nth 1 (cdr lap2)) (car tmp)
	     (nth 1 newtag) 'byte-dup lap1
	     (cons 'byte-goto newtag)
	     )
	    (setcdr rest (cons (cons 'byte-dup 0) (cdr rest)))
	    (setcdr tmp (cons (setcdr lap2 newtag) (cdr tmp))))
	  (setq add-depth 1)
	  (setq keep-going t))
	 ;;
	 ;; goto-X Y: ... X: goto-if*-Y  -->  goto-if-not-*-X+1 Y:
	 ;; (This can pull the loop test to the end of the loop)
	 ;;
	 ((and (eq (car lap0) 'byte-goto)
	       (eq (car lap1) 'TAG)
	       (eq lap1
		   (cdr (car (setq tmp (cdr (memq (cdr lap0) lap))))))
	       (memq (car (car tmp))
		     '(byte-goto byte-goto-if-nil byte-goto-if-not-nil
		       byte-goto-if-nil-else-pop)))
	  ;;	       (byte-compile-log-lap "  %s %s, %s %s  --> moved conditional"
	  ;;				     lap0 lap1 (cdr lap0) (car tmp))
	  (let ((newtag (byte-compile-make-tag)))
	    (byte-compile-log-lap
	     "%s %s: ... %s: %s\t-->\t%s ... %s:"
	     lap0 (nth 1 lap1) (nth 1 (cdr lap0)) (car tmp)
	     (cons (cdr (assq (car (car tmp))
			      '((byte-goto-if-nil . byte-goto-if-not-nil)
				(byte-goto-if-not-nil . byte-goto-if-nil)
				(byte-goto-if-nil-else-pop .
				                           byte-goto-if-not-nil-else-pop)
				(byte-goto-if-not-nil-else-pop .
				                               byte-goto-if-nil-else-pop))))
		   newtag)

	     (nth 1 newtag)
	     )
	    (setcdr tmp (cons (setcdr lap0 newtag) (cdr tmp)))
	    (if (eq (car (car tmp)) 'byte-goto-if-nil-else-pop)
		;; We can handle this case but not the -if-not-nil case,
		;; because we won't know which non-nil constant to push.
		(setcdr rest (cons (cons 'byte-constant
					 (byte-compile-get-constant nil))
				   (cdr rest))))
	    (setcar lap0 (nth 1 (memq (car (car tmp))
				      '(byte-goto-if-nil-else-pop
					byte-goto-if-not-nil
					byte-goto-if-nil
					byte-goto-if-not-nil
					byte-goto byte-goto))))
	    )
	  (setq keep-going t))

	 ;;
	 ;; stack-set-M [discard/discardN ...]  -->  discardN-preserve-tos
	 ;; stack-set-M [discard/discardN ...]  -->  discardN
	 ;;
	 ((and (eq (car lap0) 'byte-stack-set)
	       (memq (car lap1) '(byte-discard byte-discardN))
	       (progn
	         ;; See if enough discard operations follow to expose or
	         ;; destroy the value stored by the stack-set.
	         (setq tmp (cdr rest))
	         (setq tmp2 (1- (cdr lap0)))
	         (setq tmp3 0)
	         (while (memq (car (car tmp)) '(byte-discard byte-discardN))
	           (setq tmp3
                         (+ tmp3 (if (eq (car (car tmp)) 'byte-discard)
                                     1
                                   (cdr (car tmp)))))
	           (setq tmp (cdr tmp)))
	         (>= tmp3 tmp2)))
	  ;; Do the optimization.
	  (setq lap (delq lap0 lap))
          (setcar lap1
                  (if (= tmp2 tmp3)
                      ;; The value stored is the new TOS, so pop one more
                      ;; value (to get rid of the old value) using the
                      ;; TOS-preserving discard operator.
                      'byte-discardN-preserve-tos
                    ;; Otherwise, the value stored is lost, so just use a
                    ;; normal discard.
                    'byte-discardN))
          (setcdr lap1 (1+ tmp3))
	  (setcdr (cdr rest) tmp)
	  (byte-compile-log-lap "  %s [discard/discardN]...\t-->\t%s"
	                        lap0 lap1))

	 ;;
	 ;; discardN-preserve-tos return  -->  return
	 ;; dup return  -->  return
	 ;; stack-set-N return  -->  return     ; where N is TOS-1
	 ;;
	 ((and (eq (car lap1) 'byte-return)
	       (or (memq (car lap0) '(byte-discardN-preserve-tos byte-dup))
	           (and (eq (car lap0) 'byte-stack-set)
	                (= (cdr lap0) 1))))
	  (setq keep-going t)
	  ;; The byte-code interpreter will pop the stack for us, so
	  ;; we can just leave stuff on it.
	  (setq lap (delq lap0 lap))
	  (byte-compile-log-lap "  %s %s\t-->\t%s" lap0 lap1 lap1))

	 ;;
	 ;; goto-X ... X: discard  ==>  discard goto-Y ... X: discard Y:
	 ;;
	 ((and (eq (car lap0) 'byte-goto)
	       (setq tmp (cdr (memq (cdr lap0) lap)))
	       (memq (caar tmp) '(byte-discard byte-discardN
	                          byte-discardN-preserve-tos)))
	  (byte-compile-log-lap
	   "  goto-X .. X: \t-->\t%s goto-X.. X: %s Y:"
	   (car tmp) (car tmp))
	  (setq keep-going t)
	  (let* ((newtag (byte-compile-make-tag))
	         ;; Make a copy, since we sometimes modify insts in-place!
	         (newdiscard (cons (caar tmp) (cdar tmp)))
	         (newjmp (cons (car lap0) newtag)))
	    (push newtag (cdr tmp))     ;Push new tag after the discard.
	    (setcar rest newdiscard)
	    (push newjmp (cdr rest))))

	 ;;
	 ;; const discardN-preserve-tos ==> discardN const
	 ;;
	 ((and (eq (car lap0) 'byte-constant)
	       (eq (car lap1) 'byte-discardN-preserve-tos))
	  (setq keep-going t)
	  (let ((newdiscard (cons 'byte-discardN (cdr lap1))))
	    (byte-compile-log-lap
	     "  %s %s\t-->\t%s %s" lap0 lap1 newdiscard lap0)
	    (setf (car rest) newdiscard)
	    (setf (cadr rest) lap0)))
	 )
	(setq rest (cdr rest)))
      )
    ;; Cleanup stage:
    ;; Rebuild byte-compile-constants / byte-compile-variables.
    ;; Simple optimizations that would inhibit other optimizations if they
    ;; were done in the optimizing loop, and optimizations which there is no
    ;; need to do more than once.
    (setq byte-compile-constants nil
	  byte-compile-variables nil)
    (setq rest lap)
    (byte-compile-log-lap "  ---- final pass")
    (while rest
      (setq lap0 (car rest)
	    lap1 (nth 1 rest))
      (if (memq (car lap0) byte-constref-ops)
	  (if (memq (car lap0) '(byte-constant byte-constant2))
	      (unless (memq (cdr lap0) byte-compile-constants)
		(setq byte-compile-constants (cons (cdr lap0)
						   byte-compile-constants)))
	    (unless (memq (cdr lap0) byte-compile-variables)
	      (setq byte-compile-variables (cons (cdr lap0)
						 byte-compile-variables)))))
      (cond (;;
	     ;; const-C varset-X const-C  -->  const-C dup varset-X
	     ;; const-C varbind-X const-C  -->  const-C dup varbind-X
	     ;;
	     (and (eq (car lap0) 'byte-constant)
		  (eq (car (nth 2 rest)) 'byte-constant)
		  (eq (cdr lap0) (cdr (nth 2 rest)))
		  (memq (car lap1) '(byte-varbind byte-varset)))
	     (byte-compile-log-lap "  %s %s %s\t-->\t%s dup %s"
				   lap0 lap1 lap0 lap0 lap1)
	     (setcar (cdr (cdr rest)) (cons (car lap1) (cdr lap1)))
	     (setcar (cdr rest) (cons 'byte-dup 0))
	     (setq add-depth 1))
	    ;;
	    ;; const-X  [dup/const-X ...]   -->  const-X  [dup ...] dup
	    ;; varref-X [dup/varref-X ...]  -->  varref-X [dup ...] dup
	    ;;
	    ((memq (car lap0) '(byte-constant byte-varref))
	     (setq tmp rest
		   tmp2 nil)
	     (while (progn
		      (while (eq 'byte-dup (car (car (setq tmp (cdr tmp))))))
		      (and (eq (cdr lap0) (cdr (car tmp)))
			   (eq (car lap0) (car (car tmp)))))
	       (setcar tmp (cons 'byte-dup 0))
	       (setq tmp2 t))
	     (if tmp2
		 (byte-compile-log-lap
		  "  %s [dup/%s]...\t-->\t%s dup..." lap0 lap0 lap0)))
	    ;;
	    ;; unbind-N unbind-M  -->  unbind-(N+M)
	    ;;
	    ((and (eq 'byte-unbind (car lap0))
		  (eq 'byte-unbind (car lap1)))
	     (byte-compile-log-lap "  %s %s\t-->\t%s" lap0 lap1
				   (cons 'byte-unbind
					 (+ (cdr lap0) (cdr lap1))))
	     (setq lap (delq lap0 lap))
	     (setcdr lap1 (+ (cdr lap1) (cdr lap0))))

	    ;;
	    ;; discard/discardN/discardN-preserve-tos-X discard/discardN-Y  -->
	    ;; discardN-(X+Y)
	    ;;
	    ((and (memq (car lap0)
			'(byte-discard byte-discardN
			  byte-discardN-preserve-tos))
		  (memq (car lap1) '(byte-discard byte-discardN)))
	     (setq lap (delq lap0 lap))
	     (byte-compile-log-lap
	      "  %s %s\t-->\t(discardN %s)"
	      lap0 lap1
	      (+ (if (eq (car lap0) 'byte-discard) 1 (cdr lap0))
		 (if (eq (car lap1) 'byte-discard) 1 (cdr lap1))))
	     (setcdr lap1 (+ (if (eq (car lap0) 'byte-discard) 1 (cdr lap0))
			     (if (eq (car lap1) 'byte-discard) 1 (cdr lap1))))
	     (setcar lap1 'byte-discardN))

	    ;;
	    ;; discardN-preserve-tos-X discardN-preserve-tos-Y  -->
	    ;; discardN-preserve-tos-(X+Y)
	    ;;
	    ((and (eq (car lap0) 'byte-discardN-preserve-tos)
		  (eq (car lap1) 'byte-discardN-preserve-tos))
	     (setq lap (delq lap0 lap))
	     (setcdr lap1 (+ (cdr lap0) (cdr lap1)))
	     (byte-compile-log-lap "  %s %s\t-->\t%s" lap0 lap1 (car rest)))
            )
      (setq rest (cdr rest)))
    (setq byte-compile-maxdepth (+ byte-compile-maxdepth add-depth)))
  lap)

(provide 'byte-opt)


;; To avoid "lisp nesting exceeds max-lisp-eval-depth" when this file compiles
;; itself, compile some of its most used recursive functions (at load time).
;;
(eval-when-compile
 (or (byte-code-function-p (symbol-function 'byte-optimize-form))
     (subr-native-elisp-p (symbol-function 'byte-optimize-form))
     (assq 'byte-code (symbol-function 'byte-optimize-form))
     (let ((byte-optimize nil)
	   (byte-compile-warnings nil))
       (mapc (lambda (x)
	       (or noninteractive (message "compiling %s..." x))
	       (byte-compile x)
	       (or noninteractive (message "compiling %s...done" x)))
	     '(byte-optimize-form
	       byte-optimize-body
	       byte-optimize-constant-args
	       byte-optimize-binary-predicate
	       ;; Inserted some more than necessary, to speed it up.
	       byte-optimize-form-code-walker
	       byte-optimize-lapcode))))
 nil)

;;; byte-opt.el ends here<|MERGE_RESOLUTION|>--- conflicted
+++ resolved
@@ -456,7 +456,6 @@
       ;; is a *value* and shouldn't appear in the car.
       (`((closure . ,_) . ,_) form)
 
-<<<<<<< HEAD
       (`(setq . ,args)
        (let ((var-expr-list nil))
          (while args
@@ -483,23 +482,6 @@
              (push value var-expr-list))
            (setq args (cddr args)))
          (cons fn (nreverse var-expr-list))))
-=======
-      (`(setq ,var ,expr)
-       (let ((lexvar (assq var byte-optimize--lexvars))
-             (value (byte-optimize-form expr nil)))
-         (when lexvar
-           (setcar (cdr lexvar) t)    ; Mark variable to be kept.
-           (setcdr (cdr lexvar) nil)  ; Inhibit further substitution.
-
-           (when (memq var byte-optimize--aliased-vars)
-             ;; Cancel aliasing of variables aliased to this one.
-             (dolist (v byte-optimize--lexvars)
-               (when (eq (nth 2 v) var)
-                 ;; V is bound to VAR but VAR is now mutated:
-                 ;; cancel aliasing.
-                 (setcdr (cdr v) nil)))))
-         `(,fn ,var ,value)))
->>>>>>> 1ac74e28
 
       (`(defvar ,(and (pred symbolp) name) . ,rest)
        (let ((optimized-rest (and rest
@@ -716,17 +698,12 @@
     (let ((byte-optimize--lexvars nil))
       (cons
        (mapcar (lambda (binding)
-<<<<<<< HEAD
 	         (if (symbolp binding)
 		     binding
 	           (when (or (atom binding) (cddr binding))
 		     (byte-compile-warn "malformed let binding: `%S'" binding))
 	           (list (car binding)
 		         (byte-optimize-form (nth 1 binding) nil))))
-=======
-	         (list (car binding)
-		       (byte-optimize-form (nth 1 binding) nil)))
->>>>>>> 1ac74e28
 	       (car form))
        (byte-optimize-body (cdr form) for-effect)))))
 
