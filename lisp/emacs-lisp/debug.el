--- conflicted
+++ resolved
@@ -172,16 +172,7 @@
 
 A non-nil `inhibit-redisplay' precludes any action."
   (interactive)
-<<<<<<< HEAD
   (if inhibit-redisplay
-=======
-  (if (or inhibit-redisplay
-          (debugger--duplicate-p args))
-      ;; Don't really try to enter debugger within an eval from redisplay
-      ;; or if we already popper into the debugger for this error,
-      ;; which can happen when we have several nested `handler-bind's that
-      ;; want to invoke the debugger.
->>>>>>> 445e2499
       debugger-value
     (setq debugger--last-error nil)
     (let ((non-interactive-frame
