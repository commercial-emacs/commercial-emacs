;;; debug.el --- debuggers and related commands for Emacs  -*- lexical-binding: t -*-

;; Copyright (C) 1985-1986, 1994, 2001-2024 Free Software Foundation,
;; Inc.

;; Maintainer: emacs-devel@gnu.org
;; Keywords: lisp, tools, maint

;; This file is NOT part of GNU Emacs.

;; GNU Emacs is free software: you can redistribute it and/or modify
;; it under the terms of the GNU General Public License as published by
;; the Free Software Foundation, either version 3 of the License, or
;; (at your option) any later version.

;; GNU Emacs is distributed in the hope that it will be useful,
;; but WITHOUT ANY WARRANTY; without even the implied warranty of
;; MERCHANTABILITY or FITNESS FOR A PARTICULAR PURPOSE.  See the
;; GNU General Public License for more details.

;; You should have received a copy of the GNU General Public License
;; along with GNU Emacs.  If not, see <https://www.gnu.org/licenses/>.

;;; Commentary:

;; This is a major mode documented in the Emacs Lisp manual.

;;; Code:

(require 'cl-lib)
(require 'backtrace)

(defgroup debugger nil
  "Debuggers and related commands for Emacs."
  :prefix "debugger-"
  :group 'debug)

(defcustom debugger-mode-hook nil
  "Hooks run when `debugger-mode' is turned on."
  :type 'hook
  :group 'debugger
  :version "20.3")

(defcustom debugger-batch-max-lines 40
  "Maximum lines to show in debugger buffer in a noninteractive Emacs.
When the debugger is entered and Emacs is running in batch mode,
if the backtrace text has more than this many lines,
the middle is discarded, and just the beginning and end are displayed."
  :type 'integer
  :group 'debugger
  :version "21.1")

(defcustom debugger-print-function #'cl-prin1
  "Function used to print values in the debugger backtraces."
  :type '(choice (const cl-prin1)
                 (const prin1)
                 function)
  :version "26.1")

(defcustom debugger-bury-or-kill 'bury
  "What to do with the debugger buffer when exiting `debug'.
The value affects the behavior of operations on any window
previously showing the debugger buffer.

nil means that if its window is not deleted when exiting the
  debugger, invoking `switch-to-prev-buffer' will usually show
  the debugger buffer again.

`append' means that if the window is not deleted, the debugger
  buffer moves to the end of the window's previous buffers so
  it's less likely that a future invocation of
  `switch-to-prev-buffer' will switch to it.  Also, it moves the
  buffer to the end of the frame's buffer list.

`bury' means that if the window is not deleted, its buffer is
  removed from the window's list of previous buffers.  Also, it
  moves the buffer to the end of the frame's buffer list.  This
  value provides the most reliable remedy to not have
  `switch-to-prev-buffer' switch to the debugger buffer again
  without killing the buffer.

`kill' means to kill the debugger buffer.

The value used here is passed to `quit-restore-window'."
  :type '(choice
	  (const :tag "Keep alive" nil)
	  (const :tag "Append" append)
	  (const :tag "Bury" bury)
	  (const :tag "Kill" kill))
  :group 'debugger
  :version "24.3")

(defcustom debug-allow-recursive-debug nil
  "If non-nil, erroring in debug and edebug won't recursively debug."
  :type 'boolean
  :version "29.1")

(defconst debugger-buffer-name "*Backtrace*")

(defvar debugger-step-after-exit nil
  "Non-nil means \"single-step\" after the debugger exits.")

(defvar debugger-value nil
  "This is the value for the debugger to return, when it returns.")

(defvar debugger-old-buffer nil
  "This is the buffer that was current when the debugger was entered.")

(defvar debugger-previous-window nil
  "This is the window last showing the debugger buffer.")

(defvar debugger-previous-window-height nil
  "The last recorded height of `debugger-previous-window'.")

(defvar debugger-outer-match-data)
(defvar debugger-will-be-back nil
  "Non-nil if we expect to get back in the debugger soon.")

(defvar inhibit-debug-on-entry nil
  "Non-nil means that `debug-on-entry' is disabled.")

(defvar debugger-jumping-flag nil
  "Non-nil means that `debug-on-entry' is disabled.
This variable is used by `debugger-jump', `debugger-step-through',
and `debugger-reenable' to temporarily disable `debug-on-entry'.")

(defvar inhibit-trace)                  ;Not yet implemented.

(defvar debugger-args nil
  "Arguments with which the debugger was called.
It is a list expected to take the form (CAUSE . REST)
where CAUSE can be:
- debug: called for entry to a flagged function.
- t: called because of `debug-on-next-call'.
- lambda: same thing but via `funcall'.
- exit: called because of exit of a flagged function.
- error: called because of `debug-on-error'.")

(cl-defstruct (debugger--buffer-state
            (:constructor debugger--save-buffer-state
                          (&aux (mode     major-mode)
                                (header   backtrace-insert-header-function)
                                (frames   backtrace-frames)
                                (content  (buffer-string))
                                (pos      (point)))))
  mode header frames content pos)

(defun debugger--restore-buffer-state (state)
  (unless (derived-mode-p (debugger--buffer-state-mode state))
    (funcall (debugger--buffer-state-mode state)))
  (setq backtrace-insert-header-function (debugger--buffer-state-header state)
        backtrace-frames (debugger--buffer-state-frames state))
  (let ((inhibit-read-only t))
    (erase-buffer)
    (insert (debugger--buffer-state-content state)))
  (goto-char (debugger--buffer-state-pos state)))

;;;###autoload
(setq debugger 'debug)
;;;###autoload
(defun debug (&rest args)
  "Enter debugger.  \\<debugger-mode-map>`\\[debugger-continue]' returns from the debugger.

ARGS are for internal use of the evaluator, which inserts the
symbol \\='debug to avoid printing extraneous debugger stack frames.

A non-nil `inhibit-redisplay' precludes any action."
  (interactive)
  (if inhibit-redisplay
      debugger-value
    (let ((non-interactive-frame
           (or noninteractive           ;FIXME: Presumably redundant.
               ;; If we're in the initial-frame (where `message' just
               ;; outputs to stdout) so there's no tty or GUI frame to
               ;; display the backtrace and interact with it: just dump a
               ;; backtrace to stdout.  This happens for example while
               ;; handling an error in code from early-init.el with
               ;; --debug-init.
               (and (eq t (framep (selected-frame)))
                    (equal "initial_terminal" (terminal-name)))))
          ;; Don't let `inhibit-message' get in our way (especially important if
          ;; `non-interactive-frame' evaluated to a non-nil value.
          inhibit-message
          ;; We may be entering the debugger from a context that has
          ;; let-bound `inhibit-read-only', which means that all
          ;; buffers would be read/write while the debugger is running.
          inhibit-read-only)
      (unless non-interactive-frame
        (message "Entering debugger..."))
<<<<<<< HEAD
      (let* ((debugger-old-buffer (current-buffer))
             (debugger-previous-state
              (when-let ((buf (get-buffer debugger-buffer-name)))
                (with-current-buffer buf
                  (debugger--save-buffer-state))))
             (debugger-buffer (get-buffer-create debugger-buffer-name))
             (debugger-args args)
	     ;; Save the outer values of these vars for the `e' command
	     ;; before we replace the values.
	     (debugger-outer-match-data (match-data))
	     (debugger-with-timeout-suspend (with-timeout-suspend))
             debugger-value debugger-window
             debugger-step-after-exit debugger-will-be-back
             debugger-step-after-exit
	     ;; Don't keep reading from an executing kbd macro!
             executing-kbd-macro)
=======
      (let (debugger-value
	    (debugger-previous-state
             (if (get-buffer "*Backtrace*")
                 (with-current-buffer "*Backtrace*"
                   (debugger--save-buffer-state))))
            (debugger-args args)
	    (debugger-buffer (get-buffer-create "*Backtrace*"))
	    (debugger-old-buffer (current-buffer))
	    (debugger-window nil)
	    (debugger-step-after-exit nil)
            (debugger-will-be-back nil)
	    ;; Don't keep reading from an executing kbd macro!
	    (executing-kbd-macro nil)
	    ;; Save the outer values of these vars for the `e' command
	    ;; before we replace the values.
	    (debugger-outer-match-data (match-data))
	    (debugger-with-timeout-suspend (with-timeout-suspend)))
>>>>>>> 6d1c1fca
        ;; Set this instead of binding it, so that `q'
        ;; will not restore it.
        (setq overriding-terminal-local-map nil)
        ;; Don't let these magic variables affect the debugger itself.
        (let ((inhibit-trace t)
	      (load-read-function #'read)
	      ;; If we are inside a minibuffer, allow nesting
	      ;; so that we don't get an error from the `e' command.
	      (enable-recursive-minibuffers
	       (or enable-recursive-minibuffers (> (minibuffer-depth) 0)))
	      (standard-input t)
              (standard-output t)
	      (window-configuration (current-window-configuration))
              last-command this-command track-mouse
	      unread-command-events
	      unread-post-input-method-events
	      inhibit-redisplay cursor-in-echo-area
	      last-input-event last-command-event last-nonmenu-event
	      last-event-frame
	      overriding-local-map)
	  (unwind-protect
	      (save-excursion
	        (when (eq (car debugger-args) 'debug)
		  (let ((base (debugger--backtrace-base)))
		    (backtrace-debug 1 t base) ;FIXME!
		    ;; Place an extra debug-on-exit for macro's.
		    (when (eq 'lambda (car-safe (cadr (backtrace-frame 1 base))))
		      (backtrace-debug 2 t base))))
                (with-current-buffer debugger-buffer
                  (unless (derived-mode-p 'debugger-mode)
	            (debugger-mode))
	          (debugger-setup-buffer debugger-args)
	          (when non-interactive-frame
		    ;; If the backtrace is long, save the beginning
		    ;; and the end, but discard the middle.
                    (let ((inhibit-read-only t))
		      (when (> (count-lines (point-min) (point-max))
			       debugger-batch-max-lines)
		        (goto-char (point-min))
		        (forward-line (/ debugger-batch-max-lines 2))
		        (let ((middlestart (point)))
		          (goto-char (point-max))
		          (forward-line (- (/ debugger-batch-max-lines 2)))
		          (delete-region middlestart (point)))
		        (insert "...\n")))
		    (message "%s" (buffer-string))
		    (kill-emacs -1)))
	        (pop-to-buffer
	         debugger-buffer
	         `((display-buffer-reuse-window
		    display-buffer-in-previous-window
		    display-buffer-below-selected)
		   . ((window-min-height . 10)
                      (window-height . fit-window-to-buffer)
		      ,@(when (and (window-live-p debugger-previous-window)
				   (frame-visible-p
				    (window-frame debugger-previous-window)))
		          `((previous-window . ,debugger-previous-window))))))
	        (setq debugger-window (selected-window))
		(when debugger-jumping-flag
		  ;; Restore previous height of debugger window.
		  (ignore-errors
		    (window-resize
		     debugger-window
		     (- debugger-previous-window-height
			(window-total-height debugger-window))))
		  (setq debugger-previous-window debugger-window))
	        (message "")
	        (let (standard-output
		      (buffer-read-only t))
		  (message "")
		  ;; Make sure we unbind buffer-read-only in the right buffer.
		  (save-excursion (recursive-edit))))
	    (when (and (window-live-p debugger-window)
		       (eq (window-buffer debugger-window) debugger-buffer))
	      ;; Record height of debugger window.
	      (setq debugger-previous-window-height
		    (window-total-height debugger-window)))
	    (if debugger-will-be-back
	        ;; Restore previous window configuration (Bug#12623).
	        (set-window-configuration window-configuration)
	      (when (and (window-live-p debugger-window)
		         (eq (window-buffer debugger-window) debugger-buffer))
	        ;; Unshow debugger-buffer.
		(quit-restore-window debugger-window debugger-bury-or-kill)
		;; Restore current buffer (Bug#12502).
		(set-buffer debugger-old-buffer))
              ;; Forget debugger window, it won't be back (Bug#17882).
              (setq debugger-previous-window nil))
            ;; Restore previous state of debugger-buffer in case we were
            ;; in a recursive invocation of the debugger, otherwise just
            ;; kill the buffer.
	    (when (buffer-live-p debugger-buffer)
              (if debugger-previous-state
	          (with-current-buffer debugger-buffer
	            (debugger--restore-buffer-state debugger-previous-state))
                (let (kill-buffer-query-functions)
                  (kill-buffer debugger-buffer))))
	    (with-timeout-unsuspend debugger-with-timeout-suspend)
	    (set-match-data debugger-outer-match-data)))
        (setq debug-on-next-call debugger-step-after-exit)
        debugger-value))))

(defun debugger--print (obj &optional stream)
  (condition-case err
      (funcall debugger-print-function obj stream)
    (error
     (message "Error in debug printer: %S" err)
     (prin1 obj stream))))

(make-obsolete 'debugger-insert-backtrace
               "use a `backtrace-mode' buffer or `backtrace-to-string'."
               "27.1")

(defun debugger-insert-backtrace (frames do-xrefs)
  "Format and insert the backtrace FRAMES at point.
Make functions into cross-reference buttons if DO-XREFS is non-nil."
  (insert (if do-xrefs
              (backtrace--to-string frames)
            (backtrace-to-string frames))))

(defun debugger-setup-buffer (args)
  "Initialize the `*Backtrace*' buffer for entry to the debugger.
That buffer should be current already and in `debugger-mode'."
  (setq backtrace-frames
        ;; The `base' frame is the one that gets index 0 and it is the entry to
        ;; the debugger, so drop it with `cdr'.
        (cdr (backtrace-get-frames (debugger--backtrace-base))))
  (when (eq (car-safe args) 'exit)
    (setq debugger-value (nth 1 args))
    (setf (cl-getf (backtrace-frame-flags (car backtrace-frames))
                   :debug-on-exit)
          nil))

  (setq backtrace-view (plist-put backtrace-view :show-flags t)
        backtrace-insert-header-function (lambda ()
                                           (debugger--insert-header args))
        backtrace-print-function debugger-print-function)
  (backtrace-print)
  ;; Place point on "stack frame 0" (bug#15101).
  (goto-char (point-min))
  (search-forward ":" (line-end-position) t)
  (when (and (< (point) (line-end-position))
             (= (char-after) ?\s))
    (forward-char)))

(defun debugger--insert-header (args)
  "Insert the header for the debugger's Backtrace buffer.
Include the reason for debugger entry from ARGS."
  (insert "Debugger entered")
  (pcase (car args)
    ;; lambda is for debug-on-call when a function call is next.
    ;; debug is for debug-on-entry function called.
    ((or 'lambda 'debug)
     (insert "--entering a function:\n"))
    ;; Exiting a function.
    ('exit
     (insert "--returning value: ")
     (insert (backtrace-print-to-string debugger-value))
     (insert ?\n))
    ;; Watchpoint triggered.
    ((and 'watchpoint (let `(,symbol ,newval . ,details) (cdr args)))
     (insert
      "--"
      (pcase details
        ('(makunbound nil) (format "making %s void" symbol))
        (`(makunbound ,buffer) (format "killing local value of %s in buffer %s"
                                       symbol buffer))
        (`(defvaralias ,_) (format "aliasing %s to %s" symbol newval))
        (`(let ,_) (format "let-binding %s to %s" symbol
                           (backtrace-print-to-string newval)))
        (`(unlet ,_) (format "ending let-binding of %s" symbol))
        ('(set nil) (format "setting %s to %s" symbol
                            (backtrace-print-to-string newval)))
        (`(set ,buffer) (format "setting %s in buffer %s to %s"
                                symbol buffer
                                (backtrace-print-to-string newval)))
        (_ (error "Unrecognized watchpoint triggered %S" (cdr args))))
      ": ")
     (insert ?\n))
    ;; Debugger entered for an error.
    ('error
     (insert "--Lisp error: ")
     (insert (backtrace-print-to-string (nth 1 args)))
     (insert ?\n))
    ;; debug-on-call, when the next thing is an eval.
    ('t
     (insert "--beginning evaluation of function call form:\n"))
    ;; User calls debug directly.
    (_
     (insert ": ")
     (insert (backtrace-print-to-string (if (eq (car args) 'nil)
                                            (cdr args) args)))
     (insert ?\n))))


(defun debugger-step-through ()
  "Proceed, stepping through subexpressions of this expression.
Enter another debugger on next entry to eval, apply or funcall."
  (interactive)
  (setq debugger-step-after-exit t)
  (setq debugger-jumping-flag t)
  (setq debugger-will-be-back t)
  (add-hook 'post-command-hook 'debugger-reenable)
  (message "Proceeding, will debug on next eval or call.")
  (exit-recursive-edit))

(defun debugger-continue ()
  "Continue, evaluating this expression without stopping."
  (interactive)
  (unless debugger-may-continue
    (error "Cannot continue"))
  (message "Continuing.")

  ;; Check to see if we've flagged some frame for debug-on-exit, in which
  ;; case we'll probably come back to the debugger soon.
  (dolist (frame backtrace-frames)
    (when (plist-get (backtrace-frame-flags frame) :debug-on-exit)
      (setq debugger-will-be-back t)))
  (exit-recursive-edit))

(defun debugger-return-value (val)
  "Continue, specifying value to return.
This is only useful when the value returned from the debugger
will be used, such as in a debug on exit from a frame."
  (interactive "XReturn value (evaluated): ")
  (when (memq (car debugger-args) '(t lambda error debug))
    (error "Cannot return a value %s"
           (if (eq (car debugger-args) 'error)
               "from an error" "at function entrance")))
  (setq debugger-value val)
  (princ "Returning " t)
  (debugger--print debugger-value)
    ;; Check to see if we've flagged some frame for debug-on-exit, in which
    ;; case we'll probably come back to the debugger soon.
  (dolist (frame backtrace-frames)
    (when (plist-get (backtrace-frame-flags frame) :debug-on-exit)
      (setq debugger-will-be-back t)))
  (exit-recursive-edit))

(defun debugger-jump ()
  "Continue to exit from this frame, with all `debug-on-entry' suspended."
  (interactive)
  (debugger-frame)
  (setq debugger-jumping-flag t)
  (add-hook 'post-command-hook 'debugger-reenable)
  (message "Continuing through this frame")
  (setq debugger-will-be-back t)
  (exit-recursive-edit))

(defun debugger-reenable ()
  "Turn all `debug-on-entry' functions back on.
This function is put on `post-command-hook' by `debugger-jump' and
removes itself from that hook."
  (setq debugger-jumping-flag nil)
  (remove-hook 'post-command-hook 'debugger-reenable))

(defun debugger-frame-number ()
  "Return number of frames in backtrace before the one point points at."
  (let ((index (backtrace-get-index)))
    (unless index
      (error "This line is not a function call"))
    ;; We have 3 representations of the backtrace: the real in C in `specpdl',
    ;; the one stored in `backtrace-frames' and the textual version in
    ;; the buffer.  Check here that the one from `backtrace-frames' is in sync
    ;; with the one from `specpdl'.
    (cl-assert (equal (backtrace-frame-fun (nth index backtrace-frames))
                      (nth 1 (backtrace-frame (1+ index)
                                              (debugger--backtrace-base)))))
    ;; The `base' frame is the one that gets index 0 and it is the entry to
    ;; the debugger, so the first non-debugger frame is 1.
    ;; This `+1' skips the same frame as the `cdr' in
    ;; `debugger-setup-buffer'.
    (1+ index)))

(defun debugger-frame ()
  "Request entry to debugger when this frame exits.
Applies to the frame whose line point is on in the backtrace."
  (interactive)
  (backtrace-debug (debugger-frame-number) t (debugger--backtrace-base))
  (setf
   (cl-getf (backtrace-frame-flags (nth (backtrace-get-index) backtrace-frames))
            :debug-on-exit)
   t)
  (backtrace-update-flags))

(defun debugger-frame-clear ()
  "Do not enter debugger when this frame exits.
Applies to the frame whose line point is on in the backtrace."
  (interactive)
  (backtrace-debug (debugger-frame-number) nil (debugger--backtrace-base))
  (setf
   (cl-getf (backtrace-frame-flags (nth (backtrace-get-index) backtrace-frames))
            :debug-on-exit)
   nil)
  (backtrace-update-flags))

(defmacro debugger-env-macro (&rest body)
  "Run BODY in original environment."
  (declare (indent 0))
  `(progn
    (set-match-data debugger-outer-match-data)
    (prog1
        (progn ,@body)
      (setq debugger-outer-match-data (match-data)))))

(defun debugger--backtrace-base ()
  "Return the function name that marks the top of the backtrace.
See `backtrace-frame'."
  (or (cadr (memq :backtrace-base debugger-args))
      #'debug))

(defun debugger-eval-expression (exp &optional nframe)
  "Eval an expression, in an environment like that outside the debugger.
The environment used is the one when entering the activation frame at point."
  (interactive
   (list (read--expression "Eval in stack frame: ")))
  (let ((nframe (or nframe
                    (condition-case nil (debugger-frame-number)
                      (error 0)))) ;; If on first line.
	(base (debugger--backtrace-base)))
    (debugger-env-macro
      (let* ((errored nil)
             (val (if debug-allow-recursive-debug
                      (backtrace-eval exp nframe base)
                    (condition-case err
                        (backtrace-eval exp nframe base)
                      (error (setq errored
                                   (format "%s: %s"
                                           (get (car err) 'error-message)
			                   (car (cdr err)))))))))
        (if errored
            (progn
              (message "Error: %s" errored)
              nil)
          (prog1
              (debugger--print val t)
            (let ((str (eval-expression-print-format val)))
              (if str (princ str t)))))))))

(define-obsolete-function-alias 'debugger-toggle-locals
  'backtrace-toggle-locals "28.1")


(defvar-keymap debugger-mode-map
  :full t
  :parent backtrace-mode-map
  "b" #'debugger-frame
  "c" #'debugger-continue
  "j" #'debugger-jump
  "r" #'debugger-return-value
  "u" #'debugger-frame-clear
  "d" #'debugger-step-through
  "l" #'debugger-list-functions
  "q" #'debugger-quit
  "e" #'debugger-eval-expression
  "R" #'debugger-record-expression

  "<mouse-2>" #'push-button

  :menu
  '("Debugger"
    ["Step through" debugger-step-through
     :help "Proceed, stepping through subexpressions of this expression"]
    ["Continue" debugger-continue
     :help "Continue, evaluating this expression without stopping"]
    ["Jump" debugger-jump
     :help "Continue to exit from this frame, with all debug-on-entry suspended"]
    ["Eval Expression..." debugger-eval-expression
     :help "Eval an expression, in an environment like that outside the debugger"]
    ["Display and Record Expression" debugger-record-expression
     :help "Display a variable's value and record it in `*Backtrace-record*' buffer"]
    ["Return value..." debugger-return-value
     :help "Continue, specifying value to return."]
    "--"
    ["Debug frame" debugger-frame
     :help "Request entry to debugger when this frame exits"]
    ["Cancel debug frame" debugger-frame-clear
     :help "Do not enter debugger when this frame exits"]
    ["List debug on entry functions" debugger-list-functions
     :help "Display a list of all the functions now set to debug on entry"]
    "--"
    ["Next Line" next-line
     :help "Move cursor down"]
    ["Help for Symbol" backtrace-help-follow-symbol
     :help "Show help for symbol at point"]
    ["Describe Debugger Mode" describe-mode
     :help "Display documentation for debugger-mode"]
    "--"
    ["Quit" debugger-quit
     :help "Quit debugging and return to top level"]))

(put 'debugger-mode 'mode-class 'special)

(define-derived-mode debugger-mode backtrace-mode "Debugger"
  "Mode for debugging Emacs Lisp using a backtrace.
\\<debugger-mode-map>
A frame marked with `*' in the backtrace means that exiting that
frame will enter the debugger.  You can flag frames to enter the
debugger when frame is exited with \\[debugger-frame], and remove
the flag with \\[debugger-frame-clear].

When in debugger invoked due to exiting a frame which was flagged
with a `*', you can use the \\[debugger-return-value] command to
override the value being returned from that frame when the debugger
exits.

Use \\[debug-on-entry] and \\[cancel-debug-on-entry] to control
which functions will enter the debugger when called.

Complete list of commands:
\\{debugger-mode-map}"
  (add-hook 'kill-buffer-hook
            (lambda () (if (> (recursion-depth) 0) (top-level)))
            nil t)
  (use-local-map debugger-mode-map))

(defcustom debugger-record-buffer "*Debugger-record*"
  "Buffer name for expression values, for \\[debugger-record-expression]."
  :type 'string
  :group 'debugger
  :version "20.3")

(defun debugger-record-expression  (exp)
  "Display a variable's value and record it in `*Backtrace-record*' buffer."
  (interactive
   (list (read--expression "Record Eval: ")))
  (let* ((buffer (get-buffer-create debugger-record-buffer))
	 (standard-output buffer))
    (princ (format "Debugger Eval (%s): " exp))
    (princ (debugger-eval-expression exp))
    (terpri))

  (with-current-buffer debugger-record-buffer
    (message "%s"
	     (buffer-substring (line-beginning-position 0)
			       (line-end-position 0)))))

(define-obsolete-function-alias 'debug-help-follow
  'backtrace-help-follow-symbol "28.1")


;; When you change this, you may also need to change the number of
;; frames that the debugger skips.
(defun debug--implement-debug-on-entry (&rest _ignore)
  "Conditionally call the debugger.
A call to this function is inserted by `debug-on-entry' to cause
functions to break on entry."
  (if (or inhibit-debug-on-entry debugger-jumping-flag)
      nil
    (let ((inhibit-debug-on-entry t))
      (funcall debugger 'debug :backtrace-base
               ;; An offset of 1 because we need to skip the advice
               ;; OClosure that called us.
               '(1 . debug--implement-debug-on-entry)))))

;;;###autoload
(defun debug-on-entry (function)
  "Request FUNCTION to invoke debugger each time it is called.

When called interactively, prompt for FUNCTION in the minibuffer.

This works by modifying the definition of FUNCTION.  If you tell the
debugger to continue, FUNCTION's execution proceeds.  If FUNCTION is a
normal function or a macro written in Lisp, you can also step through
its execution.  FUNCTION can also be a primitive that is not a special
form, in which case stepping is not possible.  Break-on-entry for
primitive functions only works when that function is called from Lisp.

Use \\[cancel-debug-on-entry] to cancel the effect of this command.
Redefining FUNCTION also cancels it."
  (interactive
   (let ((fn (function-called-at-point)) val)
     (when (special-form-p fn)
       (setq fn nil))
     (setq val (completing-read
                (format-prompt "Debug on entry to function" fn)
		obarray
		#'(lambda (symbol)
		    (and (fboundp symbol)
			 (not (special-form-p symbol))))
		'confirm nil nil (symbol-name fn)))
     (list (if (equal val "") fn (intern val)))))
  (advice-add function :before #'debug--implement-debug-on-entry
              '((depth . -100)))
  function)

(defun debug--function-list ()
  "List of functions currently set for debug on entry."
  (let ((funs '()))
    (mapatoms
     (lambda (s)
       (when (advice-member-p #'debug--implement-debug-on-entry s)
         (push s funs))))
    funs))

;;;###autoload
(defun cancel-debug-on-entry (&optional function)
  "Undo effect of \\[debug-on-entry] on FUNCTION.
If FUNCTION is nil, cancel `debug-on-entry' for all functions.
When called interactively, prompt for FUNCTION in the minibuffer.
To specify a nil argument interactively, exit with an empty minibuffer."
  (interactive
   (list (let ((name
		(completing-read
                 (format-prompt "Cancel debug on entry to function"
                                "all functions")
		 (mapcar #'symbol-name (debug--function-list)) nil t)))
	   (when name
	     (unless (string= name "")
	       (intern name))))))
  (if function
      (progn
        (advice-remove function #'debug--implement-debug-on-entry)
	function)
    (message "Canceling debug-on-entry for all functions")
    (mapcar #'cancel-debug-on-entry (debug--function-list))))

(defun debugger-list-functions ()
  "Display a list of all the functions now set to debug on entry."
  (interactive)
  (require 'help-mode)
  (help-setup-xref '(debugger-list-functions)
		   (called-interactively-p 'interactive))
  (with-output-to-temp-buffer (help-buffer)
    (with-current-buffer standard-output
      (let ((funs (debug--function-list)))
        (if (null funs)
            (princ "No debug-on-entry functions now\n")
          (princ "Functions set to debug on entry:\n\n")
          (dolist (fun funs)
            (make-text-button (point) (progn (prin1 fun) (point))
                              'type 'help-function
                              'help-args (list fun))
            (terpri))
          ;; Now that debug--function-list uses advice-member-p, its
          ;; output should be reliable (except for bugs and the exceptional
          ;; case where some other advice ends up overriding ours).
          ;;(terpri)
          ;;(princ "Note: if you have redefined a function, then it may no longer\n")
          ;;(princ "be set to debug on entry, even if it is in the list.")
          )))))

(defun debugger-quit ()
  "Quit debugging and return to the top level."
  (interactive)
  (if (= (recursion-depth) 0)
      (quit-window)
    (top-level)))

(defun debug--implement-debug-watch (symbol newval op where)
  "Conditionally call the debugger.
This function is called when SYMBOL's value is modified."
  (if (or inhibit-debug-on-entry debugger-jumping-flag)
      nil
    (let ((inhibit-debug-on-entry t))
      (funcall debugger 'watchpoint symbol newval op where))))

;;;###autoload
(defun debug-on-variable-change (variable)
  "Trigger a debugger invocation when VARIABLE is changed.

When called interactively, prompt for VARIABLE in the minibuffer.

This works by calling `add-variable-watcher' on VARIABLE.  If you
quit from the debugger, this will abort the change (unless the
change is caused by the termination of a let-binding).

The watchpoint may be circumvented by C code that changes the
variable directly (i.e., not via `set').  Changing the value of
the variable (e.g., `setcar' on a list variable) will not trigger
watchpoint.

Use \\[cancel-debug-on-variable-change] to cancel the effect of
this command.  Uninterning VARIABLE or making it an alias of
another symbol also cancels it."
  (interactive
   (let* ((var-at-point (variable-at-point))
          (var (and (symbolp var-at-point) var-at-point))
          (val (completing-read
                (format-prompt "Debug when setting variable" var)
                obarray #'boundp
                t nil nil (and var (symbol-name var)))))
     (list (if (equal val "") var (intern val)))))
  (add-variable-watcher variable #'debug--implement-debug-watch))

;;;###autoload
(defalias 'debug-watch #'debug-on-variable-change)


(defun debug--variable-list ()
  "List of variables currently set for debug on set."
  (let ((vars '()))
    (mapatoms
     (lambda (s)
       (when (memq #'debug--implement-debug-watch
                   (get s 'watchers))
         (push s vars))))
    vars))

;;;###autoload
(defun cancel-debug-on-variable-change (&optional variable)
  "Undo effect of \\[debug-on-variable-change] on VARIABLE.
If VARIABLE is nil, cancel `debug-on-variable-change' for all variables.
When called interactively, prompt for VARIABLE in the minibuffer.
To specify a nil argument interactively, exit with an empty minibuffer."
  (interactive
   (list (let ((name
                (completing-read
                 (format-prompt "Cancel debug on set for variable"
                                "all variables")
                 (mapcar #'symbol-name (debug--variable-list)) nil t)))
           (when name
             (unless (string= name "")
               (intern name))))))
  (if variable
      (remove-variable-watcher variable #'debug--implement-debug-watch)
    (message "Canceling debug-watch for all variables")
    (mapc #'cancel-debug-watch (debug--variable-list))))

;;;###autoload
(defalias 'cancel-debug-watch #'cancel-debug-on-variable-change)

(make-obsolete-variable 'debugger-previous-backtrace
                        "no longer used." "29.1")
(defvar debugger-previous-backtrace nil)

(provide 'debug)

;;; debug.el ends here<|MERGE_RESOLUTION|>--- conflicted
+++ resolved
@@ -187,7 +187,6 @@
           inhibit-read-only)
       (unless non-interactive-frame
         (message "Entering debugger..."))
-<<<<<<< HEAD
       (let* ((debugger-old-buffer (current-buffer))
              (debugger-previous-state
               (when-let ((buf (get-buffer debugger-buffer-name)))
@@ -204,25 +203,6 @@
              debugger-step-after-exit
 	     ;; Don't keep reading from an executing kbd macro!
              executing-kbd-macro)
-=======
-      (let (debugger-value
-	    (debugger-previous-state
-             (if (get-buffer "*Backtrace*")
-                 (with-current-buffer "*Backtrace*"
-                   (debugger--save-buffer-state))))
-            (debugger-args args)
-	    (debugger-buffer (get-buffer-create "*Backtrace*"))
-	    (debugger-old-buffer (current-buffer))
-	    (debugger-window nil)
-	    (debugger-step-after-exit nil)
-            (debugger-will-be-back nil)
-	    ;; Don't keep reading from an executing kbd macro!
-	    (executing-kbd-macro nil)
-	    ;; Save the outer values of these vars for the `e' command
-	    ;; before we replace the values.
-	    (debugger-outer-match-data (match-data))
-	    (debugger-with-timeout-suspend (with-timeout-suspend)))
->>>>>>> 6d1c1fca
         ;; Set this instead of binding it, so that `q'
         ;; will not restore it.
         (setq overriding-terminal-local-map nil)
