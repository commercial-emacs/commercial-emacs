;;; shortdoc.el --- Short function summaries  -*- lexical-binding: t -*-

;; Copyright (C) 2020-2022 Free Software Foundation, Inc.

;; Keywords: lisp, help
;; Package: emacs

;; This file is NOT part of GNU Emacs.

;; GNU Emacs is free software: you can redistribute it and/or modify
;; it under the terms of the GNU General Public License as published by
;; the Free Software Foundation, either version 3 of the License, or
;; (at your option) any later version.

;; GNU Emacs is distributed in the hope that it will be useful,
;; but WITHOUT ANY WARRANTY; without even the implied warranty of
;; MERCHANTABILITY or FITNESS FOR A PARTICULAR PURPOSE.  See the
;; GNU General Public License for more details.

;; You should have received a copy of the GNU General Public License
;; along with GNU Emacs.  If not, see <https://www.gnu.org/licenses/>.

;;; Commentary:

;; This package lists functions based on various groupings.
;;
;; For instance, `string-trim' and `mapconcat' are `string' functions,
;; so `M-x shortdoc RET string RET' will give an overview of functions
;; that operate on strings.
;;
;; The documentation groups are created with the
;; `define-short-documentation-group' macro.

;;; Code:

(require 'seq)
(require 'text-property-search)
(eval-when-compile (require 'cl-lib))

(defgroup shortdoc nil
  "Short documentation."
  :group 'lisp)

(defface shortdoc-heading
  '((t :inherit variable-pitch :height 1.3 :weight bold))
  "Face used for a heading."
  :version "28.1")

(defface shortdoc-section
  '((t :inherit variable-pitch))
  "Face used for a section.")

;;;###autoload
(progn
  (defvar shortdoc--groups nil)

  (defmacro define-short-documentation-group (group &rest functions)
    "Add GROUP to the list of defined documentation groups.
FUNCTIONS is a list of elements on the form:

  (FUNC
   :no-manual BOOL
   :args ARGS
   :eval EVAL
   :no-eval EXAMPLE-FORM
   :no-value EXAMPLE-FORM
   :no-eval* EXAMPLE-FORM
   :result RESULT-FORM
   :result-string RESULT-STRING
   :eg-result RESULT-FORM
   :eg-result-string RESULT-STRING)

FUNC is the function being documented.

NO-MANUAL should be non-nil if FUNC isn't documented in the
manual.

ARGS is optional list of function FUNC's arguments.  FUNC's
signature is displayed automatically if ARGS is not present.
Specifying ARGS might be useful where you don't want to document
some of the uncommon arguments a function might have.

While the `:no-manual' and `:args' property can be used for
any (FUNC ..) form, all of the other properties shown above
cannot be used simultaneously in such a form.

Here are some common forms with examples of properties that go
together:

1. Document a form or string, and its evaluated return value.
   (FUNC
    :eval EVAL)

If EVAL is a string, it will be inserted as is, and then that
string will be `read' and evaluated.

2. Document a form or string, but manually document its evaluation
   result.  The provided form will not be evaluated.

  (FUNC
   :no-eval EXAMPLE-FORM
   :result RESULT-FORM)   ;Use `:result-string' if value is in string form

Using `:no-value' is the same as using `:no-eval'.

Use `:no-eval*' instead of `:no-eval' where the successful
execution of the documented form depends on some conditions.

3. Document a form or string EXAMPLE-FORM.  Also manually
   document an example result.  This result could be unrelated to
   the documented form.

  (FUNC
   :no-eval EXAMPLE-FORM
   :eg-result RESULT-FORM) ;Use `:eg-result-string' if value is in string form

A FUNC form can have any number of `:no-eval' (or `:no-value'),
`:no-eval*', `:result', `:result-string', `:eg-result' and
`:eg-result-string' properties."
    (declare (indent defun))
    `(progn
       (setq shortdoc--groups (delq (assq ',group shortdoc--groups)
                                    shortdoc--groups))
       (push (cons ',group ',functions) shortdoc--groups))))

(define-short-documentation-group alist
  "Alist Basics"
  (assoc
   :eval (assoc 'foo '((foo . bar) (zot . baz))))
  (rassoc
   :eval (rassoc 'bar '((foo . bar) (zot . baz))))
  (assq
   :eval (assq 'foo '((foo . bar) (zot . baz))))
  (rassq
   :eval (rassq 'bar '((foo . bar) (zot . baz))))
  (assoc-string
   :eval (assoc-string "foo" '(("foo" . "bar") ("zot" "baz"))))
  "Manipulating Alists"
  (assoc-delete-all
   :eval (assoc-delete-all "foo" '(("foo" . "bar") ("zot" . "baz")) #'equal))
  (assq-delete-all
   :eval (assq-delete-all 'foo '((foo . bar) (zot . baz))))
  (rassq-delete-all
   :eval (rassq-delete-all 'bar '((foo . bar) (zot . baz))))
  (alist-get
   :eval (let ((foo '((bar . baz))))
           (setf (alist-get 'bar foo) 'zot)
           foo))
  "Misc"
  (assoc-default
   :eval (assoc-default "foobar" '(("foo" . baz)) #'string-match))
  (copy-alist
   :eval (let* ((old '((foo . bar)))
                (new (copy-alist old)))
           (eq old new)))
  ;; FIXME: Outputs "\.rose" for the symbol `.rose'.
  ;; (let-alist
  ;;     :eval (let ((colors '((rose . red)
  ;;                           (lily . white))))
  ;;             (let-alist colors
  ;;               (if (eq .rose 'red)
  ;;                   .lily))))
  )

(define-short-documentation-group string
  "Making Strings"
  (make-string
   :args (length init)
   :eval "(make-string 5 ?x)")
  (string
   :eval "(string ?a ?b ?c)")
  (concat
   :eval (concat "foo" "bar" "zot"))
  (string-join
   :no-manual t
   :eval (string-join '("foo" "bar" "zot") " "))
  (mapconcat
   :eval (mapconcat (lambda (a) (concat "[" a "]"))
                    '("foo" "bar" "zot") " "))
  (string-pad
   :eval (string-pad "foo" 5)
   :eval (string-pad "foobar" 5)
   :eval (string-pad "foo" 5 ?- t))
  (mapcar
   :eval (mapcar #'identity "123"))
  (format
   :eval (format "This number is %d" 4))
  "Manipulating Strings"
  (substring
   :eval (substring "foobar" 0 3)
   :eval (substring "foobar" 3))
  (string-limit
   :eval (string-limit "foobar" 3)
   :eval (string-limit "foobar" 3 t)
   :eval (string-limit "foobar" 10)
   :eval (string-limit "fo好" 3 nil 'utf-8))
  (truncate-string-to-width
   :eval (truncate-string-to-width "foobar" 3)
   :eval (truncate-string-to-width "你好bar" 5))
  (split-string
   :eval (split-string "foo bar")
   :eval (split-string "|foo|bar|" "|")
   :eval (split-string "|foo|bar|" "|" t))
  (split-string-and-unquote
   :eval (split-string-and-unquote "foo \"bar zot\""))
  (split-string-shell-command
   :eval (split-string-shell-command "ls /tmp/'foo bar'"))
  (string-lines
   :eval (string-lines "foo\n\nbar")
   :eval (string-lines "foo\n\nbar" t))
  (string-replace
   :eval (string-replace "foo" "bar" "foozot"))
  (replace-regexp-in-string
   :eval (replace-regexp-in-string "[a-z]+" "_" "*foo*"))
  (string-trim
   :args (string)
   :doc "Trim STRING of leading and trailing white space."
   :eval (string-trim " foo "))
  (string-trim-left
   :eval (string-trim-left "oofoo" "o+"))
  (string-trim-right
   :eval (string-trim-right "barkss" "s+"))
  (string-truncate-left
   :no-manual t
   :eval (string-truncate-left "longstring" 8))
  (string-remove-suffix
   :no-manual t
   :eval (string-remove-suffix "bar" "foobar"))
  (string-remove-prefix
   :no-manual t
   :eval (string-remove-prefix "foo" "foobar"))
  (string-chop-newline
   :eval (string-chop-newline "foo\n"))
  (string-clean-whitespace
   :eval (string-clean-whitespace " foo   bar   "))
  (string-fill
   :eval (string-fill "Three short words" 12)
   :eval (string-fill "Long-word" 3))
  (reverse
   :eval (reverse "foo"))
  (substring-no-properties
   :eval (substring-no-properties (propertize "foobar" 'face 'bold) 0 3))
  (try-completion
   :eval (try-completion "foo" '("foobar" "foozot" "gazonk")))
  "Unicode Strings"
  (string-glyph-split
   :eval (string-glyph-split "Hello, 👼🏻🧑🏼‍🤝‍🧑🏻"))
  (string-glyph-compose
   :eval (string-glyph-compose "Å"))
  (string-glyph-decompose
   :eval (string-glyph-decompose "Å"))
  "Predicates for Strings"
  (string-equal
   :eval (string-equal "abc" "abc")
   :eval (string-equal "abc" "ABC"))
  (string-equal-ignore-case
   :eval (string-equal-ignore-case "foo" "FOO"))
  (equal
   :eval (equal "foo" "foo"))
  (cl-equalp
   :eval (cl-equalp "Foo" "foo"))
  (stringp
   :eval (stringp "a")
   :eval (stringp 'a)
   :eval "(stringp ?a)")
  (string-empty-p
   :no-manual t
   :eval (string-empty-p ""))
  (string-blank-p
   :no-manual t
   :eval (string-blank-p " \n"))
  (string-lessp
   :eval (string-lessp "abc" "def")
   :eval (string-lessp "pic4.png" "pic32.png")
   :eval (string-lessp "1.1" "1.2"))
  (string-greaterp
   :eval (string-greaterp "foo" "bar"))
  (string-version-lessp
<<<<<<< HEAD
   :eval (string-version-lessp "pic4.png" "pic32.png"))
=======
   :eval (string-version-lessp "pic4.png" "pic32.png")
   :eval (string-version-lessp "1.9.3" "1.10.2"))
>>>>>>> 0d60579b
  (string-collate-lessp
   :eval (string-collate-lessp "abc" "abd"))
  (string-prefix-p
   :eval (string-prefix-p "foo" "foobar"))
  (string-suffix-p
   :eval (string-suffix-p "bar" "foobar"))
  "Case Manipulation"
  (upcase
   :eval (upcase "foo"))
  (downcase
   :eval (downcase "FOObar"))
  (capitalize
   :eval (capitalize "foo bar zot"))
  (upcase-initials
   :eval (upcase-initials "The CAT in the hAt"))
  "Converting Strings"
  (string-to-number
   :eval (string-to-number "42")
   :eval (string-to-number "deadbeef" 16)
   :eval (string-to-number "2.5e+03"))
  (number-to-string
   :eval (number-to-string 42))
  "Data About Strings"
  (length
   :eval (length "foo")
   :eval (length "avocado: 🥑"))
  (string-width
   :eval (string-width "foo")
   :eval (string-width "avocado: 🥑"))
  (string-pixel-width
   :eval (string-pixel-width "foo")
   :eval (string-pixel-width "avocado: 🥑"))
  (string-search
   :eval (string-search "bar" "foobarzot"))
  (assoc-string
   :eval (assoc-string "foo" '(("a" 1) (foo 2))))
  (seq-position
   :eval "(seq-position \"foobarzot\" ?z)"))

(define-short-documentation-group file-name
  "File Name Manipulation"
  (file-name-directory
   :eval (file-name-directory "/tmp/foo")
   :eval (file-name-directory "/tmp/foo/"))
  (file-name-nondirectory
   :eval (file-name-nondirectory "/tmp/foo")
   :eval (file-name-nondirectory "/tmp/foo/"))
  (file-name-sans-versions
   :args (filename)
   :eval (file-name-sans-versions "/tmp/foo~"))
  (file-name-extension
   :eval (file-name-extension "/tmp/foo.txt"))
  (file-name-sans-extension
   :eval (file-name-sans-extension "/tmp/foo.txt"))
  (file-name-with-extension
   :eval (file-name-with-extension "foo.txt" "bin")
   :eval (file-name-with-extension "foo" "bin"))
  (file-name-base
   :eval (file-name-base "/tmp/foo.txt"))
  (file-relative-name
   :eval (file-relative-name "/tmp/foo" "/tmp"))
  (file-name-split
   :eval (file-name-split "/tmp/foo")
   :eval (file-name-split "foo/bar"))
  (make-temp-name
   :eval (make-temp-name "/tmp/foo-"))
  (file-name-concat
   :eval (file-name-concat "/tmp/" "foo")
   :eval (file-name-concat "/tmp" "foo")
   :eval (file-name-concat "/tmp" "foo" "bar/" "zot")
   :eval (file-name-concat "/tmp" "~"))
  (expand-file-name
   :eval (expand-file-name "foo" "/tmp/")
   :eval (expand-file-name "foo" "/tmp///")
   :eval (expand-file-name "foo" "/tmp/foo/.././")
   :eval (expand-file-name "~" "/tmp/"))
  (substitute-in-file-name
   :eval (substitute-in-file-name "$HOME/foo"))
  "Directory Functions"
  (file-name-as-directory
   :eval (file-name-as-directory "/tmp/foo"))
  (directory-file-name
   :eval (directory-file-name "/tmp/foo/"))
  (abbreviate-file-name
   :no-eval (abbreviate-file-name "/home/some-user")
   :eg-result "~some-user")
  (file-name-parent-directory
   :eval (file-name-parent-directory "/foo/bar")
   :eval (file-name-parent-directory "/foo/")
   :eval (file-name-parent-directory "foo/bar")
   :eval (file-name-parent-directory "foo"))
  "Quoted File Names"
  (file-name-quote
   :args (name)
   :eval (file-name-quote "/tmp/foo"))
  (file-name-unquote
   :args (name)
   :eval (file-name-unquote "/:/tmp/foo"))
  "Predicates"
  (file-name-absolute-p
   :eval (file-name-absolute-p "/tmp/foo")
   :eval (file-name-absolute-p "foo"))
  (directory-name-p
   :eval (directory-name-p "/tmp/foo/"))
  (file-name-quoted-p
   :eval (file-name-quoted-p "/:/tmp/foo")))

(define-short-documentation-group file
  "Inserting Contents"
  (insert-file-contents
   :no-eval (insert-file-contents "/tmp/foo")
   :eg-result ("/tmp/foo" 6))
  (insert-file-contents-literally
   :no-eval (insert-file-contents-literally "/tmp/foo")
   :eg-result ("/tmp/foo" 6))
  (find-file
   :no-eval (find-file "/tmp/foo")
   :eg-result-string "#<buffer foo>")
  "Predicates"
  (file-symlink-p
   :no-eval (file-symlink-p "/tmp/foo")
   :eg-result t)
  (file-directory-p
   :no-eval (file-directory-p "/tmp")
   :eg-result t)
  (file-regular-p
   :no-eval (file-regular-p "/tmp/foo")
   :eg-result t)
  (file-exists-p
   :no-eval (file-exists-p "/tmp/foo")
   :eg-result t)
  (file-readable-p
   :no-eval (file-readable-p "/tmp/foo")
   :eg-result t)
  (file-writeable-p
   :no-eval (file-writeable-p "/tmp/foo")
   :eg-result t)
  (file-accessible-directory-p
   :no-eval (file-accessible-directory-p "/tmp")
   :eg-result t)
  (file-executable-p
   :no-eval (file-executable-p "/bin/cat")
   :eg-result t)
  (file-newer-than-file-p
   :no-eval (file-newer-than-file-p "/tmp/foo" "/tmp/bar")
   :eg-result nil)
  (file-has-changed-p
   :no-eval (file-has-changed-p "/tmp/foo")
   :eg-result t)
  (file-equal-p
   :no-eval (file-equal-p "/tmp/foo" "/tmp/bar")
   :eg-result nil)
  (file-in-directory-p
   :no-eval (file-in-directory-p "/tmp/foo" "/tmp/")
   :eg-result t)
  (file-locked-p
   :no-eval (file-locked-p "/tmp/foo")
   :eg-result nil)
  "Information"
  (file-attributes
   :no-eval* (file-attributes "/tmp"))
  (file-truename
   :no-eval (file-truename "/tmp/foo/bar")
   :eg-result "/tmp/foo/zot")
  (file-chase-links
   :no-eval (file-chase-links "/tmp/foo/bar")
   :eg-result "/tmp/foo/zot")
  (vc-responsible-backend
   :args (file &optional no-error)
   :no-eval (vc-responsible-backend "/src/foo/bar.c")
   :eg-result Git)
  (file-acl
   :no-eval (file-acl "/tmp/foo")
   :eg-result "user::rw-\ngroup::r--\nother::r--\n")
  (file-extended-attributes
   :no-eval* (file-extended-attributes "/tmp/foo"))
  (file-selinux-context
   :no-eval* (file-selinux-context "/tmp/foo"))
  (locate-file
   :no-eval (locate-file "syslog" '("/var/log" "/usr/bin"))
   :eg-result "/var/log/syslog")
  (executable-find
   :no-eval (executable-find "ls")
   :eg-result "/usr/bin/ls")
  "Creating"
  (make-temp-file
   :no-eval (make-temp-file "/tmp/foo-")
   :eg-result "/tmp/foo-ZcXFMj")
  (make-nearby-temp-file
   :no-eval (make-nearby-temp-file "/tmp/foo-")
   :eg-result "/tmp/foo-xe8iON")
  (write-region
   :no-value (write-region (point-min) (point-max) "/tmp/foo"))
  "Directories"
  (make-directory
   :no-value (make-directory "/tmp/bar/zot/" t))
  (directory-files
   :no-eval (directory-files "/tmp/")
   :eg-result ("." ".." ".ICE-unix" ".Test-unix"))
  (directory-files-recursively
   :no-eval (directory-files-recursively "/tmp/" "\\.png\\'")
   :eg-result ("/tmp/foo.png" "/tmp/zot.png" "/tmp/bar/foobar.png"))
  (directory-files-and-attributes
   :no-eval* (directory-files-and-attributes "/tmp/foo"))
  (file-expand-wildcards
   :no-eval (file-expand-wildcards "/tmp/*.png")
   :eg-result ("/tmp/foo.png" "/tmp/zot.png")
   :no-eval (file-expand-wildcards "/*/foo.png")
   :eg-result ("/tmp/foo.png" "/var/foo.png"))
  (locate-dominating-file
   :no-eval (locate-dominating-file "foo.png" "/tmp/foo/bar/zot")
   :eg-result "/tmp/foo.png")
  (copy-directory
   :no-value (copy-directory "/tmp/bar/" "/tmp/barcopy"))
  (delete-directory
   :no-value (delete-directory "/tmp/bar/"))
  "File Operations"
  (rename-file
   :no-value (rename-file "/tmp/foo" "/tmp/newname"))
  (copy-file
   :no-value (copy-file "/tmp/foo" "/tmp/foocopy"))
  (delete-file
   :no-value (delete-file "/tmp/foo"))
  (make-empty-file
   :no-value (make-empty-file "/tmp/foo"))
  (make-symbolic-link
   :no-value (make-symbolic-link "/tmp/foo" "/tmp/foosymlink"))
  (add-name-to-file
   :no-value (add-name-to-file "/tmp/foo" "/tmp/bar"))
  (set-file-modes
   :no-value "(set-file-modes \"/tmp/foo\" #o644)")
  (set-file-times
   :no-value (set-file-times "/tmp/foo"))
  "File Modes"
  (set-default-file-modes
   :no-value "(set-default-file-modes #o755)")
  (default-file-modes
    :no-eval (default-file-modes)
    :eg-result-string "#o755")
  (file-modes-symbolic-to-number
   :no-eval (file-modes-symbolic-to-number "a+r")
   :eg-result-string "#o444")
  (file-modes-number-to-symbolic
   :eval "(file-modes-number-to-symbolic #o444)")
  (set-file-extended-attributes
   :no-eval (set-file-extended-attributes
             "/tmp/foo" '((acl . "group::rxx")))
   :eg-result t)
  (set-file-selinux-context
   :no-eval (set-file-selinux-context
             "/tmp/foo" '(unconfined_u object_r user_home_t s0))
   :eg-result t)
  (set-file-acl
   :no-eval (set-file-acl "/tmp/foo" "group::rxx")
   :eg-result t))

(define-short-documentation-group hash-table
  "Hash Table Basics"
  (make-hash-table
   :no-eval (make-hash-table)
   :result-string "#s(hash-table ...)")
  (puthash
   :no-eval (puthash 'key "value" table))
  (gethash
   :no-eval (gethash 'key table)
   :eg-result "value")
  (remhash
   :no-eval (remhash 'key table)
   :result nil)
  (clrhash
   :no-eval (clrhash table)
   :result-string "#s(hash-table ...)")
  (maphash
   :no-eval (maphash (lambda (key value) (message value)) table)
   :result nil)
  "Other Hash Table Functions"
  (hash-table-p
   :eval (hash-table-p 123))
  (copy-hash-table
   :no-eval (copy-hash-table table)
   :result-string "#s(hash-table ...)")
  (hash-table-count
   :no-eval (hash-table-count table)
   :eg-result 15)
  (hash-table-size
   :no-eval (hash-table-size table)
   :eg-result 65))

(define-short-documentation-group list
  "Making Lists"
  (make-list
   :eval (make-list 5 'a))
  (cons
   :eval (cons 1 '(2 3 4)))
  (list
   :eval (list 1 2 3))
  (number-sequence
   :eval (number-sequence 5 8))
  (ensure-list
   :eval (ensure-list "foo")
   :eval (ensure-list '(1 2 3)))
  "Operations on Lists"
  (append
   :eval (append '("foo" "bar") '("zot")))
  (copy-tree
   :eval (copy-tree '(1 (2 3) 4)))
  (flatten-tree
   :eval (flatten-tree '(1 (2 3) 4)))
  (car
   :eval (car '(one two three))
   :eval (car '(one . two))
   :eval (car nil))
  (cdr
   :eval (cdr '(one two three))
   :eval (cdr '(one . two))
   :eval (cdr nil))
  (last
   :eval (last '(one two three)))
  (butlast
   :eval (butlast '(one two three)))
  (nbutlast
   :eval (nbutlast (list 'one 'two 'three)))
  (nth
   :eval (nth 1 '(one two three)))
  (nthcdr
   :eval (nthcdr 1 '(one two three)))
  (take
   :eval (take 3 '(one two three four)))
  (ntake
   :eval (ntake 3 (list 'one 'two 'three 'four)))
  (elt
   :eval (elt '(one two three) 1))
  (car-safe
   :eval (car-safe '(one two three)))
  (cdr-safe
   :eval (cdr-safe '(one two three)))
  (push
   :no-eval* (push 'a list))
  (pop
   :no-eval* (pop list))
  (setcar
   :no-eval (setcar list 'c)
   :result c)
  (setcdr
   :no-eval (setcdr list (list c))
   :result '(c))
  (nconc
   :eval (nconc (list 1) (list 2 3 4)))
  (delq
   :eval (delq 'a (list 'a 'b 'c 'd)))
  (delete
   :eval (delete 2 (list 1 2 3 4))
   :eval (delete "a" (list "a" "b" "c" "d")))
  (remove
   :eval (remove 2 '(1 2 3 4))
   :eval (remove "a" '("a" "b" "c" "d")))
  (delete-dups
   :eval (delete-dups (list 1 2 4 3 2 4)))
  "Mapping Over Lists"
  (mapcar
   :eval (mapcar #'list '(1 2 3)))
  (mapcan
   :eval (mapcan #'list '(1 2 3)))
  (mapc
   :eval (mapc #'insert '("1" "2" "3")))
  (reduce
   :eval (reduce #'+ '(1 2 3)))
  (mapconcat
   :eval (mapconcat #'identity '("foo" "bar") "|"))
  "Predicates"
  (listp
   :eval (listp '(1 2 3))
   :eval (listp nil)
   :eval (listp '(1 . 2)))
  (consp
   :eval (consp '(1 2 3))
   :eval (consp nil))
  (proper-list-p
   :eval (proper-list-p '(1 2 3))
   :eval (proper-list-p nil)
   :eval (proper-list-p '(1 . 2)))
  (null
   :eval (null nil))
  (atom
   :eval (atom 'a))
  (nlistp
   :eval (nlistp '(1 2 3))
   :eval (nlistp t)
   :eval (nlistp '(1 . 2)))
  "Finding Elements"
  (memq
   :eval (memq 'b '(a b c)))
  (memql
   :eval (memql 2.0 '(1.0 2.0 3.0)))
  (member
   :eval (member 2 '(1 2 3))
   :eval (member "b" '("a" "b" "c")))
  (remq
   :eval (remq 'b '(a b c)))
  (member-ignore-case
   :eval (member-ignore-case "foo" '("bar" "Foo" "zot")))
  "Association Lists"
  (assoc
   :eval (assoc "b" '(("a" . 1) ("b" . 2))))
  (rassoc
   :eval (rassoc "b" '((1 . "a") (2 . "b"))))
  (assq
   :eval (assq 'b '((a . 1) (b . 2))))
  (rassq
   :eval (rassq 'b '((1 . a) (2 . b))))
  (assoc-string
   :eval (assoc-string "foo" '(("a" 1) (foo 2))))
  (alist-get
   :eval (alist-get 2 '((1 . a) (2 . b))))
  (assoc-default
   :eval (assoc-default 2 '((1 . a) (2 . b) #'=)))
  (copy-alist
   :eval (copy-alist '((1 . a) (2 . b))))
  (assq-delete-all
   :eval (assq-delete-all 2 (list '(1 . a) '(2 . b) '(2 . c))))
  (assoc-delete-all
   :eval (assoc-delete-all "b" (list '("a" . a) '("b" . b) '("b" . c))))
  "Property Lists"
  (plist-get
   :eval (plist-get '(a 1 b 2 c 3) 'b))
  (plist-put
   :no-eval (setq plist (plist-put plist 'd 4))
   :eq-result (a 1 b 2 c 3 d 4))
  (plist-member
   :eval (plist-member '(a 1 b 2 c 3) 'b))
  "Data About Lists"
  (length
   :eval (length '(a b c)))
  (length<
   :eval (length< '(a b c) 1))
  (length>
   :eval (length> '(a b c) 1))
  (length=
   :eval (length= '(a b c) 3))
  (safe-length
   :eval (safe-length '(a b c))))

(define-short-documentation-group symbol
  "Making symbols"
  (intern
   :eval (intern "abc"))
  (intern-soft
   :eval (intern-soft "Phooey!"))
  (make-symbol
   :eval (make-symbol "abc"))
  "Comparing symbols"
  (eq
   :eval (eq 'abc 'abc)
   :eval (eq 'abc 'abd))
  (eql
   :eval (eql 'abc 'abc))
  (equal
   :eval (equal 'abc 'abc))
  "Name"
  (symbol-name
   :eval (symbol-name 'abc)))

(define-short-documentation-group comparison
  "General-purpose"
  (eq
   :eval (eq 'a 'a)
   :eval "(eq ?A ?A)"
   :eval (let ((x (list 'a "b" '(c) 4 5.0)))
           (eq x x)))
  (eql
   :eval (eql 2 2)
   :eval (eql 2.0 2.0)
   :eval (eql 2.0 2))
  (equal
   :eval (equal "abc" "abc")
   :eval (equal 2.0 2.0)
   :eval (equal 2.0 2)
   :eval (equal '(a "b" (c) 4.0) '(a "b" (c) 4.0)))
  (cl-equalp
   :eval (cl-equalp 2 2.0)
   :eval (cl-equalp "ABC" "abc"))
  "Numeric"
  (=
   :args (number &rest numbers)
   :eval (= 2 2)
   :eval (= 2.0 2.0)
   :eval (= 2.0 2)
   :eval (= 4 4 4 4))
  (/=
   :eval (/= 4 4))
  (<
   :args (number &rest numbers)
   :eval (< 4 4)
   :eval (< 1 2 3))
  (<=
   :args (number &rest numbers)
   :eval (<= 4 4)
   :eval (<= 1 2 2 3))
  (>
   :args (number &rest numbers)
   :eval (> 4 4)
   :eval (> 3 2 1))
  (>=
   :args (number &rest numbers)
   :eval (>= 4 4)
   :eval (>= 3 2 2 1))
  "String"
  (string-equal
   :eval (string-equal "abc" "abc")
   :eval (string-equal "abc" "ABC"))
  (string-equal-ignore-case
   :eval (string-equal-ignore-case "abc" "ABC"))
  (string-lessp
   :eval (string-lessp "abc" "abd")
   :eval (string-lessp "abc" "abc")
   :eval (string-lessp "pic4.png" "pic32.png"))
  (string-greaterp
   :eval (string-greaterp "abd" "abc")
   :eval (string-greaterp "abc" "abc"))
  (string-version-lessp
   :eval (string-version-lessp "pic4.png" "pic32.png")
   :eval (string-version-lessp "1.9.3" "1.10.2"))
  (string-collate-lessp
   :eval (string-collate-lessp "abc" "abd")))

(define-short-documentation-group vector
  "Making Vectors"
  (make-vector
   :eval (make-vector 5 "foo"))
  (vector
   :eval (vector 1 "b" 3))
  "Operations on Vectors"
  (vectorp
   :eval (vectorp [1])
   :eval (vectorp "1"))
  (vconcat
   :eval (vconcat '(1 2) [3 4]))
  (append
   :eval (append [1 2] nil))
  (length
   :eval (length [1 2 3]))
  (seq-reduce
   :eval (seq-reduce #'+ [1 2 3] 0))
  (seq-subseq
   :eval (seq-subseq [1 2 3 4 5] 1 3)
   :eval (seq-subseq [1 2 3 4 5] 1))
  "Mapping Over Vectors"
  (mapcar
   :eval (mapcar #'identity [1 2 3]))
  (mapc
   :eval (mapc #'insert ["1" "2" "3"])))

(define-short-documentation-group regexp
  "Matching Strings"
  (replace-regexp-in-string
   :eval (replace-regexp-in-string "[a-z]+" "_" "*foo*"))
  (string-match-p
   :eval (string-match-p "^[fo]+" "foobar"))
  "Looking in Buffers"
  (re-search-forward
   :no-eval (re-search-forward "^foo$" nil t)
   :eg-result 43)
  (re-search-backward
   :no-eval (re-search-backward "^foo$" nil t)
   :eg-result 43)
  (looking-at-p
   :no-eval (looking-at-p "f[0-9]")
   :eg-result t)
  "Match Data"
  (match-string
   :eval (and (string-match "^\\([fo]+\\)b" "foobar")
              (match-string 0 "foobar")))
  (match-beginning
   :no-eval (match-beginning 1)
   :eg-result 0)
  (match-end
   :no-eval (match-end 1)
   :eg-result 3)
  (save-match-data
    :no-eval (save-match-data ...))
  "Replacing Match"
  (replace-match
   :no-eval (replace-match "new")
   :eg-result nil)
  (match-substitute-replacement
   :no-eval (match-substitute-replacement "new")
   :eg-result "new")
  (replace-regexp-in-region
   :no-value (replace-regexp-in-region "[0-9]+" "Num \\&"))
  "Utilities"
  (regexp-quote
   :eval (regexp-quote "foo.*bar"))
  (regexp-opt
   :eval (regexp-opt '("foo" "bar")))
  (regexp-opt-depth
   :eval (regexp-opt-depth "\\(a\\(b\\)\\)"))
  (regexp-opt-charset
   :eval (regexp-opt-charset '(?a ?b ?c ?d ?e)))
  "The `rx' Structured Regexp Notation"
  (rx
   :eval (rx "IP=" (+ digit) (= 3 "." (+ digit))))
  (rx-to-string
   :eval (rx-to-string '(| "foo" "bar")))
  (rx-define
   :no-eval "(and (rx-define haskell-comment (seq \"--\" (zero-or-more nonl)))
       (rx haskell-comment))"
   :result "--.*")
  (rx-let
   :eval "(rx-let ((comma-separated (item) (seq item (0+ \",\" item)))
           (number (1+ digit))
           (numbers (comma-separated number)))
    (rx \"(\" numbers \")\"))"
   :result "([[:digit:]]+\\(?:,[[:digit:]]+\\)*)")
  (rx-let-eval
   :eval "(rx-let-eval
      '((ponder (x) (seq \"Where have all the \" x \" gone?\")))
    (rx-to-string
     '(ponder (or \"flowers\" \"cars\" \"socks\"))))"
   :result "\\(?:Where have all the \\(?:\\(?:car\\|flower\\|sock\\)s\\) gone\\?\\)"))

(define-short-documentation-group sequence
  "Sequence Predicates"
  (seq-contains-p
   :eval (seq-contains-p '(a b c) 'b)
   :eval (seq-contains-p '(a b c) 'd))
  (seq-every-p
   :eval (seq-every-p #'numberp '(1 2 3)))
  (seq-empty-p
   :eval (seq-empty-p []))
  (seq-set-equal-p
   :eval (seq-set-equal-p '(1 2 3) '(3 1 2)))
  (seq-some
   :eval (seq-some #'floatp '(1 2.0 3)))
  "Building Sequences"
  (seq-concatenate
   :eval (seq-concatenate 'vector '(1 2) '(c d)))
  (seq-copy
   :eval (seq-copy '(a 2)))
  (seq-into
   :eval (seq-into '(1 2 3) 'vector))
  "Utility Functions"
  (seq-count
   :eval (seq-count #'numberp '(1 b c 4)))
  (seq-elt
   :eval (seq-elt '(a b c) 1))
  (seq-random-elt
   :no-eval (seq-random-elt '(a b c))
   :eg-result c)
  (seq-find
   :eval (seq-find #'numberp '(a b 3 4 f 6)))
  (seq-position
   :eval (seq-position '(a b c) 'c))
  (seq-positions
   :eval (seq-positions '(a b c a d) 'a)
   :eval (seq-positions '(a b c a d) 'z)
   :eval (seq-positions '(11 5 7 12 9 15) 10 #'>=))
  (seq-length
   :eval (seq-length "abcde"))
  (seq-max
   :eval (seq-max [1 2 3]))
  (seq-min
   :eval (seq-min [1 2 3]))
  (seq-first
   :eval (seq-first [a b c]))
  (seq-rest
   :eval (seq-rest '[1 2 3]))
  (seq-reverse
   :eval (seq-reverse '(1 2 3)))
  (seq-sort
   :eval (seq-sort #'> '(1 2 3)))
  (seq-sort-by
   :eval (seq-sort-by (lambda (a) (/ 1.0 a)) #'< '(1 2 3)))
  "Mapping Over Sequences"
  (seq-map
   :eval (seq-map #'1+ '(1 2 3)))
  (seq-map-indexed
   :eval (seq-map-indexed (lambda (a i) (cons i a)) '(a b c)))
  (seq-mapcat
   :eval (seq-mapcat #'upcase '("a" "b" "c") 'string))
  (seq-do
   :no-eval (seq-do (lambda (a) (insert a)) '("foo" "bar"))
   :eg-result ("foo" "bar"))
  (seq-do-indexed
   :no-eval (seq-do-indexed
             (lambda (a index) (message "%s:%s" index a))
             '("foo" "bar"))
   :eg-result nil)
  (seq-reduce
   :eval (seq-reduce #'* [1 2 3] 2))
  "Excerpting Sequences"
  (seq-drop
   :eval (seq-drop '(a b c) 2))
  (seq-drop-while
   :eval (seq-drop-while #'numberp '(1 2 c d 5)))
  (seq-filter
   :eval (seq-filter #'numberp '(a b 3 4 f 6)))
  (seq-keep
   :eval (seq-keep #'car-safe '((1 2) 3 t (a . b))))
  (seq-remove
   :eval (seq-remove #'numberp '(1 2 c d 5)))
  (seq-remove-at-position
   :eval (seq-remove-at-position '(a b c d e) 3)
   :eval (seq-remove-at-position [a b c d e] 0))
  (seq-group-by
   :eval (seq-group-by #'natnump '(-1 2 3 -4 -5 6)))
  (seq-union
   :eval (seq-union '(1 2 3) '(3 5)))
  (seq-difference
   :eval (seq-difference '(1 2 3) '(2 3 4)))
  (seq-intersection
   :eval (seq-intersection '(1 2 3) '(2 3 4)))
  (seq-partition
   :eval (seq-partition '(a b c d e f g h) 3))
  (seq-subseq
   :eval (seq-subseq '(a b c d e) 2 4))
  (seq-take
   :eval (seq-take '(a b c d e) 3))
  (seq-split
   :eval (seq-split [0 1 2 3 5] 2))
  (seq-take-while
   :eval (seq-take-while #'integerp [1 2 3.0 4]))
  (seq-uniq
   :eval (seq-uniq '(a b d b a c))))

(define-short-documentation-group buffer
  "Buffer Basics"
  (current-buffer
   :no-eval (current-buffer)
   :eg-result-string "#<buffer shortdoc.el>")
  (bufferp
   :eval (bufferp 23))
  (buffer-live-p
   :no-eval (buffer-live-p some-buffer)
   :eg-result t)
  (buffer-modified-p
   :eval (buffer-modified-p (current-buffer)))
  (buffer-name
   :eval (buffer-name))
  (window-buffer
   :eval (window-buffer))
  "Selecting Buffers"
  (get-buffer-create
   :no-eval (get-buffer-create "*foo*")
   :eg-result-string "#<buffer *foo*>")
  (pop-to-buffer
   :no-eval (pop-to-buffer "*foo*")
   :eg-result-string "#<buffer *foo*>")
  (with-current-buffer
      :no-eval* (with-current-buffer buffer (buffer-size)))
  "Points and Positions"
  (point
   :eval (point))
  (point-min
   :eval (point-min))
  (point-max
   :eval (point-max))
  (pos-bol
   :eval (pos-bol))
  (pos-eol
   :eval (pos-eol))
  (bolp
   :eval (bolp))
  (eolp
   :eval (eolp))
  (line-beginning-position
   :eval (line-beginning-position))
  (line-end-position
   :eval (line-end-position))
  (buffer-size
   :eval (buffer-size))
  (bobp
   :eval (bobp))
  (eobp
   :eval (eobp))
  "Moving Around"
  (goto-char
   :no-eval (goto-char (point-max))
   :eg-result 342)
  (search-forward
   :no-eval (search-forward "some-string" nil t)
   :eg-result 245)
  (re-search-forward
   :no-eval (re-search-forward "some-s.*g" nil t)
   :eg-result 245)
  (forward-line
   :no-eval (forward-line 1)
   :eg-result 0
   :no-eval (forward-line -2)
   :eg-result 0)
  "Strings from Buffers"
  (buffer-string
   :no-eval* (buffer-string))
  (buffer-substring
   :eval (buffer-substring (point-min) (+ (point-min) 10)))
  (buffer-substring-no-properties
   :eval (buffer-substring-no-properties (point-min) (+ (point-min) 10)))
  (following-char
   :no-eval (following-char)
   :eg-result 67)
  (preceding-char
   :no-eval (preceding-char)
   :eg-result 38)
  (char-after
   :eval (char-after 45))
  (char-before
   :eval (char-before 13))
  (get-byte
   :no-eval (get-byte 45)
   :eg-result-string "#xff")
  "Altering Buffers"
  (delete-region
   :no-value (delete-region (point-min) (point-max)))
  (erase-buffer
   :no-value (erase-buffer))
  (delete-line
   :no-value (delete-line))
  (insert
   :no-value (insert "This string will be inserted in the buffer\n"))
  (subst-char-in-region
   :no-eval "(subst-char-in-region (point-min) (point-max) ?+ ?-)")
  (replace-string-in-region
   :no-value (replace-string-in-region "foo" "bar"))
  "Locking"
  (lock-buffer
   :no-value (lock-buffer "/tmp/foo"))
  (unlock-buffer
   :no-value (unlock-buffer)))

(define-short-documentation-group overlay
  "Predicates"
  (overlayp
   :no-eval (overlayp some-overlay)
   :eg-result t)
  "Creation and Deletion"
  (make-overlay
   :args (beg end &optional buffer)
   :no-eval (make-overlay 1 10)
   :eg-result-string "#<overlay from 1 to 10 in *foo*>")
  (delete-overlay
   :no-eval (delete-overlay foo)
   :eg-result t)
  "Searching Overlays"
  (overlays-at
   :no-eval (overlays-at 15)
   :eg-result-string "(#<overlay from 1 to 10 in *foo*>)")
  (overlays-in
   :no-eval (overlays-in 1 30)
   :eg-result-string "(#<overlay from 1 to 10 in *foo*>)")
  (next-overlay-change
   :no-eval (next-overlay-change 1)
   :eg-result 20)
  (previous-overlay-change
   :no-eval (previous-overlay-change 30)
   :eg-result 20)
  "Overlay Properties"
  (overlay-start
   :no-eval (overlay-start foo)
   :eg-result 1)
  (overlay-end
   :no-eval (overlay-end foo)
   :eg-result 10)
  (overlay-put
   :no-eval (overlay-put foo 'happy t)
   :eg-result t)
  (overlay-get
   :no-eval (overlay-get foo 'happy)
   :eg-result t)
  (overlay-buffer
   :no-eval (overlay-buffer foo))
  "Moving Overlays"
  (move-overlay
   :no-eval (move-overlay foo 5 20)
   :eg-result-string "#<overlay from 5 to 20 in *foo*>"))

(define-short-documentation-group process
  (make-process
   :no-eval (make-process :name "foo" :command '("cat" "/tmp/foo"))
   :eg-result-string "#<process foo>")
  (processp
   :eval (processp t))
  (delete-process
   :no-value (delete-process process))
  (kill-process
   :no-value (kill-process process))
  (set-process-sentinel
   :no-value (set-process-sentinel process (lambda (proc string))))
  (process-buffer
   :no-eval (process-buffer process)
   :eg-result-string "#<buffer *foo*>")
  (get-buffer-process
   :no-eval (get-buffer-process buffer)
   :eg-result-string "#<process foo>")
  (process-live-p
   :no-eval (process-live-p process)
   :eg-result t))

(define-short-documentation-group number
  "Arithmetic"
  (+
   :args (&rest numbers)
   :eval (+ 1 2)
   :eval (+ 1 2 3 4))
  (-
   :args (&rest numbers)
   :eval (- 3 2)
   :eval (- 6 3 2))
  (*
   :args (&rest numbers)
   :eval (* 3 4 5))
  (/
   :eval (/ 10 5)
   :eval (/ 10 6)
   :eval (/ 10.0 6)
   :eval (/ 10.0 3 3))
  (%
   :eval (% 10 5)
   :eval (% 10 6))
  (mod
   :eval (mod 10 5)
   :eval (mod 10 6)
   :eval (mod 10.5 6))
  (1+
   :eval (1+ 2))
  (1-
   :eval (1- 4))
  "Predicates"
  (=
   :args (number &rest numbers)
   :eval (= 4 4)
   :eval (= 4.0 4.0)
   :eval (= 4 4.0)
   :eval (= 4 4 4 4))
  (eql
   :eval (eql 4 4)
   :eval (eql 4.0 4.0))
  (/=
   :eval (/= 4 4))
  (<
   :args (number &rest numbers)
   :eval (< 4 4)
   :eval (< 1 2 3))
  (<=
   :args (number &rest numbers)
   :eval (<= 4 4)
   :eval (<= 1 2 2 3))
  (>
   :args (number &rest numbers)
   :eval (> 4 4)
   :eval (> 3 2 1))
  (>=
   :args (number &rest numbers)
   :eval (>= 4 4)
   :eval (>= 3 2 2 1))
  (zerop
   :eval (zerop 0))
  (cl-plusp
   :eval (cl-plusp 0)
   :eval (cl-plusp 1))
  (cl-minusp
   :eval (cl-minusp 0)
   :eval (cl-minusp -1))
  (cl-oddp
   :eval (cl-oddp 3))
  (cl-evenp
   :eval (cl-evenp 6))
  (natnump
   :eval (natnump -1)
   :eval (natnump 23))
  (bignump
   :eval (bignump 4)
   :eval (bignump (expt 2 90)))
  (fixnump
   :eval (fixnump 4)
   :eval (fixnump (expt 2 90)))
  (floatp
   :eval (floatp 5.4))
  (integerp
   :eval (integerp 5.4))
  (numberp
   :eval (numberp "5.4"))
  (cl-digit-char-p
   :eval (cl-digit-char-p ?5 10)
   :eval (cl-digit-char-p ?f 16))
  "Operations"
  (max
   :args (number &rest numbers)
   :eval (max 7 9 3))
  (min
   :args (number &rest numbers)
   :eval (min 7 9 3))
  (abs
   :eval (abs -4))
  (float
   :eval (float 2))
  (truncate
   :eval (truncate 1.2)
   :eval (truncate -1.2)
   :eval (truncate 5.4 2))
  (floor
   :eval (floor 1.2)
   :eval (floor -1.2)
   :eval (floor 5.4 2))
  (ceiling
   :eval (ceiling 1.2)
   :eval (ceiling -1.2)
   :eval (ceiling 5.4 2))
  (round
   :eval (round 1.2)
   :eval (round -1.2)
   :eval (round 5.4 2))
  (random
   :eval (random 6))
  "Bit Operations"
  (ash
   :eval (ash 1 4)
   :eval (ash 16 -1))
  (logand
   :no-eval "(logand #b10 #b111)"
   :result-string "#b10")
  (logior
   :eval (logior 4 16))
  (logxor
   :eval (logxor 4 16))
  (lognot
   :eval (lognot 5))
  (logcount
   :eval (logcount 5))
  "Floating Point"
  (isnan
   :eval (isnan 5.0))
  (frexp
   :eval (frexp 5.7))
  (ldexp
   :eval (ldexp 0.7125 3))
  (logb
   :eval (logb 10.5))
  (ffloor
   :eval (ffloor 1.2))
  (fceiling
   :eval (fceiling 1.2))
  (ftruncate
   :eval (ftruncate 1.2))
  (fround
   :eval (fround 1.2))
  "Standard Math Functions"
  (sin
   :eval (sin float-pi))
  (cos
   :eval (cos float-pi))
  (tan
   :eval (tan float-pi))
  (asin
   :eval (asin float-pi))
  (acos
   :eval (acos float-pi))
  (atan
   :eval (atan float-pi))
  (exp
   :eval (exp 4))
  (log
   :eval (log 54.59))
  (expt
   :eval (expt 2 16))
  (sqrt
   :eval (sqrt -1)))

(define-short-documentation-group text-properties
  "Examining Text Properties"
  (get-text-property
   :eval (get-text-property 0 'foo (propertize "x" 'foo t)))
  (get-char-property
   :eval (get-char-property 0 'foo (propertize "x" 'foo t)))
  (get-pos-property
   :eval (get-pos-property 0 'foo (propertize "x" 'foo t)))
  (get-char-property-and-overlay
   :eval (get-char-property-and-overlay 0 'foo (propertize "x" 'foo t)))
  (text-properties-at
   :eval (text-properties-at (point)))
  "Changing Text Properties"
  (put-text-property
   :eval (let ((s "abc")) (put-text-property 0 1 'foo t s) s)
   :no-eval (put-text-property (point) (1+ (point)) 'face 'error))
  (add-text-properties
   :no-eval (add-text-properties (point) (1+ (point)) '(face error)))
  (remove-text-properties
   :no-eval (remove-text-properties (point) (1+ (point)) '(face nil)))
  (remove-list-of-text-properties
   :no-eval (remove-list-of-text-properties (point) (1+ (point)) '(face font-lock-face)))
  (set-text-properties
   :no-eval (set-text-properties (point) (1+ (point)) '(face error)))
  (add-face-text-property
   (add-face-text-property START END '(:foreground "green")))
  (propertize
   :eval (propertize "foo" 'face 'italic 'mouse-face 'bold-italic))
  "Searching for Text Properties"
  (next-property-change
   :no-eval (next-property-change (point) (current-buffer)))
  (previous-property-change
   :no-eval (previous-property-change (point) (current-buffer)))
  (next-single-property-change
   :no-eval (next-single-property-change (point) 'face (current-buffer)))
  (previous-single-property-change
   :no-eval (previous-single-property-change (point) 'face (current-buffer)))
  ;; TODO: There are some more that could be added here.
  (text-property-search-forward
   :no-eval (text-property-search-forward 'face nil t))
  (text-property-search-backward
   :no-eval (text-property-search-backward 'face nil t)))

(define-short-documentation-group keymaps
  "Defining keymaps"
  (define-keymap
    :no-eval (define-keymap "C-c C-c" #'quit-buffer))
  (defvar-keymap
      :no-eval (defvar-keymap my-keymap "C-c C-c" #'quit-buffer))
  "Setting keys"
  (keymap-set
   :no-eval (keymap-set map "C-c C-c" #'quit-buffer))
  (keymap-local-set
   :no-eval (keymap-local-set "C-c C-c" #'quit-buffer))
  (keymap-global-set
   :no-eval (keymap-global-set "C-c C-c" #'quit-buffer))
  (keymap-unset
   :no-eval (keymap-unset map "C-c C-c"))
  (keymap-local-unset
   :no-eval (keymap-local-unset "C-c C-c"))
  (keymap-global-unset
   :no-eval (keymap-global-unset "C-c C-c"))
  (keymap-substitute
   :no-eval (keymap-substitute map "C-c C-c" "M-a"))
  (keymap-set-after
   :no-eval (keymap-set-after map "<separator-2>" menu-bar-separator))
  "Predicates"
  (keymapp
   :eval (keymapp (define-keymap)))
  (key-valid-p
   :eval (key-valid-p "C-c C-c")
   :eval (key-valid-p "C-cC-c"))
  "Lookup"
  (keymap-lookup
   :eval (keymap-lookup (current-global-map) "C-x x g")))

;;;###autoload
(defun shortdoc-display-group (group &optional function same-window)
  "Pop to a buffer with short documentation summary for functions in GROUP.
If FUNCTION is non-nil, place point on the entry for FUNCTION (if any).
If SAME-WINDOW, don't pop to a new window."
  (interactive (list (completing-read "Show summary for functions in: "
                                      (mapcar #'car shortdoc--groups))))
  (when (stringp group)
    (setq group (intern group)))
  (unless (assq group shortdoc--groups)
    (error "No such documentation group %s" group))
  (funcall (if same-window
               #'pop-to-buffer-same-window
             #'pop-to-buffer)
           (format "*Shortdoc %s*" group))
  (let ((inhibit-read-only t)
        (prev nil))
    (erase-buffer)
    (shortdoc-mode)
    (button-mode)
    (mapc
     (lambda (data)
       (cond
        ((stringp data)
         (setq prev nil)
         (unless (bobp)
           (insert "\n"))
         (insert (propertize
                  (substitute-command-keys data)
                  'face 'shortdoc-heading
                  'shortdoc-section t
                  'outline-level 1))
         (insert (propertize
                  "\n\n"
                  'face 'shortdoc-heading
                  'shortdoc-section t)))
        ;; There may be functions not yet defined in the data.
        ((fboundp (car data))
         (when prev
           (insert (make-separator-line)
                   ;; This helps with hidden outlines (bug#53981)
                   (propertize "\n" 'face '(:height 0))))
         (setq prev t)
         (shortdoc--display-function data))))
     (cdr (assq group shortdoc--groups))))
  (goto-char (point-min))
  (when function
    (text-property-search-forward 'shortdoc-function function t)
    (beginning-of-line)))

;;;###autoload
(defalias 'shortdoc #'shortdoc-display-group)

(defun shortdoc--display-function (data)
  (let ((function (pop data))
        (start-section (point))
        arglist-start)
    ;; Function calling convention.
    (insert (propertize "(" 'shortdoc-function function 'outline-level 2))
    (if (plist-get data :no-manual)
        (insert-text-button
         (symbol-name function)
         'face 'button
         'action (lambda (_)
                   (describe-function function))
         'follow-link t
         'help-echo "mouse-1, RET: describe function")
      (insert-text-button
       (symbol-name function)
       'face 'button
       'action (lambda (_)
                 (info-lookup-symbol function 'emacs-lisp-mode))
       'follow-link t
       'help-echo "mouse-1, RET: show \
function's documentation in the Info manual"))
    (setq arglist-start (point))
    (insert ")\n")
    ;; Doc string.
    (insert "  "
            (or (plist-get data :doc)
                (car (split-string (documentation function) "\n"))))
    (insert "\n")
    (add-face-text-property start-section (point) 'shortdoc-section t)
    (let ((print-escape-newlines t)
          (double-arrow (if (char-displayable-p ?⇒)
                            "⇒"
                          "=>"))
          (single-arrow (if (char-displayable-p ?→)
                            "→"
                          "->")))
      (cl-loop for (type value) on data by #'cddr
               do
               (cl-case type
                 (:eval
                  (insert "  ")
                  (if (stringp value)
                      (insert value)
                    (prin1 value (current-buffer)))
                  (insert "\n    " double-arrow " ")
                  (let ((expr (if (stringp value)
                                  (car (read-from-string value))
                                value)))
                    (prin1 (eval expr) (current-buffer)))
                    (insert "\n"))
                 (:no-eval*
                  (if (stringp value)
                      (insert "  " value "\n")
                    (insert "  ")
                    (prin1 value (current-buffer)))
                  (insert "\n    " single-arrow " "
                          (propertize "[it depends]"
                                      'face 'shortdoc-section)
                          "\n"))
                 (:no-value
                  (if (stringp value)
                      (insert "  " value)
                    (insert "  ")
                    (prin1 value (current-buffer)))
                  (insert "\n"))
                 (:no-eval
                  (if (stringp value)
                      (insert "  " value)
                    (insert "  ")
                    (prin1 value (current-buffer)))
                  (insert "\n"))
                 (:result
                  (insert "    " double-arrow " ")
                  (prin1 value (current-buffer))
                  (insert "\n"))
                 (:result-string
                  (insert "    " double-arrow " ")
                  (princ value (current-buffer))
                  (insert "\n"))
                 (:eg-result
                  (insert "    e.g. " double-arrow " ")
                  (prin1 value (current-buffer))
                  (insert "\n"))
                 (:eg-result-string
                  (insert "    e.g. " double-arrow " ")
                  (princ value (current-buffer))
                  (insert "\n")))))
    ;; Insert the arglist after doing the evals, in case that's pulled
    ;; in the function definition.
    (save-excursion
      (goto-char arglist-start)
      (dolist (param (or (plist-get data :args)
                         (help-function-arglist function t)))
        (insert " " (symbol-name param)))
      (add-face-text-property arglist-start (point) 'shortdoc-section t))))

(defun shortdoc-function-groups (function)
  "Return all shortdoc groups FUNCTION appears in."
  (cl-loop for group in shortdoc--groups
           when (assq function (cdr group))
           collect (car group)))

(defun shortdoc-add-function (group section elem)
  "Add ELEM to shortdoc GROUP in SECTION.
If GROUP doesn't exist, it will be created.
If SECTION doesn't exist, it will be added.

ELEM is a Lisp form.  See `define-short-documentation-group' for
details.

Example:

  (shortdoc-add-function
    \\='file \"Predicates\"
    \\='(file-locked-p :no-eval (file-locked-p \"/tmp\")))"
  (let ((glist (assq group shortdoc--groups)))
    (unless glist
      (setq glist (list group))
      (push glist shortdoc--groups))
    (let ((slist (member section glist)))
      (unless slist
        (setq slist (list section))
        (nconc glist slist))
      (while (and (cdr slist)
                  (not (stringp (cadr slist))))
        (setq slist (cdr slist)))
      (setcdr slist (cons elem (cdr slist))))))

(defvar-keymap shortdoc-mode-map
  :doc "Keymap for `shortdoc-mode'."
  "n"       #'shortdoc-next
  "p"       #'shortdoc-previous
  "N"       #'shortdoc-next-section
  "P"       #'shortdoc-previous-section
  "C-c C-n" #'shortdoc-next-section
  "C-c C-p" #'shortdoc-previous-section
  "w"       #'shortdoc-copy-function-as-kill)

(define-derived-mode shortdoc-mode special-mode "shortdoc"
  "Mode for shortdoc."
  :interactive nil
  (setq-local outline-search-function #'outline-search-level
              outline-level (lambda ()
                              (get-text-property (point) 'outline-level))))

(defun shortdoc--goto-section (arg sym &optional reverse)
  (unless (natnump arg)
    (setq arg 1))
  (while (> arg 0)
    (funcall
     (if reverse 'text-property-search-backward
       'text-property-search-forward)
     sym nil t)
    (setq arg (1- arg))))

(defun shortdoc-next (&optional arg)
  "Move point to the next function.
With prefix numeric argument ARG, do it that many times."
  (interactive "p" shortdoc-mode)
  (shortdoc--goto-section arg 'shortdoc-function))

(defun shortdoc-previous (&optional arg)
  "Move point to the previous function.
With prefix numeric argument ARG, do it that many times."
  (interactive "p" shortdoc-mode)
  (shortdoc--goto-section arg 'shortdoc-function t)
  (backward-char 1))

(defun shortdoc-next-section (&optional arg)
  "Move point to the next section.
With prefix numeric argument ARG, do it that many times."
  (interactive "p" shortdoc-mode)
  (shortdoc--goto-section arg 'shortdoc-section))

(defun shortdoc-previous-section (&optional arg)
  "Move point to the previous section.
With prefix numeric argument ARG, do it that many times."
  (interactive "p" shortdoc-mode)
  (shortdoc--goto-section arg 'shortdoc-section t)
  (forward-line -2))

(defun shortdoc-copy-function-as-kill ()
  "Copy name of the function near point into the kill ring."
  (interactive)
  (save-excursion
    (goto-char (pos-bol))
    (when-let* ((re (rx bol "(" (group (+ (not (in " "))))))
                (string
                 (and (or (looking-at re)
                          (re-search-backward re nil t))
                      (match-string 1))))
      (set-text-properties 0 (length string) nil string)
      (kill-new string)
      (message string))))

(provide 'shortdoc)

;;; shortdoc.el ends here<|MERGE_RESOLUTION|>--- conflicted
+++ resolved
@@ -276,12 +276,7 @@
   (string-greaterp
    :eval (string-greaterp "foo" "bar"))
   (string-version-lessp
-<<<<<<< HEAD
    :eval (string-version-lessp "pic4.png" "pic32.png"))
-=======
-   :eval (string-version-lessp "pic4.png" "pic32.png")
-   :eval (string-version-lessp "1.9.3" "1.10.2"))
->>>>>>> 0d60579b
   (string-collate-lessp
    :eval (string-collate-lessp "abc" "abd"))
   (string-prefix-p
