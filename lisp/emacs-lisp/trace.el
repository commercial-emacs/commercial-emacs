--- conflicted
+++ resolved
@@ -159,7 +159,6 @@
 
 (defun trace--entry-message (function level args context)
   "Generate a string that describes that FUNCTION has been entered.
-<<<<<<< HEAD
 LEVEL is the trace level, ARGS is the list of arguments passed to FUNCTION,
 and CONTEXT is a string describing the dynamic context (e.g. values of
 some global variables)."
@@ -190,41 +189,6 @@
             value
             context)))
 
-=======
-LEVEL is the trace level, ARGS is the list of arguments passed to FUNCTION."
-  (unless inhibit-trace
-    (trace--insert
-     (let ((ctx (funcall context))
-           (print-circle t)
-           (print-escape-newlines t))
-       (format "%s%s%d -> %s%s\n"
-               (mapconcat #'char-to-string
-                          (make-string (max 0 (1- level)) ?|) " ")
-               (if (> level 1) " " "")
-               level
-               ;; FIXME: Make it so we can click the function name to
-               ;; jump to its definition and/or untrace it.
-               (cl-prin1-to-string (cons function args))
-               ctx)))))
-
-(defun trace--exit-message (function level value context)
-  "Generate a string that describes that FUNCTION has exited.
-LEVEL is the trace level, VALUE value returned by FUNCTION."
-  (unless inhibit-trace
-    (trace--insert
-     (let ((ctx (funcall context))
-           (print-circle t)
-           (print-escape-newlines t))
-       (format "%s%s%d <- %s: %s%s\n"
-               (mapconcat 'char-to-string (make-string (1- level) ?|) " ")
-               (if (> level 1) " " "")
-               level
-               function
-               ;; Do this so we'll see strings:
-               (cl-prin1-to-string value)
-               ctx)))))
-    
->>>>>>> a34b76cd
 (defvar trace--timer nil)
 
 (defun trace--display-buffer (buf)
