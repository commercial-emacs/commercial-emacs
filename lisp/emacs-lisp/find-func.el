;;; find-func.el --- find the definition of the Emacs Lisp function near point  -*- lexical-binding:t -*-

;; Copyright (C) 1997, 1999, 2001-2023 Free Software Foundation, Inc.

;; Author: Jens Petersen <petersen@kurims.kyoto-u.ac.jp>
;; Keywords: emacs-lisp, functions, variables
;; Created: 97/07/25

;; This file is NOT part of GNU Emacs.

;; GNU Emacs is free software: you can redistribute it and/or modify
;; it under the terms of the GNU General Public License as published by
;; the Free Software Foundation, either version 3 of the License, or
;; (at your option) any later version.

;; GNU Emacs is distributed in the hope that it will be useful,
;; but WITHOUT ANY WARRANTY; without even the implied warranty of
;; MERCHANTABILITY or FITNESS FOR A PARTICULAR PURPOSE.  See the
;; GNU General Public License for more details.

;; You should have received a copy of the GNU General Public License
;; along with GNU Emacs.  If not, see <https://www.gnu.org/licenses/>.

;;; Commentary:
;;
;; The funniest thing about this is that I can't imagine why a package
;; so obviously useful as this hasn't been written before!!
;; ;;; find-func
;; (find-function-setup-keys)
;;
;; or just:
;;
;; (load "find-func")
;;
;; if you don't like the given keybindings and away you go!  It does
;; pretty much what you would expect, putting the cursor at the
;; definition of the function or variable at point.
;;
;; The code started out from `describe-function', `describe-key'
;; ("help.el") and `fff-find-loaded-emacs-lisp-function' (Noah Friedman's
;; "fff.el").

;;; Code:

<<<<<<< HEAD
(eval-when-compile (require 'cl-lib))
(declare-function cl-search "cl-seq")

=======
>>>>>>> 1c704585
;;; User variables:

(defgroup find-function nil
  "Finds the definition of the Emacs Lisp symbol near point."
;;   :prefix "find-function"
  :group 'lisp)

(defconst find-function-space-re "\\(?:\\s-\\|\n\\|;.*\n\\)+")

(defcustom find-function-prefer-source-directory t
  "Prefer file in `source-directory' corresponding to target."
  :type 'boolean
  :version "29.1"
  :group 'find-function)

(defcustom find-function-regexp
  ;; Match things like (defun foo ...), (defmacro foo ...),
  ;; (define-skeleton foo ...), (define-generic-mode 'foo ...),
  ;;  (define-derived-mode foo ...), (define-minor-mode foo)
  (concat
   "^\\s-*(\\(def\\(ine-skeleton\\|ine-generic-mode\\|ine-derived-mode\\|\
ine\\(?:-global\\)?-minor-mode\\|ine-compilation-mode\\|un-cvs-mode\\|\
foo\\|\\(?:[^icfgv]\\|g[^r]\\)\\(\\w\\|\\s_\\)+\\*?\\)\\|easy-mmode-define-[a-z-]+\\|easy-menu-define\\|\
cl-\\(?:defun\\|defmethod\\|defgeneric\\)\\|\
menu-bar-make-toggle\\|menu-bar-make-toggle-command\\)"
   find-function-space-re
   "\\('\\|(quote \\)?%s\\(\\s-\\|$\\|[()]\\)")
  "The regexp used by `find-function' to search for a function definition.
Note it must contain a `%s' at the place where `format'
should insert the function name.  The default value avoids `defconst',
`defgroup', `defvar', `defface'.

Please send improvements and fixes to the maintainer."
  :type 'regexp
  :group 'find-function
  :version "21.1")

(defcustom find-variable-regexp
  (concat
   "^\\s-*(\\(def[^fumag]\\(\\w\\|\\s_\\)+\\*?\\|\
easy-mmode-def\\(map\\|syntax\\)\\|easy-menu-define\\)"
   find-function-space-re
   "%s\\(\\s-\\|$\\)")
  "The regexp used by `find-variable' to search for a variable definition.
Note it must contain a `%s' at the place where `format'
should insert the variable name.  The default value
avoids `defun', `defmacro', `defalias', `defadvice', `defgroup', `defface'.

Please send improvements and fixes to the maintainer."
  :type 'regexp
  :group 'find-function
  :version "21.1")

(defcustom find-face-regexp
  (concat"^\\s-*(defface" find-function-space-re "%s\\(\\s-\\|$\\)")
  "The regexp used by `find-face' to search for a face definition.
Note it must contain a `%s' at the place where `format'
should insert the face name.

Please send improvements and fixes to the maintainer."
  :type 'regexp
  :group 'find-function
  :version "22.1")

(defcustom find-feature-regexp
  (concat ";;; Code:")
  "Regexp used by `xref-find-definitions' when searching for a feature definition.
Note it may contain up to one `%s' at the place where `format'
should insert the feature name."
  ;; We search for ";;; Code" rather than (feature '%s) because the
  ;; former is near the start of the code, and the latter is very
  ;; uninteresting. If the regexp is not found, just goes to
  ;; (point-min), which is acceptable in this case.
  :type 'regexp
  :group 'xref
  :version "25.1")

(defcustom find-alias-regexp
  "(defalias +'%s"
  "The regexp used by `xref-find-definitions' to search for an alias definition.
Note it must contain a `%s' at the place where `format'
should insert the feature name."
  :type 'regexp
  :group 'xref
  :version "25.1")

(defcustom find-ert-deftest-regexp
  "(ert-deftest +'%s"
  "The regexp used to search for an ert-deftest definition.
Note it must contain a `%s' at the place where `format'
should insert the feature name."
  :type 'regexp
  :group 'xref
  :version "29.1")

(defun find-function--defface (symbol)
  (catch 'found
    (while (re-search-forward (format find-face-regexp symbol) nil t)
      (unless (ppss-comment-or-string-start
               (save-excursion (syntax-ppss (match-beginning 0))))
        ;; We're not in a comment or a string.
        (throw 'found t)))))

(defvar find-function-regexp-alist
  '((nil . find-function-regexp)
    (define-type . find-function-regexp)
    (defvar . find-variable-regexp)
    (defface . find-function--defface)
    (feature . find-feature-regexp)
    (defalias . find-alias-regexp)
    (ert-deftest . find-ert-deftest-regexp))
  "Alist mapping definition types into regexp variables.
Each regexp variable's value should actually be a format string
to be used to substitute the desired symbol name into the regexp.
Instead of regexp variable, types can be mapped to functions as well,
in which case the function is called with one argument (the object
we're looking for) and it should search for it.")
(put 'find-function-regexp-alist 'risky-local-variable t)

(define-obsolete-variable-alias 'find-function-source-path
  'find-library-source-path "28.1")
(defcustom find-library-source-path nil
  "The default list of directories where `find-library' searches.

If this variable is nil then `find-library' searches `load-path' by
default."
  :type '(repeat directory)
  :group 'find-function
  :version "28.1")

(defcustom find-function-recenter-line 1
  "The window line-number from which to start displaying a symbol definition.
A value of nil implies center the beginning of the definition.
See `find-function' and `find-variable'."
  :type '(choice (const :tag "Center" nil)
		 integer)
  :group 'find-function
  :version "20.3")

(defcustom find-function-after-hook nil
  "Hook run after finding symbol definition.

See the functions `find-function' and `find-variable'."
  :type 'hook
  :group 'find-function
  :version "20.3")

(defcustom find-library-include-other-files t
  "If non-nil, `read-library-name' will also include non-library files.
This affects commands like `read-library'.

If nil, only library files (i.e., \".el\" files) will be offered
for completion."
  :type 'boolean
  :version "29.1"
  :group 'find-function)

;;; Functions:

(defalias 'find-function-preferred-message
  (let (messaged-p)
    (lambda (file)
      "find-function result may not reflect loaded definition."
      (unless messaged-p
        (setq messaged-p t)
        (message "Showing result from %s" file)))))

(defun find-library-suffixes ()
  (let ((suffixes nil))
    (dolist (suffix (get-load-suffixes) (nreverse suffixes))
      (unless (string-match "elc" suffix) (push suffix suffixes)))))

(defun find-library--load-name (library)
  (let ((name library))
    (dolist (dir load-path)
      (let ((rel (file-relative-name library dir)))
        (if (and (not (string-match "\\`\\.\\./" rel))
                 (< (length rel) (length name)))
            (setq name rel))))
    (unless (equal name library) name)))

(defvar comp-eln-to-el-h)

(defun find-library-name (library)
  "Return the absolute file name of LIBRARY.
If LIBRARY ends in the byte-compiled extension .elc or the
native-compiled extension .eln, find the corresponding source
ending in .el."
  (cond
   ((string-match "\\.el\\(c\\(\\..*\\)?\\)\\'" library)
    (setq library (replace-match "" t t library)))
   ((string-match "\\.eln\\'" library)
    (setq library (gethash (file-name-nondirectory library) comp-eln-to-el-h))))
  (let ((result
         (or
          (locate-file library
                       (or find-library-source-path load-path)
                       (find-library-suffixes))
          (locate-file library
                       (or find-library-source-path load-path)
                       load-file-rep-suffixes)
          (when-let ((absolute-p (file-name-absolute-p library))
                     (rel (find-library--load-name library)))
            (or
             (locate-file rel
                          (or find-library-source-path load-path)
                          (find-library-suffixes))
             (locate-file rel
                          (or find-library-source-path load-path)
                          load-file-rep-suffixes)))
          (find-library--from-load-history library)
          (signal 'file-error (list "Can't find library" library)))))
    (when find-function-prefer-source-directory
      (when-let ((prefix (file-name-as-directory installed-directory))
                 ;; :end2 says PREFIX matches beginning of RESULT
                 (installed-p (cl-search prefix result
                                         :end2 (length prefix)))
                 (el-or-unsuffixed
                  (expand-file-name
                   (concat
                    (file-name-directory (cl-subseq result (length prefix)))
                    (file-name-nondirectory library))
                   source-directory))
                 (suffixed (locate-file
                            el-or-unsuffixed
                            '("")
                            (nconc (find-library-suffixes)
                                   load-file-rep-suffixes)))
                 (readable-p (file-readable-p suffixed)))
        (funcall (symbol-function 'find-function-preferred-message)
                 (setq result suffixed))))
    result))

(defun find-library--from-load-history (library)
  ;; In `load-history', the file may be ".elc", ".el", ".el.gz", and
  ;; LIBRARY may be "foo.el" or "foo".
  (let ((load-re
         (concat "\\(" (regexp-quote (file-name-sans-extension library)) "\\)"
                 (regexp-opt (get-load-suffixes)) "\\'"))
        (alist load-history)
        elt file found)
    (while (and alist (null found))
      (setq elt (car alist)
            alist (cdr alist)
            file (car elt)
            found (and (stringp file) (string-match load-re file)
                       (let ((dir (substring file 0 (match-beginning 1)))
                             (basename (match-string 1 file)))
                         (locate-file basename (list dir)
                                      (find-library-suffixes))))))
    found))

(defvar find-function-C-source-directory
  (let ((dir (expand-file-name "src" source-directory)))
    (when (file-accessible-directory-p dir) dir))
  "Directory where the C source files of Emacs can be found.
If nil, do not try to find the source code of functions and variables
defined in C.")

(declare-function ad-get-advice-info "advice" (function))

(defun find-function-advised-original (func)
  "Return the original function definition of an advised function FUNC.
If FUNC is not a symbol, return it.  Else, if it's not advised,
return the symbol's function definition."
  (or (and (symbolp func)
           (advice--cd*r (symbol-function func)))
      func))

(defun find-function-C-source (fun-or-var file type)
  "Find the source location where FUN-OR-VAR is defined in FILE.
TYPE should be nil to find a function, or `defvar' to find a variable."
  (let ((dir (or find-function-C-source-directory
                 (read-directory-name "Emacs C source dir: " nil nil t))))
    (setq file (expand-file-name file dir))
    (if (file-readable-p file)
        (unless find-function-C-source-directory
          (setq find-function-C-source-directory dir))
      (error "The C source file %s is not available"
             (file-name-nondirectory file))))
  (unless type
    ;; Either or both an alias and its target might be advised.
    (setq fun-or-var (find-function-advised-original
		      (indirect-function
		       (find-function-advised-original fun-or-var)))))
  (with-current-buffer (find-file-noselect file)
    (goto-char (point-min))
    (unless (re-search-forward
	     (if type
		 (concat "DEFVAR[A-Z_]*[ \t\n]*([ \t\n]*\""
			 (regexp-quote (symbol-name fun-or-var))
			 "\"")
	       (concat "DEFUN[ \t\n]*([ \t\n]*\""
		       (regexp-quote (subr-name (advice--cd*r fun-or-var)))
		       "\""))
	     nil t)
      (error "Can't find source for %s" fun-or-var))
    (cons (current-buffer) (match-beginning 0))))

;;;###autoload
(defun find-library (library)
  "Find the Emacs Lisp source of LIBRARY.

Interactively, prompt for LIBRARY using the one at or near point.

This function searches `find-library-source-path' if non-nil, and
`load-path' otherwise.

See the `find-library-include-other-files' user option for
customizing the candidate completions."
  (interactive (list (read-library-name)))
  (prog1
      (switch-to-buffer (find-file-noselect (find-library-name library)))
    (run-hooks 'find-function-after-hook)))

;;;###autoload
(defun read-library-name ()
  "Read and return a library name, defaulting to the one near point.

A library name is the filename of an Emacs Lisp library located
in a directory under `load-path' (or `find-library-source-path',
if non-nil)."
  (let* ((dirs (or find-library-source-path load-path))
         (suffixes (find-library-suffixes))
         (def (if (eq (function-called-at-point) 'require)
                  ;; `function-called-at-point' may return 'require
                  ;; with `point' anywhere on this line.  So wrap the
                  ;; `save-excursion' below in a `condition-case' to
                  ;; avoid reporting a scan-error here.
                  (condition-case nil
                      (save-excursion
                        (backward-up-list)
                        (forward-char)
                        (forward-sexp 2)
                        (thing-at-point 'symbol))
                    (error nil))
                (thing-at-point 'symbol))))
    (if find-library-include-other-files
        (let ((table (apply-partially #'locate-file-completion-table
                                      dirs suffixes)))
          (when (and def (not (test-completion def table)))
            (setq def nil))
          (completing-read (format-prompt "Library name" def)
                           table nil nil nil nil def))
      (let ((files (read-library-name--find-files dirs suffixes)))
        (when (and def (not (member def files)))
          (setq def nil))
        (completing-read (format-prompt "Library name" def)
                         files nil t nil nil def)))))

(defun read-library-name--find-files (dirs suffixes)
  "Return a list of all files in DIRS that match SUFFIXES."
  (let ((files nil)
        (regexp (concat (regexp-opt suffixes) "\\'")))
    (dolist (dir dirs)
      (dolist (file (ignore-errors (directory-files dir nil regexp t)))
        (and (string-match regexp file)
             (push (substring file 0 (match-beginning 0)) files))))
    files))

;;;###autoload
(defun find-library-other-window (library)
  "Find the Emacs Lisp source of LIBRARY in another window.

See `find-library' for more details."
  (interactive (list (read-library-name)))
  (prog1
      (switch-to-buffer-other-window (find-file-noselect
                                      (find-library-name library)))
    (run-hooks 'find-function-after-hook)))

;;;###autoload
(defun find-library-other-frame (library)
  "Find the Emacs Lisp source of LIBRARY in another frame.

See `find-library' for more details."
  (interactive (list (read-library-name)))
  (prog1
      (switch-to-buffer-other-frame (find-file-noselect
                                     (find-library-name library)))
    (run-hooks 'find-function-after-hook)))

;;;###autoload
(defun find-function-search-for-symbol (symbol type library)
  "Find SYMBOL's defun, or other definitional TYPE, in LIBRARY.
When TYPE is a non-nil key in `find-function-regexp-alist',
interpret SYMBOL according to the corresponding definitional,
e.g., defvar or defface.

After visiting file LIBRARY, return a cons cell (BUFFER
. POS), where POS is the character position of the definition,
or nil if not found.

LIBRARY can be an absolute or relative file name."
  (unless library
    (error "Don't know where `%s' is defined" symbol))
  ;; Some functions are defined as part of the construct
  ;; that defines something else.
  (while (and (symbolp symbol) (get symbol 'definition-name))
    (setq symbol (get symbol 'definition-name)))
  (if (string-match "\\`src/\\(.*\\.\\(c\\|m\\)\\)\\'" library)
      (find-function-C-source symbol (match-string 1 library) type)
    (when (string-match "\\.el\\(c\\)\\'" library)
      (setq library (substring library 0 (match-beginning 1))))
    ;; Strip extension from .emacs.el to make sure symbol is searched in
    ;; .emacs too.
    (when (string-match "\\.emacs\\(.el\\)\\'" library)
      (setq library (substring library 0 (match-beginning 1))))
    (let ((filename (find-library-name library))
	  (regexp-symbol (cdr (assq type find-function-regexp-alist))))
      (cond ((not filename)
             (error "Could not find '%s'" library))
            ((not regexp-symbol)
             (error "No find-function regexp entry for '%s'" type))
            (t
             (with-current-buffer (find-file-noselect filename)
	       (let ((regexp (if (functionp regexp-symbol)
                                 regexp-symbol
                               (format (symbol-value regexp-symbol)
                                       ;; Entry for ` (backquote) macro in loaddefs.el,
                                       ;; (defalias (quote \`)..., has a \ but
                                       ;; (symbol-name symbol) doesn't.  Add an
                                       ;; optional \ to catch this.
                                       (concat "\\\\?"
                                               (regexp-quote (symbol-name symbol))))))
	             (case-fold-search))
                 (save-excursion
                   (save-restriction
                     (widen)
                     (with-syntax-table emacs-lisp-mode-syntax-table
                       (goto-char (point-min))
                       (if (if (functionp regexp)
                               (funcall regexp symbol)
                             (or (re-search-forward regexp nil t)
                                 ;; `regexp' matches definitions using known forms like
                                 ;; `defun', or `defvar'.  But some functions/variables
                                 ;; are defined using special macros (or functions), so
                                 ;; if `regexp' can't find the definition, we look for
                                 ;; something of the form "(SOMETHING <symbol> ...)".
                                 ;; This fails to distinguish function definitions from
                                 ;; variable declarations (or even uses thereof), but is
                                 ;; a good pragmatic fallback.
                                 (re-search-forward
                                  (concat "^([^ ]+" find-function-space-re "['(]?"
                                          (regexp-quote (symbol-name symbol))
                                          "\\_>")
                                  nil t)))
                           (progn
                             (beginning-of-line)
                             (cons (current-buffer) (point)))
                         ;; If the regexp search didn't find the location of
                         ;; the symbol (for example, because it is generated by
                         ;; a macro), try a slightly more expensive search that
                         ;; expands macros until it finds the symbol.
                         (cons (current-buffer)
                               (find-function--search-by-expanding-macros
                                (current-buffer) symbol type)))))))))))))

(defun find-function--try-macroexpand (form)
  "Try to macroexpand FORM in full or partially.
This is a best-effort operation in which if macroexpansion fails,
this function returns FORM as is."
  (ignore-errors
    (or
     (macroexpand-all form)
     (macroexpand-1 form)
     form)))

(defun find-function--any-subform-p (form pred)
  "Walk FORM and apply PRED to its subexpressions.
Return t if any PRED returns t."
  (cond
   ((not (consp form)) nil)
   ((funcall pred form) t)
   (t
    (let ((left-child (car form))
          (right-child (cdr form)))
      (or
       (find-function--any-subform-p left-child pred)
       (find-function--any-subform-p right-child pred))))))

(defun find-function--search-by-expanding-macros (buf symbol type)
  "Expand macros in BUF to search for the definition of SYMBOL of TYPE."
  (catch 'found
    (with-current-buffer buf
      (save-excursion
        (goto-char (point-min))
        (condition-case nil
            (while t
              (let ((form (read (current-buffer)))
                    (expected-symbol-p
                      (lambda (form)
                        (cond
                         ((null type)
                          ;; Check if a given form is a `defalias' to
                          ;; SYM, the function name we are searching
                          ;; for.  All functions in Emacs Lisp
                          ;; ultimately expand to a `defalias' form
                          ;; after several steps of macroexpansion.
                          (and (eq (car-safe form) 'defalias)
                               (equal (car-safe (cdr form))
                                      `(quote ,symbol))))
                         ((eq type 'defvar)
                          ;; Variables generated by macros ultimately
                          ;; expand to `defvar'.
                          (and (eq (car-safe form) 'defvar)
                               (eq (car-safe (cdr form)) symbol)))
                         (t nil)))))
                (when (find-function--any-subform-p
                       (find-function--try-macroexpand form)
                       expected-symbol-p)
                  ;; We want to return the location at the beginning
                  ;; of the macro, so move back one sexp.
                  (throw 'found (progn (backward-sexp) (point))))))
          (end-of-file nil))))))

(defun find-function-library (function &optional lisp-only verbose)
  "Return the pair (ORIG-FUNCTION . LIBRARY) for FUNCTION.

ORIG-FUNCTION is the original name, after resolving aliases.
LIBRARY is an absolute file name, a relative
file name inside the C sources directory, or a name of an
autoloaded feature.

If ORIG-FUNCTION is a built-in function and LISP-ONLY is non-nil,
signal an error.

If VERBOSE is non-nil, and FUNCTION is an alias, display a
message about the whole chain of aliases."
  (let ((def (when (symbolp function)
               (or (fboundp function)
                   (signal 'void-function (list function)))
               (find-function-advised-original function)))
        aliases)
    ;; FIXME for completeness, it might be nice to print something like:
    ;; foo (which is advised), which is an alias for bar (which is advised).
    (while (and def (symbolp def))
      (or (eq def function)
          (not verbose)
          (setq aliases (if aliases
                            (concat aliases
                                    (format-message
                                     ", which is an alias for `%s'"
                                     (symbol-name def)))
                          (format-message "`%s' is an alias for `%s'"
                                          function (symbol-name def)))))
      (setq function (find-function-advised-original function)
            def (find-function-advised-original function)))
    (if aliases
        (message "%s" aliases))
    (cons function
          (cond
           ((autoloadp def) (nth 1 def))
           ((subr-primitive-p def)
            (if lisp-only
                (error "%s is a built-in function" function))
            (help-C-file-name def 'subr))
           ((symbol-file function 'defun))))))

;;;###autoload
(defun find-function-noselect (function &optional lisp-only)
  "Return a pair (BUFFER . POINT) pointing to the definition of FUNCTION.

Finds the source file containing the definition of FUNCTION
in a buffer and the point of the definition.  The buffer is
not selected.  If the function definition can't be found in
the buffer, returns (BUFFER).

If FUNCTION is a built-in function, this function normally
attempts to find it in the Emacs C sources; however, if LISP-ONLY
is non-nil, signal an error instead."
  (if (not function)
    (error "You didn't specify a function"))
  (let ((func-lib (find-function-library function lisp-only t)))
    (find-function-search-for-symbol (car func-lib) nil (cdr func-lib))))

(defun find-function-read (&optional type)
  "Read and return an interned symbol, defaulting to the one near point.

If TYPE is nil, insist on a symbol with a function definition.
Otherwise TYPE should be `defvar' or `defface'.
If TYPE is nil, defaults using `function-called-at-point',
otherwise uses `variable-at-point'."
  (let* ((symb1 (cond ((null type) (function-called-at-point))
                      ((eq type 'defvar) (variable-at-point))
                      ((eq type 'defface) (face-at-point t))
                      (t (variable-at-point t))))
         (symb  (unless (eq symb1 0) symb1))
         (predicate (cdr (assq type '((nil . fboundp)
                                      (defvar . boundp)
                                      (defface . facep)))))
         (prompt-type (cdr (assq type '((nil . "function")
                                        (defvar . "variable")
                                        (defface . "face")))))
         (enable-recursive-minibuffers t))
    (list (intern (completing-read
                   (format-prompt "Find %s" symb prompt-type)
                   obarray predicate
                   'lambda nil nil (and symb (symbol-name symb)))))))

(defun find-function-do-it (symbol type switch-fn)
  "Find Emacs Lisp SYMBOL in a buffer and display it.
TYPE is nil to search for a function definition,
or else `defvar' or `defface'.

The variable `find-function-recenter-line' controls how
to recenter the display.  SWITCH-FN is the function to call
to display and select the buffer.
See also `find-function-after-hook'.

Set mark before moving, if the buffer already existed."
  (let* ((orig-point (point))
	(orig-buffers (buffer-list))
	(buffer-point (save-excursion
			(find-definition-noselect symbol type)))
	(new-buf (car buffer-point))
	(new-point (cdr buffer-point)))
    (when buffer-point
      (when (memq new-buf orig-buffers)
	(push-mark orig-point))
      (funcall switch-fn new-buf)
      (when new-point (goto-char new-point))
      (recenter find-function-recenter-line)
      (run-hooks 'find-function-after-hook))))

;;;###autoload
(defun find-function (function)
  "Find the definition of the FUNCTION near point.

Finds the source file containing the definition of the function
near point (selected by `function-called-at-point') in a buffer and
places point before the definition.
Set mark before moving, if the buffer already existed.

See also `find-function-recenter-line' and `find-function-after-hook'."
  (interactive (find-function-read))
  (find-function-do-it function nil 'switch-to-buffer))

;;;###autoload
(defun find-function-other-window (function)
  "Find, in another window, the definition of FUNCTION near point.

See `find-function' for more details."
  (interactive (find-function-read))
  (find-function-do-it function nil 'switch-to-buffer-other-window))

;;;###autoload
(defun find-function-other-frame (function)
  "Find, in another frame, the definition of FUNCTION near point.

See `find-function' for more details."
  (interactive (find-function-read))
  (find-function-do-it function nil 'switch-to-buffer-other-frame))

;;;###autoload
(defun find-variable-noselect (variable &optional file)
  "Return a pair `(BUFFER . POINT)' pointing to the definition of VARIABLE.

Finds the library containing the definition of VARIABLE in a buffer and
the point of the definition.  The buffer is not selected.
If the variable's definition can't be found in the buffer, return (BUFFER)."
  (if variable
      (let ((library (or file
                         (symbol-file variable 'defvar)
                         (help-C-file-name variable 'var))))
        (find-function-search-for-symbol variable 'defvar library))
    (error "You didn't specify a variable")))

;;;###autoload
(defun find-variable (variable)
  "Find the definition of the VARIABLE at or before point.

Finds the library containing the definition of the variable
near point (selected by `variable-at-point') in a buffer and
places point before the definition.

Set mark before moving, if the buffer already existed.

See also `find-function-recenter-line' and `find-function-after-hook'."
  (interactive (find-function-read 'defvar))
  (find-function-do-it variable 'defvar 'switch-to-buffer))

;;;###autoload
(defun find-variable-other-window (variable)
  "Find, in another window, the definition of VARIABLE near point.

See `find-variable' for more details."
  (interactive (find-function-read 'defvar))
  (find-function-do-it variable 'defvar 'switch-to-buffer-other-window))

;;;###autoload
(defun find-variable-other-frame (variable)
  "Find, in another frame, the definition of VARIABLE near point.

See `find-variable' for more details."
  (interactive (find-function-read 'defvar))
  (find-function-do-it variable 'defvar 'switch-to-buffer-other-frame))

;;;###autoload
(defun find-definition-noselect (symbol type &optional file)
  "Return a pair `(BUFFER . POINT)' pointing to the definition of SYMBOL.
If the definition can't be found in the buffer, return (BUFFER).
TYPE says what type of definition: nil for a function, `defvar' for a
variable, `defface' for a face.  This function does not switch to the
buffer nor display it."
  (cond
   ((not symbol)
    (error "You didn't specify a symbol"))
   ((null type)
    (find-function-noselect symbol))
   ((eq type 'defvar)
    (find-variable-noselect symbol file))
   (t
    (let ((library (or file (symbol-file symbol type))))
      (find-function-search-for-symbol symbol type library)))))

;; For symmetry, this should be called find-face; but some programs
;; assume that, if that name is defined, it means something else.
;;;###autoload
(defun find-face-definition (face)
  "Find the definition of FACE.  FACE defaults to the name near point.

Finds the Emacs Lisp library containing the definition of the face
near point (selected by `variable-at-point') in a buffer and
places point before the definition.

Set mark before moving, if the buffer already existed.

See also `find-function-recenter-line' and `find-function-after-hook'."
  (interactive (find-function-read 'defface))
  (find-function-do-it face 'defface 'switch-to-buffer))

(defun find-function-on-key-do-it (key find-fn)
  "Find the function that KEY invokes.  KEY is a string.
Set mark before moving, if the buffer already existed.

FIND-FN is the function to call to navigate to the function."
  (let (defn)
    (save-excursion
      (let* ((event (and (eventp key) (aref key 0))) ; Null event OK below.
	     (start (event-start event))
	     (modifiers (event-modifiers event))
	     (window (and (or (memq 'click modifiers) (memq 'down modifiers)
			      (memq 'drag modifiers))
			  (posn-window start))))
	;; For a mouse button event, go to the button it applies to
	;; to get the right key bindings.  And go to the right place
	;; in case the keymap depends on where you clicked.
	(when (windowp window)
	  (set-buffer (window-buffer window))
	  (goto-char (posn-point start)))
	(setq defn (key-binding key))))
    (let ((key-desc (key-description key)))
      (if (or (null defn) (integerp defn))
	  (message "%s is unbound" key-desc)
	(if (consp defn)
	    (message "%s runs %s" key-desc (prin1-to-string defn))
	  (funcall find-fn defn))))))

;;;###autoload
(defun find-function-on-key (key)
  "Find the function that KEY invokes.  KEY is a string.
Set mark before moving, if the buffer already existed."
  (interactive "kFind function on key: ")
  (find-function-on-key-do-it key #'find-function))

;;;###autoload
(defun find-function-on-key-other-window (key)
  "Find, in the other window, the function that KEY invokes.
See `find-function-on-key'."
  (interactive "kFind function on key: ")
  (find-function-on-key-do-it key #'find-function-other-window))

;;;###autoload
(defun find-function-on-key-other-frame (key)
  "Find, in the other frame, the function that KEY invokes.
See `find-function-on-key'."
  (interactive "kFind function on key: ")
  (find-function-on-key-do-it key #'find-function-other-frame))

;;;###autoload
(defun find-function-at-point ()
  "Find directly the function at point in the other window."
  (interactive)
  (let ((symb (function-called-at-point)))
    (when symb
      (find-function-other-window symb))))

;;;###autoload
(defun find-variable-at-point ()
  "Find directly the variable at point in the other window."
  (interactive)
  (let ((symb (variable-at-point)))
    (when (and symb (not (equal symb 0)))
      (find-variable-other-window symb))))

;;;###autoload
(defun find-function-setup-keys ()
  "Define some key bindings for the `find-function' family of functions."
  (define-key ctl-x-map "F" 'find-function)
  (define-key ctl-x-4-map "F" 'find-function-other-window)
  (define-key ctl-x-5-map "F" 'find-function-other-frame)
  (define-key ctl-x-map "K" 'find-function-on-key)
  (define-key ctl-x-4-map "K" 'find-function-on-key-other-window)
  (define-key ctl-x-5-map "K" 'find-function-on-key-other-frame)
  (define-key ctl-x-map "V" 'find-variable)
  (define-key ctl-x-4-map "V" 'find-variable-other-window)
  (define-key ctl-x-5-map "V" 'find-variable-other-frame)
  (define-key ctl-x-map "L" 'find-library)
  (define-key ctl-x-4-map "L" 'find-library-other-window)
  (define-key ctl-x-5-map "L" 'find-library-other-frame))

(provide 'find-func)

;;; find-func.el ends here<|MERGE_RESOLUTION|>--- conflicted
+++ resolved
@@ -42,12 +42,9 @@
 
 ;;; Code:
 
-<<<<<<< HEAD
 (eval-when-compile (require 'cl-lib))
 (declare-function cl-search "cl-seq")
 
-=======
->>>>>>> 1c704585
 ;;; User variables:
 
 (defgroup find-function nil
