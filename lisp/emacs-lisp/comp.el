--- conflicted
+++ resolved
@@ -1095,21 +1095,12 @@
   (cl-destructuring-bind (label-num . label-sp) lap-label
     (cl-assert (= (- label-sp 2) (comp--sp)))
     (setf (comp-func-has-non-local comp-func) t)
-<<<<<<< HEAD
     (let* ((guarded-bb (comp-bb-maybe-add (1+ (comp-limplify-pc comp-pass))
                                           (comp-sp)))
            (handler-bb (comp-bb-maybe-add (comp-label-to-addr label-num)
                                           (1+ (comp-sp))))
            (pop-bb (make--comp-block-lap nil (comp-sp) (comp-new-block-sym))))
       (comp-emit (list 'push-exception
-=======
-    (let* ((guarded-bb (comp--bb-maybe-add (1+ (comp-limplify-pc comp-pass))
-                                          (comp--sp)))
-           (handler-bb (comp--bb-maybe-add (comp--label-to-addr label-num)
-                                          (1+ (comp--sp))))
-           (pop-bb (make--comp-block-lap nil (comp--sp) (comp--new-block-sym))))
-      (comp--emit (list 'push-handler
->>>>>>> faa46eb8
                        handler-type
                        (comp--slot+1)
                        (comp-block-name pop-bb)
@@ -1118,14 +1109,8 @@
       ;; Emit the basic block to pop the handler if we got the non local.
       (puthash (comp-block-name pop-bb) pop-bb (comp-func-blocks comp-func))
       (setf (comp-limplify-curr-block comp-pass) pop-bb)
-<<<<<<< HEAD
       (comp-emit `(jump ,(comp-block-name handler-bb)))
       (comp-mark-curr-bb-closed))))
-=======
-      (comp--emit `(fetch-handler ,(comp--slot+1)))
-      (comp--emit `(jump ,(comp-block-name handler-bb)))
-      (comp--mark-curr-bb-closed))))
->>>>>>> faa46eb8
 
 (defun comp--limplify-listn (n)
   "Limplify list N."
@@ -1308,15 +1293,8 @@
        (cl-incf (comp--sp) (- arg))
        (comp--emit-set-call (comp--callref 'funcall (1+ arg) (comp--sp))))
       (byte-unbind
-<<<<<<< HEAD
        (comp-emit (comp-call 'helper_unbind_n
                              (make-comp-mvar :constant arg))))
-=======
-       (comp--emit (comp--call 'helper_unbind_n
-                             (make--comp-mvar :constant arg))))
-      (byte-pophandler
-       (comp--emit '(pop-handler)))
->>>>>>> faa46eb8
       (byte-pushconditioncase
        (comp--emit-handler (cddr insn) 'condition-case))
       (byte-pushcatch
@@ -1403,14 +1381,7 @@
       (byte-char-syntax auto)
       (byte-buffer-substring auto)
       (byte-delete-region auto)
-<<<<<<< HEAD
       (byte-narrow-to-region auto)
-=======
-      (byte-narrow-to-region
-       (comp--emit-set-call (comp--call 'narrow-to-region
-                                      (comp--slot)
-                                      (comp--slot+1))))
->>>>>>> faa46eb8
       (byte-widen
        (comp--emit-set-call (comp--call 'widen)))
       (byte-end-of-line auto)
@@ -2464,12 +2435,6 @@
         (let ((mvar (comp-vec-aref frame slot-n)))
           (setf (cddr insn) (cl-nsubst-if mvar #'targetp (cddr insn))))
         (new-lvalue))
-<<<<<<< HEAD
-=======
-       (`(fetch-handler . ,_)
-        ;; Clobber all no matter what!
-        (setf (comp-vec-aref frame slot-n) (make--comp--ssa-mvar :slot slot-n)))
->>>>>>> faa46eb8
        (`(phi ,n)
         (when (equal n slot-n)
           (new-lvalue)))
