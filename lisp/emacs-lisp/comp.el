--- conflicted
+++ resolved
@@ -4075,7 +4075,6 @@
                                       :with-late-load with-late-load)))
       (comp-log "\n \n" 1)
-<<<<<<< HEAD
       (condition-case err
           (cl-loop
            with report = nil
@@ -4118,63 +4117,6 @@
           data
         ;; So we return the compiled function.
         (native-elisp-load data)))))
-=======
-      (unwind-protect
-          (progn
-            (condition-case err
-                (cl-loop
-                 with report = nil
-                 for t0 = (current-time)
-                 for pass in comp-passes
-                 unless (memq pass comp-disabled-passes)
-                 do
-                 (comp-log (format "(%s) Running pass %s:\n"
-                                   function-or-file pass)
-                           2)
-                 (setf data (funcall pass data))
-                 (push (cons pass (float-time (time-since t0))) report)
-                 (cl-loop for f in (alist-get pass comp-post-pass-hooks)
-                          do (funcall f data))
-                 finally
-                 (when comp-log-time-report
-                   (comp-log (format "Done compiling %s" data) 0)
-                   (cl-loop for (pass . time) in (reverse report)
-                            do (comp-log (format "Pass %s took: %fs."
-                                                 pass time) 0))))
-              (native-compiler-skip)
-              (t
-               (let ((err-val (cdr err)))
-                 ;; If we are doing an async native compilation print the
-                 ;; error in the correct format so is parsable and abort.
-                 (if (and comp-async-compilation
-                          (not (eq (car err) 'native-compiler-error)))
-                     (progn
-                       (message (if err-val
-                                    "%s: Error: %s %s"
-                                  "%s: Error %s")
-                                function-or-file
-                                (get (car err) 'error-message)
-                                (car-safe err-val))
-                       (kill-emacs -1))
-                   ;; Otherwise re-signal it adding the compilation input.
-	           (signal (car err) (if (consp err-val)
-			                 (cons function-or-file err-val)
-			               (list function-or-file err-val)))))))
-            (if (stringp function-or-file)
-                data
-              ;; So we return the compiled function.
-              (native-elisp-load data)))
-        ;; We may have created a temporary file when we're being
-        ;; called with something other than a file as the argument.
-        ;; Delete it.
-        (when (and (not (stringp function-or-file))
-                   (not output)
-                   comp-ctxt
-                   (comp-ctxt-output comp-ctxt)
-                   (file-exists-p (comp-ctxt-output comp-ctxt)))
-          (message "Deleting %s" (comp-ctxt-output comp-ctxt))
-          (delete-file (comp-ctxt-output comp-ctxt)))))))
->>>>>>> 5fec9182
 
 (defun native-compile-async-skip-p (file load selector)
   "Return non-nil if FILE's compilation should be skipped.
