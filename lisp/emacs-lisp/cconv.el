;;; cconv.el --- Closure conversion for statically scoped Emacs Lisp. -*- lexical-binding: t -*-

;; Copyright (C) 2011-2022 Free Software Foundation, Inc.

;; Author: Igor Kuzmin <kzuminig@iro.umontreal.ca>
;; Maintainer: emacs-devel@gnu.org
;; Keywords: lisp
;; Package: emacs

;; This file is NOT part of GNU Emacs.

;; GNU Emacs is free software: you can redistribute it and/or modify
;; it under the terms of the GNU General Public License as published by
;; the Free Software Foundation, either version 3 of the License, or
;; (at your option) any later version.

;; GNU Emacs is distributed in the hope that it will be useful,
;; but WITHOUT ANY WARRANTY; without even the implied warranty of
;; MERCHANTABILITY or FITNESS FOR A PARTICULAR PURPOSE.  See the
;; GNU General Public License for more details.

;; You should have received a copy of the GNU General Public License
;; along with GNU Emacs.  If not, see <https://www.gnu.org/licenses/>.

;;; Commentary:

;; This takes a piece of Elisp code, and eliminates all free variables from
;; lambda expressions.  The user entry points are cconv-closure-convert and
;; cconv-closure-convert-toplevel (for toplevel forms).
;; All macros should be expanded beforehand.
;;
;; Here is a brief explanation how this code works.
;; Firstly, we analyze the tree by calling cconv-analyze-form.
;; This function finds all mutated variables, all functions that are suitable
;; for lambda lifting and all variables captured by closure.  It passes the tree
;; once, returning a list of three lists.
;;
;; Then we calculate the intersection of the first and third lists returned by
;; cconv-analyze form to find all mutated variables that are captured by
;; closure.

;; Armed with this data, we call cconv-closure-convert-rec, that rewrites the
;; tree recursively, lifting lambdas where possible, building closures where it
;; is needed and eliminating mutable variables used in closure.
;;
;; We do following replacements :
;; (lambda (v1 ...) ... fv1 fv2 ...) => (lambda (v1 ... fv1 fv2 ) ... fv1 fv2 .)
;; if the function is suitable for lambda lifting (if all calls are known)
;;
;; (lambda (v0 ...) ... fv0 .. fv1 ...)  =>
;; (internal-make-closure (v0 ...) (fv0 ...) <doc>
;;   ... (internal-get-closed-var 0) ...  (internal-get-closed-var 1) ...)
;;
;; If the function has no free variables, we don't do anything.
;;
;; If a variable is mutated (updated by setq), and it is used in a closure
;; we wrap its definition with list: (list val) and we also replace
;; var => (car-safe var) wherever this variable is used, and also
;; (setq var value) => (setcar var value) where it is updated.
;;
;; If defun argument is closure mutable, we letbind it and wrap it's
;; definition with list.
;; (defun foo (... mutable-arg ...) ...) =>
;; (defun foo (... m-arg ...) (let ((m-arg (list m-arg))) ...))
;;
;;; Code:

;; PROBLEM cases found during conversion to lexical binding.
;; We should try and detect and warn about those cases, even
;; for lexical-binding==nil to help prepare the migration.
;; - Uses of run-hooks, and friends.
;; - Cases where we want to apply the same code to different vars depending on
;;   some test.  These sometimes use a (let ((foo (if bar 'a 'b)))
;;   ... (symbol-value foo) ... (set foo ...)).

;; TODO: (not just for cconv but also for the lexbind changes in general)
;; - let (e)debug find the value of lexical variables from the stack.
;; - make eval-region do the eval-sexp-add-defvars dance.
;; - byte-optimize-form should be applied before cconv.
;;   OTOH, the warnings emitted by cconv-analyze need to come before optimize
;;   since afterwards they can because obnoxious (warnings about an "unused
;;   variable" should not be emitted when the variable use has simply been
;;   optimized away).
;; - let macros specify that some let-bindings come from the same source,
;;   so the unused warning takes all uses into account.
;; - let interactive specs return a function to build the args (to stash into
;;   command-history).
;; - canonize code in macro-expand so we don't have to handle (let (var) body)
;;   and other oddities.
;; - new byte codes for unwind-protect so that closures aren't needed at all.
;; - a reference to a var that is known statically to always hold a constant
;;   should be turned into a byte-constant rather than a byte-stack-ref.
;;   Hmm... right, that's called constant propagation and could be done here,
;;   but when that constant is a function, we have to be careful to make sure
;;   the bytecomp only compiles it once.
;; - Since we know here when a variable is not mutated, we could pass that
;;   info to the byte-compiler, e.g. by using a new `immutable-let'.
;; - call known non-escaping functions with `goto' rather than `call'.
;; - optimize mapc to a dolist loop.

;; (defmacro dlet (binders &rest body)
;;   ;; Works in both lexical and non-lexical mode.
;;   (declare (indent 1) (debug let))
;;   `(progn
;;      ,@(mapcar (lambda (binder)
;;                  `(defvar ,(if (consp binder) (car binder) binder)))
;;                binders)
;;      (let ,binders ,@body)))

;; (defmacro llet (binders &rest body)
;;   ;; Only works in lexical-binding mode.
;;   `(funcall
;;     (lambda ,(mapcar (lambda (binder) (if (consp binder) (car binder) binder))
;;                 binders)
;;       ,@body)
;;     ,@(mapcar (lambda (binder) (if (consp binder) (cadr binder)))
;;               binders)))

(eval-when-compile (require 'cl-lib))
(defconst cconv-liftwhen 6
  "Try to do lambda lifting if the number of arguments + free variables
is less than this number.")
(defvar cconv-var-classification
  ;; Alist mapping variables to a given class.
  ;; The keys are of the form (BINDER . PARENTFORM) where BINDER
  ;; is the (VAR VAL) that introduces it (or is just (VAR) for variables
  ;; not introduced by let).
  ;; The class can be one of:
  ;; - :unused
  ;; - :lambda-candidate
  ;; - :captured+mutated
  ;; - nil for "normal" variables, which would then just not appear
  ;;   in the alist at all.
  )

(defvar cconv-freevars-alist
  ;; Alist associating to each function body the list of its free variables.
  )

;;;###autoload
(defun cconv-closure-convert (form)
  "Main entry point for closure conversion.
-- FORM is a piece of Elisp code after macroexpansion.
-- TOPLEVEL(optional) is a boolean variable, true if we are at the root of AST

Returns a form where all lambdas don't have any free variables."
  ;; (message "Entering cconv-closure-convert...")
  (let ((cconv-freevars-alist '())
	(cconv-var-classification '()))
    ;; Analyze form - fill these variables with new information.
    (cconv-analyze-form form '())
    (setq cconv-freevars-alist (nreverse cconv-freevars-alist))
    (prog1 (cconv-convert form nil nil) ; Env initially empty.
      (cl-assert (null cconv-freevars-alist)))))

(defconst cconv--dummy-var (make-symbol "ignored"))

(defun cconv--set-diff (s1 s2)
  "Return elements of set S1 that are not in set S2."
  (let ((res '()))
    (dolist (x s1)
      (unless (memq x s2) (push x res)))
    (nreverse res)))

(defun cconv--set-diff-map (s m)
  "Return elements of set S that are not in Dom(M)."
  (let ((res '()))
    (dolist (x s)
      (unless (assq x m) (push x res)))
    (nreverse res)))

(defun cconv--map-diff (m1 m2)
  "Return the submap of map M1 that has Dom(M2) removed."
  (let ((res '()))
    (dolist (x m1)
      (unless (assq (car x) m2) (push x res)))
    (nreverse res)))

(defun cconv--map-diff-elem (m x)
  "Return the map M minus any mapping for X."
  ;; Here we assume that X appears at most once in M.
  (let* ((b (assq x m))
         (res (if b (remq b m) m)))
    (cl-assert (null (assq x res))) ;; Check the assumption was warranted.
    res))

(defun cconv--map-diff-set (m s)
  "Return the map M minus any mapping for elements of S."
  ;; Here we assume that X appears at most once in M.
  (let ((res '()))
    (dolist (b m)
      (unless (memq (car b) s) (push b res)))
    (nreverse res)))

(defun cconv--convert-function (args body env parentform &optional docstring)
  (cl-assert (equal body (caar cconv-freevars-alist)))
  (let* ((fvs (cdr (pop cconv-freevars-alist)))
         (body-new '())
         (envector ())
         (i 0)
         (new-env ()))
    ;; Build the "formal and actual envs" for the closure-converted function.
    ;; Hack for OClosure: `nreverse' here intends to put the captured vars
    ;; in the closure such that the first one is the one that is bound
    ;; most closely.
    (dolist (fv (nreverse fvs))
      (let ((exp (or (cdr (assq fv env)) fv)))
        (pcase exp
          ;; If `fv' is a variable that's wrapped in a cons-cell,
          ;; we want to put the cons-cell itself in the closure,
          ;; rather than just a copy of its current content.
          (`(car-safe ,iexp . ,_)
           (push iexp envector)
           (push `(,fv . (car-safe (internal-get-closed-var ,i))) new-env))
          (_
           (push exp envector)
           (push `(,fv . (internal-get-closed-var ,i)) new-env))))
      (setq i (1+ i)))
    (setq envector (nreverse envector))
    (setq new-env (nreverse new-env))

    (setq body-new (cconv--convert-funcbody
                     args body new-env parentform))
    (cond
     ((not (or envector docstring))     ;If no freevars - do nothing.
      `(function (lambda ,args . ,body-new)))
     (t
      `(internal-make-closure
        ,args ,envector ,docstring . ,body-new)))))

(defun cconv--remap-llv (new-env var closedsym)
  ;; In a case such as:
  ;;   (let* ((fun (lambda (x) (+ x y))) (y 1)) (funcall fun 1))
  ;; A naive lambda-lifting would return
  ;;   (let* ((fun (lambda (y x) (+ x y))) (y 1)) (funcall fun y 1))
  ;; Where the external `y' is mistakenly captured by the inner one.
  ;; So when we detect that case, we rewrite it to:
  ;;   (let* ((closed-y y) (fun (lambda (y x) (+ x y))) (y 1))
  ;;     (funcall fun closed-y 1))
  ;; We do that even if there's no `funcall' that uses `fun' in the scope
  ;; where `y' is shadowed by another variable because, to treat
  ;; this case better, we'd need to traverse the tree one more time to
  ;; collect this data, and I think that it's not worth it.
  (mapcar (lambda (mapping)
            (if (not (eq (cadr mapping) #'apply-partially))
                mapping
              (cl-assert (eq (car mapping) (nth 2 mapping)))
              `(,(car mapping)
                apply-partially
                ,(car mapping)
                ,@(mapcar (lambda (arg)
                            (if (eq var arg)
                                closedsym arg))
                          (nthcdr 3 mapping)))))
          new-env))

(defun cconv--warn-unused-msg (var varkind)
  (unless (or ;; Uninterned symbols typically come from macro-expansion, so
              ;; it is often non-trivial for the programmer to avoid such
              ;; unused vars.
              (not (intern-soft var))
              (eq ?_ (aref (symbol-name var) 0))
	      ;; As a special exception, ignore "ignore".
	      (eq var 'ignored))
       (let ((suggestions (help-uni-confusable-suggestions (symbol-name var))))
         (format "Unused lexical %s `%S'%s"
                 varkind var
                 (if suggestions (concat "\n  " suggestions) "")))))

(define-inline cconv--var-classification (binder form)
  (inline-quote
   (alist-get (cons ,binder ,form) cconv-var-classification
              nil nil #'equal)))

(defun cconv--convert-funcbody (funargs funcbody env parentform)
  "Run `cconv-convert' on FUNCBODY, the forms of a lambda expression.
PARENTFORM is the form containing the lambda expression.  ENV is a
lexical environment (same format as for `cconv-convert'), not
including FUNARGS, the function's argument list.  Return a list
of converted forms."
  (let ((wrappers ()))
    (dolist (arg funargs)
      (pcase (cconv--var-classification (list arg) parentform)
        (:captured+mutated
         (push `(,arg . (car-safe ,arg)) env)
         (push (lambda (body) `(let ((,arg (list ,arg))) ,body)) wrappers))
        ((and :unused
              (let (and (pred stringp) msg)
                (cconv--warn-unused-msg arg "argument")))
         (if (assq arg env) (push `(,arg . nil) env)) ;FIXME: Is it needed?
         (push (lambda (body) (macroexp--warn-wrap msg body 'lexical)) wrappers))
        (_
         (if (assq arg env) (push `(,arg . nil) env)))))
    (setq funcbody (mapcar (lambda (form)
                             (cconv-convert form env nil))
                           funcbody))
    (if wrappers
        (pcase-let ((`(,decls . ,body) (macroexp-parse-body funcbody)))
          (let ((body (macroexp-progn body)))
            (dolist (wrapper wrappers) (setq body (funcall wrapper body)))
            `(,@decls ,@(macroexp-unprogn body))))
      funcbody)))

(defun cconv--lifted-arg (var env)
  "The argument to use for VAR in λ-lifted calls according to ENV.
This is used when VAR is being shadowed; we may still need its value for
such calls."
  (let ((mapping (cdr (assq var env))))
    (pcase-exhaustive mapping
      (`(internal-get-closed-var . ,_)
       ;; The variable is captured.
       mapping)
      (`(car-safe ,exp)
       ;; The variable is mutably captured; skip
       ;; the indirection step because the variable is
       ;; passed "by reference" to the λ-lifted function.
       exp)
      (_
       ;; The variable is not captured; use the (shadowed) variable value.
       ;; (If the mapping is `(car-safe SYMBOL)', SYMBOL is always VAR.
       var))))

(defun cconv-convert (form env extend)
  ;; This function actually rewrites the tree.
  "Return FORM with all its lambdas changed so they are closed.
ENV is a lexical environment mapping variables to the expression
used to get its value.  This is used for variables that are copied into
closures, moved into cons cells, ...
ENV is a list where each entry takes the shape either:
 (VAR . (car-safe EXP)): VAR has been moved into the car of a cons-cell, and EXP
    is an expression that evaluates to this cons-cell.
 (VAR . (internal-get-closed-var N)): VAR has been copied into the closure
    environment's Nth slot.
 (VAR . (apply-partially F ARG1 ARG2 ..)): VAR has been λ-lifted and takes
    additional arguments ARGs.
 (VAR . nil): VAR is accessed normally.  This is the same as VAR
    being absent from ENV, but an explicit nil entry is useful
    for shadowing VAR for a specific scope.
EXTEND is a list of variables which might need to be accessed even from places
where they are shadowed, because some part of ENV causes them to be used at
places where they originally did not directly appear."
  (cl-assert (not (delq nil (mapcar (lambda (mapping)
                                      (if (eq (cadr mapping) 'apply-partially)
                                          (cconv--set-diff (cdr (cddr mapping))
                                                           extend)))
                                    env))))

  ;; What's the difference between fvrs and envs?
  ;; Suppose that we have the code
  ;; (lambda (..) fvr (let ((fvr 1)) (+ fvr 1)))
  ;; only the first occurrence of fvr should be replaced by
  ;; (aref env ...).
  ;; So initially envs and fvrs are the same thing, but when we descend to
  ;; the 'let, we delete fvr from fvrs. Why we don't delete fvr from envs?
  ;; Because in envs the order of variables is important. We use this list
  ;; to find the number of a specific variable in the environment vector,
  ;; so we never touch it(unless we enter to the other closure).
  ;;(if (listp form) (print (car form)) form)
  (pcase form
    (`(,(and letsym (or 'let* 'let)) ,binders . ,body)
     (let ((binders-new '())
           (new-env env)
           (new-extend extend))
       (dolist (binder binders)
         (let* ((value nil)
		(var (if (not (consp binder))
			 (prog1 binder (setq binder (list binder)))
                       (when (cddr binder)
                         (byte-compile-warn
                          "Malformed `%S' binding: %S"
                          letsym binder))
		       (setq value (cadr binder))
		       (car binder))))
           (cond
            ;; Ignore bindings without a valid name.
            ((not (symbolp var))
             (byte-compile-warn "attempt to let-bind nonvariable `%S'" var))
            ((or (booleanp var) (keywordp var))
             (byte-compile-warn "attempt to let-bind constant `%S'" var))
            (t
             (let ((new-val
		    (pcase (cconv--var-classification binder form)
                      ;; Check if var is a candidate for lambda lifting.
                      ((and :lambda-candidate
                            (guard
                             (progn
                               (cl-assert (and (eq (car value) 'function)
                                               (eq (car (cadr value)) 'lambda)))
                               (cl-assert (equal (cddr (cadr value))
                                                 (caar cconv-freevars-alist)))
                               ;; Peek at the freevars to decide whether
                               ;; to λ-lift.
                               (let* ((fvs (cdr (car cconv-freevars-alist)))
                                      (fun (cadr value))
                                      (funargs (cadr fun))
                                      (funcvars (append fvs funargs)))
					; lambda lifting condition
                                 (and fvs (>= cconv-liftwhen
					      (length funcvars)))))))
					; Lift.
                       (let* ((fvs (cdr (pop cconv-freevars-alist)))
                              (fun (cadr value))
                              (funargs (cadr fun))
                              (funcvars (append fvs funargs))
                              (funcbody (cddr fun))
                              (funcbody-env ()))
                         (push `(,var . (apply-partially ,var . ,fvs)) new-env)
                         (dolist (fv fvs)
                           (cl-pushnew fv new-extend)
                           (if (and (eq 'car-safe (car-safe
                                                   (cdr (assq fv env))))
                                    (not (memq fv funargs)))
                               (push `(,fv . (car-safe ,fv)) funcbody-env)))
                         `(function (lambda ,funcvars .
                                      ,(cconv--convert-funcbody
                                        funargs funcbody funcbody-env value)))))

                      ;; Check if it needs to be turned into a "ref-cell".
                      (:captured+mutated
                       ;; Declared variable is mutated and captured.
                       (push `(,var . (car-safe ,var)) new-env)
                       `(list ,(cconv-convert value env extend)))

                      ;; Check if it needs to be turned into a "ref-cell".
                      (:unused
                       ;; Declared variable is unused.
                       (if (assq var new-env)
                           (push `(,var) new-env)) ;FIXME:Needed?
                       (let ((newval
                              `(ignore ,(cconv-convert value env extend)))
                             (msg (cconv--warn-unused-msg var "variable")))
                         (if (null msg) newval
                           (macroexp--warn-wrap msg newval 'lexical))))

                      ;; Normal default case.
                      (_
                       (if (assq var new-env) (push `(,var) new-env))
                       (cconv-convert value env extend)))))

               (when (and (eq letsym 'let*) (memq var new-extend))
                 ;; One of the lambda-lifted vars is shadowed, so add
                 ;; a reference to the outside binding and arrange to use
                 ;; that reference.
                 (let ((var-def (cconv--lifted-arg var env))
                       (closedsym (make-symbol (format "closed-%s" var))))
                   (setq new-env (cconv--remap-llv new-env var closedsym))
                   ;; FIXME: `closedsym' doesn't need to be added to `extend'
                   ;; but adding it makes it easier to write the assertion at
                   ;; the beginning of this function.
                   (setq new-extend (cons closedsym (remq var new-extend)))
                   (push `(,closedsym ,var-def) binders-new)))

               ;; We push the element after redefined free variables are
               ;; processed.  This is important to avoid the bug when free
               ;; variable and the function have the same name.
               (push (list var new-val) binders-new)

               (when (eq letsym 'let*)
                 (setq env new-env)
                 (setq extend new-extend)))))))

       (when (not (eq letsym 'let*))
         ;; We can't do the cconv--remap-llv at the same place for let and
         ;; let* because in the case of `let', the shadowing may occur
         ;; before we know that the var will be in `new-extend' (bug#24171).
         (dolist (binder binders-new)
           (when (memq (car-safe binder) new-extend)
             ;; One of the lambda-lifted vars is shadowed.
             (let* ((var (car-safe binder))
                    (var-def (cconv--lifted-arg var env))
                    (closedsym (make-symbol (format "closed-%s" var))))
               (setq new-env (cconv--remap-llv new-env var closedsym))
               (setq new-extend (cons closedsym (remq var new-extend)))
               (push `(,closedsym ,var-def) binders-new)))))

       `(,letsym ,(nreverse binders-new)
                 . ,(mapcar (lambda (form)
                              (cconv-convert
                               form new-env new-extend))
                            body))))

    (`(,(and `(lambda . ,_) fun) . ,args)
     ;; FIXME: it's silly to create a closure just to call it.
     ;; Running byte-optimize-form earlier will resolve this.
     `(funcall
       ,(cconv-convert `(function ,fun) env extend)
       ,@(mapcar (lambda (form)
                   (cconv-convert form env extend))
                 args)))

<<<<<<< HEAD
    (`(cond . ,cond-forms)
     `(cond . ,(mapcar (lambda (branch)
                         (mapcar (lambda (form)
                                   (cconv-convert form env extend))
                                 branch))
                       cond-forms)))
=======
    (`(cond . ,cond-forms)              ; cond special form
     `(,(car form) . ,(mapcar (lambda (branch)
                                (mapcar (lambda (form)
                                          (cconv-convert form env extend))
                                        branch))
                              cond-forms)))
>>>>>>> 0b9b363d

    (`(function (lambda ,args . ,body) . ,_)
     (let ((docstring (if (eq :documentation (car-safe (car body)))
                          (cconv-convert (cadr (pop body)) env extend))))
       (cconv--convert-function args body env form docstring)))

    (`(internal-make-closure . ,_)
     (defvar byte-compile-abort-elc)
     (prog1 nil
       (setq byte-compile-abort-elc t)
       (byte-compile-warn "%s" "Internal error in compiler: cconv called twice?")))

    (`(quote . ,_) form)
    (`(function . ,_) form)

    (`(,(and sym (or 'defconst 'defvar)) ,definedsymbol . ,forms)
     `(,sym ,definedsymbol
            . ,(when (consp forms)
                 (cons (cconv-convert (car forms) env extend)
                       ;; The rest (i.e. docstring, of any) is not evaluated,
                       ;; and may be an invalid expression (e.g. ($# . 678)).
                       (cdr forms)))))

    (`(condition-case ,var ,protected-form . ,handlers)
     (let* ((class (and var (cconv--var-classification (list var) form)))
            (newenv
             (cond ((eq class :captured+mutated)
                    (cons `(,var . (car-safe ,var)) env))
                   ((assq var env) (cons `(,var) env))
                   (t env)))
            (msg (when (eq class :unused)
                   (cconv--warn-unused-msg var "variable")))
            (newprotform (cconv-convert protected-form env extend)))
       `(,(car form) ,var
            ,(if msg
                 (macroexp--warn-wrap msg newprotform 'lexical)
               newprotform)
          ,@(mapcar
             (lambda (handler)
               `(,(car handler)
                 ,@(let ((body
                          (mapcar (lambda (form)
                                    (cconv-convert form newenv extend))
                                  (cdr handler))))
                     (if (not (eq class :captured+mutated))
                         body
                       `((let ((,var (list ,var))) ,@body))))))
             handlers))))

    (`(unwind-protect ,form1 . ,body)
     `(,(car form) ,(cconv-convert form1 env extend)
        :fun-body ,(cconv--convert-function () body env form1)))

    (`(setq . ,forms)
     (if (= (logand (length forms) 1) 1)
         ;; With an odd number of args, let bytecomp.el handle the error.
         form
       (let ((prognlist ()))
         (while forms
           (let* ((sym (pop forms))
                  (sym-new (or (cdr (assq sym env)) sym))
                  (value (cconv-convert (pop forms) env extend)))
             (push (pcase sym-new
                     ((pred symbolp) `(,(car form) ,sym-new ,value))
                     (`(car-safe ,iexp) `(setcar ,iexp ,value))
                     ;; Should never happen but drop setq should we
                     ;; ever encounter mutated+captured+unused
                     ;; variables, lest we setq a closed-over
                     ;; variable.
                     (_ value))
                   prognlist)))
         (if (cdr prognlist)
             `(progn . ,(nreverse prognlist))
           (car prognlist)))))

    (`(,(and (or 'funcall 'apply) callsym) ,fun . ,args)
     ;; These are not special forms but we treat them separately for the needs
     ;; of lambda lifting.
     (let ((mapping (cdr (assq fun env))))
       (pcase mapping
         (`(apply-partially ,_ . ,(and fvs `(,_ . ,_)))
          (cl-assert (eq (cadr mapping) fun))
          `(,callsym ,fun
                     ,@(mapcar (lambda (fv)
                                 (let ((exp (or (cdr (assq fv env)) fv)))
                                   (pcase exp
                                     (`(car-safe ,iexp . ,_) iexp)
                                     (_ exp))))
                               fvs)
                     ,@(mapcar (lambda (arg)
                                 (cconv-convert arg env extend))
                               args)))
         (_ `(,callsym ,@(mapcar (lambda (arg)
                                   (cconv-convert arg env extend))
                                 (cons fun args)))))))

    (`(interactive . ,forms)
     `(,(car form) . ,(mapcar (lambda (form)
                                (cconv-convert form nil nil))
                              forms)))

    (`(declare . ,_) form) ;; args don't contain code.

    (`(oclosure--fix-type (ignore . ,vars) ,exp)
     (dolist (var vars)
       (let ((x (assq var env)))
         (pcase (cdr x)
           (`(car-safe . ,_) (error "Slot %S should not be mutated" var))
           (_ (cl-assert (null (cdr x)))))))
     (cconv-convert exp env extend))

    (`(,func . ,forms)
     ;; First element is function or whatever function-like forms are: or, and,
     ;; if, catch, progn, prog1, while, until
     `(,func . ,(mapcar (lambda (form)
                          (cconv-convert form env extend))
                        forms)))

    (_ (or (cdr (assq form env)) form))))

(defvar byte-compile-lexical-variables)

(defun cconv--analyze-use (vardata form varkind)
  "Analyze the use of a variable.
VARDATA should be (BINDER READ MUTATED CAPTURED CALLED).
VARKIND is the name of the kind of variable.
FORM is the parent form that binds this var."
  ;; use = `(,binder ,read ,mutated ,captured ,called)
  (pcase vardata
    (`(,_ nil nil nil nil) nil)
    (`((,(and var (guard (eq ?_ (aref (symbol-name var) 0)))) . ,_)
       ,_ ,_ ,_ ,_)
     ;; FIXME: Convert this warning to use `macroexp--warn-wrap'
     ;; so as to give better position information.
     (when (byte-compile-warning-enabled-p 'not-unused var)
       (byte-compile-warn "%s `%S' not left unused" varkind var)))
    ((and (let (or 'let* 'let) (car form))
          `((,var) ;; (or `(,var nil) : Too many false positives: bug#47080
            t nil ,_ ,_))
     ;; FIXME: Convert this warning to use `macroexp--warn-wrap'
     ;; so as to give better position information and obey
     ;; `byte-compile-warnings'.
     (unless (not (intern-soft var))
       (byte-compile-warn "Variable `%S' left uninitialized" var))))
  (pcase vardata
    (`(,binder nil ,_ ,_ nil)
     (push (cons (cons binder form) :unused) cconv-var-classification))
    ;; If it's unused, there's no point converting it into a cons-cell, even if
    ;; it's captured and mutated.
    (`(,binder ,_ t t ,_)
     (push (cons (cons binder form) :captured+mutated)
           cconv-var-classification))
    (`(,(and binder `(,_ (function (lambda . ,_)))) nil nil nil t)
     (push (cons (cons binder form) :lambda-candidate)
           cconv-var-classification))))

(defun cconv--analyze-function (args body env parentform)
  (let* ((newvars nil)
         (freevars (list body))
         ;; We analyze the body within a new environment where all uses are
         ;; nil, so we can distinguish uses within that function from uses
         ;; outside of it.
         (envcopy
          (mapcar (lambda (vdata) (list (car vdata) nil nil nil nil)) env))
         (byte-compile-bound-variables byte-compile-bound-variables)
         (newenv envcopy))
    ;; Push it before recursing, so cconv-freevars-alist contains entries in
    ;; the order they'll be used by closure-convert-rec.
    (push freevars cconv-freevars-alist)
    (dolist (arg args)
      (cond
       ((byte-compile-not-lexical-var-p arg)
        (byte-compile-warn
         "Lexical argument shadows the dynamic variable %S"
         arg))
       ((eq ?& (aref (symbol-name arg) 0)) nil) ;Ignore &rest, &optional, ...
       (t (let ((varstruct (list arg nil nil nil nil)))
            (cl-pushnew arg byte-compile-lexical-variables)
            (push (cons (list arg) (cdr varstruct)) newvars)
            (push varstruct newenv)))))
    (dolist (form body)                   ;Analyze body forms.
      (cconv-analyze-form form newenv))
    ;; Summarize resulting data about arguments.
    (dolist (vardata newvars)
      (cconv--analyze-use vardata parentform "argument"))
    ;; Transfer uses collected in `envcopy' (via `newenv') back to `env';
    ;; and compute free variables.
    (while env
      (cl-assert (and envcopy (eq (caar env) (caar envcopy))))
      (let ((free nil)
            (x (cdr (car env)))
            (y (cdr (car envcopy))))
        (while x
          (when (car y) (setcar x t) (setq free t))
          (setq x (cdr x) y (cdr y)))
        (when free
          (push (caar env) (cdr freevars))
          (setf (nth 3 (car env)) t))
        (setq env (cdr env) envcopy (cdr envcopy))))))

(defun cconv-analyze-form (form env)
  "Find mutated variables and variables captured by closure.
Analyze lambdas if they are suitable for lambda lifting.
- FORM is a piece of Elisp code after macroexpansion.
- ENV is an alist mapping each enclosing lexical variable to its info.
   I.e. each element has the form (VAR . (READ MUTATED CAPTURED CALLED)).
This function does not return anything but instead fills the
`cconv-var-classification' variable and updates the data stored in ENV."
  (pcase form
					; let special form
    (`(,(and (or 'let* 'let) letsym) ,binders . ,body-forms)

     (let ((orig-env env)
           (newvars nil)
           (var nil)
           (byte-compile-bound-variables byte-compile-bound-variables)
           (value nil))
       (dolist (binder binders)
         (if (not (consp binder))
             (progn
               (setq var binder)      ; treat the form (let (x) ...) well
               (setq binder (list binder))
               (setq value nil))
           (setq var (car binder))
           (setq value (cadr binder))

           (cconv-analyze-form value (if (eq letsym 'let*) env orig-env)))

         (unless (byte-compile-not-lexical-var-p var)
           (cl-pushnew var byte-compile-lexical-variables)
           (let ((varstruct (list var nil nil nil nil)))
             (push (cons binder (cdr varstruct)) newvars)
             (push varstruct env))))

       (dolist (form body-forms)          ; Analyze body forms.
         (cconv-analyze-form form env))

       (dolist (vardata newvars)
         (cconv--analyze-use vardata form "variable"))))

    (`(function (lambda ,vrs . ,body-forms))
     (when (eq :documentation (car-safe (car body-forms)))
       (cconv-analyze-form (cadr (pop body-forms)) env))
     (cconv--analyze-function vrs body-forms env form))

    (`(setq . ,forms)
     ;; If a local variable (member of env) is modified by setq then
     ;; it is a mutated variable.
     (while forms
       (let ((v (assq (car forms) env))) ; v = non nil if visible
         (when v (setf (nth 2 v) t)))
       (cconv-analyze-form (cadr forms) env)
       (setq forms (cddr forms))))

    (`((lambda . ,_) . ,_)             ; First element is lambda expression.
     (byte-compile-warn
      "Use of deprecated ((lambda %s ...) ...) form" (nth 1 (car form)))
     (dolist (exp `((function ,(car form)) . ,(cdr form)))
       (cconv-analyze-form exp env)))

    (`(cond . ,cond-forms)              ; cond special form
     (dolist (forms cond-forms)
       (dolist (form forms) (cconv-analyze-form form env))))

    ;; ((and `(quote ,v . ,_) (guard (assq v env)))
    ;;  (byte-compile-warn
    ;;   "Possible confusion variable/symbol for `%S'" v))

    (`(quote . ,_) nil)                 ; quote form
    (`(function . ,_) nil)              ; same as quote

    (`(condition-case ,var ,protected-form . ,handlers)
     (cconv-analyze-form protected-form env)
     (when (and var (symbolp var) (byte-compile-not-lexical-var-p var))
       (byte-compile-warn
        "Lexical variable shadows the dynamic variable %S" var))
     (let* ((varstruct (list var nil nil nil nil)))
       (if var (push varstruct env))
       (dolist (handler handlers)
         (dolist (form (cdr handler))
           (cconv-analyze-form form env)))
       (if var (cconv--analyze-use (cons (list var) (cdr varstruct))
                                   form "variable"))))

    ;; FIXME: The bytecode for unwind-protect forces us to wrap the unwind.
    (`(unwind-protect ,form . ,body)
     (cconv-analyze-form form env)
     (cconv--analyze-function () body env form))

    (`(defvar ,var) (push var byte-compile-bound-variables))
    (`(,(or 'defconst 'defvar) ,var ,value . ,_)
     (push var byte-compile-bound-variables)
     (cconv-analyze-form value env))

    (`(,(or 'funcall 'apply) ,fun . ,args)
     ;; Here we ignore fun because funcall and apply are the only two
     ;; functions where we can pass a candidate for lambda lifting as
     ;; argument.  So, if we see fun elsewhere, we'll delete it from
     ;; lambda candidate list.
     (let ((fdata (and (symbolp fun) (assq fun env))))
       (if fdata
           (setf (nth 4 fdata) t)
         (cconv-analyze-form fun env)))
     (dolist (form args) (cconv-analyze-form form env)))

    (`(interactive . ,forms)
     ;; These appear within the function body but they don't have access
     ;; to the function's arguments.
     ;; We could extend this to allow interactive specs to refer to
     ;; variables in the function's enclosing environment, but it doesn't
     ;; seem worth the trouble.
     (dolist (form forms) (cconv-analyze-form form nil)))

    ;; `declare' should now be macro-expanded away (and if they're not, we're
    ;; in trouble because they *can* contain code nowadays).
    ;; (`(declare . ,_) nil)               ;The args don't contain code.

    (`(,_ . ,body-forms)    ; First element is a function or whatever.
     (unless (listp body-forms)
       (signal 'wrong-type-argument (list 'proper-list-p form)))
     (dolist (form body-forms) (cconv-analyze-form form env)))

    ((pred symbolp)
     (let ((dv (assq form env)))        ; dv = declared and visible
       (when dv
         (setf (nth 1 dv) t))))))
(define-obsolete-function-alias 'cconv-analyse-form #'cconv-analyze-form "25.1")

(provide 'cconv)
;;; cconv.el ends here<|MERGE_RESOLUTION|>--- conflicted
+++ resolved
@@ -488,21 +488,12 @@
                    (cconv-convert form env extend))
                  args)))
 
-<<<<<<< HEAD
     (`(cond . ,cond-forms)
      `(cond . ,(mapcar (lambda (branch)
                          (mapcar (lambda (form)
                                    (cconv-convert form env extend))
                                  branch))
                        cond-forms)))
-=======
-    (`(cond . ,cond-forms)              ; cond special form
-     `(,(car form) . ,(mapcar (lambda (branch)
-                                (mapcar (lambda (form)
-                                          (cconv-convert form env extend))
-                                        branch))
-                              cond-forms)))
->>>>>>> 0b9b363d
 
     (`(function (lambda ,args . ,body) . ,_)
      (let ((docstring (if (eq :documentation (car-safe (car body)))
