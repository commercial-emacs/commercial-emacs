--- conflicted
+++ resolved
@@ -328,7 +328,6 @@
   ;; to find the number of a specific variable in the environment vector,
   ;; so we never touch it(unless we enter to the other closure).
   ;;(if (listp form) (print (car form)) form)
-<<<<<<< HEAD
   (pcase form
     (`(,(and letsym (or 'let* 'let)) ,binders . ,body)
      (let ((binders-new '())
@@ -367,59 +366,10 @@
                                       (fun (cadr value))
                                       (funargs (cadr fun))
                                       (funcvars (append fvs funargs)))
-=======
-  (macroexp--with-extended-form-stack form
-    (pcase form
-      (`(,(and letsym (or 'let* 'let)) ,binders . ,body)
-
-					; let and let* special forms
-       (let ((binders-new '())
-             (new-env env)
-             (new-extend extend))
-
-         (dolist (binder binders)
-           (let* ((value nil)
-		  (var (if (not (consp binder))
-			   (prog1 binder (setq binder (list binder)))
-                         (when (cddr binder)
-                           (byte-compile-warn-x
-                            binder
-                            "Malformed `%S' binding: %S"
-                            letsym binder))
-		         (setq value (cadr binder))
-		         (car binder))))
-             (cond
-              ;; Ignore bindings without a valid name.
-              ((not (symbolp var))
-               (byte-compile-warn-x
-                var "attempt to let-bind nonvariable `%S'" var))
-              ((or (booleanp var) (keywordp var))
-               (byte-compile-warn-x
-                var "attempt to let-bind constant `%S'" var))
-              (t
-               (let ((new-val
-		      (pcase (cconv--var-classification binder form)
-                        ;; Check if var is a candidate for lambda lifting.
-                        ((and :lambda-candidate
-                              (guard
-                               (progn
-                                 (cl-assert
-                                  (and (eq (car value) 'function)
-                                       (eq (car (cadr value)) 'lambda)))
-                                 (cl-assert (equal (cddr (cadr value))
-                                                   (caar cconv-freevars-alist)))
-                                 ;; Peek at the freevars to decide whether
-                                 ;; to λ-lift.
-                                 (let* ((fvs (cdr (car cconv-freevars-alist)))
-                                        (fun (cadr value))
-                                        (funargs (cadr fun))
-                                        (funcvars (append fvs funargs)))
->>>>>>> 25dc93c5
 					; lambda lifting condition
                                    (and fvs (>= cconv-liftwhen
 					        (length funcvars)))))))
 					; Lift.
-<<<<<<< HEAD
                        (let* ((fvs (cdr (pop cconv-freevars-alist)))
                               (fun (cadr value))
                               (funargs (cadr fun))
@@ -666,261 +616,6 @@
                             nil nil)))
 
     (_ (or (cdr (assq form env)) form))))
-=======
-                         (let* ((fvs (cdr (pop cconv-freevars-alist)))
-                                (fun (cadr value))
-                                (funargs (cadr fun))
-                                (funcvars (append fvs funargs))
-                                (funcbody (cddr fun))
-                                (funcbody-env ()))
-                           (push `(,var . (apply-partially ,var . ,fvs))
-                                 new-env)
-                           (dolist (fv fvs)
-                             (cl-pushnew fv new-extend)
-                             (if (and (eq 'car-safe (car-safe
-                                                     (cdr (assq fv env))))
-                                      (not (memq fv funargs)))
-                                 (push `(,fv . (car-safe ,fv)) funcbody-env)))
-                           `(function
-                             (lambda ,funcvars
-                               . ,(cconv--convert-funcbody
-                                   funargs funcbody funcbody-env value)))))
-
-                        ;; Check if it needs to be turned into a "ref-cell".
-                        (:captured+mutated
-                         ;; Declared variable is mutated and captured.
-                         (push `(,var . (car-safe ,var)) new-env)
-                         `(list ,(cconv-convert value env extend)))
-
-                        ;; Check if it needs to be turned into a "ref-cell".
-                        (:unused
-                         ;; Declared variable is unused.
-                         (if (assq var new-env)
-                             (push `(,var) new-env)) ;FIXME:Needed?
-                         (let* ((Ignore (if (symbol-with-pos-p var)
-                                            (position-symbol 'ignore var)
-                                          'ignore))
-                                (newval `(,Ignore
-                                          ,(cconv-convert value env extend)))
-                                (msg (cconv--warn-unused-msg var "variable")))
-                           (if (null msg) newval
-                             (macroexp--warn-wrap var msg newval 'lexical))))
-
-                        ;; Normal default case.
-                        (_
-                         (if (assq var new-env) (push `(,var) new-env))
-                         (cconv-convert value env extend)))))
-
-                 (when (and (eq letsym 'let*) (memq var new-extend))
-                   ;; One of the lambda-lifted vars is shadowed, so add
-                   ;; a reference to the outside binding and arrange to use
-                   ;; that reference.
-                   (let ((var-def (cconv--lifted-arg var env))
-                         (closedsym (make-symbol (format "closed-%s" var))))
-                     (setq new-env (cconv--remap-llv new-env var closedsym))
-                     ;; FIXME: `closedsym' doesn't need to be added to `extend'
-                     ;; but adding it makes it easier to write the assertion at
-                     ;; the beginning of this function.
-                     (setq new-extend (cons closedsym (remq var new-extend)))
-                     (push `(,closedsym ,var-def) binders-new)))
-
-                 ;; We push the element after redefined free variables are
-                 ;; processed.  This is important to avoid the bug when free
-                 ;; variable and the function have the same name.
-                 (push (list var new-val) binders-new)
-
-                 (when (eq letsym 'let*)
-                   (setq env new-env)
-                   (setq extend new-extend))))))
-           )                           ; end of dolist over binders
-
-         (when (not (eq letsym 'let*))
-           ;; We can't do the cconv--remap-llv at the same place for let and
-           ;; let* because in the case of `let', the shadowing may occur
-           ;; before we know that the var will be in `new-extend' (bug#24171).
-           (dolist (binder binders-new)
-             (when (memq (car-safe binder) new-extend)
-               ;; One of the lambda-lifted vars is shadowed.
-               (let* ((var (car-safe binder))
-                      (var-def (cconv--lifted-arg var env))
-                      (closedsym (make-symbol (format "closed-%s" var))))
-                 (setq new-env (cconv--remap-llv new-env var closedsym))
-                 (setq new-extend (cons closedsym (remq var new-extend)))
-                 (push `(,closedsym ,var-def) binders-new)))))
-
-         `(,letsym ,(nreverse binders-new)
-                   . ,(mapcar (lambda (form)
-                                (cconv-convert
-                                 form new-env new-extend))
-                              body))))
-					;end of let let* forms
-
-                                        ; first element is lambda expression
-      (`(,(and `(lambda . ,_) fun) . ,args)
-       ;; FIXME: it's silly to create a closure just to call it.
-       ;; Running byte-optimize-form earlier would resolve this.
-       `(funcall
-         ,(cconv-convert `(function ,fun) env extend)
-         ,@(mapcar (lambda (form)
-                     (cconv-convert form env extend))
-                   args)))
-
-      (`(cond . ,cond-forms)              ; cond special form
-       `(,(car form) . ,(mapcar (lambda (branch)
-                                  (mapcar (lambda (form)
-                                            (cconv-convert form env extend))
-                                          branch))
-                                cond-forms)))
-
-      (`(function (lambda ,args . ,body) . ,rest)
-       (let* ((docstring (if (eq :documentation (car-safe (car body)))
-                             (cconv-convert (cadr (pop body)) env extend)))
-              (bf (if (stringp (car body)) (cdr body) body))
-              (if (when (eq 'interactive (car-safe (car bf)))
-                    (gethash form cconv--interactive-form-funs)))
-              (wrapped (pcase if (`#'(lambda (&rest _cconv--dummy) .,_) t)))
-              (cif (when if (cconv-convert if env extend)))
-              (cf nil))
-         ;; TODO: Because we need to non-destructively modify body, this code
-         ;; is particularly ugly.  This should ideally be moved to
-         ;; cconv--convert-function.
-         (pcase cif
-           ('nil (setq bf nil))
-           (`#',f
-            (pcase-let ((`((,f1 . (,_ . ,f2)) . ,f3) bf))
-              (setq bf `((,f1 . (,(if wrapped (nth 2 f) cif) . ,f2)) . ,f3)))
-            (setq cif nil))
-           ;; The interactive form needs special treatment, so the form
-           ;; inside the `interactive' won't be used any further.
-           (_ (pcase-let ((`((,f1 . (,_ . ,f2)) . ,f3) bf))
-                (setq bf `((,f1 . (nil . ,f2)) . ,f3)))))
-         (when bf
-           ;; If we modified bf, re-build body and form as
-           ;; copies with the modified bits.
-           (setq body (if (stringp (car body))
-                          (cons (car body) bf)
-                        bf)
-                 form `(function (lambda ,args . ,body) . ,rest))
-           ;; Also, remove the current old entry on the alist, replacing
-           ;; it with the new one.
-           (let ((entry (pop cconv-freevars-alist)))
-             (push (cons body (cdr entry)) cconv-freevars-alist)))
-         (setq cf (cconv--convert-function args body env form docstring))
-         (if (not cif)
-             ;; Normal case, the interactive form needs no special treatment.
-             cf
-           `(cconv--interactive-helper
-             ,cf ,(if wrapped cif `(list 'quote ,cif))))))
-
-      (`(internal-make-closure . ,_)
-       (byte-compile-report-error
-        "Internal error in compiler: cconv called twice?"))
-
-      (`(quote . ,_) form)
-      (`(function . ,_) form)
-
-					;defconst, defvar
-      (`(,(and sym (or 'defconst 'defvar)) ,definedsymbol . ,forms)
-       `(,sym ,definedsymbol
-              . ,(when (consp forms)
-                   (cons (cconv-convert (car forms) env extend)
-                         ;; The rest (i.e. docstring, of any) is not evaluated,
-                         ;; and may be an invalid expression (e.g. ($# . 678)).
-                         (cdr forms)))))
-
-                                        ; condition-case
-      (`(condition-case ,var ,protected-form . ,handlers)
-       (let* ((class (and var (cconv--var-classification (list var) form)))
-              (newenv
-               (cond ((eq class :captured+mutated)
-                      (cons `(,var . (car-safe ,var)) env))
-                     ((assq var env) (cons `(,var) env))
-                     (t env)))
-              (msg (when (eq class :unused)
-                     (cconv--warn-unused-msg var "variable")))
-              (newprotform (cconv-convert protected-form env extend)))
-         `(,(car form) ,var
-           ,(if msg
-                (macroexp--warn-wrap var msg newprotform 'lexical)
-              newprotform)
-           ,@(mapcar
-              (lambda (handler)
-                `(,(car handler)
-                  ,@(let ((body
-                           (mapcar (lambda (form)
-                                     (cconv-convert form newenv extend))
-                                   (cdr handler))))
-                      (if (not (eq class :captured+mutated))
-                          body
-                        `((let ((,var (list ,var))) ,@body))))))
-              handlers))))
-
-      (`(unwind-protect ,form1 . ,body)
-       `(,(car form) ,(cconv-convert form1 env extend)
-         :fun-body ,(cconv--convert-function () body env form1)))
-
-      (`(setq ,var ,expr)
-       (let ((var-new (or (cdr (assq var env)) var))
-             (value (cconv-convert expr env extend)))
-         (pcase var-new
-           ((pred symbolp) `(,(car form) ,var-new ,value))
-           (`(car-safe ,iexp) `(setcar ,iexp ,value))
-           ;; This "should never happen", but for variables which are
-           ;; mutated+captured+unused, we may end up trying to `setq'
-           ;; on a closed-over variable, so just drop the setq.
-           (_ ;; (byte-compile-report-error
-            ;;  (format "Internal error in cconv of (setq %s ..)"
-            ;;          sym-new))
-            value))))
-
-      (`(,(and (or 'funcall 'apply) callsym) ,fun . ,args)
-       ;; These are not special forms but we treat them separately for the needs
-       ;; of lambda lifting.
-       (let ((mapping (cdr (assq fun env))))
-         (pcase mapping
-           (`(apply-partially ,_ . ,(and fvs `(,_ . ,_)))
-            (cl-assert (eq (cadr mapping) fun))
-            `(,callsym ,fun
-                       ,@(mapcar (lambda (fv)
-                                   (let ((exp (or (cdr (assq fv env)) fv)))
-                                     (pcase exp
-                                       (`(car-safe ,iexp . ,_) iexp)
-                                       (_ exp))))
-                                 fvs)
-                       ,@(mapcar (lambda (arg)
-                                   (cconv-convert arg env extend))
-                                 args)))
-           (_ `(,callsym ,@(mapcar (lambda (arg)
-                                     (cconv-convert arg env extend))
-                                   (cons fun args)))))))
-
-      ;; The form (if any) is converted beforehand as part of the `lambda' case.
-      (`(interactive . ,_) form)
-
-      ;; `declare' should now be macro-expanded away (and if they're not, we're
-      ;; in trouble because they *can* contain code nowadays).
-      ;; (`(declare . ,_) form)              ;The args don't contain code.
-
-      (`(oclosure--fix-type (ignore . ,vars) ,exp)
-       (dolist (var vars)
-         (let ((x (assq var env)))
-           (pcase (cdr x)
-             (`(car-safe . ,_) (error "Slot %S should not be mutated" var))
-             (_ (cl-assert (null (cdr x)))))))
-       (cconv-convert exp env extend))
-
-      (`(,func . ,forms)
-       (if (symbolp func)
-           ;; First element is function or whatever function-like forms are:
-           ;; or, and, if, catch, progn, prog1, while, until
-           `(,func . ,(mapcar (lambda (form)
-                                (cconv-convert form env extend))
-                              forms))
-         (byte-compile-warn-x form "Malformed function `%S'" func)
-         nil))
-
-      (_ (or (cdr (assq form env)) form)))))
->>>>>>> 25dc93c5
 
 (defvar byte-compile-lexical-variables)
 
