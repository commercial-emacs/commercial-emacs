--- conflicted
+++ resolved
@@ -109,62 +109,12 @@
   "Generate an actual keymap from `tool-bar-map'.
 Its main job is to figure out which images to use based on the display's
 color capability and based on the available image libraries."
-<<<<<<< HEAD
   (or (gethash (tool-bar--cache-key) tool-bar-keymap-cache)
       (setf (gethash (tool-bar--cache-key) tool-bar-keymap-cache)
             (tool-bar-make-keymap-1))))
 
 (defun tool-bar-make-keymap-1 ()
   "Generate an actual keymap from `tool-bar-map', without caching."
-=======
-  (let* ((key (tool-bar--cache-key))
-         (base-keymap
-          (or (gethash key tool-bar-keymap-cache)
-              (setf (gethash key tool-bar-keymap-cache)
-                    (tool-bar-make-keymap-1))))
-        (secondary-keymap
-         (and secondary-tool-bar-map
-              (or (gethash (tool-bar--secondary-cache-key)
-                           tool-bar-keymap-cache)
-                  (setf (gethash (tool-bar--secondary-cache-key)
-                                 tool-bar-keymap-cache)
-                        (tool-bar-make-keymap-1
-                         secondary-tool-bar-map))))))
-    (if secondary-keymap
-        (or (ignore-errors
-              (progn
-                ;; Determine the value of the `tool-bar-position' frame
-                ;; parameter.
-                (let ((position (frame-parameter nil 'tool-bar-position)))
-                  (cond ((eq position 'top)
-                         ;; Place `base-keymap' above `secondary-keymap'.
-                         (append base-keymap (list (list (gensym)
-                                                         'menu-item
-                                                         "" 'ignore
-                                                         :wrap t))
-                                 (cdr secondary-keymap)))
-                        ((eq position 'bottom)
-                         ;; Place `secondary-keymap' above `base-keymap'.
-                         (append secondary-keymap (list (list (gensym)
-                                                              'menu-item
-                                                              "" 'ignore
-                                                              :wrap t))
-                                 (cdr base-keymap)))
-                        ;; If the tool bar position isn't known, don't
-                        ;; display the secondary keymap at all.
-                        (t base-keymap)))))
-            ;; If combining both keymaps fails, return the base
-            ;; keymap.
-            base-keymap)
-      base-keymap)))
-
-;; This function should return binds even if images can not be
-;; displayed so the tool bar can still be displayed on terminals.
-(defun tool-bar-make-keymap-1 (&optional map)
-  "Generate an actual keymap from `tool-bar-map', without caching.
-MAP is either a keymap to use as a source for menu items, or nil,
-in which case the value of `tool-bar-map' is used instead."
->>>>>>> 5df57f17
   (mapcar (lambda (bind)
             (let (image-exp plist)
               (when (and (eq (car-safe (cdr-safe bind)) 'menu-item)
