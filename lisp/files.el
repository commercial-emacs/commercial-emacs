;;; files.el --- file input and output commands for Emacs  -*- lexical-binding:t -*-

;; Copyright (C) 1985-1987, 1992-2023 Free Software Foundation, Inc.

;; Maintainer: emacs-devel@gnu.org
;; Package: emacs

;; This file is NOT part of GNU Emacs.

;; GNU Emacs is free software: you can redistribute it and/or modify
;; it under the terms of the GNU General Public License as published by
;; the Free Software Foundation, either version 3 of the License, or
;; (at your option) any later version.

;; GNU Emacs is distributed in the hope that it will be useful,
;; but WITHOUT ANY WARRANTY; without even the implied warranty of
;; MERCHANTABILITY or FITNESS FOR A PARTICULAR PURPOSE.  See the
;; GNU General Public License for more details.

;; You should have received a copy of the GNU General Public License
;; along with GNU Emacs.  If not, see <https://www.gnu.org/licenses/>.

;;; Commentary:

;; Defines most of Emacs's file- and directory-handling functions,
;; including basic file visiting, backup generation, link handling,
;; ITS-id version control, load- and write-hook handling, and the like.

;;; Code:

(eval-when-compile
  (require 'pcase)
  (require 'easy-mmode)) ; For `define-minor-mode'.

(defvar font-lock-keywords)

(defgroup backup nil
  "Backups of edited data files."
  :group 'files)

(defgroup find-file nil
  "Finding files."
  :group 'files)

(defcustom directory-abbrev-alist
  nil
  "Alist of abbreviations for file directories.
A list of elements of the form (FROM . TO), each meaning to replace
a match for FROM with TO when a directory name matches FROM.  This
replacement is done when setting up the default directory of a
newly visited file buffer.

FROM is a regexp that is matched against directory names anchored at
the first character, so it should start with a \"\\\\\\=`\", or, if
directory names cannot have embedded newlines, with a \"^\".

FROM and TO should be equivalent names, which refer to the
same directory.  TO should be an absolute directory name.
Do not use `~' in the TO strings.

Use this feature when you have directories that you normally refer to
via absolute symbolic links.  Make TO the name of the link, and FROM
a regexp matching the name it is linked to."
  :type '(repeat (cons :format "%v"
		       :value ("\\`" . "")
		       (regexp :tag "From")
		       (string :tag "To")))
  :group 'abbrev
  :group 'find-file)

(defun directory-abbrev-make-regexp (directory)
  "Create a regexp to match DIRECTORY for `directory-abbrev-alist'."
  (let ((regexp
         ;; We include a slash at the end, to avoid spurious
         ;; matches such as `/usr/foobar' when the home dir is
         ;; `/usr/foo'.
         (concat "\\`" (regexp-quote directory) "\\(/\\|\\'\\)")))
    ;; The value of regexp could be multibyte or unibyte.  In the
    ;; latter case, we need to decode it.
    (if (multibyte-string-p regexp)
        regexp
      (decode-coding-string regexp
                            (if (eq system-type 'windows-nt)
                                'utf-8
                              locale-coding-system)))))

(defun directory-abbrev-apply (filename)
  "Apply the abbreviations in `directory-abbrev-alist' to FILENAME.
Note that when calling this, you should set `case-fold-search' as
appropriate for the filesystem used for FILENAME."
  (dolist (dir-abbrev directory-abbrev-alist filename)
    (when (string-match (car dir-abbrev) filename)
         (setq filename (concat (cdr dir-abbrev)
                                (substring filename (match-end 0)))))))

(defcustom make-backup-files t
  "Non-nil means make a backup of a file the first time it is saved.
This can be done by renaming the file or by copying.

Renaming means that Emacs renames the existing file so that it is a
backup file, then writes the buffer into a new file.  Any other names
that the old file had will now refer to the backup file.  The new file
is owned by you and its group is defaulted.

Copying means that Emacs copies the existing file into the backup
file, then writes the buffer on top of the existing file.  Any other
names that the old file had will now refer to the new (edited) file.
The file's owner and group are unchanged.

The choice of renaming or copying is controlled by the variables
`backup-by-copying', `backup-by-copying-when-linked',
`backup-by-copying-when-mismatch' and
`backup-by-copying-when-privileged-mismatch'.  See also `backup-inhibited'."
  :type 'boolean
  :group 'backup)

;; Do this so that local variables based on the file name
;; are not overridden by the major mode.
(defvar backup-inhibited nil
  "If non-nil, backups will be inhibited.
This variable is intended for use by making it local to a buffer,
but it is not an automatically buffer-local variable.")
(put 'backup-inhibited 'permanent-local t)

(defcustom backup-by-copying nil
 "Non-nil means always use copying to create backup files.
See documentation of variable `make-backup-files'."
  :type 'boolean
  :group 'backup)

(defcustom backup-by-copying-when-linked nil
 "Non-nil means use copying to create backups for files with multiple names.
This causes the alternate names to refer to the latest version as edited.
This variable is relevant only if `backup-by-copying' is nil."
  :type 'boolean
  :group 'backup)

(defcustom backup-by-copying-when-mismatch t
  "Non-nil means create backups by copying if this preserves owner or group.
Renaming may still be used (subject to control of other variables)
when it would not result in changing the owner or group of the file;
that is, for files that are owned by you and whose group matches
the default for a new file created there by you.
This variable is relevant only if `backup-by-copying' is nil."
  :version "24.1"
  :type 'boolean
  :group 'backup)
(put 'backup-by-copying-when-mismatch 'permanent-local t)

(defcustom backup-by-copying-when-privileged-mismatch 200
  "Non-nil means create backups by copying to preserve a privileged owner.
Renaming may still be used (subject to control of other variables)
when it would not result in changing the owner of the file or if the
user id and group id of the file are both greater than the value of
this variable.  This is useful when low-numbered uid's and gid's are
used for special system users (such as root) that must maintain
ownership of certain files.
This variable is relevant only if `backup-by-copying' and
`backup-by-copying-when-mismatch' are nil."
  :type '(choice (const nil) integer)
  :group 'backup)

(defvar backup-enable-predicate 'normal-backup-enable-predicate
  "Predicate that looks at a file name and decides whether to make backups.
Called with an absolute file name as argument, it returns t to enable backup.")

(defcustom buffer-offer-save nil
  "Non-nil in a buffer means always offer to save buffer on exiting Emacs.
Do so even if the buffer is not visiting a file.
Automatically local in all buffers.

Set to the symbol `always' to offer to save buffer whenever
`save-some-buffers' is called.

Note that this option has no effect on `kill-buffer';
if you want to control what happens when a buffer is killed,
use `kill-buffer-query-functions'."
  :type '(choice (const :tag "Never" nil)
                 (const :tag "On Emacs exit" t)
                 (const :tag "Whenever save-some-buffers is called" always))
  :group 'backup)
(make-variable-buffer-local 'buffer-offer-save)
(put 'buffer-offer-save 'permanent-local t)

(defcustom find-file-existing-other-name t
  "Non-nil means find a file under alternative names, in existing buffers.
This means if any existing buffer is visiting the file you want
under another name, you get the existing buffer instead of a new buffer."
  :type 'boolean
  :group 'find-file)

(defcustom find-file-visit-truename nil
  "Non-nil means visiting a file uses its truename as the visited-file name.
That is, the buffer visiting the file has the truename as the
value of `buffer-file-name'.  The truename of a file is found by
chasing all links both at the file level and at the levels of the
containing directories."
  :type 'boolean
  :group 'find-file)

(defcustom revert-without-query nil
  "Specify which files should be reverted without query.
The value is a list of regular expressions.
If the file name matches one of these regular expressions,
then `revert-buffer' reverts the file without querying
if the file has changed on disk and you have not edited the buffer."
  :type '(repeat regexp)
  :group 'find-file)

(defvar-local buffer-file-number nil
  "The inode number and the device of the file visited in the current buffer.
The value is a list of the form (INODENUM DEVICE), where DEVICE can be
either a single number or a cons cell of two numbers.
This tuple of numbers uniquely identifies the file.
If the buffer is visiting a new file, the value is nil.")
(put 'buffer-file-number 'permanent-local t)

(defvar buffer-file-numbers-unique (not (memq system-type '(windows-nt)))
  "Non-nil means that `buffer-file-number' uniquely identifies files.")

(defvar-local buffer-file-read-only nil
  "Non-nil if visited file was read-only when visited.")

(defcustom small-temporary-file-directory
  (if (eq system-type 'ms-dos) (getenv "TMPDIR"))
  "The directory for writing small temporary files.
If non-nil, this directory is used instead of `temporary-file-directory'
by programs that create small temporary files.  This is for systems that
have fast storage with limited space, such as a RAM disk."
  :group 'files
  :initialize 'custom-initialize-delay
  :type '(choice (const nil) directory))

;; The system null device. (Should reference NULL_DEVICE from C.)
(defvar null-device (purecopy "/dev/null") "The system null device.")

(declare-function msdos-long-file-names "msdos.c")
(declare-function w32-long-file-name "w32proc.c")
(declare-function dired-get-filename "dired" (&optional localp no-error-if-not-filep))
(declare-function dired-unmark "dired" (arg &optional interactive))
(declare-function dired-do-flagged-delete "dired" (&optional nomessage))
(declare-function dos-8+3-filename "dos-fns" (filename))
(declare-function dosified-file-name "dos-fns" (file-name))

(defvar file-name-invalid-regexp
  (cond ((and (eq system-type 'ms-dos) (not (msdos-long-file-names)))
	 (purecopy
	 (concat "^\\([^A-Z[-`a-z]\\|..+\\)?:\\|" ; colon except after drive
		 "[+, ;=|<>\"?*]\\|\\[\\|\\]\\|"  ; invalid characters
		 "[\000-\037]\\|"		  ; control characters
		 "\\(/\\.\\.?[^/]\\)\\|"	  ; leading dots
		 "\\(/[^/.]+\\.[^/.]*\\.\\)")))	  ; more than a single dot
	((memq system-type '(ms-dos windows-nt cygwin))
	 (purecopy
	 (concat "^\\([^A-Z[-`a-z]\\|..+\\)?:\\|" ; colon except after drive
		 "[|<>\"?*\000-\037]")))		  ; invalid characters
	(t (purecopy "[\000]")))
  "Regexp recognizing file names that aren't allowed by the filesystem.")

(defcustom file-precious-flag nil
  "Non-nil means protect against I/O errors while saving files.
Some modes set this non-nil in particular buffers.

This feature works by writing the new contents into a temporary file
and then renaming the temporary file to replace the original.
In this way, any I/O error in writing leaves the original untouched,
and there is never any instant where the file is nonexistent.

Note that this feature forces backups to be made by copying.
Yet, at the same time, saving a precious file
breaks any hard links between it and other files.

This feature is advisory: for example, if the directory in which the
file is being saved is not writable, Emacs may ignore a non-nil value
of `file-precious-flag' and write directly into the file.

See also: `break-hardlink-on-save' and `file-preserve-symlinks-on-save'."
  :type 'boolean
  :group 'backup)

(defcustom break-hardlink-on-save nil
  "Whether to allow breaking hardlinks when saving files.
If non-nil, then when saving a file that exists under several
names \(i.e., has multiple hardlinks), break the hardlink
associated with `buffer-file-name' and write to a new file, so
that the other instances of the file are not affected by the
save.

If `buffer-file-name' refers to a symlink, do not break the symlink.

Unlike `file-precious-flag', `break-hardlink-on-save' is not advisory.
For example, if the directory in which a file is being saved is not
itself writable, then error instead of saving in some
hardlink-nonbreaking way.

See also `backup-by-copying' and `backup-by-copying-when-linked'."
  :type 'boolean
  :group 'files
  :version "23.1")

(defcustom version-control nil
  "Control use of version numbers for backup files.
When t, make numeric backup versions unconditionally.
When nil, make them for files that have some already.
The value `never' means do not make them."
  :type '(choice (const :tag "Never" never)
		 (const :tag "If existing" nil)
                 (other :tag "Always" t))
  :safe #'version-control-safe-local-p
  :group 'backup)

(defun version-control-safe-local-p (x)
  "Return whether X is safe as local value for `version-control'."
  (or (booleanp x) (equal x 'never)))

(defcustom dired-kept-versions 2
  "When cleaning directory, number of versions to keep."
  :type 'natnum
  :group 'backup
  :group 'dired)

(defcustom delete-old-versions nil
  "If t, delete excess backup versions silently.
If nil, ask confirmation.  Any other value prevents any trimming."
  :type '(choice (const :tag "Delete" t)
		 (const :tag "Ask" nil)
		 (other :tag "Leave" other))
  :group 'backup)

(defcustom kept-old-versions 2
  "Number of oldest versions to keep when a new numbered backup is made."
  :type 'natnum
  :safe #'natnump
  :group 'backup)

(defcustom kept-new-versions 2
  "Number of newest versions to keep when a new numbered backup is made.
Includes the new backup.  Must be greater than 0."
  :type 'natnum
  :safe #'natnump
  :group 'backup)

(defcustom require-final-newline nil
  "Whether to add a newline automatically at the end of the file.

A value of t means do this only when the file is about to be saved.
A value of `visit' means do this right after the file is visited.
A value of `visit-save' means do it at both of those times.
Any other non-nil value means ask user whether to add a newline, when saving.
A value of nil means don't add newlines.

Certain major modes set this locally to the value obtained
from `mode-require-final-newline'.

This variable is heeded only when visiting files (or saving
buffers into files they visit).  Writing data to the file system
with `write-region' and the like is not influenced by this variable."
  :safe #'symbolp
  :type '(choice (const :tag "When visiting" visit)
		 (const :tag "When saving" t)
		 (const :tag "When visiting or saving" visit-save)
		 (const :tag "Don't add newlines" nil)
		 (other :tag "Ask each time" ask))
  :group 'editing-basics)

(defcustom mode-require-final-newline t
  "Whether to add a newline at end of file, in certain major modes.
Those modes set `require-final-newline' to this value when you enable them.
They do so because they are often used for files that are supposed
to end in newlines, and the question is how to arrange that.

A value of t means do this only when the file is about to be saved.
A value of `visit' means do this right after the file is visited.
A value of `visit-save' means do it at both of those times.
Any other non-nil value means ask user whether to add a newline, when saving.

A value of nil means do not add newlines.  That is a risky choice in this
variable since this value is used for modes for files that ought to have
final newlines.  So if you set this to nil, you must explicitly check and
add a final newline, whenever you save a file that really needs one."
  :type '(choice (const :tag "When visiting" visit)
		 (const :tag "When saving" t)
		 (const :tag "When visiting or saving" visit-save)
		 (const :tag "Don't add newlines" nil)
		 (other :tag "Ask each time" ask))
  :group 'editing-basics
  :version "22.1")

(defcustom auto-save-default t
  "Non-nil says by default do auto-saving of every file-visiting buffer."
  :type 'boolean
  :group 'auto-save)

(defcustom auto-save-file-name-transforms
  `(("\\`/[^/]*:\\([^/]*/\\)*\\([^/]*\\)\\'"
     ;; Don't put "\\2" inside expand-file-name, since it will be
     ;; transformed to "/2" on DOS/Windows.
     ,(concat temporary-file-directory "\\2") t))
  "Transforms to apply to buffer file name before making auto-save file name.

Each transform is a list (REGEXP REPLACEMENT UNIQUIFY):

REGEXP is a regular expression to match against the file name.
If it matches, `replace-match' is used to replace the
matching part with REPLACEMENT.

If the optional element UNIQUIFY is nil, Emacs does not check for
file name clashes, so using that is not recommended.  If UNIQUIFY
is one of the members of `secure-hash-algorithms', Emacs
constructs the nondirectory part of the auto-save file name by
applying that `secure-hash' to the buffer file name.  This avoids
any risk of excessively long file names.  Finally, if UNIQUIFY is
any other value the auto-save file name is constructed by taking
the directory part of the replaced file-name, concatenated with
the buffer file name with all directory separators changed to `!'
to prevent clashes.  This will not work correctly if your
filesystem truncates the resulting name.

All the transforms in the list are tried, in the order they are listed.
When one transform applies, its result is final;
no further transforms are tried.

The default value is set up to put the auto-save file into the
temporary directory (see the variable `temporary-file-directory') for
editing a remote file.

On MS-DOS filesystems without long names this variable is always
ignored."
  :group 'auto-save
  :type `(repeat (list (regexp :tag "Regexp")
                       (string :tag "Replacement")
                       (choice
		        (const :tag "Uniquify" t)
                        ,@(mapcar (lambda (algo)
                                    (list 'const algo))
                                  (secure-hash-algorithms)))))
  :initialize 'custom-initialize-delay
  :version "21.1")

(defvar auto-save--timer nil "Timer for `auto-save-visited-mode'.")

(defcustom auto-save-visited-interval 5
  "Interval in seconds for `auto-save-visited-mode'.
If `auto-save-visited-mode' is enabled, Emacs will save all
buffers visiting a file to the visited file after it has been
idle for `auto-save-visited-interval' seconds."
  :group 'auto-save
  :type 'number
  :version "26.1"
  :set (lambda (symbol value)
         (set-default symbol value)
         (when auto-save--timer
           (timer-set-idle-time auto-save--timer value :repeat))))

(defcustom auto-save-visited-predicate nil
  "Predicate function for `auto-save-visited-mode'.

If non-nil, the value should be a function of no arguments; it
will be called once in each file-visiting buffer when the time
comes to auto-save.  A buffer will be saved only if the predicate
function returns a non-nil value.

For example, you could add this to your Init file to only save
files that are both in Org mode and in a particular directory:

    (setq auto-save-visited-predicate
          (lambda () (and (eq major-mode \\='org-mode)
                          (string-match \"^/home/skangas/org/\"
                                        buffer-file-name))))

If the value of this variable is not a function, it is ignored.
This is the same as having a predicate that always returns
non-nil."
  :group 'auto-save
  :type '(choice :tag "Function:"
                 (const :tag "No extra predicate" :value nil)
                 (function :tag "Predicate function" :value always))
  :risky t
  :version "29.1")

(defcustom remote-file-name-inhibit-auto-save-visited nil
  "When nil, `auto-save-visited-mode' will auto-save remote files.
Any other value means that it will not."
  :group 'auto-save
  :group 'tramp
  :type 'boolean
  :version "29.1")

(define-minor-mode auto-save-visited-mode
  "Toggle automatic saving of file-visiting buffers to their files.

When this mode is enabled, file-visiting buffers are automatically
saved to their files.  This is in contrast to `auto-save-mode', which
auto-saves those buffers to a separate file, leaving the original
file intact.  See Info node `Saving' for details of the save process.

The user option `auto-save-visited-interval' controls how often to
auto-save a buffer into its visited file.

You can use `auto-save-visited-predicate' to control which
buffers are saved.

You can also set the buffer-local value of the variable
`auto-save-visited-mode' to nil.  A buffer where the buffer-local
value of this variable is nil is ignored for the purpose of
`auto-save-visited-mode', even if `auto-save-visited-mode' is
enabled.

For more details, see Info node `(emacs) Auto Save Files'."
  :group 'auto-save
  :global t
  (when auto-save--timer (cancel-timer auto-save--timer))
  (setq auto-save--timer
        (when auto-save-visited-mode
          (run-with-idle-timer
           auto-save-visited-interval :repeat
           #'save-some-buffers :no-prompt
           (lambda ()
             (and buffer-file-name
                  auto-save-visited-mode
                  (not (and buffer-auto-save-file-name
                            auto-save-visited-file-name))
                  (or (not (file-remote-p buffer-file-name))
                      (not remote-file-name-inhibit-auto-save-visited))
                  (or (not (functionp auto-save-visited-predicate))
                      (funcall auto-save-visited-predicate))))))))

;; The 'set' part is so we don't get a warning for using this variable
;; above, while still catching code that _sets_ the variable to get
;; the same effect as the new auto-save-visited-mode.
(make-obsolete-variable 'auto-save-visited-file-name 'auto-save-visited-mode
                        "Emacs 26.1" 'set)

(defcustom save-abbrevs t
  "Non-nil means save word abbrevs too when files are saved.
If `silently', don't ask the user before saving."
  :type '(choice (const t) (const nil) (const silently))
  :group 'abbrev)

(defcustom lock-file-name-transforms nil
  "Transforms to apply to buffer file name before making a lock file name.
This has the same syntax as `auto-save-file-name-transforms',
but applies to lock file names instead of auto-save file names.

By default, Emacs puts each lock file into the same directory as the
file it locks, prepending \".#\" to the base file name.

Note that changing this could break lock file functionality, e.g.:
if different users access the same file, using different lock file settings;
if accessing files on a shared file system from different hosts,
using a transform that puts the lock files on a local file system."
  :group 'files
  :type '(repeat (list (regexp :tag "Regexp")
                       (string :tag "Replacement")
		       (boolean :tag "Uniquify")))
  :version "28.1")

(defcustom remote-file-name-inhibit-locks nil
  "Whether to create file locks for remote files."
  :group 'files
  :group 'tramp
  :version "28.1"
  :type 'boolean)

(define-minor-mode lock-file-mode
  "Toggle file locking in the current buffer (Lock File mode)."
  :version "28.1"
  (setq-local create-lockfiles (and lock-file-mode t)))

(defcustom find-file-run-dired t
  "Non-nil means allow `find-file' to visit directories.
To visit the directory, `find-file' runs `find-directory-functions'."
  :type 'boolean
  :group 'find-file)

(defcustom find-directory-functions '(cvs-dired-noselect dired-noselect)
  "List of functions to try in sequence to visit a directory.
Each function is called with the directory name as the sole argument
and should return either a buffer or nil."
  :type '(hook :options (cvs-dired-noselect dired-noselect))
  :group 'find-file)

;; FIXME: also add a hook for `(thing-at-point 'filename)'
(defcustom file-name-at-point-functions '(ffap-guess-file-name-at-point)
  "List of functions to try in sequence to get a file name at point.
Each function should return either nil or a file name found at the
location of point in the current buffer."
  :type '(hook :options (ffap-guess-file-name-at-point))
  :group 'find-file)

;;;It is not useful to make this a local variable.
;;;(put 'find-file-not-found-functions 'permanent-local t)
(defvar find-file-not-found-functions nil
  "List of functions to be called for `find-file' on nonexistent file.
These functions are called as soon as the error is detected.
Variable `buffer-file-name' is already set up.
The functions are called in the order given until one of them returns non-nil.")

;;;It is not useful to make this a local variable.
;;;(put 'find-file-hook 'permanent-local t)
;; I found some external files still using the obsolete form in 2018.
(define-obsolete-variable-alias 'find-file-hooks 'find-file-hook "22.1")
(defcustom find-file-hook nil
  "List of functions to be called after a buffer is loaded from a file.
The buffer's local variables (if any) will have been processed before the
functions are called.  This includes directory-local variables, if any,
for the file's directory."
  :group 'find-file
  :type 'hook
  :options '(auto-insert)
  :version "22.1")

;; I found some external files still using the obsolete form in 2018.
(define-obsolete-variable-alias 'write-file-hooks 'write-file-functions "22.1")
(defvar write-file-functions nil
  "List of functions to be called before saving a buffer to a file.
Used only by `save-buffer'.
If one of them returns non-nil, the file is considered already written
and the rest are not called.
These hooks are considered to pertain to the visited file.
So any buffer-local binding of this variable is discarded if you change
the visited file name with \\[set-visited-file-name], but not when you
change the major mode.

This hook is not run if any of the functions in
`write-contents-functions' returns non-nil.  Both hooks pertain
to how to save a buffer to file, for instance, choosing a suitable
coding system and setting mode bits.  (See Info
node `(elisp)Saving Buffers'.)  To perform various checks or
updates before the buffer is saved, use `before-save-hook'.")
(put 'write-file-functions 'permanent-local t)

;; I found some files still using the obsolete form in 2018.
(defvar-local local-write-file-hooks nil)
(put 'local-write-file-hooks 'permanent-local t)
(make-obsolete-variable 'local-write-file-hooks 'write-file-functions "22.1")

;; I found some files still using the obsolete form in 2018.
(define-obsolete-variable-alias 'write-contents-hooks
    'write-contents-functions "22.1")
(defvar-local write-contents-functions nil
  "List of functions to be called before writing out a buffer to a file.

Used only by `save-buffer'.  If one of them returns non-nil, the
file is considered already written and the rest are not called
and neither are the functions in `write-file-functions'.  This
hook can thus be used to create save behavior for buffers that
are not visiting a file at all.

This variable is meant to be used for hooks that pertain to the
buffer's contents, not to the particular visited file; thus,
`set-visited-file-name' does not clear this variable; but changing the
major mode does clear it.

For hooks that _do_ pertain to the particular visited file, use
`write-file-functions'.  Both this variable and
`write-file-functions' relate to how a buffer is saved to file.
To perform various checks or updates before the buffer is saved,
use `before-save-hook'.")

(defcustom enable-local-variables t
  "Control use of local variables in files you visit.
The value can be t, nil, :safe, :all, or something else.

A value of t means file local variables specifications are obeyed
if all the specified variable values are safe; if any values are
not safe, Emacs queries you, once, whether to set them all.
\(When you say yes to certain values, they are remembered as safe.)

:safe means set the safe variables, and ignore the rest.
:all means set all variables, whether safe or not.
 (Don't set it permanently to :all.)
A value of nil means always ignore the file local variables.

Any other value means always query you once whether to set them all.
\(When you say yes to certain values, they are remembered as safe, but
this has no effect when `enable-local-variables' is \"something else\".)

This variable also controls use of major modes specified in
a -*- line.

The command \\[normal-mode], when used interactively,
always obeys file local variable specifications and the -*- line,
and ignores this variable.

Also see the `permanently-enabled-local-variables' and
`safe-local-variable-directories' variables."
  :risky t
  :type '(choice (const :tag "Query Unsafe" t)
		 (const :tag "Safe Only" :safe)
		 (const :tag "Do all" :all)
		 (const :tag "Ignore" nil)
		 (other :tag "Query" other))
  :group 'find-file)

(defvar enable-dir-local-variables t
  "Non-nil means enable use of directory-local variables.
Some modes may wish to set this to nil to prevent directory-local
settings being applied, but still respect file-local ones.")

;; This is an odd variable IMO.
;; You might wonder why it is needed, when we could just do:
;; (setq-local enable-local-variables nil)
;; These two are not precisely the same.
;; Setting this variable does not cause -*- mode settings to be
;; ignored, whereas setting enable-local-variables does.
;; Only three places in Emacs use this variable: tar and arc modes,
;; and rmail.  The first two don't need it.  They already use
;; inhibit-local-variables-regexps, which is probably enough, and
;; could also just set enable-local-variables locally to nil.
;; Them setting it has the side-effect that dir-locals cannot apply to
;; eg tar files (?).  FIXME Is this appropriate?
;; AFAICS, rmail is the only thing that needs this, and the only
;; reason it uses it is for BABYL files (which are obsolete).
;; These contain "-*- rmail -*-" in the first line, which rmail wants
;; to respect, so that find-file on a BABYL file will switch to
;; rmail-mode automatically (this is nice, but hardly essential,
;; since most people are used to explicitly running a command to
;; access their mail; M-x gnus etc).  Rmail files may happen to
;; contain Local Variables sections in messages, which Rmail wants to
;; ignore.  So AFAICS the only reason this variable exists is for a
;; minor convenience feature for handling of an obsolete Rmail file format.
(defvar local-enable-local-variables t
  "Like `enable-local-variables', except for major mode in a -*- line.
The meaningful values are nil and non-nil.  The default is non-nil.
It should be set in a buffer-local fashion.

Setting this to nil has the same effect as setting `enable-local-variables'
to nil, except that it does not ignore any mode: setting in a -*- line.
Unless this difference matters to you, you should set `enable-local-variables'
instead of this variable.")

(defcustom enable-local-eval 'maybe
  "Control processing of the \"variable\" `eval' in a file's local variables.
The value can be t, nil or something else.
A value of t means obey `eval' variables.
A value of nil means ignore them; anything else means query."
  :risky t
  :type '(choice (const :tag "Obey" t)
		 (const :tag "Ignore" nil)
		 (other :tag "Query" other))
  :group 'find-file)

(defcustom view-read-only nil
  "Non-nil means buffers visiting files read-only do so in view mode.
In fact, this means that all read-only buffers normally have
View mode enabled, including buffers that are read-only because
you visit a file you cannot alter, and buffers you make read-only
using \\[read-only-mode]."
  :type 'boolean
  :group 'view)

(defvar file-name-history nil
  "History list of file names entered in the minibuffer.

Maximum length of the history list is determined by the value
of `history-length', which see.")

(defvar save-silently nil
  "If non-nil, avoid messages when saving files.
Error-related messages will still be printed, but all other
messages will not.")


(put 'ange-ftp-completion-hook-function 'safe-magic t)
(defun ange-ftp-completion-hook-function (op &rest args)
  "Provides support for ange-ftp host name completion.
Runs the usual ange-ftp hook, but only for completion operations."
  ;; Having this here avoids the need to load ange-ftp when it's not
  ;; really in use.
  (if (memq op '(file-name-completion file-name-all-completions))
      (apply 'ange-ftp-hook-function op args)
    (let ((inhibit-file-name-handlers
	   (cons 'ange-ftp-completion-hook-function
		 (and (eq inhibit-file-name-operation op)
		      inhibit-file-name-handlers)))
	  (inhibit-file-name-operation op))
      (apply op args))))

(declare-function dos-convert-standard-filename "dos-fns.el" (filename))
(declare-function w32-convert-standard-filename "w32-fns.el" (filename))

(defun convert-standard-filename (filename)
  "Convert a standard file's name to something suitable for the OS.
This means to guarantee valid names and perhaps to canonicalize
certain patterns.

FILENAME should be an absolute file name since the conversion rules
sometimes vary depending on the position in the file name.  E.g. c:/foo
is a valid DOS file name, but c:/bar/c:/foo is not.

This function's standard definition is trivial; it just returns
the argument.  However, on Windows and DOS, replace invalid
characters.  On DOS, make sure to obey the 8.3 limitations.
In the native Windows build, turn Cygwin names into native names.

See Info node `(elisp)Standard File Names' for more details."
  (cond
   ((eq system-type 'cygwin)
    (let ((name (copy-sequence filename))
	  (start 0))
      ;; Replace invalid filename characters with !
      (while (string-match "[?*:<>|\"\000-\037]" name start)
	(aset name (match-beginning 0) ?!)
	(setq start (match-end 0)))
      name))
   ((eq system-type 'windows-nt)
    (w32-convert-standard-filename filename))
   ((eq system-type 'ms-dos)
    (dos-convert-standard-filename filename))
   (t filename)))

(defun read-directory-name (prompt &optional dir default-dirname mustmatch initial)
  "Read directory name, prompting with PROMPT and completing in directory DIR.
Value is not expanded---you must call `expand-file-name' yourself.
Default name to DEFAULT-DIRNAME if user exits with the same
non-empty string that was inserted by this function.
 (If DEFAULT-DIRNAME is omitted, DIR combined with INITIAL is used,
  or just DIR if INITIAL is nil.)
If the user exits with an empty minibuffer, this function returns
an empty string.  (This can happen only if the user erased the
pre-inserted contents or if `insert-default-directory' is nil.)
Fourth arg MUSTMATCH non-nil means require existing directory's name.
 Non-nil and non-t means also require confirmation after completion.
Fifth arg INITIAL specifies text to start with.
DIR should be an absolute directory name.  It defaults to
the value of `default-directory'."
  (unless dir
    (setq dir default-directory))
  (read-file-name prompt dir (or default-dirname
				 (if initial (expand-file-name initial dir)
				   dir))
		  mustmatch initial
		  'file-directory-p))


(defun pwd (&optional insert)
  "Show the current default directory.
With prefix argument INSERT, insert the current default directory
at point instead."
  (interactive "P")
  (if insert
      (insert default-directory)
    (message "Directory %s" default-directory)))

(defvar cd-path nil
  "Value of the CDPATH environment variable, as a list.
Not actually set up until the first time you use it.")

(defun parse-colon-path (search-path)
  "Explode a search path into a list of directory names.
Directories are separated by `path-separator' (which is colon in
GNU and Unix systems).  Substitute environment variables into the
resulting list of directory names.  For an empty path element (i.e.,
a leading or trailing separator, or two adjacent separators), return
nil (meaning `default-directory') as the associated list element."
  (when (stringp search-path)
    (let ((spath (substitute-env-vars search-path))
          (double-slash-special-p
           (memq system-type '(windows-nt cygwin ms-dos))))
      (mapcar (lambda (f)
                (if (equal "" f) nil
                  (let ((dir (file-name-as-directory f)))
                    ;; Previous implementation used `substitute-in-file-name'
                    ;; which collapses multiple "/" in front, while
                    ;; preserving double slash where it matters.  Do
                    ;; the same for backward compatibility.
                    (if (string-match "\\`//+" dir)
                        (substring dir (- (match-end 0)
                                          (if double-slash-special-p 2 1)))
                      dir))))
              (split-string spath path-separator)))))

(defun cd-absolute (dir)
  "Change current directory to given absolute file name DIR."
  ;; Put the name into directory syntax now,
  ;; because otherwise expand-file-name may give some bad results.
  (setq dir (file-name-as-directory dir))
  ;; We used to additionally call abbreviate-file-name here, for an
  ;; unknown reason.  Problem is that most buffers are setup
  ;; without going through cd-absolute and don't call
  ;; abbreviate-file-name on their default-directory, so the few that
  ;; do end up using a superficially different directory.
  (setq dir (expand-file-name dir))
  (if (not (file-directory-p dir))
      (error (if (file-exists-p dir)
	         "%s is not a directory"
               "%s: no such directory")
             dir)
    (unless (file-accessible-directory-p dir)
      (error "Cannot cd to %s:  Permission denied" dir))
    (setq default-directory dir)
    (setq list-buffers-directory dir)))

(defun cd (dir)
  "Make DIR become the current buffer's default directory.
If your environment includes a `CDPATH' variable, try each one of
that list of directories (separated by occurrences of
`path-separator') when resolving a relative directory name.
The path separator is colon in GNU and GNU-like systems."
  (interactive
   (list
    ;; FIXME: There's a subtle bug in the completion below.  Seems linked
    ;; to a fundamental difficulty of implementing `predicate' correctly.
    ;; The manifestation is that TAB may list non-directories in the case where
    ;; those files also correspond to valid directories (if your cd-path is (A/
    ;; B/) and you have A/a a file and B/a a directory, then both `a' and `a/'
    ;; will be listed as valid completions).
    ;; This is because `a' (listed because of A/a) is indeed a valid choice
    ;; (which will lead to the use of B/a).
    (minibuffer-with-setup-hook
        (lambda ()
          (setq-local minibuffer-completion-table
		      (apply-partially #'locate-file-completion-table
				       cd-path nil))
          (setq-local minibuffer-completion-predicate
		      (lambda (dir)
			(locate-file dir cd-path nil
				     (lambda (f) (and (file-directory-p f) 'dir-ok))))))
      (unless cd-path
        (setq cd-path (or (parse-colon-path (getenv "CDPATH"))
                          (list "./"))))
      (read-directory-name "Change default directory: "
                           default-directory default-directory
                           t))))
  (unless cd-path
    (setq cd-path (or (parse-colon-path (getenv "CDPATH"))
                      (list "./"))))
  (cd-absolute
   (or
    ;; locate-file doesn't support remote file names, so detect them
    ;; and support them here by hand.
    (and (file-remote-p (expand-file-name dir))
         (file-accessible-directory-p (expand-file-name dir))
         (expand-file-name dir))
    (locate-file dir cd-path nil
                 (lambda (f) (and (file-directory-p f) 'dir-ok)))
    (if (getenv "CDPATH")
        (error "No such directory found via CDPATH environment variable: %s" dir)
      (error "No such directory: %s" dir)))))

(defun directory-files-recursively (dir regexp
                                        &optional include-directories predicate
                                        follow-symlinks)
  "Return list of all files under directory DIR whose names match REGEXP.
This function works recursively.  Files are returned in \"depth
first\" order, and files from each directory are sorted in
alphabetical order.  Each file name appears in the returned list
in its absolute form.

By default, the returned list excludes directories, but if
optional argument INCLUDE-DIRECTORIES is non-nil, they are
included.

PREDICATE can be either nil (which means that all subdirectories
of DIR are descended into), t (which means that subdirectories that
can't be read are ignored), or a function (which is called with
the name of each subdirectory, and should return non-nil if the
subdirectory is to be descended into).

If FOLLOW-SYMLINKS is non-nil, symbolic links that point to
directories are followed.  Note that this can lead to infinite
recursion."
  (let* ((result nil)
	 (files nil)
         (dir (directory-file-name dir))
	 ;; When DIR is "/", remote file names like "/method:" could
	 ;; also be offered.  We shall suppress them.
	 (tramp-mode (and tramp-mode (file-remote-p (expand-file-name dir)))))
    (dolist (file (sort (file-name-all-completions "" dir)
			'string<))
      (unless (member file '("./" "../"))
	(if (directory-name-p file)
	    (let* ((leaf (substring file 0 (1- (length file))))
		   (full-file (concat dir "/" leaf)))
	      ;; Don't follow symlinks to other directories.
	      (when (and (or (not (file-symlink-p full-file))
                             (and (file-symlink-p full-file)
                                  follow-symlinks))
                         ;; Allow filtering subdirectories.
                         (or (eq predicate nil)
                             (eq predicate t)
                             (funcall predicate full-file)))
                (let ((sub-files
                       (if (eq predicate t)
                           (ignore-error file-error
                             (directory-files-recursively
			      full-file regexp include-directories
                              predicate follow-symlinks))
                         (directory-files-recursively
			  full-file regexp include-directories
                          predicate follow-symlinks))))
		  (setq result (nconc result sub-files))))
	      (when (and include-directories
			 (string-match regexp leaf))
		(setq result (nconc result (list full-file)))))
	  (when (string-match regexp file)
	    (push (concat dir "/" file) files)))))
    (nconc result (nreverse files))))

(defun directory-empty-p (dir)
  "Return t if DIR names an existing directory containing no other files.
Return nil if DIR does not name a directory, or if there was
trouble determining whether DIR is a directory or empty.

Symbolic links to directories count as directories.
See `file-symlink-p' to distinguish symlinks."
  (and (file-directory-p dir)
       (null (directory-files dir nil directory-files-no-dot-files-regexp t 1))))

(defvar module-file-suffix)

(declare-function cl-remove-if "cl-seq")
(defun load-file (file)
  "Load the Lisp file named FILE."
  (interactive
   (let ((completion-ignored-extensions ; don't ignore .elc or .so
          (cl-remove-if
           (lambda (ext) (member ext `(".elc" ,module-file-suffix)))
           completion-ignored-extensions)))
     (list (read-file-name "Load file: " nil nil 'lambda
                           (when buffer-file-name
                             (file-name-nondirectory buffer-file-name))))))
  (load (expand-file-name file) nil nil t))

(defvar comp-eln-to-el-h)

(defun locate-file (filename path &optional suffixes predicate)
  "Return absolute file name of FILENAME in PATH, or nil if not found.

PATH is a list of directories such as `exec-path' or `load-path'.
A file consisting of FILENAME followed by any one of SUFFIXES
is considered a match among PATH.

To check an absolute FILENAME against various SUFFIXES, specify
a PATH consisting of the lone empty string.

The default PREDICATE is `file-readable-p'.

To check against directories, ensure PREDICATE returns `dir-ok' for
directories.  Otherwise directories are skipped.

PREDICATE can be \\='executable, \\='readable, \\='writable, or
\\='exists, or a list of one or more of those symbols.

A deprecated integer PREDICATE is passed to the `access' system
call, thus bypassing file name handlers."
  (when (and predicate (symbolp predicate) (not (functionp predicate)))
    (setq predicate (list predicate)))
  (when (and (consp predicate) (not (functionp predicate)))
    (setq predicate
	  (logior (if (memq 'executable predicate) 1 0)
		  (if (memq 'writable predicate) 2 0)
		  (if (memq 'readable predicate) 4 0))))
  (locate-file-internal filename path suffixes predicate))

(defun locate-file-completion-table (dirs suffixes string pred action)
  "Do completion for file names passed to `locate-file'."
  (cond
   ((file-name-absolute-p string)
    ;; FIXME: maybe we should use completion-file-name-table instead,
    ;; tho at least for `load', the arg is passed through
    ;; substitute-in-file-name for historical reasons.
    (read-file-name-internal string pred action))
   ((eq (car-safe action) 'boundaries)
    (let ((suffix (cdr action)))
      `(boundaries
        ,(length (file-name-directory string))
        ,@(let ((x (file-name-directory suffix)))
            (if x (1- (length x)) (length suffix))))))
   (t
    (let ((names '())
          ;; If we have files like "foo.el" and "foo.elc", we could load one of
          ;; them with "foo.el", "foo.elc", or "foo", where just "foo" is the
          ;; preferred way.  So if we list all 3, that gives a lot of redundant
          ;; entries for the poor soul looking just for "foo".  OTOH, sometimes
          ;; the user does want to pay attention to the extension.  We try to
          ;; diffuse this tension by stripping the suffix, except when the
          ;; result is a single element (i.e. usually we list only "foo" unless
          ;; it's the only remaining element in the list, in which case we do
          ;; list "foo", "foo.elc" and "foo.el").
          (fullnames '())
	  (suffix (concat (regexp-opt suffixes t) "\\'"))
	  (string-dir (file-name-directory string))
          (string-file (file-name-nondirectory string)))
      (dolist (dir dirs)
        (unless dir
          (setq dir default-directory))
        (if string-dir (setq dir (expand-file-name string-dir dir)))
        (when (file-directory-p dir)
          (dolist (file (file-name-all-completions
                         string-file dir))
            (if (not (string-match suffix file))
                (push file names)
              (push file fullnames)
              (push (substring file 0 (match-beginning 0)) names)))))
      ;; Switching from names to names+fullnames creates a non-monotonicity
      ;; which can cause problems with things like partial-completion.
      ;; To minimize the problem, filter out completion-regexp-list, so that
      ;; M-x load-library RET t/x.e TAB finds some files.  Also remove elements
      ;; from `names' that matched `string' only when they still had
      ;; their suffix.
      (setq names (all-completions string-file names))
      ;; Remove duplicates of the first element, so that we can easily check
      ;; if `names' really contains only a single element.
      (when (cdr names) (setcdr names (delete (car names) (cdr names))))
      (unless (cdr names)
        ;; There's no more than one matching non-suffixed element, so expand
        ;; the list by adding the suffixed elements as well.
        (setq names (nconc names fullnames)))
      (completion-table-with-context
       string-dir names string-file pred action)))))

(defvar locate-dominating-stop-dir-regexp
  (purecopy "\\`\\(?:[\\/][\\/][^\\/]+[\\/]\\|/\\(?:net\\|afs\\|\\.\\.\\.\\)/\\)\\'")
  "Regexp of directory names that stop the search in `locate-dominating-file'.
Any directory whose name matches this regexp will be treated like
a kind of root directory by `locate-dominating-file', which will stop its
search when it bumps into it.
The default regexp prevents fruitless and time-consuming attempts to find
special files in directories in which file names are interpreted as host names,
or mount points potentially requiring authentication as a different user.")

<<<<<<< HEAD
(defun locate-dominating-file (from bogey)
  "Return ancestor directory of FROM containing file named BOGEY.
BOGEY can be a predicate returning non-nil when its argument is
the desired directory."
  (let ((dir (abbreviate-file-name (expand-file-name from))))
    (catch 'done
      (while (not (string-match-p locate-dominating-stop-dir-regexp dir))
        (when (if (functionp bogey)
                  (funcall bogey dir)
                (when (file-directory-p dir)
                  (file-exists-p (expand-file-name bogey dir))))
          (throw 'done (file-name-as-directory dir)))
        (let ((parent (file-name-directory (directory-file-name dir))))
          ;; `abbreviate-file-name' introduced "~/" for "/home/user/".
          ;; The PARENT of "~" is nil, thus keeping loop from
          ;; traversing above "/home/user/"
          (if (or (null parent) (equal dir parent))
              (throw 'done nil)
            (setq dir parent)))))))
=======
(defun locate-dominating-file (file name)
  "Starting at FILE, look up directory hierarchy for directory containing NAME.
FILE can be a file or a directory.  If it's a file, its directory will
serve as the starting point for searching the hierarchy of directories.
Stop at the first parent directory containing a file NAME,
and return the directory.  Return nil if not found.
Instead of a string, NAME can also be a predicate taking one argument
\(a directory) and returning a non-nil value if that directory is the one for
which we're looking.  The predicate will be called with every file/directory
the function needs to examine, starting with FILE."
  ;; Represent /home/luser/foo as ~/foo so that we don't try to look for
  ;; `name' in /home or in /.
  (setq file (abbreviate-file-name (expand-file-name file)))
  (let ((root nil)
        try)
    (while (not (or root
                    (null file)
                    (string-match locate-dominating-stop-dir-regexp file)))
      (setq file (if (file-directory-p file)
                     file
                   (file-name-directory file))
            try (if (stringp name)
                    (file-exists-p (expand-file-name name file))
                  (funcall name file)))
      (cond (try (setq root file))
            ((equal file (setq file (file-name-directory
                                     (directory-file-name file))))
             (setq file nil))))
    (if root (file-name-as-directory root))))
>>>>>>> 1d60139a

(defcustom user-emacs-directory-warning t
  "Non-nil means warn if unable to access or create `user-emacs-directory'.
Set this to nil at your own risk, as it might lead to data loss
when Emacs tries to write something to a non-existent or
inaccessible location."
  :type 'boolean
  :group 'initialization
  :version "24.4")

(defun locate-user-emacs-file (new-name &optional old-name)
  "Return an absolute per-user Emacs-specific file name.
If NEW-NAME exists in `user-emacs-directory', return it.
Else if OLD-NAME is non-nil and ~/OLD-NAME exists, return ~/OLD-NAME.
Else return NEW-NAME in `user-emacs-directory', creating the
directory if it does not exist."
  (convert-standard-filename
   (let* ((home (concat "~" (or init-file-user "")))
	  (at-home (and old-name (expand-file-name old-name home)))
          (bestname (abbreviate-file-name
                     (expand-file-name new-name user-emacs-directory))))
     (if (and at-home (not (file-readable-p bestname))
              (file-readable-p at-home))
	 at-home
       ;; Make sure `user-emacs-directory' exists,
       ;; unless we're in batch mode or dumping Emacs.
       (or noninteractive
           dump-mode
	   (let (errtype)
	     (if (file-directory-p user-emacs-directory)
		 (or (file-accessible-directory-p user-emacs-directory)
		     (setq errtype "access"))
               ;; We don't want to create HOME if it doesn't exist.
               (if (and (not (file-exists-p "~"))
                        (string-prefix-p
                         (expand-file-name "~")
                         (expand-file-name user-emacs-directory)))
                   (setq errtype "create")
                 ;; Create `user-emacs-directory'.
	         (with-file-modes ?\700
		   (condition-case nil
		       (make-directory user-emacs-directory t)
		     (error (setq errtype "create"))))))
	     (when (and errtype
			user-emacs-directory-warning
			(not (get 'user-emacs-directory-warning 'this-session)))
	       ;; Warn only once per Emacs session.
	       (put 'user-emacs-directory-warning 'this-session t)
	       (display-warning 'initialization
				(format "\
Unable to %s `user-emacs-directory' (%s).
Any data that would normally be written there may be lost!
If you never want to see this message again,
customize the variable `user-emacs-directory-warning'."
					errtype user-emacs-directory)))))
       bestname))))

(defun exec-path ()
  "Return list of directories to search programs to run in remote subprocesses.
The remote host is identified by `default-directory'.  For remote
hosts that do not support subprocesses, this returns nil.
If `default-directory' is a local directory, this function returns
the value of the variable `exec-path'."
  (let ((handler (find-file-name-handler default-directory 'exec-path)))
    (if handler
	(funcall handler 'exec-path)
      exec-path)))

(defun executable-find (command &optional remote)
  "Search for COMMAND in `exec-path' and return the absolute file name.
Return nil if COMMAND is not found anywhere in `exec-path'.  If
REMOTE is non-nil, search on the remote host indicated by
`default-directory' instead."
  (if (and remote (file-remote-p default-directory))
      (let ((res (locate-file
	          command
	          (mapcar
	           (lambda (x) (concat (file-remote-p default-directory) x))
	           (exec-path))
	          exec-suffixes 'file-executable-p)))
        (when (stringp res) (file-local-name res)))
    ;; Use 1 rather than file-executable-p to better match the
    ;; behavior of call-process.
    (let ((default-directory (file-name-quote default-directory 'top)))
      (locate-file command exec-path exec-suffixes 1))))

(declare-function read-library-name "find-func" nil)

(defun load-library (library)
  "Load the Emacs Lisp library named LIBRARY.
LIBRARY should be a string.
This is an interface to the function `load'.  LIBRARY is searched
for in `load-path', both with and without `load-suffixes' (as
well as `load-file-rep-suffixes').

See Info node `(emacs)Lisp Libraries' for more details.
See `load-file' for a different interface to `load'."
  (interactive (list (read-library-name)))
  (load library))

(defun file-remote-p (file &optional identification connected)
  "Test whether FILE specifies a location on a remote system.
A file is considered remote if accessing it is likely to
be slower or less reliable than accessing local files.

`file-remote-p' never opens a new remote connection.  It can
reuse only a connection that is already open.

Return nil or a string identifying the remote connection
\(ideally a prefix of FILE).  Return nil if FILE is a relative
file name.

When IDENTIFICATION is nil, the returned string is a complete
remote identifier: with components method, user, and host.  The
components are those present in FILE, with defaults filled in for
any that are missing.

IDENTIFICATION can specify which part of the identification to
return.  IDENTIFICATION can be the symbol `method', `user',
`host', or `localname'.  Any other value is handled like nil and
means to return the complete identification.  The string returned
for IDENTIFICATION `localname' can differ depending on whether
there is an existing connection.

If CONNECTED is non-nil, return an identification only if FILE is
located on a remote system and a connection is established to
that remote system.  If CONNECTED is `never', never use an
existing connection to return the identification (this is
otherwise like a value of nil).

Tip: You can use this expansion of remote identifier components
     to derive a new remote file name from an existing one.  For
     example, if FILE is \"/sudo::/path/to/file\" then

       (concat (file-remote-p FILE) \"/bin/sh\")

     returns a remote file name for file \"/bin/sh\" that has the
     same remote identifier as FILE but expanded; a name such as
     \"/sudo:root@myhost:/bin/sh\"."
  (when-let ((handler (find-file-name-handler file 'file-remote-p)))
    (funcall handler 'file-remote-p file identification connected)))

;; Probably this entire variable should be obsolete now, in favor of
;; something Tramp-related (?).  It is not used in many places.
;; It's not clear what the best file for this to be in is, but given
;; it uses custom-initialize-delay, it is easier if it is preloaded
;; rather than autoloaded.
(defcustom remote-shell-program (or (executable-find "ssh") "ssh")
  "Program to use to execute commands on a remote host (i.e. ssh)."
  :version "29.1"
  :initialize 'custom-initialize-delay
  :group 'environment
  :type 'file)

(defcustom remote-file-name-inhibit-cache 10
  "Whether to use the remote file-name cache for read access.
When nil, never expire cached values (caution).
When t, never use the cache (safe, but may be slow).
A number means use cached values for that amount of seconds since caching.

The attributes of remote files are cached for better performance.
If they are changed outside of Emacs's control, the cached values
become invalid, and must be reread.  If you are sure that nothing
other than Emacs changes the files, you can set this variable to nil.

If a remote file is checked regularly, it might be a good idea to
let-bind this variable to a value less than the interval between
consecutive checks.  For example:

  (defun display-time-file-nonempty-p (file)
    (let ((remote-file-name-inhibit-cache (- display-time-interval 5)))
      (and (file-exists-p file)
           (< 0 (file-attribute-size
                 (file-attributes (file-chase-links file)))))))"
  :group 'files
  :group 'tramp
  :version "24.1"
  :type '(choice
          (const   :tag "Do not cache remote file attributes" t)
          (const   :tag "Cache remote file attributes" nil)
          (integer :tag "Cache remote file attributes with expiration"
                   :format "Cache expiry in seconds: %v"
		   :value 10)))

(defcustom remote-file-name-access-timeout nil
  "Timeout (in seconds) for `access-file'.
This timeout limits the time to check, whether a remote file is
accessible.  `access-file' returns an error after that time.  If
the value is 0 or nil, no timeout is used.

This applies only when there isn't time spent for other actions,
like reading passwords."
  :group 'files
  :group 'tramp
  :version "30.1"
  ;;:type '(choice :tag "Timeout (seconds)" natnum (const nil)))
  :type '(choice
	  (natnum :tag "Timeout (seconds)")
          (const  :tag "Do not use timeout" nil)))

(defun file-local-name (file)
  "Return the local name component of FILE.
This function removes from FILE the specification of the remote host
and the method of accessing the host, leaving only the part that
identifies FILE locally on the remote system.
The returned file name can be used directly as argument of
`process-file', `start-file-process', or `shell-command'."
  (or (file-remote-p file 'localname) file))

(defun file-local-copy (file)
  "Copy the file FILE into a temporary file on this machine.
Returns the name of the local copy, or nil, if FILE is directly
accessible."
  ;; This formerly had an optional BUFFER argument that wasn't used by
  ;; anything.
  (let ((handler (find-file-name-handler file 'file-local-copy)))
    (if handler
	(funcall handler 'file-local-copy file)
      nil)))

(defun files--name-absolute-system-p (file)
  "Return non-nil if FILE is an absolute name to the operating system.
This is like `file-name-absolute-p', except that it returns nil for
names beginning with `~'."
  (and (file-name-absolute-p file)
       (not (eq (aref file 0) ?~))))

(defun files--splice-dirname-file (dirname file)
  "Splice DIRNAME to FILE like the operating system would.
If FILE is relative, return DIRNAME concatenated to FILE.
Otherwise return FILE, quoted as needed if DIRNAME and FILE have
different file name handlers; although this quoting is dubious if
DIRNAME is magic, it is not clear what would be better.  This
function differs from `expand-file-name' in that DIRNAME must be
a directory name and leading `~' and `/:' are not special in
FILE."
  (let ((unquoted (if (files--name-absolute-system-p file)
		      file
		    (concat dirname file))))
    (if (eq (find-file-name-handler dirname 'file-symlink-p)
	    (find-file-name-handler unquoted 'file-symlink-p))
	unquoted
      (let (file-name-handler-alist) (file-name-quote unquoted)))))

(defun file-truename (filename &optional counter prev-dirs)
  "Return the truename of FILENAME.
If FILENAME is not absolute, first expands it against `default-directory'.
The truename of a file name is found by chasing symbolic links
both at the level of the file and at the level of the directories
containing it, until no links are left at any level.

\(fn FILENAME)"  ;; Don't document the optional arguments.
  ;; COUNTER and PREV-DIRS are used only in recursive calls.
  ;; COUNTER can be a cons cell whose car is the count of how many
  ;; more links to chase before getting an error.
  ;; PREV-DIRS can be a cons cell whose car is an alist
  ;; of truenames we've just recently computed.
  (cond ((or (string= filename "") (string= filename "~"))
	 (setq filename (expand-file-name filename))
	 (if (string= filename "")
	     (setq filename "/")))
	((and (string= (substring filename 0 1) "~")
	      (string-match "~[^/]*/?" filename))
	 (let ((first-part
		(substring filename 0 (match-end 0)))
	       (rest (substring filename (match-end 0))))
	   (setq filename (concat (expand-file-name first-part) rest)))))

  (or counter (setq counter (list 100)))
  (let (done
	;; For speed, remove the ange-ftp completion handler from the list.
	;; We know it's not needed here.
	;; For even more speed, do this only on the outermost call.
	(file-name-handler-alist
	 (if prev-dirs file-name-handler-alist
	   (let ((tem (copy-sequence file-name-handler-alist)))
	     (delq (rassq 'ange-ftp-completion-hook-function tem) tem)))))
    (or prev-dirs (setq prev-dirs (list nil)))

    ;; andrewi@harlequin.co.uk - on Windows, there is an issue with
    ;; case differences being ignored by the OS, and short "8.3 DOS"
    ;; name aliases existing for all files.  (The short names are not
    ;; reported by directory-files, but can be used to refer to files.)
    ;; It seems appropriate for file-truename to resolve these issues in
    ;; the most natural way, which on Windows is to call the function
    ;; `w32-long-file-name' - this returns the exact name of a file as
    ;; it is stored on disk (expanding short name aliases with the full
    ;; name in the process).
    (if (eq system-type 'windows-nt)
	(unless (string-match "[[*?]" filename)
	  ;; If filename exists, use its long name.  If it doesn't
	  ;; exist, the recursion below on the directory of filename
	  ;; will drill down until we find a directory that exists,
	  ;; and use the long name of that, with the extra
	  ;; non-existent path components concatenated.
	  (let ((longname (w32-long-file-name filename)))
	    (if longname
		(setq filename longname)))))

    ;; If this file directly leads to a link, process that iteratively
    ;; so that we don't use lots of stack.
    (while (not done)
      (setcar counter (1- (car counter)))
      (if (< (car counter) 0)
	  (error "Apparent cycle of symbolic links for %s" filename))
      (let ((handler (find-file-name-handler filename 'file-truename)))
	;; For file name that has a special handler, call handler.
	;; This is so that ange-ftp can save time by doing a no-op.
	(if handler
	    (setq filename (funcall handler 'file-truename filename)
		  done t)
	  (let ((dir (or (file-name-directory filename) default-directory))
		target dirfile)
	    ;; Get the truename of the directory.
	    (setq dirfile (directory-file-name dir))
	    ;; If these are equal, we have the (or a) root directory.
	    (or (string= dir dirfile)
		(and (file-name-case-insensitive-p dir)
		     (string-equal-ignore-case dir dirfile))
		;; If this is the same dir we last got the truename for,
		;; save time--don't recalculate.
		(if (assoc dir (car prev-dirs))
		    (setq dir (cdr (assoc dir (car prev-dirs))))
		  (let ((old dir)
			(new (file-name-as-directory (file-truename dirfile counter prev-dirs))))
		    (setcar prev-dirs (cons (cons old new) (car prev-dirs)))
		    (setq dir new))))
	    (if (equal ".." (file-name-nondirectory filename))
		(setq filename
		      (directory-file-name (file-name-directory (directory-file-name dir)))
		      done t)
	      (if (equal "." (file-name-nondirectory filename))
		  (setq filename (directory-file-name dir)
			done t)
		;; Put it back on the file name.
		(setq filename (concat dir (file-name-nondirectory filename)))
		;; Is the file name the name of a link?
		(setq target (file-symlink-p filename))
		(if target
		    ;; Yes => chase that link, then start all over
		    ;; since the link may point to a directory name that uses links.
		    ;; We can't safely use expand-file-name here
		    ;; since target might look like foo/../bar where foo
		    ;; is itself a link.  Instead, we handle . and .. above.
		    (setq filename (files--splice-dirname-file dir target)
			  done nil)
		  ;; No, we are done!
		  (setq done t))))))))
    filename))

(defun file-chase-links (filename &optional limit)
  "Chase links in FILENAME until a name that is not a link.
Unlike `file-truename', this does not check whether a parent
directory name is a symbolic link.
If the optional argument LIMIT is a number,
it means chase no more than that many links and then stop."
  (let (tem (newname filename)
	    (count 0))
    (while (and (or (null limit) (< count limit))
		(setq tem (file-symlink-p newname)))
      (save-match-data
	(if (and (null limit) (= count 100))
	    (error "Apparent cycle of symbolic links for %s" filename))
	;; In the context of a link, `//' doesn't mean what Emacs thinks.
	(while (string-match "//+" tem)
	  (setq tem (replace-match "/" nil nil tem)))
	;; Handle `..' by hand, since it needs to work in the
	;; target of any directory symlink.
	;; This code is not quite complete; it does not handle
	;; embedded .. in some cases such as ./../foo and foo/bar/../../../lose.
	(while (string-match "\\`\\.\\./" tem)
	  (setq tem (substring tem 3))
	  (setq newname (expand-file-name newname))
	  ;; Chase links in the default dir of the symlink.
	  (setq newname
		(file-chase-links
		 (directory-file-name (file-name-directory newname))))
	  ;; Now find the parent of that dir.
	  (setq newname (file-name-directory newname)))
	(setq newname (files--splice-dirname-file (file-name-directory newname)
						  tem))
	(setq count (1+ count))))
    newname))

;; A handy function to display file sizes in human-readable form.
;; See https://en.wikipedia.org/wiki/Kibibyte for the reference.
(defun file-size-human-readable (file-size &optional flavor space unit)
  "Produce a string showing FILE-SIZE in human-readable form.

Optional second argument FLAVOR controls the units and the display format:

 If FLAVOR is nil or omitted, each kilobyte is 1024 bytes and the produced
    suffixes are \"k\", \"M\", \"G\", \"T\", etc.
 If FLAVOR is `si', each kilobyte is 1000 bytes and the produced suffixes
    are \"k\", \"M\", \"G\", \"T\", etc.
 If FLAVOR is `iec', each kilobyte is 1024 bytes and the produced suffixes
    are \"KiB\", \"MiB\", \"GiB\", \"TiB\", etc.

Optional third argument SPACE is a string put between the number and unit.
It defaults to the empty string.  We recommend a single space or
non-breaking space, unless other constraints prohibit a space in that
position.

Optional fourth argument UNIT is the unit to use.  It defaults to \"B\"
when FLAVOR is `iec' and the empty string otherwise.  We recommend \"B\"
in all cases, since that is the standard symbol for byte."
  (let ((power (if (or (null flavor) (eq flavor 'iec))
		   1024.0
		 1000.0))
	(prefixes '("" "k" "M" "G" "T" "P" "E" "Z" "Y" "R" "Q")))
    (while (and (>= file-size power) (cdr prefixes))
      (setq file-size (/ file-size power)
	    prefixes (cdr prefixes)))
    (let* ((prefix (car prefixes))
           (prefixed-unit (if (eq flavor 'iec)
                              (concat
                               (if (string= prefix "k") "K" prefix)
                               (if (string= prefix "") "" "i")
                               (or unit "B"))
                            (concat prefix unit))))
      ;; Mimic what GNU "ls -lh" does:
      ;; If the formatted size will have just one digit before the decimal...
      (format (if (and (< file-size 10)
                       ;; ...and its fractional part is not too small...
                       (>= (mod file-size 1.0) 0.05)
                       (< (mod file-size 1.0) 0.95))
                  ;; ...then emit one digit after the decimal.
		  "%.1f%s%s"
	        "%.0f%s%s")
	      file-size
              (if (string= prefixed-unit "") "" (or space ""))
              prefixed-unit))))

(defun file-size-human-readable-iec (size)
  "Human-readable string for SIZE bytes, using IEC prefixes."
  (file-size-human-readable size 'iec " "))

(defcustom byte-count-to-string-function #'file-size-human-readable-iec
  "Function that turns a number of bytes into a human-readable string.
It is for use when displaying file sizes and disk space where other
constraints do not force a specific format."
  :type '(radio
          (function-item file-size-human-readable-iec)
          (function-item file-size-human-readable)
          (function :tag "Custom function" :value number-to-string))
  :group 'files
  :version "27.1")

(defcustom mounted-file-systems
  (if (memq system-type '(windows-nt cygwin))
      "^//[^/]+/"
    ;; regexp-opt.el is not dumped into emacs binary.
    ;;(concat
    ;; "^" (regexp-opt '("/afs/" "/media/" "/mnt" "/net/" "/tmp_mnt/"))))
    "^\\(?:/\\(?:afs/\\|m\\(?:edia/\\|nt\\)\\|\\(?:ne\\|tmp_mn\\)t/\\)\\)")
  "File systems that ought to be mounted."
  :group 'files
  :version "26.1"
  :require 'regexp-opt
  :type 'regexp)

(defun temporary-file-directory ()
  "The directory for writing temporary files.
In case of a remote `default-directory', this is a directory for
temporary files on that remote host.  If such a directory does
not exist, or `default-directory' ought to be located on a
mounted file system (see `mounted-file-systems'), the function
returns `default-directory'.
For a non-remote and non-mounted `default-directory', the value of
the variable `temporary-file-directory' is returned."
  (let ((handler (find-file-name-handler
                  default-directory 'temporary-file-directory)))
    (if handler
	(funcall handler 'temporary-file-directory)
      (if (string-match mounted-file-systems default-directory)
          default-directory
        temporary-file-directory))))

(defun make-temp-file (prefix &optional dir-flag suffix text)
  "Create a temporary file.
The returned file name (created by appending some random characters at the end
of PREFIX, and expanding against `temporary-file-directory' if necessary),
is guaranteed to point to a newly created file.
You can then use `write-region' to write new data into the file.

If DIR-FLAG is non-nil, create a new empty directory instead of a file.

If SUFFIX is non-nil, add that at the end of the file name.

If TEXT is a string, insert it into the new file; DIR-FLAG should be nil.
Otherwise the file will be empty."
  (let ((absolute-prefix
	 (if (or (zerop (length prefix)) (member prefix '("." "..")))
	     (concat (file-name-as-directory temporary-file-directory) prefix)
	   (expand-file-name prefix temporary-file-directory))))
    (if (find-file-name-handler absolute-prefix 'write-region)
        (files--make-magic-temp-file absolute-prefix dir-flag suffix text)
      (make-temp-file-internal absolute-prefix
			       (if dir-flag t) (or suffix "") text))))

(defun files--make-magic-temp-file (absolute-prefix
                                    &optional dir-flag suffix text)
  "Implement (make-temp-file ABSOLUTE-PREFIX DIR-FLAG SUFFIX TEXT).
This implementation works on magic file names."
  ;; Create temp files with strict access rights.  It's easy to
  ;; loosen them later, whereas it's impossible to close the
  ;; time-window of loose permissions otherwise.
  (with-file-modes ?\700
    (let ((contents (if (stringp text) text ""))
          file)
      (while (condition-case ()
		 (progn
		   (setq file (make-temp-name absolute-prefix))
		   (if suffix
		       (setq file (concat file suffix)))
		   (if dir-flag
		       (make-directory file)
		     (write-region contents nil file nil 'silent nil 'excl))
		   nil)
	       (file-already-exists t))
	;; the file was somehow created by someone else between
	;; `make-temp-name' and `write-region', let's try again.
	nil)
      file)))

(defun make-nearby-temp-file (prefix &optional dir-flag suffix)
  "Create a temporary file as close as possible to `default-directory'.
Return the absolute file name of the created file.
If PREFIX is a relative file name, and `default-directory' is a
remote file name or located on a mounted file systems, the
temporary file is created in the directory returned by the
function `temporary-file-directory'.  Otherwise, the function
`make-temp-file' is used.  PREFIX, DIR-FLAG and SUFFIX have the
same meaning as in `make-temp-file'."
  (let ((handler (find-file-name-handler
                  default-directory 'make-nearby-temp-file)))
    (if (and handler (not (file-name-absolute-p default-directory)))
	(funcall handler 'make-nearby-temp-file prefix dir-flag suffix)
      (let ((temporary-file-directory (temporary-file-directory)))
        (make-temp-file prefix dir-flag suffix)))))

(defun recode-file-name (file coding new-coding &optional ok-if-already-exists)
  "Change the encoding of FILE's name from CODING to NEW-CODING.
The value is a new name of FILE.
Signals a `file-already-exists' error if a file of the new name
already exists unless optional fourth argument OK-IF-ALREADY-EXISTS
is non-nil.  A number as fourth arg means request confirmation if
the new name already exists.  This is what happens in interactive
use with \\[execute-extended-command]."
  (interactive
   (let ((default-coding (or file-name-coding-system
			     default-file-name-coding-system))
	 (filename (read-file-name "Recode filename: " nil nil t))
	 from-coding to-coding)
     (if (and default-coding
	      ;; We provide the default coding only when it seems that
	      ;; the filename is correctly decoded by the default
	      ;; coding.
	      (let ((charsets (find-charset-string filename)))
		(and (not (memq 'eight-bit-control charsets))
		     (not (memq 'eight-bit-graphic charsets)))))
	 (setq from-coding (read-coding-system
			    (format-prompt "Recode filename %s from"
				           filename default-coding)
			    default-coding))
       (setq from-coding (read-coding-system
			  (format "Recode filename %s from: " filename))))

     ;; We provide the default coding only when a user is going to
     ;; change the encoding not from the default coding.
     (if (eq from-coding default-coding)
	 (setq to-coding (read-coding-system
			  (format "Recode filename %s from %s to: "
				  filename from-coding)))
       (setq to-coding (read-coding-system
			(format-prompt "Recode filename %s from %s to"
				       default-coding filename from-coding)
			default-coding)))
     (list filename from-coding to-coding)))

  (let* ((default-coding (or file-name-coding-system
			     default-file-name-coding-system))
	 ;; FILE should have been decoded by DEFAULT-CODING.
	 (encoded (encode-coding-string file default-coding))
	 (newname (decode-coding-string encoded coding))
	 (new-encoded (encode-coding-string newname new-coding))
	 ;; Suppress further encoding.
	 (file-name-coding-system nil)
	 (default-file-name-coding-system nil)
	 (locale-coding-system nil))
    (rename-file encoded new-encoded ok-if-already-exists)
    newname))

(defcustom confirm-nonexistent-file-or-buffer 'after-completion
  "Whether confirmation is requested before visiting a new file or buffer.
If nil, confirmation is not requested.
If the value is `after-completion', confirmation is requested
 only if the user called `minibuffer-complete' right before
 `minibuffer-complete-and-exit'.
Any other non-nil value means to request confirmation.

This affects commands like `switch-to-buffer' and `find-file'."
  :group 'find-file
  :version "23.1"
  :type '(choice (const :tag "After completion" after-completion)
		 (const :tag "Never" nil)
		 (other :tag "Always" t)))

(defun confirm-nonexistent-file-or-buffer ()
  "Whether to request confirmation before visiting a new file or buffer.
The variable `confirm-nonexistent-file-or-buffer' determines the
return value, which may be passed as the REQUIRE-MATCH arg to
`read-buffer' or `find-file-read-args'."
  (cond ((eq confirm-nonexistent-file-or-buffer 'after-completion)
	 'confirm-after-completion)
	(confirm-nonexistent-file-or-buffer
	 'confirm)
	(t nil)))

(defmacro minibuffer-with-setup-hook (fun &rest body)
  "Temporarily add FUN to `minibuffer-setup-hook' while executing BODY.

By default, FUN is prepended to `minibuffer-setup-hook'.  But if FUN is of
the form `(:append FUN1)', FUN1 will be appended to `minibuffer-setup-hook'
instead of prepending it.

BODY should use the minibuffer at most once.
Recursive uses of the minibuffer are unaffected (FUN is not
called additional times).

This macro actually adds an auxiliary function that calls FUN,
rather than FUN itself, to `minibuffer-setup-hook'."
  (declare (indent 1) (debug ([&or (":append" form) [&or symbolp form]] body)))
  (let ((hook (make-symbol "setup-hook"))
        (funsym (make-symbol "fun"))
        (append nil))
    (when (eq (car-safe fun) :append)
      (setq append '(t) fun (cadr fun)))
    `(let ((,funsym ,fun)
           ;; Use a symbol to make sure `add-hook' doesn't waste time
           ;; in `equal'ity testing (bug#46326).
           (,hook (make-symbol "minibuffer-setup")))
       (fset ,hook (lambda ()
                     ;; Clear out this hook so it does not interfere
                     ;; with any recursive minibuffer usage.
                     (remove-hook 'minibuffer-setup-hook ,hook)
                     (funcall ,funsym)))
       (unwind-protect
           (progn
             (add-hook 'minibuffer-setup-hook ,hook ,@append)
             ,@body)
         (remove-hook 'minibuffer-setup-hook ,hook)))))

(defun find-file-read-args (prompt mustmatch)
  (list (read-file-name prompt nil default-directory mustmatch)
	t))

(defun file-name-history--add (file)
  "Add FILE to `file-name-history'."
  (add-to-history 'file-name-history (abbreviate-file-name file)))

(defun find-file (filename &optional wildcards)
  "Edit file FILENAME.
\\<minibuffer-local-map>Switch to a buffer visiting file FILENAME, creating one if none
already exists.
Interactively, the default if you just type RET is the current directory,
but the visited file name is available through the minibuffer history:
type \\[next-history-element] to pull it into the minibuffer.

The first time \\[next-history-element] is used after Emacs prompts for the file name,
the result is affected by `file-name-at-point-functions', which by
default try to guess the file name by looking at point in the current
buffer.  Customize the value of `file-name-at-point-functions' or set
it to nil, if you want only the visited file name and the current
directory to be available on first \\[next-history-element] request.

You can visit files on remote machines by specifying something
like /ssh:SOME_REMOTE_MACHINE:FILE for the file name.  You can
also visit local files as a different user by specifying
/sudo::FILE for the file name.
See the Info node `(tramp)File name Syntax' in the Tramp Info
manual, for more about this.

Interactively, or if WILDCARDS is non-nil in a call from Lisp,
expand wildcards (if any) and visit multiple files.  You can
suppress wildcard expansion by setting `find-file-wildcards' to nil.

\\<global-map>To visit a file without any kind of conversion and without
automatically choosing a major mode, use \\[find-file-literally]."
  (interactive
   (find-file-read-args "Find file: "
                        (confirm-nonexistent-file-or-buffer)))
  (let ((value (find-file-noselect filename nil nil wildcards)))
    (if (listp value)
	(mapcar 'pop-to-buffer-same-window (nreverse value))
      (pop-to-buffer-same-window value))))

(defun find-file-other-window (filename &optional wildcards)
  "Edit file FILENAME, in another window.

Like \\[find-file] (which see), but creates a new window or reuses
an existing one.  See the function `display-buffer'.

\\<minibuffer-local-map>\
Interactively, the default if you just type RET is the current directory,
but the visited file name is available through the minibuffer history:
type \\[next-history-element] to pull it into the minibuffer.

The first time \\[next-history-element] is used after Emacs prompts for
the file name, the result is affected by `file-name-at-point-functions',
which by default try to guess the file name by looking at point in the
current buffer.  Customize the value of `file-name-at-point-functions'
or set it to nil, if you want only the visited file name and the
current directory to be available on first \\[next-history-element]
request.

Interactively, or if WILDCARDS is non-nil in a call from Lisp,
expand wildcards (if any) and visit multiple files."
  (interactive
   (find-file-read-args "Find file in other window: "
                        (confirm-nonexistent-file-or-buffer)))
  (let ((value (find-file-noselect filename nil nil wildcards)))
    (if (listp value)
	(progn
	  (setq value (nreverse value))
	  (switch-to-buffer-other-window (car value))
	  (mapc 'switch-to-buffer (cdr value))
	  value)
      (switch-to-buffer-other-window value))))

(defun find-file-other-frame (filename &optional wildcards)
  "Edit file FILENAME, in another frame.

Like \\[find-file] (which see), but creates a new frame or reuses
an existing one.  See the function `display-buffer'.

\\<minibuffer-local-map>\
Interactively, the default if you just type RET is the current directory,
but the visited file name is available through the minibuffer history:
type \\[next-history-element] to pull it into the minibuffer.

The first time \\[next-history-element] is used after Emacs prompts for
the file name, the result is affected by `file-name-at-point-functions',
which by default try to guess the file name by looking at point in the
current buffer.  Customize the value of `file-name-at-point-functions'
or set it to nil, if you want only the visited file name and the
current directory to be available on first \\[next-history-element]
request.

Interactively, or if WILDCARDS is non-nil in a call from Lisp,
expand wildcards (if any) and visit multiple files."
  (interactive
   (find-file-read-args "Find file in other frame: "
                        (confirm-nonexistent-file-or-buffer)))
  (let ((value (find-file-noselect filename nil nil wildcards)))
    (if (listp value)
	(progn
	  (setq value (nreverse value))
	  (switch-to-buffer-other-frame (car value))
	  (mapc 'switch-to-buffer (cdr value))
	  value)
      (switch-to-buffer-other-frame value))))

(defun find-file-existing (filename)
   "Edit the existing file FILENAME.
Like \\[find-file], but allow only a file that exists, and do not allow
file names with wildcards."
   (interactive (nbutlast (find-file-read-args "Find existing file: " t)))
   (if (and (not (called-interactively-p 'interactive))
	    (not (file-exists-p filename)))
       (error "%s does not exist" filename)
     (find-file filename)
     (current-buffer)))

(defun find-file--read-only (fun filename wildcards)
  (unless (or (and wildcards find-file-wildcards
		   (not (file-name-quoted-p filename))
		   (string-match "[[*?]" filename))
	      (file-exists-p filename))
    (error "%s does not exist" filename))
  (let ((value (funcall fun filename wildcards)))
    (mapc (lambda (b) (with-current-buffer b (read-only-mode 1)))
	  (if (listp value) value (list value)))
    value))

(defun find-file-read-only (filename &optional wildcards)
  "Edit file FILENAME but don't allow changes.
Like \\[find-file], but marks buffer as read-only.
Use \\[read-only-mode] to permit editing."
  (interactive
   (find-file-read-args "Find file read-only: "
                        (confirm-nonexistent-file-or-buffer)))
  (find-file--read-only #'find-file filename wildcards))

(defun find-file-read-only-other-window (filename &optional wildcards)
  "Edit file FILENAME in another window but don't allow changes.
Like \\[find-file-other-window], but marks buffer as read-only.
Use \\[read-only-mode] to permit editing."
  (interactive
   (find-file-read-args "Find file read-only other window: "
                        (confirm-nonexistent-file-or-buffer)))
  (find-file--read-only #'find-file-other-window filename wildcards))

(defun find-file-read-only-other-frame (filename &optional wildcards)
  "Edit file FILENAME in another frame but don't allow changes.
Like \\[find-file-other-frame], but marks buffer as read-only.
Use \\[read-only-mode] to permit editing."
  (interactive
   (find-file-read-args "Find file read-only other frame: "
                        (confirm-nonexistent-file-or-buffer)))
  (find-file--read-only #'find-file-other-frame filename wildcards))

(defun find-alternate-file-other-window (filename &optional wildcards)
  "Find file FILENAME as a replacement for the file in the next window.
This command does not select that window.

See \\[find-file] for the possible forms of the FILENAME argument.

Interactively, or if WILDCARDS is non-nil in a call from Lisp,
expand wildcards (if any) and replace the file with multiple files."
  (interactive
   (save-selected-window
     (other-window 1)
     (let ((file buffer-file-name)
	   (file-name nil)
	   (file-dir nil))
       (and file
	    (setq file-name (file-name-nondirectory file)
		  file-dir (file-name-directory file)))
       (list (read-file-name
	      "Find alternate file: " file-dir nil
              (confirm-nonexistent-file-or-buffer) file-name)
	     t))))
  (if (one-window-p)
      (find-file-other-window filename wildcards)
    (save-selected-window
      (other-window 1)
      (find-alternate-file filename wildcards))))

;; Defined and used in buffer.c, but not as a DEFVAR_LISP.
(defvar kill-buffer-hook nil
  "Hook run when a buffer is killed.
The buffer being killed is current while the hook is running.
See `kill-buffer'.

This hook is not run for internal or temporary buffers created by
`get-buffer-create' or `generate-new-buffer' with argument
INHIBIT-BUFFER-HOOKS non-nil.

Note: Be careful with let-binding this hook considering it is
frequently used for cleanup.")

(defvar find-alternate-file-dont-kill-client nil
  "If non-nil, `server-buffer-done' should not delete the client.")
(defun find-alternate-file (filename &optional wildcards)
  "Find file FILENAME, select its buffer, kill previous buffer.
If the current buffer now contains an empty file that you just visited
\(presumably by mistake), use this command to visit the file you really want.

See \\[find-file] for the possible forms of the FILENAME argument.

Interactively, or if WILDCARDS is non-nil in a call from Lisp,
expand wildcards (if any) and replace the file with multiple files.

If the current buffer is an indirect buffer, or the base buffer
for one or more indirect buffers, the other buffer(s) are not
killed."
  (interactive
   (let ((file buffer-file-name)
	 (file-name nil)
	 (file-dir nil))
     (and file
	  (setq file-name (file-name-nondirectory file)
		file-dir (file-name-directory file)))
     (list (read-file-name
	    "Find alternate file: " file-dir nil
            (confirm-nonexistent-file-or-buffer) file-name)
	   t)))
  (unless (run-hook-with-args-until-failure 'kill-buffer-query-functions)
    (user-error "Aborted"))
  (and (buffer-modified-p) buffer-file-name
       (not (yes-or-no-p
             (format-message "Kill and replace buffer `%s' without saving it? "
                             (buffer-name))))
       (user-error "Aborted"))
  (let ((obuf (current-buffer))
	(ofile buffer-file-name)
	(onum buffer-file-number)
	(odir dired-directory)
	(otrue buffer-file-truename)
	(oname (buffer-name)))
    ;; Run `kill-buffer-hook' here.  It needs to happen before
    ;; variables like `buffer-file-name' etc are set to nil below,
    ;; because some of the hooks that could be invoked
    ;; (e.g., `save-place-to-alist') depend on those variables.
    ;;
    ;; Note that `kill-buffer-hook' is not what queries whether to
    ;; save a modified buffer visiting a file.  Rather, `kill-buffer'
    ;; asks that itself.  Thus, there's no need to temporarily do
    ;; `(set-buffer-modified-p nil)' before running this hook.
    (let ((find-alternate-file-dont-kill-client 'dont-kill-client))
      (run-hooks 'kill-buffer-hook))
    ;; Okay, now we can end-of-life the old buffer.
    (if (get-buffer " **lose**")
	(kill-buffer " **lose**"))
    (rename-buffer " **lose**")
    (unwind-protect
	(progn
	  (unlock-buffer)
	  ;; This prevents us from finding the same buffer
	  ;; if we specified the same file again.
	  (setq buffer-file-name nil)
	  (setq buffer-file-number nil)
	  (setq buffer-file-truename nil)
	  ;; Likewise for dired buffers.
	  (setq dired-directory nil)
          ;; Don't use `find-file' because it may end up using another window
          ;; in some corner cases, e.g. when the selected window is
          ;; softly-dedicated.
	  (let ((newbuf (find-file-noselect filename nil nil wildcards)))
            (switch-to-buffer (if (consp newbuf) (car newbuf) newbuf))))
      (when (eq obuf (current-buffer))
	;; This executes if find-file gets an error
	;; and does not really find anything.
	;; We put things back as they were.
	;; If find-file actually finds something, we kill obuf below.
	(setq buffer-file-name ofile)
	(setq buffer-file-number onum)
	(setq buffer-file-truename otrue)
	(setq dired-directory odir)
	(lock-buffer)
        (if (get-buffer oname)
            (kill-buffer oname))
	(rename-buffer oname)))
    (unless (eq (current-buffer) obuf)
      (with-current-buffer obuf
	;; We already ran these; don't run them again.
	(let (kill-buffer-query-functions kill-buffer-hook)
	  (kill-buffer obuf))))))

;; FIXME we really need to fold the uniquify stuff in here by default,
(defun create-file-buffer (filename)
  "Create a suitably named buffer for visiting FILENAME, and return it.
FILENAME (sans directory) is used unchanged if that name is free;
otherwise the buffer is renamed according to
`uniquify-buffer-name-style' to get an unused name.

Emacs treats buffers whose names begin with a space as internal buffers.
To avoid confusion when visiting a file whose name begins with a space,
this function prepends a \"|\" to the final result if necessary."
  (let* ((lastname (file-name-nondirectory (directory-file-name filename)))
         (lastname (if (string= lastname "") ; FILENAME is a root directory
                       filename lastname))
         (lastname (cond
                    ((not (and uniquify-trailing-separator-p
                               (file-directory-p filename)))
                     lastname)
                    ((eq uniquify-buffer-name-style 'forward)
	             (file-name-as-directory lastname))
	            ((eq uniquify-buffer-name-style 'reverse)
	             (concat (or uniquify-separator "\\") lastname))
                    (t lastname)))
         (basename (if (string-prefix-p " " lastname)
		       (concat "|" lastname)
		     lastname))
	 (buf (generate-new-buffer basename)))
    (uniquify--create-file-buffer-advice buf filename basename)
    buf))

(defvar abbreviated-home-dir nil
  "Regexp matching the user's homedir at the beginning of file name.
The value includes abbreviation according to `directory-abbrev-alist'.")

(defun abbreviate-file-name (filename)
  "Return a version of FILENAME shortened using `directory-abbrev-alist'.
This also substitutes \"~\" for the user's home directory (unless the
home directory is a root directory).

When this function is first called, it caches the user's home
directory as a regexp in `abbreviated-home-dir', and reuses it
afterwards (so long as the home directory does not change;
if you want to permanently change your home directory after having
started Emacs, set `abbreviated-home-dir' to nil so it will be recalculated)."
  ;; Get rid of the prefixes added by the automounter.
  (save-match-data                      ;FIXME: Why?
    (if-let ((handler (find-file-name-handler filename 'abbreviate-file-name)))
        (funcall handler 'abbreviate-file-name filename)
      ;; Avoid treating /home/foo as /home/Foo during `~' substitution.
      (let ((case-fold-search (file-name-case-insensitive-p filename)))
        ;; If any elt of directory-abbrev-alist matches this name,
        ;; abbreviate accordingly.
        (setq filename (directory-abbrev-apply filename))

        ;; Compute and save the abbreviated homedir name.
        ;; We defer computing this until the first time it's needed, to
        ;; give time for directory-abbrev-alist to be set properly.
        (unless abbreviated-home-dir
          (put 'abbreviated-home-dir 'home (expand-file-name "~"))
          (setq abbreviated-home-dir
                (directory-abbrev-make-regexp
                 (let ((abbreviated-home-dir "\\`\\'.")) ;Impossible regexp.
                   (abbreviate-file-name
                    (get 'abbreviated-home-dir 'home))))))

        ;; If FILENAME starts with the abbreviated homedir,
        ;; and ~ hasn't changed since abbreviated-home-dir was set,
        ;; make it start with `~' instead.
        ;; If ~ has changed, we ignore abbreviated-home-dir rather than
        ;; invalidating it, on the assumption that a change in HOME
        ;; is likely temporary (eg for testing).
        ;; FIXME Is it even worth caching abbreviated-home-dir?
        ;; Ref: https://debbugs.gnu.org/19657#20
        (let (mb1)
          (if (and (string-match abbreviated-home-dir filename)
                   (setq mb1 (match-beginning 1))
                   ;; If the home dir is just /, don't change it.
                   (not (and (= (match-end 0) 1)
                             (= (aref filename 0) ?/)))
                   ;; MS-DOS root directories can come with a drive letter;
                   ;; Novell Netware allows drive letters beyond `Z:'.
                   (not (and (memq system-type '(ms-dos windows-nt cygwin))
                             (string-match "\\`[a-zA-`]:/\\'" filename)))
                   (equal (get 'abbreviated-home-dir 'home)
                          (expand-file-name "~")))
              (setq filename
                    (concat "~"
                            (substring filename mb1))))
          filename)))))

(defun find-buffer-visiting (filename &optional predicate)
  "Return the buffer visiting file FILENAME (a string).
This is like `get-file-buffer', except that it checks for any buffer
visiting the same file, possibly under a different name.

If PREDICATE is non-nil, only buffers satisfying it are eligible,
and others are ignored.  PREDICATE is called with the buffer as
the only argument, but not with the buffer as the current buffer.

If there is no such live buffer, return nil."
  (let ((predicate (or predicate #'identity))
        (truename (abbreviate-file-name (file-truename filename))))
    (or (let ((buf (get-file-buffer filename)))
          (when (and buf (funcall predicate buf)) buf))
        (let ((list (buffer-list)) found)
          (while (and (not found) list)
            (with-current-buffer (car list)
              (if (and buffer-file-name
                       (string= buffer-file-truename truename)
                       (funcall predicate (current-buffer)))
                  (setq found (car list))))
            (setq list (cdr list)))
          found)
        (let* ((attributes (file-attributes truename))
               (number (file-attribute-file-identifier attributes))
               (list (buffer-list)) found)
          (and buffer-file-numbers-unique
               (car-safe number)       ;Make sure the inode is not just nil.
               (while (and (not found) list)
                 (with-current-buffer (car list)
                   (if (and buffer-file-name
                            (equal buffer-file-number number)
                            ;; Verify this buffer's file number
                            ;; still belongs to its file.
                            (file-exists-p buffer-file-name)
                            (equal (file-attributes buffer-file-truename)
                                   attributes)
                            (funcall predicate (current-buffer)))
                       (setq found (car list))))
                 (setq list (cdr list))))
          found))))

(defcustom find-file-wildcards t
  "Non-nil means file-visiting commands should handle wildcards.
For example, if you specify `*.c', that would visit all the files
whose names match the pattern."
  :group 'files
  :version "20.4"
  :type 'boolean)

(defcustom find-file-suppress-same-file-warnings nil
  "Non-nil means suppress warning messages for symlinked files.
When nil, Emacs prints a warning when visiting a file that is already
visited, but with a different name.  Setting this option to t
suppresses this warning."
  :group 'files
  :version "21.1"
  :type 'boolean)

(defcustom find-file-literally-line-length 50000
  "Shortest run of non-newline characters triggering a raw file read.
When nil, avoid this potentially time consuming check."
  :group 'files
  :group 'find-file
  :version "29.1"
  :type '(choice integer (const :tag "Never scan" nil)))

(defcustom large-file-warning-threshold nil
  "Maximum size of file above which a confirmation is requested.
When nil, never request confirmation."
  :group 'files
  :group 'find-file
  :version "22.1"
  :type '(choice integer (const :tag "Never request confirmation" nil)))

(defcustom out-of-memory-warning-percentage nil
  "Warn if file size exceeds this percentage of available free memory.
When nil, never issue warning.  Beware: This probably doesn't do what you
think it does, because \"free\" is pretty hard to define in practice."
  :group 'files
  :group 'find-file
  :version "25.1"
  :type '(choice integer (const :tag "Never issue warning" nil)))

(defcustom query-about-changed-file t
  "If non-nil, query the user when re-visiting a file that has changed.
This happens if the file is already visited in a buffer, the
file was changed externally, and the user re-visits the file.

If nil, don't prompt the user, but instead provide instructions for
reverting, after switching to the buffer with its contents before
the external changes."
  :group 'files
  :group 'find-file
  :version "28.1"
  :type 'boolean)

(declare-function x-popup-dialog "menu.c" (position contents &optional header))

(defun files--ask-user-about-large-file-help-text (op-type size)
  "Format the text that explains the options to open large files in Emacs.
OP-TYPE contains the kind of file operation that will be
performed.  SIZE is the size of the large file."
  (format
   "The file that you want to %s is large (%s), which exceeds the
 threshold above which Emacs asks for confirmation (%s).

 Large files may be slow to edit or navigate so Emacs asks you
 before you try to %s such files.

 You can press:
 'y' to %s the file.
 'n' to abort, and not %s the file.
 'l' (the letter ell) to %s the file literally, which means that
 Emacs will %s the file without doing any format or character code
 conversion and in Fundamental mode, without loading any potentially
 expensive features.

 You can customize the option `large-file-warning-threshold' to be the
 file size, in bytes, from which Emacs will ask for confirmation.  Set
 it to nil to never request confirmation."
   op-type
   size
   (funcall byte-count-to-string-function large-file-warning-threshold)
   op-type
   op-type
   op-type
   op-type
   op-type))

(defun files--ask-user-about-large-file (size op-type filename offer-raw)
  "Query the user about what to do with large files.
Files are \"large\" if file SIZE is larger than `large-file-warning-threshold'.

OP-TYPE specifies the file operation being performed on FILENAME.

If OFFER-RAW is true, give user the additional option to open the
file literally."
  (let ((prompt (format "File %s is large (%s), really %s?"
		        (file-name-nondirectory filename)
		        (funcall byte-count-to-string-function size) op-type)))
    (if (not offer-raw)
        (if (y-or-n-p prompt) nil 'abort)
      (let ((choice
             (car
              (read-multiple-choice
               prompt '((?y "yes")
                        (?n "no")
                        (?l "literally"))
               (files--ask-user-about-large-file-help-text
                op-type (funcall byte-count-to-string-function size))))))
        (cond ((eq choice ?y) nil)
              ((eq choice ?l) 'raw)
              (t 'abort))))))

(defun abort-if-file-too-large (size op-type filename &optional offer-raw)
  "If file SIZE larger than `large-file-warning-threshold', allow user to abort.
OP-TYPE specifies the file operation being performed (for message
to user).  If OFFER-RAW is true, give user the additional option
to open the file literally.  If the user chooses this option,
`abort-if-file-too-large' returns the symbol `raw'.  Otherwise,
it returns nil or exits non-locally."
  (let ((choice (and large-file-warning-threshold size
	             (> size large-file-warning-threshold)
                     ;; No point in warning if we can't read it.
                     (file-readable-p filename)
                     (files--ask-user-about-large-file
                      size op-type filename offer-raw))))
    (when (eq choice 'abort)
      (user-error "Aborted"))
    choice))

(defun warn-maybe-out-of-memory (size)
  "Warn if an attempt to open file of SIZE bytes may run out of memory."
  (when (and (numberp size) (not (zerop size))
	     (integerp out-of-memory-warning-percentage))
    (let* ((default-directory temporary-file-directory)
           (meminfo (memory-info)))
      (when (consp meminfo)
	(let ((total-free-memory (float (+ (nth 1 meminfo) (nth 3 meminfo)))))
	  (when (> (/ size 1024)
		   (/ (* total-free-memory out-of-memory-warning-percentage)
		      100.0))
	    (warn
	     "You are trying to open a file whose size (%s)
exceeds the %S%% of currently available free memory (%s).
If that fails, try to open it with `find-file-literally'
\(but note that some characters might be displayed incorrectly)."
	     (funcall byte-count-to-string-function size)
	     out-of-memory-warning-percentage
	     (funcall byte-count-to-string-function
                      (* total-free-memory 1024)))))))))

(defun files--message (format &rest args)
  "Like `message', except sometimes don't show the message text.
If the variable `save-silently' is non-nil, the message will not
be visible in the echo area."
  (apply #'message format args)
  (when save-silently (message nil)))

(defun find-file-noselect (filename &optional nowarn rawfile wildcards)
  "Read file FILENAME into a buffer and return the buffer.
If a buffer exists visiting FILENAME, return that one, but
verify that the file has not changed since visited or saved.
The buffer is not selected, just returned to the caller.
Optional second arg NOWARN non-nil means suppress any warning messages.
Optional third arg RAWFILE non-nil means the file is read literally.
Optional fourth arg WILDCARDS non-nil means do wildcard processing
and visit all the matching files.  When wildcards are actually
used and expanded, return a list of buffers that are visiting
the various files."
  (setq filename
	(abbreviate-file-name
	 (expand-file-name filename)))
  (if (file-directory-p filename)
      (or (and find-file-run-dired
	       (run-hook-with-args-until-success
		'find-directory-functions
		(if find-file-visit-truename
		    (abbreviate-file-name (file-truename filename))
		  filename)))
	  (error "%s is a directory" filename))
    (if (and wildcards
	     find-file-wildcards
	     (not (file-name-quoted-p filename))
	     (string-match "[[*?]" filename))
	(let ((files (condition-case nil
			 (file-expand-wildcards filename t)
		       (error (list filename))))
	      (find-file-wildcards nil))
	  (if (null files)
	      (find-file-noselect filename)
	    (mapcar #'find-file-noselect files)))
      (let* ((buf (get-file-buffer filename))
	     (truename (abbreviate-file-name (file-truename filename)))
	     (attributes (file-attributes truename))
	     (number (file-attribute-file-identifier attributes))
	     ;; Find any buffer for a file that has same truename.
	     (other (unless buf (find-buffer-visiting filename))))
	;; Let user know if there is a buffer with the same truename.
	(when other
	  (or nowarn
	      find-file-suppress-same-file-warnings
	      (string-equal filename (buffer-file-name other))
	      (files--message "%s and %s are the same file"
                              filename (buffer-file-name other)))
	  ;; Optionally also find that buffer.
	  (when (or find-file-existing-other-name find-file-visit-truename)
	    (setq buf other)))
	;; Check to see if the file looks uncommonly large.
	(when (and (not buf)
                   (not nowarn)
                   attributes
                   (file-readable-p filename))
          (let ((too-large
                 (abort-if-file-too-large
                  (file-attribute-size attributes) "open" filename
                  (not rawfile))))
            (unless rawfile
              (when (or (eq 'raw too-large)
                        (and (not noninteractive)
                             (find-file-long-lines-p filename)
                             (let ((response
                                    (y-or-n-p
                                     (format "Open %s in raw mode?"
                                             (file-name-nondirectory filename)))))
                               (prog1 response
                                 (unless response
                                   (message "find-file-literally-line-length currently %s"
                                            find-file-literally-line-length))))))
                (setf rawfile t))))
	  (warn-maybe-out-of-memory (file-attribute-size attributes)))
	(if buf
	    ;; We are using an existing buffer.
	    (let (nonexistent)
	      (or nowarn
		  (verify-visited-file-modtime buf)
		  (cond ((not (file-exists-p filename))
			 (setq nonexistent t)
			 (message "File %s no longer exists!" filename))
			;; Certain files should be reverted automatically
			;; if they have changed on disk and not in the buffer.
			((and (not (buffer-modified-p buf))
			      (let ((tail revert-without-query)
				    (found nil))
				(while tail
				  (if (string-match (car tail) filename)
				      (setq found t))
				  (setq tail (cdr tail)))
				found))
			 (with-current-buffer buf
			   (message "Reverting file %s..." filename)
			   (revert-buffer t t)
			   (message "Reverting file %s...done" filename)))
                        ((not query-about-changed-file)
                         (message
                          (substitute-command-keys
                           "File %s changed on disk.  \\[revert-buffer-quick] to load new contents%s")
                          (file-name-nondirectory filename)
                          (if (buffer-modified-p buf)
                              " and discard your edits"
                            "")))
			((yes-or-no-p
			  (if (string= (file-name-nondirectory filename)
				       (buffer-name buf))
			      (format
			       (if (buffer-modified-p buf)
				   "File %s changed on disk.  Discard your edits? "
				 "File %s changed on disk.  Reread from disk? ")
			       (file-name-nondirectory filename))
			    (format
			     (if (buffer-modified-p buf)
				 "File %s changed on disk.  Discard your edits in %s? "
			       "File %s changed on disk.  Reread from disk into %s? ")
			     (file-name-nondirectory filename)
			     (buffer-name buf))))
			 (with-current-buffer buf
			   (revert-buffer t t)))))
	      (with-current-buffer buf

		;; Check if a formerly read-only file has become
		;; writable and vice versa, but if the buffer agrees
		;; with the new state of the file, that is ok too.
		(let ((read-only (not (file-writable-p buffer-file-name))))
		  (unless (or nonexistent
			      (eq read-only buffer-file-read-only)
			      (eq read-only buffer-read-only))
		    (when (or nowarn
			      (let* ((new-status
				      (if read-only "read-only" "writable"))
				     (question
				      (format "File %s is %s on disk.  Make buffer %s, too? "
					      buffer-file-name
					      new-status new-status)))
				(y-or-n-p question)))
		      (setq buffer-read-only read-only)))
		  (setq buffer-file-read-only read-only))

		(unless (or (eq (null rawfile) (null find-file-literally))
			    nonexistent
			    ;; It is confusing to ask whether to visit
			    ;; non-literally if they have the file in
			    ;; hexl-mode or image-mode.
			    (memq major-mode '(hexl-mode image-mode)))
		  (if (buffer-modified-p)
		      (if (let ((help-form
				 (format-message
				  (if rawfile "\
The file %s is already visited normally,
and you have edited the buffer.  Now you have asked to visit it literally,
meaning no coding system handling, format conversion, or local variables.
Emacs can visit a file in only one way at a time."
				    "\
The file %s is already visited literally,
meaning no coding system handling, format conversion, or local variables.
You have edited the buffer.  Now you have asked to visit the file normally,
but Emacs can visit a file in only one way at a time.")
				  (file-name-nondirectory filename))))
			    (y-or-n-p
			     (if rawfile "\
Do you want to save the file, and visit it literally instead? " "\
Do you want to save the file, and visit it normally instead? ")))
			  (progn
			    (save-buffer)
			    (find-file-noselect-1 buf filename nowarn
						  rawfile truename number))
			(if (y-or-n-p
			     (if rawfile "\
Do you want to discard your changes, and visit the file literally now? " "\
Do you want to discard your changes, and visit the file normally now? "))
			    (find-file-noselect-1 buf filename nowarn
						  rawfile truename number)
			  (error (if rawfile "File already visited non-literally"
				   "File already visited literally"))))
		    (if (let ((help-form
			       (format-message
				(if rawfile "\
The file %s is already visited normally.
You have asked to visit it literally,
meaning no coding system decoding, format conversion, or local variables.
But Emacs can visit a file in only one way at a time."
				  "\
The file %s is already visited literally,
meaning no coding system decoding, format conversion, or local variables.
You have asked to visit it normally,
but Emacs can visit a file in only one way at a time.")
				(file-name-nondirectory filename))))
			  (y-or-n-p
			   (if rawfile "\
Do you want to revisit the file literally now? " "\
Do you want to revisit the file normally now? ")))
			(find-file-noselect-1 buf filename nowarn
					      rawfile truename number)
		      (error (if rawfile "File already visited non-literally"
			       "File already visited literally"))))))
	      ;; Return the buffer we are using.
	      buf)
	  ;; Create a new buffer.
	  (setq buf (create-file-buffer filename))
	  ;; find-file-noselect-1 may use a different buffer.
	  (find-file-noselect-1 buf filename nowarn
				rawfile truename number))))))

(defun find-file-noselect-1 (buf filename nowarn rawfile truename number)
  (let (error)
    (with-current-buffer buf
      (kill-local-variable 'find-file-literally)
      ;; Needed in case we are re-visiting the file with a different
      ;; text representation.
      (kill-local-variable 'buffer-file-coding-system)
      (kill-local-variable 'cursor-type)
      (let ((inhibit-read-only t))
	(erase-buffer))
      (and (not rawfile)
	   (set-buffer-multibyte t))
      (if rawfile
	  (condition-case ()
	      (let ((inhibit-read-only t)
                    (enable-local-variables nil))
		(insert-file-contents-literally filename t))
	    (file-error
	     (when (and (file-exists-p filename)
			(not (file-readable-p filename)))
	       (kill-buffer buf)
	       (signal 'file-error (list "File is not readable"
					 filename)))
	     ;; Unconditionally set error
	     (setq error t)))
	(condition-case ()
	    (let ((inhibit-read-only t))
	      (insert-file-contents filename t))
	  (file-error
	   (when (and (file-exists-p filename)
		      (not (file-readable-p filename)))
	     (kill-buffer buf)
	     (signal 'file-error (list "File is not readable"
				       filename)))
	   ;; Run find-file-not-found-functions until one returns non-nil.
	   (or (run-hook-with-args-until-success 'find-file-not-found-functions)
	       ;; If they fail too, set error.
	       (setq error t)))))
      ;; Record the file's truename, and maybe use that as visited name.
      (setq buffer-file-truename
            (if (equal filename buffer-file-name)
                truename
	      (abbreviate-file-name (file-truename buffer-file-name))))
      (setq buffer-file-number number)
      (if find-file-visit-truename
	  (setq buffer-file-name (expand-file-name buffer-file-truename)))
      ;; Set buffer's default directory to that of the file.
      (setq default-directory (file-name-directory buffer-file-name))
      ;; Turn off backup files for certain file names.  Since
      ;; this is a permanent local, the major mode won't eliminate it.
      (and backup-enable-predicate
	   (not (funcall backup-enable-predicate buffer-file-name))
           (setq-local backup-inhibited t))
      (if rawfile
	  (let ((enable-local-variables nil))
	    (set-buffer-multibyte nil)
	    (setq buffer-file-coding-system 'no-conversion)
	    (set-buffer-major-mode buf)
	    (setq-local find-file-literally t)
            (dolist (mode minor-mode-list)
              (let ((guess-local-version
                     ;; show-paren-mode -> show-paren-local-mode
                     (mapconcat #'identity
                                (append (nbutlast (split-string
                                                   (symbol-name mode) "-"))
                                        '("local" "mode"))
                                "-")))
                ;; confusing: show-paren-mode is buffer-local-boundp
                ;; but not local-variable-p (and thus won't
                ;; foul up our assay of local-variable-if-set-p)
                (when (and (buffer-local-boundp mode (current-buffer))
                           (buffer-local-value mode (current-buffer))
                           (or (local-variable-if-set-p mode)
                               (setq mode (intern-soft guess-local-version)))
                           (fboundp mode))
                  (ignore-errors (funcall mode -1))))))
	(after-find-file error (not nowarn)))
      (current-buffer))))

(defun insert-file-contents-literally (filename &optional visit beg end replace)
  "Like `insert-file-contents', but only read in the file literally.
See `insert-file-contents' for an explanation of the parameters.
A buffer may be modified in several ways after reading into the buffer,
due to Emacs features such as format decoding, character code
conversion, `find-file-hook', automatic uncompression, etc.

This function ensures that none of these modifications will take place.

Unlike `find-file-literally', this function does not make the
buffer unibyte, so if this function is used when handling
binary (non-character) data, it can be convenient to make the
buffer unibyte first.  This isn't, strictly speaking, necessary,
because multibyte buffers can also deal with raw bytes.  See info
node `(elisp)Character Codes' for details."
  (let ((format-alist nil)
	(after-insert-file-functions nil)
	(coding-system-for-read 'no-conversion)
	(coding-system-for-write 'no-conversion)
        (inhibit-file-name-handlers
         ;; FIXME: Yuck!!  We should turn insert-file-contents-literally
         ;; into a file operation instead!
         (append '(jka-compr-handler image-file-handler epa-file-handler)
	         (and (eq inhibit-file-name-operation 'insert-file-contents)
		      inhibit-file-name-handlers)))
        (inhibit-file-name-operation 'insert-file-contents))
    (insert-file-contents filename visit beg end replace)))

(defun insert-file-1 (filename insert-func)
  (if (file-directory-p filename)
      (signal 'file-error (list "Opening input file" "Is a directory"
                                filename)))
  ;; Check whether the file is uncommonly large
  (abort-if-file-too-large (file-attribute-size (file-attributes filename))
			   "insert" filename)
  (let* ((buffer (find-buffer-visiting (abbreviate-file-name (file-truename filename))
                                       #'buffer-modified-p))
         (tem (funcall insert-func filename)))
    (push-mark (+ (point) (car (cdr tem))))
    (when buffer
      (message "File %s already visited and modified in buffer %s"
               filename (buffer-name buffer)))))

(defun insert-file-literally (filename)
  "Insert contents of file FILENAME into buffer after point with no conversion.

This function is meant for the user to run interactively.
Don't call it from programs!  Use `insert-file-contents-literally' instead.
\(Its calling sequence is different; see its documentation)."
  (declare (interactive-only insert-file-contents-literally))
  (interactive "*fInsert file literally: ")
  (insert-file-1 filename #'insert-file-contents-literally))

(defvar find-file-literally nil
  "Non-nil if this buffer was made by `find-file-literally' or equivalent.
This has the `permanent-local' property, which takes effect if you
make the variable buffer-local.")
(put 'find-file-literally 'permanent-local t)

(defun find-file-literally (filename)
  "Visit file FILENAME with no conversion of any kind.
Format conversion and character code conversion are both disabled,
and multibyte characters are disabled in the resulting buffer.
The major mode used is Fundamental mode regardless of the file name,
and local variable specifications in the file are ignored.
Automatic uncompression and adding a newline at the end of the
file due to `require-final-newline' is also disabled.

If Emacs already has a buffer that is visiting the file,
this command asks you whether to visit it literally instead.

In non-interactive use, the value is the buffer where the file is
visited literally.  If the file was visited in a buffer before
this command was invoked, it will reuse the existing buffer,
regardless of whether it was created literally or not; however,
the contents of that buffer will be the literal text of the file
without any conversions.

In a Lisp program, if you want to be sure of accessing a file's
contents literally, you should create a temporary buffer and then read
the file contents into it using `insert-file-contents-literally'."
  (interactive
   (list (read-file-name
  	  "Find file literally: " nil default-directory
  	  (confirm-nonexistent-file-or-buffer))))
  (switch-to-buffer (find-file-noselect filename nil t)))

(defun after-find-file (&optional error warn noauto
				  _after-find-file-from-revert-buffer
				  nomodes)
  "Called after finding a file and by the default revert function.
Sets buffer mode, parses file-local and directory-local variables.
Optional args ERROR, WARN, and NOAUTO: ERROR non-nil means there was an
error in reading the file.  WARN non-nil means warn if there
exists an auto-save file more recent than the visited file.
NOAUTO means don't mess with auto-save mode.
Fourth arg AFTER-FIND-FILE-FROM-REVERT-BUFFER is ignored
\(see `revert-buffer-in-progress-p' for similar functionality).
Fifth arg NOMODES non-nil means don't alter the file's modes.
Finishes by calling the functions in `find-file-hook'
unless NOMODES is non-nil."
  (setq buffer-read-only (not (file-writable-p buffer-file-name)))
  (unless noninteractive
    (let* (not-serious
	   (msg
	    (cond
	     ((and error (file-exists-p buffer-file-name))
	      (setq buffer-read-only t)
	      "File exists, but cannot be read")
	     ((and error (file-symlink-p buffer-file-name))
	      "Symbolic link that points to nonexistent file")
	     ((not buffer-read-only)
	      (if (and
                   ;; No need to warn if buffer is auto-saved
		   ;; under the name of the visited file.
		   (not (and buffer-file-name
			     auto-save-visited-file-name))
		   (file-newer-than-file-p (or buffer-auto-save-file-name
					       (make-auto-save-file-name))
					   buffer-file-name))
                  (format (substitute-command-keys
                           "%s has auto save data; consider \\`M-x recover-this-file'")
			  (file-name-nondirectory buffer-file-name))
		(setq not-serious t)
		(when error "(New file)")))
	     ((not error)
	      (setq not-serious t)
	      "Note: file is write protected")
	     ((file-accessible-directory-p default-directory)
	      "File not found and directory write-protected")
	     (t
	      (setq buffer-read-only nil)
	      (unless (file-directory-p default-directory)
		"Use M-x make-directory RET RET to create the directory and its parents")))))
      (when (and warn msg)
	(message "%s" msg)
	(or not-serious (sit-for 1 t))))
    (when (and auto-save-default (not noauto))
      (auto-save-mode 1)))
  ;; Make people do a little extra work (C-x C-q)
  ;; before altering a backup file.
  ;; When a file is marked read-only,
  ;; make the buffer read-only even if root is looking at it.
  (unless buffer-read-only
    (when (or (backup-file-name-p buffer-file-name)
	      (let ((modes (file-modes (buffer-file-name))))
		(and modes (zerop (logand modes #o222)))))
      (setq buffer-read-only t)))
  (unless nomodes
    (when (and view-read-only view-mode)
      (view-mode -1))
    (normal-mode t)
    ;; If requested, add a newline at the end of the file.
    (and (memq require-final-newline '(visit visit-save))
	 (> (point-max) (point-min))
	 (/= (char-after (1- (point-max))) ?\n)
	 (not (and (eq selective-display t)
		   (= (char-after (1- (point-max))) ?\r)))
	 (not buffer-read-only)
	 (save-excursion
	   (goto-char (point-max))
	   (ignore-errors (insert "\n"))))
    (when (and buffer-read-only
	       view-read-only
	       (not (eq (get major-mode 'mode-class) 'special)))
      (view-mode-enter))
    (run-hooks 'find-file-hook)))

(define-obsolete-function-alias 'report-errors 'with-demoted-errors "25.1")

(defun normal-mode (&optional find-file)
  "Choose the major mode for this buffer automatically.
Also sets up any specified local variables of the file or its directory.
Uses the visited file name, the -*- line, and the local variables spec.

This function is called automatically from `find-file'.  In that case,
we may set up the file-specified mode and local variables,
depending on the value of `enable-local-variables'.
In addition, if `local-enable-local-variables' is nil, we do
not set local variables (though we do notice a mode specified with -*-.)

`enable-local-variables' is ignored if you run `normal-mode' interactively,
or from Lisp without specifying the optional argument FIND-FILE;
in that case, this function acts as if `enable-local-variables' were t.

If invoked in a buffer that doesn't visit a file, this function
processes only the major mode specification in the -*- line and
the local variables spec."
  (interactive)
  (kill-all-local-variables)
  (unless delay-mode-hooks
    (run-hooks 'change-major-mode-after-body-hook
               'after-change-major-mode-hook))
  (let ((enable-local-variables (or (not find-file) enable-local-variables)))
    ;; FIXME this is less efficient than it could be, since both
    ;; s-a-m and h-l-v may parse the same regions, looking for "mode:".
    (with-demoted-errors "File mode specification error: %s"
      (set-auto-mode))
    ;; `delay-mode-hooks' being non-nil will have prevented the major
    ;; mode's call to `run-mode-hooks' from calling
    ;; `hack-local-variables'.  In that case, call it now.
    (when delay-mode-hooks
      (with-demoted-errors "File local-variables error: %s"
        (hack-local-variables 'no-mode))))
  ;; Turn font lock off and on, to make sure it takes account of
  ;; whatever file local variables are relevant to it.
  (when (and font-lock-mode
             ;; Font-lock-mode (now in font-core.el) can be ON when
             ;; font-lock.el still hasn't been loaded.
             (boundp 'font-lock-keywords)
             (eq (car font-lock-keywords) t))
    (setq font-lock-keywords (cadr font-lock-keywords))
    (font-lock-mode 1)))

(defcustom auto-mode-case-fold t
  "Non-nil means to try second pass through `auto-mode-alist'.
This means that if the first case-sensitive search through the alist fails
to find a matching major mode, a second case-insensitive search is made.
On systems with case-insensitive file names, this variable is ignored,
since only a single case-insensitive search through the alist is made."
  :group 'files
  :version "22.1"
  :type 'boolean)

(defvar auto-mode-alist
  ;; Note: The entries for the modes defined in cc-mode.el (c-mode,
  ;; c++-mode, java-mode and more) are added through autoload
  ;; directives in that file.
  (mapcar
   (lambda (elt)
     (cons (purecopy (car elt)) (cdr elt)))
   `(;; do this first, so that .html.pl is Polish html, not Perl
     ("\\.[sx]?html?\\(\\.[a-zA-Z_]+\\)?\\'" . mhtml-mode)
     ("\\.svgz?\\'" . image-mode)
     ("\\.svgz?\\'" . xml-mode)
     ("\\.x[bp]m\\'" . image-mode)
     ("\\.x[bp]m\\'" . c-mode)
     ("\\.p[bpgn]m\\'" . image-mode)
     ("\\.tiff?\\'" . image-mode)
     ("\\.gif\\'" . image-mode)
     ("\\.png\\'" . image-mode)
     ("\\.jpe?g\\'" . image-mode)
     ("\\.webp\\'" . image-mode)
     ("\\.te?xt\\'" . text-mode)
     ("\\.[tT]e[xX]\\'" . tex-mode)
     ("\\.ins\\'" . tex-mode)		;Installation files for TeX packages.
     ("\\.ltx\\'" . latex-mode)
     ("\\.dtx\\'" . doctex-mode)
     ("\\.org\\'" . org-mode)
     ;; .dir-locals.el is not really Elisp.  Could use the
     ;; `dir-locals-file' constant if it weren't defined below.
     ("\\.dir-locals\\(?:-2\\)?\\.el\\'" . lisp-data-mode)
     ("\\.eld\\'" . lisp-data-mode)
     ;; FIXME: The lisp-data-mode files below should use the `.eld' extension
     ;; (or a -*- mode cookie) so we don't need ad-hoc entries here.
     ("eww-bookmarks\\'" . lisp-data-mode)
     ("tramp\\'" . lisp-data-mode)
     ("/archive-contents\\'" . lisp-data-mode)
     ("places\\'" . lisp-data-mode)
     ("\\.emacs-places\\'" . lisp-data-mode)
     ("\\.el\\'" . emacs-lisp-mode)
     ("Project\\.ede\\'" . emacs-lisp-mode)
     ("\\.\\(scm\\|sls\\|sld\\|stk\\|ss\\|sch\\)\\'" . scheme-mode)
     ("\\.l\\'" . lisp-mode)
     ("\\.li?sp\\'" . lisp-mode)
     ("\\.[fF]\\'" . fortran-mode)
     ("\\.for\\'" . fortran-mode)
     ("\\.p\\'" . pascal-mode)
     ("\\.pas\\'" . pascal-mode)
     ("\\.\\(dpr\\|DPR\\)\\'" . delphi-mode)
     ("\\.\\([pP]\\([Llm]\\|erl\\|od\\)\\|al\\)\\'" . perl-mode)
     ("Imakefile\\'" . makefile-imake-mode)
     ("Makeppfile\\(?:\\.mk\\)?\\'" . makefile-makepp-mode) ; Put this before .mk
     ("\\.makepp\\'" . makefile-makepp-mode)
     ,@(if (memq system-type '(berkeley-unix darwin))
	   '(("\\.mk\\'" . makefile-bsdmake-mode)
	     ("\\.make\\'" . makefile-bsdmake-mode)
	     ("GNUmakefile\\'" . makefile-gmake-mode)
	     ("[Mm]akefile\\'" . makefile-bsdmake-mode))
	 '(("\\.mk\\'" . makefile-gmake-mode)	; Might be any make, give GNU the host advantage
	   ("\\.make\\'" . makefile-gmake-mode)
	   ("[Mm]akefile\\'" . makefile-gmake-mode)))
     ("\\.am\\'" . makefile-automake-mode)
     ;; Less common extensions come here
     ;; so more common ones above are found faster.
     ("\\.texinfo\\'" . texinfo-mode)
     ("\\.te?xi\\'" . texinfo-mode)
     ("\\.[sS]\\'" . asm-mode)
     ("\\.asm\\'" . asm-mode)
     ("\\.css\\'" . css-mode)
     ("\\.mixal\\'" . mixal-mode)
     ("\\.gcov\\'" . compilation-mode)
     ;; Besides .gdbinit, gdb documents other names to be usable for init
     ;; files, cross-debuggers can use something like
     ;; .PROCESSORNAME-gdbinit so that the host and target gdbinit files
     ;; don't interfere with each other.
     ("/\\.[a-z0-9-]*gdbinit" . gdb-script-mode)
     ;; GDB 7.5 introduced OBJFILE-gdb.gdb script files; e.g. a file
     ;; named 'emacs-gdb.gdb', if it exists, will be automatically
     ;; loaded when GDB reads an objfile called 'emacs'.
     ("-gdb\\.gdb" . gdb-script-mode)
     ("[cC]hange\\.?[lL]og?\\'" . change-log-mode)
     ("[cC]hange[lL]og[-.][0-9]+\\'" . change-log-mode)
     ("\\$CHANGE_LOG\\$\\.TXT" . change-log-mode)
     ("\\.scm\\.[0-9]*\\'" . scheme-mode)
     ("\\.[ckz]?sh\\'\\|\\.shar\\'\\|/\\.z?profile\\'" . sh-mode)
     ("\\.bash\\'" . sh-mode)
     ("/PKGBUILD\\'" . sh-mode)
     ("\\(/\\|\\`\\)\\.\\(bash_\\(profile\\|history\\|log\\(in\\|out\\)\\)\\|z?log\\(in\\|out\\)\\)\\'" . sh-mode)
     ("\\(/\\|\\`\\)\\.\\(shrc\\|zshrc\\|m?kshrc\\|bashrc\\|t?cshrc\\|esrc\\)\\'" . sh-mode)
     ("\\(/\\|\\`\\)\\.\\([kz]shenv\\|xinitrc\\|startxrc\\|xsession\\)\\'" . sh-mode)
     ("\\.m?spec\\'" . sh-mode)
     ("\\.m[mes]\\'" . nroff-mode)
     ("\\.man\\'" . nroff-mode)
     ("\\.sty\\'" . latex-mode)
     ("\\.cl[so]\\'" . latex-mode)		;LaTeX 2e class option
     ("\\.bbl\\'" . latex-mode)
     ("\\.bib\\'" . bibtex-mode)
     ("\\.bst\\'" . bibtex-style-mode)
     ("\\.sql\\'" . sql-mode)
     ;; These .m4 files are Autoconf files.
     ("\\(acinclude\\|aclocal\\|acsite\\)\\.m4\\'" . autoconf-mode)
     ("\\.m[4c]\\'" . m4-mode)
     ("\\.mf\\'" . metafont-mode)
     ("\\.mp\\'" . metapost-mode)
     ("\\.vhdl?\\'" . vhdl-mode)
     ("\\.article\\'" . text-mode)
     ("\\.letter\\'" . text-mode)
     ("\\.i?tcl\\'" . tcl-mode)
     ("\\.exp\\'" . tcl-mode)
     ("\\.itk\\'" . tcl-mode)
     ("\\.icn\\'" . icon-mode)
     ("\\.sim\\'" . simula-mode)
     ("\\.mss\\'" . scribe-mode)
     ;; The Fortran standard does not say anything about file extensions.
     ;; .f90 was widely used for F90, now we seem to be trapped into
     ;; using a different extension for each language revision.
     ;; Anyway, the following extensions are supported by gfortran.
     ("\\.f9[05]\\'" . f90-mode)
     ("\\.f0[38]\\'" . f90-mode)
     ("\\.indent\\.pro\\'" . fundamental-mode) ; to avoid idlwave-mode
     ("\\.\\(pro\\|PRO\\)\\'" . idlwave-mode)
     ("\\.srt\\'" . srecode-template-mode)
     ("\\.prolog\\'" . prolog-mode)
     ("\\.tar\\'" . tar-mode)
     ;; The list of archive file extensions should be in sync with
     ;; `auto-coding-alist' with `no-conversion' coding system.
     ("\\.\\(\
arc\\|zip\\|lzh\\|lha\\|zoo\\|[jew]ar\\|xpi\\|rar\\|cbr\\|7z\\|squashfs\\|\
ARC\\|ZIP\\|LZH\\|LHA\\|ZOO\\|[JEW]AR\\|XPI\\|RAR\\|CBR\\|7Z\\|SQUASHFS\\)\\'" . archive-mode)
     ("\\.oxt\\'" . archive-mode) ;(Open|Libre)Office extensions.
     ("\\.\\(deb\\|[oi]pk\\)\\'" . archive-mode) ; Debian/Opkg packages.
     ;; Mailer puts message to be edited in
     ;; /tmp/Re.... or Message
     ("\\`/tmp/Re" . text-mode)
     ("/Message[0-9]*\\'" . text-mode)
     ;; some news reader is reported to use this
     ("\\`/tmp/fol/" . text-mode)
     ("\\.oak\\'" . scheme-mode)
     ("\\.sgml?\\'" . sgml-mode)
     ("\\.x[ms]l\\'" . xml-mode)
     ("\\.dbk\\'" . xml-mode)
     ("\\.dtd\\'" . sgml-mode)
     ("\\.ds\\(ss\\)?l\\'" . dsssl-mode)
     ("\\.js[mx]?\\'" . javascript-mode)
     ;; https://en.wikipedia.org/wiki/.har
     ("\\.har\\'" . javascript-mode)
     ("\\.json\\'" . js-json-mode)
     ("\\.[ds]?va?h?\\'" . verilog-mode)
     ("\\.erts\\'" . erts-mode)
     ;; .emacs or .gnus or .viper following a directory delimiter in
     ;; Unix or MS-DOS syntax.
     ("[:/\\]\\..*\\(emacs\\|gnus\\|viper\\)\\'" . emacs-lisp-mode)
     ("\\`\\..*emacs\\'" . emacs-lisp-mode)
     ;; _emacs following a directory delimiter in MS-DOS syntax
     ("[:/]_emacs\\'" . emacs-lisp-mode)
     ("/crontab\\.X*[0-9]+\\'" . shell-script-mode)
     ("\\.ml\\'" . lisp-mode)
     ;; Linux-2.6.9 uses some different suffix for linker scripts:
     ;; "ld", "lds", "lds.S", "lds.in", "ld.script", and "ld.script.balo".
     ;; eCos uses "ld" and "ldi".  Netbsd uses "ldscript.*".
     ("\\.ld[si]?\\'" . ld-script-mode)
     ("ld\\.?script\\'" . ld-script-mode)
     ;; .xs is also used for ld scripts, but seems to be more commonly
     ;; associated with Perl .xs files (C with Perl bindings).  (Bug#7071)
     ("\\.xs\\'" . c-mode)
     ;; Explained in binutils ld/genscripts.sh.  Eg:
     ;; A .x script file is the default script.
     ;; A .xr script is for linking without relocation (-r flag).  Etc.
     ("\\.x[abdsru]?[cnw]?\\'" . ld-script-mode)
     ("\\.zone\\'" . dns-mode)
     ("\\.soa\\'" . dns-mode)
     ;; Common Lisp ASDF package system.
     ("\\.asd\\'" . lisp-mode)
     ("\\.\\(asn\\|mib\\|smi\\)\\'" . snmp-mode)
     ("\\.\\(as\\|mi\\|sm\\)2\\'" . snmpv2-mode)
     ("\\.\\(diffs?\\|patch\\|rej\\)\\'" . diff-mode)
     ("\\.\\(dif\\|pat\\)\\'" . diff-mode) ; for MS-DOS
     ("\\.[eE]?[pP][sS]\\'" . ps-mode)
     ("\\.\\(?:PDF\\|EPUB\\|CBZ\\|FB2\\|O?XPS\\|DVI\\|OD[FGPST]\\|DOCX\\|XLSX?\\|PPTX?\\|pdf\\|epub\\|cbz\\|fb2\\|o?xps\\|djvu\\|dvi\\|od[fgpst]\\|docx\\|xlsx?\\|pptx?\\)\\'" . doc-view-mode-maybe)
     ("configure\\.\\(ac\\|in\\)\\'" . autoconf-mode)
     ("\\.s\\(v\\|iv\\|ieve\\)\\'" . sieve-mode)
     ("BROWSE\\'" . ebrowse-tree-mode)
     ("\\.ebrowse\\'" . ebrowse-tree-mode)
     ("#\\*mail\\*" . mail-mode)
     ("\\.g\\'" . antlr-mode)
     ("\\.mod\\'" . m2-mode)
     ("\\.ses\\'" . ses-mode)
     ("\\.docbook\\'" . sgml-mode)
     ("\\.com\\'" . dcl-mode)
     ("/config\\.\\(?:bat\\|log\\)\\'" . fundamental-mode)
     ("/\\.\\(authinfo\\|netrc\\)\\'" . authinfo-mode)
     ;; Windows candidates may be opened case sensitively on Unix
     ("\\.\\(?:[iI][nN][iI]\\|[lL][sS][tT]\\|[rR][eE][gG]\\|[sS][yY][sS]\\)\\'" . conf-mode)
     ("\\.la\\'" . conf-unix-mode)
     ("\\.ppd\\'" . conf-ppd-mode)
     ("java.+\\.conf\\'" . conf-javaprop-mode)
     ("\\.properties\\(?:\\.[a-zA-Z0-9._-]+\\)?\\'" . conf-javaprop-mode)
     ("\\.toml\\'" . conf-toml-mode)
     ("\\.desktop\\'" . conf-desktop-mode)
     ("/\\.redshift\\.conf\\'" . conf-windows-mode)
     ("\\`/etc/\\(?:DIR_COLORS\\|ethers\\|.?fstab\\|.*hosts\\|lesskey\\|login\\.?de\\(?:fs\\|vperm\\)\\|magic\\|mtab\\|pam\\.d/.*\\|permissions\\(?:\\.d/.+\\)?\\|protocols\\|rpc\\|services\\)\\'" . conf-space-mode)
     ("\\`/etc/\\(?:acpid?/.+\\|aliases\\(?:\\.d/.+\\)?\\|default/.+\\|group-?\\|hosts\\..+\\|inittab\\|ksysguarddrc\\|opera6rc\\|passwd-?\\|shadow-?\\|sysconfig/.+\\)\\'" . conf-mode)
     ;; ChangeLog.old etc.  Other change-log-mode entries are above;
     ;; this has lower priority to avoid matching changelog.sgml etc.
     ("[cC]hange[lL]og[-.][-0-9a-z]+\\'" . change-log-mode)
     ;; either user's dot-files or under /etc or some such
     ("/\\.?\\(?:gitconfig\\|gnokiirc\\|hgrc\\|kde.*rc\\|mime\\.types\\|wgetrc\\)\\'" . conf-mode)
     ("/\\.mailmap\\'" . conf-unix-mode)
     ;; alas not all ~/.*rc files are like this
     ("/\\.\\(?:asound\\|enigma\\|fetchmail\\|gltron\\|gtk\\|hxplayer\\|mairix\\|mbsync\\|msmtp\\|net\\|neverball\\|nvidia-settings-\\|offlineimap\\|qt/.+\\|realplayer\\|reportbug\\|rtorrent\\.\\|screen\\|scummvm\\|sversion\\|sylpheed/.+\\|xmp\\)rc\\'" . conf-mode)
     ("/\\.\\(?:gdbtkinit\\|grip\\|mpdconf\\|notmuch-config\\|orbital/.+txt\\|rhosts\\|tuxracer/options\\)\\'" . conf-mode)
     ("/\\.?X\\(?:default\\|resource\\|re\\)s\\>" . conf-xdefaults-mode)
     ("/X11.+app-defaults/\\|\\.ad\\'" . conf-xdefaults-mode)
     ("/X11.+locale/.+/Compose\\'" . conf-colon-mode)
     ;; this contains everything twice, with space and with colon :-(
     ("/X11.+locale/compose\\.dir\\'" . conf-javaprop-mode)
     ;; Get rid of any trailing .n.m and try again.
     ;; This is for files saved by cvs-merge that look like .#<file>.<rev>
     ;; or .#<file>.<rev>-<rev> or VC's <file>.~<rev>~.
     ;; Using mode nil rather than `ignore' would let the search continue
     ;; through this list (with the shortened name) rather than start over.
     ("\\.~?[0-9]+\\.[0-9][-.0-9]*~?\\'" nil t)
     ("\\.\\(?:orig\\|in\\|[bB][aA][kK]\\)\\'" nil t)
     ;; This should come after "in" stripping (e.g. config.h.in).
     ;; *.cf, *.cfg, *.conf, *.config[.local|.de_DE.UTF8|...], */config
     ("[/.]c\\(?:on\\)?f\\(?:i?g\\)?\\(?:\\.[a-zA-Z0-9._-]+\\)?\\'" . conf-mode-maybe)
     ;; The following should come after the ChangeLog pattern
     ;; for the sake of ChangeLog.1, etc.
     ;; and after the .scm.[0-9] and CVS' <file>.<rev> patterns too.
     ("\\.[1-9]\\'" . nroff-mode)
     ;; Image file types probably supported by `image-convert'.
     ("\\.art\\'" . image-mode)
     ("\\.avs\\'" . image-mode)
     ("\\.bmp\\'" . image-mode)
     ("\\.cmyk\\'" . image-mode)
     ("\\.cmyka\\'" . image-mode)
     ("\\.crw\\'" . image-mode)
     ("\\.dcr\\'" . image-mode)
     ("\\.dcx\\'" . image-mode)
     ("\\.dng\\'" . image-mode)
     ("\\.dpx\\'" . image-mode)
     ("\\.fax\\'" . image-mode)
     ("\\.heic\\'" . image-mode)
     ("\\.hrz\\'" . image-mode)
     ("\\.icb\\'" . image-mode)
     ("\\.icc\\'" . image-mode)
     ("\\.icm\\'" . image-mode)
     ("\\.ico\\'" . image-mode)
     ("\\.icon\\'" . image-mode)
     ("\\.jbg\\'" . image-mode)
     ("\\.jbig\\'" . image-mode)
     ("\\.jng\\'" . image-mode)
     ("\\.jnx\\'" . image-mode)
     ("\\.miff\\'" . image-mode)
     ("\\.mng\\'" . image-mode)
     ("\\.mvg\\'" . image-mode)
     ("\\.otb\\'" . image-mode)
     ("\\.p7\\'" . image-mode)
     ("\\.pcx\\'" . image-mode)
     ("\\.pdb\\'" . image-mode)
     ("\\.pfa\\'" . image-mode)
     ("\\.pfb\\'" . image-mode)
     ("\\.picon\\'" . image-mode)
     ("\\.pict\\'" . image-mode)
     ("\\.rgb\\'" . image-mode)
     ("\\.rgba\\'" . image-mode)
     ("\\.tga\\'" . image-mode)
     ("\\.wbmp\\'" . image-mode)
     ("\\.webp\\'" . image-mode)
     ("\\.wmf\\'" . image-mode)
     ("\\.wpg\\'" . image-mode)
     ("\\.xcf\\'" . image-mode)
     ("\\.xmp\\'" . image-mode)
     ("\\.xwd\\'" . image-mode)
     ("\\.yuv\\'" . image-mode)))
  "Alist of file name patterns vs corresponding major mode functions.
Each element looks like (REGEXP . FUNCTION) or (REGEXP FUNCTION NON-NIL).
\(NON-NIL stands for anything that is not nil; the value does not matter.)
Visiting a file whose name matches REGEXP specifies FUNCTION as the
mode function to use.  FUNCTION will be called, unless it is nil.

If the element has the form (REGEXP FUNCTION NON-NIL), then after
calling FUNCTION (if it's not nil), we delete the suffix that matched
REGEXP and search the list again for another match.

The extensions whose FUNCTION is `archive-mode' should also
appear in `auto-coding-alist' with `no-conversion' coding system.

See also `interpreter-mode-alist', which detects executable script modes
based on the interpreters they specify to run,
and `magic-mode-alist', which determines modes based on file contents.")
(put 'auto-mode-alist 'risky-local-variable t)

(defun conf-mode-maybe ()
  "Select Conf mode or XML mode according to start of file."
  (if (save-excursion
	(save-restriction
	  (widen)
	  (goto-char (point-min))
	  (looking-at "<\\?xml \\|<!-- \\|<!DOCTYPE ")))
      (xml-mode)
    (conf-mode)))

(defvar interpreter-mode-alist
  ;; Note: The entries for the modes defined in cc-mode.el (awk-mode
  ;; and pike-mode) are added through autoload directives in that
  ;; file.
  (mapcar
   (lambda (l)
     (cons (purecopy (car l)) (cdr l)))
   '(("\\(mini\\)?perl5?" . perl-mode)
     ("wishx?" . tcl-mode)
     ("tcl\\(sh\\)?" . tcl-mode)
     ("expect" . tcl-mode)
     ("octave" . octave-mode)
     ("scm" . scheme-mode)
     ("[acjkwz]sh" . sh-mode)
     ("r?bash2?" . sh-mode)
     ("dash" . sh-mode)
     ("mksh" . sh-mode)
     ("\\(dt\\|pd\\|w\\)ksh" . sh-mode)
     ("es" . sh-mode)
     ("i?tcsh" . sh-mode)
     ("oash" . sh-mode)
     ("rc" . sh-mode)
     ("rpm" . sh-mode)
     ("sh5?" . sh-mode)
     ("tail" . text-mode)
     ("more" . text-mode)
     ("less" . text-mode)
     ("pg" . text-mode)
     ("make" . makefile-gmake-mode)		; Debian uses this
     ("guile" . scheme-mode)
     ("clisp" . lisp-mode)
     ("emacs" . emacs-lisp-mode)))
  "Alist mapping interpreter names to major modes.
This is used for files whose first lines match `auto-mode-interpreter-regexp'.
Each element looks like (REGEXP . MODE).
If REGEXP matches the entire name (minus any directory part) of
the interpreter specified in the first line of a script, enable
major mode MODE.

See also `auto-mode-alist'.")

;; TODO really this should be a list of modes (eg tar-mode), not regexps,
;; because we are duplicating info from auto-mode-alist.
;; TODO many elements of this list are also in auto-coding-alist.
(defvar inhibit-local-variables-regexps
  (mapcar 'purecopy '("\\.tar\\'" "\\.t[bg]z\\'"
		      "\\.arc\\'" "\\.zip\\'" "\\.lzh\\'" "\\.lha\\'"
		      "\\.zoo\\'" "\\.[jew]ar\\'" "\\.xpi\\'" "\\.rar\\'"
		      "\\.7z\\'"
		      "\\.sx[dmicw]\\'" "\\.odt\\'"
		      "\\.diff\\'" "\\.patch\\'"
		      "\\.tiff?\\'" "\\.gif\\'" "\\.png\\'" "\\.jpe?g\\'"))
  "List of regexps matching file names in which to ignore local variables.
This includes `-*-' lines as well as trailing \"Local Variables\" sections.
Files matching this list are typically binary file formats.
They may happen to contain sequences that look like local variable
specifications, but are not really, or they may be containers for
member files with their own local variable sections, which are
not appropriate for the containing file.
The function `inhibit-local-variables-p' uses this.")

(defvar inhibit-local-variables-suffixes nil
  "List of regexps matching suffixes to remove from file names.
The function `inhibit-local-variables-p' uses this: when checking
a file name, it first discards from the end of the name anything that
matches one of these regexps.")

;; Can't think of any situation in which you'd want this to be nil...
(defvar inhibit-local-variables-ignore-case t
  "Non-nil means `inhibit-local-variables-p' ignores case.")

(defun inhibit-local-variables-p ()
  "Return non-nil if file local variables should be ignored.
This checks the file (or buffer) name against `inhibit-local-variables-regexps'
and `inhibit-local-variables-suffixes'.  If
`inhibit-local-variables-ignore-case' is non-nil, this ignores case."
  (let ((temp inhibit-local-variables-regexps)
	(name (if buffer-file-name
		  (file-name-sans-versions buffer-file-name)
		(buffer-name)))
	(case-fold-search inhibit-local-variables-ignore-case))
    (while (let ((sufs inhibit-local-variables-suffixes))
	     (while (and sufs (not (string-match (car sufs) name)))
	       (setq sufs (cdr sufs)))
	     sufs)
      (setq name (substring name 0 (match-beginning 0))))
    (while (and temp
		(not (string-match (car temp) name)))
      (setq temp (cdr temp)))
    temp))

(defvar auto-mode-interpreter-regexp
  (purecopy "#![ \t]?\\([^ \t\n]*\
/bin/env[ \t]\\)?\\s-*\\(?:-+\\S-+\\s-+\\)*\\([^ \t\n]+\\)")
  "Regexp matching interpreters, for file mode determination.
This regular expression is matched against the first line of a file
to determine the file's mode in `set-auto-mode'.  If it matches, the file
is assumed to be interpreted by the interpreter matched by the second group
of the regular expression.  The mode is then determined as the mode
associated with that interpreter in `interpreter-mode-alist'.")

(defvar magic-mode-alist nil
  "Alist of buffer beginnings vs. corresponding major mode functions.
Each element looks like (REGEXP . FUNCTION) or (MATCH-FUNCTION . FUNCTION).
After visiting a file, if REGEXP matches the text at the beginning of the
buffer (case-sensitively), or calling MATCH-FUNCTION returns non-nil,
`normal-mode' will call FUNCTION rather than allowing `auto-mode-alist' to
decide the buffer's major mode.

If FUNCTION is nil, then it is not called.  (That is a way of saying
\"allow `auto-mode-alist' to decide for these files.\")")
(put 'magic-mode-alist 'risky-local-variable t)

(defvar magic-fallback-mode-alist
  (purecopy
  `((image-type-auto-detected-p . image-mode)
    ("\\(PK00\\)?[P]K\003\004" . archive-mode) ; zip
    ;; The < comes before the groups (but the first) to reduce backtracking.
    ;; TODO: UTF-16 <?xml may be preceded by a BOM 0xff 0xfe or 0xfe 0xff.
    ;; We use [ \t\r\n] instead of `\\s ' to make regex overflow less likely.
    (,(let* ((incomment-re "\\(?:[^-]\\|-[^-]\\)")
	     (comment-re (concat "\\(?:!--" incomment-re "*-->[ \t\r\n]*<\\)")))
	(concat "\\(?:<\\?xml[ \t\r\n]+[^>]*>\\)?[ \t\r\n]*<"
		comment-re "*"
		"\\(?:!DOCTYPE[ \t\r\n]+[^>]*>[ \t\r\n]*<[ \t\r\n]*" comment-re "*\\)?"
		"[Hh][Tt][Mm][Ll]"))
     . mhtml-mode)
    ("<![Dd][Oo][Cc][Tt][Yy][Pp][Ee][ \t\r\n]+[Hh][Tt][Mm][Ll]" . mhtml-mode)
    ;; These two must come after html, because they are more general:
    ("<\\?xml " . xml-mode)
    (,(let* ((incomment-re "\\(?:[^-]\\|-[^-]\\)")
	     (comment-re (concat "\\(?:!--" incomment-re "*-->[ \t\r\n]*<\\)")))
	(concat "[ \t\r\n]*<" comment-re "*!DOCTYPE "))
     . sgml-mode)
    ("\320\317\021\340\241\261\032\341" . doc-view-mode-maybe) ; Word documents 1997-2004
    ("%!PS" . ps-mode)
    ("# xmcd " . conf-unix-mode)))
  "Like `magic-mode-alist' but has lower priority than `auto-mode-alist'.
Each element looks like (REGEXP . FUNCTION) or (MATCH-FUNCTION . FUNCTION).
After visiting a file, if REGEXP matches the text at the beginning of the
buffer (case-sensitively), or calling MATCH-FUNCTION returns non-nil,
`normal-mode' will call FUNCTION, provided that `magic-mode-alist' and
`auto-mode-alist' have not specified a mode for this file.

If FUNCTION is nil, then it is not called.")
(put 'magic-fallback-mode-alist 'risky-local-variable t)

(defvar magic-mode-regexp-match-limit 4000
  "Upper limit on `magic-mode-alist' regexp matches.
Also applies to `magic-fallback-mode-alist'.")

(defun set-auto-mode--apply-alist (alist keep-mode-if-same dir-local)
  "Helper function for `set-auto-mode'.
This function takes an alist of the same form as
`auto-mode-alist'.  It then tries to find the appropriate match
in the alist for the current buffer; setting the mode if
possible.
Return non-nil if the mode was set, nil otherwise.
DIR-LOCAL non-nil means this call is via directory-locals, and
extra checks should be done."
  (if buffer-file-name
      (let (mode
            (name buffer-file-name)
            (remote-id (file-remote-p buffer-file-name))
            (case-insensitive-p (file-name-case-insensitive-p
                                 buffer-file-name)))
        ;; Remove backup-suffixes from file name.
        (setq name (file-name-sans-versions name))
        ;; Remove remote file name identification.
        (when (and (stringp remote-id)
                   (string-match (regexp-quote remote-id) name))
          (setq name (substring name (match-end 0))))
        (while name
          ;; Find first matching alist entry.
          (setq mode
                (if case-insensitive-p
                    ;; Filesystem is case-insensitive.
                    (let ((case-fold-search t))
                      (assoc-default name alist 'string-match))
                  ;; Filesystem is case-sensitive.
                  (or
                   ;; First match case-sensitively.
                   (let ((case-fold-search nil))
                     (assoc-default name alist 'string-match))
                   ;; Fallback to case-insensitive match.
                   (and auto-mode-case-fold
                        (let ((case-fold-search t))
                          (assoc-default name alist 'string-match))))))
          (if (and mode
                   (not (functionp mode))
                   (consp mode)
                   (cadr mode))
              (setq mode (car mode)
                    name (substring name 0 (match-beginning 0)))
            (setq name nil)))
        (when (and dir-local mode
                   (not (set-auto-mode--dir-local-valid-p mode)))
          (message "Ignoring invalid mode `%s'" mode)
          (setq mode nil))
        (when mode
          (set-auto-mode-0 mode keep-mode-if-same)
          t))))

(defun set-auto-mode--dir-local-valid-p (mode)
  "Say whether MODE can be used in a .dir-local.el `auto-mode-alist'."
  (and (symbolp mode)
       (string-suffix-p "-mode" (symbol-name mode))
       (commandp mode)
       (not (provided-mode-derived-p mode 'special-mode))))

(defun set-auto-mode (&optional keep-mode-if-same)
  "Select major mode appropriate for current buffer.

To find the right major mode, this function checks for a -*- mode tag
checks for a `mode:' entry in the Local Variables section of the file,
checks if there an `auto-mode-alist' entry in `.dir-locals.el',
checks if it uses an interpreter listed in `interpreter-mode-alist',
matches the buffer beginning against `magic-mode-alist',
compares the file name against the entries in `auto-mode-alist',
then matches the buffer beginning against `magic-fallback-mode-alist'.
It also obeys `major-mode-remap-alist'.

If `enable-local-variables' is nil, or if the file name matches
`inhibit-local-variables-regexps', this function does not check
for any mode: tag anywhere in the file.  If `local-enable-local-variables'
is nil, then the only mode: tag that can be relevant is a -*- one.

If the optional argument KEEP-MODE-IF-SAME is non-nil, then we
set the major mode only if that would change it.  In other words
we don't actually set it to the same mode the buffer already has."
  ;; Look for -*-MODENAME-*- or -*- ... mode: MODENAME; ... -*-
  (let ((try-locals (not (inhibit-local-variables-p)))
	end done mode modes)
    ;; Once we drop the deprecated feature where mode: is also allowed to
    ;; specify minor-modes (ie, there can be more than one "mode:"), we can
    ;; remove this section and just let (hack-local-variables t) handle it.
    ;; Find a -*- mode tag.
    (save-excursion
      (goto-char (point-min))
      (skip-chars-forward " \t\n")
      ;; Note by design local-enable-local-variables does not matter here.
      (and enable-local-variables
	   try-locals
	   (setq end (set-auto-mode-1))
	   (if (save-excursion (search-forward ":" end t))
	       ;; Find all specifications for the `mode:' variable
	       ;; and execute them left to right.
	       (while (let ((case-fold-search t))
			(or (and (looking-at "mode:")
				 (goto-char (match-end 0)))
			    (re-search-forward "[ \t;]mode:" end t)))
		 (skip-chars-forward " \t")
		 (let ((beg (point)))
		   (if (search-forward ";" end t)
		       (forward-char -1)
		     (goto-char end))
		   (skip-chars-backward " \t")
		   (push (intern (concat (downcase (buffer-substring beg (point))) "-mode"))
			 modes)))
	     ;; Simple -*-MODE-*- case.
	     (push (intern (concat (downcase (buffer-substring (point) end))
				   "-mode"))
		   modes))))
    ;; If we found modes to use, invoke them now, outside the save-excursion.
    (if modes
	(catch 'nop
	  (dolist (mode (nreverse modes))
	    (if (not (functionp mode))
		(message "Ignoring unknown mode `%s'" mode)
	      (setq done t)
	      (or (set-auto-mode-0 mode keep-mode-if-same)
		  ;; continuing would call minor modes again, toggling them off
		  (throw 'nop nil))))))
    ;; Check for auto-mode-alist entry in dir-locals.
    (unless done
      (with-demoted-errors "Directory-local variables error: %s"
	;; Note this is a no-op if enable-local-variables is nil.
        (let* ((mode-alist (cdr (hack-dir-local--get-variables
                                 (lambda (key) (eq key 'auto-mode-alist))))))
          (setq done (set-auto-mode--apply-alist mode-alist
                                                 keep-mode-if-same t)))))
    (and (not done)
	 (setq mode (hack-local-variables t (not try-locals)))
	 (not (memq mode modes))	; already tried and failed
	 (if (not (functionp mode))
	     (message "Ignoring unknown mode `%s'" mode)
	   (setq done t)
	   (set-auto-mode-0 mode keep-mode-if-same)))
    ;; If we didn't, look for an interpreter specified in the first line.
    ;; As a special case, allow for things like "#!/bin/env perl", which
    ;; finds the interpreter anywhere in $PATH.
    (and (not done)
	 (setq mode (save-excursion
		      (goto-char (point-min))
		      (if (looking-at auto-mode-interpreter-regexp)
			  (match-string 2))))
	 ;; Map interpreter name to a mode, signaling we're done at the
	 ;; same time.
	 (setq done (assoc-default
		     (file-name-nondirectory mode)
		     (mapcar (lambda (e)
                               (cons
                                (format "\\`%s\\'" (car e))
                                (cdr e)))
			     interpreter-mode-alist)
		     #'string-match-p))
	 ;; If we found an interpreter mode to use, invoke it now.
	 (set-auto-mode-0 done keep-mode-if-same))
    ;; Next try matching the buffer beginning against magic-mode-alist.
    (unless done
      (if (setq done (save-excursion
		       (goto-char (point-min))
		       (save-restriction
			 (narrow-to-region (point-min)
					   (min (point-max)
						(+ (point-min) magic-mode-regexp-match-limit)))
                         (assoc-default
                          nil magic-mode-alist
                          (lambda (re _dummy)
                            (cond
                             ((functionp re)
                              (funcall re))
                             ((stringp re)
                              (let ((case-fold-search nil))
                                (looking-at re)))
                             (t
                              (error
                               "Problem in magic-mode-alist with element %s"
                               re))))))))
	  (set-auto-mode-0 done keep-mode-if-same)))
    ;; Next compare the filename against the entries in auto-mode-alist.
    (unless done
      (setq done (set-auto-mode--apply-alist auto-mode-alist
                                             keep-mode-if-same nil)))
    ;; Next try matching the buffer beginning against magic-fallback-mode-alist.
    (unless done
      (if (setq done (save-excursion
		       (goto-char (point-min))
		       (save-restriction
			 (narrow-to-region (point-min)
					   (min (point-max)
						(+ (point-min) magic-mode-regexp-match-limit)))
			 (assoc-default nil magic-fallback-mode-alist
                                        (lambda (re _dummy)
                                          (cond
                                           ((functionp re)
                                            (funcall re))
                                           ((stringp re)
                                            (let ((case-fold-search nil))
                                              (looking-at re)))
                                           (t
                                            (error
                                             "Problem with magic-fallback-mode-alist element: %s"
                                             re))))))))
	  (set-auto-mode-0 done keep-mode-if-same)))
    (unless done
      (when (or (not keep-mode-if-same)
                (not (eq major-mode (default-value 'major-mode))))
        (set-buffer-major-mode (current-buffer))))))

(defvar-local set-auto-mode--last nil
  "Remember the mode we have set via `set-auto-mode-0'.")

(defcustom major-mode-remap-alist nil
  "Alist mapping file-specified mode to actual mode.
Every entry is of the form (MODE . FUNCTION) which means that in order
to activate the major mode MODE (specified via something like
`auto-mode-alist', file-local variables, ...) we should actually call
FUNCTION instead."
  :type '(alist (symbol) (function)))

;; When `keep-mode-if-same' is set, we are working on behalf of
;; set-visited-file-name.  In that case, if the major mode specified is the
;; same one we already have, don't actually reset it.  We don't want to lose
;; minor modes such as Font Lock.
(defun set-auto-mode-0 (mode &optional keep-mode-if-same)
  "Apply MODE and return it.
If optional arg KEEP-MODE-IF-SAME is non-nil, MODE is chased of
any aliases and compared to current major mode.  If they are the
same, do nothing and return nil."
  (unless (and keep-mode-if-same
	       (or (eq (indirect-function mode)
		       (indirect-function major-mode))
		   (and set-auto-mode--last
		        (eq mode (car set-auto-mode--last))
		        (eq major-mode (cdr set-auto-mode--last)))))
    (when mode
      (funcall (alist-get mode major-mode-remap-alist mode))
      (unless (eq mode major-mode)
        (setq set-auto-mode--last (cons mode major-mode)))
      mode)))

(defvar file-auto-mode-skip "^\\(#!\\|'\\\\\"\\)"
  "Regexp of lines to skip when looking for file-local settings.
If the first line matches this regular expression, then the -*-...-*- file-
local settings will be consulted on the second line instead of the first.")

(defun set-auto-mode-1 ()
  "Find the -*- spec in the buffer.
Call with point at the place to start searching from.
If one is found, set point to the beginning and return the position
of the end.  Otherwise, return nil; may change point.
The variable `inhibit-local-variables-regexps' can cause a -*- spec to
be ignored; but `enable-local-variables' and `local-enable-local-variables'
have no effect."
  (let (beg end)
    (and
     ;; Don't look for -*- if this file name matches any
     ;; of the regexps in inhibit-local-variables-regexps.
     (not (inhibit-local-variables-p))
     (search-forward "-*-" (line-end-position
                            ;; If the file begins with "#!"  (exec
                            ;; interpreter magic), look for mode frobs
                            ;; in the first two lines.  You cannot
                            ;; necessarily put them in the first line
                            ;; of such a file without screwing up the
                            ;; interpreter invocation.  The same holds
                            ;; for '\" in man pages (preprocessor
                            ;; magic for the `man' program).
                            (and (looking-at file-auto-mode-skip) 2))
                     t)
     (progn
       (skip-chars-forward " \t")
       (setq beg (point))
       (search-forward "-*-" (line-end-position) t))
     (progn
       (forward-char -3)
       (skip-chars-backward " \t")
       (setq end (point))
       (goto-char beg)
       end))))

;;; Handling file local variables

(defvar ignored-local-variables
  '(ignored-local-variables safe-local-variable-values
    file-local-variables-alist dir-local-variables-alist)
  "Variables to be ignored in a file's local variable spec.")
(put 'ignored-local-variables 'risky-local-variable t)

(defvar hack-local-variables-hook nil
  "Normal hook run after processing a file's local variables specs.
Major modes can use this to examine user-specified local variables
in order to initialize other data structure based on them.")

(defcustom safe-local-variable-values nil
  "List of variable-value pairs that are considered safe.
Each element is a cons cell (VAR . VAL), where VAR is a variable
symbol and VAL is a value that is considered safe.

Also see `ignored-local-variable-values'."
  :risky t
  :group 'find-file
  :type 'alist)

(defcustom ignored-local-variable-values nil
  "List of variable-value pairs that should always be ignored.
Each element is a cons cell (VAR . VAL), where VAR is a variable
symbol and VAL is its value; if VAR is set to VAL by a file-local
variables section, that setting should be ignored.

Also see `safe-local-variable-values'."
  :risky t
  :group 'find-file
  :type 'alist
  :version "28.1")

(defcustom safe-local-eval-forms
  ;; This should be here at least as long as Emacs supports write-file-hooks.
  '((add-hook 'write-file-hooks 'time-stamp)
    (add-hook 'write-file-functions 'time-stamp)
    (add-hook 'before-save-hook 'time-stamp nil t)
    (add-hook 'before-save-hook 'delete-trailing-whitespace nil t))
  "Expressions that are considered safe in an `eval:' local variable.
Add expressions to this list if you want Emacs to evaluate them, when
they appear in an `eval' local variable specification, without first
asking you for confirmation."
  :risky t
  :group 'find-file
  :version "24.1"			; added write-file-hooks
  :type '(repeat sexp))

;; Risky local variables:
(mapc (lambda (var) (put var 'risky-local-variable t))
      '(after-load-alist
	buffer-auto-save-file-name
	buffer-file-name
	buffer-file-truename
	buffer-undo-list
	debugger
	default-text-properties
	eval
	exec-directory
	exec-path
	file-name-handler-alist
	frame-title-format
	global-mode-string
	header-line-format
	icon-title-format
	inhibit-quit
	load-path
	max-lisp-eval-depth
	minor-mode-map-alist
	minor-mode-overriding-map-alist
	mode-line-format
	mode-name
	overriding-local-map
	overriding-terminal-local-map
	process-environment
	standard-input
	standard-output
	unread-command-events))

;; Safe local variables:
;;
;; For variables defined by major modes, the safety declarations can go into
;; the major mode's file, since that will be loaded before file variables are
;; processed.
;;
;; For variables defined by minor modes, put the safety declarations in the
;; file defining the minor mode after the defcustom/defvar using an autoload
;; cookie, e.g.:
;;
;;   ;;;###autoload(put 'variable 'safe-local-variable 'stringp)
;;
;; Otherwise, when Emacs visits a file specifying that local variable, the
;; minor mode file may not be loaded yet.
;;
;; For variables defined in the C source code the declaration should go here:

(dolist (pair
	 '((buffer-read-only        . booleanp)	;; C source code
	   (default-directory       . stringp)	;; C source code
	   (fill-column             . integerp)	;; C source code
	   (indent-tabs-mode        . booleanp)	;; C source code
	   (left-margin             . integerp)	;; C source code
	   (inhibit-compacting-font-caches . booleanp) ;; C source code
	   (no-update-autoloads     . booleanp)
	   (lexical-binding	 . booleanp)	  ;; C source code
	   (tab-width               . integerp)	  ;; C source code
	   (truncate-lines          . booleanp)	  ;; C source code
	   (word-wrap               . booleanp)	  ;; C source code
	   (bidi-display-reordering . booleanp))) ;; C source code
  (put (car pair) 'safe-local-variable (cdr pair)))

(put 'bidi-paragraph-direction 'safe-local-variable
     (lambda (v) (memq v '(nil right-to-left left-to-right))))

(put 'c-set-style 'safe-local-eval-function t)

(defvar-local file-local-variables-alist nil
  "Alist of file-local variable settings in the current buffer.
Each element in this list has the form (VAR . VALUE), where VAR
is a file-local variable (a symbol) and VALUE is the value
specified.  The actual value in the buffer may differ from VALUE,
if it is changed by the major or minor modes, or by the user.")
(put 'file-local-variables-alist 'permanent-local t)

(defvar-local dir-local-variables-alist nil
  "Alist of directory-local variable settings in the current buffer.
Each element in this list has the form (VAR . VALUE), where VAR
is a directory-local variable (a symbol) and VALUE is the value
specified in .dir-locals.el.  The actual value in the buffer
may differ from VALUE, if it is changed by the major or minor modes,
or by the user.")

(defvar before-hack-local-variables-hook nil
  "Normal hook run before setting file-local variables.
It is called after checking for unsafe/risky variables and
setting `file-local-variables-alist', and before applying the
variables stored in `file-local-variables-alist'.  A hook
function is allowed to change the contents of this alist.

This hook is called only if there is at least one file-local
variable to set.")

(defvar permanently-enabled-local-variables '(lexical-binding)
  "A list of file-local variables that are always enabled.
This overrides any `enable-local-variables' setting.")

(defcustom safe-local-variable-directories '()
  "A list of directories where local variables are always enabled.
Directory-local variables loaded from these directories, such as the
variables in .dir-locals.el, will be enabled even if they are risky.
The names of the directories in the list must be absolute, and must
end in a slash.  Remote directories can be included if the
variable `enable-remote-dir-locals' is non-nil."
  :version "30.1"
  :type '(repeat string)
  :risky t
  :group 'find-file)

(defun hack-local-variables-confirm (all-vars unsafe-vars risky-vars dir-name)
  "Get confirmation before setting up local variable values.
ALL-VARS is the list of all variables to be set up.
UNSAFE-VARS is the list of those that aren't marked as safe or risky.
RISKY-VARS is the list of those that are marked as risky.
If these settings come from directory-local variables, then
DIR-NAME is the name of the associated directory.  Otherwise it is nil."
  (unless noninteractive
    (let ((name (cond (dir-name)
		      (buffer-file-name
		       (file-name-nondirectory buffer-file-name))
		      ((concat "buffer " (buffer-name)))))
	  (offer-save (and (eq enable-local-variables t)
			   unsafe-vars))
	  (buf (get-buffer-create "*Local Variables*")))
      ;; Set up the contents of the *Local Variables* buffer.
      (with-current-buffer buf
	(erase-buffer)
	(cond
	 (unsafe-vars
	  (insert "The local variables list in " name
		  "\nor .dir-locals.el contains values that may not be safe (*)"
		  (if risky-vars
		      ", and variables that are risky (**)."
		    ".")))
	 (risky-vars
	  (insert "The local variables list in " name
		  "\ncontains variables that are risky (**)."))
	 (t
	  (insert "A local variables list is specified in " name ".")))
	(insert "\n\nDo you want to apply it?  You can type
y  -- to apply the local variables list.
n  -- to ignore the local variables list.")
	(if offer-save
	    (insert "
!  -- to apply the local variables list, and permanently mark these
      values (*) as safe (in the future, they will be set automatically.)
i  -- to ignore the local variables list, and permanently mark these
      values (*) as ignored"
                    (if dir-name "
+  -- to apply the local variables list, and trust all directory-local
      variables in this directory\n\n"
                      "\n\n"))
	  (insert "\n\n"))
	(dolist (elt all-vars)
	  (cond ((member elt unsafe-vars)
		 (insert "  * "))
		((member elt risky-vars)
		 (insert " ** "))
		(t
		 (insert "    ")))
	  (princ (car elt) buf)
	  (insert " : ")
	  ;; Make strings with embedded whitespace easier to read.
	  (let ((print-escape-newlines t))
	    (prin1 (cdr elt) buf))
	  (insert "\n"))
        (setq-local cursor-type nil)
	(set-buffer-modified-p nil)
	(goto-char (point-min)))

      ;; Display the buffer and read a choice.
      (save-window-excursion
	(pop-to-buffer buf '(display-buffer--maybe-at-bottom))
	(let* ((exit-chars '(?y ?n ?\s))
	       (prompt (format "Please type %s%s: "
			       (if offer-save
                                   (if dir-name
                                       "y, n, !, i, +"
                                     "y, n, !, i")
                                 "y or n")
			       (if (< (line-number-at-pos (point-max))
				      (window-body-height))
				   ""
				 ", or C-v/M-v to scroll")))
	       char)
	  (when offer-save
            (push ?i exit-chars)
            (push ?! exit-chars)
            (when dir-name
              (push ?+ exit-chars)))
	  (setq char (read-char-choice prompt exit-chars))
          (when (and offer-save dir-name (= char ?+))
            (customize-push-and-save 'safe-local-variable-directories
                                     (list dir-name)))
	  (when (and offer-save
                     (or (= char ?!) (= char ?i))
                     unsafe-vars)
	    (customize-push-and-save
             (if (= char ?!)
                 'safe-local-variable-values
               'ignored-local-variable-values)
             unsafe-vars))
	  (prog1 (memq char '(?! ?\s ?y ?+))
	    (quit-window t)))))))

(defconst hack-local-variable-regexp
  "[ \t]*\\([^][;\"'?()\\ \t\n]+\\)[ \t]*:[ \t]*")

(defun hack-local-variables-prop-line (&optional handle-mode)
  "Return local variables specified in the -*- line.
Usually returns an alist of elements (VAR . VAL), where VAR is a
variable and VAL is the specified value.  Ignores any
specification for `coding:', and sometimes for `mode' (which
should have already been handled by `set-auto-coding' and
`set-auto-mode', respectively).  Return nil if the -*- line is
malformed.

If HANDLE-MODE is nil, we return the alist of all the local
variables in the line except `coding' as described above.  If it
is neither nil nor t, we do the same, except that any settings of
`mode' and `coding' are ignored.  If HANDLE-MODE is t, we ignore
all settings in the line except for `mode', which \(if present) we
return as the symbol specifying the mode."
  (catch 'malformed-line
    (save-excursion
      (goto-char (point-min))
      (let ((end (set-auto-mode-1))
	    result)
	(cond ((not end)
	       nil)
	      ((looking-at "[ \t]*\\([^ \t\n\r:;]+\\)\\([ \t]*-\\*-\\)")
	       ;; Simple form: "-*- MODENAME -*-".
	       (if (eq handle-mode t)
		   (intern (concat (match-string 1) "-mode"))))
	      (t
	       ;; Hairy form: '-*-' [ <variable> ':' <value> ';' ]* '-*-'
	       ;; (last ";" is optional).
	       ;; If HANDLE-MODE is t, just check for `mode'.
	       ;; Otherwise, parse the -*- line into the RESULT alist.
	       (while (not (or (and (eq handle-mode t) result)
                               (>= (point) end)))
		 (unless (looking-at hack-local-variable-regexp)
		   (message "Malformed mode-line: %S in buffer %S"
                            (buffer-substring-no-properties (point) end) (buffer-name))
		   (throw 'malformed-line nil))
		 (goto-char (match-end 0))
		 ;; There used to be a downcase here,
		 ;; but the manual didn't say so,
		 ;; and people want to set var names that aren't all lc.
		 (let* ((key (intern (match-string 1)))
			(val (save-restriction
			       (narrow-to-region (point) end)
                               ;; As a defensive measure, we do not allow
                               ;; circular data in the file-local data.
			       (let ((read-circle nil))
				 (read (current-buffer)))))
			;; It is traditional to ignore
			;; case when checking for `mode' in set-auto-mode,
			;; so we must do that here as well.
			;; That is inconsistent, but we're stuck with it.
			;; The same can be said for `coding' in set-auto-coding.
			(keyname (downcase (symbol-name key))))
                   (cond
                    ((eq handle-mode t)
                     (and (equal keyname "mode")
                          (setq result
                                (intern (concat (downcase (symbol-name val))
                                                "-mode")))))
                    ((equal keyname "coding"))
                    (t
                     (when (or (not handle-mode)
                               (not (equal keyname "mode")))
                       (condition-case nil
                           (push (cons (cond ((eq key 'eval) 'eval)
                                             ;; Downcase "Mode:".
                                             ((equal keyname "mode") 'mode)
                                             (t (indirect-variable key)))
                                       val)
                                 result)
                         (error nil)))))
		   (skip-chars-forward " \t;")))
	       result))))))

(defun hack-local-variables-filter (variables dir-name)
  "Filter local variable settings, querying the user if necessary.
VARIABLES is the alist of variable-value settings.  This alist is
 filtered based on the values of `ignored-local-variables',
 `enable-local-eval', `enable-local-variables', and (if necessary)
 user interaction.  The results are added to
 `file-local-variables-alist', without applying them.
If these settings come from directory-local variables, then
DIR-NAME is the name of the associated directory.  Otherwise it is nil."
  ;; Find those variables that we may want to save to
  ;; `safe-local-variable-values'.
  (let (all-vars risky-vars unsafe-vars)
    (dolist (elt variables)
      (let ((var (car elt))
	    (val (cdr elt)))
	(cond ((memq var ignored-local-variables)
	       ;; Ignore any variable in `ignored-local-variables'.
	       nil)
              ;; Ignore variables with the specified values.
              ((member elt ignored-local-variable-values)
               nil)
	      ;; Obey `enable-local-eval'.
	      ((eq var 'eval)
	       (when enable-local-eval
		 (let ((safe (or (hack-one-local-variable-eval-safep val)
				 ;; In case previously marked safe (bug#5636).
				 (safe-local-variable-p var val))))
		   ;; If not safe and e-l-v = :safe, ignore totally.
		   (when (or safe (not (eq enable-local-variables :safe)))
		     (push elt all-vars)
		     (or (eq enable-local-eval t)
			 safe
			 (push elt unsafe-vars))))))
	      ;; Ignore duplicates (except `mode') in the present list.
	      ((and (assq var all-vars) (not (eq var 'mode))) nil)
	      ;; Accept known-safe variables.
	      ((or (memq var '(mode unibyte coding))
		   (safe-local-variable-p var val))
	       (push elt all-vars))
	      ;; The variable is either risky or unsafe:
	      ((not (eq enable-local-variables :safe))
	       (push elt all-vars)
	       (if (risky-local-variable-p var val)
		   (push elt risky-vars)
		 (push elt unsafe-vars))))))
    (and all-vars
	 ;; Query, unless all vars are safe or user wants no querying.
	 (or (and (eq enable-local-variables t)
		  (null unsafe-vars)
		  (null risky-vars))
	     (memq enable-local-variables '(:all :safe))
             (delq nil (mapcar (lambda (dir)
                                 (and dir-name dir
                                      (file-equal-p dir dir-name)))
                               safe-local-variable-directories))
	     (hack-local-variables-confirm all-vars unsafe-vars
					   risky-vars dir-name))
	 (dolist (elt all-vars)
	   (unless (memq (car elt) '(eval mode))
	     (unless dir-name
	       (setq dir-local-variables-alist
		     (assq-delete-all (car elt) dir-local-variables-alist)))
	     (setq file-local-variables-alist
		   (assq-delete-all (car elt) file-local-variables-alist)))
	   (push elt file-local-variables-alist)))))

;; TODO?  Warn once per file rather than once per session?
(defvar hack-local-variables--warned-lexical nil)

(defun hack-local-variables (&optional handle-mode inhibit-locals)
  "Parse and put into effect this buffer's local variables spec.
For buffers visiting files, also puts into effect directory-local
variables.

Uses `hack-local-variables-apply' to apply the variables.

If `enable-local-variables' or `local-enable-local-variables' is
nil, or INHIBIT-LOCALS is non-nil, this function disregards all
normal local variables.  If `inhibit-local-variables-regexps'
applies to the file in question, the file is not scanned for
local variables, but directory-local variables may still be
applied.

Variables present in `permanently-enabled-local-variables' will
still be evaluated, even if local variables are otherwise
inhibited.

If HANDLE-MODE is t, the function only checks whether a \"mode:\"
is specified, and returns the corresponding mode symbol, or nil.
In this case, try to ignore minor-modes, and return only a major-mode.
If HANDLE-MODE is nil, the function gathers all the specified local
variables.  If HANDLE-MODE is neither nil nor t, the function gathers
all the specified local variables, but ignores any settings of \"mode:\"."
  ;; We don't let inhibit-local-variables-p influence the value of
  ;; enable-local-variables, because then it would affect dir-local
  ;; variables.  We don't want to search eg tar files for file local
  ;; variable sections, but there is no reason dir-locals cannot apply
  ;; to them.  The real meaning of inhibit-local-variables-p is "do
  ;; not scan this file for local variables".
  (let ((enable-local-variables
	 (and (not inhibit-locals)
              local-enable-local-variables enable-local-variables)))
    (if (eq handle-mode t)
        ;; We're looking just for the major mode setting.
        (and enable-local-variables
             (not (inhibit-local-variables-p))
	     ;; If HANDLE-MODE is t, and the prop line specifies a
	     ;; mode, then we're done, and have no need to scan further.
             (or (hack-local-variables-prop-line t)
                 ;; Look for the mode elsewhere in the buffer.
                 (hack-local-variables--find-variables t)))
      ;; Normal handling of local variables.
      (setq file-local-variables-alist nil)
      (when (and (file-remote-p default-directory)
                 (fboundp 'hack-connection-local-variables)
                 (fboundp 'connection-local-criteria-for-default-directory))
        (with-demoted-errors "Connection-local variables error: %s"
	  ;; Note this is a no-op if enable-local-variables is nil.
	  (hack-connection-local-variables
           (connection-local-criteria-for-default-directory))))
      (with-demoted-errors "Directory-local variables error: %s"
	;; Note this is a no-op if enable-local-variables is nil.
	(hack-dir-local-variables))
      (let ((result (append (hack-local-variables--find-variables handle-mode)
                            (hack-local-variables-prop-line handle-mode))))
        (if (and enable-local-variables
                 (not (inhibit-local-variables-p)))
            (progn
	      ;; Set the variables.
	      (hack-local-variables-filter result nil)
	      (hack-local-variables-apply))
          ;; Handle `lexical-binding' and other special local
          ;; variables.
          (dolist (variable permanently-enabled-local-variables)
            (when-let ((elem (assq variable result)))
              (push elem file-local-variables-alist)))
          (hack-local-variables-apply))))))

(defun hack-local-variables--find-variables (&optional handle-mode)
  "Return all local variables in the current buffer.
If HANDLE-MODE is nil, we gather all the specified local
variables.  If HANDLE-MODE is neither nil nor t, we do the same,
except that any settings of `mode' are ignored.

If HANDLE-MODE is t, all we do is check whether a \"mode:\"
is specified, and return the corresponding mode symbol, or nil.
In this case, we try to ignore minor-modes, and return only a
major-mode."
  (let ((result nil))
    ;; Look for "Local variables:" line in last page.
    (save-excursion
      (goto-char (point-max))
      (search-backward "\n\^L" (max (- (point-max) 3000) (point-min))
		       'move)
      (when (let ((case-fold-search t))
	      (search-forward "Local Variables:" nil t))
        (skip-chars-forward " \t")
        ;; suffix is what comes after "local variables:" in its line.
        ;; prefix is what comes before "local variables:" in its line.
        (let ((suffix
	       (concat
	        (regexp-quote (buffer-substring (point)
					        (line-end-position)))
	        "$"))
	      (prefix
	       (concat "^" (regexp-quote
			    (buffer-substring (line-beginning-position)
					      (match-beginning 0))))))

	  (forward-line 1)
	  (let ((startpos (point))
	        endpos
                (selective-p (eq selective-display t))
	        (thisbuf (current-buffer)))
	    (save-excursion
	      (unless (let ((case-fold-search t))
		        (re-search-forward
		         (concat prefix "[ \t]*End:[ \t]*" suffix)
		         nil t))
	        ;; This used to be an error, but really all it means is
	        ;; that this may simply not be a local-variables section,
	        ;; so just ignore it.
	        (message "Local variables list is not properly terminated"))
	      (beginning-of-line)
	      (setq endpos (point)))

	    (with-temp-buffer
	      (insert-buffer-substring thisbuf startpos endpos)
	      (goto-char (point-min))
              (if selective-p
	          (subst-char-in-region (point) (point-max) ?\r ?\n))
	      (while (not (eobp))
	        ;; Discard the prefix.
	        (if (looking-at prefix)
		    (delete-region (point) (match-end 0))
		  (user-error "Local variables entry is missing the prefix"))
	        (end-of-line)
	        ;; Discard the suffix.
	        (if (looking-back suffix (line-beginning-position))
		    (delete-region (match-beginning 0) (point))
		  (user-error "Local variables entry is missing the suffix"))
	        (forward-line 1))
	      (goto-char (point-min))

	      (while (not (eobp))
	        ;; Find the variable name;
	        (unless (looking-at hack-local-variable-regexp)
                  (user-error "Malformed local variable line: %S"
                              (buffer-substring-no-properties
                               (point) (line-end-position))))
                (goto-char (match-end 1))
	        (let* ((str (match-string 1))
		       (var (intern str))
		       val val2)
		  (and (equal (downcase (symbol-name var)) "mode")
		       (setq var 'mode))
		  ;; Read the variable value.
		  (skip-chars-forward "^:")
		  (forward-char 1)
                  ;; As a defensive measure, we do not allow
                  ;; circular data in the file-local data.
		  (let ((read-circle nil))
		    (setq val (read (current-buffer))))
		  (if (eq handle-mode t)
		      (and (eq var 'mode)
			   ;; Specifying minor-modes via mode: is
			   ;; deprecated, but try to reject them anyway.
			   (not (string-match
			         "-minor\\'"
			         (setq val2 (downcase (symbol-name val)))))
                           ;; Allow several mode: elements.
                           (push (intern (concat val2 "-mode")) result))
		    (cond ((eq var 'coding))
			  ((eq var 'lexical-binding)
			   (unless hack-local-variables--warned-lexical
			     (setq hack-local-variables--warned-lexical t)
			     (display-warning
                              'files
                              (format-message
                               "%s: `lexical-binding' at end of file unreliable"
                               (file-name-nondirectory
                                ;; We are called from
                                ;; 'with-temp-buffer', so we need
                                ;; to use 'thisbuf's name in the
                                ;; warning message.
                                (or (buffer-file-name thisbuf) ""))))))
                          ((and (eq var 'mode) handle-mode))
			  (t
			   (ignore-errors
			     (push (cons (if (eq var 'eval)
					     'eval
					   (indirect-variable var))
				         val)
                                   result))))))
	        (forward-line 1)))))))
    (if (eq handle-mode t)
        ;; Return the final mode: setting that's defined.
        (car (seq-filter #'fboundp result))
      result)))

(defun hack-local-variables-apply ()
  "Apply the elements of `file-local-variables-alist'.
If there are any elements, runs `before-hack-local-variables-hook',
then calls `hack-one-local-variable' to apply the alist elements one by one.
Finishes by running `hack-local-variables-hook', regardless of whether
the alist is empty or not.

Note that this function ignores a `mode' entry if it specifies the same
major mode as the buffer already has."
  (when file-local-variables-alist
    ;; Any 'evals must run in the Right sequence.
    (setq file-local-variables-alist
	  (nreverse file-local-variables-alist))
    (run-hooks 'before-hack-local-variables-hook)
    (dolist (elt file-local-variables-alist)
      (hack-one-local-variable (car elt) (cdr elt))))
  (run-hooks 'hack-local-variables-hook))

(defun safe-local-variable-p (sym val)
  "Non-nil if SYM is safe as a file-local variable with value VAL.
It is safe if any of these conditions are met:

 * There is a matching entry (SYM . VAL) in the
   `safe-local-variable-values' user option.

 * The `safe-local-variable' property of SYM is a function that
   evaluates to a non-nil value with VAL as an argument."
  (or (member (cons sym val) safe-local-variable-values)
      (let ((safep (get sym 'safe-local-variable)))
        (and (functionp safep)
             ;; If the function signals an error, that means it
             ;; can't assure us that the value is safe.
             (with-demoted-errors "Local variable error: %S"
               (funcall safep val))))))

(defun risky-local-variable-p (sym &optional _ignored)
  "Non-nil if SYM could be dangerous as a file-local variable.
It is dangerous if either of these conditions are met:

 * Its `risky-local-variable' property is non-nil.

 * Its name ends with \"hook(s)\", \"function(s)\", \"form(s)\", \"map\",
   \"program\", \"command(s)\", \"predicate(s)\", \"frame-alist\",
   \"mode-alist\", \"font-lock-(syntactic-)keyword*\",
   \"map-alist\", or \"bindat-spec\"."
  ;; If this is an alias, check the base name.
  (condition-case nil
      (setq sym (indirect-variable sym))
    (error nil))
  (or (get sym 'risky-local-variable)
      (string-match "-hooks?$\\|-functions?$\\|-forms?$\\|-program$\\|\
-commands?$\\|-predicates?$\\|font-lock-keywords$\\|font-lock-keywords\
-[0-9]+$\\|font-lock-syntactic-keywords$\\|-frame-alist$\\|-mode-alist$\\|\
-map$\\|-map-alist$\\|-bindat-spec$" (symbol-name sym))))

(defun hack-one-local-variable-quotep (exp)
  (and (consp exp) (eq (car exp) 'quote) (consp (cdr exp))))

(define-obsolete-function-alias 'hack-one-local-variable-constantp
  #'macroexp-const-p "29.1")

(defun hack-one-local-variable-eval-safep (exp)
  "Return non-nil if it is safe to eval EXP when it is found in a file."
  (or (not (consp exp))
      ;; Detect certain `put' expressions.
      (and (eq (car exp) 'put)
	   (hack-one-local-variable-quotep (nth 1 exp))
	   (hack-one-local-variable-quotep (nth 2 exp))
	   (let ((prop (nth 1 (nth 2 exp)))
		 (val (nth 3 exp)))
	     (cond ((memq prop '(lisp-indent-hook
				 lisp-indent-function
				 scheme-indent-function))
		    ;; Allow only safe values (not functions).
		    (or (numberp val)
			(and (hack-one-local-variable-quotep val)
			     (eq (nth 1 val) 'defun))))
		   ((eq prop 'edebug-form-spec)
		    ;; Allow only indirect form specs.
		    ;; During bootstrapping, edebug-basic-spec might not be
		    ;; defined yet.
                    (and (fboundp 'edebug-basic-spec)
			 (hack-one-local-variable-quotep val)
                         (edebug-basic-spec (nth 1 val)))))))
      ;; Allow expressions that the user requested.
      (member exp safe-local-eval-forms)
      ;; Certain functions can be allowed with safe arguments
      ;; or can specify verification functions to try.
      (and (symbolp (car exp))
	   ;; Allow (minor)-modes calls with no arguments.
	   ;; This obsoletes the use of "mode:" for such things.  (Bug#8613)
	   (or (and (member (cdr exp) '(nil (1) (0) (-1)))
		    (string-match "-mode\\'" (symbol-name (car exp))))
	       (let ((prop (get (car exp) 'safe-local-eval-function)))
		 (cond ((eq prop t)
			(let ((ok t))
			  (dolist (arg (cdr exp))
			    (unless (macroexp-const-p arg)
			      (setq ok nil)))
			  ok))
		       ((functionp prop)
			(funcall prop exp))
		       ((listp prop)
			(let ((ok nil))
			  (dolist (function prop)
			    (if (funcall function exp)
				(setq ok t)))
			  ok))))))))

(defun hack-one-local-variable--obsolete (var)
  (let ((o (get var 'byte-obsolete-variable)))
    (when o
      (let ((instead (nth 0 o))
            (since (nth 2 o)))
        (message "%s is obsolete%s; %s"
                 var (if since (format " (since %s)" since))
                 (if (stringp instead)
                     (substitute-command-keys instead)
                   (format-message "use `%s' instead" instead)))))))

(defun hack-one-local-variable (var val)
  "Set local variable VAR with value VAL.
If VAR is `mode', call `VAL-mode' as a function unless it's
already the major mode."
  (pcase var
    ('mode
     (let ((mode (intern (concat (downcase (symbol-name val))
                                 "-mode"))))
       (unless (eq (indirect-function mode)
                   (indirect-function major-mode))
         (funcall mode))))
    ('eval
     (pcase val
       (`(add-hook ',hook . ,_) (hack-one-local-variable--obsolete hook)))
     (save-excursion (eval val t)))
    (_
     (hack-one-local-variable--obsolete var)
     ;; Make sure the string has no text properties.
     ;; Some text properties can get evaluated in various ways,
     ;; so it is risky to put them on with a local variable list.
     (if (stringp val)
         (set-text-properties 0 (length val) nil val))
     (set (make-local-variable var) val))))

;;; Handling directory-local variables, aka project settings.

(defvar dir-locals-class-alist '()
  "Alist mapping directory-local variable classes (symbols) to variable lists.")

(defvar dir-locals-directory-cache '()
  "List of cached directory roots for directory-local variable classes.
Each element in this list has the form (DIR CLASS MTIME).
DIR is the name of the directory.
CLASS is the name of a variable class (a symbol).
MTIME is the recorded modification time of the directory-local
variables file associated with this entry.  This time is a Lisp
timestamp (the same format as `current-time'), and is
used to test whether the cache entry is still valid.
Alternatively, MTIME can be nil, which means the entry is always
considered valid.")

(defsubst dir-locals-get-class-variables (class)
  "Return the variable list for CLASS."
  (cdr (assq class dir-locals-class-alist)))

(defun dir-locals-collect-mode-variables (mode-variables variables)
  "Collect directory-local variables from MODE-VARIABLES.
VARIABLES is the initial list of variables.
Returns the new list."
  (dolist (pair mode-variables variables)
    (let* ((variable (car pair))
	   (value (cdr pair))
	   (slot (assq variable variables)))
      ;; If variables are specified more than once, use only the last.  (Why?)
      ;; The pseudo-variables mode and eval are different (bug#3430).
      (if (and slot (not (memq variable '(mode eval))))
	  (setcdr slot value)
	;; Need a new cons in case we setcdr later.
	(push (cons variable value) variables)))))

(defun dir-locals-collect-variables (class-variables root variables
                                                     &optional predicate)
  "Collect entries from CLASS-VARIABLES into VARIABLES.
ROOT is the root directory of the project.
Return the new variables list.
If PREDICATE is given, it is used to test a symbol key in the alist
to see whether it should be considered."
  (let* ((file-name (or (buffer-file-name)
			;; Handle non-file buffers, too.
			(expand-file-name default-directory)))
	 (sub-file-name (if (and file-name
                                 (file-name-absolute-p file-name))
                            ;; FIXME: Why not use file-relative-name?
			    (substring file-name (length root)))))
    (condition-case err
        (dolist (entry class-variables variables)
          (let ((key (car entry)))
            (cond
             ((stringp key)
              ;; Don't include this in the previous condition, because we
              ;; want to filter all strings before the next condition.
              (when (and sub-file-name
                         (>= (length sub-file-name) (length key))
                         (string-prefix-p key sub-file-name))
                (setq variables (dir-locals-collect-variables
                                 (cdr entry) root variables predicate))))
             ((if predicate
                  (funcall predicate key)
                (or (not key)
                    (derived-mode-p key)))
              (let* ((alist (cdr entry))
                     (subdirs (assq 'subdirs alist)))
                (if (or (not subdirs)
                        (progn
                          (setq alist (remq subdirs alist))
                          (cdr-safe subdirs))
                        ;; TODO someone might want to extend this to allow
                        ;; integer values for subdir, where N means
                        ;; variables apply to this directory and N levels
                        ;; below it (0 == nil).
                        (equal root (expand-file-name default-directory)))
                    (setq variables (dir-locals-collect-mode-variables
                                     alist variables))))))))
      (error
       ;; The file's content might be invalid (e.g. have a merge conflict), but
       ;; that shouldn't prevent the user from opening the file.
       (message "%s error: %s" dir-locals-file (error-message-string err))
       nil))))

(defun dir-locals-set-directory-class (directory class &optional mtime)
  "Declare that the DIRECTORY root is an instance of CLASS.
DIRECTORY is the name of a directory, a string.
CLASS is the name of a project class, a symbol.
MTIME is either the modification time of the directory-local
variables file that defined this class, or nil.

When a file beneath DIRECTORY is visited, the mode-specific
variables from CLASS are applied to the buffer.  The variables
for a class are defined using `dir-locals-set-class-variables'."
  (setq directory (file-name-as-directory (expand-file-name directory)))
  (unless (assq class dir-locals-class-alist)
    (error "No such class `%s'" (symbol-name class)))
  (push (list directory class mtime) dir-locals-directory-cache))

(defun dir-locals-set-class-variables (class variables)
  "Map the type CLASS to a list of variable settings.
CLASS is the project class, a symbol.  VARIABLES is a list
that declares directory-local variables for the class.
An element in VARIABLES is either of the form:
    (MAJOR-MODE . ALIST)
or
    (DIRECTORY . LIST)

In the first form, MAJOR-MODE is a symbol, and ALIST is an alist
whose elements are of the form (VARIABLE . VALUE).

In the second form, DIRECTORY is a directory name (a string), and
LIST is a list of the form accepted by the function.

When a file is visited, the file's class is found.  A directory
may be assigned a class using `dir-locals-set-directory-class'.
Then variables are set in the file's buffer according to the
VARIABLES list of the class.  The list is processed in order.

* If the element is of the form (MAJOR-MODE . ALIST), and the
  buffer's major mode is derived from MAJOR-MODE (as determined
  by `derived-mode-p'), then all the variables in ALIST are
  applied.  A MAJOR-MODE of nil may be used to match any buffer.
  `make-local-variable' is called for each variable before it is
  set.

* If the element is of the form (DIRECTORY . LIST), and DIRECTORY
  is an initial substring of the file's directory, then LIST is
  applied by recursively following these rules."
  (setf (alist-get class dir-locals-class-alist) variables))

(defconst dir-locals-file ".dir-locals.el"
  "File that contains directory-local variables.
It has to be constant to enforce uniform values across different
environments and users.

A second dir-locals file can be used by a user to specify their
personal dir-local variables even if the current directory
already has a `dir-locals-file' that is shared with other
users (such as in a git repository).  The name of this second
file is derived by appending \"-2\" to the base name of
`dir-locals-file'.  With the default value of `dir-locals-file',
a \".dir-locals-2.el\" file in the same directory will override
the \".dir-locals.el\".

See Info node `(elisp)Directory Local Variables' for details.")

(defun dir-locals--all-files (directory)
  "Return a list of all readable dir-locals files in DIRECTORY.
The returned list is sorted by increasing priority.  That is,
values specified in the last file should take precedence over
those in the first."
  (when (file-readable-p directory)
    (let* ((file-1 (expand-file-name (if (eq system-type 'ms-dos)
                                        (dosified-file-name dir-locals-file)
                                      dir-locals-file)
                                    directory))
           (file-2 (when (string-match "\\.el\\'" file-1)
                     (replace-match "-2.el" t nil file-1)))
          (out nil))
      ;; The order here is important.
      (dolist (f (list file-2 file-1))
        (when (and f
                   (file-readable-p f)
                   ;; FIXME: Aren't file-regular-p and
                   ;; file-directory-p mutually exclusive?
                   (file-regular-p f)
                   (not (file-directory-p f)))
          (push f out)))
      out)))

(defun dir-locals-find-file (file)
  "Find the directory-local variables for FILE.
This searches upward in the directory tree from FILE.
It stops at the first directory that has been registered in
`dir-locals-directory-cache' or contains a `dir-locals-file'.
If it finds an entry in the cache, it checks that it is valid.
A cache entry with no modification time element (normally, one that
has been assigned directly using `dir-locals-set-directory-class', not
set from a file) is always valid.
A cache entry based on a `dir-locals-file' is valid if the modification
time stored in the cache matches the current file modification time.
If not, the cache entry is cleared so that the file will be re-read.

This function returns either:
  - nil (no directory local variables found),
  - the matching entry from `dir-locals-directory-cache' (a list),
  - or the full path to the directory (a string) containing at
    least one `dir-locals-file' in the case of no valid cache
    entry."
  (setq file (expand-file-name file))
  (let* ((locals-dir (locate-dominating-file (file-name-directory file)
                                             #'dir-locals--all-files))
         dir-elt)
    ;; `locate-dominating-file' may have abbreviated the name.
    (when locals-dir
      (setq locals-dir (expand-file-name locals-dir)))
    ;; Find the best cached value in `dir-locals-directory-cache'.
    (dolist (elt dir-locals-directory-cache)
      (when (and (string-prefix-p (car elt) file
                                  (memq system-type
                                        '(windows-nt cygwin ms-dos)))
                 (> (length (car elt)) (length (car dir-elt))))
        (setq dir-elt elt)))
    (if (and dir-elt
             (or (null locals-dir)
                 (<= (length locals-dir)
                     (length (car dir-elt)))))
        ;; Found a potential cache entry.  Check validity.
        ;; A cache entry with no MTIME is assumed to always be valid
        ;; (ie, set directly, not from a dir-locals file).
        ;; Note, we don't bother to check that there is a matching class
        ;; element in dir-locals-class-alist, since that's done by
        ;; dir-locals-set-directory-class.
        (if (or (null (nth 2 dir-elt))
                (let ((cached-files (dir-locals--all-files (car dir-elt))))
                  ;; The entry MTIME should match the most recent
                  ;; MTIME among matching files.
                  (and cached-files
		       (time-equal-p
			      (nth 2 dir-elt)
			      (let ((latest 0))
				(dolist (f cached-files latest)
				  (let ((f-time
					 (file-attribute-modification-time
					  (file-attributes f))))
				    (if (time-less-p latest f-time)
					(setq latest f-time)))))))))
            ;; This cache entry is OK.
            dir-elt
          ;; This cache entry is invalid; clear it.
          (setq dir-locals-directory-cache
                (delq dir-elt dir-locals-directory-cache))
          ;; Return the first existing dir-locals file.  Might be the same
          ;; as dir-elt's, might not (eg latter might have been deleted).
          locals-dir)
      ;; No cache entry.
      locals-dir)))

(declare-function map-merge-with "map" (type function &rest maps))
(declare-function map-merge "map" (type &rest maps))

(defun dir-locals--get-sort-score (node)
  "Return a number used for sorting the definitions of dir locals.
NODE is assumed to be a cons cell where the car is either a
string or a symbol representing a mode name.

If it is a mode then the depth of the mode (ie, how many parents
that mode has) will be returned.

If it is a string then the length of the string plus 1000 will be
returned.

Otherwise it returns -1.

That way the value can be used to sort the list such that deeper
modes will be after the other modes.  This will be followed by
directory entries in order of length.  If the entries are all
applied in order then that means the more specific modes will
  override the values specified by the earlier modes and directory
variables will override modes."
  (let ((key (car node)))
    (cond ((null key) -1)
          ((symbolp key)
           (let ((mode key)
                 (depth 0))
             (while (setq mode (get mode 'derived-mode-parent))
               (setq depth (1+ depth)))
             depth))
          ((stringp key)
           (+ 1000 (length key)))
          (t -2))))

(defun dir-locals--sort-variables (variables)
  "Sort VARIABLES so that applying them in order has the right effect.
The variables are compared by `dir-locals--get-sort-score'.
Directory entries are then recursively sorted using the same
criteria."
  (setq variables (sort variables
                        (lambda (a b)
                          (< (dir-locals--get-sort-score a)
                             (dir-locals--get-sort-score b)))))
  (dolist (n variables)
    (when (stringp (car n))
      (setcdr n (dir-locals--sort-variables (cdr n)))))

  variables)

(defun dir-locals-read-from-dir (dir)
  "Load all variables files in DIR and register a new class and instance.
DIR is the absolute name of a directory, which must contain at
least one dir-local file (which is a file holding variables to
apply).
Return the new class name, which is a symbol named DIR."
  (let* ((class-name (intern dir))
         (files (dir-locals--all-files dir))
	 ;; If there was a problem, use the values we could get but
	 ;; don't let the cache prevent future reads.
	 (latest 0) (success 0)
         (variables))
    (with-demoted-errors "Error reading dir-locals: %S"
      (dolist (file files)
	(let ((file-time (file-attribute-modification-time
			  (file-attributes (file-chase-links file)))))
	  (if (time-less-p latest file-time)
	    (setq latest file-time)))
        (with-temp-buffer
          (insert-file-contents file)
          (let ((newvars
                 (condition-case-unless-debug nil
                     ;; As a defensive measure, we do not allow
                     ;; circular data in the file/dir-local data.
                     (let ((read-circle nil))
                       (read (current-buffer)))
                   (end-of-file nil))))
            (unless (listp newvars)
              (message "Invalid data in %s: %s" file newvars)
              (setq newvars nil))
            (setq variables
                  ;; Try and avoid loading `map' since that also loads cl-lib
                  ;; which then might hamper bytecomp warnings (bug#30635).
                  (if (not (and newvars variables))
                      (or newvars variables)
                    (require 'map)
                    ;; We want to make the variable setting from
                    ;; newvars (the second .dir-locals file) take
                    ;; presedence over the old variables, but we also
                    ;; want to preserve all `eval' elements as is from
                    ;; both lists.
                    (map-merge-with
                     'list
                     (lambda (a b)
                       (let ((ag
                              (seq-group-by
                               (lambda (e) (eq (car e) 'eval)) a))
                             (bg
                              (seq-group-by
                               (lambda (e) (eq (car e) 'eval)) b)))
                         (append (map-merge 'list
                                            (assoc-default nil ag)
                                            (assoc-default nil bg))
                                 (assoc-default t ag)
                                 (assoc-default t bg))))
                     variables
                     newvars))))))
      (setq success latest))
    (setq variables (dir-locals--sort-variables variables))
    (dir-locals-set-class-variables class-name variables)
    (dir-locals-set-directory-class dir class-name success)
    class-name))

(define-obsolete-function-alias 'dir-locals-read-from-file
  'dir-locals-read-from-dir "25.1")

(defcustom enable-remote-dir-locals nil
  "Non-nil means dir-local variables will be applied to remote files."
  :version "24.3"
  :type 'boolean
  :group 'find-file)

(defvar hack-dir-local-variables--warned-coding nil)

(defun hack-dir-local--get-variables (predicate)
  "Read per-directory local variables for the current buffer.
Return a cons of the form (DIR . ALIST), where DIR is the
directory name (maybe nil) and ALIST is an alist of all variables
that might apply.  These will be filtered according to the
buffer's directory, but not according to its mode.
PREDICATE is passed to `dir-locals-collect-variables'."
  (when (and enable-local-variables
	     enable-dir-local-variables
	     (or enable-remote-dir-locals
		 (not (file-remote-p (or (buffer-file-name)
					 default-directory)))))
    ;; Find the variables file.
    (let ((dir-or-cache (dir-locals-find-file
                         (or (buffer-file-name) default-directory)))
	  (class nil)
	  (dir-name nil))
      (cond
       ((stringp dir-or-cache)
	(setq dir-name dir-or-cache
	      class (dir-locals-read-from-dir dir-or-cache)))
       ((consp dir-or-cache)
	(setq dir-name (nth 0 dir-or-cache))
	(setq class (nth 1 dir-or-cache))))
      (when class
        (cons dir-name
              (dir-locals-collect-variables
               (dir-locals-get-class-variables class)
               dir-name nil predicate))))))

(defun hack-dir-local-variables ()
  "Read per-directory local variables for the current buffer.
Store the directory-local variables in `dir-local-variables-alist'
and `file-local-variables-alist', without applying them.

This does nothing if either `enable-local-variables' or
`enable-dir-local-variables' are nil."
  (let* ((items (hack-dir-local--get-variables nil))
         (dir-name (car items))
         (variables (cdr items)))
    (when variables
      (dolist (elt variables)
        (if (eq (car elt) 'coding)
            (unless hack-dir-local-variables--warned-coding
              (setq hack-dir-local-variables--warned-coding t)
              (display-warning 'files
                               "Coding cannot be specified by dir-locals"))
          (unless (memq (car elt) '(eval mode))
            (setq dir-local-variables-alist
                  (assq-delete-all (car elt) dir-local-variables-alist)))
          (push elt dir-local-variables-alist)))
      (hack-local-variables-filter variables dir-name))))

(defun hack-dir-local-variables-non-file-buffer ()
  "Apply directory-local variables to a non-file buffer.
For non-file buffers, such as Dired buffers, directory-local
variables are looked for in `default-directory' and its parent
directories."
  (hack-dir-local-variables)
  (hack-local-variables-apply))


(defcustom change-major-mode-with-file-name t
  "Non-nil means \\[write-file] should set the major mode from the file name.
However, the mode will not be changed if
\(1) a local variables list or the `-*-' line specifies a major mode, or
\(2) the current major mode is a \"special\" mode,
    not suitable for ordinary files, or
\(3) the new file name does not particularly specify any mode."
  :type 'boolean
  :group 'editing-basics)

(defvar after-set-visited-file-name-hook nil
  "Normal hook run just after setting visited file name of current buffer.")

(defun set-visited-file-name (filename &optional no-query along-with-file)
  "Change name of file visited in current buffer to FILENAME.
This also renames the buffer to correspond to the new file.
The next time the buffer is saved it will go in the newly specified file.
FILENAME nil or an empty string means mark buffer as not visiting any file.
Remember to delete the initial contents of the minibuffer
if you wish to pass an empty string as the argument.

The optional second argument NO-QUERY, if non-nil, inhibits asking for
confirmation in the case where another buffer is already visiting FILENAME.

The optional third argument ALONG-WITH-FILE, if non-nil, means that
the old visited file has been renamed to the new name FILENAME."
  (interactive "FSet visited file name: ")
  (if (buffer-base-buffer)
      (error "An indirect buffer cannot visit a file"))
  (let (truename old-try-locals)
    (if filename
	(setq filename
	      (if (string-equal filename "")
		  nil
		(expand-file-name filename))))
    (if filename
	(progn
	  (setq truename (file-truename filename))
	  (if find-file-visit-truename
	      (setq filename truename))))
    (if filename
	(let ((new-name (file-name-nondirectory filename)))
	  (if (string= new-name "")
	      (error "Empty file name"))))
    (let ((buffer (and filename (find-buffer-visiting filename))))
      (and buffer (not (eq buffer (current-buffer)))
	   (not no-query)
	   (not (y-or-n-p (format "A buffer is visiting %s; proceed? "
				  filename)))
	   (user-error "Aborted")))
    (or (equal filename buffer-file-name)
	(progn
	  (and filename (lock-buffer filename))
	  (unlock-buffer)))
    (setq old-try-locals (not (inhibit-local-variables-p))
	  buffer-file-name filename)
    (if filename			; make buffer name reflect filename.
	(let ((new-name (file-name-nondirectory buffer-file-name)))
	  (setq default-directory (file-name-directory buffer-file-name))
	  ;; If new-name == old-name, renaming would add a spurious <2>
	  ;; and it's considered as a feature in rename-buffer.
	  (or (string= new-name (buffer-name))
	      (rename-buffer new-name t))))
    (setq buffer-backed-up nil)
    (or along-with-file
	(clear-visited-file-modtime))
    ;; Abbreviate the file names of the buffer.
    (if truename
	(progn
	  (setq buffer-file-truename (abbreviate-file-name truename))
	  (if find-file-visit-truename
	      (setq buffer-file-name truename))))
    (setq buffer-file-number
	  (if filename
	      (file-attribute-file-identifier (file-attributes buffer-file-name))
	    nil))
    ;; write-file-functions is normally used for things like ftp-find-file
    ;; that visit things that are not local files as if they were files.
    ;; Changing to visit an ordinary local file instead should flush the hook.
    (kill-local-variable 'write-file-functions)
    (kill-local-variable 'local-write-file-hooks)
    (kill-local-variable 'revert-buffer-function)
    (kill-local-variable 'backup-inhibited)
    ;; If buffer was read-only because of version control,
    ;; that reason is gone now, so make it writable.
    (if vc-mode
	(setq buffer-read-only nil))
    (kill-local-variable 'vc-mode)
    ;; Turn off backup files for certain file names.
    ;; Since this is a permanent local, the major mode won't eliminate it.
    (and buffer-file-name
	 backup-enable-predicate
	 (not (funcall backup-enable-predicate buffer-file-name))
         (setq-local backup-inhibited t))
    (let ((oauto buffer-auto-save-file-name))
      (cond ((null filename)
	     (setq buffer-auto-save-file-name nil))
	    ((not buffer-auto-save-file-name)
	     ;; If auto-save was not already on, turn it on if appropriate.
	     (and buffer-file-name auto-save-default (auto-save-mode t)))
	    (t
	     ;; If auto save is on, start using a new name. We
	     ;; deliberately don't rename or delete the old auto save
	     ;; for the old visited file name.  This is because
	     ;; perhaps the user wants to save the new state and then
	     ;; compare with the previous state from the auto save
	     ;; file.
	     (setq buffer-auto-save-file-name (make-auto-save-file-name))))
      ;; Rename the old auto save file if any.
      (and oauto buffer-auto-save-file-name
	   (file-exists-p oauto)
	   (rename-file oauto buffer-auto-save-file-name t)))
    (and buffer-file-name
	 (not along-with-file)
	 (set-buffer-modified-p t))
    ;; Update the major mode, if the file name determines it.
    (ignore-errors
      ;; Don't change the mode if it is special.
      (or (not change-major-mode-with-file-name)
	  (get major-mode 'mode-class)
	  ;; Don't change the mode if the local variable list specifies it.
	  ;; The file name can influence whether the local variables apply.
	  (and old-try-locals
	       ;; h-l-v also checks it, but might as well be explicit.
	       (not (inhibit-local-variables-p))
	       (hack-local-variables t))
	  ;; TODO consider making normal-mode handle this case.
	  (let ((old major-mode))
	    (set-auto-mode t)
	    (or (eq old major-mode)
		(hack-local-variables)))))
    (run-hooks 'after-set-visited-file-name-hook)))

(defun write-file (filename &optional confirm)
  "Write current buffer into file FILENAME.
This makes the buffer visit that file, and marks it as not modified.

Interactively, prompt for FILENAME.
If you specify just a directory name as FILENAME, that means to write
to a file in that directory.  In this case, the base name of the file
is the same as that of the file visited in the buffer, or the buffer
name sans leading directories, if any, if the buffer is not already
visiting a file.

You can also yank the file name into the minibuffer to edit it,
using \\<minibuffer-local-map>\\[next-history-element].

If optional second arg CONFIRM is non-nil, this function
asks for confirmation before overwriting an existing file.
Interactively, confirmation is required unless you supply a prefix argument."
  (interactive
   (list (if buffer-file-name
	     (read-file-name "Write file: "
			     nil nil nil nil)
	   (read-file-name "Write file: " default-directory
			   (expand-file-name
			    (file-name-nondirectory (buffer-name))
			    default-directory)
			   nil nil))
	 (not current-prefix-arg)))
  (let ((old-modes
         (and buffer-file-name
              ;; File may have gone away; ignore errors in that case.
              (ignore-errors (file-modes buffer-file-name)))))
    (or (null filename) (string-equal filename "")
        (progn
	  ;; If arg is a directory name,
	  ;; use the default file name, but in that directory.
	  (if (directory-name-p filename)
	      (setq filename (concat filename
				     (file-name-nondirectory
				      (or buffer-file-name (buffer-name))))))
	  (and confirm
	       (file-exists-p filename)
	       ;; NS does its own confirm dialog.
	       (not (and (eq (framep-on-display) 'ns)
		         (listp last-nonmenu-event)
		         use-dialog-box))
	       (or (y-or-n-p (format-message
                              "File `%s' exists; overwrite? " filename))
		   (user-error "Canceled")))
	  (set-visited-file-name filename (not confirm))))
    (set-buffer-modified-p t)
    ;; Make buffer writable if file is writable.
    (and buffer-file-name
         (file-writable-p buffer-file-name)
         (setq buffer-read-only nil))
    (save-buffer)
    ;; If the old file was executable, then make the new file
    ;; executable, too.
    (when (and old-modes
               (not (zerop (logand #o111 old-modes))))
      (set-file-modes buffer-file-name
                      (logior (logand #o111 old-modes)
                              (file-modes buffer-file-name))))
    ;; It's likely that the VC status at the new location is different from
    ;; the one at the old location.
    (vc-refresh-state)))

(defun rename-visited-file (new-location)
  "Rename the file visited by the current buffer to NEW-LOCATION.
This command also sets the visited file name.  If the buffer
isn't visiting any file, that's all it does.

Interactively, this prompts for NEW-LOCATION."
  (interactive
   (list (if buffer-file-name
             (read-file-name "Rename visited file to: ")
           (read-file-name "Set visited file name: "
                           default-directory
                           (expand-file-name
                            (file-name-nondirectory (buffer-name))
                            default-directory)))))
  ;; If the user has given a directory name, the file should be moved
  ;; there (under the same file name).
  (when (file-directory-p new-location)
    (unless buffer-file-name
      (user-error "Can't rename buffer to a directory file name"))
    (setq new-location (expand-file-name
                        (file-name-nondirectory buffer-file-name)
                        new-location)))
  (when (and buffer-file-name
             (file-exists-p buffer-file-name))
    (rename-file buffer-file-name new-location))
  (set-visited-file-name new-location nil t))


(defun file-extended-attributes (filename)
  "Return an alist of extended attributes of file FILENAME.

Extended attributes are platform-specific metadata about the file,
such as SELinux context, list of ACL entries, etc."
  `((acl . ,(file-acl filename))
    (selinux-context . ,(file-selinux-context filename))))

(defun set-file-extended-attributes (filename attributes)
  "Set extended attributes of file FILENAME to ATTRIBUTES.

ATTRIBUTES must be an alist of file attributes as returned by
`file-extended-attributes'.
Value is t if the function succeeds in setting the attributes."
  (let (result rv)
    (dolist (elt attributes)
      (let ((attr (car elt))
	    (val (cdr elt)))
	(cond ((eq attr 'acl)
               (setq rv (set-file-acl filename val)))
	      ((eq attr 'selinux-context)
               (setq rv (set-file-selinux-context filename val))))
        (setq result (or result rv))))

    result))

(defun backup-buffer ()
  "Make a backup of the disk file visited by the current buffer, if appropriate.
This is normally done before saving the buffer the first time.

A backup may be done by renaming or by copying; see documentation of
variable `make-backup-files'.  If it's done by renaming, then the file is
no longer accessible under its old name.

The value is non-nil after a backup was made by renaming.
It has the form (MODES EXTENDED-ATTRIBUTES BACKUPNAME).
MODES is the result of `file-modes' on the original
file; this means that the caller, after saving the buffer, should change
the modes of the new file to agree with the old modes.
EXTENDED-ATTRIBUTES is the result of `file-extended-attributes'
on the original file; this means that the caller, after saving
the buffer, should change the extended attributes of the new file
to agree with the old attributes.
BACKUPNAME is the backup file name, which is the old file renamed."
  (when (and make-backup-files (not backup-inhibited) (not buffer-backed-up))
    (let ((attributes (file-attributes buffer-file-name)))
      (when (and attributes (memq (aref (elt attributes 8) 0) '(?- ?l)))
	;; If specified name is a symbolic link, chase it to the target.
	;; This makes backups in the directory where the real file is.
	(let* ((real-file-name (file-chase-links buffer-file-name))
	       (backup-info (find-backup-file-name real-file-name)))
	  (when backup-info
	    (let* ((backupname (car backup-info))
		   (targets (cdr backup-info))
		   (old-versions
		    ;; If have old versions to maybe delete,
		    ;; ask the user to confirm now, before doing anything.
		    ;; But don't actually delete til later.
		    (and targets
			 (booleanp delete-old-versions)
			 (or delete-old-versions
			     (y-or-n-p
			      (format "Delete excess backup versions of %s? "
				      real-file-name)))
			 targets))
		   (modes (file-modes buffer-file-name))
		   (extended-attributes
		    (file-extended-attributes buffer-file-name))
		   (copy-when-priv-mismatch
		    backup-by-copying-when-privileged-mismatch)
		   (make-copy
		    (or file-precious-flag backup-by-copying
			;; Don't rename a suid or sgid file.
			(and modes (< 0 (logand modes #o6000)))
			(not (file-writable-p
			      (file-name-directory real-file-name)))
			(and backup-by-copying-when-linked
			     (< 1 (file-nlinks real-file-name)))
			(and (or backup-by-copying-when-mismatch
				 (and (integerp copy-when-priv-mismatch)
				      (let ((attr (file-attributes
						   real-file-name
						   'integer)))
                                        (or (<= (file-attribute-user-id attr)
                                                copy-when-priv-mismatch)
                                            (<= (file-attribute-group-id attr)
                                                copy-when-priv-mismatch)))))
			     (not (file-ownership-preserved-p real-file-name
							      t)))))
		   setmodes)
	      (condition-case ()
		  (progn
		    ;; Actually make the backup file.
		    (if make-copy
			(backup-buffer-copy real-file-name backupname
					    modes extended-attributes)
		      ;; rename-file should delete old backup.
		      (rename-file real-file-name backupname t)
		      (setq setmodes (list modes extended-attributes
					   backupname)))
		    (setq buffer-backed-up t)
		    ;; Now delete the old versions, if desired.
		    (dolist (old-version old-versions)
		      (delete-file old-version)))
		(file-error nil))
	      ;; If trouble writing the backup, write it in .emacs.d/%backup%.
	      (when (not buffer-backed-up)
		(setq backupname (locate-user-emacs-file "%backup%~"))
		(message "Cannot write backup file; backing up in %s"
			 backupname)
		(sleep-for 1)
		(backup-buffer-copy real-file-name backupname
				    modes extended-attributes)
		(setq buffer-backed-up t))
	      setmodes)))))))

(defun backup-buffer-copy (from-name to-name modes extended-attributes)
  ;; Create temp files with strict access rights.  It's easy to
  ;; loosen them later, whereas it's impossible to close the
  ;; time-window of loose permissions otherwise.
 (let (nofollow-flag)
  (with-file-modes ?\700
    (when (condition-case nil
	      ;; Try to overwrite old backup first.
	      (copy-file from-name to-name t t t)
	    (error t))
      (while (condition-case nil
		 (progn
		   (when (file-exists-p to-name)
		     (delete-file to-name))
		   (copy-file from-name to-name nil t t)
		   (setq nofollow-flag 'nofollow)
		   nil)
	       (file-already-exists t))
	;; The file was somehow created by someone else between
	;; `delete-file' and `copy-file', so let's try again.
	;; rms says "I think there is also a possible race
	;; condition for making backup files" (emacs-devel 20070821).
	nil)))
  ;; If set-file-extended-attributes fails, fall back on set-file-modes.
  (unless (and extended-attributes
	       (with-demoted-errors "Error setting attributes: %S"
		 (set-file-extended-attributes to-name extended-attributes)))
    (and modes
	 (set-file-modes to-name (logand modes #o1777) nofollow-flag)))))

(defvar file-name-version-regexp
  "\\(?:~\\|\\.~[-[:alnum:]:#@^._]+\\(?:~[[:digit:]]+\\)?~\\)"
  ;; The last ~[[:digit]]+ matches relative versions in git,
  ;; e.g. `foo.js.~HEAD~1~'.
  "Regular expression matching the backup/version part of a file name.
Used by `file-name-sans-versions'.")

(defun file-name-sans-versions (name &optional keep-backup-version)
  "Return file NAME sans backup versions or strings.
This is a separate procedure so your site-init or startup file can
redefine it.
If the optional argument KEEP-BACKUP-VERSION is non-nil,
we do not remove backup version numbers, only true file version numbers.
See `file-name-version-regexp' for what constitutes backup versions
and version strings."
  (let ((handler (find-file-name-handler name 'file-name-sans-versions)))
    (if handler
	(funcall handler 'file-name-sans-versions name keep-backup-version)
      (substring name 0
		 (unless keep-backup-version
                   (string-match (concat file-name-version-regexp "\\'")
                                 name))))))

(defun file-ownership-preserved-p (file &optional group)
  "Return t if deleting FILE and rewriting it would preserve the owner.
Return also t if FILE does not exist.  If GROUP is non-nil, check whether
the group would be preserved too."
  (let ((handler (find-file-name-handler file 'file-ownership-preserved-p)))
    (if handler
	(funcall handler 'file-ownership-preserved-p file group)
      (let ((attributes (file-attributes file 'integer)))
	;; Return t if the file doesn't exist, since it's true that no
	;; information would be lost by an (attempted) delete and create.
	(or (null attributes)
	    (and (or (= (file-attribute-user-id attributes) (user-uid))
		     ;; Files created on Windows by Administrator (RID=500)
		     ;; have the Administrators group (RID=544) recorded as
		     ;; their owner.  Rewriting them will still preserve the
		     ;; owner.
		     (and (eq system-type 'windows-nt)
			  (= (user-uid) 500)
			  (= (file-attribute-user-id attributes) 544)))
		 (or (not group)
		     ;; On BSD-derived systems files always inherit the parent
		     ;; directory's group, so skip the group-gid test.
		     (memq system-type '(berkeley-unix darwin gnu/kfreebsd))
		     (= (file-attribute-group-id attributes) (group-gid)))
		 (let* ((parent (or (file-name-directory file) "."))
			(parent-attributes (file-attributes parent 'integer)))
		   (and parent-attributes
			;; On some systems, a file created in a setuid directory
			;; inherits that directory's owner.
			(or
			 (= (file-attribute-user-id parent-attributes)
			    (user-uid))
			 (string-match
			  "^...[^sS]"
			  (file-attribute-modes parent-attributes)))
			;; On many systems, a file created in a setgid directory
			;; inherits that directory's group.  On some systems
			;; this happens even if the setgid bit is not set.
			(or (not group)
			    (= (file-attribute-group-id parent-attributes)
			       (file-attribute-group-id attributes)))))))))))

(defun file-name-sans-extension (filename)
  "Return FILENAME sans final \"extension\" and any backup version strings.
The extension, in a file name, is the part that begins with the last `.',
except that a leading `.' of the file name, if there is one, doesn't count.
Any extensions that indicate backup versions and version strings are
removed by calling `file-name-sans-versions', which see, before looking
for the \"real\" file extension."
  (save-match-data
    (let ((file (file-name-sans-versions (file-name-nondirectory filename)))
	  directory)
      (if (and (string-match "\\.[^.]*\\'" file)
	       (not (eq 0 (match-beginning 0))))
	  (if (setq directory (file-name-directory filename))
	      ;; Don't use expand-file-name here; if DIRECTORY is relative,
	      ;; we don't want to expand it.
	      (concat directory (substring file 0 (match-beginning 0)))
	    (substring file 0 (match-beginning 0)))
	filename))))

(defun file-name-extension (filename &optional period)
  "Return FILENAME's final \"extension\" sans any backup version strings.
The extension, in a file name, is the part that begins with the last `.',
except that a leading `.' of the file name, if there is one, doesn't count.
This function calls `file-name-sans-versions', which see, to remove from
the extension it returns any parts that indicate backup versions and
version strings.
Return nil for extensionless file names such as `foo'.
Return the empty string for file names such as `foo.' that end in a period.

By default, the returned value excludes the period that starts the
extension, but if the optional argument PERIOD is non-nil, the period
is included in the value, and in that case, if FILENAME has no
extension, the value is \"\"."
  (save-match-data
    (let ((file (file-name-sans-versions (file-name-nondirectory filename))))
      (if (and (string-match "\\.[^.]*\\'" file)
	       (not (eq 0 (match-beginning 0))))
          (substring file (+ (match-beginning 0) (if period 0 1)))
        (if period
            "")))))

(defun file-name-with-extension (filename extension)
  "Return FILENAME modified to have the specified EXTENSION.
The extension (in a file name) is the part that begins with the last \".\".
This function removes any existing extension from FILENAME, and then
appends EXTENSION to it.

EXTENSION may include the leading dot; if it doesn't, this function
will provide it.

It is an error if FILENAME or EXTENSION is empty, or if FILENAME
is in the form of a directory name according to `directory-name-p'.

See also `file-name-sans-extension'."
  (let ((extn (string-trim-left extension "[.]")))
    (cond ((string-empty-p filename)
           (error "Empty filename"))
          ((string-empty-p extn)
           (error "Malformed extension: %s" extension))
          ((directory-name-p filename)
           (error "Filename is a directory: %s" filename))
          (t
           (concat (file-name-sans-extension filename) "." extn)))))

(defun file-name-base (&optional filename)
  "Return the base name of the FILENAME: no directory, no extension."
  (declare (advertised-calling-convention (filename) "27.1"))
  (file-name-sans-extension
   (file-name-nondirectory (or filename (buffer-file-name)))))

(defun file-name-split (filename)
  "Return a list of all the components of FILENAME.
On most systems, this will be true:

  (equal (string-join (file-name-split filename) \"/\") filename)"
  (let ((components nil))
    ;; If this is a directory file name, then we have a null file name
    ;; at the end.
    (when (directory-name-p filename)
      (push "" components)
      (setq filename (directory-file-name filename)))
    ;; Loop, chopping off components.
    (while (length> filename 0)
      (push (file-name-nondirectory filename) components)
      (let ((dir (file-name-directory filename)))
        (setq filename (and dir (directory-file-name dir)))
        ;; If there's nothing left to peel off, we're at the root and
        ;; we can stop.
        (when (and dir (equal dir filename))
          (push (if (equal dir "") ""
                  ;; On Windows, the first component might be "c:" or
                  ;; the like.
                  (substring dir 0 -1))
                components)
          (setq filename nil))))
    components))

(defun file-name-parent-directory (filename)
  "Return the directory name of the parent directory of FILENAME.
If FILENAME is at the root of the filesystem, return nil.
If FILENAME is relative, it is interpreted to be relative
to `default-directory', and the result will also be relative."
  (let* ((expanded-filename (expand-file-name filename))
         (parent (file-name-directory (directory-file-name expanded-filename))))
    (cond
     ;; filename is at top-level, therefore no parent
     ((or (null parent)
          ;; `equal' is enough, we don't need to resolve symlinks here
          ;; with `file-equal-p', also for performance
          (equal parent expanded-filename))
      nil)
     ;; filename is relative, return relative parent
     ((not (file-name-absolute-p filename))
      (file-relative-name parent))
     (t
      parent))))

(defcustom make-backup-file-name-function
  #'make-backup-file-name--default-function
  "A function that `make-backup-file-name' uses to create backup file names.
The function receives a single argument, the original file name.

If you change this, you may need to change `backup-file-name-p' and
`file-name-sans-versions' too.

You could make this buffer-local to do something special for specific files.

For historical reasons, a value of nil means to use the default function.
This should not be relied upon.

See also `backup-directory-alist'."
  :version "24.4"     ; nil -> make-backup-file-name--default-function
  :group 'backup
  :type '(choice (const :tag "Deprecated way to get the default function" nil)
		 (function :tag "Function")))

(defcustom backup-directory-alist nil
  "Alist of file name patterns and backup directory names.
Each element looks like (REGEXP . DIRECTORY).  Backups of files with
names matching REGEXP will be made in DIRECTORY.  DIRECTORY may be
relative or absolute.  If it is absolute, so that all matching files
are backed up into the same directory, the file names in this
directory will be the full name of the file backed up with all
directory separators changed to `!' to prevent clashes.  This will not
work correctly if your filesystem truncates the resulting name.

For the common case of all backups going into one directory, the alist
should contain a single element pairing \".\" with the appropriate
directory name.

If this variable is nil, or it fails to match a file name, the backup
is made in the original file's directory.

On MS-DOS filesystems without long names this variable is always
ignored."
  :group 'backup
  :type '(repeat (cons (regexp :tag "Regexp matching filename")
		       (directory :tag "Backup directory name"))))

(defun normal-backup-enable-predicate (name)
  "Default `backup-enable-predicate' function.
Checks for files in `temporary-file-directory',
`small-temporary-file-directory', and \"/tmp\"."
  (let ((temporary-file-directory temporary-file-directory)
	caseless)
    ;; On MS-Windows, file-truename will convert short 8+3 aliases to
    ;; their long file-name equivalents, so compare-strings does TRT.
    (if (memq system-type '(ms-dos windows-nt))
	(setq temporary-file-directory (file-truename temporary-file-directory)
	      name (file-truename name)
	      caseless t))
    (not (or (let ((comp (compare-strings temporary-file-directory 0 nil
					  name 0 nil caseless)))
	       ;; Directory is under temporary-file-directory.
	       (and (not (eq comp t))
		    (< comp (- (length temporary-file-directory)))))
	     (let ((comp (compare-strings "/tmp" 0 nil
					  name 0 nil)))
	       ;; Directory is under /tmp.
	       (and (not (eq comp t))
		    (< comp (- (length "/tmp")))))
	     (if small-temporary-file-directory
		 (let ((comp (compare-strings small-temporary-file-directory
					      0 nil
					      name 0 nil caseless)))
		   ;; Directory is under small-temporary-file-directory.
		   (and (not (eq comp t))
			(< comp (- (length small-temporary-file-directory))))))))))

(defun make-backup-file-name (file)
  "Create the non-numeric backup file name for FILE.
This calls the function that `make-backup-file-name-function' specifies,
with a single argument FILE."
  (funcall (or make-backup-file-name-function
               #'make-backup-file-name--default-function)
           file))

(defun make-backup-file-name--default-function (file)
  "Default function for `make-backup-file-name'.
Normally this just returns FILE's name with `~' appended.
It searches for a match for FILE in `backup-directory-alist'.
If the directory for the backup doesn't exist, it is created."
  (if (and (eq system-type 'ms-dos)
           (not (msdos-long-file-names)))
      (let ((fn (file-name-nondirectory file)))
        (concat (file-name-directory file)
                (or (and (string-match "\\`[^.]+\\'" fn)
                         (concat (match-string 0 fn) ".~"))
                    (and (string-match "\\`[^.]+\\.\\(..?\\)?" fn)
                         (concat (match-string 0 fn) "~")))))
    (concat (make-backup-file-name-1 file) "~")))

(defun make-backup-file-name-1 (file)
  "Subroutine of `make-backup-file-name--default-function'.
The function `find-backup-file-name' also uses this."
  (let ((alist backup-directory-alist)
	elt backup-directory abs-backup-directory)
    (while alist
      (setq elt (pop alist))
      (if (string-match (car elt) file)
	  (setq backup-directory (cdr elt)
		alist nil)))
    ;; If backup-directory is relative, it should be relative to the
    ;; file's directory.  By expanding explicitly here, we avoid
    ;; depending on default-directory.
    (if backup-directory
	(setq abs-backup-directory
	      (expand-file-name backup-directory
				(file-name-directory file))))
    (if (and abs-backup-directory (not (file-exists-p abs-backup-directory)))
	(condition-case nil
	    (make-directory abs-backup-directory 'parents)
	  (file-error (setq backup-directory nil
			    abs-backup-directory nil))))
    (if (null backup-directory)
	file
      (if (file-name-absolute-p backup-directory)
	  (progn
	    (when (memq system-type '(windows-nt ms-dos cygwin))
	      ;; Normalize DOSish file names: downcase the drive
	      ;; letter, if any, and replace the leading "x:" with
	      ;; "/drive_x".
	      (or (file-name-absolute-p file)
		  (setq file (expand-file-name file))) ; make defaults explicit
              (cond
               ((file-remote-p file)
                ;; Remove the leading slash, if any, to prevent
                ;; convert-standard-filename from converting that to a
                ;; backslash.
                (and (memq (aref file 0) '(?/ ?\\))
                     (setq file (substring file 1)))
	        ;; Replace any invalid file-name characters, then
	        ;; prepend the leading slash back.
                (setq file (concat "/" (convert-standard-filename file))))
               (t
	        ;; Replace any invalid file-name characters.
	        (setq file (expand-file-name (convert-standard-filename file)))
	        (if (eq (aref file 1) ?:)
		    (setq file (concat "/"
				       "drive_"
				       (char-to-string (downcase (aref file 0)))
				       (if (eq (aref file 2) ?/)
					   ""
				         "/")
				       (substring file 2)))))))
	    ;; Make the name unique by substituting directory
	    ;; separators.  It may not really be worth bothering about
	    ;; doubling `!'s in the original name...
	    (expand-file-name
	     (subst-char-in-string
	      ?/ ?!
	      (string-replace "!" "!!" file))
	     backup-directory))
	(expand-file-name (file-name-nondirectory file)
			  (file-name-as-directory abs-backup-directory))))))

(defun backup-file-name-p (file)
  "Return non-nil if FILE is a backup file name (numeric or not).
This is a separate function so you can redefine it for customization.
You may need to redefine `file-name-sans-versions' as well."
    (string-match "~\\'" file))

(defvar backup-extract-version-start)

;; This is used in various files.
;; The usage of backup-extract-version-start is not very clean,
;; but I can't see a good alternative, so as of now I am leaving it alone.
(defun backup-extract-version (fn)
  "Given the name of a numeric backup file, FN, return the backup number.
Uses the free variable `backup-extract-version-start', whose value should be
the index in the name where the version number begins."
  (if (and (string-match "[0-9]+~/?$" fn backup-extract-version-start)
	   (= (match-beginning 0) backup-extract-version-start))
      (string-to-number (substring fn backup-extract-version-start -1))
      0))

(defun find-backup-file-name (fn)
  "Find a file name for a backup file FN, and suggestions for deletions.
Value is a list whose car is the name for the backup file
and whose cdr is a list of old versions to consider deleting now.
If the value is nil, don't make a backup.
Uses `backup-directory-alist' in the same way as
`make-backup-file-name--default-function' does."
  (let ((handler (find-file-name-handler fn 'find-backup-file-name)))
    ;; Run a handler for this function so that ange-ftp can refuse to do it.
    (if handler
	(funcall handler 'find-backup-file-name fn)
      (if (or (eq version-control 'never)
	      ;; We don't support numbered backups on plain MS-DOS
	      ;; when long file names are unavailable.
	      (and (eq system-type 'ms-dos)
		   (not (msdos-long-file-names))))
	  (list (make-backup-file-name fn))
	(let* ((basic-name (make-backup-file-name-1 fn))
	       (base-versions (concat (file-name-nondirectory basic-name)
				      ".~"))
	       (backup-extract-version-start (length base-versions))
	       (high-water-mark 0)
	       (number-to-delete 0)
	       possibilities deserve-versions-p versions)
	  (condition-case ()
	      (setq possibilities (file-name-all-completions
				   base-versions
				   (file-name-directory basic-name))
		    versions (sort (mapcar #'backup-extract-version
					   possibilities)
				   #'<)
		    high-water-mark (apply 'max 0 versions)
		    deserve-versions-p (or version-control
					   (> high-water-mark 0))
		    number-to-delete (- (length versions)
					kept-old-versions
					kept-new-versions
					-1))
	    (file-error (setq possibilities nil)))
	  (if (not deserve-versions-p)
	      (list (make-backup-file-name fn))
	    (cons (format "%s.~%d~" basic-name (1+ high-water-mark))
		  (if (and (> number-to-delete 0)
			   ;; Delete nothing if kept-new-versions and
			   ;; kept-old-versions combine to an outlandish value.
			   (>= (+ kept-new-versions kept-old-versions -1) 0))
		      (mapcar (lambda (n)
				(format "%s.~%d~" basic-name n))
			      (let ((v (nthcdr kept-old-versions versions)))
				(rplacd (nthcdr (1- number-to-delete) v) ())
				v))))))))))

(defun file-nlinks (filename)
  "Return number of names file FILENAME has."
  (car (cdr (file-attributes filename))))

(defun file-relative-name (filename &optional directory)
  "Convert FILENAME to be relative to DIRECTORY (default: `default-directory').
This function returns a relative file name that is equivalent to FILENAME
when used with that default directory as the default.
If FILENAME is a relative file name, it will be interpreted as existing in
`default-directory'.
If FILENAME and DIRECTORY lie on different machines or on different drives
on a DOS/Windows machine, it returns FILENAME in expanded form."
  (save-match-data
    (setq directory
	  (file-name-as-directory (expand-file-name (or directory
							default-directory))))
    (setq filename (expand-file-name filename))
    (let ((fremote (file-remote-p filename))
	  (dremote (file-remote-p directory))
	  (fold-case (or (file-name-case-insensitive-p filename)
			 ;; During bootstrap, it can happen that
                         ;; `read-file-name-completion-ignore-case' is
                         ;; not defined yet.
                         ;; FIXME: `read-file-name-completion-ignore-case' is
                         ;; a user-config which we shouldn't trust to reflect
                         ;; the actual file system's semantics.
			 (and (boundp 'read-file-name-completion-ignore-case)
			      read-file-name-completion-ignore-case))))
      (if ;; Conditions for separate trees
	  (or
	   ;; Test for different filesystems on DOS/Windows
	   (and
	    ;; Should `cygwin' really be included here?  --stef
	    (memq system-type '(ms-dos cygwin windows-nt))
	    (or
	     ;; Test for different drive letters
	     (not (eq t (compare-strings filename 0 2 directory 0 2 fold-case)))
	     ;; Test for UNCs on different servers
	     (not (string-equal-ignore-case
		   (if (string-match "\\`//\\([^:/]+\\)/" filename)
		       (match-string 1 filename)
		     ;; Windows file names cannot have ? in
		     ;; them, so use that to detect when
		     ;; neither FILENAME nor DIRECTORY is a
		     ;; UNC.
		     "?")
		   (if (string-match "\\`//\\([^:/]+\\)/" directory)
		       (match-string 1 directory)
		     "?")))))
	   ;; Test for different remote file system identification
	   (not (equal fremote dremote)))
	  filename
        (let ((ancestor ".")
	      (filename-dir (file-name-as-directory filename)))
          (while (not
		  (or (string-prefix-p directory filename-dir fold-case)
		      (string-prefix-p directory filename fold-case)))
            (setq directory (file-name-directory (substring directory 0 -1))
		  ancestor (if (equal ancestor ".")
			       ".."
			     (concat "../" ancestor))))
          ;; Now ancestor is empty, or .., or ../.., etc.
          (if (string-prefix-p directory filename fold-case)
	      ;; We matched within FILENAME's directory part.
	      ;; Add the rest of FILENAME onto ANCESTOR.
	      (let ((rest (substring filename (length directory))))
		(if (and (equal ancestor ".") (not (equal rest "")))
		    ;; But don't bother with ANCESTOR if it would give us `./'.
		    rest
		  (concat (file-name-as-directory ancestor) rest)))
            ;; We matched FILENAME's directory equivalent.
            ancestor))))))

(defun save-buffer (&optional arg)
  "Save current buffer in visited file if modified.
Variations are described below.

By default, makes the previous version into a backup file
 if previously requested or if this is the first save.
Prefixed with one \\[universal-argument], marks this version
 to become a backup when the next save is done.
Prefixed with two \\[universal-argument]'s,
 makes the previous version into a backup file.
Prefixed with three \\[universal-argument]'s, marks this version
 to become a backup when the next save is done,
 and makes the previous version into a backup file.

With a numeric prefix argument of 0, never make the previous version
into a backup file.

Note that the various variables that control backups, such
as `version-control', `backup-enable-predicate', `vc-make-backup-files',
and `backup-inhibited', to name just the more popular ones, still
control whether a backup will actually be produced, even when you
invoke this command prefixed with two or three \\[universal-argument]'s.

If a file's name is FOO, the names of its numbered backup versions are
 FOO.~i~ for various integers i.  A non-numbered backup file is called FOO~.
Numeric backups (rather than FOO~) will be made if value of
 `version-control' is not the atom `never' and either there are already
 numeric versions of the file being backed up, or `version-control' is
 non-nil.
We don't want excessive versions piling up, so there are variables
 `kept-old-versions', which tells Emacs how many oldest versions to keep,
 and `kept-new-versions', which tells how many newest versions to keep.
 Defaults are 2 old versions and 2 new.
`dired-kept-versions' controls dired's clean-directory (.) command.
If `delete-old-versions' is nil, system will query user
 before trimming versions.  Otherwise it does it silently.

If `vc-make-backup-files' is nil, which is the default,
 no backup files are made for files managed by version control.
 (This is because the version control system itself records previous versions.)

See the subroutine `basic-save-buffer' for more information."
  (interactive "p")
  (let ((modp (buffer-modified-p))
	(make-backup-files (or (and make-backup-files (not (eq arg 0)))
			       (memq arg '(16 64)))))
    (and modp (memq arg '(16 64)) (setq buffer-backed-up nil))
    ;; We used to display the message below only for files > 50KB, but
    ;; then Rmail-mbox never displays it due to buffer swapping.  If
    ;; the test is ever re-introduced, be sure to handle saving of
    ;; Rmail files.
    (if (and modp
             (buffer-file-name)
             (not noninteractive)
             (not save-silently))
	(message "Saving file %s..." (buffer-file-name)))
    (basic-save-buffer (called-interactively-p 'any))
    (and modp (memq arg '(4 64)) (setq buffer-backed-up nil))))

(defun delete-auto-save-file-if-necessary (&optional force)
  "Delete auto-save file for current buffer if `delete-auto-save-files' is t.
Normally delete only if the file was written by this Emacs since
the last real save, but optional arg FORCE non-nil means delete anyway."
  (and buffer-auto-save-file-name delete-auto-save-files
       (not (string= buffer-file-name buffer-auto-save-file-name))
       (or force (recent-auto-save-p))
       (progn
	 (condition-case ()
	     (delete-file buffer-auto-save-file-name)
	   (file-error nil))
	 (set-buffer-auto-saved))))

(defvar auto-save-hook nil
  "Normal hook run just before auto-saving.")

(defcustom before-save-hook nil
  "Normal hook that is run before a buffer is saved to its file.
Used only by `save-buffer'."
  :options '(copyright-update time-stamp)
  :type 'hook
  :group 'files)

(defcustom after-save-hook nil
  "Normal hook that is run after a buffer is saved to its file.
Used only by `save-buffer'."
  :options '(executable-make-buffer-file-executable-if-script-p)
  :type 'hook
  :group 'files)

(defcustom copy-directory-create-symlink nil
  "This option influences the handling of symbolic links in `copy-directory'.
If non-nil, `copy-directory' will create a symbolic link if the
source directory is a symbolic link.  If nil, it'll follow the
symbolic link and copy the contents instead."
  :type 'boolean
  :version "28.1"
  :group 'files)

(defcustom file-preserve-symlinks-on-save nil
  "If non-nil, saving a buffer visited via a symlink won't overwrite the symlink.
This is only relevant if `file-precious-flag' is non-nil -- if
this is nil, Emacs will preserve the symlinks anyway."
  :type 'boolean
  :version "28.1"
  :group 'files)

(defvar-local save-buffer-coding-system nil
  "If non-nil, use this coding system for saving the buffer.
More precisely, use this coding system in place of the
value of `buffer-file-coding-system', when saving the buffer.
Calling `write-region' for any purpose other than saving the buffer
will still use `buffer-file-coding-system'; this variable has no effect
in such cases.")

(put 'save-buffer-coding-system 'permanent-local t)

(defun basic-save-buffer (&optional called-interactively)
  "Save the current buffer in its visited file, if it has been modified.

The hooks `write-contents-functions', `local-write-file-hooks'
and `write-file-functions' get a chance to do the job of saving;
if they do not, then the buffer is saved in the visited file in
the usual way.

Before and after saving the buffer, this function runs
`before-save-hook' and `after-save-hook', respectively."
  (interactive '(called-interactively))
  (save-current-buffer
    ;; In an indirect buffer, save its base buffer instead.
    (if (buffer-base-buffer)
	(set-buffer (buffer-base-buffer)))
    (if (or (buffer-modified-p)
	    ;; Handle the case when no modification has been made but
	    ;; the file disappeared since visited.
	    (and buffer-file-name
		 (not (file-exists-p buffer-file-name))))
	(let ((recent-save (recent-auto-save-p))
	      setmodes)
	  (or (null buffer-file-name)
              (verify-visited-file-modtime (current-buffer))
	      (not (file-exists-p buffer-file-name))
	      (yes-or-no-p
	       (format
		"%s has changed since visited or saved.  Save anyway? "
		(file-name-nondirectory buffer-file-name)))
	      (user-error "Save not confirmed"))
	  (save-restriction
	    (widen)
	    (save-excursion
	      (and (> (point-max) (point-min))
		   (not find-file-literally)
                   (null buffer-read-only)
		   (/= (char-after (1- (point-max))) ?\n)
		   (not (and (eq selective-display t)
			     (= (char-after (1- (point-max))) ?\r)))
		   (or (eq require-final-newline t)
		       (eq require-final-newline 'visit-save)
		       (and require-final-newline
			    (y-or-n-p
			     (format "Buffer %s does not end in newline.  Add one? "
				     (buffer-name)))))
		   (save-excursion
		     (goto-char (point-max))
		     (insert ?\n))))
	    ;; Don't let errors prevent saving the buffer.
	    (with-demoted-errors "Before-save hook error: %S"
	      (run-hooks 'before-save-hook))
            ;; Give `write-contents-functions' a chance to
            ;; short-circuit the whole process.
	    (unless (run-hook-with-args-until-success 'write-contents-functions)
              ;; If buffer has no file name, ask user for one.
              (or buffer-file-name
                  (let ((filename
                         (expand-file-name
                          (read-file-name "File to save in: "
                                          nil (expand-file-name (buffer-name))))))
                    (if (file-exists-p filename)
                        (if (file-directory-p filename)
                            ;; Signal an error if the user specified the name of an
                            ;; existing directory.
                            (error "%s is a directory" filename)
                          (unless (y-or-n-p (format-message
                                             "File `%s' exists; overwrite? "
                                             filename))
                            (error "Canceled"))))
                    (set-visited-file-name filename)))
              ;; Support VC version backups.
	      (vc-before-save)
	      (or (run-hook-with-args-until-success 'local-write-file-hooks)
	          (run-hook-with-args-until-success 'write-file-functions)
	          ;; If a hook returned t, file is already "written".
	          ;; Otherwise, write it the usual way now.
	          (let ((dir (file-name-directory
			      (expand-file-name buffer-file-name))))
		    (unless (file-exists-p dir)
		      (if (y-or-n-p
		           (format-message
                            "Directory `%s' does not exist; create? " dir))
		          (make-directory dir t)
		        (error "Canceled")))
		    (setq setmodes (basic-save-buffer-1)))))
	    ;; Now we have saved the current buffer.  Let's make sure
	    ;; that buffer-file-coding-system is fixed to what
	    ;; actually used for saving by binding it locally.
            (when buffer-file-name
	      (if save-buffer-coding-system
		  (setq save-buffer-coding-system last-coding-system-used)
	        (setq buffer-file-coding-system last-coding-system-used))
	      (setq buffer-file-number
		    (file-attribute-file-identifier
                     (file-attributes buffer-file-name)))
	      (if setmodes
		  (condition-case ()
		      (progn
		        (unless
			    (with-demoted-errors "Error setting file modes: %S"
			        (set-file-modes buffer-file-name (car setmodes)))
			  (set-file-extended-attributes buffer-file-name
						        (nth 1 setmodes))))
		    (error nil)))
              ;; Support VC `implicit' locking.
	      (vc-after-save))
            ;; If the auto-save file was recent before this command,
	    ;; delete it now.
	    (delete-auto-save-file-if-necessary recent-save))
	  (run-hooks 'after-save-hook))
      (or noninteractive
          (not called-interactively)
          (files--message "(No changes need to be saved)")))))

;; This does the "real job" of writing a buffer into its visited file
;; and making a backup file.  This is what is normally done
;; but inhibited if one of write-file-functions returns non-nil.
;; It returns a value (MODES EXTENDED-ATTRIBUTES BACKUPNAME), like
;; backup-buffer.
(defun basic-save-buffer-1 ()
  (prog1
      (if save-buffer-coding-system
	  (let ((coding-system-for-write save-buffer-coding-system))
	    (basic-save-buffer-2))
	(basic-save-buffer-2))
    (if buffer-file-coding-system-explicit
	(setcar buffer-file-coding-system-explicit last-coding-system-used))))

;; This returns a value (MODES EXTENDED-ATTRIBUTES BACKUPNAME), like
;; backup-buffer.
(defun basic-save-buffer-2 ()
  (let (tempsetmodes setmodes)
    (if (not (file-writable-p buffer-file-name))
	(let ((dir (file-name-directory buffer-file-name)))
	  (if (not (file-directory-p dir))
	      (if (file-exists-p dir)
		  (error "%s is not a directory" dir)
                (error "%s: No such directory" dir))
	    (if (not (file-exists-p buffer-file-name))
		(error "Directory %s write-protected" dir)
	      (if (yes-or-no-p
		   (format
		    "File %s is write-protected; try to save anyway? "
		    (file-name-nondirectory
		     buffer-file-name)))
		  (setq tempsetmodes t)
		(error "Attempt to save to a file that you aren't allowed to write"))))))
    (with-demoted-errors
        "Backing up buffer: %s"
      (or buffer-backed-up
	  (setq setmodes (backup-buffer))))
    (let* ((dir (file-name-directory buffer-file-name))
           (dir-writable (file-writable-p dir)))
      (if (or (and file-precious-flag dir-writable)
              (and break-hardlink-on-save
                   (file-exists-p buffer-file-name)
                   (> (file-nlinks buffer-file-name) 1)
                   (or dir-writable
                       (error (concat "Directory %s write-protected; "
                                      "cannot break hardlink when saving")
                              dir))))
	  ;; Write temp name, then rename it.
	  ;; This requires write access to the containing dir,
	  ;; which is why we don't try it if we don't have that access.
	  (let ((realname buffer-file-name)
		tempname
		(old-modtime (visited-file-modtime)))
	    ;; Create temp files with strict access rights.  It's easy to
	    ;; loosen them later, whereas it's impossible to close the
	    ;; time-window of loose permissions otherwise.
	    (condition-case err
		(progn
		  (clear-visited-file-modtime)
		  ;; Call write-region in the appropriate way
		  ;; for saving the buffer.
		  (setq tempname
			(make-temp-file
			 (expand-file-name "tmp" dir)))
		  ;; Pass in nil&nil rather than point-min&max
		  ;; cause we're saving the whole buffer.
		  ;; write-region-annotate-functions may use it.
		  (write-region nil nil tempname nil realname
				buffer-file-truename)
		  (when save-silently (message nil)))
	      ;; If we failed, restore the buffer's modtime.
	      (error (set-visited-file-modtime old-modtime)
		     (signal (car err) (cdr err))))
	    ;; Since we have created an entirely new file,
	    ;; make sure it gets the right permission bits set.
	    (setq setmodes
                  (or setmodes
                      (list (or (file-modes buffer-file-name)
				(logand ?\666 (default-file-modes)))
                            (with-demoted-errors
                                "Error getting extended attributes: %s"
			      (file-extended-attributes buffer-file-name))
			    buffer-file-name)))
	    ;; We succeeded in writing the temp file,
	    ;; so rename it.
	    (rename-file tempname
                         (if (and file-preserve-symlinks-on-save
                                  (file-symlink-p buffer-file-name))
                             ;; Write to the file that the symlink
                             ;; points to.
                             (file-chase-links buffer-file-name)
                           buffer-file-name)
                         t))
	;; If file not writable, see if we can make it writable
	;; temporarily while we write it (its original modes will be
	;; restored in 'basic-save-buffer' or, in case of an error, in
	;; the `unwind-protect' below).  But no need to do so if we
	;; have just backed it up (setmodes is set) because that says
	;; we're superseding.
	(cond ((and tempsetmodes (not setmodes))
	       ;; Change the mode back, after writing.
	       (setq setmodes
                     (list (file-modes buffer-file-name)
                           (with-demoted-errors
                               "Error getting extended attributes: %s"
			     (file-extended-attributes buffer-file-name))
			   buffer-file-name))
	       ;; If set-file-extended-attributes fails to make the
	       ;; file writable, fall back on set-file-modes.  Calling
	       ;; set-file-extended-attributes here may or may not be
	       ;; actually necessary.  However, since its exact
	       ;; behavior is highly port-specific, since calling it
	       ;; does not do any harm, and since the call has a long
	       ;; history, we decided to leave it in (bug#66546).
	       (with-demoted-errors "Error setting attributes: %s"
		 (set-file-extended-attributes buffer-file-name
					       (nth 1 setmodes)))
	       (unless (file-writable-p buffer-file-name)
		 (set-file-modes buffer-file-name
				 (logior (car setmodes) 128)))))
	(let (success)
	  (unwind-protect
	      (progn
                ;; Pass in nil&nil rather than point-min&max to indicate
                ;; we're saving the buffer rather than just a region.
                ;; write-region-annotate-functions may make use of it.
                (write-region nil nil
                              buffer-file-name nil t buffer-file-truename)
                (when save-silently (message nil))
		(setq success t))
            (cond
             ;; If we get an error writing the file, and there is no
             ;; backup file, then we (most likely) made that file
             ;; writable above.  Attempt to undo the write-access.
             ((and setmodes (not success)
                   (equal (nth 2 setmodes) buffer-file-name))
	      (with-demoted-errors "Error setting file modes: %S"
		(set-file-modes buffer-file-name (car setmodes)))
	      (with-demoted-errors "Error setting attributes: %s"
		(set-file-extended-attributes buffer-file-name
					      (nth 1 setmodes))))
	     ;; If we get an error writing the new file, and we made
	     ;; the backup by renaming, undo the backing-up.
	     ((and setmodes (not success))
	      (rename-file (nth 2 setmodes) buffer-file-name t)
	      (setq buffer-backed-up nil)))))))
    setmodes))

(declare-function diff-no-select "diff"
		  (old new &optional switches no-async buf))

(defvar save-some-buffers--switch-window-callback nil)

(defvar save-some-buffers-action-alist
  `((?\C-r
     ,(lambda (buf)
        (if (not enable-recursive-minibuffers)
            (progn (display-buffer buf)
                   (setq other-window-scroll-buffer buf))
          (view-buffer buf (lambda (_) (exit-recursive-edit)))
          (recursive-edit))
        ;; Return nil to ask about BUF again.
        nil)
     ,(purecopy "view this buffer"))
    (?\C-f
     ,(lambda (buf)
        (funcall save-some-buffers--switch-window-callback buf)
        (setq quit-flag t))
     ,(purecopy "view this buffer and quit"))
    (?d ,(lambda (buf)
           (if (null (buffer-file-name buf))
               (message "Not applicable: no file")
             (require 'diff)            ;for diff-no-select.
             (let ((diffbuf (diff-no-select (buffer-file-name buf) buf
                                            nil 'noasync)))
               (if (not enable-recursive-minibuffers)
                   (progn (display-buffer diffbuf)
                          (setq other-window-scroll-buffer diffbuf))
                 (view-buffer diffbuf (lambda (_) (exit-recursive-edit)))
                 (recursive-edit))))
           ;; Return nil to ask about BUF again.
           nil)
	,(purecopy "view changes in this buffer")))
  "ACTION-ALIST argument used in call to `map-y-or-n-p'.")
(put 'save-some-buffers-action-alist 'risky-local-variable t)

(defvar-local buffer-save-without-query nil
  "Non-nil means `save-some-buffers' should save this buffer without asking.")

(defcustom save-some-buffers-default-predicate nil
  "Default predicate for `save-some-buffers'.

This allows you to stop `save-some-buffers' from asking
about certain files that you'd usually rather not save.

This function is called (with no parameters) from the buffer to
be saved.  When the function's symbol has the property
`save-some-buffers-function', the higher-order function is supposed
to return a predicate used to check buffers."
  :group 'auto-save
  ;; FIXME nil should not be a valid option, let alone the default,
  ;; eg so that add-function can be used.
  :type '(choice (const :tag "Default" nil)
                 (function :tag "Only in subdirs of current project"
                           save-some-buffers-root)
                 (function :tag "Custom function"))
  :version "26.1")

(defun save-some-buffers-root ()
  "A predicate to check whether the buffer is under the project root directory.
Can be used as a value of `save-some-buffers-default-predicate'
to save buffers only under the project root or in subdirectories
of the directory that was default during command invocation."
  (let ((root (or (and (featurep 'project) (project-current)
                       (fboundp 'project-root)
                       (project-root (project-current)))
                  default-directory)))
    (lambda () (file-in-directory-p default-directory root))))
(put 'save-some-buffers-root 'save-some-buffers-function t)

(defun files--buffers-needing-to-be-saved (pred)
  "Return a list of buffers to save according to PRED.
See `save-some-buffers' for PRED values."
  (let ((buffers
         (mapcar (lambda (buffer)
                   (if
                       ;; Note that killing some buffers may kill others via
                       ;; hooks (e.g. Rmail and its viewing buffer).
                       (and (buffer-live-p buffer)
	                    (buffer-modified-p buffer)
                            (not (buffer-base-buffer buffer))
                            (or
                             (buffer-file-name buffer)
                             (with-current-buffer buffer
                               (or (eq buffer-offer-save 'always)
                                   (and pred buffer-offer-save
                                        (> (buffer-size) 0)))))
                            (or (not (functionp pred))
                                (with-current-buffer buffer
                                  (funcall pred))))
                       buffer))
                 (buffer-list))))
    (delq nil buffers)))

(defvar save-some-buffers-functions nil
  "Functions to be run by `save-some-buffers' after saving the buffers.
These functions should accept one mandatory and one optional
argument, and they can be called in two \"modes\", depending on
the first argument.  If the first argument is `query', then the
function should return non-nil if there is something to be
saved (but it should not actually save anything).

If the first argument is something else, then the function should
save according to the value of the second argument, which is the
ARG argument with which `save-some-buffers' was called.

The main purpose of these functions is to save stuff that is kept
in variables (rather than in buffers).")

(defun save-some-buffers (&optional arg pred)
  "Save some modified file-visiting buffers.  Asks user about each one.
You can answer \\`y' or \\`SPC' to save, \\`n' or \\`DEL' not to save, \\`C-r'
to look at the buffer in question with `view-buffer' before
deciding, \\`d' to view the differences using
`diff-buffer-with-file', \\`!' to save the buffer and all remaining
buffers without any further querying, \\`.' to save only the
current buffer and skip the remaining ones and \\`q' or \\`RET' to exit
the function without saving any more buffers.  \\`C-h' displays a
help message describing these options.

This command first saves any buffers where `buffer-save-without-query' is
non-nil, without asking.

Optional argument ARG (interactively, prefix argument) non-nil means save
all with no questions.
Optional second argument PRED determines which buffers are considered:
If PRED is nil, all the file-visiting buffers are considered.
If PRED is t, then certain non-file buffers will also be considered.
If PRED is a function, it is called with no argument in each buffer and
should return non-nil if that buffer should be considered.
PRED defaults to the value of `save-some-buffers-default-predicate'.

See `save-some-buffers-action-alist' if you want to
change the additional actions you can take on files.

The functions in `save-some-buffers-functions' will be called
after saving the buffers."
  (interactive "P")
  (unless pred
    (setq pred
          ;; Allow `pred' to be a function that returns a predicate
          ;; with lexical bindings in its original environment (bug#46374).
          (if (and (symbolp save-some-buffers-default-predicate)
                   (get save-some-buffers-default-predicate
                        'save-some-buffers-function))
              (funcall save-some-buffers-default-predicate)
            save-some-buffers-default-predicate)))
  (let* ((switched-buffer nil)
         (save-some-buffers--switch-window-callback
          (lambda (buffer)
            (setq switched-buffer buffer)))
         queried autosaved-buffers
	 files-done inhibit-message)
    (unwind-protect
        (save-window-excursion
          (dolist (buffer (buffer-list))
	    ;; First save any buffers that we're supposed to save
	    ;; unconditionally.  That way the following code won't ask
	    ;; about them.
	    (with-current-buffer buffer
	      (when (and buffer-save-without-query (buffer-modified-p))
	        (push (buffer-name) autosaved-buffers)
	        (save-buffer))))
          ;; Ask about those buffers that merit it,
          ;; and record the number thus saved.
          (setq files-done
	        (map-y-or-n-p
                 (lambda (buffer)
                   (if arg
                       t
                     (setq queried t)
                     (if (buffer-file-name buffer)
                         (if (or
                              (equal (buffer-name buffer)
                                     (file-name-nondirectory
                                      (buffer-file-name buffer)))
                              (string-match
                               (concat "\\<"
                                       (regexp-quote
                                        (file-name-nondirectory
                                         (buffer-file-name buffer)))
                                       "<[^>]*>\\'")
                               (buffer-name buffer)))
                             ;; The buffer name is similar to the file
                             ;; name.
                             (format "Save file %s? "
                                     (buffer-file-name buffer))
                           ;; The buffer and file names are dissimilar;
                           ;; display both.
                           (format "Save file %s (buffer %s)? "
                                   (buffer-file-name buffer)
                                   (buffer-name buffer)))
                       ;; No file name.
                       (format "Save buffer %s? " (buffer-name buffer)))))
                 (lambda (buffer)
                   (with-current-buffer buffer
                     (save-buffer)))
                 (files--buffers-needing-to-be-saved pred)
	         '("buffer" "buffers" "save")
	         save-some-buffers-action-alist))
          ;; Allow other things to be saved at this time, like abbrevs.
          (dolist (func save-some-buffers-functions)
            (setq inhibit-message (or (funcall func nil arg) inhibit-message)))
          (or queried (> files-done 0) inhibit-message
	      (cond
	       ((null autosaved-buffers)
                (when (called-interactively-p 'any)
                  (files--message "(No files need saving)")))
	       ((= (length autosaved-buffers) 1)
	        (files--message "(Saved %s)" (car autosaved-buffers)))
	       (t
	        (files--message
                 "(Saved %d files: %s)" (length autosaved-buffers)
                 (mapconcat 'identity autosaved-buffers ", "))))))
      (when switched-buffer
        (pop-to-buffer-same-window switched-buffer)))))

(defun clear-visited-file-modtime ()
  "Clear out records of last mod time of visited file.
Next attempt to save will not complain of a discrepancy."
  (set-visited-file-modtime 0))

(defun not-modified (&optional arg)
  "Mark current buffer as unmodified, not needing to be saved.
With prefix ARG, mark buffer as modified, so \\[save-buffer] will save.

It is not a good idea to use this function in Lisp programs, because it
prints a message in the minibuffer.  Instead, use `set-buffer-modified-p'."
  (declare (interactive-only set-buffer-modified-p))
  (interactive "P")
  (files--message (if arg "Modification-flag set"
                    "Modification-flag cleared"))
  (set-buffer-modified-p arg))

(defun insert-file (filename)
  "Insert contents of file FILENAME into buffer after point.
Set mark after the inserted text.

This function is meant for the user to run interactively.
Don't call it from programs!  Use `insert-file-contents' instead.
\(Its calling sequence is different; see its documentation)."
  (declare (interactive-only insert-file-contents))
  (interactive "*fInsert file: ")
  (insert-file-1 filename #'insert-file-contents))

(defun append-to-file (start end filename)
  "Append the contents of the region to the end of file FILENAME.
When called from a function, expects three arguments,
START, END and FILENAME.  START and END are normally buffer positions
specifying the part of the buffer to write.
If START is nil, that means to use the entire buffer contents.
If START is a string, then output that string to the file
instead of any buffer contents; END is ignored.

This does character code conversion and applies annotations
like `write-region' does."
  (interactive "r\nFAppend to file: ")
  (prog1 (write-region start end filename t)
    (when save-silently (message nil))))

(defun file-newest-backup (filename)
  "Return most recent backup file for FILENAME or nil if no backups exist."
  (car (file-backup-file-names filename)))

(defun file-backup-file-names (filename)
  "Return a list of backup files for FILENAME.
The list will be sorted by modification time so that the most
recent files are first."
  ;; `make-backup-file-name' will get us the right directory for
  ;; ordinary or numeric backups.  It might create a directory for
  ;; backups as a side-effect, according to `backup-directory-alist'.
  (let* ((filename (file-name-sans-versions
		    (make-backup-file-name (expand-file-name filename))))
         (dir (file-name-directory filename)))
    (when (file-directory-p dir)
      (sort
       (seq-filter
        (lambda (candidate)
          (and (backup-file-name-p candidate)
               (string= (file-name-sans-versions candidate) filename)))
        (mapcar
         (lambda (file)
           (concat dir file))
         (file-name-all-completions (file-name-nondirectory filename) dir)))
       #'file-newer-than-file-p))))

(defun rename-uniquely ()
  "Rename current buffer to a similar name not already taken.
This function is useful for creating multiple shell process buffers
or multiple mail buffers, etc.

Note that some commands, in particular those based on `compilation-mode'
\(`compile', `grep', etc.) will reuse the current buffer if it has the
appropriate mode even if it has been renamed.  So as well as renaming
the buffer, you also need to switch buffers before running another
instance of such commands."
  (interactive)
  (save-match-data
    (let ((base-name (buffer-name)))
      (and (string-match "<[0-9]+>\\'" base-name)
	   (not (and buffer-file-name
		     (string= base-name
			      (file-name-nondirectory buffer-file-name))))
	   ;; If the existing buffer name has a <NNN>,
	   ;; which isn't part of the file name (if any),
	   ;; then get rid of that.
	   (setq base-name (substring base-name 0 (match-beginning 0))))
      (rename-buffer (generate-new-buffer-name base-name))
      (force-mode-line-update))))

(defun files--ensure-directory (dir)
  "Make directory DIR if it is not already a directory.
Return non-nil if DIR is already a directory."
  (condition-case err
      (make-directory-internal dir)
    (error
     (or (file-directory-p dir)
	 (signal (car err) (cdr err))))))

(defun make-directory (dir &optional parents)
  "Create the directory DIR and optionally any nonexistent parent dirs.

Interactively, the default choice of directory to create is the
current buffer's default directory.  That is useful when you have
visited a file in a nonexistent directory.

Noninteractively, the second (optional) argument PARENTS, if
non-nil, says whether to create parent directories that don't
exist.  Interactively, this happens by default.

Return non-nil if PARENTS is non-nil and DIR already exists as a
directory, and nil if DIR did not already exist but was created.
Signal an error if unsuccessful."
  (interactive
   (list (read-file-name "Make directory: " default-directory default-directory
			 nil nil)
	 t))
  ;; If default-directory is a remote directory,
  ;; make sure we find its make-directory handler.
  (setq dir (expand-file-name dir))
  (let ((handler (find-file-name-handler dir 'make-directory)))
    (if handler
	(funcall handler 'make-directory dir parents)
      (if (not parents)
	  (make-directory-internal dir)
	(let ((dir (directory-file-name (expand-file-name dir)))
	      already-dir create-list parent)
	  (while (progn
		   (setq parent (directory-file-name
				 (file-name-directory dir)))
		   (condition-case ()
		       (ignore (setq already-dir
				     (files--ensure-directory dir)))
		     (error
		      ;; Do not loop if root does not exist (Bug#2309).
		      (not (string= dir parent)))))
	    (setq create-list (cons dir create-list)
		  dir parent))
	  (dolist (dir create-list)
	    (setq already-dir (files--ensure-directory dir)))
	  already-dir)))))

(defun make-empty-file (filename &optional parents)
  "Create an empty file FILENAME.
Optional arg PARENTS, if non-nil then creates parent dirs as needed.

If called interactively, then PARENTS is non-nil."
  (interactive
   (let ((filename (read-file-name "Create empty file: ")))
     (list filename t)))
  (when (and (file-exists-p filename) (null parents))
    (signal 'file-already-exists `("File exists" ,filename)))
  (let ((paren-dir (file-name-directory filename)))
    (when (and paren-dir (not (file-exists-p paren-dir)))
      (make-directory paren-dir parents)))
  (write-region "" nil filename nil 0))

(defconst directory-files-no-dot-files-regexp
  "[^.]\\|\\.\\.\\."
  "Regexp matching any file name except \".\" and \"..\".
More precisely, it matches parts of any nonempty string except those two.
It is useful as the regexp argument to `directory-files' and
`directory-files-and-attributes'.")

(defun files--force (no-such fn &rest args)
  "Use NO-SUCH to affect behavior of function FN applied to list ARGS.
This acts like (apply FN ARGS) except it returns NO-SUCH if it is
non-nil and if FN fails due to a missing file or directory."
  (condition-case err
      (apply fn args)
    (file-missing (or no-such (signal (car err) (cdr err))))))

(defun delete-file (filename &optional trash)
  "Delete file named FILENAME.  If it is a symlink, remove the symlink.
If file has multiple names, it continues to exist with the other names.
TRASH non-nil means to trash the file instead of deleting, provided
`delete-by-moving-to-trash' is non-nil.

When called interactively, TRASH is t if no prefix argument is given.
With a prefix argument, TRASH is nil."
  (interactive (list (read-file-name
                      (if (and delete-by-moving-to-trash (null current-prefix-arg))
                          "Move file to trash: " "Delete file: ")
                      nil default-directory (confirm-nonexistent-file-or-buffer))
                     (null current-prefix-arg)))
  (if (and (file-directory-p filename) (not (file-symlink-p filename)))
      (signal 'file-error (list "Removing old name: is a directory" filename)))
  (let* ((filename (expand-file-name filename))
         (handler (find-file-name-handler filename 'delete-file)))
    (cond (handler (funcall handler 'delete-file filename trash))
          ((and delete-by-moving-to-trash trash) (move-file-to-trash filename))
          (t (delete-file-internal filename)))))

(defun delete-directory (directory &optional recursive trash)
  "Delete the directory named DIRECTORY.  Does not follow symlinks.
If RECURSIVE is non-nil, delete files in DIRECTORY as well, with
no error if something else is simultaneously deleting them.
TRASH non-nil means to trash the directory instead, provided
`delete-by-moving-to-trash' is non-nil.

When called interactively, TRASH is nil if and only if a prefix
argument is given, and a further prompt asks the user for
RECURSIVE if DIRECTORY is nonempty."
  (interactive
   (let* ((trashing (and delete-by-moving-to-trash
			 (null current-prefix-arg)))
	  (dir (expand-file-name
		(read-directory-name
		 (if trashing
		     "Move directory to trash: "
		   "Delete directory: ")
		 default-directory default-directory nil nil))))
     (list dir
	   (if (directory-files	dir nil directory-files-no-dot-files-regexp)
	       (y-or-n-p
		(format-message "Directory `%s' is not empty, really %s? "
                                dir (if trashing "trash" "delete")))
	     nil)
	   (null current-prefix-arg))))
  ;; If default-directory is a remote directory, make sure we find its
  ;; delete-directory handler.
  (setq directory (directory-file-name (expand-file-name directory)))
  (let ((handler (find-file-name-handler directory 'delete-directory)))
    (cond
     (handler
      (funcall handler 'delete-directory directory recursive trash))
     ((and delete-by-moving-to-trash trash)
      ;; Move non-empty dir to trash only if recursive deletion was
      ;; requested.  This mimics the non-`delete-by-moving-to-trash'
      ;; case, where the operation fails in delete-directory-internal.
      ;; As `move-file-to-trash' trashes directories (empty or
      ;; otherwise) as a unit, we do not need to recurse here.
      (if (not (or recursive (directory-empty-p directory)))
	  (error "Directory is not empty, not moving to trash")
	(move-file-to-trash directory)))
     ;; Otherwise, call ourselves recursively if needed.
     (t
      (when (or (not recursive) (file-symlink-p directory)
		(let* ((files
			(files--force t #'directory-files directory 'full
				      directory-files-no-dot-files-regexp))
		       (directory-exists (listp files)))
		  (when directory-exists
		    (mapc (lambda (file)
			    ;; This test is equivalent to but more efficient
			    ;; than (and (file-directory-p fn)
			    ;;		 (not (file-symlink-p fn))).
			    (if (eq t (car (file-attributes file)))
				(delete-directory file recursive)
			      (files--force t #'delete-file file)))
			  files))
		  directory-exists))
	(files--force recursive #'delete-directory-internal directory))))))

(defcustom remote-file-name-inhibit-delete-by-moving-to-trash nil
  "Whether remote files shall be moved to the Trash.
This overrules any setting of `delete-by-moving-to-trash'."
  :version "30.1"
  :group 'files
  :group 'tramp
  :type 'boolean)

(defun file-equal-p (file1 file2)
  "Return non-nil if files FILE1 and FILE2 name the same file.
If FILE1 or FILE2 does not exist, the return value is unspecified."
  (let ((handler (or (find-file-name-handler file1 'file-equal-p)
                     (find-file-name-handler file2 'file-equal-p))))
    (if handler
        (funcall handler 'file-equal-p file1 file2)
      (let (f1-attr f2-attr)
        (and (setq f1-attr (file-attributes (file-truename file1)))
	     (setq f2-attr (file-attributes (file-truename file2)))
             (progn
               ;; Haiku systems change the file's last access timestamp
               ;; every time `stat' is called.  Make sure to not compare
               ;; the timestamps in that case.
               (or (equal f1-attr f2-attr)
                   (when (and (eq system-type 'haiku)
                              (consp (nthcdr 4 f1-attr))
                              (consp (nthcdr 4 f2-attr)))
                     (ignore-errors
                       (setcar (nthcdr 4 f1-attr) nil)
                       (setcar (nthcdr 4 f2-attr) nil))
	             (equal f1-attr f2-attr)))))))))

(defun file-in-directory-p (file dir)
  "Return non-nil if DIR is a parent directory of FILE.
Value is non-nil if FILE is inside DIR or inside a subdirectory of DIR.
A directory is considered to be a \"parent\" of itself.
DIR must be an existing directory, otherwise the function returns nil."
  (let ((handler (or (find-file-name-handler file 'file-in-directory-p)
                     (find-file-name-handler dir  'file-in-directory-p))))
    (if handler
        (funcall handler 'file-in-directory-p file dir)
      (when (file-directory-p dir) ; DIR must exist.
	(setq file (file-truename file)
	      dir  (file-truename dir))
	(let ((ls1 (split-string file "/" t))
	      (ls2 (split-string dir  "/" t))
	      (root
               (cond
                ;; A UNC on Windows systems, or a "super-root" on Apollo.
                ((string-match "\\`//" file) "//")
                ((string-match "\\`/" file) "/")
                (t "")))
	      (mismatch nil))
	  (while (and ls1 ls2 (not mismatch))
	    (if (string-equal (car ls1) (car ls2))
		(setq root (concat root (car ls1) "/"))
	      (setq mismatch t))
	    (setq ls1 (cdr ls1)
		  ls2 (cdr ls2)))
	  (unless mismatch
	    (file-equal-p root dir)))))))

(defvar file-has-changed-p--hash-table (make-hash-table :test #'equal)
  "Internal variable used by `file-has-changed-p'.")

(defun file-has-changed-p (file &optional tag)
  "Return non-nil if FILE has changed.
The size and modification time of FILE are compared to the size
and modification time of the same FILE during a previous
invocation of `file-has-changed-p'.  Thus, the first invocation
of `file-has-changed-p' always returns non-nil when FILE exists.
The optional argument TAG, which must be a symbol, can be used to
limit the comparison to invocations with identical tags; it can be
the symbol of the calling function, for example."
  (let* ((file (directory-file-name (expand-file-name file)))
         (remote-file-name-inhibit-cache t)
         (fileattr (file-attributes file 'integer))
	 (attr (and fileattr
                    (cons (file-attribute-size fileattr)
		          (file-attribute-modification-time fileattr))))
	 (sym (concat (symbol-name tag) "@" file))
	 (cachedattr (gethash sym file-has-changed-p--hash-table)))
     (when (not (equal attr cachedattr))
       (puthash sym attr file-has-changed-p--hash-table))))

(defun copy-directory (directory newname &optional keep-time parents copy-contents)
  "Copy DIRECTORY to NEWNAME.  Both args must be strings.
This function always sets the file modes of the output files to match
the corresponding input file.

The third arg KEEP-TIME non-nil means give the output files the same
last-modified time as the old ones.  (This works on only some systems.)

A prefix arg makes KEEP-TIME non-nil.

Noninteractively, the PARENTS argument says whether to create
parent directories if they don't exist.  Interactively, this
happens by default.

If DIRECTORY is a symlink and `copy-directory-create-symlink' is
non-nil, create a symlink with the same target as DIRECTORY.

If NEWNAME is a directory name, copy DIRECTORY as a subdirectory
there.  However, if called from Lisp with a non-nil optional
argument COPY-CONTENTS, copy the contents of DIRECTORY directly
into NEWNAME instead."
  (interactive
   (let ((dir (read-directory-name
	       "Copy directory: " default-directory default-directory t nil)))
     (list dir
	   (read-directory-name
	    (format "Copy directory %s to: " dir)
	    default-directory default-directory nil nil)
	   current-prefix-arg t nil)))
  (when (file-in-directory-p newname directory)
    (error "Cannot copy `%s' into its subdirectory `%s'"
           directory newname))
  ;; If default-directory is a remote directory, make sure we find its
  ;; copy-directory handler.
  (let ((handler (or (find-file-name-handler directory 'copy-directory)
		     (find-file-name-handler newname 'copy-directory)))
	follow)
    (if handler
	(funcall handler 'copy-directory directory
                 newname keep-time parents copy-contents)

      ;; Compute target name.
      (setq directory (directory-file-name (expand-file-name directory))
	    newname (expand-file-name newname))

      ;; If DIRECTORY is a symlink, create a symlink with the same target.
      (if (and (file-symlink-p directory)
               copy-directory-create-symlink)
          (let ((target (car (file-attributes directory))))
	    (if (directory-name-p newname)
		(make-symbolic-link target
				    (concat newname
					    (file-name-nondirectory directory))
				    t)
	      (make-symbolic-link target newname t)))
        ;; Else proceed to copy as a regular directory
	;; first by creating the destination directory if needed,
	;; preparing to follow any symlink to a directory we did not create.
	(setq follow
	    (if (not (directory-name-p newname))
	       ;; If NEWNAME is not a directory name, create it;
	       ;; that is where we will copy the files of DIRECTORY.
	       (make-directory newname parents)
	      ;; NEWNAME is a directory name.  If COPY-CONTENTS is non-nil,
	      ;; create NEWNAME if it is not already a directory;
	      ;; otherwise, create NEWNAME/[DIRECTORY-BASENAME].
	      (unless copy-contents
	         (setq newname (concat newname
				       (file-name-nondirectory directory))))
	      (condition-case err
		  (make-directory (directory-file-name newname) parents)
		(error
		 (or (file-directory-p newname)
		     (signal (car err) (cdr err)))))))

        ;; Copy recursively.
        (dolist (file
	         ;; We do not want to copy "." and "..".
	         (directory-files directory 'full
				  directory-files-no-dot-files-regexp))
	  (let ((target (concat (file-name-as-directory newname)
			        (file-name-nondirectory file)))
	        (filetype (car (file-attributes file))))
	    (cond
	     ((eq filetype t)           ; Directory but not a symlink.
	      (copy-directory file target keep-time parents t))
	     ((stringp filetype)        ; Symbolic link
	      (make-symbolic-link filetype target t))
	     ((copy-file file target t keep-time)))))

        ;; Set directory attributes.
        (let ((modes (file-modes directory))
	      (times (and keep-time (file-attribute-modification-time
				     (file-attributes directory))))
	      (follow-flag (unless follow 'nofollow)))
	  (when modes
            (set-file-modes newname modes follow-flag))
	  (when times
            (set-file-times newname times follow-flag)))))))


;; At time of writing, only info uses this.
(defun prune-directory-list (dirs &optional keep reject)
  "Return a copy of DIRS with all non-existent directories removed.
The optional argument KEEP is a list of directories to retain even if
they don't exist, and REJECT is a list of directories to remove from
DIRS, even if they exist; REJECT takes precedence over KEEP.

Note that membership in REJECT and KEEP is checked using simple string
comparison."
  (apply #'nconc
	 (mapcar (lambda (dir)
		   (and (not (member dir reject))
			(or (member dir keep) (file-directory-p dir))
			(list dir)))
		 dirs)))


(put 'revert-buffer-function 'permanent-local t)
(defvar revert-buffer-function #'revert-buffer--default
  "Function to use to revert this buffer.
The function receives two arguments IGNORE-AUTO and NOCONFIRM,
which are the arguments that `revert-buffer' received.
It also has access to the `preserve-modes' argument of `revert-buffer'
via the `revert-buffer-preserve-modes' dynamic variable.

For historical reasons, a value of nil means to use the default function.
This should not be relied upon.")

(put 'revert-buffer-insert-file-contents-function 'permanent-local t)
(defvar revert-buffer-insert-file-contents-function
  #'revert-buffer-insert-file-contents--default-function
  "Function to use to insert contents when reverting this buffer.
The function receives two arguments: the first the nominal file name to use;
the second is t if reading the auto-save file.

The function is responsible for updating (or preserving) point.

For historical reasons, a value of nil means to use the default function.
This should not be relied upon.")

(defun buffer-stale--default-function (&optional _noconfirm)
  "Default function to use for `buffer-stale-function'.
This function ignores its argument.
This returns non-nil if the current buffer is visiting a readable file
whose modification time does not match that of the buffer.

This function handles only buffers that are visiting files.
Non-file buffers need a custom function."
  (and buffer-file-name
       (file-readable-p buffer-file-name)
       (not (buffer-modified-p (current-buffer)))
       (not (verify-visited-file-modtime (current-buffer)))))

(defvar buffer-stale-function #'buffer-stale--default-function
  "Function to check whether a buffer needs reverting.
This should be a function with one optional argument NOCONFIRM.
Auto Revert Mode passes t for NOCONFIRM.  The function should return
non-nil if the buffer should be reverted.  A return value of
`fast' means that the need for reverting was not checked, but
that reverting the buffer is fast.  The buffer is current when
this function is called.

The idea behind the NOCONFIRM argument is that it should be
non-nil if the buffer is going to be reverted without asking the
user.  In such situations, one has to be careful with potentially
time consuming operations.

For historical reasons, a value of nil means to use the default function.
This should not be relied upon.

For more information on how this variable is used by Auto Revert mode,
see Info node `(emacs)Supporting additional buffers'.")

(defvar-local buffer-auto-revert-by-notification nil
  "Whether a buffer can rely on notification in Auto-Revert mode.
If non-nil, monitoring changes to the directory of the current
buffer is sufficient for knowing when that buffer needs to be
updated in Auto Revert Mode.  Such notification does not include
changes to files in that directory, only to the directory itself.

This variable applies only to buffers where `buffer-file-name' is
nil; other buffers are tracked by their files.")

(defvar before-revert-hook nil
  "Normal hook for `revert-buffer' to run before reverting.
The function `revert-buffer--default' runs this.
A customized `revert-buffer-function' need not run this hook.")

(defvar after-revert-hook nil
  "Normal hook for `revert-buffer' to run after reverting.
Note that the hook value that it runs is the value that was in effect
before reverting; that makes a difference if you have buffer-local
hook functions.

The function `revert-buffer--default' runs this.
A customized `revert-buffer-function' need not run this hook.")

(defvar revert-buffer-in-progress-p nil
  "Non-nil if a `revert-buffer' operation is in progress, nil otherwise.")

(defvar revert-buffer-internal-hook)

;; `revert-buffer-function' was defined long ago to be a function of only
;; 2 arguments, so we have to use a dynbind variable to pass the
;; `preserve-modes' argument of `revert-buffer'.
(defvar revert-buffer-preserve-modes)

(defun revert-buffer (&optional ignore-auto noconfirm preserve-modes)
  "Replace current buffer text with the text of the visited file on disk.
This undoes all changes since the file was visited or saved.
With a prefix argument, offer to revert from latest auto-save file, if
that is more recent than the visited file.

This command also implements an interface for special buffers
that contain text that doesn't come from a file, but reflects
some other data instead (e.g. Dired buffers, `buffer-list'
buffers).  This is done via the variable `revert-buffer-function'.
In these cases, it should reconstruct the buffer contents from the
appropriate data.

When called from Lisp, the first argument is IGNORE-AUTO; offer to
revert from the auto-save file only when this is nil.  Note that the
sense of this argument is the reverse of the prefix argument, for the
sake of backward compatibility.  IGNORE-AUTO is optional, defaulting
to nil.

Optional second argument NOCONFIRM means don't ask for confirmation
at all.  (The variable `revert-without-query' offers another way to
revert buffers without querying for confirmation.)

Optional third argument PRESERVE-MODES non-nil means don't alter
the files modes.  Normally we reinitialize them using `normal-mode'.

This function binds `revert-buffer-in-progress-p' non-nil while it operates.

This function calls the function that `revert-buffer-function' specifies
to do the work, with arguments IGNORE-AUTO and NOCONFIRM.
The default function runs the hooks `before-revert-hook' and
`after-revert-hook'.
Return value is whatever `revert-buffer-function' returns.  For historical
reasons, that return value is non-nil when `revert-buffer-function'
succeeds in its job and returns non-nil.

Reverting a buffer will try to preserve markers in the buffer,
but it cannot always preserve all of them.  For better results,
use `revert-buffer-with-fine-grain', which tries harder to
preserve markers and overlays, at the price of being slower."
  ;; I admit it's odd to reverse the sense of the prefix argument, but
  ;; there is a lot of code out there that assumes that the first
  ;; argument should be t to avoid consulting the auto-save file, and
  ;; there's no straightforward way to encourage authors to notice a
  ;; reversal of the argument sense.  So I'm just changing the user
  ;; interface, but leaving the programmatic interface the same.
  (interactive (list (not current-prefix-arg)))
  (let ((revert-buffer-in-progress-p t)
        (revert-buffer-preserve-modes preserve-modes)
        (state (and (boundp 'read-only-mode--state)
                    (list read-only-mode--state))))
    ;; Return whatever 'revert-buffer-function' returns.
    (prog1 (funcall (or revert-buffer-function #'revert-buffer--default)
                    ignore-auto noconfirm)
      (when state
        (setq buffer-read-only (car state))
        (setq-local read-only-mode--state (car state))))))

(defun revert-buffer--default (ignore-auto noconfirm)
  "Default function for `revert-buffer'.
The arguments IGNORE-AUTO and NOCONFIRM are as described for `revert-buffer'.
Runs the hooks `before-revert-hook' and `after-revert-hook' at the
start and end.
The function returns non-nil if it reverts the buffer; signals
an error if the buffer is not associated with a file.

Calls `revert-buffer-insert-file-contents-function' to reread the
contents of the visited file, with two arguments: the first is the file
name, the second is non-nil if reading an auto-save file.

This function handles only buffers that are visiting files.
Non-file buffers need a custom function."
  (with-current-buffer (or (buffer-base-buffer (current-buffer))
                           (current-buffer))
    (let* ((auto-save-p (and (not ignore-auto)
                             (recent-auto-save-p)
                             buffer-auto-save-file-name
                             (file-readable-p buffer-auto-save-file-name)
                             (y-or-n-p
                              "Buffer has been auto-saved recently.  Revert from auto-save file? ")))
           (file-name (if auto-save-p
                          buffer-auto-save-file-name
                        buffer-file-name)))
      (cond ((null file-name)
             (error "Buffer does not seem to be associated with any file"))
            ((or noconfirm
                 (and (not (buffer-modified-p))
                      (catch 'found
                        (dolist (regexp revert-without-query)
                          (when (string-match regexp file-name)
                            (throw 'found t)))))
                 (yes-or-no-p
                  (format (if (buffer-modified-p)
                              "Discard edits and reread from %s? "
                            "Revert buffer from file %s? ")
                          file-name)))
             (run-hooks 'before-revert-hook)
             ;; If file was backed up but has changed since,
             ;; we should make another backup.
             (and (not auto-save-p)
                  (not (verify-visited-file-modtime (current-buffer)))
                  (setq buffer-backed-up nil))
             ;; Effectively copy the after-revert-hook status,
             ;; since after-find-file will clobber it.
             (let ((global-hook (default-value 'after-revert-hook))
                   (local-hook (when (local-variable-p 'after-revert-hook)
                                 after-revert-hook))
                   (inhibit-read-only t))
               ;; FIXME: Throw away undo-log when preserve-modes is nil?
               (funcall
                (or revert-buffer-insert-file-contents-function
                    #'revert-buffer-insert-file-contents--default-function)
                file-name auto-save-p)
               ;; Recompute the truename in case changes in symlinks
               ;; have changed the truename.
               (setq buffer-file-truename
                     (abbreviate-file-name (file-truename buffer-file-name)))
               (after-find-file nil nil t nil revert-buffer-preserve-modes)
               ;; Run after-revert-hook as it was before we reverted.
               (setq-default revert-buffer-internal-hook global-hook)
               (if local-hook
                   (setq-local revert-buffer-internal-hook
                        local-hook)
                 (kill-local-variable 'revert-buffer-internal-hook))
               (run-hooks 'revert-buffer-internal-hook))
             t)))))

(defun revert-buffer-insert-file-contents--default-function (file-name auto-save-p)
  "Default function for `revert-buffer-insert-file-contents-function'.
The function `revert-buffer--default' calls this.
FILE-NAME is the name of the file.  AUTO-SAVE-P is non-nil if this is
an auto-save file."
  (cond
   ((not (file-exists-p file-name))
    (error (if buffer-file-number
               "File %s no longer exists!"
             "Cannot revert nonexistent file %s")
           file-name))
   ((not (file-readable-p file-name))
    (error (if buffer-file-number
               "File %s no longer readable!"
             "Cannot revert unreadable file %s")
           file-name))
   (t
    (widen)
    (let ((coding-system-for-read
           ;; Auto-saved file should be read by Emacs's
           ;; internal coding.
           (if auto-save-p 'auto-save-coding
             (or coding-system-for-read
                 (and
                  buffer-file-coding-system-explicit
                  (car buffer-file-coding-system-explicit))))))
      (if (and (not enable-multibyte-characters)
               coding-system-for-read
               (not (memq (coding-system-base
                           coding-system-for-read)
                          '(no-conversion raw-text))))
          ;; As a coding system suitable for multibyte
          ;; buffer is specified, make the current
          ;; buffer multibyte.
          (set-buffer-multibyte t))

      ;; This force after-insert-file-set-coding
      ;; (called from insert-file-contents) to set
      ;; buffer-file-coding-system to a proper value.
      (kill-local-variable 'buffer-file-coding-system)

      ;; Note that this preserves point in an intelligent way.
      (if revert-buffer-preserve-modes
          (let ((buffer-file-format buffer-file-format))
            (insert-file-contents file-name (not auto-save-p)
                                  nil nil 'if-regular))
        (insert-file-contents file-name (not auto-save-p)
                              nil nil 'if-regular))))))

(defvar revert-buffer-with-fine-grain-max-seconds 2.0
  "Maximum time that `revert-buffer-with-fine-grain' should use.
The command tries to preserve markers, properties and overlays.
If the operation takes more than this time, a single
delete+insert is performed.  Actually, this value is passed as
the MAX-SECS argument to the function `replace-buffer-contents',
so it is not ensured that the whole execution won't take longer.
See `replace-buffer-contents' for more details.")

(defun revert-buffer-insert-file-contents-delicately (file-name _auto-save-p)
  "Optional function for `revert-buffer-insert-file-contents-function'.
The function `revert-buffer-with-fine-grain' uses this function by binding
`revert-buffer-insert-file-contents-function' to it.

As with `revert-buffer-insert-file-contents--default-function', FILE-NAME is
the name of the file and AUTO-SAVE-P is non-nil if this is an auto-save file.
Since calling `replace-buffer-contents' can take a long time, depending of
the number of changes made to the buffer, it uses the value of the variable
`revert-buffer-with-fine-grain-max-seconds' as a maximum time to try delicately
reverting the buffer.  If it fails, it does a delete+insert.  For more details,
see `replace-buffer-contents'."
  (cond
   ((not (file-exists-p file-name))
    (error (if buffer-file-number
               "File %s no longer exists"
             "Cannot revert nonexistent file %s")
           file-name))
   ((not (file-readable-p file-name))
    (error (if buffer-file-number
               "File %s no longer readable"
             "Cannot revert unreadable file %s")
           file-name))
   (t
    (let* ((buf (current-buffer)) ; current-buffer is the buffer to revert.
           (success
            (save-excursion
              (save-restriction
                (widen)
                (with-temp-buffer
                  (insert-file-contents file-name)
                  (let ((temp-buf (current-buffer)))
                    (set-buffer buf)
                    (let ((buffer-file-name nil))
                      (replace-buffer-contents
                       temp-buf
                       revert-buffer-with-fine-grain-max-seconds))))))))
      ;; See comments in revert-buffer-with-fine-grain for an explanation.
      (defun revert-buffer-with-fine-grain-success-p ()
        success))
    (set-buffer-modified-p nil)
    (set-visited-file-modtime))))

(defun revert-buffer-with-fine-grain (&optional ignore-auto noconfirm)
  "Revert buffer preserving markers, overlays, etc.
This command is an alternative to `revert-buffer' because it tries to be as
non-destructive as possible, preserving markers, properties and overlays.
Binds `revert-buffer-insert-file-contents-function' to the function
`revert-buffer-insert-file-contents-delicately'.

With a prefix argument, offer to revert from latest auto-save file.  For more
details on the arguments, see `revert-buffer'."
  ;; See revert-buffer for an explanation of this.
  (interactive (list (not current-prefix-arg)))
  ;; Simply bind revert-buffer-insert-file-contents-function to the specialized
  ;; function, and call revert-buffer.
  (let ((revert-buffer-insert-file-contents-function
         #'revert-buffer-insert-file-contents-delicately))
    (revert-buffer ignore-auto noconfirm t)
    ;; This closure is defined in revert-buffer-insert-file-contents-function.
    ;; It is needed because revert-buffer--default always returns t after
    ;; reverting, and it might be needed to report the success/failure of
    ;; reverting delicately.
    (when (fboundp 'revert-buffer-with-fine-grain-success-p)
      (prog1
          (revert-buffer-with-fine-grain-success-p)
        (fmakunbound 'revert-buffer-with-fine-grain-success-p)))))

(defcustom revert-buffer-quick-short-answers nil
  "How much confirmation to be done by the `revert-buffer-quick' command.
If non-nil, use `y-or-n-p' instead of `yes-or-no-p'."
  :version "28.1"
  :type 'boolean)

(defun revert-buffer-quick (&optional auto-save)
  "Like `revert-buffer', but asks for less confirmation.
If the current buffer is visiting a file, and the buffer is not
modified, no confirmation is required.

This command heeds the `revert-buffer-quick-short-answers' user option.

If AUTO-SAVE (the prefix argument), offer to revert from latest
auto-save file, if that is more recent than the visited file."
  (interactive "P")
  (cond
   ;; If we've visiting a file, and we have no changes, don't ask for
   ;; confirmation.
   ((and buffer-file-name
         (not (buffer-modified-p)))
    (revert-buffer (not auto-save) t)
    (message "Reverted buffer"))
   ;; Heed `revert-buffer-quick-short-answers'.
   (revert-buffer-quick-short-answers
    (let ((use-short-answers t))
      (revert-buffer (not auto-save))))
   ;; Call `revert-buffer' normally.
   (t
    (revert-buffer (not auto-save)))))


(defun recover-this-file ()
  "Recover the visited file--get contents from its last auto-save file."
  (interactive)
  (or buffer-file-name
      (user-error "This buffer is not visiting a file"))
  (recover-file buffer-file-name))

(defun recover-file (file)
  "Visit file FILE, but get contents from its last auto-save file."
  ;; Actually putting the file name in the minibuffer should be used
  ;; only rarely.
  ;; Not just because users often use the default.
  (interactive "FRecover file: ")
  (setq file (expand-file-name file))
  (if (auto-save-file-name-p (file-name-nondirectory file))
      (user-error "%s is an auto-save file" (abbreviate-file-name file)))
  (let ((file-name (let ((buffer-file-name file))
		     (make-auto-save-file-name))))
    (cond ((and (file-exists-p file)
                (not (file-exists-p file-name)))
           (error "Auto save file %s does not exist"
                  (abbreviate-file-name file-name)))
          ((if (file-exists-p file)
	       (not (file-newer-than-file-p file-name file))
	     (not (file-exists-p file-name)))
	   (user-error "Auto-save file %s not current"
                       (abbreviate-file-name file-name)))
	  ((with-temp-buffer-window
	    "*Directory*" nil
	    #'(lambda (window _value)
		(with-selected-window window
		  (unwind-protect
		      (yes-or-no-p (format "Recover auto save file %s? " file-name))
		    (when (window-live-p window)
		      (quit-restore-window window 'kill)))))
	    (with-current-buffer standard-output
	      (let ((switches dired-listing-switches))
		(if (file-symlink-p file)
		    (setq switches (concat switches " -L")))
		;; Use insert-directory-safely, not insert-directory,
		;; because these files might not exist.  In particular,
		;; FILE might not exist if the auto-save file was for
		;; a buffer that didn't visit a file, such as "*mail*".
		;; The code in v20.x called `ls' directly, so we need
		;; to emulate what `ls' did in that case.
		(insert-directory-safely file switches)
		(insert-directory-safely file-name switches))))
	   (switch-to-buffer (find-file-noselect file t))
	   (let ((inhibit-read-only t)
		 ;; Keep the current buffer-file-coding-system.
		 (coding-system buffer-file-coding-system)
		 ;; Auto-saved file should be read with special coding.
		 (coding-system-for-read 'auto-save-coding))
	     (erase-buffer)
	     (insert-file-contents file-name nil)
	     (set-buffer-file-coding-system coding-system)
             (set-buffer-auto-saved))
	   (after-find-file nil nil t))
	  (t (user-error "Recover-file canceled")))))

(defvar dired-mode-hook)

(defun recover-session ()
  "Recover auto save files from a previous Emacs session.
This command first displays a Dired buffer showing you the
previous sessions that you could recover from.
To choose one, move point to the proper line and then type C-c C-c.
Then you'll be asked about a number of files to recover."
  (interactive)
  (if (null auto-save-list-file-prefix)
      (error "You set `auto-save-list-file-prefix' to disable making session files"))
  (let ((dir (file-name-directory auto-save-list-file-prefix))
        (nd (file-name-nondirectory auto-save-list-file-prefix)))
    (unless (file-directory-p dir)
      (make-directory dir t))
    (unless (directory-files dir nil
                             (if (string= "" nd)
                                 directory-files-no-dot-files-regexp
                               (concat "\\`" (regexp-quote nd)))
			     t)
      (error "No previous sessions to recover")))
  (require 'dired)
  (let ((ls-lisp-support-shell-wildcards t)
        ;; Ensure that we don't omit the session files as the user may
        ;; have (as suggested by the manual) `dired-omit-mode' in the
        ;; hook.
        (dired-mode-hook (delete 'dired-omit-mode dired-mode-hook)))
    (dired (concat auto-save-list-file-prefix "*")
	   (concat dired-listing-switches " -t")))
  (use-local-map (nconc (make-sparse-keymap) (current-local-map)))
  (define-key (current-local-map) "\C-c\C-c" 'recover-session-finish)
  (save-excursion
    (goto-char (point-min))
    (or (looking-at " Move to the session you want to recover,")
	(let ((inhibit-read-only t))
	  ;; Each line starts with a space
	  ;; so that Font Lock mode won't highlight the first character.
	  (insert " To recover a session, move to it and type C-c C-c.\n"
		  (substitute-command-keys
		   " To delete a session file, type \
\\[dired-flag-file-deletion] on its line to flag
 the file for deletion, then \\[dired-do-flagged-delete] to \
delete flagged files.\n\n"))))))

(defun recover-session-finish ()
  "Choose one saved session to recover auto-save files from.
This command is used in the special Dired buffer created by
\\[recover-session]."
  (interactive)
  ;; Get the name of the session file to recover from.
  (let ((file (dired-get-filename))
	files
	(buffer (get-buffer-create " *recover*")))
    (dired-unmark 1)
    (dired-do-flagged-delete t)
    (unwind-protect
	(with-current-buffer buffer
	  ;; Read in the auto-save-list file.
	  (erase-buffer)
	  (insert-file-contents file)
	  ;; Loop thru the text of that file
	  ;; and get out the names of the files to recover.
	  (while (not (eobp))
	    (let (thisfile autofile)
	      (if (eolp)
		  ;; This is a pair of lines for a non-file-visiting buffer.
		  ;; Get the auto-save file name and manufacture
		  ;; a "visited file name" from that.
		  (progn
		    (forward-line 1)
		    ;; If there is no auto-save file name, the
		    ;; auto-save-list file is probably corrupted.
		    (unless (eolp)
		      (setq autofile
			    (buffer-substring-no-properties
			     (point)
			     (line-end-position)))
		      (setq thisfile
			    (expand-file-name
			     (substring
			      (file-name-nondirectory autofile)
			      1 -1)
			     (file-name-directory autofile))))
		    (forward-line 1))
		;; This pair of lines is a file-visiting
		;; buffer.  Use the visited file name.
		(progn
		  (setq thisfile
			(buffer-substring-no-properties
			 (point) (progn (end-of-line) (point))))
		  (forward-line 1)
		  (setq autofile
			(buffer-substring-no-properties
			 (point) (progn (end-of-line) (point))))
		  (forward-line 1)))
	      ;; Ignore a file if its auto-save file does not exist now.
	      (if (and autofile (file-exists-p autofile))
		  (setq files (cons thisfile files)))))
	  (setq files (nreverse files))
	  ;; The file contains a pair of line for each auto-saved buffer.
	  ;; The first line of the pair contains the visited file name
	  ;; or is empty if the buffer was not visiting a file.
	  ;; The second line is the auto-save file name.
	  (if files
	      (map-y-or-n-p  "Recover %s? "
			     (lambda (file)
			       (condition-case nil
				   (save-excursion (recover-file file))
				 (error
				  "Failed to recover `%s'" file)))
			     files
			     '("file" "files" "recover"))
	    (message "No files can be recovered from this session now")))
      (kill-buffer buffer))))


(defun kill-buffer-ask (buffer)
  "Kill BUFFER if confirmed."
  (when (yes-or-no-p (format "Buffer %s %s.  Kill? "
			     (buffer-name buffer)
			     (if (buffer-modified-p buffer)
				 "HAS BEEN EDITED" "is unmodified")))
    (kill-buffer buffer)))

(defun kill-some-buffers (&optional list)
  "Kill some buffers.  Asks the user whether to kill each one of them.
Non-interactively, if optional argument LIST is non-nil, it
specifies the list of buffers to kill, asking for approval for each one."
  (interactive)
  (if (null list)
      (setq list (buffer-list)))
  (while list
    (let* ((buffer (car list))
	   (name (buffer-name buffer)))
      (and name				; Can be nil for an indirect buffer
					; if we killed the base buffer.
	   (not (string-equal name ""))
	   (/= (aref name 0) ?\s)
	   (kill-buffer-ask buffer)))
    (setq list (cdr list))))

(defun kill-matching-buffers (regexp &optional internal-too no-ask)
  "Kill buffers whose names match the regular expression REGEXP.
Interactively, prompt for REGEXP.
Ignores buffers whose names start with a space, unless optional
prefix argument INTERNAL-TOO(interactively, the prefix argument)
is non-nil.  Asks before killing each buffer, unless NO-ASK is non-nil."
  (interactive "sKill buffers matching this regular expression: \nP")
  (dolist (buffer (buffer-list))
    (let ((name (buffer-name buffer)))
      (when (and name (not (string-equal name ""))
                 (or internal-too (/= (aref name 0) ?\s))
                 (string-match regexp name))
        (funcall (if no-ask 'kill-buffer 'kill-buffer-ask) buffer)))))

(defun kill-matching-buffers-no-ask (regexp &optional internal-too)
  "Kill buffers whose names match the regular expression REGEXP.
Interactively, prompt for REGEXP.
Like `kill-matching-buffers', but doesn't ask for confirmation
before killing each buffer.
Ignores buffers whose names start with a space, unless the
optional argument INTERNAL-TOO (interactively, the prefix argument)
is non-nil."
  (interactive "sKill buffers matching this regular expression: \nP")
  (kill-matching-buffers regexp internal-too t))


(defun rename-auto-save-file ()
  "Adjust current buffer's auto save file name for current conditions.
Also rename any existing auto save file, if it was made in this session."
  (let ((osave buffer-auto-save-file-name))
    (setq buffer-auto-save-file-name
	  (make-auto-save-file-name))
    (if (and osave buffer-auto-save-file-name
	     (not (string= buffer-auto-save-file-name buffer-file-name))
	     (not (string= buffer-auto-save-file-name osave))
	     (file-exists-p osave)
	     (recent-auto-save-p))
	(rename-file osave buffer-auto-save-file-name t))))

(defun make-auto-save-file-name ()
  "Return file name to use for auto-saves of current buffer.
Does not consider `auto-save-visited-file-name' as that variable is checked
before calling this function.
See also `auto-save-file-name-p'."
  (if buffer-file-name
      (let ((handler (find-file-name-handler
                      buffer-file-name 'make-auto-save-file-name)))
	(if handler
	    (funcall handler 'make-auto-save-file-name)
          (files--transform-file-name
           buffer-file-name auto-save-file-name-transforms
                                          "#" "#")))
    ;; Deal with buffers that don't have any associated files.  (Mail
    ;; mode tends to create a good number of these.)
    (let ((buffer-name (buffer-name))
	  (limit 0)
	  file-name)
      ;; Restrict the characters used in the file name to those that
      ;; are known to be safe on all filesystems, url-encoding the
      ;; rest.
      ;; We do this on all platforms, because even if we are not
      ;; running on DOS/Windows, the current directory may be on a
      ;; mounted VFAT filesystem, such as a USB memory stick.
      (while (string-match "[^A-Za-z0-9_.~#+-]" buffer-name limit)
	(let* ((character (aref buffer-name (match-beginning 0)))
	       (replacement
                ;; For multibyte characters, this will produce more than
                ;; 2 hex digits, so is not true URL encoding.
                (format "%%%02X" character)))
	  (setq buffer-name (replace-match replacement t t buffer-name))
	  (setq limit (1+ (match-end 0)))))
      ;; Generate the file name.
      (setq file-name
	    (make-temp-file
	     (let ((fname
		    (expand-file-name
		     (format "#%s#" buffer-name)
		     ;; Try a few alternative directories, to get one we can
		     ;; write it.
		     (cond
		      ((file-writable-p default-directory) default-directory)
		      ((file-writable-p "/var/tmp/") "/var/tmp/")
		      ("~/")))))
	       (if (and (memq system-type '(ms-dos windows-nt cygwin))
			;; Don't modify remote filenames
			(not (file-remote-p fname)))
		   ;; The call to convert-standard-filename is in case
		   ;; buffer-name includes characters not allowed by the
		   ;; DOS/Windows filesystems.  make-temp-file writes to the
		   ;; file it creates, so we must fix the file name _before_
		   ;; make-temp-file is called.
		   (convert-standard-filename fname)
		 fname))
	     nil "#"))
      ;; make-temp-file creates the file,
      ;; but we don't want it to exist until we do an auto-save.
      (condition-case ()
	  (delete-file file-name)
	(file-error nil))
      file-name)))

(defun files--transform-file-name (filename transforms prefix suffix)
  "Transform FILENAME according to TRANSFORMS.
See `auto-save-file-name-transforms' for the format of
TRANSFORMS.  PREFIX is prepended to the non-directory portion of
the resulting file name, and SUFFIX is appended."
  (save-match-data
    (let (result uniq)
      ;; Apply user-specified translations to the file name.
      (while (and transforms (not result))
        (if (string-match (car (car transforms)) filename)
	    (setq result (replace-match (cadr (car transforms)) t nil
				        filename)
		  uniq (car (cddr (car transforms)))))
        (setq transforms (cdr transforms)))
      (when result
        (setq filename
              (cond
               ((memq uniq (secure-hash-algorithms))
                (concat
                 (file-name-directory result)
                 (secure-hash uniq filename)))
               (uniq
                (concat
	         (file-name-directory result)
	         (subst-char-in-string
		  ?/ ?!
		  (string-replace
                   "!" "!!" filename))))
	       (t result))))
      (setq result
	    (if (and (eq system-type 'ms-dos)
		     (not (msdos-long-file-names)))
	        ;; We truncate the file name to DOS 8+3 limits before
	        ;; doing anything else, because the regexp passed to
	        ;; string-match below cannot handle extensions longer
	        ;; than 3 characters, multiple dots, and other
	        ;; atrocities.
	        (let ((fn (dos-8+3-filename
			   (file-name-nondirectory buffer-file-name))))
		  (string-match
		   "\\`\\([^.]+\\)\\(\\.\\(..?\\)?.?\\|\\)\\'"
		   fn)
		  (concat (file-name-directory buffer-file-name)
			  prefix (match-string 1 fn)
			  "." (match-string 3 fn) suffix))
	      (concat (file-name-directory filename)
		      prefix
		      (file-name-nondirectory filename)
		      suffix)))
      ;; Make sure auto-save file names don't contain characters
      ;; invalid for the underlying filesystem.
      (expand-file-name
       (if (and (memq system-type '(ms-dos windows-nt cygwin))
	        ;; Don't modify remote filenames
                (not (file-remote-p result)))
	   (convert-standard-filename result)
         result)))))

(defun make-lock-file-name (filename)
  "Make a lock file name for FILENAME.
By default, this just prepends \".#\" to the non-directory part
of FILENAME, but the transforms in `lock-file-name-transforms'
are done first."
  (let ((handler (find-file-name-handler filename 'make-lock-file-name)))
    (if handler
	(funcall handler 'make-lock-file-name filename)
      (files--transform-file-name filename lock-file-name-transforms ".#" ""))))

(defun auto-save-file-name-p (filename)
  "Return non-nil if FILENAME can be yielded by `make-auto-save-file-name'.
FILENAME should lack slashes.
See also `make-auto-save-file-name'."
  (string-match "\\`#.*#\\'" filename))

(defun wildcard-to-regexp (wildcard)
  "Given a shell file name pattern WILDCARD, return an equivalent regexp.
The generated regexp will match a file name only if the file name
matches that wildcard according to shell rules.  Only wildcards known
by `sh' are supported."
  (let* ((i (string-match "[[.*+\\^$?]" wildcard))
	 ;; Copy the initial run of non-special characters.
	 (result (substring wildcard 0 i))
	 (len (length wildcard)))
    ;; If no special characters, we're almost done.
    (if i
	(while (< i len)
	  (let ((ch (aref wildcard i))
		j)
	    (setq
	     result
	     (concat result
		     (cond
		      ((and (eq ch ?\[)
			    (< (1+ i) len)
			    (eq (aref wildcard (1+ i)) ?\]))
		       "\\[")
		      ((eq ch ?\[)	; [...] maps to regexp char class
		       (progn
			 (setq i (1+ i))
			 (concat
			  (cond
			   ((eq (aref wildcard i) ?!) ; [!...] -> [^...]
			    (progn
			      (setq i (1+ i))
			      (if (eq (aref wildcard i) ?\])
				  (progn
				    (setq i (1+ i))
				    "[^]")
				"[^")))
			   ((eq (aref wildcard i) ?^)
			    ;; Found "[^".  Insert a `\0' character
			    ;; (which cannot happen in a filename)
			    ;; into the character class, so that `^'
			    ;; is not the first character after `[',
			    ;; and thus non-special in a regexp.
			    (progn
			      (setq i (1+ i))
			      "[\000^"))
			   ((eq (aref wildcard i) ?\])
			    ;; I don't think `]' can appear in a
			    ;; character class in a wildcard, but
			    ;; let's be general here.
			    (progn
			      (setq i (1+ i))
			      "[]"))
			   (t "["))
			  (prog1	; copy everything up to next `]'.
			      (substring wildcard
					 i
					 (setq j (string-search
						  "]" wildcard i)))
			    (setq i (if j (1- j) (1- len)))))))
		      ((eq ch ?.)  "\\.")
		      ((eq ch ?*)  "[^\000]*")
		      ((eq ch ?+)  "\\+")
		      ((eq ch ?^)  "\\^")
		      ((eq ch ?$)  "\\$")
		      ((eq ch ?\\) "\\\\") ; probably cannot happen...
		      ((eq ch ??)  "[^\000]")
		      (t (char-to-string ch)))))
	    (setq i (1+ i)))))
    ;; Shell wildcards should match the entire filename,
    ;; not its part.  Make the regexp say so.
    (concat "\\`" result "\\'")))

(defcustom list-directory-brief-switches
  (purecopy "-CF")
  "Switches for `list-directory' to pass to `ls' for brief listing."
  :type 'string
  :group 'dired)

(defcustom list-directory-verbose-switches
    (purecopy "-l")
  "Switches for `list-directory' to pass to `ls' for verbose listing."
  :type 'string
  :group 'dired)

(defun file-expand-wildcards (pattern &optional full regexp)
  "Expand (a.k.a. \"glob\") file-name wildcard pattern PATTERN.
This returns a list of file names that match PATTERN.
The returned list of file names is sorted in the `string<' order.

PATTERN is, by default, a \"glob\"/wildcard string, e.g.,
\"/tmp/*.png\" or \"/*/*/foo.png\", but can also be a regular
expression if the optional REGEXP parameter is non-nil.  In any
case, the matches are applied per sub-directory, so a match can't
span a parent/sub directory, which means that a regexp bit can't
contain the \"/\" character.

The returned list of file names is sorted in the `string<' order.

If PATTERN is written as an absolute file name, the values are
absolute also.

If PATTERN is written as a relative file name, it is interpreted
relative to the current `default-directory'.
The file names returned are normally also relative to the current
default directory.  However, if FULL is non-nil, they are absolute."
  (save-match-data
    (let* ((nondir (file-name-nondirectory pattern))
	   (dirpart (file-name-directory pattern))
	   ;; A list of all dirs that DIRPART specifies.
	   ;; This can be more than one dir
	   ;; if DIRPART contains wildcards.
	   (dirs (if (and dirpart
			  (string-match "[[*?]" (file-local-name dirpart)))
		     (mapcar 'file-name-as-directory
			     (file-expand-wildcards
                              (directory-file-name dirpart) nil regexp))
		   (list dirpart)))
	   contents)
      (dolist (dir dirs)
	(when (or (null dir)	; Possible if DIRPART is not wild.
		  (file-accessible-directory-p dir))
	  (let ((this-dir-contents
		 ;; Filter out "." and ".."
		 (delq nil
                       (mapcar (lambda (name)
                                 (unless (string-match "\\`\\.\\.?\\'"
                                                       (file-name-nondirectory name))
                                   name))
			       (directory-files
                                (or dir ".") full
                                (if regexp
                                    ;; We're matching each file name
                                    ;; element separately.
                                    (concat "\\`" nondir "\\'")
				  (wildcard-to-regexp nondir)))))))
	    (setq contents
		  (nconc
		   (if (and dir (not full))
                       (mapcar (lambda (name) (concat dir name))
			       this-dir-contents)
		     this-dir-contents)
		   contents)))))
      contents)))

(defcustom find-sibling-rules nil
  "Rules for finding \"sibling\" files.
This is used by the `find-sibling-file' command.

This variable is a list of (MATCH EXPANSION...) elements.

MATCH is a regular expression that should match a file name that
has a sibling.  It can contain sub-expressions that will be used
in EXPANSIONS.

EXPANSION is a string that matches file names.  For instance, to
define \".h\" files as siblings of any \".c\", you could say:

  (\"\\\\([^/]+\\\\)\\\\.c\\\\\\='\" \"\\\\1.h\")

MATCH and EXPANSION can also be fuller paths.  For instance, if
you want to define other versions of a project as being sibling
files, you could say something like:

  (\"src/emacs/[^/]+/\\\\(.*\\\\)\\\\\\='\" \"src/emacs/.*/\\\\1\\\\\\='\")

In this example, if you're in \"src/emacs/emacs-27/lisp/abbrev.el\",
and a \"src/emacs/emacs-28/lisp/abbrev.el\" file exists, it's now
defined as a sibling."
  :type '(alist :key-type (regexp :tag "Match")
                :value-type (repeat (string :tag "Expansion")))
  :version "29.1")

(defun find-sibling-file (file)
  "Visit a \"sibling\" file of FILE.
When called interactively, FILE is the currently visited file.

The \"sibling\" file is defined by the `find-sibling-rules' variable."
  (interactive (progn
                 (unless buffer-file-name
                   (user-error "Not visiting a file"))
                 (list buffer-file-name)))
  (unless find-sibling-rules
    (user-error "The `find-sibling-rules' variable has not been configured"))
  (let ((siblings (find-sibling-file-search (expand-file-name file)
                                            find-sibling-rules)))
    (cond
     ((null siblings)
      (user-error "Couldn't find any sibling files"))
     ((length= siblings 1)
      (find-file (car siblings)))
     (t
      (let ((relatives (mapcar (lambda (sibling)
                                 (file-relative-name
                                  sibling (file-name-directory file)))
                               siblings)))
        (find-file
         (completing-read (format-prompt "Find file" (car relatives))
                          relatives nil t nil nil (car relatives))))))))

(defun find-sibling-file-search (file &optional rules)
  "Return a list of FILE's \"siblings\".
RULES should be a list on the form defined by `find-sibling-rules' (which
see), and if nil, defaults to `find-sibling-rules'."
  (let ((results nil))
    (pcase-dolist (`(,match . ,expansions) (or rules find-sibling-rules))
      ;; Go through the list and find matches.
      (when (string-match match file)
        (let ((match-data (match-data)))
          (dolist (expansion expansions)
            (let ((start 0))
              ;; Expand \\1 forms in the expansions.
              (while (string-match "\\\\\\([&0-9]+\\)" expansion start)
                (let ((index (string-to-number (match-string 1 expansion))))
                  (setq start (match-end 0)
                        expansion
                        (replace-match
                         (substring file
                                    (elt match-data (* index 2))
                                    (elt match-data (1+ (* index 2))))
                         t t expansion)))))
            ;; Then see which files we have that are matching.  (And
            ;; expand from the end of the file's match, since we might
            ;; be doing a relative match.)
            (let ((default-directory (substring file 0 (car match-data))))
              ;; Keep the first matches first.
              (setq results
                    (nconc
                     results
                     (mapcar #'expand-file-name
                             (file-expand-wildcards expansion nil t)))))))))
    ;; Delete the file itself (in case it matched), and remove
    ;; duplicates, in case we have several expansions and some match
    ;; the same subsets of files.
    (delete file (delete-dups results))))

;; Let Tramp know that `file-expand-wildcards' does not need an advice.
(provide 'files '(remote-wildcards))

(defun list-directory (dirname &optional verbose)
  "Display a list of files in or matching DIRNAME, a la `ls'.
DIRNAME is globbed by the shell if necessary.
Prefix arg (second arg if noninteractive) means supply -l switch to `ls'.
Actions controlled by variables `list-directory-brief-switches'
and `list-directory-verbose-switches'."
  (interactive
   (let ((pfx current-prefix-arg))
     (list (read-file-name
            (if pfx "List directory (verbose): "
	      "List directory (brief): ")
	    nil default-directory
            (lambda (file)
              (or (file-directory-p file)
                  (insert-directory-wildcard-in-dir-p
                   (file-name-as-directory (expand-file-name file))))))
           pfx)))
  (let ((switches (if verbose list-directory-verbose-switches
		    list-directory-brief-switches))
	buffer)
    (or dirname (setq dirname default-directory))
    (setq dirname (expand-file-name dirname))
    (with-output-to-temp-buffer "*Directory*"
      (setq buffer standard-output)
      (buffer-disable-undo standard-output)
      (princ "Directory ")
      (princ dirname)
      (terpri)
      (with-current-buffer "*Directory*"
	(let ((wildcard (not (file-directory-p dirname))))
	  (insert-directory dirname switches wildcard (not wildcard)))))
    ;; Finishing with-output-to-temp-buffer seems to clobber default-directory.
    (with-current-buffer buffer
      (setq default-directory
	    (if (file-accessible-directory-p dirname)
		(file-name-as-directory dirname)
	      (file-name-directory (directory-file-name dirname)))))))

(defun shell-quote-wildcard-pattern (pattern)
  "Quote characters special to the shell in PATTERN, leave wildcards alone.

PATTERN is assumed to represent a file-name wildcard suitable for the
underlying filesystem.  For Unix and GNU/Linux, each character from the
set [ \\t\\n;<>&|()\\=`\\='\"#$] is quoted with a backslash; for DOS/Windows, all
the parts of the pattern that don't include wildcard characters are
quoted with double quotes.

This function leaves alone existing quote characters (\\ on Unix and \"
on Windows), so PATTERN can use them to quote wildcard characters that
need to be passed verbatim to shell commands."
  (save-match-data
    (cond
     ((memq system-type '(ms-dos windows-nt cygwin))
      ;; DOS/Windows don't allow `"' in file names.  So if the
      ;; argument has quotes, we can safely assume it is already
      ;; quoted by the caller.
      (if (or (string-search "\"" pattern)
	      ;; We quote [&()#$`'] in case their shell is a port of a
	      ;; Unixy shell.  We quote [,=+] because stock DOS and
	      ;; Windows shells require that in some cases, such as
	      ;; passing arguments to batch files that use positional
	      ;; arguments like %1.
	      (not (string-match "[ \t;&()#$`',=+]" pattern)))
	  pattern
	(let ((result "\"")
	      (beg 0)
	      end)
	  (while (string-match "[*?]+" pattern beg)
	    (setq end (match-beginning 0)
		  result (concat result (substring pattern beg end)
				 "\""
				 (substring pattern end (match-end 0))
				 "\"")
		  beg (match-end 0)))
	  (concat result (substring pattern beg) "\""))))
     (t
      (let ((beg 0))
	(while (string-match "[ \t\n;<>&|()`'\"#$]" pattern beg)
	  (setq pattern
		(concat (substring pattern 0 (match-beginning 0))
			"\\"
			(substring pattern (match-beginning 0)))
		beg (1+ (match-end 0)))))
      pattern))))


(defcustom insert-directory-program
  (if (and (memq system-type '(berkeley-unix darwin))
           (executable-find "gls"))
      (purecopy "gls")
    (purecopy "ls"))
  "Absolute or relative name of the `ls'-like program.
This is used by `insert-directory' and `dired-insert-directory'
(thus, also by `dired').  For Dired, this should ideally point to
GNU ls, or another version of ls that supports the \"--dired\"
flag.  See `dired-use-ls-dired'.

On GNU/Linux and other capable systems, the default is \"ls\".

On *BSD and macOS systems, the default \"ls\" does not support
the \"--dired\" flag.  Therefore, the default is to use the
\"gls\" executable on such machines, if it exists.  This means
that there should normally be no need to customize this when
installing GNU coreutils using something like ports or Homebrew."
  :group 'dired
  :type 'string
  :initialize #'custom-initialize-delay
  :version "30.1")

(defcustom directory-free-space-program (purecopy "df")
  "Program to get the amount of free space on a file system.
We assume the output has the format of `df'.
The value of this variable must be just a command name or file name;
if you want to specify options, use `directory-free-space-args'.

A value of nil disables this feature."
  :type '(choice (string :tag "Program") (const :tag "None" nil))
  :group 'dired)
(make-obsolete-variable 'directory-free-space-program
			"ignored, as Emacs uses `file-system-info' instead"
			"27.1")

(defcustom directory-free-space-args
  (purecopy (if (eq system-type 'darwin) "-k" "-Pk"))
  "Options to use when running `directory-free-space-program'."
  :type 'string
  :group 'dired)
(make-obsolete-variable 'directory-free-space-args
			"ignored, as Emacs uses `file-system-info' instead"
			"27.1")

(defun get-free-disk-space (dir)
  "String describing the amount of free space on DIR's file system.
If DIR's free space cannot be obtained, this function returns nil."
  (save-match-data
    (let ((avail (nth 2 (file-system-info dir))))
      (if avail
          (funcall byte-count-to-string-function avail)))))

(defvar directory-listing-before-filename-regexp
  (let* ((l "\\([A-Za-z]\\|[^\0-\177]\\)")
	 (l-or-quote "\\([A-Za-z']\\|[^\0-\177]\\)")
	 ;; In some locales, month abbreviations are as short as 2 letters,
	 ;; and they can be followed by ".".
	 ;; In Breton, a month name  can include a quote character.
	 (month (concat l-or-quote l-or-quote "+\\.?"))
	 (s " ")
	 (yyyy "[0-9][0-9][0-9][0-9]")
	 (dd "[ 0-3][0-9]")
	 (HH:MM "[ 0-2][0-9][:.][0-5][0-9]")
	 (seconds "[0-6][0-9]\\([.,][0-9]+\\)?")
	 (zone "[-+][0-2][0-9][0-5][0-9]")
	 (iso-mm-dd "[01][0-9]-[0-3][0-9]")
	 (iso-time (concat HH:MM "\\(:" seconds "\\( ?" zone "\\)?\\)?"))
	 (iso (concat "\\(\\(" yyyy "-\\)?" iso-mm-dd "[ T]" iso-time
		      "\\|" yyyy "-" iso-mm-dd "\\)"))
	 (western (concat "\\(" month s "+" dd "\\|" dd "\\.?" s month "\\)"
			  s "+"
			  "\\(" HH:MM "\\|" yyyy "\\)"))
	 (western-comma (concat month s "+" dd "," s "+" yyyy))
         ;; This represents the date in strftime(3) format "%e-%b-%Y"
         ;; (aka "%v"), as it is the default for many ls incarnations.
         (DD-MMM-YYYY (concat dd "-" month "-" yyyy s HH:MM))
	 ;; Japanese MS-Windows ls-lisp has one-digit months, and
	 ;; omits the Kanji characters after month and day-of-month.
	 ;; On Mac OS X 10.3, the date format in East Asian locales is
	 ;; day-of-month digits followed by month digits.
	 (mm "[ 0-1]?[0-9]")
	 (east-asian
	  (concat "\\(" mm l "?" s dd l "?" s "+"
		  "\\|" dd s mm s "+" "\\)"
		  "\\(" HH:MM "\\|" yyyy l "?" "\\)")))
	 ;; The "[0-9]" below requires the previous column to end in a digit.
	 ;; This avoids recognizing `1 may 1997' as a date in the line:
	 ;; -r--r--r--   1 may      1997        1168 Oct 19 16:49 README

	 ;; The "[BkKMGTPEZYRQ]?" below supports "ls -alh" output.

	 ;; For non-iso date formats, we add the ".*" in order to find
	 ;; the last possible match.  This avoids recognizing
	 ;; `jservice 10 1024' as a date in the line:
	 ;; drwxr-xr-x  3 jservice  10  1024 Jul  2  1997 esg-host

         ;; vc dired listings provide the state or blanks between file
         ;; permissions and date.  The state is always surrounded by
         ;; parentheses:
         ;; -rw-r--r-- (modified) 2005-10-22 21:25 files.el
         ;; This is not supported yet.
    (purecopy (concat "\\([0-9][BkKMGTPEZYRQ]? " iso
		      "\\|.*[0-9][BkKMGTPEZYRQ]? "
	              "\\(" western "\\|" western-comma
                      "\\|" DD-MMM-YYYY "\\|" east-asian "\\)"
		      "\\) +")))
  "Regular expression to match up to the file name in a directory listing.
The default value is designed to recognize dates and times
regardless of the language.")

(defvar insert-directory-ls-version 'unknown)

(defun insert-directory-wildcard-in-dir-p (dir)
  "Return non-nil if DIR contains shell wildcards in its parent directory part.
The return value is a cons (DIRECTORY . WILDCARD), where DIRECTORY is the
part of DIR up to and excluding the first component that includes
wildcard characters, and WILDCARD is the rest of DIR's components.  The
DIRECTORY part of the value includes the trailing slash, to indicate that
it is a directory.

Valid wildcards are `*', `?', `[abc]' and `[a-z]'."
  (let ((wildcards "[?*"))
    (when (and (or (not (featurep 'ls-lisp))
                   ls-lisp-support-shell-wildcards)
               (string-match (concat "[" wildcards "]") (file-name-directory dir))
               (not (file-exists-p dir))) ; Prefer an existing file to wildcards.
      (let ((regexp (format "\\`\\([^%s]*/\\)\\([^%s]*[%s].*\\)"
                            wildcards wildcards wildcards)))
        (string-match regexp dir)
        (cons (match-string 1 dir) (match-string 2 dir))))))

(defun insert-directory-clean (beg switches)
  (when (if (stringp switches)
	    (string-match "--dired\\>" switches)
	  (member "--dired" switches))
    ;; The following overshoots by one line for an empty
    ;; directory listed with "--dired", but without "-a"
    ;; switch, where the ls output contains a
    ;; "//DIRED-OPTIONS//" line, but no "//DIRED//" line.
    ;; We take care of that case later.
    (forward-line -2)
    (when (looking-at "//SUBDIRED//")
      (delete-region (point) (progn (forward-line 1) (point)))
      (forward-line -1))
    (if (looking-at "//DIRED//")
	(let ((end (line-end-position))
	      (linebeg (point))
	      error-lines)
	  ;; Find all the lines that are error messages,
	  ;; and record the bounds of each one.
	  (goto-char beg)
	  (while (< (point) linebeg)
	    (or (eql (following-char) ?\s)
		(push (list (point) (line-end-position)) error-lines))
	    (forward-line 1))
	  (setq error-lines (nreverse error-lines))
	  ;; Now read the numeric positions of file names.
	  (goto-char linebeg)
	  (forward-word-strictly 1)
	  (forward-char 3)
	  (while (< (point) end)
	    (let ((start (insert-directory-adj-pos
			  (+ beg (read (current-buffer)))
			  error-lines))
		  (end (insert-directory-adj-pos
			(+ beg (read (current-buffer)))
			error-lines)))
	      (if (memq (char-after end) '(?\n ?\s))
		  ;; End is followed by \n or by " -> ".
		  (put-text-property start end 'dired-filename t)
		;; It seems that we can't trust ls's output as to
		;; byte positions of filenames.
		(put-text-property beg (point) 'dired-filename nil)
		(end-of-line))))
	  (goto-char end)
	  (beginning-of-line)
	  (delete-region (point) (progn (forward-line 1) (point))))
      ;; Take care of the case where the ls output contains a
      ;; "//DIRED-OPTIONS//"-line, but no "//DIRED//"-line
      ;; and we went one line too far back (see above).
      (forward-line 1))
    (if (looking-at "//DIRED-OPTIONS//")
	(delete-region (point) (progn (forward-line 1) (point))))))

;; insert-directory
;; - must insert _exactly_one_line_ describing FILE if WILDCARD and
;;   FULL-DIRECTORY-P is nil.
;;   The single line of output must display FILE's name as it was
;;   given, namely, an absolute path name.
;; - must insert exactly one line for each file if WILDCARD or
;;   FULL-DIRECTORY-P is t, plus one optional "total" line
;;   before the file lines, plus optional text after the file lines.
;;   Lines are delimited by "\n", so filenames containing "\n" are not
;;   allowed.
;;   File lines should display the basename.
;; - must be consistent with
;;   - functions dired-move-to-filename, (these two define what a file line is)
;;   		 dired-move-to-end-of-filename,
;;		 dired-between-files, (shortcut for (not (dired-move-to-filename)))
;;   		 dired-insert-headerline
;;   		 dired-after-subdir-garbage (defines what a "total" line is)
;;   - variable dired-subdir-regexp
;; - may be passed "--dired" as the first argument in SWITCHES.
;;   File name handlers might have to remove this switch if their
;;   "ls" command does not support it.
(defun insert-directory (file switches &optional wildcard full-directory-p)
  "Insert directory listing for FILE, formatted according to SWITCHES.
Leaves point after the inserted text.
SWITCHES may be a string of options, or a list of strings
representing individual options.
Optional third arg WILDCARD means treat FILE as shell wildcard.
Optional fourth arg FULL-DIRECTORY-P means file is a directory and
switches do not contain `d', so that a full listing is expected.

This works by running a directory listing program
whose name is in the variable `insert-directory-program'.
If WILDCARD, it also runs the shell specified by `shell-file-name'.

When SWITCHES contains the long `--dired' option, this function
treats it specially, for the sake of dired.  However, the
normally equivalent short `-D' option is just passed on to
`insert-directory-program', as any other option."
  ;; We need the directory in order to find the right handler.
  (let ((handler (find-file-name-handler (expand-file-name file)
					 'insert-directory)))
    (if handler
	(funcall handler 'insert-directory file switches
		 wildcard full-directory-p)
	(let (result (beg (point)))

	  ;; Read the actual directory using `insert-directory-program'.
	  ;; RESULT gets the status code.
	  (let* (;; We at first read by no-conversion, then after
		 ;; putting text property `dired-filename, decode one
		 ;; bunch by one to preserve that property.
		 (coding-system-for-read 'no-conversion)
		 ;; This is to control encoding the arguments in call-process.
		 (coding-system-for-write
		  (and enable-multibyte-characters
		       (or file-name-coding-system
			   default-file-name-coding-system))))
	    (setq result
		  (if wildcard
		      ;; If the wildcard is just in the file part, then run ls in
                      ;; the directory part of the file pattern using the last
                      ;; component as argument.  Otherwise, run ls in the longest
                      ;; subdirectory of the directory part free of wildcards; use
                      ;; the remaining of the file pattern as argument.
		      (let* ((dir-wildcard (insert-directory-wildcard-in-dir-p file))
                             (default-directory
                               (cond (dir-wildcard (car dir-wildcard))
                                     (t
			              (if (file-name-absolute-p file)
				          (file-name-directory file)
				        (file-name-directory (expand-file-name file))))))
			     (pattern (if dir-wildcard (cdr dir-wildcard) (file-name-nondirectory file))))
			;; NB since switches is passed to the shell, be
			;; careful of malicious values, eg "-l;reboot".
			;; See eg dired-safe-switches-p.
			(call-process
			 shell-file-name nil t nil
			 shell-command-switch
			 (concat (if (memq system-type '(ms-dos windows-nt))
				     ""
				   "\\") ; Disregard Unix shell aliases!
				 insert-directory-program
				 " -d "
				 (if (stringp switches)
				     switches
				   (mapconcat 'identity switches " "))
				 " -- "
				 ;; Quote some characters that have
				 ;; special meanings in shells; but
				 ;; don't quote the wildcards--we want
				 ;; them to be special.  We also
				 ;; currently don't quote the quoting
				 ;; characters in case people want to
				 ;; use them explicitly to quote
				 ;; wildcard characters.
				 (shell-quote-wildcard-pattern pattern))))
		    ;; SunOS 4.1.3, SVr4 and others need the "." to list the
		    ;; directory if FILE is a symbolic link.
 		    (unless full-directory-p
 		      (setq switches
 			    (cond
                             ((stringp switches) (concat switches " -d"))
                             ((member "-d" switches) switches)
                             (t (append switches '("-d"))))))
		    (if (string-match "\\`~" file)
			(setq file (expand-file-name file)))
		    (apply 'call-process
			   insert-directory-program nil t nil
			   (append
			    (if (listp switches) switches
			      (unless (equal switches "")
				;; Split the switches at any spaces so we can
				;; pass separate options as separate args.
				(split-string-and-unquote switches)))
			    ;; Avoid lossage if FILE starts with `-'.
			    '("--")
			    (list file))))))

	  ;; If we got "//DIRED//" in the output, it means we got a real
	  ;; directory listing, even if `ls' returned nonzero.
	  ;; So ignore any errors.
	  (when (if (stringp switches)
		    (string-match "--dired\\>" switches)
		  (member "--dired" switches))
	    (save-excursion
	      (forward-line -2)
	      (when (looking-at "//SUBDIRED//")
		(forward-line -1))
	      (if (looking-at "//DIRED//")
		  (setq result 0))))

	  (when (and (not (eq 0 result))
		     (eq insert-directory-ls-version 'unknown))
	    ;; The first time ls returns an error,
	    ;; find the version numbers of ls,
	    ;; and set insert-directory-ls-version
	    ;; to > if it is more than 5.2.1, < if it is less, nil if it
	    ;; is equal or if the info cannot be obtained.
	    ;; (That can mean it isn't GNU ls.)
	    (let ((version-out
		   (with-temp-buffer
		     (call-process "ls" nil t nil "--version")
		     (buffer-string))))
	      (if (string-match "ls (.*utils) \\([0-9.]*\\)$" version-out)
		  (let* ((version (match-string 1 version-out))
			 (split (split-string version "[.]"))
			 (numbers (mapcar 'string-to-number split))
			 (min '(5 2 1))
			 comparison)
		    (while (and (not comparison) (or numbers min))
		      (cond ((null min)
			     (setq comparison '>))
			    ((null numbers)
			     (setq comparison '<))
			    ((> (car numbers) (car min))
			     (setq comparison '>))
			    ((< (car numbers) (car min))
			     (setq comparison '<))
			    (t
			     (setq numbers (cdr numbers)
				   min (cdr min)))))
		    (setq insert-directory-ls-version (or comparison '=)))
		(setq insert-directory-ls-version nil))))

	  ;; For GNU ls versions 5.2.2 and up, ignore minor errors.
	  (when (and (eq 1 result) (eq insert-directory-ls-version '>))
	    (setq result 0))

	  ;; If `insert-directory-program' failed, signal an error.
	  (unless (eq 0 result)
	    ;; Delete the error message it may have output.
	    (delete-region beg (point))
	    ;; On non-Posix systems, we cannot open a directory, so
	    ;; don't even try, because that will always result in
	    ;; the ubiquitous "Access denied".  Instead, show the
	    ;; command line so the user can try to guess what went wrong.
	    (if (and (file-directory-p file)
		     (memq system-type '(ms-dos windows-nt)))
		(error
		 "Reading directory: \"%s %s -- %s\" exited with status %s"
		 insert-directory-program
		 (if (listp switches) (concat switches) switches)
		 file result)
	      ;; Unix.  Access the file to get a suitable error.
	      (access-file file "Reading directory")
	      (error "Listing directory failed but `access-file' worked")))
          (insert-directory-clean beg switches)
	  ;; Now decode what read if necessary.
	  (let ((coding (or coding-system-for-read
			    file-name-coding-system
			    default-file-name-coding-system
			    'undecided))
		coding-no-eol
		val pos)
	    (when (and enable-multibyte-characters
		       (not (memq (coding-system-base coding)
				  '(raw-text no-conversion))))
	      ;; If no coding system is specified or detection is
	      ;; requested, detect the coding.
	      (if (eq (coding-system-base coding) 'undecided)
		  (setq coding (detect-coding-region beg (point) t)))
	      (if (not (eq (coding-system-base coding) 'undecided))
		  (save-restriction
		    (setq coding-no-eol
			  (coding-system-change-eol-conversion coding 'unix))
		    (narrow-to-region beg (point))
		    (goto-char (point-min))
		    (while (not (eobp))
		      (setq pos (point)
			    val (get-text-property (point) 'dired-filename))
		      (goto-char (next-single-property-change
				  (point) 'dired-filename nil (point-max)))
		      ;; Force no eol conversion on a file name, so
		      ;; that CR is preserved.
		      (decode-coding-region pos (point)
					    (if val coding-no-eol coding))
		      (if val
			  (put-text-property pos (point)
					     'dired-filename t)))))))))))

(defun insert-directory-adj-pos (pos error-lines)
  "Convert `ls --dired' file name position value POS to a buffer position.
File name position values returned in ls --dired output
count only stdout; they don't count the error messages sent to stderr.
So this function converts to them to real buffer positions.
ERROR-LINES is a list of buffer positions of error message lines,
of the form (START END)."
  (while (and error-lines (< (caar error-lines) pos))
    (setq pos (+ pos (- (nth 1 (car error-lines)) (nth 0 (car error-lines)))))
    (pop error-lines))
  pos)

(defun insert-directory-safely (file switches
				     &optional wildcard full-directory-p)
  "Insert directory listing for FILE, formatted according to SWITCHES.

Like `insert-directory', but if FILE does not exist, it inserts a
message to that effect instead of signaling an error."
  (if (file-exists-p file)
      (insert-directory file switches wildcard full-directory-p)
    ;; Simulate the message printed by `ls'.
    (insert (format "%s: No such file or directory\n" file))))

(defcustom kill-emacs-query-functions nil
  "Functions to call with no arguments to query about killing Emacs.
If any of these functions returns nil, killing Emacs is canceled.
`save-buffers-kill-emacs' calls these functions, but `kill-emacs',
the low level primitive, does not.  See also `kill-emacs-hook'."
  :type 'hook
  :version "26.1"
  :group 'convenience)

(defcustom confirm-kill-emacs nil
  "How to ask for confirmation when leaving Emacs.
If nil, the default, don't ask at all.  If the value is non-nil, it should
be a predicate function; for example `yes-or-no-p'."
  :type '(choice (const :tag "Ask with yes-or-no-p" yes-or-no-p)
		 (const :tag "Ask with y-or-n-p" y-or-n-p)
		 (const :tag "Don't confirm" nil)
		 (function :tag "Predicate function"))
  :group 'convenience
  :version "21.1")

(defcustom confirm-kill-processes t
  "Non-nil if Emacs should confirm killing processes on exit.
If this variable is nil, the value of
`process-query-on-exit-flag' is ignored.  Otherwise, if there are
processes with a non-nil `process-query-on-exit-flag', Emacs will
prompt the user before killing them."
  :type 'boolean
  :group 'convenience
  :version "26.1")

(defun save-buffers-kill-emacs (&optional arg restart)
  "Offer to save each buffer, then kill this Emacs process.
With prefix ARG, silently save all file-visiting buffers without asking.
If there are active processes where `process-query-on-exit-flag'
returns non-nil and `confirm-kill-processes' is non-nil,
asks whether processes should be killed.

Runs the members of `kill-emacs-query-functions' in turn and stops
if any returns nil.  If `confirm-kill-emacs' is non-nil, calls it.

If RESTART, restart Emacs after killing the current Emacs process."
  (interactive "P")
  ;; Don't use save-some-buffers-default-predicate, because we want
  ;; to ask about all the buffers before killing Emacs.
  (when (or (files--buffers-needing-to-be-saved t)
            (catch 'need-save
              (dolist (func save-some-buffers-functions)
                (when (funcall func 'query)
                  (throw 'need-save t)))))
      (if (use-dialog-box-p)
          (pcase (x-popup-dialog
                  t `("Unsaved Buffers"
                      ("Close Without Saving" . no-save)
                      ("Save All" . save-all)
                      ("Cancel" . cancel)))
            ('cancel (user-error "Exit canceled"))
            ('save-all (save-some-buffers t)))
        (save-some-buffers arg t)))
  (let ((confirm confirm-kill-emacs))
    (and
     (or (not (memq t (mapcar (lambda (buf)
                                (and (buffer-file-name buf)
                                     (buffer-modified-p buf)))
                              (buffer-list))))
         (progn (setq confirm nil)
                (yes-or-no-p "Modified buffers exist; exit anyway? ")))
     (or (not (fboundp 'process-list))
         ;; process-list is not defined on MSDOS.
         (not confirm-kill-processes)
         (let ((processes (process-list))
               active)
           (while processes
             (and (memq (process-status (car processes)) '(run stop open listen))
                  (process-query-on-exit-flag (car processes))
                  (setq active t))
             (setq processes (cdr processes)))
           (or (not active)
               (with-current-buffer-window
                (get-buffer-create "*Process List*")
                `(display-buffer--maybe-at-bottom
                  (dedicated . t)
                  (window-height . fit-window-to-buffer)
                  (preserve-size . (nil . t))
                  (body-function
                   . ,#'(lambda (_window)
                          (list-processes t))))
                #'(lambda (window _value)
                    (with-selected-window window
                      (unwind-protect
                          (progn
                            (setq confirm nil)
                            (yes-or-no-p "Active processes exist; kill them and exit anyway? "))
                        (when (window-live-p window)
                          (quit-restore-window window 'kill)))))))))
     ;; Query the user for other things, perhaps.
     (run-hook-with-args-until-failure 'kill-emacs-query-functions)
     (or (null confirm)
         (funcall confirm "Really exit Emacs? "))
     (kill-emacs nil restart))))

(defun save-buffers-kill-terminal (&optional arg)
  "Offer to save each buffer, then kill the current connection.
If the current frame has no client, kill Emacs itself using
`save-buffers-kill-emacs'.

With prefix ARG, silently save all file-visiting buffers, then kill.

If emacsclient was started with a list of file names to edit, then
only these files will be asked to be saved."
  (interactive "P")
  (if (frame-parameter nil 'client)
      (server-save-buffers-kill-terminal arg)
    (save-buffers-kill-emacs arg)))

(defun restart-emacs ()
  "Kill the current Emacs process and start a new one.
This goes through the same shutdown procedure as
`save-buffers-kill-emacs', but instead of killing Emacs and
exiting, it re-executes Emacs (using the same command line
arguments as the running Emacs)."
  (interactive)
  (save-buffers-kill-emacs nil t))


;; We use /: as a prefix to "quote" a file name
;; so that magic file name handlers will not apply to it.

(setq file-name-handler-alist
      (cons (cons (purecopy "\\`/:") 'file-name-non-special)
	    file-name-handler-alist))

;; We depend on being the last handler on the list,
;; so that anything else that does need handling
;; has been handled already.
;; So it is safe for us to inhibit *all* magic file name handlers for
;; operations, which return a file name.  See Bug#29579.

(defun file-name-non-special (operation &rest arguments)
  (let ((inhibit-file-name-handlers
         (cons 'file-name-non-special
               (and (eq inhibit-file-name-operation operation)
                    inhibit-file-name-handlers)))
        (inhibit-file-name-operation operation)
        ;; Some operations respect file name handlers in
        ;; `default-directory'.  Because core function like
        ;; `call-process' don't care about file name handlers in
        ;; `default-directory', we here have to resolve the directory
        ;; into a local one.  For `process-file',
        ;; `start-file-process', and `shell-command', this fixes
        ;; Bug#25949.
        (default-directory
	  (if (memq operation
                    '(insert-directory process-file start-file-process
                                       make-process shell-command
                                       temporary-file-directory))
	      (directory-file-name
	       (expand-file-name
		(unhandled-file-name-directory default-directory)))
	    default-directory))
	;; Get a list of the indices of the args that are file names.
	(file-arg-indices
	 (cdr (or (assq operation
			'(;; The first eight are special because they
			  ;; return a file name.  We want to include
			  ;; the /: in the return value.  So just
			  ;; avoid stripping it in the first place.
                          (abbreviate-file-name)
                          (directory-file-name)
                          (expand-file-name)
                          (file-name-as-directory)
                          (file-name-directory)
                          (file-name-sans-versions)
                          (file-remote-p)
                          (find-backup-file-name)
	                  ;; `identity' means just return the first
			  ;; arg not stripped of its quoting.
			  (substitute-in-file-name identity)
			  ;; `add' means add "/:" to the result.
			  (file-truename add 0)
                          ;;`insert-file-contents' needs special handling.
			  (insert-file-contents insert-file-contents 0)
			  ;; `unquote-then-quote' means set buffer-file-name
			  ;; temporarily to unquoted filename.
			  (verify-visited-file-modtime unquote-then-quote)
                          ;; Unquote `buffer-file-name' temporarily.
                          (make-auto-save-file-name buffer-file-name)
                          (set-visited-file-modtime buffer-file-name)
                          ;; Use a temporary local copy.
			  (copy-file local-copy)
			  (rename-file local-copy)
                          (copy-directory local-copy)
			  ;; List the arguments that are filenames.
			  (file-name-completion 0 1)
			  (file-name-all-completions 0 1)
                          (file-equal-p 0 1)
                          (file-newer-than-file-p 0 1)
			  (write-region 2 5)
			  (file-in-directory-p 0 1)
			  (make-symbolic-link 0 1)
			  (add-name-to-file 0 1)
                          ;; These file-notify-* operations take a
                          ;; descriptor.
                          (file-notify-rm-watch)
                          (file-notify-valid-p)
                          ;; `make-process' uses keyword arguments and
                          ;; doesn't mangle its filenames in any way.
                          ;; It already strips /: from the binary
                          ;; filename, so we don't have to do this
                          ;; here.
                          (make-process)))
		  ;; For all other operations, treat the first
		  ;; argument only as the file name.
		  '(nil 0))))
	method
	;; Copy ARGUMENTS so we can replace elements in it.
	(arguments (copy-sequence arguments)))
    (if (symbolp (car file-arg-indices))
	(setq method (pop file-arg-indices)))
    ;; Strip off the /: from the file names that have it.
    (save-match-data                    ;FIXME: Why?
      (while (consp file-arg-indices)
	(let ((pair (nthcdr (car file-arg-indices) arguments)))
	  (when (car pair)
	    (setcar pair (file-name-unquote (car pair) t))))
	(setq file-arg-indices (cdr file-arg-indices))))
    ;; In general, we don't want any file name handler, see Bug#47625,
    ;; Bug#48349.  For some few cases, operations with two file name
    ;; arguments which might be bound to different file name handlers,
    ;; we still need this.
    (let ((tramp-mode (and tramp-mode (eq method 'local-copy))))
      (pcase method
        ('identity (car arguments))
        ('add (file-name-quote (apply operation arguments) t))
        ('buffer-file-name
         (let ((buffer-file-name (file-name-unquote buffer-file-name t)))
           (apply operation arguments)))
        ('insert-file-contents
         (let ((visit (nth 1 arguments)))
           (unwind-protect
               (apply operation arguments)
             (when (and visit buffer-file-name)
               (setq buffer-file-name (file-name-quote buffer-file-name t))))))
        ('unquote-then-quote
         ;; We can't use `cl-letf' with `(buffer-local-value)' here
         ;; because it wouldn't work during bootstrapping.
         (let ((buffer (current-buffer)))
           ;; `unquote-then-quote' is used only for the
           ;; `verify-visited-file-modtime' action, which takes a
           ;; buffer as only optional argument.
           (with-current-buffer (or (car arguments) buffer)
             (let ((buffer-file-name (file-name-unquote buffer-file-name t)))
               ;; Make sure to hide the temporary buffer change from
               ;; the underlying operation.
               (with-current-buffer buffer
                 (apply operation arguments))))))
        ('local-copy
         (let ((source (car arguments))
               (target (car (cdr arguments)))
               (prefix (expand-file-name
                        "file-name-non-special" temporary-file-directory))
               tmpfile)
           (cond
            ;; If source is remote, we must create a local copy.
            ((file-remote-p source)
             (setq tmpfile (make-temp-name prefix))
             (apply operation source tmpfile (cddr arguments))
             (setq source tmpfile))
            ;; If source is quoted, and the unquoted source looks
            ;; remote, we must create a local copy.
            ((file-name-quoted-p source t)
             (setq source (file-name-unquote source t))
             (when (file-remote-p source)
               (setq tmpfile (make-temp-name prefix))
               (let (file-name-handler-alist)
                 (apply operation source tmpfile (cddr arguments)))
               (setq source tmpfile))))
           ;; If target is quoted, and the unquoted target looks
           ;; remote, we must disable the file name handler.
           (when (file-name-quoted-p target t)
             (setq target (file-name-unquote target t))
             (when (file-remote-p target)
               (setq file-name-handler-alist nil)))
           ;; Do it.
           (setcar arguments source)
           (setcar (cdr arguments) target)
           (apply operation arguments)
           ;; Cleanup.
           (when (and tmpfile (file-exists-p tmpfile))
             (if (file-directory-p tmpfile)
                 (delete-directory tmpfile 'recursive) (delete-file tmpfile)))))
        (_
         (apply operation arguments))))))

;;;###autoload
(defsubst file-name-quoted-p (name &optional top)
  "Whether NAME is quoted with prefix \"/:\".
If NAME is a remote file name and TOP is nil, check the local part of NAME."
  (let ((file-name-handler-alist (unless top file-name-handler-alist)))
    (string-prefix-p "/:" (file-local-name name))))

(defsubst file-name-quote (name &optional top)
  "Add the quotation prefix \"/:\" to file NAME.
If NAME is a remote file name and TOP is nil, the local part of
NAME is quoted.  If NAME is already a quoted file name, NAME is
returned unchanged."
  (let ((file-name-handler-alist (unless top file-name-handler-alist)))
    (if (file-name-quoted-p name top)
        name
      (concat (file-remote-p name) "/:" (file-local-name name)))))

(defsubst file-name-unquote (name &optional top)
  "Remove quotation prefix \"/:\" from file NAME, if any.
If NAME is a remote file name and TOP is nil, the local part of
NAME is unquoted."
  (let* ((file-name-handler-alist (unless top file-name-handler-alist))
         (localname (file-local-name name)))
    (when (file-name-quoted-p localname top)
      (setq
       localname (if (= (length localname) 2) "/" (substring localname 2))))
    (concat (file-remote-p name) localname)))

;; Symbolic modes and read-file-modes.

(defun file-modes-char-to-who (char)
  "Convert CHAR to a numeric bit-mask for extracting mode bits.
CHAR is in [ugoa] and represents the category of users (Owner, Group,
Others, or All) for whom to produce the mask.
The bit-mask that is returned extracts from mode bits the access rights
for the specified category of users."
  (cond ((eq char ?u) #o4700)
	((eq char ?g) #o2070)
	((eq char ?o) #o1007)
	((eq char ?a) #o7777)
        (t (error "%c: Bad `who' character" char))))

(defun file-modes-char-to-right (char &optional from)
  "Convert CHAR to a numeric value of mode bits.
CHAR is in [rwxXstugo] and represents symbolic access permissions.
If CHAR is in [Xugo], the value is taken from FROM (or 0 if omitted)."
  (or from (setq from 0))
  (cond ((eq char ?r) #o0444)
	((eq char ?w) #o0222)
	((eq char ?x) #o0111)
	((eq char ?s) #o6000)
	((eq char ?t) #o1000)
	;; Rights relative to the previous file modes.
	((eq char ?X) (if (= (logand from #o111) 0) 0 #o0111))
	((eq char ?u) (let ((uright (logand #o4700 from)))
		        ;; FIXME: These divisions/shifts seem to be right
                        ;; for the `7' part of the #o4700 mask, but not
                        ;; for the `4' part.  Same below for `g' and `o'.
		        (+ uright (/ uright #o10) (/ uright #o100))))
	((eq char ?g) (let ((gright (logand #o2070 from)))
		        (+ gright (/ gright #o10) (* gright #o10))))
	((eq char ?o) (let ((oright (logand #o1007 from)))
		        (+ oright (* oright #o10) (* oright #o100))))
        (t (error "%c: Bad right character" char))))

(defun file-modes-rights-to-number (rights who-mask &optional from)
  "Convert a symbolic mode string specification to an equivalent number.
RIGHTS is the symbolic mode spec, it should match \"([+=-][rwxXstugo]*)+\".
WHO-MASK is the bit-mask specifying the category of users to which to
apply the access permissions.  See `file-modes-char-to-who'.
FROM (or 0 if nil) gives the mode bits on which to base permissions if
RIGHTS request to add, remove, or set permissions based on existing ones,
as in \"og+rX-w\"."
  (let* ((num-rights (or from 0))
	 (list-rights (string-to-list rights))
	 (op (pop list-rights)))
    (while (memq op '(?+ ?- ?=))
      (let ((num-right 0)
	    char-right)
	(while (memq (setq char-right (pop list-rights))
		     '(?r ?w ?x ?X ?s ?t ?u ?g ?o))
	  (setq num-right
		(logior num-right
			(file-modes-char-to-right char-right num-rights))))
	(setq num-right (logand who-mask num-right)
	      num-rights
	      (cond ((= op ?+) (logior num-rights num-right))
		    ((= op ?-) (logand num-rights (lognot num-right)))
		    (t (logior (logand num-rights (lognot who-mask)) num-right)))
	      op char-right)))
    num-rights))

(defun file-modes-number-to-symbolic (mode &optional filetype)
  "Return a description of a file's MODE as a string of 10 letters and dashes.
The returned string is like the mode description produced by \"ls -l\".
For instance, if MODE is #o700, then it produces `-rwx------'.
Note that this is NOT the same as the \"chmod\" style symbolic description
accepted by `file-modes-symbolic-to-number'.
FILETYPE, if provided, should be a character denoting the type of file,
such as `?d' for a directory, or `?l' for a symbolic link, and will override
the leading `-' character."
  (string
   (or filetype
       (pcase (ash mode -12)
         ;; POSIX specifies that the file type is included in st_mode
         ;; and provides names for the file types but values only for
         ;; the permissions (e.g., S_IWOTH=2).

         ;; (#o017 ??) ;; #define S_IFMT  00170000
         (#o014 ?s)    ;; #define S_IFSOCK 0140000
         (#o012 ?l)    ;; #define S_IFLNK  0120000
         ;; (8  ??)    ;; #define S_IFREG  0100000
         (#o006  ?b)   ;; #define S_IFBLK  0060000
         (#o004  ?d)   ;; #define S_IFDIR  0040000
         (#o002  ?c)   ;; #define S_IFCHR  0020000
         (#o001  ?p)   ;; #define S_IFIFO  0010000
         (_ ?-)))
   (if (zerop (logand   256 mode)) ?- ?r)
   (if (zerop (logand   128 mode)) ?- ?w)
   (if (zerop (logand    64 mode))
       (if (zerop (logand  2048 mode)) ?- ?S)
     (if (zerop (logand  2048 mode)) ?x ?s))
   (if (zerop (logand    32 mode)) ?- ?r)
   (if (zerop (logand    16 mode)) ?- ?w)
   (if (zerop (logand     8 mode))
       (if (zerop (logand  1024 mode)) ?- ?S)
     (if (zerop (logand  1024 mode)) ?x ?s))
   (if (zerop (logand     4 mode)) ?- ?r)
   (if (zerop (logand     2 mode)) ?- ?w)
   (if (zerop (logand 512 mode))
       (if (zerop (logand   1 mode)) ?- ?x)
     (if (zerop (logand   1 mode)) ?T ?t))))

(defun file-modes-symbolic-to-number (modes &optional from)
  "Convert symbolic file modes to numeric file modes.
MODES is the string to convert, it should match
\"[ugoa]*([+=-][rwxXstugo]*)+,...\".
See Info node `(coreutils)File permissions' for more information on this
notation.
FROM (or 0 if nil) gives the mode bits on which to base permissions if
MODES request to add, remove, or set permissions based on existing ones,
as in \"og+rX-w\"."
  (save-match-data
    (let ((case-fold-search nil)
	  (num-modes (or from 0)))
      (while (/= (string-to-char modes) 0)
	(if (string-match "^\\([ugoa]*\\)\\([+=-][rwxXstugo]*\\)+\\(,\\|\\)" modes)
	    (let ((num-who (apply 'logior 0
				  (mapcar 'file-modes-char-to-who
					  (match-string 1 modes)))))
	      (when (= num-who 0)
		(setq num-who (logior #o7000 (default-file-modes))))
	      (setq num-modes
		    (file-modes-rights-to-number (substring modes (match-end 1))
						 num-who num-modes)
		    modes (substring modes (match-end 3))))
	  (error "Parse error in modes near `%s'" (substring modes 0))))
      num-modes)))

(defun read-file-modes (&optional prompt orig-file)
  "Read file modes in octal or symbolic notation and return its numeric value.
PROMPT is used as the prompt, default to \"File modes (octal or symbolic): \".
ORIG-FILE is the name of a file on whose mode bits to base returned
permissions if what user types requests to add, remove, or set permissions
based on existing mode bits, as in \"og+rX-w\"."
  (let* ((modes (or (if orig-file (file-modes orig-file) 0)
		    (error "File not found")))
	 (modestr (and (stringp orig-file)
		       (file-attribute-modes (file-attributes orig-file))))
	 (default
	   (and (stringp modestr)
		(string-match "^.\\(...\\)\\(...\\)\\(...\\)$" modestr)
		(string-replace
		 "-" ""
		 (format "u=%s,g=%s,o=%s"
			 (match-string 1 modestr)
			 (match-string 2 modestr)
			 (match-string 3 modestr)))))
	 (value (read-string (or prompt "File modes (octal or symbolic): ")
			     nil nil default)))
    (save-match-data
      (if (string-match "^[0-7]+" value)
	  (string-to-number value 8)
	(file-modes-symbolic-to-number value modes)))))

(define-obsolete-variable-alias 'cache-long-line-scans
  'cache-long-scans "24.4")


;; Trashcan handling.
(defcustom trash-directory nil
  "Directory for `move-file-to-trash' to move files and directories to.
This directory is used only when the function `system-move-file-to-trash'
is not defined.
Relative paths are interpreted relative to `default-directory'.
If the value is nil, Emacs uses a freedesktop.org-style trashcan."
  :type  '(choice (const nil) directory)
  :group 'auto-save
  :version "23.2")

(defvar trash--hexify-table)

(declare-function system-move-file-to-trash "w32fns.c" (filename))

(defun move-file-to-trash (filename)
  "Move the file (or directory) named FILENAME to the trash.
When `delete-by-moving-to-trash' is non-nil, this function is
called by `delete-file' and `delete-directory' instead of
deleting files outright.

If the function `system-move-file-to-trash' is defined, call it
 with FILENAME as an argument.
Otherwise, if `trash-directory' is non-nil, move FILENAME to that
 directory.
Otherwise, trash FILENAME using the freedesktop.org conventions,
 like the GNOME, KDE and XFCE desktop environments.  Emacs moves
 files only to \"home trash\", ignoring per-volume trashcans."
  (interactive "fMove file to trash: ")
  ;; If `system-move-file-to-trash' is defined, use it.
  (cond ((fboundp 'system-move-file-to-trash)
	 (system-move-file-to-trash filename))
        (trash-directory
	 ;; If `trash-directory' is non-nil, move the file there.
	 (let* ((trash-dir   (expand-file-name trash-directory))
		(fn          (directory-file-name (expand-file-name filename)))
		(new-fn      (concat (file-name-as-directory trash-dir)
				     (file-name-nondirectory fn))))
	   ;; We can't trash a parent directory of trash-directory.
	   (if (string-prefix-p fn trash-dir)
	       (error "Trash directory `%s' is a subdirectory of `%s'"
		      trash-dir filename))
	   (unless (file-directory-p trash-dir)
	     (make-directory trash-dir t))
	   ;; Ensure that the trashed file-name is unique.
	   (if (file-attributes new-fn)
	       (let ((version-control t)
		     (backup-directory-alist nil))
		 (setq new-fn (car (find-backup-file-name new-fn)))))
	   (let (delete-by-moving-to-trash)
	     (rename-file fn new-fn))))
	;; Otherwise, use the freedesktop.org method, as specified at
        ;; https://freedesktop.org/wiki/Specifications/trash-spec
	(t
	 (let* ((xdg-data-dir
		 (directory-file-name
		  (expand-file-name "Trash"
				    (or (getenv "XDG_DATA_HOME")
					"~/.local/share"))))
		(trash-files-dir (expand-file-name "files" xdg-data-dir))
		(trash-info-dir (expand-file-name "info" xdg-data-dir))
		(fn (directory-file-name (expand-file-name filename))))

	   ;; Check if we have permissions to delete.
	   (unless (file-writable-p (directory-file-name
				     (file-name-directory fn)))
	     (error "Cannot move %s to trash: Permission denied" filename))
	   ;; The trashed file cannot be the trash dir or its parent.
	   (if (string-prefix-p fn trash-files-dir)
	       (error "The trash directory %s is a subdirectory of %s"
		      trash-files-dir filename))
	   (if (string-prefix-p fn trash-info-dir)
	       (error "The trash directory %s is a subdirectory of %s"
		      trash-info-dir filename))

	   ;; Ensure that the trash directory exists; otherwise, create it.
	   (with-file-modes #o700
	     (unless (file-exists-p trash-files-dir)
	       (make-directory trash-files-dir t))
	     (unless (file-exists-p trash-info-dir)
	       (make-directory trash-info-dir t)))

	   ;; Try to move to trash with .trashinfo undo information
	   (save-excursion
	     (with-temp-buffer
	       (set-buffer-file-coding-system 'utf-8-unix)
	       (insert "[Trash Info]\nPath=")
	       ;; Perform url-encoding on FN.  For compatibility with
	       ;; other programs (e.g. XFCE Thunar), allow literal "/"
	       ;; for path separators.
	       (unless (boundp 'trash--hexify-table)
		 (setq trash--hexify-table (make-vector 256 nil))
		 (let ((unreserved-chars
			(list ?/ ?a ?b ?c ?d ?e ?f ?g ?h ?i ?j ?k ?l ?m
			      ?n ?o ?p ?q ?r ?s ?t ?u ?v ?w ?x ?y ?z ?A
			      ?B ?C ?D ?E ?F ?G ?H ?I ?J ?K ?L ?M ?N ?O
			      ?P ?Q ?R ?S ?T ?U ?V ?W ?X ?Y ?Z ?0 ?1 ?2
			      ?3 ?4 ?5 ?6 ?7 ?8 ?9 ?- ?_ ?. ?! ?~ ?* ?'
			      ?\( ?\))))
		   (dotimes (byte 256)
		     (aset trash--hexify-table byte
			   (if (memq byte unreserved-chars)
			       (char-to-string byte)
			     (format "%%%02x" byte))))))
	       (mapc (lambda (byte)
		       (insert (aref trash--hexify-table byte)))
		     (if (multibyte-string-p fn)
			 (encode-coding-string fn 'utf-8)
		       fn))
	       (insert "\nDeletionDate="
		       (format-time-string "%Y-%m-%dT%T")
		       "\n")

	       ;; Make a .trashinfo file.  Use O_EXCL, as per trash-spec 1.0.
	       (let* ((files-base (file-name-nondirectory fn))
                      (is-directory (and (file-directory-p fn)
					 (not (file-symlink-p fn))))
                      (overwrite nil)
                      info-fn)
                 ;; We're checking further down whether the info file
                 ;; exists, but the file name may exist in the trash
                 ;; directory even if there is no info file for it.
                 (when (file-attributes
                        (file-name-concat trash-files-dir files-base))
                   (setq overwrite t
                         files-base (file-name-nondirectory
                                     (make-temp-file
                                      (file-name-concat
                                       trash-files-dir files-base)
                                      is-directory))))
		 (setq info-fn (file-name-concat
				trash-info-dir
                                (concat files-base ".trashinfo")))
                 ;; Re-check the existence (sort of).
		 (condition-case nil
		     (write-region nil nil info-fn nil 'quiet info-fn 'excl)
		   (file-already-exists
		    ;; Uniquify new-fn.  Some file managers do not
		    ;; like Emacs-style backup file names.  E.g.:
		    ;; https://bugs.kde.org/170956
		    (setq info-fn (make-temp-file
				   (file-name-concat trash-info-dir files-base)
				   nil ".trashinfo"))
		    (setq files-base (substring (file-name-nondirectory info-fn)
                                                0 (- (length ".trashinfo"))))
		    (write-region nil nil info-fn nil 'quiet info-fn)))
		 ;; Finally, try to move the item to the trashcan.  If
                 ;; it's a file, just move it.  Things are more
                 ;; complicated for directories.  If the target
                 ;; directory already exists (due to uniquification)
                 ;; and the trash directory is in a different
                 ;; filesystem, rename-file will error out, even when
                 ;; 'overwrite' is non-nil.  Rather than worry about
                 ;; whether we're crossing filesystems, just check if
                 ;; we've moving a directory and the target directory
                 ;; already exists.  That handles both the
                 ;; same-filesystem and cross-filesystem cases.
		 (let ((delete-by-moving-to-trash nil)
		       (new-fn (file-name-concat trash-files-dir files-base)))
                   (if (or (not is-directory)
                           (not (file-attributes new-fn)))
                       (rename-file fn new-fn overwrite)
                     (copy-directory fn
                                     (file-name-as-directory new-fn)
                                     t nil t)
                     (delete-directory fn t))))))))))



(defsubst file-attribute-type (attributes)
  "The type field in ATTRIBUTES returned by `file-attributes'.
The value is either t for directory, string (name linked to) for
symbolic link, or nil."
  (nth 0 attributes))

(defsubst file-attribute-link-number (attributes)
  "Return the number of links in ATTRIBUTES returned by `file-attributes'."
  (nth 1 attributes))

(defsubst file-attribute-user-id (attributes)
  "The UID field in ATTRIBUTES returned by `file-attributes'.
This is either a string or a number.  If a string value cannot be
looked up, a numeric value, either an integer or a float, is
returned."
  (nth 2 attributes))

(defsubst file-attribute-group-id (attributes)
  "The GID field in ATTRIBUTES returned by `file-attributes'.
This is either a string or a number.  If a string value cannot be
looked up, a numeric value, either an integer or a float, is
returned."
  (nth 3 attributes))

(defsubst file-attribute-access-time (attributes)
  "The last access time in ATTRIBUTES returned by `file-attributes'.
This a Lisp timestamp in the style of `current-time'."
  (nth 4 attributes))

(defsubst file-attribute-modification-time (attributes)
  "The modification time in ATTRIBUTES returned by `file-attributes'.
This is the time of the last change to the file's contents, and
is a Lisp timestamp in the style of `current-time'."
  (nth 5 attributes))

(defsubst file-attribute-status-change-time (attributes)
  "The status modification time in ATTRIBUTES returned by `file-attributes'.
This is the time of last change to the file's attributes: owner
and group, access mode bits, etc., and is a Lisp timestamp in the
style of `current-time'."
  (nth 6 attributes))

(defsubst file-attribute-size (attributes)
  "The integer size (in bytes) in ATTRIBUTES returned by `file-attributes'."
  (nth 7 attributes))

(defsubst file-attribute-modes (attributes)
  "The file modes in ATTRIBUTES returned by `file-attributes'.
This is a string of ten letters or dashes as in ls -l."
  (nth 8 attributes))

(defsubst file-attribute-inode-number (attributes)
  "The inode number in ATTRIBUTES returned by `file-attributes'.
It is a nonnegative integer."
  (nth 10 attributes))

(defsubst file-attribute-device-number (attributes)
  "The file system device number in ATTRIBUTES returned by `file-attributes'.
It is an integer or a cons cell of integers."
  (nth 11 attributes))

(defsubst file-attribute-file-identifier (attributes)
  "The inode and device numbers in ATTRIBUTES returned by `file-attributes'.
The value is a list of the form (INODENUM DEVICE), where DEVICE could be
either a single number or a cons cell of two numbers.
This tuple of numbers uniquely identifies the file."
  (nthcdr 10 attributes))

(defun file-attribute-collect (attributes &rest attr-names)
  "Return a sublist of ATTRIBUTES returned by `file-attributes'.
ATTR-NAMES are symbols with the selected attribute names.

Valid attribute names are: type, link-number, user-id, group-id,
access-time, modification-time, status-change-time, size, modes,
inode-number, device-number and file-number."
  (let ((all '(type link-number user-id group-id access-time
               modification-time status-change-time
               size modes inode-number device-number file-number))
        result)
    (while attr-names
      (let ((attr (pop attr-names)))
        (if (memq attr all)
            (push (funcall
                   (intern (format "file-attribute-%s" (symbol-name attr)))
                   attributes)
                  result)
          (error "Wrong attribute name '%S'" attr))))
    (nreverse result)))

(define-key ctl-x-map "\C-f" 'find-file)
(define-key ctl-x-map "\C-r" 'find-file-read-only)
(define-key ctl-x-map "\C-v" 'find-alternate-file)
(define-key ctl-x-map "\C-s" 'save-buffer)
(define-key ctl-x-map "s" 'save-some-buffers)
(define-key ctl-x-map "\C-w" 'write-file)
(define-key ctl-x-map "i" 'insert-file)
(define-key esc-map "~" 'not-modified)
(define-key ctl-x-map "\C-d" 'list-directory)
(define-key ctl-x-map "\C-c" 'save-buffers-kill-terminal)
(define-key ctl-x-map "\C-q" 'read-only-mode)

(define-key ctl-x-4-map "f" 'find-file-other-window)
(define-key ctl-x-4-map "r" 'find-file-read-only-other-window)
(define-key ctl-x-4-map "\C-f" 'find-file-other-window)
(define-key ctl-x-4-map "b" 'switch-to-buffer-other-window)
(define-key ctl-x-4-map "\C-o" 'display-buffer)

(define-key ctl-x-5-map "b" 'switch-to-buffer-other-frame)
(define-key ctl-x-5-map "f" 'find-file-other-frame)
(define-key ctl-x-5-map "\C-f" 'find-file-other-frame)
(define-key ctl-x-5-map "r" 'find-file-read-only-other-frame)
(define-key ctl-x-5-map "\C-o" 'display-buffer-other-frame)

;;; files.el ends here<|MERGE_RESOLUTION|>--- conflicted
+++ resolved
@@ -1123,7 +1123,6 @@
 special files in directories in which file names are interpreted as host names,
 or mount points potentially requiring authentication as a different user.")
 
-<<<<<<< HEAD
 (defun locate-dominating-file (from bogey)
   "Return ancestor directory of FROM containing file named BOGEY.
 BOGEY can be a predicate returning non-nil when its argument is
@@ -1143,37 +1142,6 @@
           (if (or (null parent) (equal dir parent))
               (throw 'done nil)
             (setq dir parent)))))))
-=======
-(defun locate-dominating-file (file name)
-  "Starting at FILE, look up directory hierarchy for directory containing NAME.
-FILE can be a file or a directory.  If it's a file, its directory will
-serve as the starting point for searching the hierarchy of directories.
-Stop at the first parent directory containing a file NAME,
-and return the directory.  Return nil if not found.
-Instead of a string, NAME can also be a predicate taking one argument
-\(a directory) and returning a non-nil value if that directory is the one for
-which we're looking.  The predicate will be called with every file/directory
-the function needs to examine, starting with FILE."
-  ;; Represent /home/luser/foo as ~/foo so that we don't try to look for
-  ;; `name' in /home or in /.
-  (setq file (abbreviate-file-name (expand-file-name file)))
-  (let ((root nil)
-        try)
-    (while (not (or root
-                    (null file)
-                    (string-match locate-dominating-stop-dir-regexp file)))
-      (setq file (if (file-directory-p file)
-                     file
-                   (file-name-directory file))
-            try (if (stringp name)
-                    (file-exists-p (expand-file-name name file))
-                  (funcall name file)))
-      (cond (try (setq root file))
-            ((equal file (setq file (file-name-directory
-                                     (directory-file-name file))))
-             (setq file nil))))
-    (if root (file-name-as-directory root))))
->>>>>>> 1d60139a
 
 (defcustom user-emacs-directory-warning t
   "Non-nil means warn if unable to access or create `user-emacs-directory'.
