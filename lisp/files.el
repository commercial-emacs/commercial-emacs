--- conflicted
+++ resolved
@@ -3456,7 +3456,6 @@
 	     (push (intern (concat (downcase (buffer-substring (point) end))
 				   "-mode"))
 		   modes))))
-<<<<<<< HEAD
     ;; If we found modes to use, invoke them now, outside the save-excursion.
     (if modes
 	(catch 'nop
@@ -3553,98 +3552,6 @@
       (when (or (not keep-mode-if-same)
                 (not (eq major-mode (default-value 'major-mode))))
         (set-buffer-major-mode (current-buffer))))))
-=======
-    (or
-     ;; If we found modes to use, invoke them now, outside the save-excursion.
-     ;; Presume `modes' holds a major mode followed by minor modes.
-     (let ((done ()))
-       (dolist (mode (nreverse modes))
-	 (if (eq done :keep)
-	     ;; `keep-mode-if-same' is set and the (major) mode
-	     ;; was already set.  Refrain from calling the following
-	     ;; minor modes since they have already been set.
-	     ;; It was especially important in the past when calling
-	     ;; minor modes without an arg would toggle them, but it's
-             ;; still preferable to avoid re-enabling them,
-	     nil
-	   (let ((res (set-auto-mode-0 mode keep-mode-if-same)))
-	     (setq done (or res done)))))
-       done)
-     ;; Check for auto-mode-alist entry in dir-locals.
-     (with-demoted-errors "Directory-local variables error: %s"
-       ;; Note this is a no-op if enable-local-variables is nil.
-       (let* ((mode-alist (cdr (hack-dir-local--get-variables
-                                (lambda (key) (eq key 'auto-mode-alist))))))
-         (set-auto-mode--apply-alist mode-alist keep-mode-if-same t)))
-     (let ((mode (hack-local-variables t (not try-locals))))
-       (unless (memq mode modes)	; already tried and failed
-         (set-auto-mode-0 mode keep-mode-if-same)))
-     ;; If we didn't, look for an interpreter specified in the first line.
-     ;; As a special case, allow for things like "#!/bin/env perl", which
-     ;; finds the interpreter anywhere in $PATH.
-     (when-let
-	 ((interp (save-excursion
-		    (goto-char (point-min))
-		    (if (looking-at auto-mode-interpreter-regexp)
-			(match-string 2))))
-	  ;; Map interpreter name to a mode, signaling we're done at the
-	  ;; same time.
-	  (mode (assoc-default
-		 (file-name-nondirectory interp)
-		 (mapcar (lambda (e)
-                           (cons
-                            (format "\\`%s\\'" (car e))
-                            (cdr e)))
-			 interpreter-mode-alist)
-		 #'string-match-p)))
-       ;; If we found an interpreter mode to use, invoke it now.
-       (set-auto-mode-0 mode keep-mode-if-same))
-     ;; Next try matching the buffer beginning against magic-mode-alist.
-     (let ((mode (save-excursion
-		   (goto-char (point-min))
-		   (save-restriction
-		     (narrow-to-region (point-min)
-				       (min (point-max)
-					    (+ (point-min) magic-mode-regexp-match-limit)))
-                     (assoc-default
-                      nil magic-mode-alist
-                      (lambda (re _dummy)
-                        (cond
-                         ((functionp re)
-                          (funcall re))
-                         ((stringp re)
-                          (let ((case-fold-search nil))
-                            (looking-at re)))
-                         (t
-                          (error
-                           "Problem in magic-mode-alist with element %s"
-                           re)))))))))
-       (set-auto-mode-0 mode keep-mode-if-same))
-     ;; Next compare the filename against the entries in auto-mode-alist.
-     (set-auto-mode--apply-alist auto-mode-alist
-                                 keep-mode-if-same nil)
-     ;; Next try matching the buffer beginning against magic-fallback-mode-alist.
-     (let ((mode (save-excursion
-		   (goto-char (point-min))
-		   (save-restriction
-		     (narrow-to-region (point-min)
-				       (min (point-max)
-					    (+ (point-min) magic-mode-regexp-match-limit)))
-		     (assoc-default nil magic-fallback-mode-alist
-                                    (lambda (re _dummy)
-                                      (cond
-                                       ((functionp re)
-                                        (funcall re))
-                                       ((stringp re)
-                                        (let ((case-fold-search nil))
-                                          (looking-at re)))
-                                       (t
-                                        (error
-                                         "Problem with magic-fallback-mode-alist element: %s"
-                                         re)))))))))
-       (set-auto-mode-0 mode keep-mode-if-same))
-     (set-buffer-major-mode (current-buffer)))))
->>>>>>> 77a86d73
 
 (defvar-local set-auto-mode--last nil
   "Remember the mode we have set via `set-auto-mode-0'.")
