--- conflicted
+++ resolved
@@ -2340,20 +2340,7 @@
 	     (attributes (file-attributes truename))
 	     (number (nthcdr 10 attributes))
 	     ;; Find any buffer for a file that has same truename.
-<<<<<<< HEAD
 	     (other (unless buf (find-buffer-visiting filename))))
-=======
-	     (other (and (not buf)
-                         (find-buffer-visiting
-                          filename
-                          ;; We want to filter out buffers that we've
-                          ;; visited via symlinks and the like, where
-                          ;; the symlink no longer exists.
-                          (lambda (buffer)
-                            (let ((file (buffer-local-value
-                                         'buffer-file-name buffer)))
-                              (and file (file-exists-p file))))))))
->>>>>>> 8c252e23
 	;; Let user know if there is a buffer with the same truename.
 	(when other
 	  (or nowarn
