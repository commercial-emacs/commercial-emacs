;;; sgml-mode.el --- SGML- and HTML-editing modes -*- lexical-binding:t -*-

;; Copyright (C) 1992, 1995-1996, 1998, 2001-2019 Free Software
;; Foundation, Inc.

;; Author: James Clark <jjc@jclark.com>
;; Maintainer: emacs-devel@gnu.org
;; Adapted-By: ESR, Daniel Pfeiffer <occitan@esperanto.org>,
;;             F.Potorti@cnuce.cnr.it
;; Keywords: wp, hypermedia, comm, languages

;; This file is part of GNU Emacs.

;; GNU Emacs is free software: you can redistribute it and/or modify
;; it under the terms of the GNU General Public License as published by
;; the Free Software Foundation, either version 3 of the License, or
;; (at your option) any later version.

;; GNU Emacs is distributed in the hope that it will be useful,
;; but WITHOUT ANY WARRANTY; without even the implied warranty of
;; MERCHANTABILITY or FITNESS FOR A PARTICULAR PURPOSE.  See the
;; GNU General Public License for more details.

;; You should have received a copy of the GNU General Public License
;; along with GNU Emacs.  If not, see <https://www.gnu.org/licenses/>.

;;; Commentary:

;; Configurable major mode for editing document in the SGML standard general
;; markup language.  As an example contains a mode for editing the derived
;; HTML hypertext markup language.

;;; Code:

(require 'dom)
(require 'seq)
(eval-when-compile (require 'subr-x))
(eval-when-compile
  (require 'skeleton)
  (require 'cl-lib))

(defgroup sgml nil
  "SGML editing mode."
  :link '(custom-group-link :tag "Font Lock Faces group" font-lock-faces)
  :group 'languages)

(defcustom sgml-basic-offset 2
  "Specifies the basic indentation level for `sgml-indent-line'."
  :type 'integer)

(defcustom sgml-attribute-offset 0
  "Specifies a delta for attribute indentation in `sgml-indent-line'.

When 0, attribute indentation looks like this:

  <element
    attribute=\"value\">
  </element>

When 2, attribute indentation looks like this:

  <element
      attribute=\"value\">
  </element>"
  :version "25.1"
  :type 'integer
  :safe 'integerp)

(defcustom sgml-xml-mode nil
  "When non-nil, tag insertion functions will be XML-compliant.
It is set to be buffer-local when the file has
a DOCTYPE or an XML declaration."
  :type 'boolean
  :version "22.1")

(defvaralias 'sgml-transformation 'sgml-transformation-function)

(defcustom sgml-transformation-function 'identity
  "Default value for `skeleton-transformation-function' in SGML mode."
  :type 'function
  :initialize 'custom-initialize-default
  :set (lambda (sym val)
         (set-default sym val)
         (mapc (lambda (buff)
                 (with-current-buffer buff
                   (and (derived-mode-p 'sgml-mode)
                        (not sgml-xml-mode)
                        (setq skeleton-transformation-function val))))
               (buffer-list))))

(put 'sgml-transformation-function 'variable-interactive
     "aTransformation function: ")

(defcustom sgml-mode-hook nil
  "Hook run by command `sgml-mode'.
`text-mode-hook' is run first."
  :type 'hook)

;; The official handling of "--" is complicated in SGML, and
;; historically not well supported by browser HTML parsers.
;; Recommendations for writing HTML comments is to use <!--...-->
;; (where ... doesn't contain "--") to avoid the complications
;; altogether (XML goes even further by requiring this in the spec).
;; So there is probably no need to handle it "correctly".
(defvar sgml-specials '(?\" ?\')
  "List of characters that have a special meaning for SGML mode.
This list is used when first loading the `sgml-mode' library.
The supported characters are ?\\\", ?\\=', and ?-.

Including ?- makes double dashes into comment delimiters, but
they are really only supposed to delimit comments within DTD
definitions.  So we normally turn it off.")

(defvar sgml-quick-keys nil
  "Use <, >, &, /, SPC and `sgml-specials' keys \"electrically\" when non-nil.
This takes effect when first loading the `sgml-mode' library.")

(defvar sgml-mode-map
  (let ((map (make-keymap))	;`sparse' doesn't allow binding to charsets.
	(menu-map (make-sparse-keymap "SGML")))
    (define-key map "\C-c\C-i" 'sgml-tags-invisible)
    (define-key map "/" 'sgml-slash)
    (define-key map "\C-c\C-n" 'sgml-name-char)
    (define-key map "\C-c\C-t" 'sgml-tag)
    (define-key map "\C-c\C-a" 'sgml-attributes)
    (define-key map "\C-c\C-b" 'sgml-skip-tag-backward)
    (define-key map [?\C-c left] 'sgml-skip-tag-backward)
    (define-key map "\C-c\C-f" 'sgml-skip-tag-forward)
    (define-key map [?\C-c right] 'sgml-skip-tag-forward)
    (define-key map "\C-c\C-d" 'sgml-delete-tag)
    (define-key map "\C-c\^?" 'sgml-delete-tag)
    (define-key map "\C-c?" 'sgml-tag-help)
    (define-key map "\C-c]" 'sgml-close-tag)
    (define-key map "\C-c/" 'sgml-close-tag)

    ;; Redundant keybindings, for consistency with TeX mode.
    (define-key map "\C-c\C-o" 'sgml-tag)
    (define-key map "\C-c\C-e" 'sgml-close-tag)

    (define-key map "\C-c8" 'sgml-name-8bit-mode)
    (define-key map "\C-c\C-v" 'sgml-validate)
    (when sgml-quick-keys
      (define-key map "&" 'sgml-name-char)
      (define-key map "<" 'sgml-tag)
      (define-key map " " 'sgml-auto-attributes)
      (define-key map ">" 'sgml-maybe-end-tag)
      (when (memq ?\" sgml-specials)
        (define-key map "\"" 'sgml-name-self))
      (when (memq ?' sgml-specials)
        (define-key map "'" 'sgml-name-self)))
    (let ((c 127)
	  (map (nth 1 map)))
      (while (< (setq c (1+ c)) 256)
	(aset map c 'sgml-maybe-name-self)))
    (define-key map [menu-bar sgml] (cons "SGML" menu-map))
    (define-key menu-map [sgml-validate] '("Validate" . sgml-validate))
    (define-key menu-map [sgml-name-8bit-mode]
      '("Toggle 8 Bit Insertion" . sgml-name-8bit-mode))
    (define-key menu-map [sgml-tags-invisible]
      '("Toggle Tag Visibility" . sgml-tags-invisible))
    (define-key menu-map [sgml-tag-help]
      '("Describe Tag" . sgml-tag-help))
    (define-key menu-map [sgml-delete-tag]
      '("Delete Tag" . sgml-delete-tag))
    (define-key menu-map [sgml-skip-tag-forward]
      '("Forward Tag" . sgml-skip-tag-forward))
    (define-key menu-map [sgml-skip-tag-backward]
      '("Backward Tag" . sgml-skip-tag-backward))
    (define-key menu-map [sgml-attributes]
      '("Insert Attributes" . sgml-attributes))
    (define-key menu-map [sgml-tag] '("Insert Tag" . sgml-tag))
    map)
  "Keymap for SGML mode.  See also `sgml-specials'.")

(defun sgml-make-syntax-table (specials)
  (let ((table (make-syntax-table text-mode-syntax-table)))
    (modify-syntax-entry ?< "(>" table)
    (modify-syntax-entry ?> ")<" table)
    (modify-syntax-entry ?: "_" table)
    (modify-syntax-entry ?_ "_" table)
    (modify-syntax-entry ?. "_" table)
    (if (memq ?- specials)
	(modify-syntax-entry ?- "_ 1234" table))
    (if (memq ?\" specials)
	(modify-syntax-entry ?\" "\"\"" table))
    (if (memq ?' specials)
	(modify-syntax-entry ?\' "\"'" table))
    table))

(defvar sgml-mode-syntax-table (sgml-make-syntax-table sgml-specials)
  "Syntax table used in SGML mode.  See also `sgml-specials'.")

(defconst sgml-tag-syntax-table
  (let ((table (sgml-make-syntax-table sgml-specials)))
    (dolist (char '(?\( ?\) ?\{ ?\} ?\[ ?\] ?$ ?% ?& ?* ?+ ?/))
      (modify-syntax-entry char "." table))
    (unless (memq ?' sgml-specials)
      ;; Avoid that skipping a tag backwards skips any "'" prefixing it.
      (modify-syntax-entry ?' "w" table))
    table)
  "Syntax table used to parse SGML tags.")

(defcustom sgml-name-8bit-mode nil
  "When non-nil, insert non-ASCII characters as named entities."
  :type 'boolean)

(defvar sgml-char-names
  [nil nil nil nil nil nil nil nil
   nil nil nil nil nil nil nil nil
   nil nil nil nil nil nil nil nil
   nil nil nil nil nil nil nil nil
   "nbsp" "excl" "quot" "num" "dollar" "percnt" "amp" "apos"
   "lpar" "rpar" "ast" "plus" "comma" "hyphen" "period" "sol"
   nil nil nil nil nil nil nil nil
   nil nil "colon" "semi" "lt" "eq" "gt" "quest"
   "commat" nil nil nil nil nil nil nil
   nil nil nil nil nil nil nil nil
   nil nil nil nil nil nil nil nil
   nil nil nil "lsqb" nil "rsqb" "uarr" "lowbar"
   "lsquo" nil nil nil nil nil nil nil
   nil nil nil nil nil nil nil nil
   nil nil nil nil nil nil nil nil
   nil nil nil "lcub" "verbar" "rcub" "tilde" nil
   nil nil nil nil nil nil nil nil
   nil nil nil nil nil nil nil nil
   nil nil nil nil nil nil nil nil
   nil nil nil nil nil nil nil nil
   "nbsp" "iexcl" "cent" "pound" "curren" "yen" "brvbar" "sect"
   "uml" "copy" "ordf" "laquo" "not" "shy" "reg" "macr"
   "ring" "plusmn" "sup2" "sup3" "acute" "micro" "para" "middot"
   "cedil" "sup1" "ordm" "raquo" "frac14" "frac12" "frac34" "iquest"
   "Agrave" "Aacute" "Acirc" "Atilde" "Auml" "Aring" "AElig" "Ccedil"
   "Egrave" "Eacute" "Ecirc" "Euml" "Igrave" "Iacute" "Icirc" "Iuml"
   "ETH" "Ntilde" "Ograve" "Oacute" "Ocirc" "Otilde" "Ouml" nil
   "Oslash" "Ugrave" "Uacute" "Ucirc" "Uuml" "Yacute" "THORN" "szlig"
   "agrave" "aacute" "acirc" "atilde" "auml" "aring" "aelig" "ccedil"
   "egrave" "eacute" "ecirc" "euml" "igrave" "iacute" "icirc" "iuml"
   "eth" "ntilde" "ograve" "oacute" "ocirc" "otilde" "ouml" "divide"
   "oslash" "ugrave" "uacute" "ucirc" "uuml" "yacute" "thorn" "yuml"]
  "Vector of symbolic character names without `&' and `;'.")

(put 'sgml-table 'char-table-extra-slots 0)

(defvar sgml-char-names-table
  (let ((table (make-char-table 'sgml-table))
	(i 32)
	elt)
    (while (< i 128)
      (setq elt (aref sgml-char-names i))
      (if elt (aset table (make-char 'latin-iso8859-1 i) elt))
      (setq i (1+ i)))
    table)
  "A table for mapping non-ASCII characters into SGML entity names.
Currently, only Latin-1 characters are supported.")

(defcustom sgml-validate-command
  ;; prefer tidy because (o)nsgmls is often built without --enable-http
  ;; which makes it next to useless
  (cond ((executable-find "tidy")
         ;; tidy is available from http://tidy.sourceforge.net/
         "tidy --gnu-emacs yes -utf8 -e -q")
        ((executable-find "nsgmls")
         ;; nsgmls is a free SGML parser in the SP suite available from
         ;; ftp.jclark.com, replaced old `sgmls'.
         "nsgmls -s")
        ((executable-find "onsgmls")
         ;; onsgmls is the community version of `nsgmls'
         ;; hosted on http://openjade.sourceforge.net/
         "onsgmls -s")
        (t "Install (o)nsgmls, tidy, or some other SGML validator, and set `sgml-validate-command'"))
  "The command to validate an SGML document.
The file name of current buffer file name will be appended to this,
separated by a space."
  :type 'string
  :version "21.1")

(defvar sgml-saved-validate-command nil
  "The command last used to validate in this buffer.")

;; I doubt that null end tags are used much for large elements,
;; so use a small distance here.
(defcustom sgml-slash-distance 1000
  "If non-nil, is the maximum distance to search for matching `/'."
  :type '(choice (const nil) integer))

(defconst sgml-namespace-re "[_[:alpha:]][-_.[:alnum:]]*")
(defconst sgml-name-re "[_:[:alpha:]][-_.:[:alnum:]]*")
(defconst sgml-tag-name-re (concat "<\\([!/?]?" sgml-name-re "\\)"))
(defconst sgml-attrs-re "\\(?:[^\"'/><]\\|\"[^\"]*\"\\|'[^']*'\\)*")
(defconst sgml-start-tag-regex (concat "<" sgml-name-re sgml-attrs-re)
  "Regular expression that matches a non-empty start tag.
Any terminating `>' or `/' is not matched.")

(defface sgml-namespace
  '((t (:inherit font-lock-builtin-face)))
  "`sgml-mode' face used to highlight the namespace part of identifiers.")
(defvar sgml-namespace-face 'sgml-namespace)

;; internal
(defconst sgml-font-lock-keywords-1
  `((,(concat "<\\([!?]" sgml-name-re "\\)") 1 font-lock-keyword-face)
    ;; We could use the simpler "\\(" sgml-namespace-re ":\\)?" instead,
    ;; but it would cause a bit more backtracking in the re-matcher.
    (,(concat "</?\\(" sgml-namespace-re "\\)\\(?::\\(" sgml-name-re "\\)\\)?")
     (1 (if (match-end 2) sgml-namespace-face font-lock-function-name-face))
     (2 font-lock-function-name-face nil t))
    ;; FIXME: this doesn't cover the variables using a default value.
    ;; The first shy-group is an important anchor: it prevents an O(n^2)
    ;; pathological case where we otherwise keep retrying a failing match
    ;; against a very long word at every possible position within the word.
    (,(concat "\\(?:^\\|[ \t]\\)\\(" sgml-namespace-re "\\)\\(?::\\("
	      sgml-name-re "\\)\\)?=[\"']")
     (1 (if (match-end 2) sgml-namespace-face font-lock-variable-name-face))
     (2 font-lock-variable-name-face nil t))
    (,(concat "[&%]" sgml-name-re ";?") . font-lock-variable-name-face)))

(defconst sgml-font-lock-keywords-2
  (append
   sgml-font-lock-keywords-1
   '((eval
      . (cons (concat "<"
		      (regexp-opt (mapcar 'car sgml-tag-face-alist) t)
		      "\\([ \t][^>]*\\)?>\\([^<]+\\)</\\1>")
	      '(3 (cdr (assoc-string (match-string 1) sgml-tag-face-alist t))
		prepend))))))

;; for font-lock, but must be defvar'ed after
;; sgml-font-lock-keywords-1 and sgml-font-lock-keywords-2 above
(defvar sgml-font-lock-keywords sgml-font-lock-keywords-1
  "Rules for highlighting SGML code.  See also `sgml-tag-face-alist'.")

(eval-and-compile
  (defconst sgml-syntax-propertize-rules
    (syntax-propertize-precompile-rules
     ;; Use the `b' style of comments to avoid interference with the -- ... --
     ;; comments recognized when `sgml-specials' includes ?-.
     ;; FIXME: beware of <!--> blabla <!--> !!
     ("\\(<\\)!--" (1 "< b"))
     ("--[ \t\n]*\\(>\\)" (1 "> b"))
     ("\\(<\\)[?!]" (1 (prog1 "|>"
                         (sgml-syntax-propertize-inside end))))
<<<<<<< HEAD
     ;; Double quotes outside of tags should not introduce strings which end up
     ;; hiding tags.  We used to test every double quote and mark it as "."
     ;; if it's outside of tags, but there are too many double quotes and
     ;; the resulting number of calls to syntax-ppss made it too slow
     ;; (bug#33887), so we're now careful to leave alone any pair
     ;; of quotes that doesn't hold a < or > char, which is the vast majority.
     ("\\(\"\\)[^\"<>]*[<>\"]"
      (1 (unless (eq ?\" (char-before))
           ;; Be careful to call `syntax-ppss' on a position before the one
           ;; we're going to change, so as not to need to flush the data we
           ;; just computed.
           (if (prog1 (zerop (car (syntax-ppss (match-beginning 0))))
                 (goto-char (1- (match-end 0))))
               (string-to-syntax ".")))))
     )))
=======
     ;; Quotes outside of tags should not introduce strings.
     ;; Be careful to call `syntax-ppss' on a position before the one we're
     ;; going to change, so as not to need to flush the data we just computed.
     ("[\"']" (0 (if (prog1 (zerop (car (syntax-ppss (match-beginning 0))))
                       (goto-char (match-end 0)))
                     (string-to-syntax ".")))))))
>>>>>>> 02bee786

(defun sgml-syntax-propertize (start end)
  "Syntactic keywords for `sgml-mode'."
  (goto-char start)
  (sgml-syntax-propertize-inside end)
  (funcall
   (syntax-propertize-rules sgml-syntax-propertize-rules)
   start end))

(defun sgml-syntax-propertize-inside (end)
  (let ((ppss (syntax-ppss)))
    (cond
     ((eq (nth 3 ppss) t)
      (let ((endre (save-excursion
                     (goto-char (nth 8 ppss))
                     (cond
                      ((looking-at-p "<!\\[CDATA\\[") "]]>")
                      ((looking-at-p "<\\?")  (if sgml-xml-mode "\\?>" ">"))
                      (t ">")))))
        (when (re-search-forward endre end 'move)
          (put-text-property (1- (point)) (point)
                             'syntax-table (string-to-syntax "|<"))))))))

;; internal
(defvar sgml-face-tag-alist ()
  "Alist of face and tag name for facemenu.")

(defvar sgml-tag-face-alist ()
  "Tag names and face or list of faces to fontify with when invisible.
When `font-lock-maximum-decoration' is 1 this is always used for fontifying.
When more these are fontified together with `sgml-font-lock-keywords'.")

(defvar sgml-display-text ()
  "Tag names as lowercase symbols, and display string when invisible.")

;; internal
(defvar sgml-tags-invisible nil)

(defcustom sgml-tag-alist
  '(("![" ("ignore" t) ("include" t))
    ("!attlist")
    ("!doctype")
    ("!element")
    ("!entity"))
  "Alist of tag names for completing read and insertion rules.
This alist is made up as

  ((\"tag\" . TAGRULE)
   ...)

TAGRULE is a list of optionally t (no endtag) or `\\n' (separate endtag by
newlines) or a skeleton with nil, t or `\\n' in place of the interactor
followed by an ATTRIBUTERULE (for an always present attribute) or an
attribute alist.

The attribute alist is made up as

  ((\"attribute\" . ATTRIBUTERULE)
   ...)

ATTRIBUTERULE is a list of optionally t (no value when no input) followed by
an optional alist of possible values."
  :type '(repeat (cons (string :tag "Tag Name")
		       (repeat :tag "Tag Rule" sexp))))
(put 'sgml-tag-alist 'risky-local-variable t)

(defcustom sgml-tag-help
  '(("!" . "Empty declaration for comment")
    ("![" . "Embed declarations with parser directive")
    ("!attlist" . "Tag attributes declaration")
    ("!doctype" . "Document type (DTD) declaration")
    ("!element" . "Tag declaration")
    ("!entity" . "Entity (macro) declaration"))
  "Alist of tag name and short description."
  :type '(repeat (cons (string :tag "Tag Name")
		       (string :tag "Description"))))

(defvar sgml-empty-tags nil
  "List of tags whose !ELEMENT definition says EMPTY.")

(defvar sgml-unclosed-tags nil
  "List of tags whose !ELEMENT definition says the end-tag is optional.")

(defun sgml-xml-guess ()
  "Guess whether the current buffer is XML.  Return non-nil if so."
  (save-excursion
    (goto-char (point-min))
    (or (string= "xml" (file-name-extension (or buffer-file-name "")))
        ;; Maybe the buffer-size check isn't needed, I don't know.
        (and (zerop (buffer-size))
             (string= "xhtml" (file-name-extension (or buffer-file-name ""))))
	(looking-at "\\s-*<\\?xml")
	(when (re-search-forward
	       (eval-when-compile
		 (mapconcat 'identity
			    '("<!DOCTYPE" "\\(\\w+\\)" "\\(\\w+\\)"
			      "\"\\([^\"]+\\)\"" "\"\\([^\"]+\\)\"")
			    "\\s-+"))
	       nil t)
	  (string-match "X\\(HT\\)?ML" (match-string 3))))))

(with-no-warnings (defvar v2))				; free for skeleton

(defun sgml-comment-indent-new-line (&optional soft)
  (let ((comment-start "-- ")
	(comment-start-skip "\\(<!\\)?--[ \t]*")
	(comment-end " --")
	(comment-style 'plain))
    (comment-indent-new-line soft)))

(defun sgml-mode-facemenu-add-face-function (face _end)
  (let ((tag-face (cdr (assq face sgml-face-tag-alist))))
    (cond (tag-face
	   (setq tag-face (funcall skeleton-transformation-function tag-face))
	   (setq facemenu-end-add-face (concat "</" tag-face ">"))
	   (concat "<" tag-face ">"))
	  ((and (consp face)
		(consp (car face))
		(null  (cdr face))
		(memq (caar face) '(:foreground :background)))
	   (setq facemenu-end-add-face "</span>")
	   (format "<span style=\"%s:%s\">"
		   (if (eq (caar face) :foreground)
		       "color"
		     "background-color")
		   (cadr (car face))))
	  (t
	   (error "Face not configured for %s mode"
		  (format-mode-line mode-name))))))

(defun sgml-fill-nobreak ()
  "Don't break between a tag name and its first argument.
This function is designed for use in `fill-nobreak-predicate'.

    <a href=\"some://where\" type=\"text/plain\">
      ^                   ^
      | no break here     | but still allowed here"
  (save-excursion
    (skip-chars-backward " \t")
    (and (not (zerop (skip-syntax-backward "w_")))
	 (skip-chars-backward "/?!")
	 (eq (char-before) ?<))))

(defvar tildify-space-string)
(defvar tildify-foreach-region-function)

;;;###autoload
(define-derived-mode sgml-mode text-mode '(sgml-xml-mode "XML" "SGML")
  "Major mode for editing SGML documents.
Makes > match <.
Keys <, &, SPC within <>, \", / and \\=' can be electric depending on
`sgml-quick-keys'.

An argument of N to a tag-inserting command means to wrap it around
the next N words.  In Transient Mark mode, when the mark is active,
N defaults to -1, which means to wrap it around the current region.

If you like upcased tags, put (setq sgml-transformation-function \\='upcase)
in your init file.

Use \\[sgml-validate] to validate your document with an SGML parser.

Do \\[describe-variable] sgml- SPC to see available variables.
Do \\[describe-key] on the following bindings to discover what they do.
\\{sgml-mode-map}"
  (make-local-variable 'sgml-saved-validate-command)
  (make-local-variable 'facemenu-end-add-face)
  ;; If encoding does not allow non-break space character, use reference.
  ;; FIXME: Perhaps use &nbsp; if possible (e.g. when we know its HTML)?
  (setq-local tildify-space-string
              (if (equal (decode-coding-string
                          (encode-coding-string " " buffer-file-coding-system)
                          buffer-file-coding-system) " ")
                  " " "&#160;"))
  ;; FIXME: Use the fact that we're parsing the document already
  ;; rather than using regex-based filtering.
  (setq-local tildify-foreach-region-function
              (apply-partially
               'tildify-foreach-ignore-environments
               `((,(eval-when-compile
                     (concat
                      "<\\("
                      (regexp-opt '("pre" "dfn" "code" "samp" "kbd" "var"
                                    "PRE" "DFN" "CODE" "SAMP" "KBD" "VAR"))
                      "\\)\\>[^>]*>"))
                  . ("</" 1 ">"))
                 ("<! *--" . "-- *>")
                 ("<" . ">"))))
  ;;(make-local-variable 'facemenu-remove-face-function)
  ;; A start or end tag by itself on a line separates a paragraph.
  ;; This is desirable because SGML discards a newline that appears
  ;; immediately after a start tag or immediately before an end tag.
  (setq-local paragraph-start (concat "[ \t]*$\\|\
[ \t]*</?\\(" sgml-name-re sgml-attrs-re "\\)?>"))
  (setq-local paragraph-separate (concat paragraph-start "$"))
  (setq-local adaptive-fill-regexp "[ \t]*")
  (add-hook 'fill-nobreak-predicate 'sgml-fill-nobreak nil t)
  (setq-local indent-line-function 'sgml-indent-line)
  (setq-local comment-start "<!-- ")
  (setq-local comment-end " -->")
  (setq-local comment-indent-function 'sgml-comment-indent)
  (setq-local comment-line-break-function 'sgml-comment-indent-new-line)
  (setq-local skeleton-further-elements '((completion-ignore-case t)))
  (setq-local skeleton-end-hook
	      (lambda ()
		(or (eolp)
		    (not (or (eq v2 '\n) (eq (car-safe v2) '\n)))
		    (newline-and-indent))))
  (setq font-lock-defaults '((sgml-font-lock-keywords
			      sgml-font-lock-keywords-1
			      sgml-font-lock-keywords-2)
			     nil t))
  (setq-local syntax-propertize-function #'sgml-syntax-propertize)
  (setq-local facemenu-add-face-function 'sgml-mode-facemenu-add-face-function)
  (setq-local sgml-xml-mode (sgml-xml-guess))
  (unless sgml-xml-mode
    (setq-local skeleton-transformation-function sgml-transformation-function))
  ;; This will allow existing comments within declarations to be
  ;; recognized.
  ;; I can't find a clear description of SGML/XML comments, but it seems that
  ;; the only reliable ones are <!-- ... --> although it's not clear what
  ;; "..." can contain.  It used to accept -- ... -- as well, but that was
  ;; apparently a mistake.
  (setq-local comment-start-skip "<!--[ \t]*")
  (setq-local comment-end-skip "[ \t]*--[ \t\n]*>")
  ;; This definition has an HTML leaning but probably fits well for other modes.
  (setq imenu-generic-expression
	`((nil
	   ,(concat "<!\\(element\\|entity\\)[ \t\n]+%?[ \t\n]*\\("
		    sgml-name-re "\\)")
	   2)
	  ("Id"
	   ,(concat "<[^>]+[ \t\n]+[Ii][Dd]=\\(['\"]"
		    (if sgml-xml-mode "" "?")
		    "\\)\\(" sgml-name-re "\\)\\1")
	   2)
	  ("Name"
	   ,(concat "<[^>]+[ \t\n]+[Nn][Aa][Mm][Ee]=\\(['\"]"
		    (if sgml-xml-mode "" "?")
		    "\\)\\(" sgml-name-re "\\)\\1")
	   2))))

(defun sgml-comment-indent ()
  (if (looking-at "--") comment-column 0))

(defun sgml-slash (arg)
  "Insert ARG slash characters.
Behaves electrically if `sgml-quick-keys' is non-nil."
  (interactive "p")
  (cond
   ((not (and (eq (char-before) ?<) (= arg 1)))
    (sgml-slash-matching arg))
   ((eq sgml-quick-keys 'indent)
    (insert-char ?/ 1)
    (indent-according-to-mode))
   ((eq sgml-quick-keys 'close)
    (delete-char -1)
    (sgml-close-tag))
   (t
    (insert-char ?/ arg))))

(defun sgml-slash-matching (arg)
  "Insert `/' and display any previous matching `/'.
Two `/'s are treated as matching if the first `/' ends a net-enabling
start tag, and the second `/' is the corresponding null end tag."
  (interactive "p")
  (insert-char ?/ arg)
  (if (> arg 0)
      (let ((oldpos (point))
	    (blinkpos)
	    (level 0))
	(save-excursion
	  (save-restriction
	    (if sgml-slash-distance
		(narrow-to-region (max (point-min)
				       (- (point) sgml-slash-distance))
				  oldpos))
	    (if (and (re-search-backward sgml-start-tag-regex (point-min) t)
		     (eq (match-end 0) (1- oldpos)))
		()
	      (goto-char (1- oldpos))
	      (while (and (not blinkpos)
			  (search-backward "/" (point-min) t))
		(let ((tagend (save-excursion
				(if (re-search-backward sgml-start-tag-regex
							(point-min) t)
				    (match-end 0)
				  nil))))
		  (if (eq tagend (point))
		      (if (eq level 0)
			  (setq blinkpos (point))
			(setq level (1- level)))
		    (setq level (1+ level)))))))
	  (when blinkpos
            (goto-char blinkpos)
            (if (pos-visible-in-window-p)
                (sit-for 1)
              (message "Matches %s"
                       (buffer-substring (line-beginning-position)
                                         (1+ blinkpos)))))))))

;; Why doesn't this use the iso-cvt table or, preferably, generate the
;; inverse of the extensive table in the SGML Quail input method?  -- fx
;; I guess that's moot since it only works with Latin-1 anyhow.
(defun sgml-name-char (&optional char)
  "Insert a symbolic character name according to `sgml-char-names'.
Non-ASCII chars may be inserted either with the meta key, as in M-SPC for
no-break space or M-- for a soft hyphen; or via an input method or
encoded keyboard operation."
  (interactive "*")
  (insert ?&)
  (or char
      (setq char (read-quoted-char "Enter char or octal number")))
  (delete-char -1)
  (insert char)
  (undo-boundary)
  (sgml-namify-char))

(defun sgml-namify-char ()
  "Change the char before point into its `&name;' equivalent.
Uses `sgml-char-names'."
  (interactive)
  (let* ((char (char-before))
	 (name
	  (cond
	   ((null char) (error "No char before point"))
	   ((< char 256) (or (aref sgml-char-names char) char))
	   ((aref sgml-char-names-table char))
	   ((encode-char char 'ucs)))))
    (if (not name)
	(error "Don't know the name of `%c'" char)
      (delete-char -1)
      (insert (format (if (numberp name) "&#%d;" "&%s;") name)))))

(defun sgml-name-self ()
  "Insert a symbolic character name according to `sgml-char-names'."
  (interactive "*")
  (sgml-name-char last-command-event))

(defun sgml-maybe-name-self ()
  "Insert a symbolic character name according to `sgml-char-names'."
  (interactive "*")
  (if sgml-name-8bit-mode
      (sgml-name-char last-command-event)
    (self-insert-command 1)))

(defun sgml-name-8bit-mode ()
  "Toggle whether to insert named entities instead of non-ASCII characters.
This only works for Latin-1 input."
  (interactive)
  (setq sgml-name-8bit-mode (not sgml-name-8bit-mode))
  (message "sgml name entity mode is now %s"
	   (if sgml-name-8bit-mode "ON" "OFF")))

;; When an element of a skeleton is a string "str", it is passed
;; through `skeleton-transformation-function' and inserted.
;; If "str" is to be inserted literally, one should obtain it as
;; the return value of a function, e.g. (identity "str").

(defvar sgml-tag-last nil)
(defvar sgml-tag-history nil)
(define-skeleton sgml-tag
  "Prompt for a tag and insert it, optionally with attributes.
Completion and configuration are done according to `sgml-tag-alist'.
If you like tags and attributes in uppercase, customize
`sgml-transformation-function' to `upcase'."
  (funcall (or skeleton-transformation-function 'identity)
           (setq sgml-tag-last
		 (completing-read
		  (if (> (length sgml-tag-last) 0)
		      (format "Tag (default %s): " sgml-tag-last)
		    "Tag: ")
		  sgml-tag-alist nil nil nil 'sgml-tag-history sgml-tag-last)))
  ?< str |
  (("") -1 '(undo-boundary) (identity "&lt;")) |	; see comment above
  `(("") '(setq v2 (sgml-attributes ,str t)) ?>
    (cond
     ((string= "![" ,str)
      (backward-char)
      '(("") " [ " _ " ]]"))
     ((and (eq v2 t) sgml-xml-mode (member ,str sgml-empty-tags))
      '(("") -1 " />"))
     ((or (and (eq v2 t) (not sgml-xml-mode)) (string-match "^[/!?]" ,str))
      nil)
     ((symbolp v2)
      ;; Make sure we don't fall into an infinite loop.
      ;; For xhtml's `tr' tag, we should maybe use \n instead.
      (if (eq v2 t) (setq v2 nil))
      ;; We use `identity' to prevent skeleton from passing
      ;; `str' through `skeleton-transformation-function' a second time.
      '(("") v2 _ v2 "</" (identity ',str) ?> >))
     ((eq (car v2) t)
      (cons '("") (cdr v2)))
     (t
      (append '(("") (car v2))
	      (cdr v2)
	      '(resume: (car v2) _ "</" (identity ',str) ?> >))))))

(autoload 'skeleton-read "skeleton")

(defun sgml-attributes (tag &optional quiet)
  "When at top level of a tag, interactively insert attributes.

Completion and configuration of TAG are done according to `sgml-tag-alist'.
If QUIET, do not print a message when there are no attributes for TAG."
  (interactive (list (save-excursion (sgml-beginning-of-tag t))))
  (or (stringp tag) (error "Wrong context for adding attribute"))
  (if tag
      (let ((completion-ignore-case t)
	    (alist (cdr (assoc (downcase tag) sgml-tag-alist)))
	    car attribute i)
	(if (or (symbolp (car alist))
		(symbolp (car (car alist))))
	    (setq car (car alist)
		  alist (cdr alist)))
	(or quiet
	    (message "No attributes configured."))
	(if (stringp (car alist))
	    (progn
	      (insert (if (eq (preceding-char) ?\s) "" ?\s)
		      (funcall skeleton-transformation-function (car alist)))
	      (sgml-value alist))
	  (setq i (length alist))
	  (while (> i 0)
	    (insert ?\s)
	    (insert (funcall skeleton-transformation-function
			     (setq attribute
				   (skeleton-read (lambda ()
                                                    (completing-read
                                                     "Attribute: "
                                                     alist))))))
	    (if (string= "" attribute)
		(setq i 0)
	      (sgml-value (assoc (downcase attribute) alist))
	      (setq i (1- i))))
	  (if (eq (preceding-char) ?\s)
	      (delete-char -1)))
	car)))

(defun sgml-auto-attributes (arg)
  "Self insert the character typed; at top level of tag, prompt for attributes.
With prefix argument, only self insert."
  (interactive "*P")
  (let ((point (point))
	tag)
    (if (or arg
	    (not sgml-tag-alist)	; no message when nothing configured
	    (symbolp (setq tag (save-excursion (sgml-beginning-of-tag t))))
	    (eq (aref tag 0) ?/))
	(self-insert-command (prefix-numeric-value arg))
      (sgml-attributes tag)
      (setq last-command-event ?\s)
      (or (> (point) point)
	  (self-insert-command 1)))))

(defun sgml-tag-help (&optional tag)
  "Display description of tag TAG.  If TAG is omitted, use the tag at point."
  (interactive
   (list (let ((def (save-excursion
		      (if (eq (following-char) ?<) (forward-char))
		      (sgml-beginning-of-tag))))
	   (completing-read (if def
				(format "Tag (default %s): " def)
			      "Tag: ")
			    sgml-tag-alist nil nil nil
			    'sgml-tag-history def))))
  (or (and tag (> (length tag) 0))
      (save-excursion
	(if (eq (following-char) ?<)
	    (forward-char))
	(setq tag (sgml-beginning-of-tag))))
  (or (stringp tag)
      (error "No tag selected"))
  (setq tag (downcase tag))
  (message "%s"
	   (or (cdr (assoc (downcase tag) sgml-tag-help))
	       (and (eq (aref tag 0) ?/)
		    (cdr (assoc (downcase (substring tag 1)) sgml-tag-help)))
	       "No description available")))

(defun sgml-maybe-end-tag (&optional arg)
  "Name self unless in position to end a tag or a prefix ARG is given."
  (interactive "P")
  (if (or arg (eq (car (sgml-lexical-context)) 'tag))
      (self-insert-command (prefix-numeric-value arg))
    (sgml-name-self)))

(defun sgml-skip-tag-backward (arg)
  "Skip to beginning of tag or matching opening tag if present.
With prefix argument ARG, repeat this ARG times.
Return non-nil if we skipped over matched tags."
  (interactive "p")
  ;; FIXME: use sgml-get-context or something similar.
  (let ((return t))
    (while (>= arg 1)
      (search-backward "<" nil t)
      (if (looking-at "</\\([^ \n\t>]+\\)")
          ;; end tag, skip any nested pairs
          (let ((case-fold-search t)
                (re (concat "</?" (regexp-quote (match-string 1))
                            ;; Ignore empty tags like <foo/>.
                            "\\([^>]*[^/>]\\)?>")))
            (while (and (re-search-backward re nil t)
                        (eq (char-after (1+ (point))) ?/))
              (forward-char 1)
              (sgml-skip-tag-backward 1)))
        (setq return nil))
      (setq arg (1- arg)))
    return))

(defun sgml-forward-sexp (n)
  ;; This function is needed in major-modes such as nxml-mode where
  ;; forward-sexp-function is used to give a more dwimish behavior to
  ;; the `forward-sexp' command.
  ;; Without it, we can end up with backtraces like:
  ;;    "get-text-property" (0xffffc0f0)
  ;;    "nxml-token-after" (0xffffc2ac)
  ;;    "nxml-forward-single-balanced-item" (0xffffc46c)
  ;;    "nxml-forward-balanced-item" (0xffffc61c)
  ;;    "forward-sexp" (0xffffc7f8)
  ;;    "sgml-parse-tag-backward" (0xffffc9c8)
  ;;    "sgml-lexical-context" (0xffffcba8)
  ;;    "sgml-mode-flyspell-verify" (0xffffcd74)
  ;;    "flyspell-word" (0xffffcf3c)
  ;;    "flyspell-post-command-hook" (0xffffd108)
  ;; FIXME: should we also set the sgml-tag-syntax-table?
  (let ((forward-sexp-function nil))
    (forward-sexp n)))

(defvar sgml-electric-tag-pair-overlays nil)
(defvar sgml-electric-tag-pair-timer nil)

(defun sgml-electric-tag-pair-before-change-function (_beg end)
  (condition-case err
  (save-excursion
    (goto-char end)
    (skip-chars-backward "-[:alnum:]_.:")
    (if (and ;; (<= (point) beg) ; This poses problems for downcase-word.
             (or (eq (char-before) ?<)
                 (and (eq (char-before) ?/)
                      (eq (char-before (1- (point))) ?<)))
             (null (get-char-property (point) 'text-clones)))
        (let* ((endp (eq (char-before) ?/))
               (cl-start (point))
	       (cl-end (progn (skip-chars-forward "-[:alnum:]_.:") (point)))
               (match
                (if endp
                    (when (sgml-skip-tag-backward 1) (forward-char 1) t)
                  (with-syntax-table sgml-tag-syntax-table
                    (let ((forward-sexp-function nil))
                      (up-list -1)
                      (when (sgml-skip-tag-forward 1)
                        (backward-sexp 1)
                        (forward-char 2)
                        t)))))
               (clones (get-char-property (point) 'text-clones)))
          (when (and match
                     (/= cl-end cl-start)
                     (equal (buffer-substring cl-start cl-end)
                            (buffer-substring (point)
                                              (save-excursion
						(skip-chars-forward
						 "-[:alnum:]_.:")
                                                (point))))
                     (or (not endp) (eq (char-after cl-end) ?>)))
            (when clones
              (message "sgml-electric-tag-pair-before-change-function: deleting old OLs")
              (mapc 'delete-overlay clones))
            (message "sgml-electric-tag-pair-before-change-function: new clone")
            (text-clone-create cl-start cl-end 'spread "[[:alnum:]-_.:]+")
            (setq sgml-electric-tag-pair-overlays
                  (append (get-char-property (point) 'text-clones)
                          sgml-electric-tag-pair-overlays))))))
  (scan-error nil)
  (error (message "Error in sgml-electric-pair-mode: %s" err))))

(defun sgml-electric-tag-pair-flush-overlays ()
  (while sgml-electric-tag-pair-overlays
    (delete-overlay (pop sgml-electric-tag-pair-overlays))))

(define-minor-mode sgml-electric-tag-pair-mode
  "Toggle SGML Electric Tag Pair mode.

SGML Electric Tag Pair mode is a buffer-local minor mode for use
with `sgml-mode' and related major modes.  When enabled, editing
an opening markup tag automatically updates the closing tag."
  :lighter "/e"
  (if sgml-electric-tag-pair-mode
      (progn
        (add-hook 'before-change-functions
                  'sgml-electric-tag-pair-before-change-function
                  nil t)
        (unless sgml-electric-tag-pair-timer
          (setq sgml-electric-tag-pair-timer
                (run-with-idle-timer 5 'repeat 'sgml-electric-tag-pair-flush-overlays))))
    (remove-hook 'before-change-functions
                 'sgml-electric-tag-pair-before-change-function
                 t)
    ;; We leave the timer running for other buffers.
    ))


(defun sgml-skip-tag-forward (arg)
  "Skip to end of tag or matching closing tag if present.
With prefix argument ARG, repeat this ARG times.
Return t if after a closing tag."
  (interactive "p")
  ;; FIXME: Use sgml-get-context or something similar.
  ;; It currently might jump to an unrelated </P> if the <P>
  ;; we're skipping has no matching </P>.
  (let ((return t))
    (with-syntax-table sgml-tag-syntax-table
      (while (>= arg 1)
	(skip-chars-forward "^<>")
	(if (eq (following-char) ?>)
	    (up-list -1))
	(if (looking-at "<\\([^/ \n\t>]+\\)\\([^>]*[^/>]\\)?>")
	    ;; start tag, skip any nested same pairs _and_ closing tag
	    (let ((case-fold-search t)
		  (re (concat "</?" (regexp-quote (match-string 1))
			      ;; Ignore empty tags like <foo/>.
			      "\\([^>]*[^/>]\\)?>"))
		  point close)
	      (forward-list 1)
	      (setq point (point))
	      ;; FIXME: This re-search-forward will mistakenly match
	      ;; tag-like text inside attributes.
	      (while (and (re-search-forward re nil t)
			  (not (setq close
				     (eq (char-after (1+ (match-beginning 0))) ?/)))
			  (goto-char (match-beginning 0))
			  (sgml-skip-tag-forward 1))
		(setq close nil))
	      (unless close
		(goto-char point)
		(setq return nil)))
	  (forward-list 1))
	(setq arg (1- arg)))
      return)))

(defsubst sgml-looking-back-at (str)
  "Return t if the test before point matches STR."
  (let ((start (- (point) (length str))))
    (and (>= start (point-min))
         (equal str (buffer-substring-no-properties start (point))))))

(defun sgml-delete-tag (arg)
  ;; FIXME: Should be called sgml-kill-tag or should not touch the kill-ring.
  "Delete tag on or after cursor, and matching closing or opening tag.
With prefix argument ARG, repeat this ARG times."
  (interactive "p")
  (while (>= arg 1)
    (save-excursion
      (let* (close open)
	(if (looking-at "[ \t\n]*<")
	    ;; just before tag
	    (if (eq (char-after (match-end 0)) ?/)
		;; closing tag
		(progn
		  (setq close (point))
		  (goto-char (match-end 0))))
	  ;; on tag?
	  (or (save-excursion (setq close (sgml-beginning-of-tag)
				    close (and (stringp close)
					       (eq (aref close 0) ?/)
					       (point))))
	      ;; not on closing tag
	      (let ((point (point)))
		(sgml-skip-tag-backward 1)
		(if (or (not (eq (following-char) ?<))
			(save-excursion
			  (forward-list 1)
			  (<= (point) point)))
		    (error "Not on or before tag")))))
	(if close
	    (progn
	      (sgml-skip-tag-backward 1)
	      (setq open (point))
	      (goto-char close)
	      (kill-sexp 1))
	  (setq open (point))
	  (when (and (sgml-skip-tag-forward 1)
		     (not (sgml-looking-back-at "/>")))
	    (kill-sexp -1)))
	;; Delete any resulting empty line.  If we didn't kill-sexp,
	;; this *should* do nothing, because we're right after the tag.
	(if (progn (forward-line 0) (looking-at "\\(?:[ \t]*$\\)\n?"))
	    (delete-region (match-beginning 0) (match-end 0)))
	(goto-char open)
	(kill-sexp 1)
	(if (progn (forward-line 0) (looking-at "\\(?:[ \t]*$\\)\n?"))
	    (delete-region (match-beginning 0) (match-end 0)))))
    (setq arg (1- arg))))


;; Put read-only last to enable setting this even when read-only enabled.
(or (get 'sgml-tag 'invisible)
    (setplist 'sgml-tag
	      (append '(invisible t
                        cursor-sensor-functions (sgml-cursor-sensor)
			rear-nonsticky t
			read-only t)
		      (symbol-plist 'sgml-tag))))

(defun sgml-tags-invisible (arg)
  "Toggle visibility of existing tags."
  (interactive "P")
  (let ((inhibit-read-only t)
	string)
    (with-silent-modifications
      (save-excursion
        (goto-char (point-min))
        (if (setq-local sgml-tags-invisible
                        (if arg
                            (>= (prefix-numeric-value arg) 0)
                          (not sgml-tags-invisible)))
            (while (re-search-forward sgml-tag-name-re nil t)
              (setq string
                    (cdr (assq (intern-soft (downcase (match-string 1)))
                               sgml-display-text)))
              (goto-char (match-beginning 0))
              (and (stringp string)
                   (not (overlays-at (point)))
                   (let ((ol (make-overlay (point) (match-beginning 1))))
                     (overlay-put ol 'before-string string)
                     (overlay-put ol 'sgml-tag t)))
              (put-text-property (point)
                                 (progn (forward-list) (point))
                                 'category 'sgml-tag))
          (let ((pos (point-min)))
            (while (< (setq pos (next-overlay-change pos)) (point-max))
              (dolist (ol (overlays-at pos))
                (if (overlay-get ol 'sgml-tag)
                    (delete-overlay ol)))))
          (remove-text-properties (point-min) (point-max) '(category nil)))))
    (cursor-sensor-mode (if sgml-tags-invisible 1 -1))
    (run-hooks 'sgml-tags-invisible-hook)
    (message "")))

(defun sgml-cursor-sensor (window x dir)
  ;; Show preceding or following hidden tag, depending of cursor direction (and
  ;; `dir' is not the direction in this sense).
  (when (eq dir 'entered)
    (ignore-errors
      (let* ((y (window-point window))
             (otherend
              (save-excursion
                (goto-char y)
                (cond
                 ((and (eq (char-before) ?>)
                       (or (not (eq (char-after) ?<))
                           (> x y)))
                  (sgml-forward-sexp -1))
                 ((eq (char-after y) ?<)
                  (sgml-forward-sexp 1)))
                (point))))
        (message "Invisible tag: %s"
                 ;; Strip properties, otherwise, the text is invisible.
                 (buffer-substring-no-properties
                  y otherend))))))


(defun sgml-validate (command)
  "Validate an SGML document.
Runs COMMAND, a shell command, in a separate process asynchronously
with output going to the buffer `*compilation*'.
You can then use the command \\[next-error] to find the next error message
and move to the line in the SGML document that caused it."
  (interactive
   (list (read-string "Validate command: "
		      (or sgml-saved-validate-command
			  (concat sgml-validate-command
				  " "
				  (shell-quote-argument
				   (let ((name (buffer-file-name)))
				     (and name
					  (file-name-nondirectory name)))))))))
  (setq sgml-saved-validate-command command)
  (save-some-buffers (not compilation-ask-about-save) nil)
  (compilation-start command))

(defsubst sgml-at-indentation-p ()
  "Return true if point is at the first non-whitespace character on the line."
  (save-excursion
    (skip-chars-backward " \t")
    (bolp)))

(defun sgml-lexical-context (&optional limit)
  "Return the lexical context at point as (TYPE . START).
START is the location of the start of the lexical element.
TYPE is one of `string', `comment', `tag', `cdata', `pi', or `text'.

Optional argument LIMIT is the position to start parsing from.
If nil, start from a preceding tag at indentation."
  (save-excursion
    (let ((pos (point))
	  text-start state)
      (if limit
          (goto-char limit)
        ;; Skip tags backwards until we find one at indentation
        (while (and (ignore-errors (sgml-parse-tag-backward))
                    (not (sgml-at-indentation-p)))))
      (with-syntax-table sgml-tag-syntax-table
	(while (< (point) pos)
	  ;; When entering this loop we're inside text.
	  (setq text-start (point))
	  (skip-chars-forward "^<" pos)
          (setq state
                (cond
                 ((= (point) pos)
                  ;; We got to the end without seeing a tag.
                  nil)
                 ((looking-at "<!\\[[A-Z]+\\[")
                  ;; We've found a CDATA section or similar.
                  (let ((cdata-start (point)))
                    (unless (search-forward "]]>" pos 'move)
                      (list 0 nil nil 'cdata nil nil nil nil cdata-start))))
		 ((looking-at comment-start-skip)
		  ;; parse-partial-sexp doesn't handle <!-- comments -->,
		  ;; or only if ?- is in sgml-specials, so match explicitly
		  (let ((start (point)))
		    (unless (re-search-forward comment-end-skip pos 'move)
		      (list 0 nil nil nil t nil nil nil start))))
                 ((and sgml-xml-mode (looking-at "<\\?"))
                  ;; Processing Instructions.
                  ;; In SGML, it's basically a normal tag of the form
                  ;; <?NAME ...> but in XML, it takes the form <? ... ?>.
                  (let ((pi-start (point)))
                    (unless (search-forward "?>" pos 'move)
                      (list 0 nil nil 'pi nil nil nil nil pi-start))))
                 (t
                  ;; We've reached a tag.  Parse it.
                  ;; FIXME: Handle net-enabling start-tags
                  (parse-partial-sexp (point) pos 0))))))
      (cond
       ((memq (nth 3 state) '(cdata pi)) (cons (nth 3 state) (nth 8 state)))
       ((nth 3 state) (cons 'string (nth 8 state)))
       ((nth 4 state) (cons 'comment (nth 8 state)))
       ((and state (> (nth 0 state) 0)) (cons 'tag (nth 1 state)))
       (t (cons 'text text-start))))))

(defun sgml-beginning-of-tag (&optional only-immediate)
  "Skip to beginning of tag and return its name.
If this can't be done, return nil."
  (let ((context (sgml-lexical-context)))
    (if (eq (car context) 'tag)
	(progn
	  (goto-char (cdr context))
	  (when (looking-at sgml-tag-name-re)
	    (match-string-no-properties 1)))
      (if only-immediate nil
	(when (not (eq (car context) 'text))
	  (goto-char (cdr context))
	  (sgml-beginning-of-tag t))))))

(defun sgml-value (alist)
  "Interactively insert value taken from attribute-rule ALIST.
See `sgml-tag-alist' for info about attribute rules."
  (setq alist (cdr alist))
  (if (stringp (car alist))
      (insert "=\"" (car alist) ?\")
    (if (and (eq (car alist) t) (not sgml-xml-mode))
	(when (cdr alist)
	  (insert "=\"")
	  (setq alist (skeleton-read (lambda ()
                                       (completing-read
                                        "Value: " (cdr alist)))))
	  (if (string< "" alist)
	      (insert alist ?\")
	    (delete-char -2)))
      (insert "=\"")
      (if (cdr alist)
          (insert (skeleton-read (lambda ()
                                   (completing-read "Value: " alist))))
        (when (null alist)
          (insert (skeleton-read '(read-string "Value: ")))))
      (insert ?\"))))

(defun sgml-quote (start end &optional unquotep)
  "Quote SGML text in region START ... END.
Only &, <, >, ' and \" characters are quoted, the rest is left
untouched.  This is sufficient to use quoted text as SGML argument.

With prefix argument UNQUOTEP, unquote the region.  All numeric entities,
\"amp\", \"lt\", \"gt\" and \"quot\" named entities are unquoted."
  (interactive "r\nP")
  (save-restriction
    (narrow-to-region start end)
    (goto-char (point-min))
    (if unquotep
	;; FIXME: We should unquote other named character references as well.
	(while (re-search-forward
		"\\(&\\(amp\\|quot\\|lt\\|gt\\|#\\([0-9]+\\|[xX][0-9a-fA-F]+\\)\\)\\)\\([][<>&;\n\t \"%!'(),/=?]\\|$\\)"
		nil t)
          (replace-match
           (string
            (or (cdr (assq (char-after (match-beginning 2))
                           '((?a . ?&) (?q . ?\") (?l . ?<) (?g . ?>))))
                (let ((num (match-string 3)))
                  (if (or (eq ?x (aref num 0)) (eq ?X (aref num 0)))
                      (string-to-number (substring num 1) 16)
                    (string-to-number num 10)))))
           t t nil (if (eq (char-before (match-end 0)) ?\;) 0 1)))
      (while (re-search-forward "[&<>\"']" nil t)
	(replace-match (cdr (assq (char-before) '((?& . "&amp;")
						  (?< . "&lt;")
						  (?> . "&gt;")
                                                  (?\" . "&#34;")
                                                  (?' . "&#39;"))))
		       t t)))))

(defun sgml-pretty-print (beg end)
  "Simple-minded pretty printer for SGML.
Re-indents the code and inserts newlines between BEG and END.
You might want to turn on `auto-fill-mode' to get better results."
  ;; TODO:
  ;; - insert newline between some start-tag and text.
  ;; - don't insert newline in front of some end-tags.
  (interactive "r")
  (save-excursion
    (if (< beg end)
	(goto-char beg)
      (goto-char end)
      (setq end beg)
      (setq beg (point)))
    ;; Don't use narrowing because it screws up auto-indent.
    (setq end (copy-marker end t))
    (with-syntax-table sgml-tag-syntax-table
      (while (re-search-forward "<" end t)
	(goto-char (match-beginning 0))
	(unless (or ;;(looking-at "</")
		    (progn (skip-chars-backward " \t") (bolp)))
	  (reindent-then-newline-and-indent))
	(sgml-forward-sexp 1)))
    ;; (indent-region beg end)
    ))


;; Parsing

(cl-defstruct (sgml-tag
            (:constructor sgml-make-tag (type start end name)))
  type start end name)

(defsubst sgml-parse-tag-name ()
  "Skip past a tag-name, and return the name."
  (buffer-substring-no-properties
   (point) (progn (skip-syntax-forward "w_") (point))))

(defun sgml-tag-text-p (start end)
  "Return non-nil if text between START and END is a tag.
Checks among other things that the tag does not contain spurious
unquoted < or > chars inside, which would indicate that it
really isn't a tag after all."
  (save-excursion
    (with-syntax-table sgml-tag-syntax-table
      (let ((pps (parse-partial-sexp start end 2)))
	(and (= (nth 0 pps) 0))))))

(defun sgml--find-<>-backward (limit)
  "Search backward for a '<' or '>' character.
The character must have open or close syntax.
Returns t if found, nil otherwise."
  (catch 'found
    (while (re-search-backward "[<>]" limit 'move)
      ;; If this character has "open" or "close" syntax, then we've
      ;; found the one we want.
      (when (memq (syntax-class (syntax-after (point))) '(4 5))
        (throw 'found t)))))

(defun sgml-parse-tag-backward (&optional limit)
  "Parse an SGML tag backward, and return information about the tag.
Assume that parsing starts from within a textual context.
Leave point at the beginning of the tag."
  (catch 'found
    (let (tag-type tag-start tag-end name)
      (or (sgml--find-<>-backward limit)
	  (error "No tag found"))
      (when (eq (char-after) ?<)
	;; Oops!! Looks like we were not in a textual context after all!.
	;; Let's try to recover.
        ;; Remember the tag-start so we don't need to look for it later.
	;; This is not just an optimization but also makes sure we don't get
	;; stuck in infloops in cases where "looking back for <" would not go
	;; back far enough.
        (setq tag-start (point))
	(with-syntax-table sgml-tag-syntax-table
	  (let ((pos (point)))
	    (condition-case nil
                ;; FIXME: This does not correctly skip over PI an CDATA tags.
		(sgml-forward-sexp 1)
	      (scan-error
	       ;; This < seems to be just a spurious one, let's ignore it.
	       (goto-char pos)
	       (throw 'found (sgml-parse-tag-backward limit))))
	    ;; Check it is really a tag, without any extra < or > inside.
	    (unless (sgml-tag-text-p pos (point))
	      (goto-char pos)
	      (throw 'found (sgml-parse-tag-backward limit)))
	    (forward-char -1))))
      (setq tag-end (1+ (point)))
      (cond
       ((sgml-looking-back-at "--")	; comment
	(setq tag-type 'comment
	      tag-start (or tag-start (search-backward "<!--" nil t))))
       ((sgml-looking-back-at "]]")	; cdata
	(setq tag-type 'cdata
	      tag-start (or tag-start
                            (re-search-backward "<!\\[[A-Z]+\\[" nil t))))
       ((sgml-looking-back-at "?")      ; XML processing-instruction
        (setq tag-type 'pi
              ;; IIUC: SGML processing instructions take the form <?foo ...>
              ;; i.e. a "normal" tag, handled below.  In XML this is changed
              ;; to <?foo ... ?> where "..." can contain < and > and even <?
              ;; but not ?>.  This means that when parsing backward, there's
              ;; no easy way to make sure that we find the real beginning of
              ;; the PI.
	      tag-start (or tag-start (search-backward "<?" nil t))))
       (t
        (unless tag-start
          (setq tag-start
                (with-syntax-table sgml-tag-syntax-table
                  (goto-char tag-end)
                  (condition-case nil
                      (sgml-forward-sexp -1)
                    (scan-error
                     ;; This > isn't really the end of a tag. Skip it.
                     (goto-char (1- tag-end))
                     (throw 'found (sgml-parse-tag-backward limit))))
                  (point))))
	(goto-char (1+ tag-start))
	(pcase (char-after)
	  (?! (setq tag-type 'decl))    ; declaration
	  (?? (setq tag-type 'pi))      ; processing-instruction
	  (?% (setq tag-type 'jsp))	; JSP tags
	  (?/				; close-tag
	   (forward-char 1)
	   (setq tag-type 'close
		 name (sgml-parse-tag-name)))
	  (_				; open or empty tag
	   (setq tag-type 'open
		 name (sgml-parse-tag-name))
	   (if (or (eq ?/ (char-before (- tag-end 1)))
		   (sgml-empty-tag-p name))
	       (setq tag-type 'empty))))))
      (goto-char tag-start)
      (sgml-make-tag tag-type tag-start tag-end name))))

(defun sgml-get-context (&optional until)
  "Determine the context of the current position.
By default, parse until we find a start-tag as the first thing on a line.
If UNTIL is `empty', return even if the context is empty (i.e.
we just skipped over some element and got to a beginning of line).

The context is a list of tag-info structures.  The last one is the tag
immediately enclosing the current position.

Point is assumed to be outside of any tag.  If we discover that it's
not the case, the first tag returned is the one inside which we are."
  (let ((here (point))
	(stack nil)
	(ignore nil)
	(context nil)
	tag-info)
    ;; CONTEXT keeps track of the tag-stack
    ;; STACK keeps track of the end tags we've seen (and thus the start-tags
    ;;   we'll have to ignore) when skipping over matching open..close pairs.
    ;; IGNORE is a list of tags that can be ignored because they have been
    ;;   closed implicitly.
    (skip-chars-backward " \t\n")      ; Make sure we're not at indentation.
    (while
	(and (not (eq until 'now))
	     (or stack
		 (not (if until (eq until 'empty) context))
		 (not (sgml-at-indentation-p))
		 (and context
		      (/= (point) (sgml-tag-start (car context)))
		      (sgml-unclosed-tag-p (sgml-tag-name (car context)))))
	     (setq tag-info (ignore-errors (sgml-parse-tag-backward))))

      ;; This tag may enclose things we thought were tags.  If so,
      ;; discard them.
      (while (and context
                  (> (sgml-tag-end tag-info)
                     (sgml-tag-end (car context))))
        (setq context (cdr context)))

      (cond
       ((> (sgml-tag-end tag-info) here)
	;; Oops!!  Looks like we were not outside of any tag, after all.
	(push tag-info context)
	(setq until 'now))

       ;; start-tag
       ((eq (sgml-tag-type tag-info) 'open)
	(cond
	 ((null stack)
	  (if (assoc-string (sgml-tag-name tag-info) ignore t)
	      ;; There was an implicit end-tag.
	      nil
	    (push tag-info context)
	    ;; We're changing context so the tags implicitly closed inside
	    ;; the previous context aren't implicitly closed here any more.
	    ;; [ Well, actually it depends, but we don't have the info about
	    ;; when it doesn't and when it does.   --Stef ]
	    (setq ignore nil)))
	 ((eq t (compare-strings (sgml-tag-name tag-info) nil nil
				 (car stack) nil nil t))
	  (setq stack (cdr stack)))
	 (t
	  ;; The open and close tags don't match.
	  (if (not sgml-xml-mode)
	      (unless (sgml-unclosed-tag-p (sgml-tag-name tag-info))
		(message "Unclosed tag <%s>" (sgml-tag-name tag-info))
		(let ((tmp stack))
		  ;; We could just assume that the tag is simply not closed
		  ;; but it's a bad assumption when tags *are* closed but
		  ;; not properly nested.
		  (while (and (cdr tmp)
			      (not (eq t (compare-strings
					  (sgml-tag-name tag-info) nil nil
					  (cadr tmp) nil nil t))))
		    (setq tmp (cdr tmp)))
		  (if (cdr tmp) (setcdr tmp (cddr tmp)))))
	    (message "Unmatched tags <%s> and </%s>"
		     (sgml-tag-name tag-info) (pop stack)))))

	(if (and (null stack) (sgml-unclosed-tag-p (sgml-tag-name tag-info)))
	    ;; This is a top-level open of an implicitly closed tag, so any
	    ;; occurrence of such an open tag at the same level can be ignored
	    ;; because it's been implicitly closed.
	    (push (sgml-tag-name tag-info) ignore)))

       ;; end-tag
       ((eq (sgml-tag-type tag-info) 'close)
	(if (sgml-empty-tag-p (sgml-tag-name tag-info))
	    (message "Spurious </%s>: empty tag" (sgml-tag-name tag-info))
	  (push (sgml-tag-name tag-info) stack)))
       ))

    ;; return context
    context))

(defun sgml-show-context (&optional full)
  "Display the current context.
If FULL is non-nil, parse back to the beginning of the buffer."
  (interactive "P")
  (with-output-to-temp-buffer "*XML Context*"
    (save-excursion
      (let ((context (sgml-get-context)))
	(when full
	  (let ((more nil))
	    (while (setq more (sgml-get-context))
	      (setq context (nconc more context)))))
	(pp context)))))


;; Editing shortcuts

(defun sgml-close-tag ()
  "Close current element.
Depending on context, inserts a matching close-tag, or closes
the current start-tag or the current comment or the current cdata, ..."
  (interactive)
  (pcase (car (sgml-lexical-context))
    ('comment 	(insert " -->"))
    ('cdata 	(insert "]]>"))
    ('pi 	(insert " ?>"))
    ('jsp 	(insert " %>"))
    ('tag 	(insert " />"))
    ('text
     (let ((context (save-excursion (sgml-get-context))))
       (if context
           (progn
             (insert "</" (sgml-tag-name (car (last context))) ">")
             (indent-according-to-mode)))))
    (_
     (error "Nothing to close"))))

(defun sgml-empty-tag-p (tag-name)
  "Return non-nil if TAG-NAME is an implicitly empty tag."
  (and (not sgml-xml-mode)
       (assoc-string tag-name sgml-empty-tags 'ignore-case)))

(defun sgml-unclosed-tag-p (tag-name)
  "Return non-nil if TAG-NAME is a tag for which an end-tag is optional."
  (and (not sgml-xml-mode)
       (assoc-string tag-name sgml-unclosed-tags 'ignore-case)))


(defun sgml-calculate-indent (&optional lcon)
  "Calculate the column to which this line should be indented.
LCON is the lexical context, if any."
  (unless lcon (setq lcon (sgml-lexical-context)))

  ;; Indent comment-start markers inside <!-- just like comment-end markers.
  (if (and (eq (car lcon) 'tag)
	   (looking-at "--")
	   (save-excursion (goto-char (cdr lcon)) (looking-at "<!--")))
      (setq lcon (cons 'comment (+ (cdr lcon) 2))))

  (pcase (car lcon)

    ('string
     ;; Go back to previous non-empty line.
     (while (and (> (point) (cdr lcon))
		 (zerop (forward-line -1))
		 (looking-at "[ \t]*$")))
     (if (> (point) (cdr lcon))
	 ;; Previous line is inside the string.
	 (current-indentation)
       (goto-char (cdr lcon))
       (1+ (current-column))))

    ('comment
     (let ((mark (looking-at "--")))
       ;; Go back to previous non-empty line.
       (while (and (> (point) (cdr lcon))
		   (zerop (forward-line -1))
		   (or (looking-at "[ \t]*$")
		       (if mark (not (looking-at "[ \t]*--"))))))
       (if (> (point) (cdr lcon))
	   ;; Previous line is inside the comment.
	   (skip-chars-forward " \t")
	 (goto-char (cdr lcon))
	 ;; Skip `<!' to get to the `--' with which we want to align.
	 (search-forward "--")
	 (goto-char (match-beginning 0)))
       (when (and (not mark) (looking-at "--"))
	 (forward-char 2) (skip-chars-forward " \t"))
       (current-column)))

    ;; We don't know how to indent it.  Let's be honest about it.
    ('cdata nil)
    ;; We don't know how to indent it.  Let's be honest about it.
    ('pi nil)

    ('tag
     (goto-char (+ (cdr lcon) sgml-attribute-offset))
     (skip-chars-forward "^ \t\n")	;Skip tag name.
     (skip-chars-forward " \t")
     (if (not (eolp))
	 (current-column)
       ;; This is the first attribute: indent.
       (goto-char (+ (cdr lcon) sgml-attribute-offset))
       (+ (current-column) sgml-basic-offset)))

    ('text
     (while (looking-at "</")
       (sgml-forward-sexp 1)
       (skip-chars-forward " \t"))
     (let* ((here (point))
	    (unclosed (and ;; (not sgml-xml-mode)
		       (looking-at sgml-tag-name-re)
		       (assoc-string (match-string 1)
				     sgml-unclosed-tags 'ignore-case)
		       (match-string 1)))
	    (context
	     ;; If possible, align on the previous non-empty text line.
	     ;; Otherwise, do a more serious parsing to find the
	     ;; tag(s) relative to which we should be indenting.
	     (if (and (not unclosed) (skip-chars-backward " \t")
		      (< (skip-chars-backward " \t\n") 0)
		      (back-to-indentation)
		      (> (point) (cdr lcon)))
		 nil
	       (goto-char here)
	       (nreverse (sgml-get-context (if unclosed nil 'empty)))))
	    (there (point)))
       ;; Ignore previous unclosed start-tag in context.
       (while (and context unclosed
		   (eq t (compare-strings
			  (sgml-tag-name (car context)) nil nil
			  unclosed nil nil t)))
	 (setq context (cdr context)))
       ;; Indent to reflect nesting.
       (cond
	;; If we were not in a text context after all, let's try again.
	((and context (> (sgml-tag-end (car context)) here))
	 (goto-char here)
	 (sgml-calculate-indent
	  (cons (if (memq (sgml-tag-type (car context)) '(comment cdata))
		    (sgml-tag-type (car context)) 'tag)
		(sgml-tag-start (car context)))))
	;; Align on the first element after the nearest open-tag, if any.
	((and context
	      (goto-char (sgml-tag-end (car context)))
	      (skip-chars-forward " \t\n")
	      (< (point) here) (sgml-at-indentation-p))
	 (current-column))
	;; ;; If the parsing failed, try to recover.
	;; ((and (null context) (bobp)
	;; 	(not (eq (char-after here) ?<)))
	;;  (goto-char here)
	;;  (if (and (looking-at "--[ \t\n]*>")
	;; 	    (re-search-backward "<!--" nil t))
	;;      ;; No wonder parsing failed: we're in a comment.
	;;      (sgml-calculate-indent (prog2 (goto-char (match-end 0))
	;; 				  (sgml-lexical-context)
	;; 				(goto-char here)))
	;;    ;; We have no clue what's going on, let's be honest about it.
	;;    nil))
	;; Otherwise, just follow the rules.
	(t
	 (goto-char there)
	 (+ (current-column)
	    (* sgml-basic-offset (length context)))))))

    (_
     (error "Unrecognized context %s" (car lcon)))

    ))

(defun sgml-indent-line ()
  "Indent the current line as SGML."
  (interactive)
  (let* ((savep (point))
	 (indent-col
	  (save-excursion
	    (back-to-indentation)
	    (if (>= (point) savep) (setq savep nil))
	    (sgml-calculate-indent))))
    (if (null indent-col)
	'noindent
      (if savep
	  (save-excursion (indent-line-to indent-col))
	(indent-line-to indent-col)))))

(defun sgml-guess-indent ()
  "Guess an appropriate value for `sgml-basic-offset'.
Base the guessed indentation level on the first indented tag in the buffer.
Add this to `sgml-mode-hook' for convenience."
  (interactive)
  (save-excursion
    (goto-char (point-min))
    (if (re-search-forward "^\\([ \t]+\\)<" 500 'noerror)
        (progn
          (setq-local sgml-basic-offset (1- (current-column)))
          (message "Guessed sgml-basic-offset = %d"
                   sgml-basic-offset)
          ))))

(defun sgml-parse-dtd ()
  "Simplistic parse of the current buffer as a DTD.
Currently just returns (EMPTY-TAGS UNCLOSED-TAGS)."
  (goto-char (point-min))
  (let ((empty nil)
	(unclosed nil))
    (while (re-search-forward "<!ELEMENT[ \t\n]+\\([^ \t\n]+\\)[ \t\n]+[-O][ \t\n]+\\([-O]\\)[ \t\n]+\\([^ \t\n]+\\)" nil t)
      (cond
       ((string= (match-string 3) "EMPTY")
	(push (match-string-no-properties 1) empty))
       ((string= (match-string 2) "O")
	(push (match-string-no-properties 1) unclosed))))
    (setq empty (sort (mapcar 'downcase empty) 'string<))
    (setq unclosed (sort (mapcar 'downcase unclosed) 'string<))
    (list empty unclosed)))

;;; HTML mode

(defcustom html-mode-hook nil
  "Hook run by command `html-mode'.
`text-mode-hook' and `sgml-mode-hook' are run first."
  :type 'hook
  :options '(html-autoview-mode))

(defvar html-quick-keys sgml-quick-keys
  "Use C-c X combinations for quick insertion of frequent tags when non-nil.
This defaults to `sgml-quick-keys'.
This takes effect when first loading the library.")

(defvar html-mode-map
  (let ((map (make-sparse-keymap))
	(menu-map (make-sparse-keymap "HTML")))
    (set-keymap-parent map  sgml-mode-map)
    (define-key map "\C-c6" 'html-headline-6)
    (define-key map "\C-c5" 'html-headline-5)
    (define-key map "\C-c4" 'html-headline-4)
    (define-key map "\C-c3" 'html-headline-3)
    (define-key map "\C-c2" 'html-headline-2)
    (define-key map "\C-c1" 'html-headline-1)
    (define-key map "\C-c\r" 'html-paragraph)
    (define-key map "\C-c\n" 'html-line)
    (define-key map "\C-c\C-c-" 'html-horizontal-rule)
    (define-key map "\C-c\C-co" 'html-ordered-list)
    (define-key map "\C-c\C-cu" 'html-unordered-list)
    (define-key map "\C-c\C-cr" 'html-radio-buttons)
    (define-key map "\C-c\C-cc" 'html-checkboxes)
    (define-key map "\C-c\C-cl" 'html-list-item)
    (define-key map "\C-c\C-ch" 'html-href-anchor)
    (define-key map "\C-c\C-cn" 'html-name-anchor)
    (define-key map "\C-c\C-ci" 'html-image)
    (when html-quick-keys
      (define-key map "\C-c-" 'html-horizontal-rule)
      (define-key map "\C-co" 'html-ordered-list)
      (define-key map "\C-cu" 'html-unordered-list)
      (define-key map "\C-cr" 'html-radio-buttons)
      (define-key map "\C-cc" 'html-checkboxes)
      (define-key map "\C-cl" 'html-list-item)
      (define-key map "\C-ch" 'html-href-anchor)
      (define-key map "\C-cn" 'html-name-anchor)
      (define-key map "\C-ci" 'html-image))
    (define-key map "\C-c\C-s" 'html-autoview-mode)
    (define-key map "\C-c\C-v" 'browse-url-of-buffer)
    (define-key map [menu-bar html] (cons "HTML" menu-map))
    (define-key menu-map [html-autoview-mode]
      '("Toggle Autoviewing" . html-autoview-mode))
    (define-key menu-map [browse-url-of-buffer]
      '("View Buffer Contents" . browse-url-of-buffer))
    (define-key menu-map [nil] '("--"))
    ;;(define-key menu-map "6" '("Heading 6" . html-headline-6))
    ;;(define-key menu-map "5" '("Heading 5" . html-headline-5))
    ;;(define-key menu-map "4" '("Heading 4" . html-headline-4))
    (define-key menu-map "3" '("Heading 3" . html-headline-3))
    (define-key menu-map "2" '("Heading 2" . html-headline-2))
    (define-key menu-map "1" '("Heading 1" . html-headline-1))
    (define-key menu-map "l" '("Radio Buttons" . html-radio-buttons))
    (define-key menu-map "c" '("Checkboxes" . html-checkboxes))
    (define-key menu-map "l" '("List Item" . html-list-item))
    (define-key menu-map "u" '("Unordered List" . html-unordered-list))
    (define-key menu-map "o" '("Ordered List" . html-ordered-list))
    (define-key menu-map "-" '("Horizontal Rule" . html-horizontal-rule))
    (define-key menu-map "\n" '("Line Break" . html-line))
    (define-key menu-map "\r" '("Paragraph" . html-paragraph))
    (define-key menu-map "i" '("Image" . html-image))
    (define-key menu-map "h" '("Href Anchor" . html-href-anchor))
    (define-key menu-map "n" '("Name Anchor" . html-name-anchor))
    map)
  "Keymap for commands for use in HTML mode.")

(defvar html-face-tag-alist
  '((bold . "b")
    (italic . "i")
    (underline . "u")
    (mode-line . "rev"))
  "Value of `sgml-face-tag-alist' for HTML mode.")

(defvar html-tag-face-alist
  '(("b" . bold)
    ("big" . bold)
    ("blink" . highlight)
    ("cite" . italic)
    ("em" . italic)
    ("h1" bold underline)
    ("h2" bold-italic underline)
    ("h3" italic underline)
    ("h4" . underline)
    ("h5" . underline)
    ("h6" . underline)
    ("i" . italic)
    ("rev"  . mode-line)
    ("s" . underline)
    ("small" . default)
    ("strong" . bold)
    ("title" bold underline)
    ("tt" . default)
    ("u" . underline)
    ("var" . italic))
  "Value of `sgml-tag-face-alist' for HTML mode.")

(defvar html-display-text
  '((img . "[/]")
    (hr . "----------")
    (li . "o "))
  "Value of `sgml-display-text' for HTML mode.")


(defvar html-tag-alist
  (let* ((1-7 '(("1") ("2") ("3") ("4") ("5") ("6") ("7")))
	 (1-9 `(,@1-7 ("8") ("9")))
	 (align '(("align" ("left") ("center") ("right"))))
         (ialign '(("align" ("top") ("middle") ("bottom") ("left")
                    ("right"))))
	 (valign '(("top") ("middle") ("bottom") ("baseline")))
	 (rel '(("next") ("previous") ("parent") ("subdocument") ("made")))
	 (href '("href" ("ftp:") ("file:") ("finger:") ("gopher:") ("http:")
		 ("mailto:") ("news:") ("rlogin:") ("telnet:") ("tn3270:")
		 ("wais:") ("/cgi-bin/")))
	 (name '("name"))
	 (link `(,href
		 ("rel" ,@rel)
		 ("rev" ,@rel)
		 ("title")))
	 (list '((nil \n ("List item: " "<li>" str
                          (if sgml-xml-mode "</li>") \n))))
         (shape '(("shape" ("rect") ("circle") ("poly") ("default"))))
	 (cell `(t
		 ,@align
		 ("valign" ,@valign)
		 ("colspan" ,@1-9)
		 ("rowspan" ,@1-9)
		 ("nowrap" t)))
         (cellhalign '(("align" ("left") ("center") ("right")
                        ("justify") ("char"))
                       ("char") ("charoff")))
         (cellvalign '(("valign" ("top") ("middle") ("bottom")
                        ("baseline")))))
    ;; put ,-expressions first, else byte-compile chokes (as of V19.29)
    ;; and like this it's more efficient anyway
    `(("a" ,name ,@link)
      ("area" t ,@shape ("coords") ("href") ("nohref" "nohref") ("alt")
       ("tabindex") ("accesskey") ("onfocus") ("onblur"))
      ("base" t ,@href)
      ("col" t ,@cellhalign ,@cellvalign ("span") ("width"))
      ("colgroup" \n ,@cellhalign ,@cellvalign ("span") ("width"))
      ("dir" ,@list)
      ("figcaption")
      ("figure" \n)
      ("font" nil "size" ("-1") ("+1") ("-2") ("+2") ,@1-7)
      ("form" (\n _ \n "<input type=\"submit\" value=\"\""
	       (if sgml-xml-mode " />" ">"))
       ("action" ,@(cdr href)) ("method" ("get") ("post")))
      ("h1" ,@align)
      ("h2" ,@align)
      ("h3" ,@align)
      ("h4" ,@align)
      ("h5" ,@align)
      ("h6" ,@align)
      ("hr" t ("size" ,@1-9) ("width") ("noshade" t) ,@align)
      ("iframe" \n ,@ialign ("longdesc") ("name") ("src")
       ("frameborder" ("1") ("0")) ("marginwidth") ("marginheight")
       ("scrolling" ("yes") ("no") ("auto")) ("height") ("width"))
      ("img" t ("align" ,@valign ("texttop") ("absmiddle") ("absbottom"))
       ("src") ("alt") ("width" "1") ("height" "1")
       ("border" "1") ("vspace" "1") ("hspace" "1") ("ismap" t))
      ("input" t ,name ("accept") ("alt") ("autocomplete" ("on") ("off"))
       ("autofocus" t) ("checked" t) ("dirname") ("disabled" t) ("form")
       ("formaction")
       ("formenctype" ("application/x-www-form-urlencoded")
        ("multipart/form-data") ("text/plain"))
       ("formmethod" ("get") ("post"))
       ("formnovalidate" t)
       ("formtarget" ("_blank") ("_self") ("_parent") ("_top"))
       ("height") ("inputmode") ("list") ("max") ("maxlength") ("min")
       ("minlength") ("multiple" t) ("pattern") ("placeholder")
       ("readonly" t) ("required" t) ("size") ("src") ("step")
       ("type" ("hidden") ("text") ("search") ("tel") ("url") ("email")
        ("password") ("date") ("time") ("number") ("range") ("color")
        ("checkbox") ("radio") ("file") ("submit") ("image") ("reset")
        ("button"))
       ("value") ("width"))
      ("link" t ,@link)
      ("menu" ,@list)
      ("ol" ,@list ("type" ("A") ("a") ("I") ("i") ("1")))
      ("p" t ,@align)
      ("select" (nil \n
		     ("Text: "
		      "<option>" str (if sgml-xml-mode "</option>") \n))
       ,name ("size" ,@1-9) ("multiple" t))
      ("table" (nil \n
		    ((completing-read "Cell kind: " '(("td") ("th"))
				      nil t "t")
		     "<tr><" str ?> _
		     (if sgml-xml-mode (concat "<" str "></tr>")) \n))
       ("border" t ,@1-9) ("width" "10") ("cellpadding"))
      ("tbody" \n ,@cellhalign ,@cellvalign)
      ("td" ,@cell)
      ("textarea" ,name ("rows" ,@1-9) ("cols" ,@1-9))
      ("tfoot" \n ,@cellhalign ,@cellvalign)
      ("th" ,@cell)
      ("thead" \n ,@cellhalign ,@cellvalign)
      ("ul" ,@list ("type" ("disc") ("circle") ("square")))

      ,@sgml-tag-alist

      ("abbr")
      ("acronym")
      ("address")
      ("array" (nil \n
		    ("Item: " "<item>" str (if sgml-xml-mode "</item>") \n))
       "align")
      ("article" \n)
      ("aside" \n)
      ("au")
      ("audio" \n
       ("src") ("crossorigin" ("anonymous") ("use-credentials"))
       ("preload" ("none") ("metadata") ("auto"))
       ("autoplay" "autoplay") ("mediagroup") ("loop" "loop")
       ("muted" "muted") ("controls" "controls"))
      ("b")
      ("bdi")
      ("bdo" nil ("lang") ("dir" ("ltr") ("rtl")))
      ("big")
      ("blink")
      ("blockquote" \n ("cite"))
      ("body" \n ("background" ".gif") ("bgcolor" "#") ("text" "#")
       ("link" "#") ("alink" "#") ("vlink" "#"))
      ("box" (nil _ "<over>" _ (if sgml-xml-mode "</over>")))
      ("br" t ("clear" ("left") ("right")))
      ("button" nil ("name") ("value")
       ("type" ("submit") ("reset") ("button"))
       ("disabled" "disabled")
       ("tabindex") ("accesskey") ("onfocus") ("onblur"))
      ("canvas" \n ("width") ("height"))
      ("caption" ("valign" ("top") ("bottom")))
      ("center" \n)
      ("cite")
      ("code" \n)
      ("datalist" \n)
      ("dd" ,(not sgml-xml-mode))
      ("del" nil ("cite") ("datetime"))
      ("dfn")
      ("div")
      ("dl" (nil \n
		 ( "Term: "
		   "<dt>" str (if sgml-xml-mode "</dt>")
                   "<dd>" _ (if sgml-xml-mode "</dd>") \n)))
      ("dt" (t _ (if sgml-xml-mode "</dt>")
             "<dd>" (if sgml-xml-mode "</dd>") \n))
      ("em")
      ("embed" t ("src") ("type") ("width") ("height"))
      ("fieldset" \n)
      ("fn" "id" "fn")  ;; Footnotes were deprecated in HTML 3.2
      ("footer" \n)
      ("frame" t ("longdesc") ("name") ("src")
       ("frameborder" ("1") ("0")) ("marginwidth") ("marginheight")
       ("noresize" "noresize") ("scrolling" ("yes") ("no") ("auto")))
      ("frameset" \n ("rows") ("cols") ("onload") ("onunload"))
      ("head" \n)
      ("header" \n)
      ("hgroup" \n)
      ("html" (\n
	       "<head>\n"
	       "<title>" (setq str (read-string "Title: ")) "</title>\n"
	       "</head>\n"
	       "<body>\n<h1>" str "</h1>\n" _
	       "\n<address>\n<a href=\"mailto:"
	       user-mail-address
	       "\">" (user-full-name) "</a>\n</address>\n"
	       "</body>"
		))
      ("i")
      ("ins" nil ("cite") ("datetime"))
      ("isindex" t ("action") ("prompt"))
      ("kbd")
      ("label" nil ("for") ("accesskey") ("onfocus") ("onblur"))
      ("lang")
      ("legend" nil ("accesskey"))
      ("li" ,(not sgml-xml-mode))
      ("main" \n)
      ("map" \n ("name"))
      ("mark")
      ("math" \n)
      ("meta" t ("http-equiv") ("name") ("content") ("scheme"))
      ("meter" nil ("value") ("min") ("max") ("low") ("high")
       ("optimum"))
      ("nav" \n)
      ("nobr")
      ("noframes" \n)
      ("noscript" \n)
      ("object" \n ("declare" "declare") ("classid") ("codebase")
       ("data") ("type") ("codetype") ("archive") ("standby")
       ("height") ("width") ("usemap") ("name") ("tabindex"))
      ("optgroup" \n ("name") ("size") ("multiple" "multiple")
       ("disabled" "disabled") ("tabindex") ("onfocus") ("onblur")
       ("onchange"))
      ("option" t ("value") ("label") ("selected" t))
      ("output" nil ("for") ("form") ("name"))
      ("over" t)
      ("param" t ("name") ("value")
       ("valuetype" ("data") ("ref") ("object")) ("type"))
      ("person") ;; Tag for person's name tag deprecated in HTML 3.2
      ("pre" \n)
      ("progress" nil ("value") ("max"))
      ("q" nil ("cite"))
      ("rev")
      ("rp" t)
      ("rt" t)
      ("ruby")
      ("s")
      ("samp")
      ("script" nil ("charset") ("type") ("src") ("defer" "defer"))
      ("section" \n)
      ("small")
      ("source" t ("src") ("type") ("media"))
      ("span" nil
	("class"
	 ("builtin")
	 ("comment")
	 ("constant")
	 ("function-name")
	 ("keyword")
	 ("string")
	 ("type")
	 ("variable-name")
	 ("warning")))
      ("strong")
      ("style" \n ("type") ("media") ("title"))
      ("sub")
      ("summary")
      ("sup")
      ("time" nil ("datetime"))
      ("title")
      ("tr" t)
      ("track" t
       ("kind" ("subtitles") ("captions") ("descriptions")
        ("chapters") ("metadata"))
       ("src") ("srclang") ("label") ("default"))
      ("tt")
      ("u")
      ("var")
      ("video" \n
       ("src") ("crossorigin" ("anonymous") ("use-credentials"))
       ("poster") ("preload" ("none") ("metadata") ("auto"))
       ("autoplay" "autoplay") ("mediagroup") ("loop" "loop")
       ("muted" "muted") ("controls" "controls") ("width") ("height"))
      ("wbr" t)))
  "Value of `sgml-tag-alist' for HTML mode.")

(defvar html-tag-help
  `(,@sgml-tag-help
    ("a" . "Anchor of point or link elsewhere")
    ("abbr" . "Abbreviation")
    ("acronym" . "Acronym")
    ("address" . "Formatted mail address")
    ("area" . "Region of an image map")
    ("array" . "Math array")
    ("article" . "An independent part of document or site")
    ("aside" . "Secondary content related to surrounding content (e.g. page or article)")
    ("au" . "Author")
    ("audio" . "Sound or audio stream")
    ("b" . "Bold face")
    ("base" . "Base address for URLs")
    ("bdi" . "Text isolated for bidirectional formatting")
    ("bdo" . "Override text directionality")
    ("big" . "Font size")
    ("blink" . "Blinking text")
    ("blockquote" . "Indented quotation")
    ("body" . "Document body")
    ("box" . "Math fraction")
    ("br" . "Line break")
    ("button" . "Clickable button")
    ("canvas" . "Script generated graphics canvas")
    ("caption" . "Table caption")
    ("center" . "Centered text")
    ("changed" . "Change bars")
    ("cite" . "Citation of a document")
    ("code" . "Formatted source code")
    ("col" . "Group of attribute specifications for table columns")
    ("colgroup" . "Group of columns")
    ("datalist" . "A set of predefined options")
    ("dd" . "Definition of term")
    ("del" . "Deleted text")
    ("dfn" . "Defining instance of a term")
    ("dir" . "Directory list (obsolete)")
    ("div" . "Generic block-level container")
    ("dl" . "Definition list")
    ("dt" . "Term to be defined")
    ("em" . "Emphasized")
    ("embed" . "Embedded data in foreign format")
    ("fieldset" . "Group of related controls and labels")
    ("fig" . "Figure")
    ("figa" . "Figure anchor")
    ("figcaption" . "Caption for a figure")
    ("figd" . "Figure description")
    ("figt" . "Figure text")
    ("figure" . "Self-contained content, often with a caption")
    ("fn" . "Footnote")  ;; No one supports special footnote rendering.
    ("font" . "Font size")
    ("footer" . "Footer of a section")
    ("form" . "Form with input fields")
    ("frame" . "Frame in which another HTML document can be displayed")
    ("frameset" . "Container for frames")
    ("group" . "Document grouping")
    ("h1" . "Most important section headline")
    ("h2" . "Important section headline")
    ("h3" . "Section headline")
    ("h4" . "Minor section headline")
    ("h5" . "Unimportant section headline")
    ("h6" . "Least important section headline")
    ("head" . "Document header")
    ("header" . "Header of a section")
    ("hgroup" . "Group of headings - h1-h6 elements")
    ("hr" . "Horizontal rule")
    ("html" . "HTML Document")
    ("i" . "Italic face")
    ("iframe" . "Inline frame with a nested browsing context")
    ("img" . "Graphic image")
    ("input" . "Form input field")
    ("ins" . "Inserted text")
    ("isindex" . "Input field for index search")
    ("kbd" . "Keyboard example face")
    ("label" . "Caption for a user interface item")
    ("lang" . "Natural language")
    ("legend" . "Caption for a fieldset")
    ("li" . "List item")
    ("link" . "Link relationship")
    ("main" . "Main content of the document body")
    ("map" . "Image map (a clickable link area")
    ("mark" . "Highlighted text")
    ("math" . "Math formula")
    ("menu" . "List of commands")
    ("meta" . "Document properties")
    ("meter" . "Scalar measurement within a known range")
    ("mh" . "Form mail header")
    ("nav" . "Group of navigational links")
    ("nextid" . "Allocate new id")
    ("nobr" . "Text without line break")
    ("noframes" . "Content for user agents that don't support frames")
    ("noscript" . "Alternate content for when a script isn't executed")
    ("object" . "External resource")
    ("ol" . "Ordered list")
    ("optgroup" . "Group of options")
    ("option" . "Selection list item")
    ("output" . "Result of a calculation or user action")
    ("over" . "Math fraction rule")
    ("p" . "Paragraph start")
    ("panel" . "Floating panel")
    ("param" . "Parameters for an object")
    ("person" . "Person's name")
    ("pre" . "Preformatted fixed width text")
    ("progress" . "Completion progress of a task")
    ("q" . "Quotation")
    ("rev" . "Reverse video")
    ("rp" . "Fallback text for when ruby annotations aren't supported")
    ("rt" . "Ruby text component of a ruby annotation")
    ("ruby" . "Ruby annotation")
    ("s" . "Strikeout")
    ("samp" . "Sample text")
    ("script" . "Executable script within a document")
    ("section" . "Section of a document")
    ("select" . "Selection list")
    ("small" . "Font size")
    ("source" . "Media resource for media elements")
    ("sp" . "Nobreak space")
    ("span" . "Generic inline container")
    ("strong" . "Standout text")
    ("style" . "Style information")
    ("sub" . "Subscript")
    ("summary" . "Summary, caption, or legend")
    ("sup" . "Superscript")
    ("table" . "Table with rows and columns")
    ("tb" . "Table vertical break")
    ("tbody" . "Table body")
    ("td" . "Table data cell")
    ("textarea" . "Form multiline edit area")
    ("tfoot" . "Table foot")
    ("th" . "Table header cell")
    ("thead" . "Table head")
    ("time" . "Content with optional machine-readable timestamp")
    ("title" . "Document title")
    ("tr" . "Table row separator")
    ("track" . "Timed text track for media elements")
    ("tt" . "Typewriter face")
    ("u" . "Underlined text")
    ("ul" . "Unordered list")
    ("var" . "Math variable face")
    ("video" . "Video or movie")
    ("wbr" . "Enable <br> within <nobr>"))
  "Value of variable `sgml-tag-help' for HTML mode.")

(defvar outline-regexp)
(defvar outline-heading-end-regexp)
(defvar outline-level)

(defun html-current-defun-name ()
  "Return the name of the last HTML title or heading, or nil."
  (save-excursion
    (if (re-search-backward
	 (concat
	  "<[ \t\r\n]*"
	  "\\(?:[hH][0-6]\\|title\\|TITLE\\|Title\\)"
	  "[^>]*>"
	  "[ \t\r\n]*"
	  "\\([^<\r\n]*[^ <\t\r\n]+\\)")
	 nil t)
	(match-string-no-properties 1))))

(defvar html--buffer-classes-cache nil
  "Cache for `html-current-buffer-classes'.
When set, this should be a cons cell where the CAR is the
buffer's tick counter (as produced by `buffer-modified-tick'),
and the CDR is the list of class names found in the buffer.")
(make-variable-buffer-local 'html--buffer-classes-cache)

(defvar html--buffer-ids-cache nil
  "Cache for `html-current-buffer-ids'.
When set, this should be a cons cell where the CAR is the
buffer's tick counter (as produced by `buffer-modified-tick'),
and the CDR is the list of class names found in the buffer.")
(make-variable-buffer-local 'html--buffer-ids-cache)

(declare-function libxml-parse-html-region "xml.c"
                  (start end &optional base-url discard-comments))

(defun html-current-buffer-classes ()
  "Return a list of class names used in the current buffer.
The result is cached in `html--buffer-classes-cache'."
  (let ((tick (buffer-modified-tick)))
    (if (eq (car html--buffer-classes-cache) tick)
        (cdr html--buffer-classes-cache)
      (let* ((dom (libxml-parse-html-region (point-min) (point-max)))
             (classes
              (seq-mapcat
               (lambda (el)
                 (when-let* ((class-list
                              (cdr (assq 'class (dom-attributes el)))))
                   (split-string class-list)))
               (dom-by-class dom ""))))
        (setq-local html--buffer-classes-cache (cons tick classes))
        classes))))

(defun html-current-buffer-ids ()
  "Return a list of IDs used in the current buffer.
The result is cached in `html--buffer-ids-cache'."
  (let ((tick (buffer-modified-tick)))
    (if (eq (car html--buffer-ids-cache) tick)
        (cdr html--buffer-ids-cache)
      (let* ((dom
              (libxml-parse-html-region (point-min) (point-max)))
             (ids
              (seq-mapcat
               (lambda (el)
                 (when-let* ((id-list
                              (cdr (assq 'id (dom-attributes el)))))
                   (split-string id-list)))
               (dom-by-id dom ""))))
        (setq-local html--buffer-ids-cache (cons tick ids))
        ids))))


;;;###autoload
(define-derived-mode html-mode sgml-mode '(sgml-xml-mode "XHTML" "HTML")
  "Major mode based on SGML mode for editing HTML documents.
This allows inserting skeleton constructs used in hypertext documents with
completion.  See below for an introduction to HTML.  Use
\\[browse-url-of-buffer] to see how this comes out.  See also `sgml-mode' on
which this is based.

Do \\[describe-variable] html- SPC and \\[describe-variable] sgml- SPC to see available variables.

To write fairly well formatted pages you only need to know few things.  Most
browsers have a function to read the source code of the page being seen, so
you can imitate various tricks.  Here's a very short HTML primer which you
can also view with a browser to see what happens:

<title>A Title Describing Contents</title> should be on every page.  Pages can
have <h1>Very Major Headlines</h1> through <h6>Very Minor Headlines</h6>
<hr> Parts can be separated with horizontal rules.

<p>Paragraphs only need an opening tag.  Line breaks and multiple spaces are
ignored unless the text is <pre>preformatted.</pre>  Text can be marked as
<b>bold</b>, <i>italic</i> or <u>underlined</u> using the normal M-o or
Edit/Text Properties/Face commands.

Pages can have <a name=\"SOMENAME\">named points</a> and can link other points
to them with <a href=\"#SOMENAME\">see also somename</a>.  In the same way <a
href=\"URL\">see also URL</a> where URL is a filename relative to current
directory, or absolute as in `http://www.cs.indiana.edu/elisp/w3/docs.html'.

Images in many formats can be inlined with <img src=\"URL\">.

If you mainly create your own documents, `sgml-specials' might be
interesting.  But note that some HTML 2 browsers can't handle `&apos;'.
To work around that, do:
   (eval-after-load \"sgml-mode\" \\='(aset sgml-char-names ?\\=' nil))

\\{html-mode-map}"
  (setq-local sgml-display-text html-display-text)
  (setq-local sgml-tag-face-alist html-tag-face-alist)
  (setq-local sgml-tag-alist html-tag-alist)
  (setq-local sgml-face-tag-alist html-face-tag-alist)
  (setq-local sgml-tag-help html-tag-help)
  (setq-local outline-regexp "^.*<[Hh][1-6]\\>")
  (setq-local outline-heading-end-regexp "</[Hh][1-6]>")
  (setq-local outline-level
	      (lambda () (char-before (match-end 0))))
  (setq-local add-log-current-defun-function #'html-current-defun-name)
  (setq-local sentence-end-base "[.?!][]\"'”)}]*\\(<[^>]*>\\)*")

  (when (fboundp 'libxml-parse-html-region)
    (defvar css-class-list-function)
    (setq-local css-class-list-function #'html-current-buffer-classes)
    (defvar css-id-list-function)
    (setq-local css-id-list-function #'html-current-buffer-ids))

  (setq imenu-create-index-function 'html-imenu-index)

  (setq-local sgml-empty-tags
	      ;; From HTML-4.01's loose.dtd, parsed with
	      ;; `sgml-parse-dtd', plus manual addition of "wbr".
	      '("area" "base" "basefont" "br" "col" "frame" "hr" "img" "input"
		"isindex" "link" "meta" "param" "wbr"))
  (setq-local sgml-unclosed-tags
	      ;; From HTML-4.01's loose.dtd, parsed with `sgml-parse-dtd'.
	      '("body" "colgroup" "dd" "dt" "head" "html" "li" "option"
		"p" "tbody" "td" "tfoot" "th" "thead" "tr"))
  ;; It's for the user to decide if it defeats it or not  -stef
  ;; (make-local-variable 'imenu-sort-function)
  ;; (setq imenu-sort-function nil) ; sorting the menu defeats the purpose
  )

(defvar html-imenu-regexp
  "\\s-*<h\\([1-9]\\)[^\n<>]*>\\(<[^\n<>]*>\\)*\\s-*\\([^\n<>]*\\)"
  "A regular expression matching a head line to be added to the menu.
The first `match-string' should be a number from 1-9.
The second `match-string' matches extra tags and is ignored.
The third `match-string' will be the used in the menu.")

(defun html-imenu-index ()
  "Return a table of contents for an HTML buffer for use with Imenu."
  (let (toc-index)
    (save-excursion
      (goto-char (point-min))
      (while (re-search-forward html-imenu-regexp nil t)
	(setq toc-index
	      (cons (cons (concat (make-string
				   (* 2 (1- (string-to-number (match-string 1))))
				   ?\s)
				  (match-string 3))
			  (line-beginning-position))
		    toc-index))))
    (nreverse toc-index)))

(define-minor-mode html-autoview-mode
  "Toggle viewing of HTML files on save (HTML Autoview mode).

HTML Autoview mode is a buffer-local minor mode for use with
`html-mode'.  If enabled, saving the file automatically runs
`browse-url-of-buffer' to view it."
  nil nil nil
  (if html-autoview-mode
      (add-hook 'after-save-hook #'browse-url-of-buffer nil t)
    (remove-hook 'after-save-hook #'browse-url-of-buffer t)))


(define-skeleton html-href-anchor
  "HTML anchor tag with href attribute."
  "URL: "
  ;; '(setq input "http:")
  "<a href=\"" str "\">" _ "</a>")

(define-skeleton html-name-anchor
  "HTML anchor tag with name attribute."
  "Name: "
  "<a name=\"" str "\""
  (if sgml-xml-mode (concat " id=\"" str "\""))
  ">" _ "</a>")

(define-skeleton html-headline-1
  "HTML level 1 headline tags."
  nil
  "<h1>" _ "</h1>")

(define-skeleton html-headline-2
  "HTML level 2 headline tags."
  nil
  "<h2>" _ "</h2>")

(define-skeleton html-headline-3
  "HTML level 3 headline tags."
  nil
  "<h3>" _ "</h3>")

(define-skeleton html-headline-4
  "HTML level 4 headline tags."
  nil
  "<h4>" _ "</h4>")

(define-skeleton html-headline-5
  "HTML level 5 headline tags."
  nil
  "<h5>" _ "</h5>")

(define-skeleton html-headline-6
  "HTML level 6 headline tags."
  nil
  "<h6>" _ "</h6>")

(define-skeleton html-horizontal-rule
  "HTML horizontal rule tag."
  nil
  (if sgml-xml-mode "<hr />" "<hr>") \n)

(define-skeleton html-image
  "HTML image tag."
  "Image URL: "
  "<img src=\"" str "\" alt=\"" _ "\""
  (if sgml-xml-mode " />" ">"))

(define-skeleton html-line
  "HTML line break tag."
  nil
  (if sgml-xml-mode "<br />" "<br>") \n)

(define-skeleton html-ordered-list
  "HTML ordered list tags."
  nil
  "<ol>" \n
  "<li>" _ (if sgml-xml-mode "</li>") \n
  "</ol>")

(define-skeleton html-unordered-list
  "HTML unordered list tags."
  nil
  "<ul>" \n
  "<li>" _ (if sgml-xml-mode "</li>") \n
  "</ul>")

(define-skeleton html-list-item
  "HTML list item tag."
  nil
  (if (bolp) nil '\n)
  "<li>" _ (if sgml-xml-mode "</li>"))

(define-skeleton html-paragraph
  "HTML paragraph tag."
  nil
  (if (bolp) nil ?\n)
  "<p>" _ (if sgml-xml-mode "</p>"))

(define-skeleton html-checkboxes
  "Group of connected checkbox inputs."
  nil
  '(setq v1 nil
	 v2 nil)
  ("Value: "
   "<input type=\"" (identity "checkbox") ; see comment above about identity
   "\" name=\"" (or v1 (setq v1 (skeleton-read "Name: ")))
   "\" value=\"" str ?\"
   (when (y-or-n-p "Set \"checked\" attribute? ")
     (funcall skeleton-transformation-function
	      (if sgml-xml-mode " checked=\"checked\"" " checked")))
   (if sgml-xml-mode " />" ">")
   (skeleton-read "Text: " (capitalize str))
   (or v2 (setq v2 (if (y-or-n-p "Newline after text? ")
		       (funcall skeleton-transformation-function
                                (if sgml-xml-mode "<br />" "<br>"))
		     "")))
   \n))

(define-skeleton html-radio-buttons
  "Group of connected radio button inputs."
  nil
  '(setq v1 nil
	 v2 (cons nil nil))
  ("Value: "
   "<input type=\"" (identity "radio") ; see comment above about identity
   "\" name=\"" (or (car v2) (setcar v2 (skeleton-read "Name: ")))
   "\" value=\"" str ?\"
   (when (and (not v1) (setq v1 (y-or-n-p "Set \"checked\" attribute? ")))
     (funcall skeleton-transformation-function
	      (if sgml-xml-mode " checked=\"checked\"" " checked")))
   (if sgml-xml-mode " />" ">")
   (skeleton-read "Text: " (capitalize str))
   (or (cdr v2) (setcdr v2 (if (y-or-n-p "Newline after text? ")
			       (funcall skeleton-transformation-function
                                        (if sgml-xml-mode "<br />" "<br>"))
			     "")))
   \n))

(define-skeleton html-navigational-links
  "Group of navigational links."
  nil
  "<nav>" \n
  "<ul>" \n
  "<li><a href=\"" (skeleton-read "URL: " "#") "\">"
  (skeleton-read "Title: ") "</a>"
  (if sgml-xml-mode (if sgml-xml-mode "</li>")) \n
  "</ul>" \n
  "</nav>")

(define-skeleton html-html5-template
  "Initial HTML5 template"
  nil
  "<!DOCTYPE html>" \n
  "<html lang=\"en\">" \n
  "<head>" \n
  "<meta charset=\"utf-8\">" \n
  "<meta http-equiv=\"X-UA-Compatible\" content=\"IE=edge\">" \n
  "<meta name=\"viewport\" content=\"width=device-width, initial-scale=1\">" \n
  "<title>" (skeleton-read "Page Title: ") "</title>" \n
  "</head>" \n
  "<body>" \n
  "<div id=\"app\"></div>" \n
  "</body>" \n
  "</html>")

(provide 'sgml-mode)

;;; sgml-mode.el ends here<|MERGE_RESOLUTION|>--- conflicted
+++ resolved
@@ -339,30 +339,12 @@
      ("--[ \t\n]*\\(>\\)" (1 "> b"))
      ("\\(<\\)[?!]" (1 (prog1 "|>"
                          (sgml-syntax-propertize-inside end))))
-<<<<<<< HEAD
-     ;; Double quotes outside of tags should not introduce strings which end up
-     ;; hiding tags.  We used to test every double quote and mark it as "."
-     ;; if it's outside of tags, but there are too many double quotes and
-     ;; the resulting number of calls to syntax-ppss made it too slow
-     ;; (bug#33887), so we're now careful to leave alone any pair
-     ;; of quotes that doesn't hold a < or > char, which is the vast majority.
-     ("\\(\"\\)[^\"<>]*[<>\"]"
-      (1 (unless (eq ?\" (char-before))
-           ;; Be careful to call `syntax-ppss' on a position before the one
-           ;; we're going to change, so as not to need to flush the data we
-           ;; just computed.
-           (if (prog1 (zerop (car (syntax-ppss (match-beginning 0))))
-                 (goto-char (1- (match-end 0))))
-               (string-to-syntax ".")))))
-     )))
-=======
      ;; Quotes outside of tags should not introduce strings.
      ;; Be careful to call `syntax-ppss' on a position before the one we're
      ;; going to change, so as not to need to flush the data we just computed.
      ("[\"']" (0 (if (prog1 (zerop (car (syntax-ppss (match-beginning 0))))
                        (goto-char (match-end 0)))
                      (string-to-syntax ".")))))))
->>>>>>> 02bee786
 
 (defun sgml-syntax-propertize (start end)
   "Syntactic keywords for `sgml-mode'."
