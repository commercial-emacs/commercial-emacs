--- conflicted
+++ resolved
@@ -11,7 +11,6 @@
 ;; Old-Version: 7.3.5
 ;; URL: https://www.emacswiki.org/cgi-bin/wiki/ViniciusJoseLatorre
 
-<<<<<<< HEAD
 (eval-when-compile (require 'cl-lib))
 
 (defconst ps-print-version "7.3.5"
@@ -25,9 +24,6 @@
 	bug-gnu-emacs@gnu.org and Vinicius Jose Latorre <viniciusjl.gnu@gmail.com>.")
 
 ;; This file is NOT part of GNU Emacs.
-=======
-;; This file is part of GNU Emacs.
->>>>>>> 8854b321
 
 ;; GNU Emacs is free software: you can redistribute it and/or modify
 ;; it under the terms of the GNU General Public License as published by
