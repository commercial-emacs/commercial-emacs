--- conflicted
+++ resolved
@@ -288,7 +288,6 @@
  (WINDOW . quit-window)    do quit-window, then select WINDOW.
  (WINDOW BUF START POINT)  display BUF at START, POINT, then select WINDOW.")
 
-<<<<<<< HEAD
 (defun help-print-return-message (&optional mesg)
   "Call MESG on message describing how to restore windows.
 Side effects include assigning `help-return-method' for actions
@@ -321,61 +320,6 @@
                            (if (same-window-p (buffer-name standard-output))
                                "\\[scroll-up-command]"
                              "\\[scroll-other-window]")))))))))
-=======
-(defun help-print-return-message (&optional function)
-  "Display or return message saying how to restore windows after help command.
-This function assumes that `standard-output' is the help buffer.
-It computes a message, and applies the optional argument FUNCTION to it.
-If FUNCTION is nil, it applies `message', thus displaying the message.
-In addition, this function sets up `help-return-method', which see, that
-specifies what to do when the user exits the help buffer.
-
-Do not call this in the scope of `with-help-window'."
-  (and (not (get-buffer-window standard-output))
-       (let ((first-message
-	      (cond ((or
-		      pop-up-frames
-		      ;; FIXME: `special-display-p' is obsolete since
-		      ;; the vars on which it depends are obsolete!
-		      (special-display-p (buffer-name standard-output)))
-		     (setq help-return-method (cons (selected-window) t))
-		     ;; If the help output buffer is a special display buffer,
-		     ;; don't say anything about how to get rid of it.
-		     ;; First of all, the user will do that with the window
-		     ;; manager, not with Emacs.
-		     ;; Secondly, the buffer has not been displayed yet,
-		     ;; so we don't know whether its frame will be selected.
-		     nil)
-		    ((not (one-window-p t))
-		     (setq help-return-method
-			   (cons (selected-window) 'quit-window))
-		     "Type \\[display-buffer] RET to restore the other window.")
-		    (pop-up-windows
-		     (setq help-return-method (cons (selected-window) t))
-		     "Type \\[delete-other-windows] to remove help window.")
-		    (t
-		     (setq help-return-method
-			   (list (selected-window) (window-buffer)
-				 (window-start) (window-point)))
-		     "Type \\[switch-to-buffer] RET to remove help window."))))
-	 (funcall (or function 'message)
-		  (concat
-		   (if first-message
-		       (substitute-command-keys first-message))
-		   (if first-message "  ")
-		   ;; If the help buffer will go in a separate frame,
-		   ;; it's no use mentioning a command to scroll, so don't.
-		   (if (or pop-up-windows
-			   (special-display-p (buffer-name standard-output)))
-		       nil
-		     (if (same-window-p (buffer-name standard-output))
-			 ;; Say how to scroll this window.
-			 (substitute-command-keys
-                          "\\[scroll-up-command] to scroll the help.")
-		       ;; Say how to scroll some other window.
-		       (substitute-command-keys
-			"\\[scroll-other-window] to scroll the help."))))))))
->>>>>>> a1f8702e
 
 ;; So keyboard macro definitions are documented correctly
 (fset 'defining-kbd-macro (symbol-function 'start-kbd-macro))
