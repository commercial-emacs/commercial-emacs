--- conflicted
+++ resolved
@@ -1388,68 +1388,6 @@
                                (eq (car tab) 'current-tab))
                              tabs))))
 
-<<<<<<< HEAD
-=======
--
-(defcustom tab-bar-tab-post-select-functions nil
-  "List of functions to call after selecting a tab.
-Two arguments are supplied: the previous tab that was selected before,
-and the newly selected tab."
-  :type '(repeat function)
-  :group 'tab-bar
-  :version "30.1")
-
-(defcustom tab-bar-select-restore-windows #'tab-bar-select-restore-windows
-  "Function called when selecting a tab to handle windows whose buffer was killed.
-When a tab-bar tab displays a window whose buffer was killed since
-this tab was last selected, this function determines what to do with
-that window.  By default, either a random buffer is displayed instead of
-the killed buffer, or the window gets deleted.  However, with the help
-of `window-restore-killed-buffer-windows' it's possible to handle such
-situations better by displaying an information about the killed buffer."
-  :type '(choice (const :tag "No special handling" nil)
-                 (const :tag "Show placeholder buffers"
-                        tab-bar-select-restore-windows)
-                 (function :tag "Function"))
-  :group 'tab-bar
-  :version "30.1")
-
-(defun tab-bar-select-restore-windows (_frame windows _type)
-  "Display a placeholder buffer in the window whose buffer was killed.
-A button in the window allows to restore the killed buffer,
-if it was visiting a file."
-  (dolist (quad windows)
-    (when (window-live-p (nth 0 quad))
-      (let* ((window (nth 0 quad))
-             (old-buffer (nth 1 quad))
-             (file (when (bufferp old-buffer)
-                     (buffer-file-name old-buffer)))
-             (name (or file
-                       (and (bufferp old-buffer)
-                            (fboundp 'buffer-last-name)
-                            (buffer-last-name old-buffer))
-                       old-buffer))
-             (new-buffer (generate-new-buffer
-                          (format "*Old buffer %s*" name))))
-        (with-current-buffer new-buffer
-          (set-auto-mode)
-          (insert (format-message "This window displayed the %s `%s'.\n"
-                                  (if file "file" "buffer")
-                                  name))
-          (when file
-            (insert-button
-             "[Restore]" 'action
-             (lambda (_button)
-               (set-window-buffer window (find-file-noselect file))
-               (set-window-start window (nth 2 quad) t)
-               (set-window-point window (nth 3 quad))))
-            (insert "\n"))
-          (goto-char (point-min))
-          (setq buffer-read-only t)
-          (set-window-buffer window new-buffer))))))
-
->>>>>>> c29b6df2
 (defvar tab-bar-minibuffer-restore-tab nil
   "Tab number for `tab-bar-minibuffer-restore-tab'.")
 
