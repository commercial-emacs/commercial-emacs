--- conflicted
+++ resolved
@@ -1388,19 +1388,6 @@
                                (eq (car tab) 'current-tab))
                              tabs))))
 
-<<<<<<< HEAD
-=======
--
-(defcustom tab-bar-tab-post-select-functions nil
-  "List of functions to call after selecting a tab.
-Two arguments are supplied: the previous tab that was selected before,
-and the newly selected tab."
-  :type '(repeat function)
-  :group 'tab-bar
-  :version "30.1")
-
->>>>>>> 33976ecf
 (defvar tab-bar-minibuffer-restore-tab nil
   "Tab number for `tab-bar-minibuffer-restore-tab'.")
 
