--- conflicted
+++ resolved
@@ -683,45 +683,6 @@
   (set-frame-parameter frame 'tab-bar-lines-keep-state
                        (not (frame-parameter frame 'tab-bar-lines-keep-state))))
 
-<<<<<<< HEAD
-=======
--
-(defcustom tab-bar-show t
-  "Defines when to show the tab bar.
-If t, the default, enable `tab-bar-mode' automatically upon using
-the commands that create new window configurations (e.g., `tab-new').
-If a non-negative integer, show the tab bar only if the number of
-the tabs exceeds the value of this variable.  In particular,
-if the value is 1, hide the tab bar when it has only one tab, and
-show it again once more tabs are created.  A value that is a
-non-negative integer also makes the tab bar appearance be different
-on different frames: the tab bar can be shown on some frames and
-hidden on others, depending on how many tab-bar tabs are on that
-frame, and whether that number is greater than the numerical value
-of this variable.
-If nil, always keep the tab bar hidden.  In this case it's still
-possible to use persistent named window configurations by relying on
-keyboard commands `tab-new', `tab-close', `tab-next', `tab-switcher', etc.
-
-Setting this variable directly does not take effect; please customize
-it (see the info node `Easy Customization'), then it will automatically
-update the tab bar on all frames according to the new value.
-
-To enable or disable the tab bar individually on each frame,
-you can use the command `toggle-frame-tab-bar'."
-  :type '(choice (const :tag "Always" t)
-                 (const :tag "When more than one tab" 1)
-                 (const :tag "Never" nil))
-  :initialize #'custom-initialize-default
-  :set (lambda (sym val)
-         (set-default sym val)
-         (if val
-             (tab-bar-mode 1)
-           (tab-bar--update-tab-bar-lines t)))
-  :group 'tab-bar
-  :version "27.1")
->>>>>>> 12424cf3
 
 (defcustom tab-bar-new-tab-choice t
   "Defines what to show in a new tab.
@@ -761,53 +722,6 @@
   :group 'tab-bar
   :version "28.1")
 
-<<<<<<< HEAD
-=======
-(defcustom tab-bar-new-button-show t
-  "If non-nil, show the \"New tab\" button in the tab bar.
-When this is nil, you can create new tabs with \\[tab-new]."
-  :type 'boolean
-  :initialize #'custom-initialize-default
-  :set (lambda (sym val)
-         (set-default sym val)
-         (force-mode-line-update))
-  :group 'tab-bar
-  :version "27.1")
-(make-obsolete-variable 'tab-bar-new-button-show 'tab-bar-format "28.1")
-
-(defvar tab-bar-new-button " + "
-  "Button for creating a new tab.")
-
-(defcustom tab-bar-close-button-show t
-  "Defines where to show the close tab button.
-If t, show the close tab button on all tabs.
-If `selected', show it only on the selected tab.
-If `non-selected', show it only on non-selected tab.
-If nil, don't show it at all."
-  :type '(choice (const :tag "On all tabs" t)
-                 (const :tag "On selected tab" selected)
-                 (const :tag "On non-selected tabs" non-selected)
-                 (const :tag "None" nil))
-  :initialize #'custom-initialize-default
-  :set (lambda (sym val)
-         (set-default sym val)
-         (force-mode-line-update))
-  :group 'tab-bar
-  :version "27.1")
-
-(defvar tab-bar-close-button
-  (propertize " x"
-              'close-tab t
-              :help "Click to close tab")
-  "Button for closing the clicked tab.")
-
-(defvar tab-bar-back-button " < "
-  "Button for going back in tab history.")
-
-(defvar tab-bar-forward-button " > "
-  "Button for going forward in tab history.")
-
->>>>>>> 12424cf3
 (defcustom tab-bar-tab-hints nil
   "Show absolute numbers on tabs in the tab bar before the tab name.
 This helps to select the tab by its number using `tab-bar-select-tab'
@@ -952,46 +866,6 @@
                  ""))
      'face (funcall tab-bar-tab-face-function tab))))
 
-<<<<<<< HEAD
-=======
-(defcustom tab-bar-format '(tab-bar-format-history
-                            tab-bar-format-tabs
-                            tab-bar-separator
-                            tab-bar-format-add-tab)
-  "Template for displaying tab bar items.
-Every item in the list is a function that returns
-a string, or a list of menu-item elements, or nil.
-Adding a function to the list causes the tab bar to show
-that string, or display a tab button which, when clicked,
-will invoke the command that is the binding of the menu item.
-The menu-item binding of nil will produce a tab clicking
-on which will select that tab.  The menu-item's title is
-displayed as the label of the tab.
-If a function returns nil, it doesn't directly affect the
-tab bar appearance, but can do that by some side-effect.
-If the list ends with `tab-bar-format-align-right' and
-`tab-bar-format-global', then after enabling `display-time-mode'
-\(or any other mode that uses `global-mode-string'),
-it will display time aligned to the right on the tab bar instead
-of the mode line.  Replacing `tab-bar-format-tabs' with
-`tab-bar-format-tabs-groups' will group tabs on the tab bar."
-  :type 'hook
-  :options '(tab-bar-format-menu-bar
-             tab-bar-format-history
-             tab-bar-format-tabs
-             tab-bar-format-tabs-groups
-             tab-bar-separator
-             tab-bar-format-add-tab
-             tab-bar-format-align-right
-             tab-bar-format-global)
-  :initialize #'custom-initialize-default
-  :set (lambda (sym val)
-         (set-default sym val)
-         (force-mode-line-update))
-  :group 'tab-bar
-  :version "28.1")
-
->>>>>>> 12424cf3
 (defun tab-bar-menu-bar (event)
   "Pop up the same menu as displayed by the menu bar.
 Used by `tab-bar-format-menu-bar'."
@@ -2291,45 +2165,6 @@
   "C-c <left>"  #'tab-bar-history-back
   "C-c <right>" #'tab-bar-history-forward)
 
-<<<<<<< HEAD
-=======
-(define-minor-mode tab-bar-history-mode
-  "Toggle tab history mode for the tab bar.
-Tab history mode remembers window configurations used in every tab,
-and can restore them."
-  :global t :group 'tab-bar
-  (if tab-bar-history-mode
-      (progn
-        (require 'icons)
-
-        (unless (iconp 'tab-bar-back)
-          (define-icon tab-bar-back nil
-            `((image "tabs/left-arrow.xpm"
-                     :margin ,tab-bar-button-margin
-                     :ascent center)
-              (text " < "))
-            "Icon for going back in tab history."
-            :version "29.1"))
-        (setq tab-bar-back-button (icon-string 'tab-bar-back))
-
-        (unless (iconp 'tab-bar-forward)
-          (define-icon tab-bar-forward nil
-            `((image "tabs/right-arrow.xpm"
-                     :margin ,tab-bar-button-margin
-                     :ascent center)
-              (text " > "))
-            "Icon for going forward in tab history."
-            :version "29.1"))
-        (setq tab-bar-forward-button (icon-string 'tab-bar-forward))
-
-        (add-hook 'pre-command-hook #'tab-bar--history-pre-change)
-        (add-hook 'window-configuration-change-hook #'tab-bar--history-change))
-    (remove-hook 'pre-command-hook #'tab-bar--history-pre-change)
-    (remove-hook 'window-configuration-change-hook #'tab-bar--history-change)))
-
--
->>>>>>> 12424cf3
 ;;; Non-graphical access to frame-local tabs (named window configurations)
 
 (defun tab-switcher ()
