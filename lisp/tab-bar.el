;;; tab-bar.el --- frame-local tabs with named persistent window configurations -*- lexical-binding: t; -*-

;; Copyright (C) 2019-2023 Free Software Foundation, Inc.

;; Author: Juri Linkov <juri@linkov.net>
;; Keywords: frames tabs
;; Maintainer: emacs-devel@gnu.org

;; This file is NOT part of GNU Emacs.

;; GNU Emacs is free software: you can redistribute it and/or modify
;; it under the terms of the GNU General Public License as published by
;; the Free Software Foundation, either version 3 of the License, or
;; (at your option) any later version.

;; GNU Emacs is distributed in the hope that it will be useful,
;; but WITHOUT ANY WARRANTY; without even the implied warranty of
;; MERCHANTABILITY or FITNESS FOR A PARTICULAR PURPOSE.  See the
;; GNU General Public License for more details.

;; You should have received a copy of the GNU General Public License
;; along with GNU Emacs.  If not, see <https://www.gnu.org/licenses/>.

;;; Commentary:

;; Provides `tab-bar-mode' to control display of the tab bar and
;; bindings for the global tab bar.

;; The normal global binding for [tab-bar] (below) uses the value of
;; `tab-bar-map' as the actual keymap to define the tab bar.

;;; Code:

(eval-when-compile
  (require 'cl-lib)
  (require 'seq)
  (require 'icons))

(declare-function icon-string "icons")
(declare-function iconp "icons")
(declare-function icons--register "icons")

(defgroup tab-bar nil
  "Frame-local tabs."
  :group 'convenience
  :version "27.1")

(defgroup tab-bar-faces '((tab-bar custom-face)) ; tab-bar is defined in faces.el
  "Faces used in the tab bar."
  :group 'tab-bar
  :group 'faces
  :version "27.1")

(defface tab-bar-tab
  '((default
      :inherit tab-bar)
    (((class color) (min-colors 88))
     :box (:line-width 1 :style released-button))
    (t
     :inverse-video nil))
  "Tab bar face for selected tab."
  :version "27.1"
  :group 'tab-bar-faces)

(defface tab-bar-tab-inactive
  '((default
      :inherit tab-bar-tab)
    (((class color) (min-colors 88))
     :background "grey75")
    (t
     :inverse-video t))
  "Tab bar face for non-selected tab."
  :version "27.1"
  :group 'tab-bar-faces)

(defface tab-bar-tab-group-current
  '((t :inherit tab-bar-tab :box nil :weight bold))
  "Tab bar face for current group tab."
  :version "28.1"
  :group 'tab-bar-faces)

(defface tab-bar-tab-group-inactive
  '((t :inherit (shadow tab-bar-tab-inactive)))
  "Tab bar face for inactive group tab."
  :version "28.1"
  :group 'tab-bar-faces)

(defface tab-bar-tab-ungrouped
  '((t :inherit (shadow tab-bar-tab-inactive)))
  "Tab bar face for ungrouped tab when tab groups are used."
  :version "28.1"
  :group 'tab-bar-faces)

(defcustom tab-bar-select-tab-modifiers '()
  "List of modifier keys for selecting tab-bar tabs by their numbers.
Possible modifier keys are `control', `meta', `shift', `hyper', `super' and
`alt'.  Pressing one of the modifiers in the list and a digit selects the
tab whose number equals the digit (see `tab-bar-select-tab').
The digit 9 selects the last (rightmost) tab (see `tab-last').
The digit 0 selects the most recently visited tab (see `tab-recent').
For easier selection of tabs by their numbers, consider customizing
`tab-bar-tab-hints', which will show tab numbers alongside the tab name."
  :type '(set :tag "Tab selection modifier keys"
              (const control)
              (const meta)
              (const shift)
              (const hyper)
              (const super)
              (const alt))
  :initialize #'custom-initialize-default
  :set (lambda (sym val)
         (set-default sym val)
         ;; Reenable the tab-bar with new keybindings
         (when tab-bar-mode
           (tab-bar--undefine-keys)
           (tab-bar--define-keys)))
  :group 'tab-bar
  :version "27.1")

(defcustom tab-bar-format '(tab-bar-format-history
                            tab-bar-format-tabs
                            tab-bar-separator
                            tab-bar-format-add-tab)
  "Template for displaying tab bar items.
Every item in the list is a function that returns
a string, or a list of menu-item elements, or nil.
Adding a function to the list causes the tab bar to show
that string, or display a tab button which, when clicked,
will invoke the command that is the binding of the menu item.
The menu-item binding of nil will produce a tab clicking
on which will select that tab.  The menu-item's title is
displayed as the label of the tab.
If a function returns nil, it doesn't directly affect the
tab bar appearance, but can do that by some side-effect.
If the list ends with `tab-bar-format-align-right' and
`tab-bar-format-global', then after enabling `display-time-mode'
\(or any other mode that uses `global-mode-string'),
it will display time aligned to the right on the tab bar instead
of the mode line.  Replacing `tab-bar-format-tabs' with
`tab-bar-format-tabs-groups' will group tabs on the tab bar."
  :type 'hook
  :options '(tab-bar-format-menu-bar
             tab-bar-format-history
             tab-bar-format-tabs
             tab-bar-format-tabs-groups
             tab-bar-separator
             tab-bar-format-add-tab
             tab-bar-format-align-right
             tab-bar-format-global)
  :initialize 'custom-initialize-default
  :set (lambda (sym val)
         (set-default sym val)
         (force-mode-line-update))
  :group 'tab-bar
  :version "28.1")

(defcustom tab-bar-new-button-show t
  "If non-nil, show the \"New tab\" button in the tab bar.
When this is nil, you can create new tabs with \\[tab-new]."
  :type 'boolean
  :initialize 'custom-initialize-default
  :set (lambda (sym val)
         (set-default sym val)
         (force-mode-line-update))
  :group 'tab-bar
  :version "27.1")
(make-obsolete-variable 'tab-bar-new-button-show 'tab-bar-format "28.1")

(defvar tab-bar-new-button " + "
  "Button for creating a new tab.")

(define-minor-mode tab-bar-history-mode
  "Toggle tab history mode for the tab bar.
Tab history mode remembers window configurations used in every tab,
and can restore them."
  :global t :group 'tab-bar
  (require 'icons)
  (if tab-bar-history-mode
      (progn
        (unless (iconp 'tab-bar-back)
          (define-icon tab-bar-back nil
            `((image "tabs/left-arrow.xpm"
                     :margin ,tab-bar-button-margin
                     :ascent center)
              (text " < "))
            "Icon for going back in tab history."
            :version "29.1"))
        (setq tab-bar-back-button (icon-string 'tab-bar-back))

        (unless (iconp 'tab-bar-forward)
          (define-icon tab-bar-forward nil
            `((image "tabs/right-arrow.xpm"
                     :margin ,tab-bar-button-margin
                     :ascent center)
              (text " > "))
            "Icon for going forward in tab history."
            :version "29.1"))
        (setq tab-bar-forward-button (icon-string 'tab-bar-forward))

        (add-hook 'pre-command-hook 'tab-bar--history-pre-change)
        (add-hook 'window-configuration-change-hook 'tab-bar--history-change))
    (remove-hook 'pre-command-hook 'tab-bar--history-pre-change)
    (remove-hook 'window-configuration-change-hook 'tab-bar--history-change)))

(defvar-local tab-switcher-column 3)

(defun tab-bar--define-keys ()
  "Install key bindings to switch between tabs if so configured."
  (when tab-bar-select-tab-modifiers
    (global-set-key (vector (append tab-bar-select-tab-modifiers (list ?0)))
                    #'tab-recent)
    (dotimes (i 8)
      (global-set-key (vector (append tab-bar-select-tab-modifiers
                                      (list (+ i 1 ?0))))
                      #'tab-bar-select-tab))
    (global-set-key (vector (append tab-bar-select-tab-modifiers (list ?9)))
                    #'tab-last))
  ;; Don't override user customized key bindings
  (unless (global-key-binding [(control tab)])
    (global-set-key [(control tab)] #'tab-next))
  (unless (global-key-binding [(control shift tab)])
    (global-set-key [(control shift tab)] #'tab-previous))
  (unless (global-key-binding [(control shift iso-lefttab)])
    (global-set-key [(control shift iso-lefttab)] #'tab-previous))

  ;; Replace default value with a condition that supports displaying
  ;; global-mode-string in the tab bar instead of the mode line.
  (when (and (memq 'tab-bar-format-global tab-bar-format)
             (member '(global-mode-string ("" global-mode-string))
                     mode-line-misc-info))
    (setf (alist-get 'global-mode-string mode-line-misc-info)
          '(("" (:eval (if (and tab-bar-mode
                                (memq 'tab-bar-format-global
                                      tab-bar-format))
                           "" global-mode-string)))))))

(defun tab-bar--undefine-keys ()
  "Uninstall key bindings previously bound by `tab-bar--define-keys'."
  (when (eq (global-key-binding [(control tab)]) 'tab-next)
    (global-unset-key [(control tab)]))
  (when (eq (global-key-binding [(control shift tab)]) 'tab-previous)
    (global-unset-key [(control shift tab)]))
  (when (eq (global-key-binding [(control shift iso-lefttab)]) 'tab-previous)
    (global-unset-key [(control shift iso-lefttab)])))

(defun tab-bar--load-buttons ()
  "Load the icons for the tab buttons."
  (require 'icons)
  (unless (iconp 'tab-bar-new)
    (define-icon tab-bar-new nil
      `((image "symbols/plus_16.svg" "tabs/new.xpm"
               :face shadow
               :margin ,tab-bar-button-margin
               :ascent center)
        ;; (emoji "➕")
        ;; (symbol "＋")
        (text " + "))
      "Icon for creating a new tab."
      :version "29.1"
      :help-echo "New tab"))
  (setq tab-bar-new-button (icon-string 'tab-bar-new))

  (unless (iconp 'tab-bar-close)
    (define-icon tab-bar-close nil
      `((image "symbols/cross_16.svg" "tabs/close.xpm"
               :face shadow
               :height (1.0 . em)
               :margin ,tab-bar-button-margin
               :ascent center)
        ;; (emoji " ❌")
        ;; (symbol "✕") ;; "ⓧ"
        (text " x"))
      "Icon for closing the clicked tab."
      :version "29.1"
      :help-echo "Click to close tab"))
  (setq tab-bar-close-button (propertize (icon-string 'tab-bar-close)
                                         'close-tab t))

  (unless (iconp 'tab-bar-menu-bar)
    (define-icon tab-bar-menu-bar nil
      `((image "symbols/menu_16.svg"
               :margin ,tab-bar-button-margin
               :ascent center)
        ;; (emoji "🍔")
        (symbol "☰")
        (text "Menu" :face tab-bar-tab-inactive))
      "Icon for the menu bar."
      :version "29.1"
      :help-echo "Menu bar"))
  (setq tab-bar-menu-bar-button (icon-string 'tab-bar-menu-bar)))

(defun tab-bar--tab-bar-lines-for-frame (frame)
  "Determine and return the value of `tab-bar-lines' for FRAME.
Return 0 if `tab-bar-mode' is not enabled.  Otherwise return
either 1 or 0 depending on the value of the customizable variable
`tab-bar-show', which see."
  (cond
   ((not tab-bar-mode) 0)
   ((not tab-bar-show) 0)
   ((eq tab-bar-show t) 1)
   ((natnump tab-bar-show)
    (if (> (length (funcall tab-bar-tabs-function frame)) tab-bar-show) 1 0))))

(defun tab-bar--update-tab-bar-lines (&optional frames)
  "Update the `tab-bar-lines' frame parameter in FRAMES.
If the optional parameter FRAMES is omitted, update only
the currently selected frame.  If it is t, update all frames
as well as the default for new frames.  Otherwise FRAMES should be
a list of frames to update."
  (let ((frame-lst (cond ((null frames)
                          (list (selected-frame)))
                         ((eq frames t)
                          (frame-list))
                         (t frames))))
    ;; Loop over all frames and update `tab-bar-lines'
    (dolist (frame frame-lst)
      (unless (or (frame-parameter frame 'tab-bar-lines-keep-state)
                  (and (eq auto-resize-tab-bars 'grow-only)
                       (> (frame-parameter frame 'tab-bar-lines) 1)))
        (set-frame-parameter frame 'tab-bar-lines
                             (tab-bar--tab-bar-lines-for-frame frame)))))
  ;; Update `default-frame-alist'
  (when (eq frames t)
    (setq default-frame-alist
          (cons (cons 'tab-bar-lines
                      (if (and tab-bar-mode (eq tab-bar-show t)) 1 0))
                (assq-delete-all 'tab-bar-lines default-frame-alist)))))

(define-minor-mode tab-bar-mode
  "Toggle the tab bar in all graphical frames (Tab Bar mode)."
  :global t
  ;; It's defined in C/cus-start, this stops the d-m-m macro defining it again.
  :variable tab-bar-mode

  ;; Recalculate `tab-bar-lines' for all frames
  (tab-bar--update-tab-bar-lines t)

  (when tab-bar-mode
    (tab-bar--load-buttons))
  (if tab-bar-mode
      (tab-bar--define-keys)
    (tab-bar--undefine-keys)))

;;; Key bindings

(defun tab-bar--key-to-number (key)
  "Return the tab number represented by KEY.
If KEY is a symbol `tab-N', where N is a tab number, the value is N.
If KEY is \\='current-tab, the value is nil.
For any other value of KEY, the value is t."
  (cond
   ((null key) t)
   ((eq key 'current-tab) nil)
   ((let ((key-name (format "%S" key)))
      (when (string-prefix-p "tab-" key-name)
        (string-to-number (string-replace "tab-" "" key-name)))))
   (t t)))

(defvar tab-bar--dragging-in-progress)

(defun tab-bar--event-to-item (posn)
  "This function extracts extra info from the mouse event at position POSN.
It returns a list of the form (KEY KEY-BINDING CLOSE-P), where:
 KEY is a symbol representing a tab, such as \\='tab-1 or \\='current-tab;
 KEY-BINDING is the binding of KEY;
 CLOSE-P is non-nil if the mouse event was a click on the close button \"x\",
   nil otherwise."
  (setq tab-bar--dragging-in-progress nil)
  (if (posn-window posn)
      (let ((caption (car (posn-string posn))))
        (when caption
          (get-text-property 0 'menu-item caption)))
    ;; Text-mode emulation of switching tabs on the tab bar.
    ;; This code is used when you click the mouse in the tab bar
    ;; on a console which has no window system but does have a mouse.
    (let* ((x-position (car (posn-x-y posn)))
           (keymap (lookup-key (cons 'keymap (nreverse (current-active-maps)))
                               [tab-bar]))
           (column 0))
      (when x-position
        (catch 'done
          (map-keymap
           (lambda (key binding)
             (when (eq (car-safe binding) 'menu-item)
               (when (> (+ column (length (nth 1 binding))) x-position)
                 (throw 'done (list key (nth 2 binding)
                                    (get-text-property
                                     (- x-position column)
                                     'close-tab (nth 1 binding)))))
               (setq column (+ column (length (nth 1 binding))))))
           keymap))))))

(defun tab-bar-mouse-down-1 (event)
  "Select the tab at mouse click, or add a new tab on the tab bar.
Whether this command adds a new tab or selects an existing tab
depends on whether the click is on the \"+\" button or on an
existing tab."
  (interactive "e")
  (let* ((item (tab-bar--event-to-item (event-start event)))
         (tab-number (tab-bar--key-to-number (nth 0 item))))
    (setq tab-bar--dragging-in-progress t)
    ;; Don't close the tab when clicked on the close button.  Also
    ;; don't add new tab on down-mouse.  Let `tab-bar-mouse-1' do this.
    (unless (or (memq (car item) '(add-tab history-back history-forward))
                (nth 2 item))
      (if (functionp (nth 1 item))
          (call-interactively (nth 1 item))
        (unless (eq tab-number t)
          (tab-bar-select-tab tab-number))))))

(defun tab-bar-mouse-1 (event)
  "Close the tab whose \"x\" close button you click.
See also `tab-bar-mouse-close-tab', which closes the tab
regardless of where you click on it.  Also add a new tab."
  (interactive "e")
  (let* ((item (tab-bar--event-to-item (event-start event)))
         (tab-number (tab-bar--key-to-number (nth 0 item))))
    (cond
     ((and (memq (car item) '(add-tab history-back history-forward))
           (functionp (nth 1 item)))
      (call-interactively (nth 1 item)))
     ((and (nth 2 item) (not (eq tab-number t)))
      (tab-bar-close-tab tab-number)))))

(defun tab-bar-mouse-close-tab (event)
  "Close the tab you click on.
This is in contrast with `tab-bar-mouse-1' that closes a tab
only when you click on its \"x\" close button."
  (interactive "e")
  (let* ((item (tab-bar--event-to-item (event-start event)))
         (tab-number (tab-bar--key-to-number (nth 0 item))))
    (unless (eq tab-number t)
      (tab-bar-close-tab tab-number))))

(defun tab-bar-mouse-context-menu (event)
  "Pop up the context menu for the tab on which you click."
  (interactive "e")
  (let* ((item (tab-bar--event-to-item (event-start event)))
         (tab-number (tab-bar--key-to-number (nth 0 item)))
         (menu (make-sparse-keymap (propertize "Context Menu" 'hide t))))

    (cond
     ((eq tab-number t)
      (define-key-after menu [new-tab]
        '(menu-item "New tab" tab-bar-new-tab
                    :help "Create a new tab"))
      (when tab-bar-closed-tabs
        (define-key-after menu [undo-close]
          '(menu-item "Reopen closed tab" tab-bar-undo-close-tab
                      :help "Undo closing the tab"))))

     (t
      (define-key-after menu [duplicate-tab]
        `(menu-item "Duplicate" (lambda () (interactive)
                                  (tab-bar-duplicate-tab
                                   nil ,tab-number))
                    :help "Clone the tab"))
      (define-key-after menu [detach-tab]
        `(menu-item "Detach" (lambda () (interactive)
                               (tab-bar-detach-tab
                                ,tab-number))
                    :help "Move the tab to new frame"))
      (define-key-after menu [close]
        `(menu-item "Close" (lambda () (interactive)
                              (tab-bar-close-tab ,tab-number))
                    :help "Close the tab"))
      (define-key-after menu [close-other]
        `(menu-item "Close other tabs"
                    (lambda () (interactive)
                      (tab-bar-close-other-tabs ,tab-number))
                    :help "Close all other tabs"))))

    (popup-menu menu event)))

(defun tab-bar-mouse-move-tab (event)
  "Move a tab to a different position on the tab bar.
This command should be bound to a drag event.  It moves the tab
at the mouse-down event to the position at mouse-up event."
  (interactive "e")
  (setq tab-bar--dragging-in-progress nil)
  (let ((from (tab-bar--key-to-number
               (nth 0 (tab-bar--event-to-item
                       (event-start event)))))
        (to (tab-bar--key-to-number
             (nth 0 (tab-bar--event-to-item
                     (event-end event))))))
    (unless (or (eq from to) (eq from t) (eq to t))
      (tab-bar-move-tab-to
       (if (null to) (1+ (tab-bar--current-tab-index)) to) from))))

(defvar-keymap tab-bar-map
  :doc "Keymap for the commands used on the tab bar."
  "<down-mouse-1>"  #'tab-bar-mouse-down-1
  "<drag-mouse-1>"  #'tab-bar-mouse-move-tab
  "<mouse-1>"       #'tab-bar-mouse-1
  "<down-mouse-2>"  #'tab-bar-mouse-close-tab
  "<mouse-2>"       #'ignore
  "<down-mouse-3>"  #'tab-bar-mouse-context-menu

  "<mouse-4>"       #'tab-previous
  "<mouse-5>"       #'tab-next
  "<wheel-up>"      #'tab-previous
  "<wheel-down>"    #'tab-next
  "<wheel-left>"    #'tab-previous
  "<wheel-right>"   #'tab-next

  "S-<mouse-4>"     #'tab-bar-move-tab-backward
  "S-<mouse-5>"     #'tab-bar-move-tab
  "S-<wheel-up>"    #'tab-bar-move-tab-backward
  "S-<wheel-down>"  #'tab-bar-move-tab
  "S-<wheel-left>"  #'tab-bar-move-tab-backward
  "S-<wheel-right>" #'tab-bar-move-tab)

(global-set-key [tab-bar]
                `(menu-item ,(purecopy "tab bar") ,(make-sparse-keymap)
                            :filter tab-bar-make-keymap))

(defun tab-bar-make-keymap (&optional _ignore)
  "Generate an actual keymap from `tab-bar-map'.
Its main job is to show tabs in the tab bar
and to bind mouse events to the commands."
  (tab-bar-make-keymap-1))

(defun toggle-tab-bar-mode-from-frame (&optional arg)
  "Toggle tab bar on or off, based on the status of the current frame.
Used in the Show/Hide menu, to have the toggle reflect the current frame.
See `tab-bar-mode' for more information."
  (interactive (list (or current-prefix-arg 'toggle)))
  (if (eq arg 'toggle)
      (tab-bar-mode (if (> (frame-parameter nil 'tab-bar-lines) 0) 0 1))
    (tab-bar-mode arg)))

(defun toggle-frame-tab-bar (&optional frame)
  "Toggle tab bar of the selected frame.
When calling from Lisp, use the optional argument FRAME to toggle
the tab bar on that frame.
This is useful if you want to enable the tab bar individually
on each new frame when the global `tab-bar-mode' is disabled,
or if you want to disable the tab bar individually on each
new frame when the global `tab-bar-mode' is enabled, by using

  (add-hook \\='after-make-frame-functions #\\='toggle-frame-tab-bar)"
  (interactive)
  (set-frame-parameter frame 'tab-bar-lines
                       (if (> (frame-parameter frame 'tab-bar-lines) 0) 0 1))
  (set-frame-parameter frame 'tab-bar-lines-keep-state
                       (not (frame-parameter frame 'tab-bar-lines-keep-state))))

(defcustom tab-bar-show t
  "Defines when to show the tab bar.
If t, the default, enable `tab-bar-mode' automatically upon using
the commands that create new window configurations (e.g., `tab-new').
If a non-negative integer, show the tab bar only if the number of
the tabs exceeds the value of this variable.  In particular,
if the value is 1, hide the tab bar when it has only one tab, and
show it again once more tabs are created.  A value that is a
non-negative integer also makes the tab bar appearance be different
on different frames: the tab bar can be shown on some frames and
hidden on others, depending on how many tab-bar tabs are on that
frame, and whether that number is greater than the numerical value
of this variable.
If nil, always keep the tab bar hidden.  In this case it's still
possible to use persistent named window configurations by relying on
keyboard commands `tab-new', `tab-close', `tab-next', `tab-switcher', etc.

Setting this variable directly does not take effect; please customize
it (see the info node `Easy Customization'), then it will automatically
update the tab bar on all frames according to the new value.

To enable or disable the tab bar individually on each frame,
you can use the command `toggle-frame-tab-bar'."
  :type '(choice (const :tag "Always" t)
                 (const :tag "When more than one tab" 1)
                 (const :tag "Never" nil))
  :initialize 'custom-initialize-default
  :set (lambda (sym val)
         (set-default sym val)
         (if val
             (tab-bar-mode 1)
           (tab-bar--update-tab-bar-lines t)))
  :group 'tab-bar
  :version "27.1")

(defcustom tab-bar-new-tab-choice t
  "Defines what to show in a new tab.
If t, start a new tab with the current buffer, i.e. the buffer
that was current before calling the command that adds a new tab
(this is the same what `make-frame' does by default).
If the value is the symbol `window', then keep the selected
window as a single window on the new tab, and keep all its
window parameters except `window-atom' and `window-side'.
If the value is a string, use it as a buffer name to switch to
if such buffer exists, or switch to a buffer visiting the file or
directory that the string specifies.  If the value is a function,
call it with no arguments and switch to the buffer that it returns.
If `clone', duplicate the contents of the tab that was active
before calling the command that adds a new tab."
  :type '(choice (const     :tag "Current buffer" t)
                 (const     :tag "Current window" window)
                 (string    :tag "Buffer" "*scratch*")
                 (directory :tag "Directory" :value "~/")
                 (file      :tag "File" :value "~/.emacs")
                 (function  :tag "Function")
                 (const     :tag "Duplicate tab" clone))
  :group 'tab-bar
  :version "27.1")

(defcustom tab-bar-new-tab-group t
  "Defines what group to assign to a new tab.
If nil, don't set a default group automatically.
If t, inherit the group name from the previous tab.
If the value is a string, use it as the group name of a new tab.
If the value is a function, call it with no arguments
to get the group name."
  :type '(choice (const    :tag "No automatic group" nil)
                 (const    :tag "Inherit group from previous tab" t)
                 (string   :tag "Fixed group name")
                 (function :tag "Function that returns group name"))
  :group 'tab-bar
  :version "28.1")

(defcustom tab-bar-new-button-show t
  "If non-nil, show the \"New tab\" button in the tab bar.
When this is nil, you can create new tabs with \\[tab-new]."
  :type 'boolean
  :initialize 'custom-initialize-default
  :set (lambda (sym val)
         (set-default sym val)
         (force-mode-line-update))
  :group 'tab-bar
  :version "27.1")
(make-obsolete-variable 'tab-bar-new-button-show 'tab-bar-format "28.1")

(defvar tab-bar-new-button " + "
  "Button for creating a new tab.")

(defcustom tab-bar-close-button-show t
  "Defines where to show the close tab button.
If t, show the close tab button on all tabs.
If `selected', show it only on the selected tab.
If `non-selected', show it only on non-selected tab.
If nil, don't show it at all."
  :type '(choice (const :tag "On all tabs" t)
                 (const :tag "On selected tab" selected)
                 (const :tag "On non-selected tabs" non-selected)
                 (const :tag "None" nil))
  :initialize 'custom-initialize-default
  :set (lambda (sym val)
         (set-default sym val)
         (force-mode-line-update))
  :group 'tab-bar
  :version "27.1")

(defvar tab-bar-close-button
  (propertize " x"
              'close-tab t
              :help "Click to close tab")
  "Button for closing the clicked tab.")

(defvar tab-bar-back-button " < "
  "Button for going back in tab history.")

(defvar tab-bar-forward-button " > "
  "Button for going forward in tab history.")

(defcustom tab-bar-tab-hints nil
  "Show absolute numbers on tabs in the tab bar before the tab name.
This helps to select the tab by its number using `tab-bar-select-tab'
and `tab-bar-select-tab-modifiers'."
  :type 'boolean
  :initialize #'custom-initialize-default
  :set (lambda (sym val)
         (set-default sym val)
         (force-mode-line-update))
  :group 'tab-bar
  :version "27.1")

(defvar tab-bar-separator nil
  "String that delimits tabs.")

(defun tab-bar-separator ()
  "Separator between tabs."
  (or tab-bar-separator (if (window-system) " " "|")))

(defcustom tab-bar-tab-name-function #'tab-bar-tab-name-current
  "Function to get a tab name.
Function gets no arguments.
The choice is between displaying only the name of the current buffer
in the tab name (default), or displaying the names of all buffers
from all windows in the window configuration."
  :type '(choice (const :tag "Selected window buffer"
                        tab-bar-tab-name-current)
                 (const :tag "Selected window buffer with window count"
                        tab-bar-tab-name-current-with-count)
                 (const :tag "Truncated buffer name"
                        tab-bar-tab-name-truncated)
                 (const :tag "All window buffers"
                        tab-bar-tab-name-all)
                 (function  :tag "Function"))
  :initialize #'custom-initialize-default
  :set (lambda (sym val)
         (set-default sym val)
         (force-mode-line-update))
  :group 'tab-bar
  :version "27.1")

(defun tab-bar-tab-name-current ()
  "Generate tab name from the buffer of the selected window."
  ;; `minibuffer-selected-window' loses its original window
  ;; after switching to another tab while the minibuffer was active,
  ;; so get the most recently used non-minibuffer window.
  (buffer-name (window-buffer (or (minibuffer-selected-window)
                                  (and (window-minibuffer-p)
                                       (get-mru-window))))))

(defun tab-bar-tab-name-current-with-count ()
  "Generate tab name from the buffer of the selected window.
Also add the number of windows in the window configuration."
  (let ((count (length (window-list-1 nil 'nomini)))
        (name (tab-bar-tab-name-current)))
    (if (> count 1)
        (format "%s (%d)" name count)
      (format "%s" name))))

(defun tab-bar-tab-name-all ()
  "Generate tab name from buffers of all windows."
  (mapconcat #'buffer-name
             (delete-dups (mapcar #'window-buffer
                                  (window-list-1 (frame-first-window)
                                                 'nomini)))
             ", "))

(defcustom tab-bar-tab-name-truncated-max 20
  "Maximum length of the tab name from the current buffer.
Effective when `tab-bar-tab-name-function' is customized
to `tab-bar-tab-name-truncated'."
  :type 'natnum
  :group 'tab-bar
  :version "27.1")

(defvar tab-bar-tab-name-ellipsis t)

(defun tab-bar-tab-name-truncated ()
  "Generate tab name from the buffer of the selected window.
Truncate it to the length specified by `tab-bar-tab-name-truncated-max'.
Append ellipsis `tab-bar-tab-name-ellipsis' in this case."
  (let ((tab-name (tab-bar-tab-name-current)))
    (if (< (length tab-name) tab-bar-tab-name-truncated-max)
        tab-name
      (propertize (truncate-string-to-width
                   tab-name tab-bar-tab-name-truncated-max nil nil
                   tab-bar-tab-name-ellipsis)
                  'help-echo tab-name))))

(defvar tab-bar-tabs-function #'tab-bar-tabs
  "Function to get a list of tabs to display in the tab bar.
This function should have one optional argument FRAME,
defaulting to the selected frame when nil.
It should return a list of alists with parameters
that include at least the element (name . TAB-NAME).
For example, \\='((tab (name . \"Tab 1\")) (current-tab (name . \"Tab 2\")))
By default, use function `tab-bar-tabs'.")

(defun tab-bar-tabs (&optional frame)
  "Return a list of tabs belonging to the FRAME.
Ensure the frame parameter `tabs' is pre-populated.
Update the current tab name when it exists.
Return its existing value or a new value."
  (let ((tabs (frame-parameter frame 'tabs)))
    (if tabs
        (let* ((current-tab (tab-bar--current-tab-find tabs))
               (current-tab-name (assq 'name current-tab))
               (current-tab-explicit-name (assq 'explicit-name current-tab)))
          (when (and current-tab-name
                     current-tab-explicit-name
                     (not (cdr current-tab-explicit-name)))
            (setf (cdr current-tab-name)
                  (funcall tab-bar-tab-name-function))))
      ;; Create default tabs
      (setq tabs (list (tab-bar--current-tab-make)))
      (tab-bar-tabs-set tabs frame))
    tabs))

(defun tab-bar-tabs-set (tabs &optional frame)
  "Set a list of TABS on the FRAME."
  (set-frame-parameter frame 'tabs tabs))

<<<<<<< HEAD
=======

(defun tab-bar-tab-name-format-truncated (name _tab _i)
  "Truncate the tab name.
The maximal length is specified by `tab-bar-tab-name-truncated-max'.
Append ellipsis `tab-bar-tab-name-ellipsis' at the end."
  (if (< (length name) tab-bar-tab-name-truncated-max)
      name
    (truncate-string-to-width
     name tab-bar-tab-name-truncated-max nil nil
     tab-bar-tab-name-ellipsis)))

(defun tab-bar-tab-name-format-hints (name _tab i)
  "Show absolute numbers on tabs in the tab bar before the tab name.
It has effect when `tab-bar-tab-hints' is non-nil."
  (if tab-bar-tab-hints (concat (format "%d " i) name) name))

(defun tab-bar-tab-name-format-close-button (name tab _i)
  "Show the tab close button.
The variable `tab-bar-close-button-show' defines when to show it."
  (if (and tab-bar-close-button-show
           (not (eq tab-bar-close-button-show
                    (if (eq (car tab) 'current-tab) 'non-selected 'selected)))
           tab-bar-close-button)
      (concat name tab-bar-close-button)
    name))

>>>>>>> 76938e17
(defcustom tab-bar-tab-face-function #'tab-bar-tab-face-default
  "Function to define a tab face.
Function gets one argument: a tab."
  :type 'function
  :group 'tab-bar
  :version "28.1")

(defun tab-bar-tab-face-default (tab)
  (if (eq (car tab) 'current-tab) 'tab-bar-tab 'tab-bar-tab-inactive))

(defun tab-bar-tab-name-format-face (name tab _i)
  "Apply the face to the tab name.
It uses the function `tab-bar-tab-face-function'."
  (add-face-text-property
   0 (length name) (funcall tab-bar-tab-face-function tab) t name)
  name)

(defcustom tab-bar-tab-name-format-functions
  '(tab-bar-tab-name-format-hints
    tab-bar-tab-name-format-close-button
    tab-bar-tab-name-format-face)
  "Functions called to modify the tab name.
Each function is called with three arguments: the name returned
by the previously called modifier, the tab and its number.
It should return the formatted tab name to display in the tab bar."
  :type '(repeat
          (choice (function-item tab-bar-tab-name-format-truncated)
                  (function-item tab-bar-tab-name-format-hints)
                  (function-item tab-bar-tab-name-format-close-button)
                  (function-item tab-bar-tab-name-format-face)
                  (function :tag "Custom function")))
  :group 'tab-bar
  :version "30.1")

(defun tab-bar-tab-name-format-default (tab i)
  (let ((name (copy-sequence (alist-get 'name tab))))
    (run-hook-wrapped 'tab-bar-tab-name-format-functions
                      (lambda (fun)
                        (setq name (funcall fun name tab i))
                        nil))
    name))

(defcustom tab-bar-tab-name-format-function #'tab-bar-tab-name-format-default
  "Function to format a tab name.
Function gets two arguments, the tab and its number, and should return
the formatted tab name to display in the tab bar."
  :type 'function
  :initialize #'custom-initialize-default
  :set (lambda (sym val)
         (set-default sym val)
         (force-mode-line-update))
  :group 'tab-bar
  :version "28.1")

(defcustom tab-bar-format '(tab-bar-format-history
                            tab-bar-format-tabs
                            tab-bar-separator
                            tab-bar-format-add-tab)
  "Template for displaying tab bar items.
Every item in the list is a function that returns
a string, or a list of menu-item elements, or nil.
Adding a function to the list causes the tab bar to show
that string, or display a tab button which, when clicked,
will invoke the command that is the binding of the menu item.
The menu-item binding of nil will produce a tab clicking
on which will select that tab.  The menu-item's title is
displayed as the label of the tab.
If a function returns nil, it doesn't directly affect the
tab bar appearance, but can do that by some side-effect.
If the list ends with `tab-bar-format-align-right' and
`tab-bar-format-global', then after enabling `display-time-mode'
\(or any other mode that uses `global-mode-string'),
it will display time aligned to the right on the tab bar instead
of the mode line.  Replacing `tab-bar-format-tabs' with
`tab-bar-format-tabs-groups' will group tabs on the tab bar."
  :type 'hook
  :options '(tab-bar-format-menu-bar
             tab-bar-format-history
             tab-bar-format-tabs
             tab-bar-format-tabs-groups
             tab-bar-separator
             tab-bar-format-add-tab
             tab-bar-format-align-right
             tab-bar-format-global)
  :initialize 'custom-initialize-default
  :set (lambda (sym val)
         (set-default sym val)
         (force-mode-line-update))
  :group 'tab-bar
  :version "28.1")

(defun tab-bar-menu-bar (event)
  "Pop up the same menu as displayed by the menu bar.
Used by `tab-bar-format-menu-bar'."
  (interactive "e")
  (let ((menu (make-sparse-keymap (propertize "Menu Bar" 'hide t))))
    (run-hooks 'activate-menubar-hook 'menu-bar-update-hook)
    (map-keymap (lambda (key binding)
                  (when (consp binding)
                    (define-key-after menu (vector key)
                      (copy-sequence binding))))
                (menu-bar-keymap))
    (popup-menu menu event)))

(defvar tab-bar-menu-bar-button
  (propertize "Menu" 'face 'tab-bar-tab-inactive)
  "Button for the menu bar.")

(defun tab-bar-format-menu-bar ()
  "Produce the Menu button for the tab bar that shows the menu bar."
  `((menu-bar menu-item ,tab-bar-menu-bar-button
     tab-bar-menu-bar :help "Menu bar")))

(defun tab-bar-format-history ()
  "Produce back and forward buttons for the tab bar.
These buttons will be shown when `tab-bar-history-mode' is enabled.
You can hide these buttons by customizing `tab-bar-format' and removing
`tab-bar-format-history' from it."
  (when tab-bar-history-mode
    `((sep-history-back menu-item ,(tab-bar-separator) ignore)
      (history-back
       menu-item ,tab-bar-back-button tab-bar-history-back
       :help "Click to go back in tab history")
      (sep-history-forward menu-item ,(tab-bar-separator) ignore)
      (history-forward
       menu-item ,tab-bar-forward-button tab-bar-history-forward
       :help "Click to go forward in tab history"))))

(defun tab-bar--format-tab (tab i)
  "Format TAB using its index I and return the result as a keymap."
  (append
   `((,(intern (format "sep-%i" i)) menu-item ,(tab-bar-separator) ignore))
   (cond
    ((eq (car tab) 'current-tab)
     `((current-tab
        menu-item
        ,(funcall tab-bar-tab-name-format-function tab i)
        ignore
        :help ,(alist-get 'name tab))))
    (t
     `((,(intern (format "tab-%i" i))
        menu-item
        ,(funcall tab-bar-tab-name-format-function tab i)
        ,(alist-get 'binding tab)
        :help ,(alist-get 'name tab)))))
   (when (alist-get 'close-binding tab)
     `((,(if (eq (car tab) 'current-tab) 'C-current-tab
           (intern (format "C-tab-%i" i)))
        menu-item ""
        ,(alist-get 'close-binding tab))))))

(defun tab-bar-format-tabs ()
  "Produce all the tabs for the tab bar."
  (let ((i 0))
    (mapcan
     (lambda (tab)
       (setq i (1+ i))
       (tab-bar--format-tab tab i))
     (funcall tab-bar-tabs-function))))

(defcustom tab-bar-tab-group-function #'tab-bar-tab-group-default
  "Function to get a tab group name.
Function gets one argument: a tab."
  :type 'function
  :initialize #'custom-initialize-default
  :set (lambda (sym val)
         (set-default sym val)
         (force-mode-line-update))
  :group 'tab-bar
  :version "28.1")

(defun tab-bar-tab-group-default (tab)
  (alist-get 'group tab))

(defcustom tab-bar-tab-group-format-function #'tab-bar-tab-group-format-default
  "Function to format a tab group name.
Function gets three arguments, a tab with a group name, its number, and
an optional value that is non-nil when the tab is from the current group.
It should return the formatted tab group name to display in the tab bar."
  :type 'function
  :initialize #'custom-initialize-default
  :set (lambda (sym val)
         (set-default sym val)
         (force-mode-line-update))
  :group 'tab-bar
  :version "28.1")

(defun tab-bar-tab-group-format-default (tab i &optional current-p)
  (propertize
   (concat (if (and tab-bar-tab-hints (not current-p)) (format "%d " i) "")
           (funcall tab-bar-tab-group-function tab))
   'face (if current-p 'tab-bar-tab-group-current 'tab-bar-tab-group-inactive)))

(defcustom tab-bar-tab-group-face-function #'tab-bar-tab-group-face-default
  "Function to define a tab group face.
Function gets one argument: a tab."
  :type 'function
  :group 'tab-bar
  :version "28.1")

(defun tab-bar-tab-group-face-default (tab)
  (if (not (or (eq (car tab) 'current-tab)
               (funcall tab-bar-tab-group-function tab)))
      'tab-bar-tab-ungrouped
    (tab-bar-tab-face-default tab)))

(defun tab-bar--format-tab-group (tab i &optional current-p)
  "Format TAB as a tab that represents a group of tabs.
The argument I is the tab index, and CURRENT-P is non-nil
when the tab is current.  Return the result as a keymap."
  (append
   `((,(intern (format "sep-%i" i)) menu-item ,(tab-bar-separator) ignore))
   `((,(intern (format "group-%i" i))
      menu-item
      ,(if current-p
           (condition-case nil
               (funcall tab-bar-tab-group-format-function tab i current-p)
             ;; We used to define tab-bar-tab-group-format-function as
             ;; taking two arguments but after adding the third argument
             ;; we need to provide backwards-compatibility.
             (wrong-number-of-arguments
              (propertize (funcall tab-bar-tab-group-function tab)
                          'face 'tab-bar-tab-group-current)))
         (funcall tab-bar-tab-group-format-function tab i))
      ,(if current-p 'ignore
         (or
          (alist-get 'binding tab)
          `(lambda ()
             (interactive)
             (tab-bar-select-tab ,i))))
      :help "Click to visit group"))))

(defun tab-bar-format-tabs-groups ()
  "Produce tabs for the tab bar grouped according to their groups."
  (let* ((tabs (funcall tab-bar-tabs-function))
         (current-group (funcall tab-bar-tab-group-function
                                 (tab-bar--current-tab-find tabs)))
         (previous-group nil)
         (i 0))
    (mapcan
     (lambda (tab)
       (let ((tab-group (funcall tab-bar-tab-group-function tab)))
         (setq i (1+ i))
         (prog1 (cond
                 ;; Show current group tabs and ungrouped tabs
                 ((or (equal tab-group current-group) (not tab-group))
                  (append
                   ;; Prepend current group name before first tab
                   (when (and (not (equal previous-group tab-group)) tab-group)
                     (tab-bar--format-tab-group tab i t))
                   ;; Override default tab faces to use group faces
                   (let ((tab-bar-tab-face-function
                          tab-bar-tab-group-face-function))
                     (tab-bar--format-tab tab i))))
                 ;; Show first tab of other groups with a group name
                 ((not (equal previous-group tab-group))
                  (tab-bar--format-tab-group tab i))
                 ;; Hide other group tabs
                 (t nil))
           (setq previous-group tab-group))))
     tabs)))

(defun tab-bar-format-add-tab ()
  "Button to add a new tab."
  (when (and tab-bar-new-button-show tab-bar-new-button)
    `((add-tab menu-item ,tab-bar-new-button tab-bar-new-tab
               :help "New tab"))))

(defun tab-bar-format-align-right ()
  "Align the rest of tab bar items to the right."
  (let* ((rest (cdr (memq 'tab-bar-format-align-right tab-bar-format)))
         (rest (tab-bar-format-list rest))
         (rest (mapconcat (lambda (item) (nth 2 item)) rest ""))
         (hpos (progn
                 (add-face-text-property 0 (length rest) 'tab-bar t rest)
                 (string-pixel-width rest)))
         (str (propertize " " 'display
                          ;; The `right' spec doesn't work on TTY frames
                          ;; when windows are split horizontally (bug#59620)
                          (if (window-system)
                              `(space :align-to (- right (,hpos)))
                            `(space :align-to (,(- (frame-inner-width)
                                                   hpos)))))))
    `((align-right menu-item ,str ignore))))

(defun tab-bar-format-global ()
  "Produce display of `global-mode-string' in the tab bar.
When `tab-bar-format-global' is added to `tab-bar-format'
\(possibly appended after `tab-bar-format-align-right'),
then modes that display information on the mode line
using `global-mode-string' will display the same text
on the tab bar instead."
  `((global menu-item ,(format-mode-line global-mode-string) ignore)))

(defun tab-bar-format-list (format-list)
  (let ((i 0))
    (apply #'append
           (mapcar
            (lambda (format)
              (setq i (1+ i))
              (cond
               ((functionp format)
                (let ((ret (funcall format)))
                  (when (stringp ret)
                    (setq ret `((,(intern (format "str-%i" i))
                                 menu-item ,ret ignore))))
                  ret))))
            format-list))))

(defun tab-bar-make-keymap-1 ()
  "Generate an actual keymap from `tab-bar-map', without caching."
  (let ((items (tab-bar-format-list tab-bar-format)))
    (when tab-bar-auto-width
      (setq items (tab-bar-auto-width items)))
    (append tab-bar-map items)))

(defcustom tab-bar-auto-width t
  "Automatically resize width of tabs on tab bar to fill available tab-bar space.
When non-nil, the widths of the tabs on the tab bar are
automatically resized so that their width is evenly distributed
across the tab bar.  This keeps the widths of the tabs
independent of the length of the buffer names shown on each tab;
the tab widths change only when tabs are added or deleted, or
when the frame's dimensions change.  This also avoids as much as
possible wrapping a long tab bar to a second tab-bar line.

The automatic resizing of tabs takes place as long as tabs are no
wider than allowed by the value of `tab-bar-auto-width-max', and
at least as wide as specified by the value of
`tab-bar-auto-width-min'.

When this variable is nil, the width of each tab is determined by the
length of the tab's name."
  :type 'boolean
  :group 'tab-bar
  :version "29.1")

(defcustom tab-bar-auto-width-max '(220 20)
  "Maximum width for automatic resizing of width of tab-bar tabs.
This determines the maximum width of tabs before their names will be
truncated on display.
The value should be a list of two numbers: the first is the maximum
width of tabs in pixels for GUI frames, the second is the maximum
width of tabs in characters on TTY frames.
If the value of this variable is nil, there is no limit on maximum
width.
This variable has effect only when `tab-bar-auto-width' is non-nil."
  :type '(choice
          (const :tag "No limit" nil)
          (list (integer :tag "Max width (pixels)" :value 220)
                (integer :tag "Max width (chars)" :value 20)))
  :initialize #'custom-initialize-default
  :set (lambda (sym val)
         (set-default sym val)
         (setq tab-bar--auto-width-hash nil))
  :group 'tab-bar
  :version "29.1")

(defvar tab-bar-auto-width-min '(20 2)
  "Minimum width of tabs for automatic resizing under `tab-bar-auto-width'.
The value should be a list of two numbers, giving the minimum width
as the number of pixels for GUI frames and the number of characters
for text-mode frames.  Tabs whose width is smaller than this will not
be narrowed.
It's not recommended to change this value since with larger values, the
tab bar might wrap to the second line when it shouldn't.")

(defvar tab-bar-auto-width-faces
  '( tab-bar-tab tab-bar-tab-inactive
     tab-bar-tab-ungrouped
     tab-bar-tab-group-inactive)
  "Resize tabs only with these faces.")

(defvar tab-bar--auto-width-hash nil
  "Memoization table for `tab-bar-auto-width'.")

(defun tab-bar-auto-width (items)
  "Return tab-bar items with resized tab names."
  (unless tab-bar--auto-width-hash
    (define-hash-table-test 'tab-bar--auto-width-hash-test
                            #'equal-including-properties
                            #'sxhash-equal-including-properties)
    (setq tab-bar--auto-width-hash
          (make-hash-table :test 'tab-bar--auto-width-hash-test)))
  (let ((tabs nil)    ;; list of resizable tabs
        (non-tabs "") ;; concatenated names of non-resizable tabs
        (width 0))    ;; resize tab names to this width
    (dolist (item items)
      (when (and (eq (nth 1 item) 'menu-item) (stringp (nth 2 item)))
        (if (memq (get-text-property 0 'face (nth 2 item))
                  tab-bar-auto-width-faces)
            (push item tabs)
          (unless (eq (nth 0 item) 'align-right)
            (setq non-tabs (concat non-tabs (nth 2 item)))))))
    (when tabs
      (add-face-text-property 0 (length non-tabs) 'tab-bar t non-tabs)
      (setq width (/ (- (frame-inner-width)
                        (string-pixel-width non-tabs))
                     (length tabs)))
      (when tab-bar-auto-width-min
        (setq width (max width (if (window-system)
                                   (nth 0 tab-bar-auto-width-min)
                                 (nth 1 tab-bar-auto-width-min)))))
      (when tab-bar-auto-width-max
        (setq width (min width (if (window-system)
                                   (nth 0 tab-bar-auto-width-max)
                                 (nth 1 tab-bar-auto-width-max)))))
      (dolist (item tabs)
        (setf (nth 2 item)
              (with-memoization (gethash (list (selected-frame)
                                               width (nth 2 item))
                                         tab-bar--auto-width-hash)
                (let* ((name (nth 2 item))
                       (len (length name))
                       (close-p (get-text-property (1- len) 'close-tab name))
                       (continue t)
                       (prev-width (string-pixel-width name))
                       curr-width)
                  (cond
                   ((< prev-width width)
                    (let* ((space (apply #'propertize " "
                                         (text-properties-at 0 name)))
                           (ins-pos (- len (if close-p 1 0)))
                           (prev-name name))
                      (while continue
                        (setq name (concat (substring name 0 ins-pos)
                                           space
                                           (substring name ins-pos)))
                        (setq curr-width (string-pixel-width name))
                        (if (and (< curr-width width)
                                 (> curr-width prev-width))
                            (setq prev-width curr-width
                                  prev-name name)
                          ;; Set back a shorter name
                          (setq name prev-name
                                continue nil)))))
                   ((> prev-width width)
                    (let ((del-pos1 (if close-p -2 -1))
                          (del-pos2 (if close-p -1 nil)))
                      (while continue
                        (setq name (concat (substring name 0 del-pos1)
                                           (and del-pos2
                                                (substring name del-pos2))))
                        (setq curr-width (string-pixel-width name))
                        (if (and (> curr-width width)
                                 (< curr-width prev-width))
                            (setq prev-width curr-width)
                          (setq continue nil)))
                      (let* ((len (length name))
                             (pos (- len (if close-p 1 0))))
                        (add-face-text-property
                         (max 0 (- pos 2)) (max 0 pos) 'shadow nil name)))))
                  name)))))
    items))

;; Some window-configuration parameters don't need to be persistent.
;; Don't save to the desktop file such tab parameters that are saved
;; as "Unprintable entity" so can't be used after restoring the desktop.
;; Actually tab-bar-select-tab already can handle unprintable entities,
;; but it's better not to waste the desktop file with useless data.
(defun frameset-filter-tabs (current _filtered _parameters saving)
  (if saving
      (mapcar (lambda (current)
                (if (consp current)
                    (seq-reduce (lambda (current param)
                                  (assq-delete-all param current))
                                '(wc wc-point wc-bl wc-bbl
                                  wc-history-back wc-history-forward)
                                (copy-sequence current))
                  current))
              current)
    current))

(push '(tabs . frameset-filter-tabs) frameset-filter-alist)

(defun tab-bar--tab (&optional frame)
  "Make a new tab data structure that can be added to tabs on the FRAME."
  (let* ((tab (tab-bar--current-tab-find nil frame))
         (tab-explicit-name (alist-get 'explicit-name tab))
         (tab-group (alist-get 'group tab))
         (bl  (seq-filter #'buffer-live-p (frame-parameter
                                           frame 'buffer-list)))
         (bbl (seq-filter #'buffer-live-p (frame-parameter
                                           frame 'buried-buffer-list))))
    `(tab
      (name . ,(if tab-explicit-name
                   (alist-get 'name tab)
                 (funcall tab-bar-tab-name-function)))
      (explicit-name . ,tab-explicit-name)
      ,@(if tab-group `((group . ,tab-group)))
      (time . ,(float-time))
      (ws . ,(window-state-get
              (frame-root-window (or frame (selected-frame))) 'writable))
      (wc . ,(current-window-configuration))
      (wc-point . ,(point-marker))
      (wc-bl . ,bl)
      (wc-bbl . ,bbl)
      ,@(when tab-bar-history-mode
          `((wc-history-back . ,(gethash (or frame (selected-frame))
                                         tab-bar-history-back))
            (wc-history-forward . ,(gethash (or frame (selected-frame))
                                            tab-bar-history-forward))))
      ;; Copy other possible parameters
      ,@(mapcan (lambda (param)
                  (unless (memq (car param)
                                '(name explicit-name group time
                                  ws wc wc-point wc-bl wc-bbl
                                  wc-history-back wc-history-forward))
                    (list param)))
                (cdr tab)))))

(defun tab-bar--current-tab (&optional tab frame)
  "Make the current tab data structure from TAB on FRAME."
  (tab-bar--current-tab-make (or tab (tab-bar--current-tab-find nil frame))))

(defun tab-bar--current-tab-make (&optional tab)
  "Make the current tab data structure from TAB.
TAB here is an argument meaning \"use tab as template\",
i.e. the tab is created using data from TAB.  This is
necessary when switching tabs, otherwise the destination tab
inherits the current tab's `explicit-name' parameter."
  (let* ((tab-explicit-name (alist-get 'explicit-name tab))
         (tab-group (if tab
                        (alist-get 'group tab)
                      (pcase tab-bar-new-tab-group
                        ((pred stringp) tab-bar-new-tab-group)
                        ((pred functionp) (funcall tab-bar-new-tab-group))))))
    `(current-tab
      (name . ,(if tab-explicit-name
                   (alist-get 'name tab)
                 (funcall tab-bar-tab-name-function)))
      (explicit-name . ,tab-explicit-name)
      ,@(if tab-group `((group . ,tab-group)))
      ;; Copy other possible parameters
      ,@(mapcan (lambda (param)
                  (unless (memq (car param)
                                '(name explicit-name group time
                                  ws wc wc-point wc-bl wc-bbl
                                  wc-history-back wc-history-forward))
                    (list param)))
                (cdr tab)))))

(defun tab-bar--current-tab-find (&optional tabs frame)
  ;; Find the current tab as a pointer to its data structure.
  (assq 'current-tab (or tabs (funcall tab-bar-tabs-function frame))))

(defun tab-bar--current-tab-index (&optional tabs frame)
  ;; Return the index of the current tab.
  (seq-position (or tabs (funcall tab-bar-tabs-function frame))
                'current-tab (lambda (a b) (eq (car a) b))))

(defun tab-bar--tab-index (tab &optional tabs frame)
  ;; Return the index of TAB.
  (seq-position (or tabs (funcall tab-bar-tabs-function frame))
                tab #'eq))

(defun tab-bar--tab-index-by-name (name &optional tabs frame)
  ;; Return the index of TAB by the its NAME.
  (seq-position (or tabs (funcall tab-bar-tabs-function frame))
                name (lambda (a b) (equal (alist-get 'name a) b))))

(defun tab-bar--tab-index-recent (nth &optional tabs frame)
  ;; Return the index of NTH recent tab.
  (let* ((tabs (or tabs (funcall tab-bar-tabs-function frame)))
         (sorted-tabs (tab-bar--tabs-recent tabs frame))
         (tab (nth (1- nth) sorted-tabs)))
    (tab-bar--tab-index tab tabs)))

(defun tab-bar--tabs-recent (&optional tabs frame)
  ;; Return the list of tabs sorted by recency.
  (let* ((tabs (or tabs (funcall tab-bar-tabs-function frame))))
    (seq-sort-by (lambda (tab) (alist-get 'time tab)) #'>
                 (seq-remove (lambda (tab)
                               (eq (car tab) 'current-tab))
                             tabs))))

(defvar tab-bar-minibuffer-restore-tab nil
  "Tab number for `tab-bar-minibuffer-restore-tab'.")

(defun tab-bar-minibuffer-restore-tab ()
  "Switch back to the tab where the minibuffer was activated.
This is necessary to prepare the same window configuration where
original windows were saved and will be restored.  This function
is used only when `read-minibuffer-restore-windows' is non-nil."
  (when tab-bar-minibuffer-restore-tab
    (tab-bar-select-tab tab-bar-minibuffer-restore-tab)))

(defun tab-bar-select-tab (&optional tab-number)
  "Switch to the tab by its absolute position TAB-NUMBER in the tab bar.
When this command is bound to a numeric key (with a key prefix or modifier key
using `tab-bar-select-tab-modifiers'), calling it without an argument
will translate its bound numeric key to the numeric argument.
Also the prefix argument TAB-NUMBER can be used to override
the numeric key, so it takes precedence over the bound digit key.
For example, `<MODIFIER>-2' will select the second tab, but `C-u 15
<MODIFIER>-2' will select the 15th tab.  TAB-NUMBER counts from 1.
Negative TAB-NUMBER counts tabs from the end of the tab bar."
  (interactive "P")
  (unless (integerp tab-number)
    (let ((key (event-basic-type last-command-event)))
      (setq tab-number (if (and (characterp key) (>= key ?1) (<= key ?9))
                           (- key ?0)
                         0))))

  (let* ((tabs (funcall tab-bar-tabs-function))
         (from-index (tab-bar--current-tab-index tabs))
         (to-number (cond ((< tab-number 0) (+ (length tabs) (1+ tab-number)))
                          ((zerop tab-number) (1+ from-index))
                          (t tab-number)))
         (to-index (1- (max 1 (min to-number (length tabs)))))
         (minibuffer-was-active (minibuffer-window-active-p (selected-window))))

    (when (and read-minibuffer-restore-windows minibuffer-was-active
               (not tab-bar-minibuffer-restore-tab))
      (setq-local tab-bar-minibuffer-restore-tab (1+ from-index))
      (add-hook 'minibuffer-exit-hook 'tab-bar-minibuffer-restore-tab nil t))

    (unless (eq from-index to-index)
      (let* ((from-tab (tab-bar--tab))
             (to-tab (nth to-index tabs))
             (wc (alist-get 'wc to-tab))
             (ws (alist-get 'ws to-tab)))

        ;; During the same session, use window-configuration to switch
        ;; tabs, because window-configurations are more reliable
        ;; (they keep references to live buffers) than window-states.
        ;; But after restoring tabs from a previously saved session,
        ;; its value of window-configuration is unreadable,
        ;; so restore its saved window-state.
        (cond
         ((and (window-configuration-p wc)
               ;; Check for such cases as cloning a frame with tabs.
               ;; When tabs were cloned to another frame, then fall back
               ;; to using `window-state-put' below.
               (eq (window-configuration-frame wc) (selected-frame)))
          (let ((wc-point (alist-get 'wc-point to-tab))
                (wc-bl  (seq-filter #'buffer-live-p (alist-get 'wc-bl to-tab)))
                (wc-bbl (seq-filter #'buffer-live-p (alist-get 'wc-bbl to-tab)))
                (wc-history-back (alist-get 'wc-history-back to-tab))
                (wc-history-forward (alist-get 'wc-history-forward to-tab)))

            (set-window-configuration wc nil t)

            ;; set-window-configuration does not restore the value of
            ;; point in the current buffer, so restore it separately.
            (when (and (markerp wc-point)
                       (marker-buffer wc-point)
                       ;; FIXME: After dired-revert, marker relocates to 1.
                       ;; window-configuration restores point to global point
                       ;; in this dired buffer, not to its window point,
                       ;; but this is slightly better than 1.
                       ;; Maybe better to save dired-filename in each window?
                       (not (eq 1 (marker-position wc-point))))
              (goto-char wc-point))

            (when wc-bl  (set-frame-parameter nil 'buffer-list wc-bl))
            (when wc-bbl (set-frame-parameter nil 'buried-buffer-list wc-bbl))

            (when tab-bar-history-mode
              (puthash (selected-frame)
                       (and (window-configuration-p
                             (alist-get 'wc (car wc-history-back)))
                            wc-history-back)
                       tab-bar-history-back)
              (puthash (selected-frame)
                       (and (window-configuration-p
                             (alist-get 'wc (car wc-history-forward)))
                            wc-history-forward)
                       tab-bar-history-forward))))

         (ws
          ;; `window-state-put' fails when called in the minibuffer
          (when (window-minibuffer-p)
            (select-window (get-mru-window)))
          (window-state-put ws nil 'safe)))

        ;; Select the minibuffer when it was active before switching tabs
        (when (and minibuffer-was-active (active-minibuffer-window))
          (select-window (active-minibuffer-window)))

        ;; When the minibuffer was activated in one tab, but exited in
        ;; another tab, then after going back to the first tab, it has
        ;; such inconsistent state that the current buffer is the minibuffer,
        ;; but its window is not active.  So try to undo this mess.
        (when (and (window-minibuffer-p) (not (active-minibuffer-window)))
          (select-window (get-mru-window)))

        (when tab-bar-history-mode
          (setq tab-bar-history-omit t))

        (when from-index
          (setf (nth from-index tabs) from-tab))
        (setf (nth to-index tabs)
              (tab-bar--current-tab-make (nth to-index tabs)))

        (unless tab-bar-mode
          (message "Selected tab '%s'" (alist-get 'name to-tab))))

      (force-mode-line-update))))

(defun tab-bar-switch-to-next-tab (&optional arg)
  "Switch to ARGth next tab.
Interactively, ARG is the prefix numeric argument and defaults to 1."
  (interactive "p")
  (unless (integerp arg)
    (setq arg 1))
  (let* ((tabs (funcall tab-bar-tabs-function))
         (from-index (or (tab-bar--current-tab-index tabs) 0))
         (to-index (mod (+ from-index arg) (length tabs))))
    (tab-bar-select-tab (1+ to-index))))

(defun tab-bar-switch-to-prev-tab (&optional arg)
  "Switch to ARGth previous tab.
Interactively, ARG is the prefix numeric argument and defaults to 1."
  (interactive "p")
  (unless (integerp arg)
    (setq arg 1))
  (tab-bar-switch-to-next-tab (- arg)))

(defun tab-bar-switch-to-last-tab (&optional arg)
  "Switch to the last tab or ARGth tab from the end of the tab bar.
Interactively, ARG is the prefix numeric argument; it defaults to 1,
which means the last tab on the tab bar.  For example, `C-u 2
<MODIFIER>-9' selects the tab before the last tab."
  (interactive "p")
  (tab-bar-select-tab (- (length (funcall tab-bar-tabs-function))
                         (1- (abs (or arg 1))))))

(defun tab-bar-switch-to-recent-tab (&optional arg)
  "Switch to ARGth most recently visited tab.
Interactively, ARG is the prefix numeric argument and defaults to 1."
  (interactive "p")
  (unless (integerp arg)
    (setq arg 1))
  (let ((tab-index (tab-bar--tab-index-recent arg)))
    (if tab-index
        (tab-bar-select-tab (1+ tab-index))
      (message "No more recent tabs"))))

(defun tab-bar-switch-to-tab (name)
  "Switch to the tab by NAME.
Default values are tab names sorted by recency, so you can use \
\\<minibuffer-local-map>\\[next-history-element]
to get the name of the most recently visited tab, the second
most recent, and so on.
When the tab with that NAME doesn't exist, create a new tab
and rename it to NAME."
  (interactive
   (let* ((recent-tabs (mapcar (lambda (tab)
                                 (alist-get 'name tab))
                               (tab-bar--tabs-recent))))
     (list (completing-read (format-prompt "Switch to tab by name"
                                           (car recent-tabs))
                            recent-tabs nil nil nil nil recent-tabs))))
  (let ((tab-index (tab-bar--tab-index-by-name name)))
    (if tab-index
        (tab-bar-select-tab (1+ tab-index))
      (tab-bar-new-tab)
      (tab-bar-rename-tab name))))

(defalias 'tab-bar-select-tab-by-name #'tab-bar-switch-to-tab)

(defun tab-bar-move-tab-to (to-number &optional from-number)
  "Move tab from FROM-NUMBER position to new position at TO-NUMBER.
FROM-NUMBER defaults to the current tab number.
FROM-NUMBER and TO-NUMBER count from 1.
Negative TO-NUMBER counts tabs from the end of the tab bar.
Argument addressing is absolute in contrast to `tab-bar-move-tab'
where argument addressing is relative."
  (interactive "P")
  (let* ((tabs (funcall tab-bar-tabs-function))
         (from-number (or from-number (1+ (tab-bar--current-tab-index tabs))))
         (from-tab (nth (1- from-number) tabs))
         (to-number (if to-number (prefix-numeric-value to-number) 1))
         (to-number (if (< to-number 0) (+ (length tabs) (1+ to-number))
                      to-number))
         (to-index (max 0 (min (1- to-number) (1- (length tabs))))))
    (setq tabs (delq from-tab tabs))
    (cl-pushnew from-tab (nthcdr to-index tabs))
    (tab-bar-tabs-set tabs)
    (force-mode-line-update)))

(defun tab-bar-move-tab (&optional arg)
  "Move the current tab ARG positions to the right.
Interactively, ARG is the prefix numeric argument and defaults to 1.
If ARG is negative, move the current tab ARG positions to the left.
Argument addressing is relative in contrast to `tab-bar-move-tab-to',
where argument addressing is absolute."
  (interactive "p")
  (let* ((tabs (funcall tab-bar-tabs-function))
         (from-index (or (tab-bar--current-tab-index tabs) 0))
         (to-index (mod (+ from-index arg) (length tabs))))
    (tab-bar-move-tab-to (1+ to-index) (1+ from-index))))

(defun tab-bar-move-tab-backward (&optional arg)
  "Move the current tab ARG positions to the left.
Interactively, ARG is the prefix numeric argument and defaults to 1.
Like `tab-bar-move-tab', but moves in the opposite direction."
  (interactive "p")
  (tab-bar-move-tab (- (or arg 1))))

(defun tab-bar-move-tab-to-frame (arg &optional from-frame from-number
                                      to-frame to-number)
  "Move tab from FROM-NUMBER position to new position at TO-NUMBER.
FROM-NUMBER defaults to the current tab number.
FROM-NUMBER and TO-NUMBER count from 1.
FROM-FRAME specifies the source frame and defaults to the selected frame.
TO-FRAME specifies the target frame and defaults the next frame.
Interactively, ARG selects the ARGth next frame on the same terminal,
to which to move the tab; ARG defaults to 1."
  (interactive "P")
  (unless from-frame
    (setq from-frame (selected-frame)))
  (unless to-frame
    (dotimes (_ (prefix-numeric-value arg))
      (setq to-frame (next-frame to-frame))))
  (unless (eq from-frame to-frame)
    (let* ((from-tabs (funcall tab-bar-tabs-function from-frame))
           (from-number (or from-number
                            (1+ (tab-bar--current-tab-index from-tabs))))
           (from-tab (nth (1- from-number) from-tabs))
           (to-tabs (funcall tab-bar-tabs-function to-frame))
           (to-index (max 0 (min (1- (or to-number 1)) (1- (length to-tabs))))))
      (cl-pushnew (assq-delete-all
                   'wc (if (eq (car from-tab) 'current-tab)
                           (tab-bar--tab from-frame)
                         from-tab))
                  (nthcdr to-index to-tabs))
      (with-selected-frame from-frame
        (let ((inhibit-message t) ; avoid message about deleted tab
              (tab-bar-close-last-tab-choice 'delete-frame)
              tab-bar-closed-tabs)
          (tab-bar-close-tab from-number)))
      (tab-bar-tabs-set to-tabs to-frame)
      (force-mode-line-update t))))

(defun tab-bar-detach-tab (&optional from-number)
  "Move tab number FROM-NUMBER to a new frame.
FROM-NUMBER defaults to the current tab (which happens interactively)."
  (interactive (list (1+ (tab-bar--current-tab-index))))
  (let* ((tabs (funcall tab-bar-tabs-function))
         (tab-index (1- (or from-number
                            (1+ (tab-bar--current-tab-index tabs)))))
         (tab-name (alist-get 'name (nth tab-index tabs)))
         ;; On some window managers, `make-frame' selects the new frame,
         ;; so previously selected frame is saved to `from-frame'.
         (from-frame (selected-frame))
         (new-frame (make-frame `((name . ,tab-name)))))
    (tab-bar-move-tab-to-frame nil from-frame from-number new-frame nil)
    (with-selected-frame new-frame
      (tab-bar-close-tab))))

(defun tab-bar-move-window-to-tab ()
  "Move the selected window to a new tab.
This command removes the selected window from the configuration stored
on the current tab, and makes a new tab with that window in its
configuration."
  (interactive)
  (let ((tab-bar-new-tab-choice 'window))
    (tab-bar-new-tab))
  (tab-bar-switch-to-recent-tab)
  (let ((ignore-window-parameters t))
    (delete-window))
  (tab-bar-switch-to-recent-tab))

(defcustom tab-bar-new-tab-to 'right
  "Where to create a new tab.
If `leftmost', create as the first tab.
If `left', create to the left of the current tab.
If `right', create to the right of the current tab.
If `rightmost', create as the last tab.
If the value is a function, it should return a number as a position
on the tab bar specifying where to add a new tab."
  :type '(choice (const :tag "Add as First" leftmost)
                 (const :tag "Add to Left" left)
                 (const :tag "Add to Right" right)
                 (const :tag "Add as Last" rightmost)
                 (function :tag "Function"))
  :group 'tab-bar
  :version "27.1")

(defcustom tab-bar-tab-post-open-functions nil
  "List of functions to call after creating a new tab.
The current tab is supplied as an argument.  Any modifications made
to the tab argument will be applied after all functions are called."
  :type '(repeat function)
  :group 'tab-bar
  :version "27.1")

(defun tab-bar-new-tab-to (&optional tab-number)
  "Add a new tab at the absolute position TAB-NUMBER.
TAB-NUMBER counts from 1.  If no TAB-NUMBER is specified, then add
a new tab at the position specified by `tab-bar-new-tab-to'.
Negative TAB-NUMBER counts tabs from the end of the tab bar,
and -1 means the new tab will become the last one.
Argument addressing is absolute in contrast to `tab-bar-new-tab',
where argument addressing is relative.
After the tab is created, the hooks in
`tab-bar-tab-post-open-functions' are run."
  (interactive "P")
  (let* ((tabs (funcall tab-bar-tabs-function))
         (from-index (tab-bar--current-tab-index tabs))
         (from-tab (tab-bar--tab)))

    (when tab-bar-new-tab-choice
      ;; Handle the case when it's called in the active minibuffer.
      (when (window-minibuffer-p)
        (select-window (get-mru-window)))
      (let ((ignore-window-parameters t)
            (window--sides-inhibit-check t))
        (if (eq tab-bar-new-tab-choice 'clone)
            ;; Create new unique windows with the same layout
            (window-state-put (window-state-get))
          ;; Remove window parameters that can cause problems
          ;; with `delete-other-windows' and `split-window'.
          (set-window-parameter nil 'window-atom nil)
          (delete-other-windows)
          (if (eq tab-bar-new-tab-choice 'window)
              ;; Create new unique window from remaining window
              (progn
                (set-window-parameter nil 'window-side nil)
                (window-state-put (window-state-get)))
            ;; Create a new window to get rid of old window parameters
            ;; (e.g. prev/next buffers) of old window.
            (split-window nil window-safe-min-width t)
            (delete-window))))

      (let ((buffer
             (if (and (functionp tab-bar-new-tab-choice)
                      (not (memq tab-bar-new-tab-choice '(clone window))))
                 (funcall tab-bar-new-tab-choice)
               (if (stringp tab-bar-new-tab-choice)
                   (or (get-buffer tab-bar-new-tab-choice)
                       (find-file-noselect tab-bar-new-tab-choice))))))
        (when (buffer-live-p buffer)
          (switch-to-buffer buffer))))

    (when from-index
      (setf (nth from-index tabs) from-tab))

    (let* ((to-tab (tab-bar--current-tab-make
                    (when (eq tab-bar-new-tab-group t)
                      `((group . ,(alist-get 'group from-tab))))))
           (to-number (and tab-number (prefix-numeric-value tab-number)))
           (to-index (or (if to-number
                             (if (< to-number 0)
                                 (+ (length tabs) (1+ to-number))
                               (1- to-number)))
                         (pcase tab-bar-new-tab-to
                           ('leftmost 0)
                           ('rightmost (length tabs))
                           ('left (or from-index 1))
                           ('right (1+ (or from-index 0)))
                           ((pred functionp)
                            (funcall tab-bar-new-tab-to))))))
      (setq to-index (max 0 (min (or to-index 0) (length tabs))))
      (cl-pushnew to-tab (nthcdr to-index tabs))

      (when (eq to-index 0)
        ;; `pushnew' handles the head of tabs but not frame-parameter
        (tab-bar-tabs-set tabs))

      (when tab-bar-history-mode
        (puthash (selected-frame) nil tab-bar-history-back)
        (puthash (selected-frame) nil tab-bar-history-forward)
        (setq tab-bar-history-omit t))

      (run-hook-with-args 'tab-bar-tab-post-open-functions
                          (nth to-index tabs)))

    (when tab-bar-show
      (if (not tab-bar-mode)
          ;; Turn on `tab-bar-mode' since a tab was created.
          ;; Note: this also updates `tab-bar-lines'.
          (tab-bar-mode 1)
        (tab-bar--update-tab-bar-lines)))

    (force-mode-line-update)
    (unless tab-bar-mode
      (message "Added new tab at %s" tab-bar-new-tab-to))))

(defun tab-bar-new-tab (&optional arg from-number)
  "Create a new tab ARG positions to the right.
If a negative ARG, create a new tab ARG positions to the left.
If ARG is zero, create a new tab in place of the current tab.
If no ARG is specified, then add a new tab at the position
specified by `tab-bar-new-tab-to'.
Argument addressing is relative in contrast to `tab-bar-new-tab-to',
where argument addressing is absolute.
If FROM-NUMBER is a tab number, a new tab is created from that tab."
  (interactive "P")
  (when from-number
    (let ((inhibit-message t))
      (tab-bar-select-tab from-number)))
  (if arg
      (let* ((tabs (funcall tab-bar-tabs-function))
             (from-index (or (tab-bar--current-tab-index tabs) 0))
             (to-index (+ from-index (prefix-numeric-value arg))))
        (tab-bar-new-tab-to (1+ to-index)))
    (tab-bar-new-tab-to)))

(defun tab-bar-duplicate-tab (&optional arg from-number)
  "Clone the current tab to ARG positions to the right.
ARG and FROM-NUMBER have the same meaning as in `tab-bar-new-tab'."
  (interactive "P")
  (let ((tab-bar-new-tab-choice 'clone)
        (tab-bar-new-tab-group t))
    (tab-bar-new-tab arg from-number)))

(defvar tab-bar-closed-tabs nil
  "A list of closed tabs to be able to undo their closing.")

(defcustom tab-bar-close-tab-select 'recent
  "Which tab to make current after closing the specified tab.
If `left', select the adjacent left tab.
If `right', select the adjacent right tab.
If `recent', select the most recently visited tab."
  :type '(choice (const :tag "Select left tab" left)
                 (const :tag "Select right tab" right)
                 (const :tag "Select recent tab" recent))
  :group 'tab-bar
  :version "27.1")

(defcustom tab-bar-close-last-tab-choice nil
  "What to do when the last tab is closed.
If nil, do nothing and show a message, like closing the last window or frame.
If `delete-frame', delete the containing frame, as a web browser would do.
If `tab-bar-mode-disable', disable `tab-bar-mode' so that tabs no longer show
in the frame.
If the value is a function, call that function with the tab to be closed
as an argument."
  :type '(choice (const    :tag "Do nothing and show message" nil)
                 (const    :tag "Close the containing frame" delete-frame)
                 (const    :tag "Disable tab-bar-mode" tab-bar-mode-disable)
                 (function :tag "Function"))
  :group 'tab-bar
  :version "27.1")

(defcustom tab-bar-tab-prevent-close-functions nil
  "List of functions to call to determine whether to close a tab.
The tab to be closed and a boolean indicating whether or not it
is the only tab in the frame are supplied as arguments.  If any
function returns a non-nil value, the tab will not be closed."
  :type '(repeat function)
  :group 'tab-bar
  :version "27.1")

(defcustom tab-bar-tab-pre-close-functions nil
  "List of functions to call before closing a tab.
Each function is called with two arguments: the tab to be closed
and a boolean indicating whether or not it is the only tab on its frame."
  :type '(repeat function)
  :group 'tab-bar
  :version "27.1")

(defun tab-bar-close-tab (&optional tab-number to-number)
  "Close the tab specified by its absolute position TAB-NUMBER.
If no TAB-NUMBER is specified, then close the current tab and switch
to the tab specified by `tab-bar-close-tab-select'.
Interactively, TAB-NUMBER is the prefix numeric argument, and defaults to 1.
TAB-NUMBER counts from 1.
Optional TO-NUMBER could be specified to override the value of
`tab-bar-close-tab-select' programmatically with a position
of an existing tab to select after closing the current tab.
TO-NUMBER counts from 1.

The functions in `tab-bar-tab-prevent-close-functions' will be
run to determine whether or not to close the tab.
Just before the tab is closed, the functions in
`tab-bar-tab-pre-close-functions' will be run.  The base behavior
for the last tab on a frame is determined by
`tab-bar-close-last-tab-choice'."
  (interactive "P")
  (let* ((tabs (funcall tab-bar-tabs-function))
         (current-index (tab-bar--current-tab-index tabs))
         (close-index (if (integerp tab-number) (1- tab-number) current-index))
         (last-tab-p (= 1 (length tabs)))
         (prevent-close (run-hook-with-args-until-success
                         'tab-bar-tab-prevent-close-functions
                         (nth close-index tabs)
                         last-tab-p)))

    (unless prevent-close
      (run-hook-with-args 'tab-bar-tab-pre-close-functions
                          (nth close-index tabs)
                          last-tab-p)

      (if last-tab-p
          (pcase tab-bar-close-last-tab-choice
            ('nil
             (user-error "Attempt to delete the sole tab in a frame"))
            ('delete-frame
             (delete-frame))
            ('tab-bar-mode-disable
             (tab-bar-mode -1))
            ((pred functionp)
             ;; Give the handler function the full extent of the tab's
             ;; data, not just it's name and explicit-name flag.
             (funcall tab-bar-close-last-tab-choice (tab-bar--tab))))

        ;; More than one tab still open
        (when (eq current-index close-index)
          ;; Select another tab before deleting the current tab
          (let ((to-index (or (if to-number (1- to-number))
                              (pcase tab-bar-close-tab-select
                                ('left (1- (if (< current-index 1) 2
                                             current-index)))
                                ('right (if (> (length tabs) (1+ current-index))
                                            (1+ current-index)
                                          (1- current-index)))
                                ('recent (tab-bar--tab-index-recent 1 tabs))))))
            (setq to-index (max 0 (min (or to-index 0) (1- (length tabs)))))
            (let ((inhibit-message t)) ; avoid message about selected tab
              (tab-bar-select-tab (1+ to-index)))
            ;; Re-read tabs after selecting another tab
            (setq tabs (funcall tab-bar-tabs-function))))

        (let ((close-tab (nth close-index tabs)))
          (push `((frame . ,(selected-frame))
                  (index . ,close-index)
                  (tab . ,(if (eq (car close-tab) 'current-tab)
                              (tab-bar--tab)
                            close-tab)))
                tab-bar-closed-tabs)
          (tab-bar-tabs-set (delq close-tab tabs)))

        ;; Recalculate `tab-bar-lines' and update frames
        (tab-bar--update-tab-bar-lines)

        (force-mode-line-update)
        (unless tab-bar-mode
          (message "Deleted tab and switched to %s"
                   tab-bar-close-tab-select))))))

(defun tab-bar-close-tab-by-name (name)
  "Close the tab given its NAME.
Interactively, prompt for NAME."
  (interactive
   (list (completing-read "Close tab by name: "
                          (mapcar (lambda (tab)
                                    (alist-get 'name tab))
                                  (funcall tab-bar-tabs-function)))))
  (tab-bar-close-tab (1+ (tab-bar--tab-index-by-name name))))

(defun tab-bar-close-other-tabs (&optional tab-number)
  "Close all tabs on the selected frame, except the tab TAB-NUMBER.
TAB-NUMBER counts from 1 and defaults to the current tab (which
happens interactively)."
  (interactive)
  (let* ((tabs (funcall tab-bar-tabs-function))
         (current-index (tab-bar--current-tab-index tabs))
         (keep-index (if (integerp tab-number)
                         (1- (max 1 (min tab-number (length tabs))))
                       current-index))
         (index 0))

    (when (nth keep-index tabs)
      (unless (eq keep-index current-index)
        (tab-bar-select-tab (1+ keep-index))
        (setq tabs (funcall tab-bar-tabs-function)))

      (dolist (tab tabs)
        (unless (or (eq index keep-index)
                    (run-hook-with-args-until-success
                     'tab-bar-tab-prevent-close-functions tab
                     ;; `last-tab-p' logically can't ever be true
                     ;; if we make it this far
                     nil))
          (push `((frame . ,(selected-frame))
                  (index . ,index)
                  (tab . ,tab))
                tab-bar-closed-tabs)
          (run-hook-with-args 'tab-bar-tab-pre-close-functions tab nil)
          (setq tabs (delq tab tabs)))
        (setq index (1+ index)))
      (tab-bar-tabs-set tabs)

      ;; Recalculate tab-bar-lines and update frames
      (tab-bar--update-tab-bar-lines)

      (force-mode-line-update)
      (unless tab-bar-mode
        (message "Deleted all other tabs")))))

(defun tab-bar-undo-close-tab ()
  "Restore the most recently closed tab."
  (interactive)
  ;; Pop out closed tabs that were on already deleted frames
  (while (and tab-bar-closed-tabs
              (not (frame-live-p (alist-get 'frame (car tab-bar-closed-tabs)))))
    (pop tab-bar-closed-tabs))

  (if tab-bar-closed-tabs
      (let* ((closed (pop tab-bar-closed-tabs))
             (frame (alist-get 'frame closed))
             (index (alist-get 'index closed))
             (tab (alist-get 'tab closed)))
        (unless (eq frame (selected-frame))
          (select-frame-set-input-focus frame))

        (let ((tabs (funcall tab-bar-tabs-function)))
          (setq index (max 0 (min index (length tabs))))
          (cl-pushnew tab (nthcdr index tabs))
          (when (eq index 0)
            ;; `pushnew' handles the head of tabs but not frame-parameter
            (tab-bar-tabs-set tabs))
          (tab-bar-select-tab (1+ index)))
        (tab-bar--update-tab-bar-lines))

    (message "No more closed tabs to undo")))

(defun tab-bar-rename-tab (name &optional tab-number)
  "Give the tab specified by its absolute position TAB-NUMBER a new NAME.
If no TAB-NUMBER is specified, then rename the current tab.
Interactively, TAB-NUMBER is the prefix numeric argument, and defaults
to the current tab.
TAB-NUMBER counts from 1.
Interactively, prompt for the new NAME.
If NAME is the empty string, then use the automatic name
function `tab-bar-tab-name-function'."
  (interactive
   (let* ((tabs (funcall tab-bar-tabs-function))
          (tab-number (or current-prefix-arg
                          (1+ (tab-bar--current-tab-index tabs))))
          (tab-name (alist-get 'name (nth (1- tab-number) tabs))))
     (list (read-from-minibuffer
            "New name for tab (leave blank for automatic naming): "
            nil nil nil nil tab-name)
           current-prefix-arg)))
  (let* ((tabs (funcall tab-bar-tabs-function))
         (tab-index (if (integerp tab-number)
                        (1- (max 0 (min tab-number (length tabs))))
                      (tab-bar--current-tab-index tabs)))
         (tab-to-rename (nth tab-index tabs))
         (tab-explicit-name (> (length name) 0))
         (tab-new-name (if tab-explicit-name
                           name
                         (funcall tab-bar-tab-name-function))))
    (setf (alist-get 'name tab-to-rename) tab-new-name
          (alist-get 'explicit-name tab-to-rename) tab-explicit-name)

    (force-mode-line-update)
    (unless tab-bar-mode
      (message "Renamed tab to '%s'" tab-new-name))))

(defun tab-bar-rename-tab-by-name (tab-name new-name)
  "Rename the tab named TAB-NAME to NEW-NAME.
Interactively, prompt for TAB-NAME and NEW-NAME.
If NEW-NAME is the empty string, then use the automatic name
function `tab-bar-tab-name-function'."
  (interactive
   (let ((tab-name (completing-read "Rename tab by name: "
                                    (mapcar (lambda (tab)
                                              (alist-get 'name tab))
                                            (funcall tab-bar-tabs-function)))))
     (list tab-name (read-from-minibuffer
                     "New name for tab (leave blank for automatic naming): "
                     nil nil nil nil tab-name))))
  (tab-bar-rename-tab new-name (1+ (tab-bar--tab-index-by-name tab-name))))

;;; Tab groups

(defun tab-bar-move-tab-to-group (&optional tab)
  "Relocate TAB (by default, the current tab) closer to its group."
  (interactive)
  (let* ((tabs (funcall tab-bar-tabs-function))
         (tab (or tab (tab-bar--current-tab-find tabs)))
         (tab-index (tab-bar--tab-index tab))
         (group (alist-get 'group tab))
         ;; Beginning position of the same group
         (beg (seq-position tabs group
                            (lambda (tb gr)
                              (and (not (eq tb tab))
                                   (equal (alist-get 'group tb) gr)))))
         ;; Size of the same group
         (len (when beg
                (seq-position (nthcdr beg tabs) group
                              (lambda (tb gr)
                                (not (equal (alist-get 'group tb) gr))))))
         (pos (when beg
                (cond
                 ;; Don't move tab when it's already inside group bounds
                 ((and len (>= tab-index beg) (<= tab-index (+ beg len))) nil)
                 ;; Move tab from the right to the group end
                 ((and len (> tab-index (+ beg len))) (+ beg len 1))
                 ;; Move tab from the left to the group beginning
                 ((< tab-index beg) beg)))))
    (when pos
      (tab-bar-move-tab-to pos (1+ tab-index)))))

(defcustom tab-bar-tab-post-change-group-functions '(tab-bar-move-tab-to-group)
  "List of functions to call after changing a tab group.
This hook is run at the end of the function `tab-bar-change-tab-group'.
The current tab is supplied as an argument.  You can use any function,
but by default it enables the function `tab-bar-move-tab-to-group'
that moves the tab closer to its group."
  :type 'hook
  :options '(tab-bar-move-tab-to-group)
  :group 'tab-bar
  :version "29.1")

(defun tab-bar-change-tab-group (group-name &optional tab-number)
  "Add the tab specified by its absolute position TAB-NUMBER to GROUP-NAME.
If no TAB-NUMBER is specified, then set the GROUP-NAME for the current tab.
Interactively, TAB-NUMBER is the prefix numeric argument, and the command
prompts for GROUP-NAME.
TAB-NUMBER counts from 1.
If GROUP-NAME is the empty string, then remove the tab from any group.
While using this command, you might also want to replace
`tab-bar-format-tabs' with `tab-bar-format-tabs-groups' in
`tab-bar-format' to group tabs on the tab bar.
Runs the hook `tab-bar-tab-post-change-group-functions' at the end."
  (interactive
   (let* ((tabs (funcall tab-bar-tabs-function))
          (tab-number (or current-prefix-arg
                         (1+ (tab-bar--current-tab-index tabs))))
          (group-name (funcall tab-bar-tab-group-function
                               (nth (1- tab-number) tabs))))
     (list (completing-read
            "Group name for tab (leave blank to remove group): "
            (delete-dups
             (delq nil (cons group-name
                             (mapcar (lambda (tab)
                                       (funcall tab-bar-tab-group-function tab))
                                     (funcall tab-bar-tabs-function))))))
           current-prefix-arg)))
  (let* ((tabs (funcall tab-bar-tabs-function))
         (tab-index (if tab-number
                        (1- (max 0 (min tab-number (length tabs))))
                      (tab-bar--current-tab-index tabs)))
         (tab (nth tab-index tabs))
         (group (assq 'group tab))
         (group-new-name (and (> (length group-name) 0) group-name)))
    (if group
        (setcdr group group-new-name)
      (nconc tab `((group . ,group-new-name))))

    (run-hook-with-args 'tab-bar-tab-post-change-group-functions tab)

    (force-mode-line-update)
    (unless tab-bar-mode
      (message "Set tab group to '%s'" group-new-name))))

(defun tab-bar-close-group-tabs (group-name)
  "Close all tabs that belong to GROUP-NAME on the selected frame.
Interactively, prompt for GROUP-NAME."
  (interactive
   (let ((group-name (funcall tab-bar-tab-group-function
                              (tab-bar--current-tab-find))))
     (list (completing-read
            "Close all tabs with group name: "
            (delete-dups
             (delq nil (cons group-name
                             (mapcar (lambda (tab)
                                       (funcall tab-bar-tab-group-function tab))
                                     (funcall tab-bar-tabs-function)))))))))
  (let* ((close-group (and (> (length group-name) 0) group-name))
         (tab-bar-tab-prevent-close-functions
          (cons (lambda (tab _last-tab-p)
                  (not (equal (funcall tab-bar-tab-group-function tab)
                              close-group)))
                tab-bar-tab-prevent-close-functions)))
    (tab-bar-close-other-tabs)

    (when (equal (funcall tab-bar-tab-group-function
                          (tab-bar--current-tab-find))
                 close-group)
      (tab-bar-close-tab))))

;;; Tab history mode

(defvar tab-bar-history-limit 10
  "The number of history elements to keep.")

(defvar tab-bar-history-omit nil
  "When non-nil, omit window-configuration changes from the current command.")

(defvar tab-bar-history-back (make-hash-table)
  "History of back changes in every tab per frame.")

(defvar tab-bar-history-forward (make-hash-table)
  "History of forward changes in every tab per frame.")

(defvar tab-bar-history-old nil
  "Window configuration before the current command.")

(defvar tab-bar-history-pre-command nil
  "Command set to `this-command' by `pre-command-hook'.")

(defvar tab-bar-history-done-command nil
  "Command handled by `window-configuration-change-hook'.")

(defun tab-bar--history-pre-change ()
  ;; Reset before the command could set it
  (setq tab-bar-history-omit nil)
  (setq tab-bar-history-pre-command this-command)
  (when (zerop (minibuffer-depth))
    (setq tab-bar-history-old
          `((wc . ,(current-window-configuration))
            (wc-point . ,(point-marker))))))

(defun tab-bar--history-change ()
  (when (and (not tab-bar-history-omit) tab-bar-history-old
             ;; Don't register changes performed by the same command
             ;; repeated in sequence, such as incremental window resizing.
             (not (eq tab-bar-history-done-command tab-bar-history-pre-command))
             (zerop (minibuffer-depth)))
    (puthash (selected-frame)
             (seq-take (cons tab-bar-history-old
                             (gethash (selected-frame) tab-bar-history-back))
                       tab-bar-history-limit)
             tab-bar-history-back)
    (setq tab-bar-history-old nil))
  (setq tab-bar-history-done-command tab-bar-history-pre-command))

(defun tab-bar-history-back ()
  "Restore a previous window configuration used in the current tab.
This navigates back in the history of window configurations."
  (interactive)
  (setq tab-bar-history-omit t)
  (let* ((history (pop (gethash (selected-frame) tab-bar-history-back)))
         (wc (alist-get 'wc history))
         (wc-point (alist-get 'wc-point history)))
    (if (window-configuration-p wc)
        (progn
          (puthash (selected-frame)
                   (cons tab-bar-history-old
                         (gethash (selected-frame) tab-bar-history-forward))
                   tab-bar-history-forward)
          (set-window-configuration wc nil t)
          (when (and (markerp wc-point) (marker-buffer wc-point))
            (goto-char wc-point)))
      (message "No more tab back history"))))

(defun tab-bar-history-forward ()
  "Cancel restoration of the previous window configuration.
This navigates forward in the history of window configurations."
  (interactive)
  (setq tab-bar-history-omit t)
  (let* ((history (pop (gethash (selected-frame) tab-bar-history-forward)))
         (wc (alist-get 'wc history))
         (wc-point (alist-get 'wc-point history)))
    (if (window-configuration-p wc)
        (progn
          (puthash (selected-frame)
                   (cons tab-bar-history-old
                         (gethash (selected-frame) tab-bar-history-back))
                   tab-bar-history-back)
          (set-window-configuration wc nil t)
          (when (and (markerp wc-point) (marker-buffer wc-point))
            (goto-char wc-point)))
      (message "No more tab forward history"))))

(defvar-keymap tab-bar-history-mode-map
  "C-c <left>"  #'tab-bar-history-back
  "C-c <right>" #'tab-bar-history-forward)

;;; Non-graphical access to frame-local tabs (named window configurations)

(defun tab-switcher ()
  "Display a list of named window configurations.
The list is displayed in the buffer `*Tabs*'.
It's placed in the center of the frame to resemble a window list
displayed by a window switcher in some window managers on Alt+Tab.

In this list of window configurations you can delete or select them.
Type ? after invocation to get help on commands available.
Type q to remove the list of window configurations from the display.

The first column shows `D' for a window configuration you have
marked for deletion."
  (interactive)
  (let ((dir default-directory))
    (let ((tab-bar-new-tab-choice t)
          ;; Don't enable tab-bar-mode if it's disabled
          (tab-bar-show nil))
      (tab-bar-new-tab))
    (let ((switch-to-buffer-preserve-window-point nil))
      (switch-to-buffer (tab-switcher-noselect)))
    (setq default-directory dir))
  (message "Commands: d, x; RET; q to quit; ? for help."))

(defun tab-switcher-noselect ()
  "Create and return a buffer with a list of window configurations.
The list is displayed in a buffer named `*Tabs*'.

For more information, see the function `tab-switcher'."
  (let* ((tabs (seq-remove (lambda (tab)
                             (eq (car tab) 'current-tab))
                           (funcall tab-bar-tabs-function)))
         ;; Sort by recency
         (tabs (sort tabs (lambda (a b) (< (alist-get 'time b)
                                           (alist-get 'time a))))))
    (with-current-buffer (get-buffer-create
                          (format " *Tabs*<%s>"
                                  (or (frame-parameter nil 'window-id)
                                      (frame-parameter nil 'name))))
      (setq buffer-read-only nil)
      (erase-buffer)
      (tab-switcher-mode)
      ;; Vertical alignment to the center of the frame
      (insert-char ?\n (/ (- (frame-height) (length tabs) 1) 2))
      ;; Horizontal alignment to the center of the frame
      (setq tab-switcher-column (- (/ (frame-width) 2) 15))
      (dolist (tab tabs)
        (insert (propertize
                 (format "%s %s\n"
                         (make-string tab-switcher-column ?\040)
                         (propertize
                          (alist-get 'name tab)
                          'mouse-face 'highlight
                          'help-echo
                          "mouse-2: select this window configuration"))
                 'tab tab)))
      (goto-char (point-min))
      (goto-char (or (next-single-property-change (point) 'tab) (point-min)))
      (when (> (length tabs) 1)
        (tab-switcher-next-line))
      (move-to-column tab-switcher-column)
      (set-buffer-modified-p nil)
      (setq buffer-read-only t)
      (current-buffer))))

(defvar-local tab-switcher-column 3)

(defvar-keymap tab-switcher-mode-map
  :doc "Local keymap for `tab-switcher-mode' buffers."
  :full t
  :suppress t
  "q"   #'quit-window
  "RET" #'tab-switcher-select
  "d"   #'tab-switcher-delete
  "k"   #'tab-switcher-delete
  "C-d" #'tab-switcher-delete-backwards
  "C-k" #'tab-switcher-delete
  "x"   #'tab-switcher-execute
  "SPC" #'tab-switcher-next-line
  "n"   #'tab-switcher-next-line
  "p"   #'tab-switcher-prev-line
  "DEL" #'tab-switcher-backup-unmark
  "?"   #'describe-mode
  "u"   #'tab-switcher-unmark
  "<mouse-2>"     #'tab-switcher-mouse-select
  "<follow-link>" 'mouse-face)

(define-derived-mode tab-switcher-mode nil "Window Configurations"
  "Major mode for selecting a window configuration.
Each line describes one window configuration in Emacs.
Letters do not insert themselves; instead, they are commands.
\\<tab-switcher-mode-map>
\\[tab-switcher-mouse-select] -- select window configuration you click on.
\\[tab-switcher-select] -- select current line's window configuration.
\\[tab-switcher-delete] -- mark that window configuration to be deleted, and move down.
\\[tab-switcher-delete-backwards] -- mark that window configuration to be deleted, and move up.
\\[tab-switcher-execute] -- delete marked window configurations.
\\[tab-switcher-unmark] -- remove all kinds of marks from current line.
  With prefix argument, also move up one line.
\\[tab-switcher-backup-unmark] -- back up a line and remove marks."
  (setq truncate-lines t))

(defun tab-switcher-current-tab (error-if-non-existent-p)
  "Return window configuration described by this line of the list."
  (let* ((where (save-excursion
                  (beginning-of-line)
                  (+ 2 (point) tab-switcher-column)))
         (tab (and (not (eobp)) (get-text-property where 'tab))))
    (or tab
        (if error-if-non-existent-p
            (user-error "No window configuration on this line")
          nil))))

(defun tab-switcher-next-line (&optional arg)
  "Move to ARGth next line in the list of tabs.
Interactively, ARG is the prefix numeric argument and defaults to 1."
  (interactive "p")
  (forward-line arg)
  (beginning-of-line)
  (move-to-column tab-switcher-column))

(defun tab-switcher-prev-line (&optional arg)
  "Move to ARGth previous line in the list of tabs.
Interactively, ARG is the prefix numeric argument and defaults to 1."
  (interactive "p")
  (forward-line (- arg))
  (beginning-of-line)
  (move-to-column tab-switcher-column))

(defun tab-switcher-unmark (&optional backup)
  "Cancel operations on window configuration on this line and move down.
With prefix arg BACKUP, move up instead."
  (interactive "P")
  (beginning-of-line)
  (move-to-column tab-switcher-column)
  (let* ((buffer-read-only nil))
    (delete-char 1)
    (insert " "))
  (forward-line (if backup -1 1))
  (move-to-column tab-switcher-column))

(defun tab-switcher-backup-unmark ()
  "Move up one line and cancel operations on window configuration there."
  (interactive)
  (forward-line -1)
  (tab-switcher-unmark)
  (forward-line -1)
  (move-to-column tab-switcher-column))

(defun tab-switcher-delete (&optional arg)
  "Mark window configuration on this line to be deleted.
Prefix arg says how many window configurations to delete.
Negative arg means delete backwards.
The deletion will be done by the \\<tab-switcher-mode-map>\\[tab-switcher-execute] command."
  (interactive "p")
  (let ((buffer-read-only nil))
    (if (or (null arg) (= arg 0))
        (setq arg 1))
    (while (> arg 0)
      (delete-char 1)
      (insert ?D)
      (forward-line 1)
      (setq arg (1- arg)))
    (while (< arg 0)
      (delete-char 1)
      (insert ?D)
      (forward-line -1)
      (setq arg (1+ arg)))
    (move-to-column tab-switcher-column)))

(defun tab-switcher-delete-backwards (&optional arg)
  "Mark window configuration on this line to be deleted.
Then move up one line.  Prefix arg means move that many lines.
The deletion will be done by the \\<tab-switcher-mode-map>\\[tab-switcher-execute] command."
  (interactive "p")
  (tab-switcher-delete (- (or arg 1))))

(defun tab-switcher-delete-from-list (tab)
  "Delete the window configuration from the list of tabs."
  (push `((frame . ,(selected-frame))
          (index . ,(tab-bar--tab-index tab))
          (tab . ,tab))
        tab-bar-closed-tabs)
  (tab-bar-tabs-set (delq tab (funcall tab-bar-tabs-function))))

(defun tab-switcher-execute ()
  "Delete the marked window configurations.
Use the \\<tab-switcher-mode-map>\\[tab-switcher-delete] commands
to set those marks."
  (interactive)
  (save-excursion
    (goto-char (point-min))
    (let ((buffer-read-only nil))
      (while (re-search-forward
              (format "^%sD" (make-string tab-switcher-column ?\040))
              nil t)
        (forward-char -1)
        (let ((tab (tab-switcher-current-tab nil)))
          (when tab
            (tab-switcher-delete-from-list tab)
            (beginning-of-line)
            (delete-region (point) (progn (forward-line 1) (point))))))))
  (beginning-of-line)
  (move-to-column tab-switcher-column)
  (force-mode-line-update))

(defun tab-switcher-select ()
  "Select this line's window configuration.
This command replaces all the existing windows in the selected frame
with those specified by the selected window configuration."
  (interactive)
  (let* ((to-tab (tab-switcher-current-tab t)))
    (kill-buffer (current-buffer))
    ;; Delete the current window configuration of tab list
    ;; without storing it in the undo list of closed tabs
    (let ((inhibit-message t) ; avoid message about deleted tab
          tab-bar-closed-tabs)
      (tab-bar-close-tab nil (1+ (tab-bar--tab-index to-tab))))))

(defun tab-switcher-mouse-select (event)
  "Select the window configuration whose line you click on."
  (interactive "e")
  (set-buffer (window-buffer (posn-window (event-end event))))
  (goto-char (posn-point (event-end event)))
  (tab-switcher-select))

(defun tab-bar--reusable-frames (all-frames)
  (cond
   ((eq all-frames t) (frame-list))
   ((eq all-frames 'visible) (visible-frame-list))
   ((framep all-frames) (list all-frames))
   (t (list (selected-frame)))))

(defun tab-bar-get-buffer-tab (buffer-or-name
                               &optional all-frames ignore-current-tab all-tabs)
  "Return the tab that owns the window whose buffer is BUFFER-OR-NAME.
BUFFER-OR-NAME may be a buffer or a buffer name, and defaults to
the current buffer.

The optional argument ALL-FRAMES specifies the frames to consider:

- t means consider all tabs on all existing frames.

- `visible' means consider all tabs on all visible frames.

- A frame means consider all tabs on that frame only.

- Any other value of ALL-FRAMES means consider all tabs on the
selected frame and no others.

When the optional argument IGNORE-CURRENT-TAB is non-nil,
don't take into account the buffers in the currently selected tab.
Otherwise, prefer buffers of the current tab.

When the optional argument ALL-TABS is non-nil, return a list of all tabs
that contain the buffer BUFFER-OR-NAME."
  (let ((buffer (if buffer-or-name
                    (get-buffer buffer-or-name)
                  (current-buffer)))
        buffer-tabs)
    (when (bufferp buffer)
      (funcall
       (if all-tabs #'seq-each #'seq-some)
       (lambda (frame)
         (funcall
          (if all-tabs #'seq-each #'seq-some)
          (lambda (tab)
            (when (if (eq (car tab) 'current-tab)
                      (get-buffer-window buffer frame)
                    (let* ((state (alist-get 'ws tab))
                           (buffers (when state
                                      (window-state-buffers state))))
                      (or
                       ;; non-writable window-state
                       (memq buffer buffers)
                       ;; writable window-state
                       (member (buffer-name buffer) buffers))))
              (push (append tab `((index . ,(tab-bar--tab-index tab nil frame))
                                  (frame . ,frame)))
                    buffer-tabs)))
          (let* ((tabs (funcall tab-bar-tabs-function frame))
                 (current-tab (tab-bar--current-tab-find tabs)))
            (setq tabs (remq current-tab tabs))
            (if ignore-current-tab
                ;; Use tabs without current-tab.
                tabs
              ;; Make sure current-tab is at the beginning of tabs.
              (cons current-tab tabs)))))
       (tab-bar--reusable-frames all-frames))
      (if all-tabs (nreverse buffer-tabs) (car (last buffer-tabs))))))

(defun display-buffer-in-tab (buffer alist)
  "Display BUFFER in a tab using display actions in ALIST.
ALIST is an association list of action symbols and values.  See
Info node `(elisp) Buffer Display Action Alists' for details of
such alists.

If ALIST contains a `tab-name' entry, it creates a new tab with that name and
displays BUFFER in a new tab.  If a tab with this name already exists, it
switches to that tab before displaying BUFFER.  The `tab-name' entry can be
a function, in which case it is called with two arguments: BUFFER and ALIST,
and should return the tab name.  When a `tab-name' entry is omitted, create
a new tab without an explicit name.

The ALIST entry `tab-group' (string or function) defines the tab group.

If ALIST contains a `reusable-frames' entry, its value determines
which frames to search for a reusable tab:
  nil -- do not reuse any frames;
  a frame  -- just that frame;
  `visible' -- all visible frames;
  0 -- all frames on the current terminal;
  t -- all frames;
  other non-nil values -- use the selected frame.

If ALIST contains a non-nil `ignore-current-tab' entry, then the buffers
of the current tab are skipped when searching for a reusable tab.
Otherwise, prefer buffers of the current tab.

This is an action function for buffer display, see Info
node `(elisp) Buffer Display Action Functions'.  It should be
called only by `display-buffer' or a function directly or
indirectly called by the latter."
  (let* ((reusable-frames (alist-get 'reusable-frames alist))
         (ignore-current-tab (alist-get 'ignore-current-tab alist))
         (reusable-tab (when reusable-frames
                         (tab-bar-get-buffer-tab buffer reusable-frames
                                                 ignore-current-tab))))
    (if reusable-tab
        (let* ((frame (alist-get 'frame reusable-tab))
               (index (alist-get 'index reusable-tab)))
          (when frame
            (select-frame-set-input-focus frame))
          (when index
            (tab-bar-select-tab (1+ index)))
          (when (get-buffer-window buffer frame)
            (select-window (get-buffer-window buffer frame))))
      (let ((tab-name (alist-get 'tab-name alist)))
        (when (functionp tab-name)
          (setq tab-name (funcall tab-name buffer alist)))
        (if tab-name
            (let ((tab-index (tab-bar--tab-index-by-name tab-name)))
              (if tab-index
                  (progn
                    (tab-bar-select-tab (1+ tab-index))
                    (when (get-buffer-window buffer)
                      (select-window (get-buffer-window buffer))))
                (display-buffer-in-new-tab buffer alist)))
          (display-buffer-in-new-tab buffer alist))))))

(defun display-buffer-in-new-tab (buffer alist)
  "Display BUFFER in a new tab using display actions in ALIST.
ALIST is an association list of action symbols and values.  See
Info node `(elisp) Buffer Display Action Alists' for details of
such alists.

Like `display-buffer-in-tab', but always creates a new tab unconditionally,
without checking if a suitable tab already exists.

If ALIST contains a `tab-name' entry, it creates a new tab with that name
and displays BUFFER in a new tab.  The `tab-name' entry can be a function,
in which case it is called with two arguments: BUFFER and ALIST, and should
return the tab name.  When a `tab-name' entry is omitted, create a new tab
without an explicit name.

The ALIST entry `tab-group' (string or function) defines the tab group.

This is an action function for buffer display, see Info
node `(elisp) Buffer Display Action Functions'.  It should be
called only by `display-buffer' or a function directly or
indirectly called by the latter."
  (let ((tab-bar-new-tab-choice t))
    (tab-bar-new-tab)
    (let ((tab-name (alist-get 'tab-name alist)))
      (when (functionp tab-name)
        (setq tab-name (funcall tab-name buffer alist)))
      (when tab-name
        (tab-bar-rename-tab tab-name)))
    (let ((tab-group (alist-get 'tab-group alist)))
      (when (functionp tab-group)
        (setq tab-group (funcall tab-group buffer alist)))
      (when tab-group
        (tab-bar-change-tab-group tab-group)))
    (window--display-buffer buffer (selected-window) 'tab alist)))

(defun switch-to-buffer-other-tab (buffer-or-name &optional _norecord)
  "Switch to buffer BUFFER-OR-NAME in another tab.
Like \\[switch-to-buffer-other-frame] (which see), but creates a new tab.
Interactively, prompt for the buffer to switch to."
  (declare (advertised-calling-convention (buffer-or-name) "28.1"))
  (interactive
   (list (read-buffer-to-switch "Switch to buffer in other tab: ")))
  (pop-to-buffer (window-normalize-buffer-to-switch-to buffer-or-name)
                 '((display-buffer-in-tab)
                   (inhibit-same-window . nil))))

(defun find-file-other-tab (filename &optional wildcards)
  "Edit file FILENAME, in another tab.
Like \\[find-file-other-frame] (which see), but creates a new tab.
Interactively, prompt for FILENAME.
If WILDCARDS is non-nil, FILENAME can include widcards, and all matching
files will be visited."
  (interactive
   (find-file-read-args "Find file in other tab: "
                        (confirm-nonexistent-file-or-buffer)))
  (let ((value (find-file-noselect filename nil nil wildcards)))
    (if (listp value)
        (progn
          (setq value (nreverse value))
          (switch-to-buffer-other-tab (car value))
          (mapc #'switch-to-buffer (cdr value))
          value)
      (switch-to-buffer-other-tab value))))

(defun find-file-read-only-other-tab (filename &optional wildcards)
  "Edit file FILENAME, in another tab, but don't allow changes.
Like \\[find-file-other-frame] (which see), but creates a new tab.
Like \\[find-file-other-tab], but marks buffer as read-only.
Use \\[read-only-mode] to permit editing.
Interactively, prompt for FILENAME.
If WILDCARDS is non-nil, FILENAME can include widcards, and all matching
files will be visited."
  (interactive
   (find-file-read-args "Find file read-only in other tab: "
                        (confirm-nonexistent-file-or-buffer)))
  (find-file--read-only (lambda (filename wildcards)
                          (window-buffer
                           (find-file-other-tab filename wildcards)))
                        filename wildcards))

(defun other-tab-prefix ()
  "Display the buffer of the next command in a new tab.
The next buffer is the buffer displayed by the next command invoked
immediately after this command (ignoring reading from the minibuffer).
Creates a new tab before displaying the buffer, or switches to the tab
that already contains that buffer.
When `switch-to-buffer-obey-display-actions' is non-nil,
`switch-to-buffer' commands are also supported."
  (interactive)
  (display-buffer-override-next-command
   (lambda (buffer alist)
     (cons (progn
             (display-buffer-in-tab
              buffer (append alist '((inhibit-same-window . nil))))
             (selected-window))
           'tab))
   nil "[other-tab]")
  (message "Display next command buffer in a new tab..."))

;;; Short aliases and keybindings

(defalias 'tab-new             #'tab-bar-new-tab)
(defalias 'tab-new-to          #'tab-bar-new-tab-to)
(defalias 'tab-duplicate       #'tab-bar-duplicate-tab)
(defalias 'tab-detach          #'tab-bar-detach-tab)
(defalias 'tab-window-detach   #'tab-bar-move-window-to-tab)
(defalias 'tab-close           #'tab-bar-close-tab)
(defalias 'tab-close-other     #'tab-bar-close-other-tabs)
(defalias 'tab-close-group     #'tab-bar-close-group-tabs)
(defalias 'tab-undo            #'tab-bar-undo-close-tab)
(defalias 'tab-select          #'tab-bar-select-tab)
(defalias 'tab-switch          #'tab-bar-switch-to-tab)
(defalias 'tab-next            #'tab-bar-switch-to-next-tab)
(defalias 'tab-previous        #'tab-bar-switch-to-prev-tab)
(defalias 'tab-last            #'tab-bar-switch-to-last-tab)
(defalias 'tab-recent          #'tab-bar-switch-to-recent-tab)
(defalias 'tab-move            #'tab-bar-move-tab)
(defalias 'tab-move-to         #'tab-bar-move-tab-to)
(defalias 'tab-rename          #'tab-bar-rename-tab)
(defalias 'tab-group           #'tab-bar-change-tab-group)
(defalias 'tab-list            #'tab-switcher)

(keymap-set tab-prefix-map "n"   #'tab-duplicate)
(keymap-set tab-prefix-map "N"   #'tab-new-to)
(keymap-set tab-prefix-map "2"   #'tab-new)
(keymap-set tab-prefix-map "1"   #'tab-close-other)
(keymap-set tab-prefix-map "0"   #'tab-close)
(keymap-set tab-prefix-map "u"   #'tab-undo)
(keymap-set tab-prefix-map "o"   #'tab-next)
(keymap-set tab-prefix-map "O"   #'tab-previous)
(keymap-set tab-prefix-map "m"   #'tab-move)
(keymap-set tab-prefix-map "M"   #'tab-move-to)
(keymap-set tab-prefix-map "G"   #'tab-group)
(keymap-set tab-prefix-map "r"   #'tab-rename)
(keymap-set tab-prefix-map "^ f"  #'tab-detach)
(keymap-set tab-prefix-map "RET" #'tab-switch)
(keymap-set tab-prefix-map "b"   #'switch-to-buffer-other-tab)
(keymap-set tab-prefix-map "f"   #'find-file-other-tab)
(keymap-set tab-prefix-map "C-f" #'find-file-other-tab)
(keymap-set tab-prefix-map "C-r" #'find-file-read-only-other-tab)
(keymap-set tab-prefix-map "t"   #'other-tab-prefix)

(defvar-keymap tab-bar-switch-repeat-map
  :doc "Keymap to repeat tab switch commands `tab-next' and `tab-previous'.
Used in `repeat-mode'."
  :repeat t
  "o" #'tab-next
  "O" #'tab-previous)

(defvar-keymap tab-bar-move-repeat-map
  :doc "Keymap to repeat tab move commands `tab-move' and `tab-bar-move-tab-backward'.
Used in `repeat-mode'."
  :repeat t
  "m" #'tab-move
  "M" #'tab-bar-move-tab-backward)

(provide 'tab-bar)

;;; tab-bar.el ends here<|MERGE_RESOLUTION|>--- conflicted
+++ resolved
@@ -785,36 +785,6 @@
   "Set a list of TABS on the FRAME."
   (set-frame-parameter frame 'tabs tabs))
 
-<<<<<<< HEAD
-=======
--
-(defun tab-bar-tab-name-format-truncated (name _tab _i)
-  "Truncate the tab name.
-The maximal length is specified by `tab-bar-tab-name-truncated-max'.
-Append ellipsis `tab-bar-tab-name-ellipsis' at the end."
-  (if (< (length name) tab-bar-tab-name-truncated-max)
-      name
-    (truncate-string-to-width
-     name tab-bar-tab-name-truncated-max nil nil
-     tab-bar-tab-name-ellipsis)))
-
-(defun tab-bar-tab-name-format-hints (name _tab i)
-  "Show absolute numbers on tabs in the tab bar before the tab name.
-It has effect when `tab-bar-tab-hints' is non-nil."
-  (if tab-bar-tab-hints (concat (format "%d " i) name) name))
-
-(defun tab-bar-tab-name-format-close-button (name tab _i)
-  "Show the tab close button.
-The variable `tab-bar-close-button-show' defines when to show it."
-  (if (and tab-bar-close-button-show
-           (not (eq tab-bar-close-button-show
-                    (if (eq (car tab) 'current-tab) 'non-selected 'selected)))
-           tab-bar-close-button)
-      (concat name tab-bar-close-button)
-    name))
-
->>>>>>> 76938e17
 (defcustom tab-bar-tab-face-function #'tab-bar-tab-face-default
   "Function to define a tab face.
 Function gets one argument: a tab."
