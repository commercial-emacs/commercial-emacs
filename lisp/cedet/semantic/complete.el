--- conflicted
+++ resolved
@@ -1317,25 +1317,6 @@
 ;; * semantic-displayer-scroll-request
 ;; * semantic-displayer-focus-request
 
-<<<<<<< HEAD
-=======
-
-(defclass semantic-displayer-abstract ()
-  ((table :type (or null semanticdb-find-result-with-nil)
-	  :initform nil
-	  :protection :protected
-	  :documentation "List of tags this displayer is showing.")
-   (last-prefix :type string
-		:protection :protected
-		:documentation "Prefix associated with slot `table'.")
-   )
-  "Abstract displayer baseclass.
-Manages the display of some number of tags.
-Provides the basics for a displayer, including interacting with
-a collector, and tracking tables of completion to display."
-  :abstract t)
-
->>>>>>> bb3e2812
 (define-obsolete-function-alias 'semantic-displayor-cleanup
   #'semantic-displayer-cleanup "27.1")
 (cl-defmethod semantic-displayer-cleanup ((_obj semantic-displayer-abstract))
