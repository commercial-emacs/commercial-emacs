--- conflicted
+++ resolved
@@ -719,24 +719,12 @@
           (unless (and (symbolp function)
                        (get function 'reader-construct))
             (insert high-usage "\n")
-<<<<<<< HEAD
             (when-let ((res (comp-function-type-spec function)))
               (cl-destructuring-bind (type-spec . kind)
                   res
                 (insert (format "\n%s: %s\n"
                                 (if (eq kind 'inferred) "Inferred type" "Type")
                                 type-spec)))))
-=======
-            (when-let* ((gate help-display-function-type)
-                        (res (comp-function-type-spec function))
-                        (type-spec (car res))
-                        (kind (cdr res)))
-              (insert (format
-                       (if (eq kind 'inferred)
-                           "\nInferred type: %s\n"
-                         "\nType: %s\n")
-                       type-spec))))
->>>>>>> 652e45b7
           (fill-region fill-begin (point))
           high-doc)))))
 
