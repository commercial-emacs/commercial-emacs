--- conflicted
+++ resolved
@@ -391,7 +391,6 @@
     (run-hook-wrapped
      'jit-lock-functions
      (lambda (fun)
-<<<<<<< HEAD
        (prog1 nil
          (pcase-let*
              ((res (funcall fun beg end))
@@ -429,113 +428,6 @@
                        (setq jit-lock-context-unfontify-pos iend*)))
                 do (setq istart iend))))))
 
-=======
-       (pcase-let*
-           ((res (funcall fun beg end))
-            (`(,this-beg . ,this-end)
-             (if (eq (car-safe res) 'jit-lock-bounds)
-                 (cdr res) (cons beg end))))
-         ;; If all functions don't fontify the same region, we currently
-         ;; just try to "still be correct".  But we could go further and for
-         ;; the chunks of text that was fontified by some functions but not
-         ;; all, we could add text-properties indicating which functions were
-         ;; already run to avoid running them redundantly when we get to
-         ;; those chunks.
-         (setq tight-beg (max (or tight-beg (point-min)) this-beg))
-         (setq tight-end (min (or tight-end (point-max)) this-end))
-         (setq loose-beg (min loose-beg this-beg))
-         (setq loose-end (max loose-end this-end))
-         nil)))
-    `(,(min tight-beg beg) ,(max tight-end end) ,loose-beg ,loose-end)))
-
-(defun jit-lock-fontify-now (&optional start end)
-  "Fontify current buffer from START to END.
-Defaults to the whole buffer.  END can be out of bounds."
-  (with-silent-modifications
-   (save-excursion
-     (unless start (setq start (point-min)))
-     (setq end (if end (min end (point-max)) (point-max)))
-     (let ((orig-start start) next)
-       (save-match-data
-	 ;; Fontify chunks beginning at START.  The end of a
-	 ;; chunk is either `end', or the start of a region
-	 ;; before `end' that has already been fontified.
-	 (while (and start (< start end))
-	   ;; Determine the end of this chunk.
-	   (setq next (or (text-property-any start end 'fontified t)
-			  end))
-
-           ;; Avoid unnecessary work if the chunk is empty (bug#23278).
-           (when (> next start)
-             ;; Fontify the chunk, and mark it as fontified.
-             ;; We mark it first, to make sure that we don't indefinitely
-             ;; re-execute this fontification if an error occurs.
-             (put-text-property start next 'fontified t)
-             (pcase-let
-                 ;; `tight' is the part we've fully refontified, and `loose'
-                 ;; is the part we've partly refontified (some of the
-                 ;; functions have refontified it but maybe not all).
-                 ((`(,tight-beg ,tight-end ,loose-beg ,_loose-end)
-                   (condition-case err
-                       (jit-lock--run-functions start next)
-                     ;; If the user quits (which shouldn't happen in normal
-                     ;; on-the-fly jit-locking), make sure the fontification
-                     ;; will be performed before displaying the block again.
-                     (quit (put-text-property start next 'fontified nil)
-                           (signal (car err) (cdr err))))))
-
-               ;; In case we fontified more than requested, take
-               ;; advantage of the good news.
-               (when (or (< tight-beg start) (> tight-end next))
-                 (put-text-property tight-beg tight-end 'fontified t))
-
-               ;; Make sure the contextual refontification doesn't re-refontify
-               ;; what's already been refontified.
-               (when (and jit-lock-context-unfontify-pos
-                          (< jit-lock-context-unfontify-pos tight-end)
-                          (>= jit-lock-context-unfontify-pos tight-beg)
-                          ;; Don't move boundary forward if we have to
-                          ;; refontify previous text.  Otherwise, we risk moving
-                          ;; it past the end of the multiline property and thus
-                          ;; forget about this multiline region altogether.
-                          (not (get-text-property tight-beg
-                                                  'jit-lock-defer-multiline)))
-                 (setq jit-lock-context-unfontify-pos tight-end))
-
-               ;; The redisplay engine has already rendered the buffer up-to
-               ;; `orig-start' and won't notice if the above jit-lock-functions
-               ;; changed the appearance of any part of the buffer prior
-               ;; to that.  So if `loose-beg' is before `orig-start', we need to
-               ;; cause a new redisplay cycle after this one so that the changes
-               ;; are properly reflected on screen.
-               ;; To make such repeated redisplay happen less often, we can
-               ;; eagerly extend the refontified region with
-               ;; jit-lock-after-change-extend-region-functions.
-               (when (< loose-beg orig-start)
-                 (run-with-timer 0 nil #'jit-lock-force-redisplay
-                                 (copy-marker loose-beg)
-                                 (copy-marker orig-start)))
-
-               ;; Skip to the end of the fully refontified part.
-               (setq start tight-end)))
-           ;; Find the start of the next chunk, if any.
-           (setq start
-                 (text-property-any start end 'fontified nil))))))))
-
-(defun jit-lock-force-redisplay (start end)
-  "Force the display engine to re-render START's buffer from START to END.
-This applies to the buffer associated with marker START."
-  (when (marker-buffer start)
-    (with-current-buffer (marker-buffer start)
-      (with-silent-modifications
-       (when (> end (point-max))
-         (setq end (point-max) start (min start end)))
-       (when (< start (point-min))
-         (setq start (point-min) end (max start end)))
-       ;; Don't cause refontification (it's already been done), but just do
-       ;; some random buffer change, so as to force redisplay.
-       (put-text-property start end 'fontified t)))))
->>>>>>> f3769bc3
  
 ;;; Stealth fontification.
