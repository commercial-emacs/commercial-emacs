--- conflicted
+++ resolved
@@ -1652,7 +1652,6 @@
       ;; Setting up font-locking for this buffer
       (setq-local font-lock-defaults
                   '(prolog-font-lock-keywords nil nil ((?_ . "w"))))
-<<<<<<< HEAD
       (if (eq prolog-system 'sicstus)
           ;; FIXME: This looks really problematic: not only is this using
           ;; the old compilation-parse-errors-function, but
@@ -1662,16 +1661,6 @@
           (with-suppressed-warnings ((obsolete compilation-parse-errors-function))
             (setq-local compilation-parse-errors-function
                         'prolog-parse-sicstus-compilation-errors)))
-=======
-      ;; (if (eq prolog-system 'sicstus)
-      ;;     ;; FIXME: This looks really problematic: not only is this using
-      ;;     ;; the old compilation-parse-errors-function, but
-      ;;     ;; prolog-parse-sicstus-compilation-errors only accepts one
-      ;;     ;; argument whereas compile.el calls it with 2 (and did so at
-      ;;     ;; least since Emacs-20).
-      ;;     (setq-local compilation-parse-errors-function
-      ;;                 #'prolog-parse-sicstus-compilation-errors))
->>>>>>> 8fac539b
       (setq buffer-read-only nil)
       (insert command-string "\n"))
     (display-buffer buffer)
