--- conflicted
+++ resolved
@@ -2252,20 +2252,10 @@
 ;; redisplay.
 (defvar c-re-redisplay-timer nil)
 
-<<<<<<< HEAD
 (defun c-force-redisplay (_start _end)
   ;; Force redisplay immediately.  This assumes `font-lock-support-mode' is
   ;; 'jit-lock-mode.  Set the variable `c-re-redisplay-timer' to nil.
   (setq c-re-redisplay-timer nil))
-=======
-(defun c-force-redisplay (buffer start end)
-  ;; Force redisplay immediately.  This assumes `font-lock-support-mode' is
-  ;; 'jit-lock-mode.  Set the variable `c-re-redisplay-timer' to nil.
-  (with-current-buffer buffer
-    (save-excursion (c-font-lock-fontify-region start end))
-    (jit-lock-force-redisplay (copy-marker start) (copy-marker end))
-    (setq c-re-redisplay-timer nil)))
->>>>>>> 64d21117
 
 (defun c-fontify-new-found-type (type)
   ;; Cause the fontification of TYPE, a string, wherever it occurs in the
