;;; cc-fonts.el --- font lock support for CC Mode -*- lexical-binding: t -*-

;; Copyright (C) 2002-2021 Free Software Foundation, Inc.

;; Authors:    2003- Alan Mackenzie
;;             2002- Martin Stjernholm
;; Maintainer: bug-cc-mode@gnu.org
;; Created:    07-Jan-2002
;; Keywords:   c languages
;; Package:    cc-mode

;; This file is NOT part of GNU Emacs.

;; GNU Emacs is free software: you can redistribute it and/or modify
;; it under the terms of the GNU General Public License as published by
;; the Free Software Foundation, either version 3 of the License, or
;; (at your option) any later version.

;; GNU Emacs is distributed in the hope that it will be useful,
;; but WITHOUT ANY WARRANTY; without even the implied warranty of
;; MERCHANTABILITY or FITNESS FOR A PARTICULAR PURPOSE.  See the
;; GNU General Public License for more details.

;; You should have received a copy of the GNU General Public License
;; along with GNU Emacs.  If not, see <https://www.gnu.org/licenses/>.

;;; Commentary:

;; Some comments on the use of faces:
;;
;; o  `c-label-face-name' is either `font-lock-constant-face' (in
;;    Emacs), or `font-lock-reference-face'.
;;
;; o  `c-constant-face-name', `c-reference-face-name' and
;;    `c-doc-markup-face-name' are essentially set up like
;;    `c-label-face-name'.
;;
;; o  `c-preprocessor-face-name' is `font-lock-preprocessor-face' in
;;    XEmacs and - in lack of a closer equivalent -
;;    `font-lock-builtin-face' or `font-lock-reference-face' in Emacs.
;;
;; o  `c-doc-face-name' is `font-lock-doc-string-face' in XEmacs,
;;    `font-lock-doc-face' in Emacs 21 and later, or
;;    `font-lock-comment-face' in older Emacs (that since source
;;    documentation are actually comments in these languages, as opposed
;;    to elisp).
;;
;; TBD: We should probably provide real faces for the above uses and
;; instead initialize them from the standard faces.

;;; Code:

;; The faces that already have been put onto the text is tested in
;; various places to direct further fontifications.  For this to work,
;; the following assumptions regarding the faces must hold (apart from
;; the dependencies on the font locking order):
;;
;; o  `font-lock-comment-face' and the face in `c-doc-face-name' is
;;    not used in anything but comments.
;; o  If any face (e.g. `c-doc-markup-face-name') but those above is
;;    used in comments, it doesn't replace them.
;; o  `font-lock-string-face' is not used in anything but string
;;    literals (single or double quoted).
;; o  `font-lock-keyword-face' and the face in `c-label-face-name' are
;;    never overlaid with other faces.

(eval-when-compile
  (let ((load-path
	 (if (and (boundp 'byte-compile-dest-file)
		  (stringp byte-compile-dest-file))
	     (cons (file-name-directory byte-compile-dest-file) load-path)
	   load-path)))
    (load "cc-bytecomp" nil t)))

(cc-require 'cc-defs)
(cc-require-when-compile 'cc-langs)
(cc-require 'cc-vars)
(cc-require 'cc-engine)

;; Avoid repeated loading through the eval-after-load directive in
;; cc-mode.el.
(provide 'cc-fonts)

(cc-external-require 'font-lock)

(cc-bytecomp-defvar parse-sexp-lookup-properties) ; Emacs only.

;; Need to declare these local symbols during compilation since
;; they're referenced from lambdas in `byte-compile' calls that are
;; executed at compile time.  They don't need to have the proper
;; definitions, though, since the generated functions aren't called
;; during compilation.
(cc-bytecomp-defvar c-preprocessor-face-name)
(cc-bytecomp-defvar c-reference-face-name)
(cc-bytecomp-defvar c-block-comment-flag)
(cc-bytecomp-defvar c-type-finder-pos)
(cc-bytecomp-defvar c-inhibit-type-finder)
(cc-bytecomp-defvar c-type-finder-timer)
(cc-bytecomp-defun c-fontify-recorded-types-and-refs)
(cc-bytecomp-defun c-font-lock-declarators)
(cc-bytecomp-defun c-font-lock-objc-method)
(cc-bytecomp-defun c-font-lock-invalid-string)
(cc-bytecomp-defun c-before-context-fl-expand-region)
(cc-bytecomp-defun c-font-lock-fontify-region)


;; Note that font-lock in XEmacs doesn't expand face names as
;; variables, so we have to use the (eval . FORM) in the font lock
;; matchers wherever we use these alias variables.

(defconst c-preprocessor-face-name
  (cond ((c-face-name-p 'font-lock-preprocessor-face)
	 ;; XEmacs has a font-lock-preprocessor-face.
	 'font-lock-preprocessor-face)
	((c-face-name-p 'font-lock-builtin-face)
	 ;; In Emacs font-lock-builtin-face has traditionally been
	 ;; used for preprocessor directives.
	 'font-lock-builtin-face)
	(t
	 'font-lock-reference-face)))

(cc-bytecomp-defvar font-lock-constant-face)

(defconst c-label-face-name
  (cond ((c-face-name-p 'font-lock-label-face)
	 ;; If it happens to occur in the future.  (Well, the more
	 ;; pragmatic reason is to get unique faces for the test
	 ;; suite.)
	 'font-lock-label-face)
	((and (c-face-name-p 'font-lock-constant-face)
	      (eq font-lock-constant-face 'font-lock-constant-face))
	 ;; Test both if font-lock-constant-face exists and that it's
	 ;; not an alias for something else.  This is important since
	 ;; we compare already set faces in various places.
	 'font-lock-constant-face)
	(t
	 'font-lock-reference-face)))

(defconst c-constant-face-name
  (if (and (c-face-name-p 'font-lock-constant-face)
	   (eq font-lock-constant-face 'font-lock-constant-face))
      ;; This doesn't exist in some earlier versions of XEmacs 21.
      'font-lock-constant-face
    c-label-face-name))

(defconst c-reference-face-name
  (with-no-warnings
   (if (and (c-face-name-p 'font-lock-reference-face)
	    (eq font-lock-reference-face 'font-lock-reference-face))
       ;; This is considered obsolete in Emacs, but it still maps well
       ;; to this use.  (Another reason to do this is to get unique
       ;; faces for the test suite.)
       'font-lock-reference-face
     c-label-face-name)))

;; This should not mapped to a face that also is used to fontify things
;; that aren't comments or string literals.
(defconst c-doc-face-name
  (cond ((c-face-name-p 'font-lock-doc-string-face)
	 ;; XEmacs.
	 'font-lock-doc-string-face)
	((c-face-name-p 'font-lock-doc-face)
	 ;; Emacs 21 and later.
	 'font-lock-doc-face)
	(t
	 'font-lock-comment-face)))

(defconst c-doc-markup-face-name
  (if (c-face-name-p 'font-lock-doc-markup-face)
	 ;; If it happens to occur in the future.  (Well, the more
	 ;; pragmatic reason is to get unique faces for the test
	 ;; suite.)
	 'font-lock-doc-markup-face
    c-label-face-name))

(defconst c-negation-char-face-name
  (if (c-face-name-p 'font-lock-negation-char-face)
      ;; Emacs 22 has a special face for negation chars.
      'font-lock-negation-char-face))

(cc-bytecomp-defun face-inverse-video-p) ; Only in Emacs.

(defun c-make-inverse-face (oldface newface)
  ;; Emacs and XEmacs have completely different face manipulation
  ;; routines. :P
  (copy-face oldface newface)
  (cond ((fboundp 'face-inverse-video-p)
	 ;; Emacs.  This only looks at the inverse flag in the current
	 ;; frame.  Other display configurations might be different,
	 ;; but it can only show if the same Emacs has frames on
	 ;; e.g. a color and a monochrome display simultaneously.
	 (unless (face-inverse-video-p oldface)
	   (invert-face newface)))
	((fboundp 'face-property-instance)
	 ;; XEmacs.  Same pitfall here.
	 (unless (face-property-instance oldface 'reverse)
	   (invert-face newface)))))

(defvar c-annotation-face 'c-annotation-face)

(defface c-annotation-face
  '((default :inherit font-lock-constant-face))
  "Face for highlighting annotations in Java mode and similar modes."
  :version "24.1"
  :group 'c)

(eval-and-compile
  ;; We need the following definitions during compilation since they're
  ;; used when the `c-lang-defconst' initializers are evaluated.  Define
  ;; them at runtime too for the sake of derived modes.

  ;; This indicates the "font locking context", and is set just before
  ;; fontification is done.  If non-nil, it says, e.g., point starts
  ;; from within a #if preprocessor construct.
  (defvar c-font-lock-context nil)
  (make-variable-buffer-local 'c-font-lock-context)

  (defmacro c-put-font-lock-face (from to face)
    ;; Put a face on a region (overriding any existing face) in the way
    ;; font-lock would do it.  In XEmacs that means putting an
    ;; additional font-lock property, or else the font-lock package
    ;; won't recognize it as fontified and might override it
    ;; incorrectly.
    ;;
    ;; This function does a hidden buffer change.
    (declare (debug t))
    (if (fboundp 'font-lock-set-face)
	;; Note: This function has no docstring in XEmacs so it might be
	;; considered internal.
	`(font-lock-set-face ,from ,to ,face)
      `(put-text-property ,from ,to 'face ,face)))

  (defmacro c-remove-font-lock-face (from to)
    ;; This is the inverse of `c-put-font-lock-face'.
    ;;
    ;; This function does a hidden buffer change.
    (declare (debug t))
    (if (fboundp 'font-lock-remove-face)
	`(font-lock-remove-face ,from ,to)
      `(remove-text-properties ,from ,to '(face nil))))

  (defmacro c-put-font-lock-string-face (from to)
    ;; Put `font-lock-string-face' on a string.  The surrounding
    ;; quotes are included in Emacs but not in XEmacs.  The passed
    ;; region should include them.
    ;;
    ;; This function does a hidden buffer change.
    (declare (debug t))
    (if (featurep 'xemacs)
	`(c-put-font-lock-face (1+ ,from) (1- ,to) 'font-lock-string-face)
      `(c-put-font-lock-face ,from ,to 'font-lock-string-face)))

  (defmacro c-fontify-types-and-refs (varlist &rest body)
    (declare (indent 1) (debug let*))
    ;; Like `let', but additionally activates `c-record-type-identifiers'
    ;; and `c-record-ref-identifiers', and fontifies the recorded ranges
    ;; accordingly on exit.
    ;;
    ;; This function does hidden buffer changes.
    `(let ((c-record-type-identifiers t)
	   c-record-ref-identifiers
	   ,@varlist)
       (prog1 (progn ,@body)
	 (c-fontify-recorded-types-and-refs))))

  (defun c-skip-comments-and-strings (limit)
    ;; If the point is within a region fontified as a comment or
    ;; string literal skip to the end of it or to LIMIT, whichever
    ;; comes first, and return t.  Otherwise return nil.  The match
    ;; data is not clobbered.
    ;;
    ;; This function might do hidden buffer changes.
    (when (c-got-face-at (point) c-literal-faces)
      (while (progn
	       (goto-char (c-next-single-property-change
			   (point) 'face nil limit))
	       (and (< (point) limit)
		    (c-got-face-at (point) c-literal-faces))))
      t))

  (defun c-make-syntactic-matcher (regexp)
    ;; Returns a byte compiled function suitable for use in place of a
    ;; regexp string in a `font-lock-keywords' matcher, except that
    ;; only matches outside comments and string literals count.
    ;;
    ;; This function does not do any hidden buffer changes, but the
    ;; generated functions will.  (They are however used in places
    ;; covered by the font-lock context.)
    (byte-compile
     `(lambda (limit)
	(let (res)
	  (while (and (setq res (re-search-forward ,regexp limit t))
		      (progn
			(goto-char (match-beginning 0))
			(or (c-skip-comments-and-strings limit)
			    (progn
			      (goto-char (match-end 0))
			      nil)))))
	  res))))

  (defun c-make-font-lock-search-form (regexp highlights &optional check-point)
    ;; Return a lisp form which will fontify every occurrence of REGEXP
    ;; (a regular expression, NOT a function) between POINT and `limit'
    ;; with HIGHLIGHTS, a list of highlighters as specified on page
    ;; "Search-based Fontification" in the elisp manual.  If CHECK-POINT
    ;; is non-nil, we will check (< (point) limit) in the main loop.
    `(while
	 ,(if check-point
	      `(and (< (point) limit)
		    (re-search-forward ,regexp limit t))
	    `(re-search-forward ,regexp limit t))
       (unless (progn
		 (goto-char (match-beginning 0))
		 (c-skip-comments-and-strings limit))
	 (goto-char (match-end 0))
	 ,@(mapcar
	    (lambda (highlight)
	      (if (integerp (car highlight))
		  ;; e.g. highlight is (1 font-lock-type-face t)
		  (progn
		    (unless (eq (nth 2 highlight) t)
		      (error
		       "The override flag must currently be t in %s"
		       highlight))
		    (when (nth 3 highlight)
		      (error
		       "The laxmatch flag may currently not be set in %s"
		       highlight))
		    `(save-match-data
		       (c-put-font-lock-face
			(match-beginning ,(car highlight))
			(match-end ,(car highlight))
			,(elt highlight 1))))
		;; highlight is an "ANCHORED HIGHLIGHTER" of the form
		;; (ANCHORED-MATCHER PRE-FORM POST-FORM SUBEXP-HIGHLIGHTERS...)
		(when (nth 3 highlight)
		  (error "Match highlights currently not supported in %s"
			 highlight))
		`(progn
		   ,(nth 1 highlight)
		   (save-match-data ,(car highlight))
		   ,(nth 2 highlight))))
	    highlights))))

  (defun c-make-font-lock-search-function (regexp &rest highlights)
    ;; This function makes a byte compiled function that works much like
    ;; a matcher element in `font-lock-keywords'.  It cuts out a little
    ;; bit of the overhead compared to a real matcher.  The main reason
    ;; is however to pass the real search limit to the anchored
    ;; matcher(s), since most (if not all) font-lock implementations
    ;; arbitrarily limit anchored matchers to the same line, and also
    ;; to insulate against various other irritating differences between
    ;; the different (X)Emacs font-lock packages.
    ;;
    ;; REGEXP is the matcher, which must be a regexp.  Only matches
    ;; where the beginning is outside any comment or string literal are
    ;; significant.
    ;;
    ;; HIGHLIGHTS is a list of highlight specs, just like in
    ;; `font-lock-keywords', with these limitations: The face is always
    ;; overridden (no big disadvantage, since hits in comments etc are
    ;; filtered anyway), there is no "laxmatch", and an anchored matcher
    ;; is always a form which must do all the fontification directly.
    ;; `limit' is a variable bound to the real limit in the context of
    ;; the anchored matcher forms.
    ;;
    ;; This function does not do any hidden buffer changes, but the
    ;; generated functions will.  (They are however used in places
    ;; covered by the font-lock context.)

    ;; Note: Replace `byte-compile' with `eval' to debug the generated
    ;; lambda more easily.
    (byte-compile
     `(lambda (limit)
	(let ( ;; The font-lock package in Emacs is known to clobber
	      ;; `parse-sexp-lookup-properties' (when it exists).
	      (parse-sexp-lookup-properties
	       (cc-eval-when-compile
		 (boundp 'parse-sexp-lookup-properties))))
	  ,(c-make-font-lock-search-form regexp highlights))
	nil)))

  (defun c-make-font-lock-BO-decl-search-function (regexp &rest highlights)
    ;; This function makes a byte compiled function that first moves back
    ;; to the beginning of the current declaration (if any), then searches
    ;; forward for matcher elements (as in `font-lock-keywords') and
    ;; fontifies them.
    ;;
    ;; The motivation for moving back to the declaration start is to
    ;; establish a context for the current text when, e.g., a character
    ;; is typed on a C++ inheritance continuation line, or a jit-lock
    ;; chunk starts there.
    ;;
    ;; The new function works much like a matcher element in
    ;; `font-lock-keywords'.  It cuts out a little bit of the overhead
    ;; compared to a real matcher.  The main reason is however to pass the
    ;; real search limit to the anchored matcher(s), since most (if not
    ;; all) font-lock implementations arbitrarily limit anchored matchers
    ;; to the same line, and also to insulate against various other
    ;; irritating differences between the different (X)Emacs font-lock
    ;; packages.
    ;;
    ;; REGEXP is the matcher, which must be a regexp.  Only matches
    ;; where the beginning is outside any comment or string literal are
    ;; significant.
    ;;
    ;; HIGHLIGHTS is a list of highlight specs, just like in
    ;; `font-lock-keywords', with these limitations: The face is always
    ;; overridden (no big disadvantage, since hits in comments etc are
    ;; filtered anyway), there is no "laxmatch", and an anchored matcher
    ;; is always a form which must do all the fontification directly.
    ;; `limit' is a variable bound to the real limit in the context of
    ;; the anchored matcher forms.
    ;;
    ;; This function does not do any hidden buffer changes, but the
    ;; generated functions will.  (They are however used in places
    ;; covered by the font-lock context.)

    ;; Note: Replace `byte-compile' with `eval' to debug the generated
    ;; lambda more easily.
    (byte-compile
     `(lambda (limit)
	(let ( ;; The font-lock package in Emacs is known to clobber
	      ;; `parse-sexp-lookup-properties' (when it exists).
	      (parse-sexp-lookup-properties
	       (cc-eval-when-compile
		 (boundp 'parse-sexp-lookup-properties)))
	      (BOD-limit
	       (c-determine-limit 1000)))
	  (goto-char
	   (let ((here (point)))
	     (if (eq (car (c-beginning-of-decl-1 BOD-limit)) 'same)
		 (point)
	       here)))
	  ,(c-make-font-lock-search-form regexp highlights))
	nil)))

  (defun c-make-font-lock-context-search-function (normal &rest state-stanzas)
    ;; This function makes a byte compiled function that works much like
    ;; a matcher element in `font-lock-keywords', with the following
    ;; enhancement: the generated function will test for particular "font
    ;; lock contexts" at the start of the region, i.e. is this point in
    ;; the middle of some particular construct?  if so the generated
    ;; function will first fontify the tail of the construct, before
    ;; going into the main loop and fontify full constructs up to limit.
    ;;
    ;; The generated function takes one parameter called `limit', and
    ;; will fontify the region between POINT and LIMIT.
    ;;
    ;; NORMAL is a list of the form (REGEXP HIGHLIGHTS .....), and is
    ;; used to fontify the "regular" bit of the region.
    ;; STATE-STANZAS is list of elements of the form (STATE LIM REGEXP
    ;; HIGHLIGHTS), each element coding one possible font lock context.

    ;; o - REGEXP is a font-lock regular expression (NOT a function),
    ;; o - HIGHLIGHTS is a list of zero or more highlighters as defined
    ;;   on page "Search-based Fontification" in the elisp manual.  As
    ;;   yet (2009-06), they must have OVERRIDE set, and may not have
    ;;   LAXMATCH set.
    ;;
    ;; o - STATE is the "font lock context" (e.g. in-cpp-expr) and is
    ;;   not quoted.
    ;; o - LIM is a lisp form whose evaluation will yield the limit
    ;;   position in the buffer for fontification by this stanza.
    ;;
    ;; This function does not do any hidden buffer changes, but the
    ;; generated functions will.  (They are however used in places
    ;; covered by the font-lock context.)
    ;;
    ;; Note: Replace `byte-compile' with `eval' to debug the generated
    ;; lambda more easily.
    (byte-compile
     `(lambda (limit)
	(let ( ;; The font-lock package in Emacs is known to clobber
	      ;; `parse-sexp-lookup-properties' (when it exists).
	      (parse-sexp-lookup-properties
	       (cc-eval-when-compile
		 (boundp 'parse-sexp-lookup-properties))))
	  ,@(mapcar
	     (lambda (stanza)
	       (let ((state (car stanza))
		     (lim (nth 1 stanza))
		     (regexp (nth 2 stanza))
		     (highlights (cdr (cddr stanza))))
		 `(if (eq c-font-lock-context ',state)
		      (let ((limit ,lim))
			,(c-make-font-lock-search-form
			  regexp highlights)))))
	     state-stanzas)
	  ;; In the next form, check that point hasn't been moved beyond
	  ;; `limit' in any of the above stanzas.
	  ,(c-make-font-lock-search-form (car normal) (cdr normal) t)
	  nil)))))

(defun c-fontify-recorded-types-and-refs ()
  ;; Convert the ranges recorded on `c-record-type-identifiers' and
  ;; `c-record-ref-identifiers' to fontification.
  ;;
  ;; This function does hidden buffer changes.
  (let (elem)
    (while (consp c-record-type-identifiers)
      (setq elem (car c-record-type-identifiers)
	    c-record-type-identifiers (cdr c-record-type-identifiers))
      (c-put-font-lock-face (car elem) (cdr elem)
			    'font-lock-type-face))
    (while c-record-ref-identifiers
      (setq elem (car c-record-ref-identifiers)
	    c-record-ref-identifiers (cdr c-record-ref-identifiers))
      ;; Note that the reference face is a variable that is
      ;; dereferenced, since it's an alias in Emacs.
      (c-put-font-lock-face (car elem) (cdr elem)
			    c-reference-face-name))))

(c-lang-defconst c-cpp-matchers
  "Font lock matchers for preprocessor directives and purely lexical
stuff.  Used on level 1 and higher."

  ;; Note: `c-font-lock-declarations' assumes that no matcher here
  ;; sets `font-lock-type-face' in languages where
  ;; `c-recognize-<>-arglists' is set.

  t `(,@(when (c-lang-const c-opt-cpp-prefix)
	  (let* ((noncontinued-line-end "\\(\\=\\|\\(\\=\\|[^\\]\\)[\n\r]\\)")
		 (ncle-depth (regexp-opt-depth noncontinued-line-end))
		 (sws-depth (c-lang-const c-syntactic-ws-depth))
		 (nsws-depth (c-lang-const c-nonempty-syntactic-ws-depth)))

	    `(;; Fontify "invalid" comment delimiters
	      ,@(when (and (c-lang-const c-block-comment-starter)
			   (c-lang-const c-line-comment-starter))
		  `(c-maybe-font-lock-wrong-style-comments))

	      ;; The stuff after #error and #warning is a message, so
	      ;; fontify it as a string.
	      ,@(when (c-lang-const c-cpp-message-directives)
		  (let* ((re (c-make-keywords-re 'appendable ; nil
			       (c-lang-const c-cpp-message-directives)))
			 (re-depth (regexp-opt-depth re)))
		    `((,(concat noncontinued-line-end
				(c-lang-const c-opt-cpp-prefix)
				re
				"\\s +\\(.*\\)$")
		       ,(+ ncle-depth re-depth 1) font-lock-string-face t))))

	      ;; Fontify filenames in #include <...> as strings.
	      ,@(when (c-lang-const c-cpp-include-directives)
		  (let* ((re (c-make-keywords-re nil
			       (c-lang-const c-cpp-include-directives)))
			 (re-depth (regexp-opt-depth re)))
		    ;; We used to use a font-lock "anchored matcher" here for
		    ;; the paren syntax.  This failed when the ">" was at EOL,
		    ;; since `font-lock-fontify-anchored-keywords' terminated
		    ;; its loop at EOL without executing our lambda form at
		    ;; all.
		    `((,(c-make-font-lock-search-function
			 (concat noncontinued-line-end
				 (c-lang-const c-opt-cpp-prefix)
				 re
				 (c-lang-const c-syntactic-ws)
				 "\\(<[^>\n\r]*>?\\)")
			 `(,(+ ncle-depth re-depth sws-depth 1)
			   font-lock-string-face t)
			 `((let ((beg (match-beginning
				       ,(+ ncle-depth re-depth sws-depth 1)))
				 (end (1- (match-end ,(+ ncle-depth re-depth
							 sws-depth 1)))))
			     (if (eq (char-after end) ?>)
				 (progn
				   (c-mark-<-as-paren beg)
				   (c-mark->-as-paren end))
			       (c-unmark-<->-as-paren beg)))
			   nil))))))

	      ;; #define.
	      ,@(when (c-lang-const c-opt-cpp-macro-define)
		  `((,(c-make-font-lock-search-function
		       (concat
			noncontinued-line-end
			(c-lang-const c-opt-cpp-prefix)
			(c-lang-const c-opt-cpp-macro-define)
			(c-lang-const c-nonempty-syntactic-ws)
			"\\(" (c-lang-const ; 1 + ncle + nsws
			       c-symbol-key) "\\)"
			(concat "\\("	; 2 + ncle + nsws + c-sym-key
				;; Macro with arguments - a "function".
				"\\((\\)" ; 3 + ncle + nsws + c-sym-key
				"\\|"
				;; Macro without arguments - a "variable".
				"\\([^(]\\|$\\)"
				"\\)"))
		       `((if (match-beginning
			      ,(+ 3 ncle-depth nsws-depth
				  (c-lang-const c-symbol-key-depth)))

			     ;; "Function".  Fontify the name and the arguments.
			     (save-restriction
			       (c-put-font-lock-face
				(match-beginning ,(+ 1 ncle-depth nsws-depth))
				(match-end ,(+ 1 ncle-depth nsws-depth))
				'font-lock-function-name-face)
			       (goto-char
				(match-end
				 ,(+ 3 ncle-depth nsws-depth
				     (c-lang-const c-symbol-key-depth))))

			       (narrow-to-region (point-min) limit)
			       (while (and
				       (progn
					 (c-forward-syntactic-ws)
					 (looking-at c-symbol-key))
				       (progn
					 (c-put-font-lock-face
					  (match-beginning 0) (match-end 0)
					  'font-lock-variable-name-face)
					 (goto-char (match-end 0))
					 (c-forward-syntactic-ws)
					 (eq (char-after) ?,)))
				 (forward-char)))

			   ;; "Variable".
			   (c-put-font-lock-face
			    (match-beginning ,(+ 1 ncle-depth nsws-depth))
			    (match-end ,(+ 1 ncle-depth nsws-depth))
			    'font-lock-variable-name-face)))))))

	      ;; Fontify cpp function names in preprocessor
	      ;; expressions in #if and #elif.
	      ,@(when (and (c-lang-const c-cpp-expr-directives)
			   (c-lang-const c-cpp-expr-functions))
		  (let ((ced-re (c-make-keywords-re t
				  (c-lang-const c-cpp-expr-directives)))
			(cef-re (c-make-keywords-re t
				  (c-lang-const c-cpp-expr-functions))))

		    `((,(c-make-font-lock-context-search-function
			 `(,(concat noncontinued-line-end
				    (c-lang-const c-opt-cpp-prefix)
				    ced-re ; 1 + ncle-depth
				    ;; Match the whole logical line to look
				    ;; for the functions in.
				    "\\(\\\\\\(.\\|[\n\r]\\)\\|[^\n\r]\\)*")
			   ((let ((limit (match-end 0)))
			      (while (re-search-forward ,cef-re limit 'move)
				(c-put-font-lock-face (match-beginning 1)
						      (match-end 1)
						      c-preprocessor-face-name)))
			    (goto-char (match-end ,(1+ ncle-depth)))))
			 `(in-cpp-expr
			   (save-excursion (c-end-of-macro) (point))
			   ,cef-re
			   (1 c-preprocessor-face-name t)))))))

	      ;; Fontify the directive names.
	      (,(c-make-font-lock-search-function
		 (concat noncontinued-line-end
			 "\\("
			 (c-lang-const c-opt-cpp-prefix)
			 "[" (c-lang-const c-symbol-chars) "]+"
			 "\\)")
		 `(,(1+ ncle-depth) c-preprocessor-face-name t)))

	      (eval . (list ,(c-make-syntactic-matcher
			      (concat noncontinued-line-end
				      (c-lang-const c-opt-cpp-prefix)
				      "if\\(n\\)def\\>"))
			    ,(+ ncle-depth 1)
			    c-negation-char-face-name
			    'append))
	      )))

      ,@(when (c-major-mode-is 'pike-mode)
	  ;; Recognize hashbangs in Pike.
	  '((eval . (list "\\`#![^\n\r]*"
			  0 c-preprocessor-face-name))))

      ;; Make hard spaces visible through an inverted `font-lock-warning-face'.
      (eval . (list
	       "\240"
	       0 (progn
		   (unless (c-face-name-p 'c-nonbreakable-space-face)
		     (c-make-inverse-face 'font-lock-warning-face
					  'c-nonbreakable-space-face))
		   ''c-nonbreakable-space-face)))
      ))

(defun c-font-lock-invalid-single-quotes (limit)
  ;; This function will be called from font-lock for a region bounded by POINT
  ;; and LIMIT, as though it were to identify a keyword for
  ;; font-lock-keyword-face.  It always returns NIL to inhibit this and
  ;; prevent a repeat invocation.  See elisp/lispref page "Search-based
  ;; Fontification".
  ;;
  ;; This function fontifies invalid single quotes with
  ;; `font-lock-warning-face'.  These are the single quotes which
  ;; o - aren't inside a literal;
  ;; o - are marked with a syntax-table text property value '(1); and
  ;; o - are NOT marked with a non-null c-digit-separator property.
  (let ((limits (c-literal-limits))
	state beg end)
    (if limits
	(goto-char (cdr limits)))	; Even for being in a ' '
    (while (< (point) limit)
      (setq beg (point))
      (setq state (parse-partial-sexp (point) limit nil nil nil 'syntax-table))
      (setq end (point))
      (goto-char beg)
      (while (progn (skip-chars-forward "^'" end)
		    (< (point) end))
	(if (and (equal (c-get-char-property (point) 'syntax-table) '(1))
		 (not (c-get-char-property (point) 'c-digit-separator)))
	    (c-put-font-lock-face (point) (1+ (point)) font-lock-warning-face))
	(forward-char))
      (parse-partial-sexp end limit nil nil state 'syntax-table)))
    nil)

(defun c-maybe-font-lock-wrong-style-comments (limit)
  ;; This function will be called from font-lock-for a region bounded by POINT
  ;; and LIMIT, as though it were to identify a keyword for
  ;; font-lock-keyword-face.  It always returns NIL to inhibit this and
  ;; prevent a repeat invocation.  See elisp/lispref page "Search-based
  ;; Fontification".
  ;;
  ;; This function fontifies "invalid" comment delimiters with
  ;; `font-lock-warning-face'.  A delimiter is "invalid" when
  ;; `c-mark-wrong-style-of-comment' is non-nil, and the delimiter style is
  ;; not the default specified by `c-block-comment-flag'.
  (when c-mark-wrong-style-of-comment
    (let* ((lit (c-semi-pp-to-literal (point)))
	   (s (car lit))		; parse-partial-sexp state.
	   )
      ;; First, deal with and move out of any literal we start in.
      (cond
       ((null (cadr lit)))		; Not in a literal
       ((eq (cadr lit) 'string)
	(setq s (parse-partial-sexp (point) limit nil nil s 'syntax-table)))
       ((and (not c-block-comment-flag) ; In an "invalid" block comment
	     (eq (cadr lit) 'c))
	(setq s (parse-partial-sexp (point) limit nil nil s 'syntax-table))
	;; Font lock the block comment ender with warning face.
	(when (not (nth 4 s))
	  (c-put-font-lock-face (- (point) (length c-block-comment-ender))
				(point) font-lock-warning-face)))
       (t ; In a line comment, or a "valid" block comment
	(setq s (parse-partial-sexp (point) limit nil nil s 'syntax-table))))

      (while (< (point) limit)
	(setq s (parse-partial-sexp (point) limit nil nil s 'syntax-table))
	(cond
	 ((or (nth 3 s)			; In a string
	      (and (nth 4 s)		; In a comment
		   (eq (nth 7 s)	; Comment style
		       (if c-block-comment-flag
			   nil		; Block comment
			 1))))	; Line comment
	    ;; Move over a "valid" literal.
	  (setq s (parse-partial-sexp (point) limit nil nil s 'syntax-table)))
	 ((nth 4 s)			; In an invalid comment
	 ;; Fontify the invalid comment opener.
	  (c-put-font-lock-face (nth 8 s) (point) font-lock-warning-face)
	  ;; Move to end of comment or LIMIT.
	  (setq s (parse-partial-sexp (point) limit nil nil s 'syntax-table))
	  ;; Fontify an invalid block comment ender, if that's what we have.
	  (when (and (not c-block-comment-flag)
		     (not (nth 4 s)))	; We're outside the comment
	    (c-put-font-lock-face (- (point) (length c-block-comment-ender))
				  (point) font-lock-warning-face)))))))
  nil)

(c-lang-defconst c-basic-matchers-before
  "Font lock matchers for basic keywords, labels, references and various
other easily recognizable things that should be fontified before generic
casts and declarations are fontified.  Used on level 2 and higher."

  ;; Note: `c-font-lock-declarations' assumes that no matcher here
  ;; sets `font-lock-type-face' in languages where
  ;; `c-recognize-<>-arglists' is set.

  t `(;; Put a warning face on the opener of unclosed strings that
      ;; can't span lines and on the "terminating" newlines.  Later font
      ;; lock packages have a `font-lock-syntactic-face-function' for
      ;; this, but it doesn't give the control we want since any
      ;; fontification done inside the function will be
      ;; unconditionally overridden.
      ("\\s|" 0 font-lock-warning-face t nil)

      ;; Invalid single quotes.
      c-font-lock-invalid-single-quotes

      ;; Fontify multiline strings.
      ,@(when (c-lang-const c-ml-string-opener-re)
	  '(c-font-lock-ml-strings))

      ;; Fontify keyword constants.
      ,@(when (c-lang-const c-constant-kwds)
	  (let ((re (c-make-keywords-re nil (c-lang-const c-constant-kwds))))
	    (if (c-major-mode-is 'pike-mode)
		;; No symbol is a keyword after "->" in Pike.
		`((eval . (list ,(concat "\\(\\=.?\\|[^>]\\|[^-]>\\)"
					 "\\<\\(" re "\\)\\>")
				2 c-constant-face-name)))
	      `((eval . (list ,(concat "\\<\\(" re "\\)\\>")
			      1 c-constant-face-name))))))

      ;; Fontify all keywords except the primitive types.
      ,(if (c-major-mode-is 'pike-mode)
	   ;; No symbol is a keyword after "->" in Pike.
	   `(,(concat "\\(\\=.?\\|[^>]\\|[^-]>\\)"
		      "\\<" (c-lang-const c-regular-keywords-regexp))
	     2 font-lock-keyword-face)
	 `(,(concat "\\<" (c-lang-const c-regular-keywords-regexp))
	   1 font-lock-keyword-face))

      ;; Fontify leading identifiers in fully qualified names like
      ;; "foo::bar" in languages that supports such things.
      ,@(when (c-lang-const c-opt-identifier-concat-key)
	  (if (c-major-mode-is 'java-mode)
	      ;; Java needs special treatment since "." is used both to
	      ;; qualify names and in normal indexing.  Here we look for
	      ;; capital characters at the beginning of an identifier to
	      ;; recognize the class.  "*" is also recognized to cover
	      ;; wildcard import declarations.  All preceding dot separated
	      ;; identifiers are taken as package names and therefore
	      ;; fontified as references.
	      `(,(c-make-font-lock-search-function
		  ;; Search for class identifiers preceded by ".".  The
		  ;; anchored matcher takes it from there.
		  (concat (c-lang-const c-opt-identifier-concat-key)
			  (c-lang-const c-simple-ws) "*"
			  (concat "\\("
				  "[" c-upper "]"
				  "[" (c-lang-const c-symbol-chars) "]*"
				  "\\|"
				  "\\*"
				  "\\)"))
		  `((let (id-end)
		      (goto-char (1+ (match-beginning 0)))
		      (while (and (eq (char-before) ?.)
				  (progn
				    (backward-char)
				    (c-backward-syntactic-ws)
				    (setq id-end (point))
				    (< (skip-chars-backward
					,(c-lang-const c-symbol-chars))
				       0))
				  (not (get-text-property (point) 'face)))
			(c-put-font-lock-face (point) id-end
					      c-reference-face-name)
			(c-backward-syntactic-ws)))
		    nil
		    (goto-char (match-end 0)))))

	    `((,(byte-compile
		 ;; Must use a function here since we match longer than
		 ;; we want to move before doing a new search.  This is
		 ;; not necessary for XEmacs since it restarts the
		 ;; search from the end of the first highlighted
		 ;; submatch (something that causes problems in other
		 ;; places).
		 `(lambda (limit)
		    (while (re-search-forward
			    ,(concat "\\(\\<" ; 1
				     "\\(" (c-lang-const c-symbol-key) "\\)" ; 2
				     (c-lang-const c-simple-ws) "*"
				     (c-lang-const c-opt-identifier-concat-key)
				     (c-lang-const c-simple-ws) "*"
				     "\\)"
				     "\\("
				     (c-lang-const c-opt-after-id-concat-key)
				     "\\)")
			    limit t)
		      (unless (progn
				(goto-char (match-beginning 0))
				(c-skip-comments-and-strings limit))
			(or (get-text-property (match-beginning 2) 'face)
			    (c-put-font-lock-face (match-beginning 2)
						  (match-end 2)
						  c-reference-face-name))
			(goto-char (match-end 1))))))))))

      ;; Fontify the special declarations in Objective-C.
      ,@(when (c-major-mode-is 'objc-mode)
	  `(;; Fontify class names in the beginning of message expressions.
	    ,(c-make-font-lock-search-function
	      "\\["
	      '((c-fontify-types-and-refs ()
		  (c-forward-syntactic-ws limit)
		  (let ((start (point)))
		    ;; In this case we accept both primitive and known types.
		    (when (eq (c-forward-type) 'known)
		      (goto-char start)
		      (let ((c-promote-possible-types t))
			(c-forward-type))))
		  (if (> (point) limit) (goto-char limit)))))

	    ;; The @interface/@implementation/@protocol directives.
	    ,(c-make-font-lock-search-function
	      (concat "\\<"
		      (regexp-opt
		       '("@interface" "@implementation" "@protocol")
		       t)
		      "\\>")
	      '((c-fontify-types-and-refs
		    (;; The font-lock package in Emacs is known to clobber
		     ;; `parse-sexp-lookup-properties' (when it exists).
		     (parse-sexp-lookup-properties
		      (cc-eval-when-compile
			(boundp 'parse-sexp-lookup-properties))))
		  (c-forward-objc-directive)
		  nil)
		(goto-char (match-beginning 0))))))

      (eval . (list "\\(!\\)[^=]" 1 c-negation-char-face-name))
      ))

(defun c-font-lock-complex-decl-prepare (limit)
  ;; This function will be called from font-lock for a region bounded by POINT
  ;; and LIMIT, as though it were to identify a keyword for
  ;; font-lock-keyword-face.  It always returns NIL to inhibit this and
  ;; prevent a repeat invocation.  See elisp/lispref page "Search-based
  ;; Fontification".
  ;;
  ;; Called before any of the matchers in `c-complex-decl-matchers'.
  ;;
  ;; This function does hidden buffer changes.

  ;;(message "c-font-lock-complex-decl-prepare %s %s" (point) limit)
  (c-skip-comments-and-strings limit)
  (when (< (point) limit)

    ;; Clear the c-type char properties which mark the region, to recalculate
    ;; them properly.  The most interesting properties are those put on the
    ;; closest token before the region.
    (save-excursion
      (let ((pos (point)))
	(c-backward-syntactic-ws (max (- (point) 500) (point-min)))
	(c-clear-char-properties
	 (if (and (not (bobp))
		  (memq (c-get-char-property (1- (point)) 'c-type)
			'(c-decl-arg-start
			  c-decl-end
			  c-decl-id-start
			  c-decl-type-start)))
	     (1- (point))
	   pos)
	 limit 'c-type)))

    ;; Update `c-state-cache' to the beginning of the region.
    (c-parse-state)

    ;; Check if the fontified region starts inside a declarator list so
    ;; that `c-font-lock-declarators' should be called at the start.
    ;; The declared identifiers are font-locked correctly as types, if
    ;; that is what they are.
    (let ((prop (save-excursion
		  (c-backward-syntactic-ws (max (- (point) 500) (point-min)))
		  (unless (bobp)
		    (c-get-char-property (1- (point)) 'c-type)))))
      (when (memq prop '(c-decl-id-start c-decl-type-start))
	(c-forward-syntactic-ws limit)
	(c-font-lock-declarators limit t (eq prop 'c-decl-type-start)
				 (not (c-bs-at-toplevel-p (point))))))

    (setq c-font-lock-context ;; (c-guess-font-lock-context)
	  (save-excursion
	    (if (and c-cpp-expr-intro-re
		     (c-beginning-of-macro)
		     (looking-at c-cpp-expr-intro-re))
		'in-cpp-expr)))
    nil))

(defun c-font-lock-<>-arglists (limit)
  ;; This function will be called from font-lock for a region bounded by POINT
  ;; and LIMIT, as though it were to identify a keyword for
  ;; font-lock-keyword-face.  It always returns NIL to inhibit this and
  ;; prevent a repeat invocation.  See elisp/lispref page "Search-based
  ;; Fontification".
  ;;
  ;; Fontify types and references in names containing angle bracket
  ;; arglists from the point to LIMIT.  Note that
  ;; `c-font-lock-declarations' has already handled many of them.
  ;;
  ;; This function might do hidden buffer changes.

  (c-skip-comments-and-strings limit)
  (when (< (point) limit)

    (let (;; The font-lock package in Emacs is known to clobber
	  ;; `parse-sexp-lookup-properties' (when it exists).
	  (parse-sexp-lookup-properties
	   (cc-eval-when-compile
	     (boundp 'parse-sexp-lookup-properties)))
	  (c-parse-and-markup-<>-arglists t)
	  c-restricted-<>-arglists
	  id-start id-end id-face pos kwd-sym
	  old-pos)

      (while (and (< (point) limit)
		  (setq old-pos (point))
		  (c-syntactic-re-search-forward "<" limit t nil t))
	(setq pos (point))
	(save-excursion
	  (backward-char)
	  (c-backward-syntactic-ws old-pos)
	  (if (re-search-backward
	       (concat "\\(\\`\\|" c-nonsymbol-key "\\)\\(" c-symbol-key"\\)\\=")
	       old-pos t)
	      (setq id-start (match-beginning 2)
		    id-end (match-end 2))
	    (setq id-start nil id-end nil)))

	(when id-start
	  (goto-char id-start)
	  (unless (c-skip-comments-and-strings limit)
	    (setq kwd-sym nil
		  c-restricted-<>-arglists nil
		  id-face (get-text-property id-start 'face))

	    (if (cond
		 ((eq id-face 'font-lock-type-face)
		  ;; The identifier got the type face so it has already been
		  ;; handled in `c-font-lock-declarations'.
		  nil)

		 ((eq id-face 'font-lock-keyword-face)
		  (when (looking-at c-opt-<>-sexp-key)
		    ;; There's a special keyword before the "<" that tells
		    ;; that it's an angle bracket arglist.
		    (setq kwd-sym (c-keyword-sym (match-string 2)))))

		 (t
		  ;; There's a normal identifier before the "<".  If we're not in
		  ;; a declaration context then we set `c-restricted-<>-arglists'
		  ;; to avoid recognizing templates in function calls like "foo (a
		  ;; < b, c > d)".
		  (c-backward-syntactic-ws)
		  (when (and (memq (char-before) '(?\( ?,))
			     (not (eq (get-text-property (1- (point)) 'c-type)
				      'c-decl-arg-start)))
		    (setq c-restricted-<>-arglists t))
		  t))

		(progn
		  (goto-char (1- pos))
		  ;; Check for comment/string both at the identifier and
		  ;; at the "<".
		  (unless (c-skip-comments-and-strings limit)

		    (c-fontify-types-and-refs ()
		      (when (c-forward-<>-arglist (c-keyword-member
						   kwd-sym 'c-<>-type-kwds))
			(when (and c-opt-identifier-concat-key
				   (not (get-text-property id-start 'face)))
			  (c-forward-syntactic-ws)
			  (cond ((looking-at c-opt-identifier-concat-key)
				 (c-put-font-lock-face id-start id-end
						       c-reference-face-name))
				((eq (char-after) ?\())
				(t (c-put-font-lock-face id-start id-end
							 'font-lock-type-face))))))

		    (goto-char pos)))
	      (goto-char pos)))))))
  nil)

(defun c-font-lock-declarators (limit list types not-top
				      &optional template-class)
  ;; Assuming the point is at the start of a declarator in a declaration,
  ;; fontify the identifier it declares.  (If TYPES is t, it does this via the
  ;; macro `c-fontify-types-and-refs'.)
  ;;
  ;; If LIST is non-nil, also fontify the ids in any following declarators in
  ;; a comma separated list (e.g.  "foo" and "*bar" in "int foo = 17, *bar;");
  ;; additionally, mark the commas with c-type property 'c-decl-id-start or
  ;; 'c-decl-type-start (according to TYPES).  Stop at LIMIT.
  ;;
  ;; If TYPES is t, fontify all identifiers as types, if it is nil fontify as
  ;; either variables or functions, otherwise TYPES is a face to use.  If
  ;; NOT-TOP is non-nil, we are not at the top-level ("top-level" includes
  ;; being directly inside a class or namespace, etc.).
  ;;
  ;; TEMPLATE-CLASS is non-nil when the declaration is in template delimiters
  ;; and was introduced by, e.g. "typename" or "class", such that if there is
  ;; a default (introduced by "="), it will be fontified as a type.
  ;; E.g. "<class X = Y>".
  ;;
  ;; Nil is always returned.  The function leaves point at the delimiter after
  ;; the last declarator it processes.
  ;;
  ;; This function might do hidden buffer changes.

  ;;(message "c-font-lock-declarators from %s to %s" (point) limit)
  (c-fontify-types-and-refs
      ()
    (c-do-declarators
     limit list not-top
     (cond ((eq types t) 'c-decl-type-start)
	   ((null types) 'c-decl-id-start))
     (lambda (id-start _id-end end-pos _not-top is-function init-char)
       (if (eq types t)
	   ;; Register and fontify the identifier as a type.
	   (let ((c-promote-possible-types t))
	     (goto-char id-start)
	     (c-forward-type))
	 ;; The following doesn't work properly (yet, 2018-09-22).
	 ;; (c-put-font-lock-face id-start id-end
	 ;; 		       (if is-function
	 ;; 			   'font-lock-function-name-face
	 ;; 			 'font-lock-variable-name-face))
	 (when (and c-last-identifier-range
	 	    (not (get-text-property (car c-last-identifier-range)
	 				    'face)))
	   ;; We use `c-last-identifier-range' rather than `id-start' and
	   ;; `id-end', since the latter two can be erroneous.  E.g. in
	   ;; "~Foo", `id-start' is at the tilde.  This is a bug in
	   ;; `c-forward-declarator'.
	   (c-put-font-lock-face (car c-last-identifier-range)
	 			 (cdr c-last-identifier-range)
				 (cond
				  ((not (memq types '(nil t))) types)
				  (is-function 'font-lock-function-name-face)
				  (t 'font-lock-variable-name-face)))))
       (and template-class
	    (eq init-char ?=)		; C++ "<class X = Y>"?
	    (progn
	      (goto-char end-pos)
	      (c-forward-token-2 1 nil limit) ; Over "="
	      (let ((c-promote-possible-types t))
		(c-forward-type t))))))
    nil))

(defun c-get-fontification-context (match-pos not-front-decl &optional toplev)
  ;; Return a cons (CONTEXT . RESTRICTED-<>-ARGLISTS) for MATCH-POS.
  ;; NOT-FRONT-DECL is non-nil when a declaration later in the buffer than
  ;; MATCH-POS has already been parsed.  TOPLEV is non-nil when MATCH-POS is
  ;; known to be at "top level", i.e. outside any braces, or directly inside a
  ;; namespace, class, etc.
  ;;
  ;; CONTEXT is the fontification context of MATCH-POS, and is one of the
  ;; following:
  ;; 'decl     In a comma-separated declaration context (typically
  ;;           inside a function declaration arglist).
  ;; '<>       In an angle bracket arglist.
  ;; 'arglist  Some other type of arglist.
  ;; 'top      Some other context and point is at the top-level (either
  ;;           outside any braces or directly inside a class or namespace,
  ;;           etc.)
  ;; nil       Some other context or unknown context.  Includes
  ;;           within the parens of an if, for, ... construct.
  ;; 'not-decl Definitely not in a declaration.
  ;;
  ;; RESTRICTED-<>-ARGLISTS is non-nil when a scan of template/generic
  ;; arguments lists (i.e. lists enclosed by <...>) is more strict about what
  ;; characters it allows within the list.
  (let ((type (and (> match-pos (point-min))
		   (c-get-char-property (1- match-pos) 'c-type))))
    (cond ((not (memq (char-before match-pos) '(?\( ?, ?\[ ?< ?{)))
	   (cons (and toplev 'top) nil))
	  ;; A control flow expression or a decltype
	  ((and (eq (char-before match-pos) ?\()
		(save-excursion
		  (goto-char match-pos)
		  (backward-char)
		  (c-backward-token-2)
		  (cond
		   ((looking-at c-paren-stmt-key)
		    ;; Allow comma separated <> arglists in for statements.
		    (cons nil nil))
		   ((or (looking-at c-block-stmt-2-key)
			(looking-at c-block-stmt-1-2-key)
			(looking-at c-typeof-key))
		    (cons nil t))
		   (t nil)))))
	  ;; Near BOB.
	  ((<= match-pos (point-min))
	   (cons 'arglist t))
	  ;; Got a cached hit in a declaration arglist.
	  ((eq type 'c-decl-arg-start)
	   (cons 'decl nil))
	  ;; We're inside (probably) a brace list.
	  ((eq type 'c-not-decl)
	   (cons 'not-decl nil))
	  ;; Inside a C++11 lambda function arglist.
	  ((and (c-major-mode-is 'c++-mode)
		(eq (char-before match-pos) ?\()
		(save-excursion
		  (goto-char match-pos)
		  (c-backward-token-2)
		  (and
		   (c-safe (goto-char (scan-sexps (point) -1)))
		   (c-looking-at-c++-lambda-capture-list))))
	   (c-put-char-property (1- match-pos) 'c-type
				'c-decl-arg-start)
	   (cons 'decl nil))
	  ;; We're inside a brace list.
	  ((and (eq (char-before match-pos) ?{)
		(c-inside-bracelist-p (1- match-pos)
				      (cdr (c-parse-state))
				      nil))
	   (c-put-char-property (1- match-pos) 'c-type
				'c-not-decl)
	   (cons 'not-decl nil))
	  ;; We're inside an "ordinary" open brace.
	  ((eq (char-before match-pos) ?{)
	   (cons (and toplev 'top) nil))
	  ;; Inside an angle bracket arglist.
	  ((or (eq type 'c-<>-arg-sep)
	       (eq (char-before match-pos) ?<))
	   (cons '<> nil))
	  ;; Got a cached hit in some other type of arglist.
	  (type
	   (cons 'arglist t))
	  ;; We're at a C++ uniform initialization.
	  ((and (c-major-mode-is 'c++-mode)
		(eq (char-before match-pos) ?\()
		(save-excursion
		  (goto-char match-pos)
		  (and
		   (zerop (c-backward-token-2 2))
		   (looking-at c-identifier-start)
		   (c-got-face-at (point)
				  '(font-lock-variable-name-face)))))
	   (cons 'not-decl nil))
	  ((and not-front-decl
	   ;; The point is within the range of a previously
	   ;; encountered type decl expression, so the arglist
	   ;; is probably one that contains declarations.
	   ;; However, if `c-recognize-paren-inits' is set it
	   ;; might also be an initializer arglist.
		(or (not c-recognize-paren-inits)
		    (save-excursion
		      (goto-char match-pos)
		      (not (c-back-over-member-initializers)))))
	   ;; The result of this check is cached with a char
	   ;; property on the match token, so that we can look
	   ;; it up again when refontifying single lines in a
	   ;; multiline declaration.
	   (c-put-char-property (1- match-pos)
				'c-type 'c-decl-arg-start)
	   (cons 'decl nil))
	  ;; Got (an) open paren(s) preceded by an arith operator.
	  ((and (eq (char-before match-pos) ?\()
		(save-excursion
		  (goto-char match-pos)
		  (while
		      (and (zerop (c-backward-token-2))
			   (eq (char-after) ?\()))
		  (looking-at c-arithmetic-op-regexp)))
	   (cons nil nil))
	  ;; In a C++ member initialization list.
	  ((and (eq (char-before match-pos) ?,)
	  	(c-major-mode-is 'c++-mode)
	  	(save-excursion
		  (goto-char match-pos)
		  (c-back-over-member-initializers)))
	   (c-put-char-property (1- match-pos) 'c-type 'c-not-decl)
	   (cons 'not-decl nil))
	  ;; At start of a declaration inside a declaration paren.
	  ((save-excursion
	     (goto-char match-pos)
	     (and (memq (char-before match-pos) '(?\( ?\,))
		  (c-go-up-list-backward match-pos
					  ; c-determine-limit is too slow, here.
					 (max (- (point) 2000) (point-min)))
		  (eq (char-after) ?\()
		  (let ((type (c-get-char-property (point) 'c-type)))
		    (or (memq type '(c-decl-arg-start c-decl-type-start))
			(and
			 (progn (c-backward-syntactic-ws) t)
			 (c-back-over-compound-identifier)
			 (progn
			   (c-backward-syntactic-ws)
			   (or (bobp)
			       (progn
				 (setq type (c-get-char-property (1- (point))
								 'c-type))
				 (memq type '(c-decl-arg-start
					      c-decl-type-start))))))))))
	   (cons 'decl nil))
	  (t (cons 'arglist t)))))

(defun c-font-lock-single-decl (limit decl-or-cast match-pos context toplev)
  ;; Try to fontify a single declaration, together with all its declarators.
  ;; Return nil if we're successful, non-nil if we fail.  POINT should be
  ;; positioned at the start of the putative declaration before calling.
  ;; POINT is left undefined by this function.
  ;;
  ;; LIMIT sets a maximum position we'll fontify out to.
  ;; DECL-OR-CAST has the form of a result from `c-forward-decl-or-cast-1',
  ;;   and must indicate a declaration (i.e. not be nil or 'cast).
  ;; MATCH-POS is the position after the last symbol before the decl.
  ;; CONTEXT is the context of the current decl., as determined by
  ;;   c-get-fontification-context.
  ;; TOPLEV is non-nil if the decl. is at the top level (i.e. outside any
  ;;   braces, or directly inside a class, namespace, etc.)

  ;; Do we have an expression as the second or third clause of
  ;; a "for" paren expression?
  (if (save-excursion
	(and
	 (car (cddr decl-or-cast))	; maybe-expression flag.
	 (c-go-up-list-backward nil (c-determine-limit 500))
	 (eq (char-after) ?\()
	 (progn (c-backward-syntactic-ws)
		(c-simple-skip-symbol-backward))
	 (looking-at c-paren-stmt-key)
	 (progn (goto-char match-pos)
		(while (and (eq (char-before) ?\))
			    (c-go-list-backward))
		  (c-backward-syntactic-ws))
		(eq (char-before) ?\;))))
      ;; We've got an expression in "for" parens.  Remove the
      ;; "type" that would spuriously get fontified.
      (let ((elt (and (consp c-record-type-identifiers)
		      (assq (cadr (cddr decl-or-cast))
			    c-record-type-identifiers))))
	(when elt
	  (setq c-record-type-identifiers
		(c-delq-from-dotted-list
		 elt c-record-type-identifiers)))
	t)
    ;; Back up to the type to fontify the declarator(s).
    (goto-char (car decl-or-cast))

    (let ((decl-list
	   (if (not (memq context '(nil top)))
	       ;; Should normally not fontify a list of
	       ;; declarators inside an arglist, but the first
	       ;; argument in the ';' separated list of a "for"
	       ;; statement is an exception.
	       (when (eq (char-before match-pos) ?\()
		 (save-excursion
		   (goto-char (1- match-pos))
		   (c-backward-syntactic-ws)
		   (and (c-simple-skip-symbol-backward)
			(looking-at c-paren-stmt-key))))
	     t))
	  (template-class (and (eq context '<>)
			       (save-excursion
				 (goto-char match-pos)
				 (c-forward-syntactic-ws)
				 (looking-at c-template-typename-key)))))
      ;; Fix the `c-decl-id-start' or `c-decl-type-start' property
      ;; before the first declarator if it's a list.
      ;; `c-font-lock-declarators' handles the rest.
      (when decl-list
	(save-excursion
	  (c-backward-syntactic-ws)
	  (unless (bobp)
	    (c-put-char-property (1- (point)) 'c-type
				 (if (cadr decl-or-cast)
				     'c-decl-type-start
				   'c-decl-id-start)))))
      (c-font-lock-declarators
       (min limit (point-max)) decl-list
       (not (null (cadr decl-or-cast)))
       (not toplev) template-class))

    ;; A declaration has been successfully identified, so do all the
    ;; fontification of types and refs that've been recorded.
    (c-fontify-recorded-types-and-refs)
    nil))


(defun c-font-lock-declarations (limit)
  ;; Fontify all the declarations, casts and labels from the point to LIMIT.
  ;; Assumes that strings and comments have been fontified already.
  ;;
  ;; This function will be called from font-lock for a region bounded by POINT
  ;; and LIMIT, as though it were to identify a keyword for
  ;; font-lock-keyword-face.  It always returns NIL to inhibit this and
  ;; prevent a repeat invocation.  See elisp/lispref page "Search-based
  ;; Fontification".
  ;;
  ;; This function might do hidden buffer changes.

  ;;(message "c-font-lock-declarations search from %s to %s" (point) limit)
  (c-skip-comments-and-strings limit)
  (when (< (point) limit)

    (save-restriction
      (let (;; The position where `c-find-decl-spots' last stopped.
	    start-pos
	    ;; o - 'decl if we're in an arglist containing declarations
	    ;;   (but if `c-recognize-paren-inits' is set it might also be
	    ;;   an initializer arglist);
	    ;; o - '<> if the arglist is of angle bracket type;
	    ;; o - 'arglist if it's some other arglist;
	    ;; o - nil, if not in an arglist at all.  This includes the
	    ;;   parenthesized condition which follows "if", "while", etc.
	    context
	    ;; A list of starting positions of possible type declarations, or of
	    ;; the typedef preceding one, if any.
	    last-cast-end
	    ;; The result from `c-forward-decl-or-cast-1'.
	    decl-or-cast
	    ;; The maximum of the end positions of all the checked type
	    ;; decl expressions in the successfully identified
	    ;; declarations.  The position might be either before or
	    ;; after the syntactic whitespace following the last token
	    ;; in the type decl expression.
	    (max-type-decl-end 0)
	    ;; Same as `max-type-decl-*', but used when we're before
	    ;; `token-pos'.
	    (max-type-decl-end-before-token 0)
	    ;; End of <..> construct which has had c-<>-arg-sep c-type
	    ;; properties set within it.
	    (max-<>-end 0)
	    ;; Set according to the context to direct the heuristics for
	    ;; recognizing C++ templates.
	    c-restricted-<>-arglists
	    ;; Turn on recording of identifier ranges in
	    ;; `c-forward-decl-or-cast-1' and `c-forward-label' for
	    ;; later fontification.
	    (c-record-type-identifiers t)
	    label-type
	    c-record-ref-identifiers
	    ;; Make `c-forward-type' calls mark up template arglists if
	    ;; it finds any.  That's necessary so that we later will
	    ;; stop inside them to fontify types there.
	    (c-parse-and-markup-<>-arglists t)
	    ;; The font-lock package in Emacs is known to clobber
	    ;; `parse-sexp-lookup-properties' (when it exists).
	    (parse-sexp-lookup-properties
	     (cc-eval-when-compile
	       (boundp 'parse-sexp-lookup-properties))
	     ))

	;; Below we fontify a whole declaration even when it crosses the limit,
	;; to avoid gaps when jit/lazy-lock fontifies the file a block at a
	;; time.  That is however annoying during editing, e.g. the following is
	;; a common situation while the first line is being written:
	;;
	;;     my_variable
	;;     some_other_variable = 0;
	;;
	;; font-lock will put the limit at the beginning of the second line
	;; here, and if we go past it we'll fontify "my_variable" as a type and
	;; "some_other_variable" as an identifier, and the latter will not
	;; correct itself until the second line is changed.  To avoid that we
	;; narrow to the limit if the region to fontify is a single line.
	(if (<= limit (c-point 'bonl))
	    (narrow-to-region
	     (point-min)
	     (save-excursion
	       ;; Narrow after any operator chars following the limit though,
	       ;; since those characters can be useful in recognizing a
	       ;; declaration (in particular the '{' that opens a function body
	       ;; after the header).
	       (goto-char limit)
	       (skip-chars-forward c-nonsymbol-chars)
	       (point))))

	(c-find-decl-spots
	 limit
	 c-decl-start-re
	 (eval c-maybe-decl-faces)

	 (lambda (match-pos inside-macro &optional toplev)
	   ;; Note to maintainers: don't use `limit' inside this lambda form;
	   ;; c-find-decl-spots sometimes narrows to less than `limit'.
	   (setq start-pos (point))
	   (when
	       ;; The result of the form below is true when we don't recognize a
	       ;; declaration or cast, and we don't recognize a "non-decl",
	       ;; typically a brace list.
	       (if (or (and (eq (get-text-property (point) 'face)
				'font-lock-keyword-face)
			    (looking-at c-not-decl-init-keywords))
		       (and c-macro-with-semi-re
			    (looking-at c-macro-with-semi-re))) ; 2008-11-04
		   ;; Don't do anything more if we're looking at a keyword that
		   ;; can't start a declaration.
		   t

		 ;; Set `context' and `c-restricted-<>-arglists'.  Look for
		 ;; "<" for the sake of C++-style template arglists.
		 ;; Ignore "(" when it's part of a control flow construct
		 ;; (e.g. "for (").
		 (let ((got-context
			(c-get-fontification-context
			 match-pos
			 (< match-pos (if inside-macro
					  max-type-decl-end-before-token
					max-type-decl-end))
			 toplev)))
		   (setq context (car got-context)
			 c-restricted-<>-arglists (cdr got-context)))

		 ;; Check we haven't missed a preceding "typedef".
		 (when (not (looking-at c-typedef-key))
		   (c-backward-syntactic-ws
		    (max (- (point) 1000) (point-min)))
		   (c-backward-token-2)
		   (or (looking-at c-typedef-key)
		       (goto-char start-pos)))

		 ;; In QT, "more" is an irritating keyword that expands to nothing.
		 ;; We skip over it to prevent recognition of "more slots: <symbol>"
		 ;; as a bitfield declaration.
		 (when (and (c-major-mode-is 'c++-mode)
			    (looking-at
			     (concat "\\(more\\)\\([^" c-symbol-chars "]\\|$\\)")))
		   (goto-char (match-end 1))
		   (c-forward-syntactic-ws))

		 ;; Now analyze the construct.
		 (if (eq context 'not-decl)
		     (progn
		       (setq decl-or-cast nil)
		       (if (c-syntactic-re-search-forward
			    "," (min limit (point-max)) 'at-limit t)
			   (c-put-char-property (1- (point)) 'c-type 'c-not-decl))
		       nil)
		   (setq decl-or-cast
			 (c-forward-decl-or-cast-1
			  match-pos context last-cast-end))

		   ;; Ensure that c-<>-arg-sep c-type properties are in place on the
		   ;; commas separating the arguments inside template/generic <..>s.
		   (when (and (eq (char-before match-pos) ?<)
			      (> match-pos max-<>-end))
		     (save-excursion
		       (goto-char match-pos)
		       (c-backward-token-2)
		       (if (and
			    (eq (char-after) ?<)
			    (let ((c-restricted-<>-arglists
				   (save-excursion
				     (c-backward-token-2)
				     (and
				      (not (looking-at c-opt-<>-sexp-key))
				      (progn
					(c-backward-syntactic-ws
					 (max (- (point) 1000) (point-min)))
					(memq (char-before) '(?\( ?,)))
				      (not (eq (c-get-char-property (1- (point))
								    'c-type)
					       'c-decl-arg-start))))))
			      (c-forward-<>-arglist nil)))
			   (setq max-<>-end (point)))))

		   (cond
		    ((eq decl-or-cast 'cast)
		     ;; Save the position after the previous cast so we can feed
		     ;; it to `c-forward-decl-or-cast-1' in the next round.  That
		     ;; helps it discover cast chains like "(a) (b) c".
		     (setq last-cast-end (point))
		     (c-fontify-recorded-types-and-refs)
		     nil)

		    (decl-or-cast
		     ;; We've found a declaration.

		     ;; Set `max-type-decl-end' or `max-type-decl-end-before-token'
		     ;; under the assumption that we're after the first type decl
		     ;; expression in the declaration now.  That's not really true;
		     ;; we could also be after a parenthesized initializer
		     ;; expression in C++, but this is only used as a last resort
		     ;; to slant ambiguous expression/declarations, and overall
		     ;; it's worth the risk to occasionally fontify an expression
		     ;; as a declaration in an initializer expression compared to
		     ;; getting ambiguous things in normal function prototypes
		     ;; fontified as expressions.
		     (if inside-macro
			 (when (> (point) max-type-decl-end-before-token)
			   (setq max-type-decl-end-before-token (point)))
		       (when (> (point) max-type-decl-end)
			 (setq max-type-decl-end (point))))
		     (goto-char start-pos)
		     (c-font-lock-single-decl limit decl-or-cast match-pos
					      context
					      (or toplev (nth 4 decl-or-cast))))

		    (t t))))

	     ;; It was a false alarm.  Check if we're in a label (or other
	     ;; construct with `:' except bitfield) instead.
	     (goto-char start-pos)
	     (when (setq label-type (c-forward-label t match-pos nil))
	       ;; Can't use `c-fontify-types-and-refs' here since we
	       ;; use the label face at times.
	       (cond ((eq label-type 'goto-target)
		      (c-put-font-lock-face (caar c-record-ref-identifiers)
					    (cdar c-record-ref-identifiers)
					    c-label-face-name))
		     ((eq label-type 'qt-1kwd-colon)
		      (c-put-font-lock-face (caar c-record-ref-identifiers)
					    (cdar c-record-ref-identifiers)
					    'font-lock-keyword-face))
		     ((eq label-type 'qt-2kwds-colon)
		      (mapc
		       (lambda (kwd)
			 (c-put-font-lock-face (car kwd) (cdr kwd)
					       'font-lock-keyword-face))
		       c-record-ref-identifiers)))
	       (setq c-record-ref-identifiers nil)
	       ;; `c-forward-label' has probably added a `c-decl-end'
	       ;; marker, so return t to `c-find-decl-spots' to signal
	       ;; that.
	       t))))

	nil))))

(defun c-find-types-background (start limit)
  ;; Find any "found types" between START and LIMIT.  Allow any such types to
  ;; be entered into `c-found-types' by the action of `c-forward-name' or
  ;; `c-forward-type' called from this function.  This process also causes
  ;; occurrences of the type to be prepared for fontification throughout the
  ;; buffer.
  ;;
  ;; Return POINT at the end of the function.  This should be at or after
  ;; LIMIT, and not later than the next decl-spot after LIMIT.
  ;;
  ;; This function is called from the timer `c-type-finder-timer'.  It may do
  ;; hidden buffer changes.
  (save-excursion
    (save-restriction
      (widen)
      (goto-char start)
      ;; If we're in a (possibly large) literal, skip over it.
      (let ((lit-bounds (nth 2 (c-full-pp-to-literal (point)))))
	(if lit-bounds
	    (goto-char (cdr lit-bounds))))
      (when (< (point) limit)
	(let (;; o - 'decl if we're in an arglist containing declarations
	      ;;   (but if `c-recognize-paren-inits' is set it might also be
	      ;;   an initializer arglist);
	      ;; o - '<> if the arglist is of angle bracket type;
	      ;; o - 'arglist if it's some other arglist;
	      ;; o - nil, if not in an arglist at all.  This includes the
	      ;;   parenthesized condition which follows "if", "while", etc.
	      context
	      ;; A list of starting positions of possible type declarations, or of
	      ;; the typedef preceding one, if any.
	      last-cast-end
	      ;; The result from `c-forward-decl-or-cast-1'.
	      decl-or-cast
	      ;; The maximum of the end positions of all the checked type
	      ;; decl expressions in the successfully identified
	      ;; declarations.  The position might be either before or
	      ;; after the syntactic whitespace following the last token
	      ;; in the type decl expression.
	      (max-type-decl-end 0)
	      ;; Same as `max-type-decl-*', but used when we're before
	      ;; `token-pos'.
	      (max-type-decl-end-before-token 0)
	      )
	  (goto-char start)
	  (c-find-decl-spots
	   limit
	   c-decl-start-re
	   nil				; (eval c-maybe-decl-faces)

	   (lambda (match-pos inside-macro &optional toplev)
	     ;; Note to maintainers: don't use `limit' inside this lambda form;
	     ;; c-find-decl-spots sometimes narrows to less than `limit'.
	     (if (and c-macro-with-semi-re
		      (looking-at c-macro-with-semi-re))
		 ;; Don't do anything more if we're looking at something that
		 ;; can't start a declaration.
		 t

	       ;; Set `context' and `c-restricted-<>-arglists'.  Look for
	       ;; "<" for the sake of C++-style template arglists.
	       ;; "Ignore "(" when it's part of a control flow construct
	       ;; (e.g. "for (").
	       (let ((got-context
		      (c-get-fontification-context
		       match-pos
		       (< match-pos (if inside-macro
					max-type-decl-end-before-token
				      max-type-decl-end))
		       toplev)))
		 (setq context (car got-context)
		       c-restricted-<>-arglists (cdr got-context)))

	       ;; In QT, "more" is an irritating keyword that expands to nothing.
	       ;; We skip over it to prevent recognition of "more slots: <symbol>"
	       ;; as a bitfield declaration.
	       (when (and (c-major-mode-is 'c++-mode)
			  (looking-at
			   (concat "\\(more\\)\\([^" c-symbol-chars "]\\|$\\)")))
		 (goto-char (match-end 1))
		 (c-forward-syntactic-ws))

	       ;; Now analyze the construct.  This analysis will cause
	       ;; `c-forward-name' and `c-forward-type' to call `c-add-type',
	       ;; triggering the desired recognition and fontification of
	       ;; these found types.
	       (when (not (eq context 'not-decl))
		 (setq decl-or-cast
		       (c-forward-decl-or-cast-1
			match-pos context last-cast-end))

		 (cond
		  ((eq decl-or-cast 'cast)
		   ;; Save the position after the previous cast so we can feed
		   ;; it to `c-forward-decl-or-cast-1' in the next round.  That
		   ;; helps it discover cast chains like "(a) (b) c".
		   (setq last-cast-end (point))
		   nil)
		  (decl-or-cast
		   ;; We've found a declaration.

		   ;; Set `max-type-decl-end' or `max-type-decl-end-before-token'
		   ;; under the assumption that we're after the first type decl
		   ;; expression in the declaration now.  That's not really true;
		   ;; we could also be after a parenthesized initializer
		   ;; expression in C++, but this is only used as a last resort
		   ;; to slant ambiguous expression/declarations, and overall
		   ;; it's worth the risk to occasionally fontify an expression
		   ;; as a declaration in an initializer expression compared to
		   ;; getting ambiguous things in normal function prototypes
		   ;; fontified as expressions.
		   (if inside-macro
		       (when (> (point) max-type-decl-end-before-token)
			 (setq max-type-decl-end-before-token (point)))
		     (when (> (point) max-type-decl-end)
		       (setq max-type-decl-end (point)))))
		  (t t))))))))
      (point))))

(defun c-type-finder-timer-func ()
  ;; A CC Mode idle timer function for finding "found types".  It triggers
  ;; every `c-type-finder-repeat-time' seconds and processes buffer chunks of
  ;; size around `c-type-finder-chunk-size' characters, and runs for (a little
  ;; over) `c-type-finder-time-slot' seconds.  The types it finds are inserted
  ;; into `c-found-types', and their occurrences throughout the buffer are
  ;; prepared for fontification.
  (when (and c-type-finder-time-slot
	     (boundp 'font-lock-support-mode)
	     (eq font-lock-support-mode 'jit-lock-mode))
    (if c-inhibit-type-finder ; No processing immediately after a GC operation.
	(setq c-inhibit-type-finder nil)
      (let* ((stop-time (+ (float-time) c-type-finder-time-slot))
	     (buf-list (buffer-list)))
	;; One CC Mode buffer needing processing each time around this loop.
	(while (and buf-list
		    (< (float-time) stop-time))
	  ;; Cdr through BUF-LIST to find the next buffer needing processing.
	  (while (and buf-list
		      (not (with-current-buffer (car buf-list) c-type-finder-pos)))
	    (setq buf-list (cdr buf-list)))
	  (when buf-list
	    (with-current-buffer (car buf-list)
	      ;; (message "%s" (current-buffer)) ; Useful diagnostic.
	      (save-restriction
		(widen)
		;; Process one `c-type-finder-chunk-size' chunk each time
		;; around this loop.
		(while (and c-type-finder-pos
			    (< (float-time) stop-time))
		  ;; Process one chunk per iteration.
		  (save-match-data
		    (c-save-buffer-state
			(case-fold-search
			 (beg (marker-position c-type-finder-pos))
			 (end (min (+ beg c-type-finder-chunk-size) (point-max)))
			 (region (c-before-context-fl-expand-region beg end)))
		      (setq beg (car region)
			    end (cdr region))
		      (setq beg (max (c-find-types-background beg end) end))
		      (move-marker c-type-finder-pos
				   (if (save-excursion (goto-char beg) (eobp))
				       nil
				     beg))
		      (when (not (marker-position c-type-finder-pos))
			(setq c-type-finder-pos nil))))))))))))
  ;; Set the timer to run again.
  (setq c-type-finder-timer
	(run-at-time c-type-finder-repeat-time nil #'c-type-finder-timer-func)))

(defun c-font-lock-enum-body (limit)
  ;; Fontify the identifiers of each enum we find by searching forward.
  ;;
  ;; This function will be called from font-lock for a region bounded by POINT
  ;; and LIMIT, as though it were to identify a keyword for
  ;; font-lock-keyword-face.  It always returns NIL to inhibit this and
  ;; prevent a repeat invocation.  See elisp/lispref page "Search-based
  ;; Fontification".
  (while (and (< (point) limit)
	      (search-forward-regexp c-enum-clause-introduction-re limit t))
    (when (save-excursion
	    (backward-char)
	    (c-backward-over-enum-header))
      (c-forward-syntactic-ws)
      (c-font-lock-declarators limit t nil t)))
  nil)

(defun c-font-lock-enum-tail (limit)
  ;; Fontify an enum's identifiers when POINT is within the enum's brace
  ;; block.
  ;;
  ;; This function will be called from font-lock for a region bounded by POINT
  ;; and LIMIT, as though it were to identify a keyword for
  ;; font-lock-keyword-face.  It always returns NIL to inhibit this and
  ;; prevent a repeat invocation.  See elisp/lispref page "Search-based
  ;; Fontification".
  ;;
  ;; Note that this function won't attempt to fontify beyond the end of the
  ;; current enum block, if any.
  (c-skip-comments-and-strings limit)
  (when (< (point) limit)
    (let* ((paren-state (c-parse-state))
	   (encl-pos (c-most-enclosing-brace paren-state)))
      (when (and
	     encl-pos
	     (eq (char-after encl-pos) ?\{)
	     (save-excursion
	       (goto-char encl-pos)
	       (c-backward-over-enum-header)))
	(c-syntactic-skip-backward "^{," nil t)
	(c-put-char-property (1- (point)) 'c-type 'c-decl-id-start)

	(c-forward-syntactic-ws)
	(c-font-lock-declarators limit t nil t))))
  nil)

(defun c-font-lock-cut-off-declarators (limit)
  ;; Fontify any declarators "cut off" from their declaring type at the start
  ;; of the region being fontified.
  ;;
  ;; This function will be called from font-lock- for a region bounded by
  ;; POINT and LIMIT, as though it were to identify a keyword for
  ;; font-lock-keyword-face.  It always returns NIL to inhibit this and
  ;; prevent a repeat invocation.  See elisp/lispref page "Search-based
  ;; fontification".
  (c-skip-comments-and-strings limit)
  (when (< (point) limit)
    (let ((here (point))
	  (decl-search-lim (c-determine-limit 1000))
	  paren-state encl-pos token-end context decl-or-cast
	  start-pos top-level c-restricted-<>-arglists
	  c-recognize-knr-p)		; Strictly speaking, bogus, but it
					; speeds up lisp.h tremendously.
      (save-excursion
	(when (not (c-back-over-member-initializers decl-search-lim))
	  (unless (or (eobp)
		      (looking-at "\\s(\\|\\s)"))
	    (forward-char))
	  (c-syntactic-skip-backward "^;{}" decl-search-lim t)
	  (when (eq (char-before) ?})
	    (c-go-list-backward)	; brace block of struct, etc.?
	    (c-syntactic-skip-backward "^;{}" decl-search-lim t))
	  (when (or (bobp)
		    (memq (char-before) '(?\; ?{ ?})))
	    (setq token-end (point))
	    (c-forward-syntactic-ws here)
	    (when (< (point) here)
	      ;; We're now putatively at the declaration.
	      (setq start-pos (point))
	      (setq paren-state (c-parse-state))
	      ;; At top level or inside a "{"?
	      (if (or (not (setq encl-pos
				 (c-most-enclosing-brace paren-state)))
		      (eq (char-after encl-pos) ?\{))
		  (progn
		    (setq top-level (c-at-toplevel-p))
		    (let ((got-context (c-get-fontification-context
					token-end nil top-level)))
		      (setq context (car got-context)
			    c-restricted-<>-arglists (cdr got-context)))
		    (setq decl-or-cast
			  (c-forward-decl-or-cast-1 token-end context nil))
		    (when (consp decl-or-cast)
		      (goto-char start-pos)
		      (c-font-lock-single-decl limit decl-or-cast token-end
					       context top-level))))))))
      nil)))

(defun c-font-lock-enclosing-decls (limit)
  ;; Fontify the declarators of (nested) declarations we're in the middle of.
  ;; This is mainly for when a jit-lock etc. chunk starts inside the brace
  ;; block of a struct/union/class, etc.
  ;;
  ;; This function will be called from font-lock for a region bounded by POINT
  ;; and LIMIT, as though it were to identify a keyword for
  ;; font-lock-keyword-face.  It always returns NIL to inhibit this and
  ;; prevent a repeat invocation.  See elisp/lispref page "Search-based
  ;; Fontification".
  (c-skip-comments-and-strings limit)
  (when (< (point) limit)
    (let* ((paren-state (c-parse-state))
	   (decl-search-lim (c-determine-limit 1000))
	   in-typedef ps-elt)
      ;; Are we in any nested struct/union/class/etc. braces?
      (while paren-state
	(setq ps-elt (car paren-state)
	      paren-state (cdr paren-state))
	(when (and (atom ps-elt)
		   (eq (char-after ps-elt) ?\{))
	  (goto-char ps-elt)
	  (c-syntactic-skip-backward "^;{}" decl-search-lim)
	  (c-forward-syntactic-ws)
	  (setq in-typedef (looking-at c-typedef-key))
	  (if in-typedef (c-forward-over-token-and-ws))
	  (when (and c-opt-block-decls-with-vars-key
		     (looking-at c-opt-block-decls-with-vars-key))
	    (goto-char ps-elt)
	    (when (c-safe (c-forward-sexp))
	      (c-forward-syntactic-ws)
	      (c-font-lock-declarators limit t in-typedef
				       (not (c-bs-at-toplevel-p (point)))))))))))

(defun c-font-lock-ml-strings (limit)
  ;; Fontify multi-line strings.
  ;;
  ;; This function will be called from font-lock for a region bounded by POINT
  ;; and LIMIT, as though it were to identify a keyword for
  ;; font-lock-keyword-face.  It always returns NIL to inhibit this and
  ;; prevent a repeat invocation.  See elisp/lispref page "Search-based
  ;; Fontification".
  (let* ((state (c-semi-pp-to-literal (point)))
	 (string-start (and (eq (cadr state) 'string)
			    (car (cddr state))))
	 (open-delim (and string-start
			  (save-excursion
			    (goto-char (1+ string-start))
			    (c-ml-string-opener-around-point))))
	 (string-delims (and open-delim
			     (cons open-delim (c-get-ml-closer open-delim))))
	 found)
    ;; We go round the next loop twice per raw string, once for each "end".
    (while (< (point) limit)
      (cond
       ;; Point is not in an ml string
       ((not string-delims)
	(while (and (setq found (re-search-forward c-ml-string-opener-re
						   limit 'limit))
		    (> (match-beginning 0) (point-min))
		    (memq (c-get-char-property (1- (match-beginning 0)) 'face)
			  '(font-lock-comment-face font-lock-string-face
			    font-lock-comment-delimiter-face))))
	(when found
	  (setq open-delim (cons (match-beginning 1)
				 (cons (match-end 1) (match-beginning 2)))
		string-delims (cons open-delim (c-get-ml-closer open-delim)))
	  (goto-char (caar string-delims))))

       ;; Point is in the body of an ml string.
       ((and string-delims
	     (>= (point) (cadar string-delims))
	     (or (not (cdr string-delims))
		 (< (point) (cadr string-delims))))
	(if (cdr string-delims)
	    (goto-char (cadr string-delims))
	  (if (equal (c-get-char-property (1- (cadar string-delims))
					  'syntax-table)
		     '(15))		; "Always" the case.
	      ;; The next search should be successful for an unterminated ml
	      ;; string inside a macro, but not for any other unterminated
	      ;; string.
	      (progn
		(or (c-search-forward-char-property 'syntax-table '(15) limit)
		    (goto-char limit))
		(setq string-delims nil))
	    (c-benign-error "Missing '(15) syntax-table property at %d"
			    (1- (cadar string-delims)))
	    (setq string-delims nil))))

       ;; Point is at or in a closing delimiter
       ((and string-delims
	     (cdr string-delims)
	     (>= (point) (cadr string-delims)))
	(c-put-font-lock-face (cadr string-delims) (1+ (cadr string-delims))
			      'font-lock-string-face)
	(c-remove-font-lock-face (1+ (cadr string-delims))
				 (caddr string-delims))
	(goto-char (caddr string-delims))
	(setq string-delims nil))

       ;; point is at or in an opening delimiter.
       (t
	(if (cdr string-delims)
	    (progn
	      (c-remove-font-lock-face (caar string-delims)
				       (1- (cadar string-delims)))
	      (c-put-font-lock-face (1- (cadar string-delims))
				    (cadar string-delims)
				    'font-lock-string-face))
	  (c-put-font-lock-face (caar string-delims) (cadar string-delims)
				'font-lock-warning-face))
	(goto-char (cadar string-delims)))))
    nil))

(defun c-font-lock-c++-lambda-captures (limit)
  ;; Fontify the lambda capture component of C++ lambda declarations.
  ;;
  ;; This function will be called from font-lock for a region bounded by POINT
  ;; and LIMIT, as though it were to identify a keyword for
  ;; font-lock-keyword-face.  It always returns NIL to inhibit this and
  ;; prevent a repeat invocation.  See elisp/lispref page "Search-based
  ;; Fontification".
  (let (mode capture-default id-start id-end declaration sub-begin sub-end)
    (while (and (< (point) limit)
		(search-forward "[" limit t))
      (when (progn (backward-char)
		   (prog1
		       (c-looking-at-c++-lambda-capture-list)
		     (forward-char)))
	(c-forward-syntactic-ws)
	(setq mode (and (memq (char-after) '(?= ?&))
			(char-after)))
	;; Is the first element of the list a bare "=" or "&"?
	(when mode
	  (forward-char)
	  (c-forward-syntactic-ws)
	  (if (memq (char-after) '(?, ?\]))
	      (progn
		(setq capture-default mode)
		(when (eq (char-after) ?,)
		  (forward-char)
		  (c-forward-syntactic-ws)))
	    (c-backward-token-2)))

	;; Go round the following loop once per captured item.  We use "\\s)"
	;; rather than "\\]" here to avoid infinite looping in this situation:
	;; "unsigned items [] { [ }".  The second "[" triggers this function,
	;; but if we don't match the "}" with an "\\s)", the
	;; `c-syntactic-re-search-forward' at the end of the loop fails to
	;; move forward over it, leaving point stuck at the "}".
	(while (and (not (looking-at "\\s)"))
		    (< (point) limit))
	  (if (eq (char-after) ?&)
	      (progn (setq mode ?&)
		     (forward-char)
		     (c-forward-syntactic-ws))
	    (setq mode ?=))
	  (if (c-on-identifier)
	      (progn
		(setq id-start (point))
		(forward-char)
		(c-end-of-current-token)
		(setq id-end (point))
		(c-forward-syntactic-ws)

		(setq declaration (eq (char-after) ?=))
		(when declaration
		  (forward-char)	; over "="
		  (c-forward-syntactic-ws)
		  (setq sub-begin (point)))
		(if (or (and (< (point) limit)
			     (c-syntactic-re-search-forward "," limit t t))
			(and (c-go-up-list-forward nil limit)
			     (eq (char-before) ?\])))
		    (backward-char)
		  (goto-char limit))
		(when declaration
		  (save-excursion
		    (setq sub-end (point))
		    (goto-char sub-begin)
		    (c-font-lock-c++-lambda-captures sub-end)))

		(c-put-font-lock-face id-start id-end
				      (cond
				       (declaration
					'font-lock-variable-name-face)
				       ((and capture-default
					     (eq mode capture-default))
					'font-lock-warning-face)
				       ((eq mode ?=) font-lock-constant-face)
				       (t 'font-lock-variable-name-face))))
	    (c-syntactic-re-search-forward "," limit 'bound t))

	  (c-forward-syntactic-ws)
	  (when (eq (char-after) ?,)
	    (forward-char)
	    (c-forward-syntactic-ws)))

	(setq capture-default nil)
	(if (< (point) limit)
	    (forward-char))))) ; over the terminating "]" or other close paren.
  nil)


(c-lang-defconst c-simple-decl-matchers
  "Simple font lock matchers for types and declarations.  These are used
on level 2 only and so aren't combined with `c-complex-decl-matchers'."

  t `(;; Objective-C methods.
      ,@(when (c-major-mode-is 'objc-mode)
	  `((,(c-lang-const c-opt-method-key)
	     (,(byte-compile
		(lambda (limit)
		  (let (;; The font-lock package in Emacs is known to clobber
			;; `parse-sexp-lookup-properties' (when it exists).
			(parse-sexp-lookup-properties
			 (cc-eval-when-compile
			   (boundp 'parse-sexp-lookup-properties))))
		    (save-restriction
		      (narrow-to-region (point-min) limit)
		      (c-font-lock-objc-method)))
		  nil))
	      (goto-char (match-end 1))))))

      ;; Fontify all type names and the identifiers in the
      ;; declarations they might start.  Use eval here since
      ;; `c-known-type-key' gets its value from
      ;; `*-font-lock-extra-types' on mode init.
      (eval . (list ,(c-make-font-lock-search-function
		      'c-known-type-key
		      '(1 'font-lock-type-face t)
		      '((c-font-lock-declarators limit t nil nil)
			(save-match-data
			  (goto-char (match-end 1))
			  (c-forward-syntactic-ws))
			(goto-char (match-end 1))))))

      ;; Fontify types preceded by `c-type-prefix-kwds' and the
      ;; identifiers in the declarations they might start.
      ,@(when (c-lang-const c-type-prefix-kwds)
	  (let* ((prefix-re (c-make-keywords-re nil
			      (c-lang-const c-type-prefix-kwds)))
		 (type-match (+ 2
				(regexp-opt-depth prefix-re)
				(c-lang-const c-simple-ws-depth))))
	    `((,(c-make-font-lock-search-function
		 (concat "\\<\\(" prefix-re "\\)" ; 1
			 (c-lang-const c-simple-ws) "+"
			 (concat "\\("	; 2 + prefix-re + c-simple-ws
				 (c-lang-const c-symbol-key)
				 "\\)"))
		 `(,type-match
		   'font-lock-type-face t)
		 `((c-font-lock-declarators limit t nil nil)
		   (save-match-data
		     (goto-char (match-end ,type-match))
		     (c-forward-syntactic-ws))
		   (goto-char (match-end ,type-match))))))))

      ;; Fontify special declarations that lacks a type.
      ,@(when (c-lang-const c-typeless-decl-kwds)
	  `((,(c-make-font-lock-search-function
	       (concat "\\<\\("
		       (regexp-opt (c-lang-const c-typeless-decl-kwds))
		       "\\)\\>")
	       '((c-font-lock-declarators limit t nil nil)
		 (save-match-data
		   (goto-char (match-end 1))
		   (c-forward-syntactic-ws))
		 (goto-char (match-end 1)))))))

      ;; Fontify generic colon labels in languages that support them.
      ,@(when (c-lang-const c-recognize-colon-labels)
	  '(c-font-lock-labels))))

(c-lang-defconst c-complex-decl-matchers
  "Complex font lock matchers for types and declarations.  Used on level
3 and higher."

  ;; Note: This code in this form dumps a number of functions into the
  ;; resulting constant, `c-matchers-3'.  At run time, font lock will call
  ;; each of them as a "FUNCTION" (see Elisp page "Search-based
  ;; Fontification").  The font lock region is delimited by POINT and the
  ;; single parameter, LIMIT.  Each of these functions returns NIL (thus
  ;; inhibiting spurious font-lock-keyword-face highlighting and another
  ;; call).

  t `(;; Initialize some things before the search functions below.
      c-font-lock-complex-decl-prepare

      ,@(if (c-major-mode-is 'objc-mode)
	    ;; Fontify method declarations in Objective-C, but first
	    ;; we have to put the `c-decl-end' `c-type' property on
	    ;; all the @-style directives that haven't been handled in
	    ;; `c-basic-matchers-before'.
	    `(,(c-make-font-lock-search-function
		(c-make-keywords-re t
		  ;; Exclude "@class" since that directive ends with a
		  ;; semicolon anyway.
		  (delete "@class"
			  (append (c-lang-const c-protection-kwds)
				  (c-lang-const c-other-decl-kwds)
				  nil)))
		'((c-put-char-property (1- (match-end 1))
				       'c-type 'c-decl-end)))
	      c-font-lock-objc-methods))

      ;; Fontify declarators which have been cut off from their declaring
      ;; types at the start of the region.
      c-font-lock-cut-off-declarators

      ;; Fontify all declarations, casts and normal labels.
      c-font-lock-declarations

      ;; Fontify declarators when POINT is within their declaration.
      c-font-lock-enclosing-decls

      ;; Fontify angle bracket arglists like templates in C++.
      ,@(when (c-lang-const c-recognize-<>-arglists)
	  '(c-font-lock-<>-arglists))

      ,@(when (c-major-mode-is 'c++-mode)
	  '(c-font-lock-c++-lambda-captures))

      ,@(when (c-lang-const c-using-key)
	  `(c-font-lock-c++-using))

      ;; The first two rules here mostly find occurrences that
      ;; `c-font-lock-declarations' has found already, but not
      ;; declarations containing blocks in the type (see note below).
      ;; It's also useful to fontify these everywhere to show e.g. when
      ;; a type keyword is accidentally used as an identifier.

      ;; Fontify basic types.
      ,(let ((re (c-make-keywords-re nil
		   (c-lang-const c-primitive-type-kwds))))
	 (if (c-major-mode-is 'pike-mode)
	     ;; No symbol is a keyword after "->" in Pike.
	     `(,(concat "\\(\\=.?\\|[^>]\\|[^-]>\\)"
			"\\<\\(" re "\\)\\>")
	       2 font-lock-type-face)
	   `(,(concat "\\<\\(" re "\\)\\>")
	     1 'font-lock-type-face)))
      ;; Fontify the type in C++ "new" expressions.
      ,@(when (c-major-mode-is 'c++-mode)
	  ;; This pattern is a probably a "(MATCHER . ANCHORED-HIGHLIGHTER)"
	  ;; (see Elisp page "Search-based Fontification").
	  '(("\\<new\\>"
	     (c-font-lock-c++-new))))
      ))

(defun c-font-lock-labels (limit)
  ;; Fontify all statement labels from the point to LIMIT.  Assumes
  ;; that strings and comments have been fontified already.  Nil is
  ;; always returned.
  ;;
  ;; Note: This function is only used on decoration level 2; this is
  ;; taken care of directly by the gargantuan
  ;; `c-font-lock-declarations' on higher levels.
  ;;
  ;; This function might do hidden buffer changes.

  (let (continue-pos id-start
	;; The font-lock package in Emacs is known to clobber
	;; `parse-sexp-lookup-properties' (when it exists).
	(parse-sexp-lookup-properties
	 (cc-eval-when-compile
	   (boundp 'parse-sexp-lookup-properties))))

    (while (re-search-forward ":[^:]" limit t)
      (setq continue-pos (point))
      (goto-char (match-beginning 0))
      (unless (c-skip-comments-and-strings limit)

	(c-backward-syntactic-ws)
	(and (setq id-start (c-on-identifier))

	     (not (get-text-property id-start 'face))

	     (progn
	       (goto-char id-start)
	       (c-backward-syntactic-ws)
	       (or
		;; Check for a char that precedes a statement.
		(memq (char-before) '(?\} ?\{ ?\;))
		;; Check for a preceding label.  We exploit the font
		;; locking made earlier by this function.
		(and (eq (char-before) ?:)
		     (progn
		       (backward-char)
		       (c-backward-syntactic-ws)
		       (not (bobp)))
		     (eq (get-text-property (1- (point)) 'face)
			 c-label-face-name))
		;; Check for a keyword that precedes a statement.
		(c-after-conditional)))

	     (progn
	       ;; Got a label.
	       (goto-char id-start)
	       (looking-at c-symbol-key)
	       (c-put-font-lock-face (match-beginning 0) (match-end 0)
				     c-label-face-name)))

	(goto-char continue-pos))))
  nil)

(c-lang-defconst c-basic-matchers-after
  "Font lock matchers for various things that should be fontified after
generic casts and declarations are fontified.  Used on level 2 and
higher."

  t `(,@(when (c-lang-const c-brace-list-decl-kwds)
      ;; Fontify the remaining identifiers inside an enum list when we start
      ;; inside it.
	  '(c-font-lock-enum-tail
	    ;; Fontify the identifiers inside enum lists.  (The enum type
	    ;; name is handled by `c-simple-decl-matchers' or
	    ;; `c-complex-decl-matchers' below.
	    c-font-lock-enum-body))

	;; Fontify labels after goto etc.
	,@(when (c-lang-const c-before-label-kwds)
	  `(;; (Got three different interpretation levels here,
	    ;; which makes it a bit complicated: 1) The backquote
	    ;; stuff is expanded when compiled or loaded, 2) the
	    ;; eval form is evaluated at font-lock setup (to
	    ;; substitute c-label-face-name correctly), and 3) the
	    ;; resulting structure is interpreted during
	    ;; fontification.)
	    (eval
	     . ,(let* ((c-before-label-re
			(c-make-keywords-re nil
			  (c-lang-const c-before-label-kwds))))
		  `(list
		    ,(concat "\\<\\(" c-before-label-re "\\)\\>"
			     "\\s *"
			     "\\("	; identifier-offset
			     (c-lang-const c-symbol-key)
			     "\\)")
		    (list ,(+ (regexp-opt-depth c-before-label-re) 2)
			  c-label-face-name nil t))))))

      ;; Fontify the clauses after various keywords.
	,@(when (or (c-lang-const c-type-list-kwds)
		    (c-lang-const c-ref-list-kwds)
		    (c-lang-const c-colon-type-list-kwds))
	    `((,(c-make-font-lock-BO-decl-search-function
		 (concat "\\<\\("
			 (c-make-keywords-re nil
			   (append (c-lang-const c-type-list-kwds)
				   (c-lang-const c-ref-list-kwds)
				   (c-lang-const c-colon-type-list-kwds)))
			 "\\)\\>")
		 '((c-fontify-types-and-refs ((c-promote-possible-types t))
		     (c-forward-keyword-clause 1)
		     (if (> (point) limit) (goto-char limit))))))))

	,@(when (c-lang-const c-paren-type-kwds)
	    `((,(c-make-font-lock-search-function
		 (concat "\\<\\("
			 (c-make-keywords-re nil
			   (c-lang-const c-paren-type-kwds))
			 "\\)\\>")
		 '((c-fontify-types-and-refs ((c-promote-possible-types t))
		     (c-forward-keyword-clause 1)
		     (if (> (point) limit) (goto-char limit))))))))

	,@(when (c-major-mode-is 'java-mode)
	    '((eval . (list "\\<\\(@[a-zA-Z0-9]+\\)\\>" 1 c-annotation-face))))
      ))

(c-lang-defconst c-matchers-1
  t (c-lang-const c-cpp-matchers))

(c-lang-defconst c-matchers-2
  t (append (c-lang-const c-matchers-1)
	    (c-lang-const c-basic-matchers-before)
	    (c-lang-const c-simple-decl-matchers)
	    (c-lang-const c-basic-matchers-after)))

(c-lang-defconst c-matchers-3
  t (append (c-lang-const c-matchers-1)
	    (c-lang-const c-basic-matchers-before)
	    (c-lang-const c-complex-decl-matchers)
	    (c-lang-const c-basic-matchers-after)))

(defun c-get-doc-comment-style ()
  ;; Get the symbol (or list of symbols) constituting the document style.
  ;; Return nil if there is no such, otherwise something like `autodoc'.
  (if (consp (car-safe c-doc-comment-style))
      (cdr-safe (or (assq c-buffer-is-cc-mode c-doc-comment-style)
		    (assq 'other c-doc-comment-style)))
    c-doc-comment-style))

(defun c-compose-keywords-list (base-list)
  ;; Incorporate the font lock keyword lists according to
  ;; `c-doc-comment-style' on the given keyword list and return it.
  ;; This is used in the function bindings of the
  ;; `*-font-lock-keywords-*' symbols since we have to build the list
  ;; when font-lock is initialized.

  (unless (memq c-doc-face-name c-literal-faces)
    (setq c-literal-faces (cons c-doc-face-name c-literal-faces)))

  (let* ((doc-keywords (c-get-doc-comment-style))
	 (list (nconc (c--mapcan
		       (lambda (doc-style)
			 (let ((sym (intern
				     (concat (symbol-name doc-style)
					     "-font-lock-keywords"))))
			   (cond ((fboundp sym)
				  (funcall sym))
				 ((boundp sym)
				  (append (eval sym) nil)))))
		       (if (listp doc-keywords)
			   doc-keywords
			 (list doc-keywords)))
		      base-list)))

    ;; Kludge: If `c-font-lock-complex-decl-prepare' is on the list we
    ;; move it first since the doc comment font lockers might add
    ;; `c-type' text properties, so they have to be cleared before that.
    (when (memq 'c-font-lock-complex-decl-prepare list)
      (setq list (cons 'c-font-lock-complex-decl-prepare
		       (delq 'c-font-lock-complex-decl-prepare
			     (append list nil)))))

    list))

(defun c-override-default-keywords (def-var)
  ;; This is used to override the value on a `*-font-lock-keywords'
  ;; variable only if it's nil or has the same value as one of the
  ;; `*-font-lock-keywords-*' variables.  Older font-lock packages
  ;; define a default value for `*-font-lock-keywords' which we want
  ;; to override, but we should otoh avoid clobbering a user setting.
  ;; This heuristic for that isn't perfect, but I can't think of any
  ;; better. /mast
  (when (and (boundp def-var)
	     (memq (symbol-value def-var)
		   (cons nil
			 (mapcar
			  (lambda (suffix)
			    (let ((sym (intern (concat (symbol-name def-var)
						       suffix))))
			      (and (boundp sym) (symbol-value sym))))
			  '("-1" "-2" "-3")))))
    ;; The overriding is done by unbinding the variable so that the normal
    ;; defvar will install its default value later on.
    (makunbound def-var)))

;; `c-re-redisplay-timer' is a timer which, when triggered, causes a
;; redisplay.
(defvar c-re-redisplay-timer nil)

(defun c-force-redisplay (_start _end)
  ;; Force redisplay immediately.  This assumes `font-lock-support-mode' is
  ;; 'jit-lock-mode.  Set the variable `c-re-redisplay-timer' to nil.
<<<<<<< HEAD
=======
  (save-excursion (c-font-lock-fontify-region start end))
  (jit-lock-force-redisplay (copy-marker start) (copy-marker end))
>>>>>>> 102406ed
  (setq c-re-redisplay-timer nil))

(defun c-fontify-new-found-type (type)
  ;; Cause the fontification of TYPE, a string, wherever it occurs in the
  ;; buffer.  If TYPE is currently displayed in a window, cause redisplay to
  ;; happen "instantaneously".  These actions are done only when jit-lock-mode
  ;; is active.
  (when (and font-lock-mode
	     (boundp 'font-lock-support-mode)
	     (eq font-lock-support-mode 'jit-lock-mode))
    (c-save-buffer-state
	((window-boundaries
	  (mapcar (lambda (win)
		    (cons (window-start win)
			  (window-end win)))
		  (get-buffer-window-list (current-buffer) 'no-mini t)))
	 (target-re (concat "\\_<" type "\\_>")))
      (save-excursion
	(save-restriction
	  (widen)
	  (goto-char (point-min))
	  (while (re-search-forward target-re nil t)
	    (put-text-property (match-beginning 0) (match-end 0)
			       'fontified nil)
	    (dolist (win-boundary window-boundaries)
	      (when (and (< (match-beginning 0) (cdr win-boundary))
			 (> (match-end 0) (car win-boundary))
			 (not c-re-redisplay-timer))
		(setq c-re-redisplay-timer
		      (run-with-timer 0 nil #'c-force-redisplay
				      (match-beginning 0) (match-end 0)))))))))))


;;; C.

(c-override-default-keywords 'c-font-lock-keywords)

(defconst c-font-lock-keywords-1 (c-lang-const c-matchers-1 c)
  "Minimal font locking for C mode.
Fontifies only preprocessor directives (in addition to the syntactic
fontification of strings and comments).")

(defconst c-font-lock-keywords-2 (c-lang-const c-matchers-2 c)
  "Fast normal font locking for C mode.
In addition to `c-font-lock-keywords-1', this adds fontification of
keywords, simple types, declarations that are easy to recognize, the
user defined types on `c-font-lock-extra-types', and the doc comment
styles specified by `c-doc-comment-style'.")

(defconst c-font-lock-keywords-3 (c-lang-const c-matchers-3 c)
  "Accurate normal font locking for C mode.
Like the variable `c-font-lock-keywords-2' but detects declarations in a more
accurate way that works in most cases for arbitrary types without the
need for `c-font-lock-extra-types'.")

(defvar c-font-lock-keywords c-font-lock-keywords-3
  "Default expressions to highlight in C mode.")

(defun c-font-lock-keywords-2 ()
  (c-compose-keywords-list c-font-lock-keywords-2))
(defun c-font-lock-keywords-3 ()
  (c-compose-keywords-list c-font-lock-keywords-3))
(defun c-font-lock-keywords ()
  (c-compose-keywords-list c-font-lock-keywords))


;;; C++.
(defun c-font-lock-c++-using (limit)
  ;; Fontify any clauses starting with the keyword `using'.
  ;;
  ;; This function will be called from font-lock- for a region bounded by
  ;; POINT and LIMIT, as though it were to identify a keyword for
  ;; font-lock-keyword-face.  It always returns NIL to inhibit this and
  ;; prevent a repeat invocation.  See elisp/lispref page "Search-based
  ;; fontification".
  (let (pos)
    (while (c-syntactic-re-search-forward c-using-key limit 'end)
      (while  ; Do one declarator of a comma separated list, each time around.
	  (progn
	    (c-forward-syntactic-ws)
	    (setq pos (point))		; token after "using".
	    (when (and (c-on-identifier)
		       (c-forward-name))
	      (cond
	       ((eq (char-after) ?=)		; using foo = <type-id>;
		(goto-char pos)
		(c-font-lock-declarators limit nil t nil))
	       ((save-excursion
		  (and c-colon-type-list-re
		       (c-go-up-list-backward)
		       (eq (char-after) ?{)
		       (eq (car (c-beginning-of-decl-1
				 (c-determine-limit 1000)))
			   'same)
		       (looking-at c-colon-type-list-re)))
		;; Inherited protected member: leave unfontified
		)
	       (t (goto-char pos)
		  (c-font-lock-declarators limit nil c-label-face-name nil)))
	      (eq (char-after) ?,)))
	(forward-char)))		; over the comma.
    nil))

(defun c-font-lock-c++-new (limit)
  ;; FIXME!!!  Put in a comment about the context of this function's
  ;; invocation.  I think it's called as an ANCHORED-MATCHER within an
  ;; ANCHORED-HIGHLIGHTER.  (2007/2/10).
  ;;
  ;; Assuming point is after a "new" word, check that it isn't inside
  ;; a string or comment, and if so try to fontify the type in the
  ;; allocation expression.  Nil is always returned.
  ;;
  ;; As usual, C++ takes the prize in coming up with a hard to parse
  ;; syntax. :P
  ;;
  ;; This function might do hidden buffer changes.

  (unless (c-skip-comments-and-strings limit)
    (save-excursion
      (catch 'false-alarm
	;; A "new" keyword is followed by one to three expressions, where
	;; the type is the middle one, and the only required part.
	(let (expr1-pos expr2-pos
	      ;; Enable recording of identifier ranges in `c-forward-type'
	      ;; etc for later fontification.  Not using
	      ;; `c-fontify-types-and-refs' here since the ranges should
	      ;; be fontified selectively only when an allocation
	      ;; expression is successfully recognized.
	      (c-record-type-identifiers t)
	      c-record-ref-identifiers
	      ;; The font-lock package in Emacs is known to clobber
	      ;; `parse-sexp-lookup-properties' (when it exists).
	      (parse-sexp-lookup-properties
	       (cc-eval-when-compile
		 (boundp 'parse-sexp-lookup-properties))))
	  (c-forward-syntactic-ws)

	  ;; The first placement arglist is always parenthesized, if it
	  ;; exists.
	  (when (eq (char-after) ?\()
	    (setq expr1-pos (1+ (point)))
	    (condition-case nil
		(c-forward-sexp)
	      (scan-error (throw 'false-alarm t)))
	    (c-forward-syntactic-ws))

	  ;; The second expression is either a type followed by some "*" or
	  ;; "[...]" or similar, or a parenthesized type followed by a full
	  ;; identifierless declarator.
	  (setq expr2-pos (1+ (point)))
	  (cond ((eq (char-after) ?\())
		((let ((c-promote-possible-types t))
		   (c-forward-type)))
		(t (setq expr2-pos nil)))

	  (when expr1-pos
	    (cond
	     ((not expr2-pos)
	      ;; No second expression, so the first has to be a
	      ;; parenthesized type.
	      (goto-char expr1-pos)
	      (let ((c-promote-possible-types t))
		(c-forward-type)))

	     ((eq (char-before expr2-pos) ?\()
	      ;; Got two parenthesized expressions, so we have to look
	      ;; closer at them to decide which is the type.  No need to
	      ;; handle `c-record-ref-identifiers' since all references
	      ;; have already been handled by other fontification rules.
	      (let (expr1-res expr2-res)

		(goto-char expr1-pos)
		(when (setq expr1-res (c-forward-type))
		  (unless (looking-at
			   (cc-eval-when-compile
			     (concat (c-lang-const c-symbol-start c++)
				     "\\|[*:)[]")))
		    ;; There's something after the would-be type that
		    ;; can't be there, so this is a placement arglist.
		    (setq expr1-res nil)))

		(goto-char expr2-pos)
		(when (setq expr2-res (c-forward-type))
		  (unless (looking-at
			   (cc-eval-when-compile
			     (concat (c-lang-const c-symbol-start c++)
				     "\\|[*:)[]")))
		    ;; There's something after the would-be type that can't
		    ;; be there, so this is an initialization expression.
		    (setq expr2-res nil))
		  (when (and (c-go-up-list-forward)
			     (progn (c-forward-syntactic-ws)
				    (eq (char-after) ?\()))
		    ;; If there's a third initialization expression
		    ;; then the second one is the type, so demote the
		    ;; first match.
		    (setq expr1-res nil)))

		;; We fontify the most likely type, with a preference for
		;; the first argument since a placement arglist is more
		;; unusual than an initializer.
		(cond ((memq expr1-res '(t known prefix)))
		      ((memq expr2-res '(t known prefix)))
		      ;; Presumably 'decltype's will be fontified elsewhere.
		      ((eq expr1-res 'decltype))
		      ((eq expr2-res 'decltype))
		      ((eq expr1-res 'found)
		       (let ((c-promote-possible-types t))
			 (goto-char expr1-pos)
			 (c-forward-type)))
		      ((eq expr2-res 'found)
		       (let ((c-promote-possible-types t))
			 (goto-char expr2-pos)
			 (c-forward-type)))
		      ((and (eq expr1-res 'maybe) (not expr2-res))
		       (let ((c-promote-possible-types t))
			 (goto-char expr1-pos)
			 (c-forward-type)))
		      ((and (not expr1-res) (eq expr2-res 'maybe))
		       (let ((c-promote-possible-types t))
			 (goto-char expr2-pos)
			 (c-forward-type)))
		      ;; If both type matches are 'maybe then we're
		      ;; too uncertain to promote either of them.
		      )))))

	  ;; Fontify the type that now is recorded in
	  ;; `c-record-type-identifiers', if any.
	  (c-fontify-recorded-types-and-refs)))))
  nil)

(c-override-default-keywords 'c++-font-lock-keywords)

(defconst c++-font-lock-keywords-1 (c-lang-const c-matchers-1 c++)
  "Minimal font locking for C++ mode.
Fontifies only preprocessor directives (in addition to the syntactic
fontification of strings and comments).")

(defconst c++-font-lock-keywords-2 (c-lang-const c-matchers-2 c++)
  "Fast normal font locking for C++ mode.
In addition to `c++-font-lock-keywords-1', this adds fontification of
keywords, simple types, declarations that are easy to recognize, the
user defined types on `c++-font-lock-extra-types', and the doc comment
styles specified by `c-doc-comment-style'.")

(defconst c++-font-lock-keywords-3 (c-lang-const c-matchers-3 c++)
  "Accurate normal font locking for C++ mode.
Like the variable `c++-font-lock-keywords-2' but detects declarations in a more
accurate way that works in most cases for arbitrary types without the
need for `c++-font-lock-extra-types'.")

(defvar c++-font-lock-keywords c++-font-lock-keywords-3
  "Default expressions to highlight in C++ mode.")

(defun c++-font-lock-keywords-2 ()
  (c-compose-keywords-list c++-font-lock-keywords-2))
(defun c++-font-lock-keywords-3 ()
  (c-compose-keywords-list c++-font-lock-keywords-3))
(defun c++-font-lock-keywords ()
  (c-compose-keywords-list c++-font-lock-keywords))


;;; Objective-C.

(defun c-font-lock-objc-method ()
  ;; Assuming the point is after the + or - that starts an Objective-C
  ;; method declaration, fontify it.  This must be done before normal
  ;; casts, declarations and labels are fontified since they will get
  ;; false matches in these things.
  ;;
  ;; This function might do hidden buffer changes.

  (c-fontify-types-and-refs
      ((first t)
       (c-promote-possible-types t))

    (while (and
	    (progn
	      (c-forward-syntactic-ws)

	      ;; An optional method type.
	      (if (eq (char-after) ?\()
		  (progn
		    (forward-char)
		    (c-forward-syntactic-ws)
		    (c-forward-type)
		    (prog1 (c-go-up-list-forward)
		      (c-forward-syntactic-ws)))
		t))

	    ;; The name.  The first time it's the first part of
	    ;; the function name, the rest of the time it's an
	    ;; argument name.
	    (looking-at c-symbol-key)
	    (progn
	      (goto-char (match-end 0))
	      (c-put-font-lock-face (match-beginning 0)
				    (point)
				    (if first
					'font-lock-function-name-face
				      'font-lock-variable-name-face))
	      (c-forward-syntactic-ws)

	      ;; Another optional part of the function name.
	      (when (looking-at c-symbol-key)
		(goto-char (match-end 0))
		(c-put-font-lock-face (match-beginning 0)
				      (point)
				      'font-lock-function-name-face)
		(c-forward-syntactic-ws))

	      ;; There's another argument if a colon follows.
	      (eq (char-after) ?:)))
      (forward-char)
      (setq first nil))))

(defun c-font-lock-objc-methods (limit)
  ;; Fontify method declarations in Objective-C.  Nil is always
  ;; returned.
  ;;
  ;; This function might do hidden buffer changes.

  (let (;; The font-lock package in Emacs is known to clobber
	;; `parse-sexp-lookup-properties' (when it exists).
	(parse-sexp-lookup-properties
	 (cc-eval-when-compile
	   (boundp 'parse-sexp-lookup-properties))))

    (c-find-decl-spots
     limit
     "[-+]"
     nil
     (lambda (_match-pos _inside-macro &optional _top-level)
       (forward-char)
       (c-font-lock-objc-method))))
  nil)

(c-override-default-keywords 'objc-font-lock-keywords)

(defconst objc-font-lock-keywords-1 (c-lang-const c-matchers-1 objc)
  "Minimal font locking for Objective-C mode.
Fontifies only compiler directives (in addition to the syntactic
fontification of strings and comments).")

(defconst objc-font-lock-keywords-2 (c-lang-const c-matchers-2 objc)
  "Fast normal font locking for Objective-C mode.
In addition to `objc-font-lock-keywords-1', this adds fontification of
keywords, simple types, declarations that are easy to recognize, the
user defined types on `objc-font-lock-extra-types', and the doc
comment styles specified by `c-doc-comment-style'.")

(defconst objc-font-lock-keywords-3 (c-lang-const c-matchers-3 objc)
  "Accurate normal font locking for Objective-C mode.
Like the variable `objc-font-lock-keywords-2' but detects declarations in a more
accurate way that works in most cases for arbitrary types without the
need for `objc-font-lock-extra-types'.")

(defvar objc-font-lock-keywords objc-font-lock-keywords-3
  "Default expressions to highlight in Objective-C mode.")

(defun objc-font-lock-keywords-2 ()
  (c-compose-keywords-list objc-font-lock-keywords-2))
(defun objc-font-lock-keywords-3 ()
  (c-compose-keywords-list objc-font-lock-keywords-3))
(defun objc-font-lock-keywords ()
  (c-compose-keywords-list objc-font-lock-keywords))

;; Kludge to override the default value that
;; `objc-font-lock-extra-types' might have gotten from the font-lock
;; package.  The value replaced here isn't relevant now anyway since
;; those types are builtin and therefore listed directly in
;; `c-primitive-type-kwds'.
(when (equal (sort (append objc-font-lock-extra-types nil) 'string-lessp)
	     '("BOOL" "Class" "IMP" "SEL"))
  (setq objc-font-lock-extra-types
	(cc-eval-when-compile (list (concat "[" c-upper "]\\sw*")))))


;;; Java.

(c-override-default-keywords 'java-font-lock-keywords)

(defconst java-font-lock-keywords-1 (c-lang-const c-matchers-1 java)
  "Minimal font locking for Java mode.
Fontifies nothing except the syntactic fontification of strings and
comments.")

(defconst java-font-lock-keywords-2 (c-lang-const c-matchers-2 java)
  "Fast normal font locking for Java mode.
In addition to `java-font-lock-keywords-1', this adds fontification of
keywords, simple types, declarations that are easy to recognize, the
user defined types on `java-font-lock-extra-types', and the doc
comment styles specified by `c-doc-comment-style'.")

(defconst java-font-lock-keywords-3 (c-lang-const c-matchers-3 java)
  "Accurate normal font locking for Java mode.
Like variable `java-font-lock-keywords-2' but detects declarations in a more
accurate way that works in most cases for arbitrary types without the
need for `java-font-lock-extra-types'.")

(defvar java-font-lock-keywords java-font-lock-keywords-3
  "Default expressions to highlight in Java mode.")

(defun java-font-lock-keywords-2 ()
  (c-compose-keywords-list java-font-lock-keywords-2))
(defun java-font-lock-keywords-3 ()
  (c-compose-keywords-list java-font-lock-keywords-3))
(defun java-font-lock-keywords ()
  (c-compose-keywords-list java-font-lock-keywords))


;;; CORBA IDL.

(c-override-default-keywords 'idl-font-lock-keywords)

(defconst idl-font-lock-keywords-1 (c-lang-const c-matchers-1 idl)
  "Minimal font locking for CORBA IDL mode.
Fontifies nothing except the syntactic fontification of strings and
comments.")

(defconst idl-font-lock-keywords-2 (c-lang-const c-matchers-2 idl)
  "Fast normal font locking for CORBA IDL mode.
In addition to `idl-font-lock-keywords-1', this adds fontification of
keywords, simple types, declarations that are easy to recognize, the
user defined types on `idl-font-lock-extra-types', and the doc comment
styles specified by `c-doc-comment-style'.")

(defconst idl-font-lock-keywords-3 (c-lang-const c-matchers-3 idl)
  "Accurate normal font locking for CORBA IDL mode.
Like the variable `idl-font-lock-keywords-2' but detects declarations in a more
accurate way that works in most cases for arbitrary types without the
need for `idl-font-lock-extra-types'.")

(defvar idl-font-lock-keywords idl-font-lock-keywords-3
  "Default expressions to highlight in CORBA IDL mode.")

(defun idl-font-lock-keywords-2 ()
  (c-compose-keywords-list idl-font-lock-keywords-2))
(defun idl-font-lock-keywords-3 ()
  (c-compose-keywords-list idl-font-lock-keywords-3))
(defun idl-font-lock-keywords ()
  (c-compose-keywords-list idl-font-lock-keywords))


;;; Pike.

(c-override-default-keywords 'pike-font-lock-keywords)

(defconst pike-font-lock-keywords-1 (c-lang-const c-matchers-1 pike)
  "Minimal font locking for Pike mode.
Fontifies only preprocessor directives (in addition to the syntactic
fontification of strings and comments).")

(defconst pike-font-lock-keywords-2 (c-lang-const c-matchers-2 pike)
  "Fast normal font locking for Pike mode.
In addition to `pike-font-lock-keywords-1', this adds fontification of
keywords, simple types, declarations that are easy to recognize, the
user defined types on `pike-font-lock-extra-types', and the doc
comment styles specified by `c-doc-comment-style'.")

(defconst pike-font-lock-keywords-3 (c-lang-const c-matchers-3 pike)
  "Accurate normal font locking for Pike mode.
Like the variable `pike-font-lock-keywords-2' but detects declarations in a more
accurate way that works in most cases for arbitrary types without the
need for `pike-font-lock-extra-types'.")

(defvar pike-font-lock-keywords pike-font-lock-keywords-3
  "Default expressions to highlight in Pike mode.")

(defun pike-font-lock-keywords-2 ()
  (c-set-doc-comment-res)
  (c-compose-keywords-list pike-font-lock-keywords-2))
(defun pike-font-lock-keywords-3 ()
  (c-set-doc-comment-res)
  (c-compose-keywords-list pike-font-lock-keywords-3))
(defun pike-font-lock-keywords ()
  (c-set-doc-comment-res)
  (c-compose-keywords-list pike-font-lock-keywords))


;;; Doc comments.

(cc-bytecomp-defvar c-doc-line-join-re)
;; matches a join of two lines in a doc comment.
;; This should not be changed directly, but instead set by
;; `c-setup-doc-comment-style'.  This variable is used in `c-find-decl-spots'
;; in (e.g.) autodoc style comments to bridge the gap between a "@\n" at an
;; EOL and the token following "//!" on the next line.

(cc-bytecomp-defvar c-doc-bright-comment-start-re)
;; Matches the start of a "bright" comment, one whose contents may be
;; fontified by, e.g., `c-font-lock-declarations'.

(cc-bytecomp-defvar c-doc-line-join-end-ch)
;; A list of characters, each being a last character of a doc comment marker,
;; e.g. the ! from pike autodoc's "//!".

(defmacro c-set-doc-comment-re-element (suffix)
  ;; Set the variable `c-doc-line-join-re' to a buffer local value suitable
  ;; for the current doc comment style, or kill the local value.
  (declare (debug t))
  (let ((var (intern (concat "c-doc" suffix))))
    `(let* ((styles (c-get-doc-comment-style))
	    elts)
       (when (atom styles)
	 (setq styles (list styles)))
       (setq elts
	     (mapcar (lambda (style)
		       (let ((sym
			      (intern-soft
			       (concat (symbol-name style) ,suffix))))
			 (and sym
			      (boundp sym)
			      (symbol-value sym))))
		     styles))
       (setq elts (delq nil elts))
       (setq elts (and elts
		       (concat "\\("
			       (mapconcat #'identity elts "\\|")
			       "\\)")))
       (if elts
	   (set (make-local-variable ',var) elts)
	 (kill-local-variable ',var)))))

(defmacro c-set-doc-comment-char-list (suffix)
  ;; Set the variable 'c-doc-<suffix>' to the list of *-<suffix>, which must
  ;; be characters, and * represents the doc comment style.
  (declare (debug t))
  (let ((var (intern (concat "c-doc" suffix))))
    `(let* ((styles (c-get-doc-comment-style))
	    elts)
       (when (atom styles)
	 (setq styles (list styles)))
       (setq elts
	     (mapcar (lambda (style)
		       (let ((sym
			      (intern-soft
			       (concat (symbol-name style) ,suffix))))
			 (and sym
			      (boundp sym)
			      (symbol-value sym))))
		     styles))
       (setq elts (delq nil elts))
       (if elts
	   (set (make-local-variable ',var) elts)
	 (kill-local-variable ',var)))))

(defun c-set-doc-comment-res ()
  ;; Set the variables `c-doc-line-join-re' and
  ;; `c-doc-bright-comment-start-re' from the current doc comment style(s).
  (c-set-doc-comment-re-element "-line-join-re")
  (c-set-doc-comment-re-element "-bright-comment-start-re")
  (c-set-doc-comment-char-list "-line-join-end-ch"))

(defun c-font-lock-doc-comments (prefix limit keywords)
  ;; Fontify the comments between the point and LIMIT whose start
  ;; matches PREFIX with `c-doc-face-name'.  Assumes comments have been
  ;; fontified with `font-lock-comment-face' already.  nil is always
  ;; returned.
  ;;
  ;; After the fontification of a matching comment, fontification
  ;; according to KEYWORDS is applied inside it.  It's a list like
  ;; `font-lock-keywords' except that anchored matches and eval
  ;; clauses aren't supported and that some abbreviated forms can't be
  ;; used.  The buffer is narrowed to the comment while KEYWORDS is
  ;; applied; leading comment starters are included but trailing
  ;; comment enders for block comment are not.
  ;;
  ;; Note that faces added through KEYWORDS should never replace the
  ;; existing `c-doc-face-name' face since the existence of that face
  ;; is used as a flag in other code to skip comments.
  ;;
  ;; This function might do hidden buffer changes.
  (declare (indent 2))
  (let (comment-beg region-beg comment-mid)
    (if (memq (get-text-property (point) 'face)
	      '(font-lock-comment-face font-lock-comment-delimiter-face))
	;; Handle the case when the fontified region starts inside a
	;; comment.
	(let ((start (c-literal-start)))
	  (setq region-beg (point)
		comment-mid (point))
	  (when start
	    (goto-char start))
	  (when (looking-at prefix)
	    (setq comment-beg (point)))))

    (while (or
	    comment-beg

	    ;; Search for the prefix until a match is found at the start
	    ;; of a comment.
	    (while (when (re-search-forward prefix limit t)
		     (setq comment-beg (match-beginning 0))
		     (or (not (c-got-face-at comment-beg
					     c-literal-faces))
			 (and (/= comment-beg (point-min))
			      ;; Cheap check which is unreliable (the previous
			      ;; character could be the end of a previous
			      ;; comment).
			      (c-got-face-at (1- comment-beg)
					     c-literal-faces)
			      ;; Expensive reliable check.
			      (save-excursion
				(goto-char comment-beg)
				(c-in-literal)))))
	      (setq comment-beg nil))
	    (setq region-beg comment-beg
		  comment-mid comment-beg))

      (if (elt (parse-partial-sexp comment-beg (+ comment-beg 2)) 7)
	  ;; Collect a sequence of doc style line comments.
	  (progn
	    (goto-char comment-beg)
	    (while (and (progn
			  (c-forward-single-comment)
			  (c-put-font-lock-face comment-mid (point)
						c-doc-face-name)
			  (skip-syntax-forward " ")
			  (setq comment-beg (point)
				comment-mid (point))
			  (< (point) limit))
			(looking-at prefix))))
	(goto-char comment-beg)
	(c-forward-single-comment)
	(c-put-font-lock-face region-beg (point) c-doc-face-name))
      (if (> (point) limit) (goto-char limit))
      (setq comment-beg nil)

      (let ((region-end (point))
	    (keylist keywords) keyword matcher highlights)
	(save-restriction
	  ;; Narrow to the doc comment.  Among other things, this
	  ;; helps by making "^" match at the start of the comment.
	  ;; Do not include a trailing block comment ender, though.
	  (and (> region-end (1+ region-beg))
	       (progn (goto-char region-end)
		      (backward-char 2)
		      (looking-at "\\*/"))
	       (setq region-end (point)))
	  (narrow-to-region region-beg region-end)

	  (while keylist
	    (setq keyword (car keylist)
		  keylist (cdr keylist)
		  matcher (car keyword))
	    (goto-char region-beg)
	    (while (if (stringp matcher)
		       (re-search-forward matcher region-end t)
		     (funcall matcher region-end))
	      (setq highlights (cdr keyword))
	      (if (consp (car highlights))
		  (while highlights
		    (font-lock-apply-highlight (car highlights))
		    (setq highlights (cdr highlights)))
		(font-lock-apply-highlight highlights))))

	  (goto-char region-end)))))
  nil)

(defun c-find-invalid-doc-markup (regexp limit)
  ;; Used to fontify invalid markup in doc comments after the correct
  ;; ones have been fontified: Find the first occurrence of REGEXP
  ;; between the point and LIMIT that only is fontified with
  ;; `c-doc-face-name'.  If a match is found then submatch 0 surrounds
  ;; the first char and t is returned, otherwise nil is returned.
  ;;
  ;; This function might do hidden buffer changes.
  (let (start)
    (while (if (re-search-forward regexp limit t)
	       (not (eq (get-text-property
			 (setq start (match-beginning 0)) 'face)
			c-doc-face-name))
	     (setq start nil)))
    (when start
      (store-match-data (list (copy-marker start)
			      (copy-marker (1+ start))))
      t)))

;; GtkDoc patterns contributed by Masatake YAMATO <yamato@redhat.com>.

(defconst gtkdoc-font-lock-doc-comments
  (let ((symbol "[a-zA-Z0-9_]+")
	(header "^ \\* "))
    `((,(concat header "\\("     symbol "\\):[ \t]*$")
       1 ,c-doc-markup-face-name prepend nil)
      (,(concat                  symbol     "()")
       0 ,c-doc-markup-face-name prepend nil)
      (,(concat header "\\(" "@" symbol "\\):")
       1 ,c-doc-markup-face-name prepend nil)
      (,(concat "[#%@]" symbol)
       0 ,c-doc-markup-face-name prepend nil))
    ))

(defconst gtkdoc-font-lock-doc-protection
  `(("< \\(public\\|private\\|protected\\) >"
     1 ,c-doc-markup-face-name prepend nil)))

(defconst gtkdoc-font-lock-keywords
  `((,(lambda (limit)
	(c-font-lock-doc-comments "/\\*\\*\\([^*/\n\r].*\\)?$" limit
	  gtkdoc-font-lock-doc-comments)
	(c-font-lock-doc-comments "/\\*< " limit
	  gtkdoc-font-lock-doc-protection)
	))))

;; Javadoc.

(defconst javadoc-font-lock-doc-comments
  `(("{@[a-z]+[^}\n\r]*}"		; "{@foo ...}" markup.
     0 ,c-doc-markup-face-name prepend nil)
    ("^\\(/\\*\\)?\\(\\s \\|\\*\\)*\\(@[a-z]+\\)" ; "@foo ..." markup.
     3 ,c-doc-markup-face-name prepend nil)
    (,(concat "</?\\sw"			; HTML tags.
	      "\\("
	      (concat "\\sw\\|\\s \\|[=\n\r*.:]\\|"
		      "\"[^\"]*\"\\|'[^']*'")
	      "\\)*>")
     0 ,c-doc-markup-face-name prepend nil)
    ("&\\(\\sw\\|[.:]\\)+;"		; HTML entities.
     0 ,c-doc-markup-face-name prepend nil)
    ;; Fontify remaining markup characters as invalid.  Note
    ;; that the Javadoc spec is hazy about when "@" is
    ;; allowed in non-markup use.
    (,(lambda (limit)
	(c-find-invalid-doc-markup "[<>&]\\|{@" limit))
     0 'font-lock-warning-face prepend nil)))

(defconst javadoc-font-lock-keywords
  `((,(lambda (limit)
	(c-font-lock-doc-comments "/\\*\\*" limit
	  javadoc-font-lock-doc-comments)))))

;; Pike autodoc.

(defconst autodoc-decl-keywords
  ;; Adorned regexp matching the keywords that introduce declarations
  ;; in Pike Autodoc.
  (cc-eval-when-compile
    (c-make-keywords-re t '("@decl" "@elem" "@index" "@member") 'pike-mode)))

(defconst autodoc-decl-type-keywords
  ;; Adorned regexp matching the keywords that are followed by a type.
  (cc-eval-when-compile
    (c-make-keywords-re t '("@elem" "@member") 'pike-mode)))

(defun autodoc-font-lock-line-markup (limit)
  ;; Fontify all line oriented keywords between the point and LIMIT.
  ;; Nil is always returned.
  ;;
  ;; This function might do hidden buffer changes.

  (let ((line-re (concat "^\\(\\(/\\*!\\|\\s *\\("
			 c-current-comment-prefix
			 "\\)\\)\\s *\\)@[A-Za-z_-]+\\(\\s \\|$\\)"))
	(markup-faces (list c-doc-markup-face-name c-doc-face-name)))

    (while (and (< (point) limit)
		(re-search-forward line-re limit t))
      (goto-char (match-end 1))

      (if (looking-at autodoc-decl-keywords)
	  (let* ((kwd-pos (point))
		 (start (match-end 1))
		 (pos start)
		 end)

	    (c-put-font-lock-face (point) pos markup-faces)

	    ;; Put a declaration end mark at the markup keyword and
	    ;; remove the faces from the rest of the line so that it
	    ;; gets refontified as a declaration later on by
	    ;; `c-font-lock-declarations'.
	    (c-put-char-property (1- pos) 'c-type 'c-decl-end)
	    (goto-char pos)
	    (while (progn
		     (end-of-line)
		     (setq end (point))
		     (and (eq (char-before) ?@)
			  (not (eobp))
			  (progn (forward-char)
				 (skip-syntax-forward " ")
				 (looking-at c-current-comment-prefix))))
	      (goto-char (match-end 0))
	      (c-remove-font-lock-face pos (1- end))
	      (c-put-font-lock-face (1- end) end markup-faces)
	      (setq pos (point)))

	    ;; Include the final newline in the removed area.  This
	    ;; has no visual effect but it avoids some tricky special
	    ;; cases in the testsuite wrt the differences in string
	    ;; fontification in Emacs vs XEmacs.
	    (c-remove-font-lock-face pos (min (1+ (point)) (point-max)))

	    ;; Must handle string literals explicitly inside the declaration.
	    (goto-char start)
	    (while (re-search-forward
		    "\"\\([^\\\"]\\|\\\\.\\)*\"\\|'\\([^\\']\\|\\\\.\\)*'"
		    end 'move)
	      (c-put-font-lock-string-face (match-beginning 0)
					   (point)))

	    ;; Fontify types after keywords that always are followed
	    ;; by them.
	    (goto-char kwd-pos)
	    (when (looking-at autodoc-decl-type-keywords)
	      (c-fontify-types-and-refs ((c-promote-possible-types t))
		(goto-char start)
		(c-forward-syntactic-ws)
		(c-forward-type))))

	;; Mark each whole line as markup, as long as the logical line
	;; continues.
	(while (progn
		 (c-put-font-lock-face (point)
				       (progn (end-of-line) (point))
				       markup-faces)
		 (and (eq (char-before) ?@)
		      (not (eobp))
		      (progn (forward-char)
			     (skip-syntax-forward " ")
			     (looking-at c-current-comment-prefix))))
	  (goto-char (match-end 0))))))

  nil)

(defconst autodoc-font-lock-doc-comments
  `(("@\\(\\w+{\\|\\[\\([^]@\n\r]\\|@@\\)*\\]\\|[@}]\\|$\\)"
     ;; In-text markup.
     0 ,c-doc-markup-face-name prepend nil)
    (autodoc-font-lock-line-markup)
    ;; Fontify remaining markup characters as invalid.
    (,(lambda (limit)
	(c-find-invalid-doc-markup "@" limit))
     0 'font-lock-warning-face prepend nil)
    ))

(defconst autodoc-line-join-re "@[\n\r][ \t]*/[/*]!")
;; Matches a line continuation in autodoc comment style.
(defconst autodoc-bright-comment-start-re "/[/*]!")
;; Matches an autodoc comment opener.
(defconst autodoc-line-join-end-ch ?!)
;; The final character of `autodoc-line-join-re'.

(defun autodoc-font-lock-keywords ()
  ;; Note that we depend on that `c-current-comment-prefix' has got
  ;; its proper value here.
  ;;
  ;; This function might do hidden buffer changes.

  ;; The `c-type' text property with `c-decl-end' is used to mark the
  ;; end of the `autodoc-decl-keywords' occurrences to fontify the
  ;; following declarations.
  (setq c-type-decl-end-used t)

  `((,(lambda (limit)
	(c-font-lock-doc-comments "/[*/]!" limit
	  autodoc-font-lock-doc-comments)))))

;; Doxygen

(defconst doxygen-font-lock-doc-comments
  ;; TODO: Handle @code, @verbatim, @dot, @f etc. better by not highlighting
  ;; text inside of those commands.  Something smarter than just regexes may be
  ;; needed to do that efficiently.
  `((,(concat
       ;; Make sure that the special character has not been escaped.  E.g. in
       ;; `\@foo' only `\@' is a command (similarly for other characters like
       ;; `\\foo', `\<foo' and `\&foo').  The downside now is that we don't
       ;; match command started just after an escaped character, e.g. in
       ;; `\@\foo' we should match `\@' as well as `\foo' but only the former
       ;; is matched.
       "\\(?:^\\|[^\\@]\\)\\("
         ;; Doxygen commands start with backslash or an at sign.  Note that for
         ;; brevity in the comments only `\' will be mentioned.
         "[\\@]\\(?:"
           ;; Doxygen commands except those starting with `f'
           "[a-eg-z][a-z]*"
           ;; Doxygen command starting with `f':
           "\\|f\\(?:"
             "[][$}]"                         ; \f$ \f} \f[ \f]
             "\\|{\\(?:[a-zA-Z]+\\*?}{?\\)?"  ; \f{ \f{env} \f{env}{
             "\\|[a-z]+"                      ; \foo
           "\\)"
           "\\|~[a-zA-Z]*"             ; \~  \~language
           "\\|[$@&~<=>#%\".|\\\\]"    ; single-character escapes
           "\\|::\\|---?"              ; \:: \-- \---
         "\\)"
         ;; HTML tags and entities:
         "\\|</?\\sw\\(?:\\sw\\|\\s \\|[=\n\r*.:]\\|\"[^\"]*\"\\|'[^']*'\\)*>"
         "\\|&\\(?:\\sw+\\|#[0-9]+\\|#x[0-9a-fA-F]+\\);"
       "\\)")
     1 ,c-doc-markup-face-name prepend nil)
    ;; Commands inside of strings are not commands so override highlighting with
    ;; string face.  This also affects HTML attribute values if they are
    ;; surrounded with double quotes which may or may not be considered a good
    ;; thing.
    ("\\(?:^\\|[^\\@]\\)\\(\"[^\"[:cntrl:]]+\"\\)"
     1 font-lock-string-face prepend nil)
    ;; HTML comments inside of the Doxygen comments.
    ("\\(?:^\\|[^\\@]\\)\\(<!--.*?-->\\)"
     1 font-lock-comment-face prepend nil)
    ;; Autolinking. Doxygen auto-links anything that is a class name but we have
    ;; no hope of matching those.  We are, however, able to match functions and
    ;; members using explicit scoped syntax.  For functions, we can also find
    ;; them by noticing argument-list.  Note that Doxygen accepts `::' as well
    ;; as `#' as scope operators.
    (,(let* ((ref "[\\@]ref\\s-+")
             (ref-opt (concat "\\(?:" ref "\\)?"))
             (id "[a-zA-Z_][a-zA-Z_0-9]*")
             (args "\\(?:()\\|([^()]*)\\)")
             (scope "\\(?:#\\|::\\)"))
        (concat
         "\\(?:^\\|[^\\@/%:]\\)\\(?:"
                 ref-opt "\\(?1:" scope "?" "\\(?:" id scope "\\)+" "~?" id "\\)"
           "\\|" ref-opt "\\(?1:" scope     "~?" id "\\)"
           "\\|" ref-opt "\\(?1:" scope "?" "~?" id "\\)" args
           "\\|" ref     "\\(?1:" "~?" id "\\)"
           "\\|" ref-opt "\\(?1:~[A-Z][a-zA-Z0-9_]+\\)"
         "\\)"))
     1 font-lock-function-name-face prepend nil)
    ;; Match URLs and emails.  This has two purposes.  First of all, Doxygen
    ;; autolinks URLs.  Second of all, `@bar' in `foo@bar.baz' has been matched
    ;; above as a command; try and overwrite it.
    (,(let* ((host "[A-Za-z0-9]\\(?:[A-Za-z0-9-]\\{0,61\\}[A-Za-z0-9]\\)")
             (fqdn (concat "\\(?:" host "\\.\\)+" host))
             (comp "[!-(*--/-=?-~]+")
             (path (concat "/\\(?:" comp "[.]+" "\\)*" comp)))
        (concat "\\(?:mailto:\\)?[a-zA-0_.]+@" fqdn
                "\\|https?://" fqdn "\\(?:" path "\\)?"))
     0 font-lock-keyword-face prepend nil)))

(defconst doxygen-font-lock-keywords
  `((,(lambda (limit)
        (c-font-lock-doc-comments "/\\(?:/[/!]\\|\\*[\\*!]\\)"
            limit doxygen-font-lock-doc-comments)))))


;; 2006-07-10:  awk-font-lock-keywords has been moved back to cc-awk.el.
(cc-provide 'cc-fonts)

;; Local Variables:
;; indent-tabs-mode: t
;; tab-width: 8
;; End:
;;; cc-fonts.el ends here<|MERGE_RESOLUTION|>--- conflicted
+++ resolved
@@ -2428,11 +2428,6 @@
 (defun c-force-redisplay (_start _end)
   ;; Force redisplay immediately.  This assumes `font-lock-support-mode' is
   ;; 'jit-lock-mode.  Set the variable `c-re-redisplay-timer' to nil.
-<<<<<<< HEAD
-=======
-  (save-excursion (c-font-lock-fontify-region start end))
-  (jit-lock-force-redisplay (copy-marker start) (copy-marker end))
->>>>>>> 102406ed
   (setq c-re-redisplay-timer nil))
 
 (defun c-fontify-new-found-type (type)
