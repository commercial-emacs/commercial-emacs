--- conflicted
+++ resolved
@@ -115,13 +115,7 @@
 	 ;; In Emacs font-lock-builtin-face has traditionally been
 	 ;; used for preprocessor directives.
 	 'font-lock-builtin-face)
-<<<<<<< HEAD
 	((c-face-name-p 'font-lock-reference-face)
-=======
-	((and (c-face-name-p 'font-lock-reference-face)
-	      (boundp 'font-lock-reference-face)
-	      (eq font-lock-reference-face 'font-lock-reference-face))
->>>>>>> 1e1be541
 	 'font-lock-reference-face)
 	(t 'font-lock-constant-face)))
 
