--- conflicted
+++ resolved
@@ -1468,30 +1468,6 @@
                       (symbol-name sh-shell)
                     sh-shell))))
 
-<<<<<<< HEAD
-=======
-(defvar sh-mode--treesit-settings)
-
-(defun sh--guess-shell ()
-  "Guess the shell used in the current buffer.
-Return the name of the shell suitable for `sh-set-shell'."
-  (cond ((save-excursion
-           (goto-char (point-min))
-           (looking-at auto-mode-interpreter-regexp))
-         (match-string 2))
-        ((not buffer-file-name) sh-shell-file)
-        ;; Checks that use `buffer-file-name' follow.
-        ((string-match "\\.m?spec\\'" buffer-file-name) "rpm")
-        ((string-match "[.]sh\\>"     buffer-file-name) "sh")
-        ((string-match "[.]bash\\(rc\\)?\\>"   buffer-file-name) "bash")
-        ((string-match "[.]ksh\\>"    buffer-file-name) "ksh")
-        ((string-match "[.]mkshrc\\>" buffer-file-name) "mksh")
-        ((string-match "[.]t?csh\\(rc\\)?\\>" buffer-file-name) "csh")
-        ((string-match "[.]zsh\\(rc\\|env\\)?\\>" buffer-file-name) "zsh")
-	((equal (file-name-nondirectory buffer-file-name) ".profile") "sh")
-        (t sh-shell-file)))
-
->>>>>>> a3d8da24
 ;;;###autoload
 (define-derived-mode sh-mode prog-mode "Shell-script"
   "Major mode for editing shell scripts.
@@ -1603,23 +1579,6 @@
 ;;;###autoload
 (defalias 'shell-script-mode 'sh-mode)
 
-<<<<<<< HEAD
-=======
-;;;###autoload
-(define-derived-mode bash-ts-mode sh-base-mode "Bash"
-  "Major mode for editing Bash shell scripts.
-This mode automatically falls back to `sh-mode' if the buffer is
-not written in Bash or sh."
-  (when (treesit-ready-p 'bash)
-    (setq-local treesit-font-lock-feature-list
-                '(( comment function)
-                  ( command declaration-command keyword string)
-                  ( builtin-variable constant heredoc number variable)
-                  ( bracket delimiter misc-punctuation operator)))
-    (setq-local treesit-font-lock-settings
-                sh-mode--treesit-settings)
-    (treesit-major-mode-setup)))
->>>>>>> a3d8da24
 
 (advice-add 'bash-ts-mode :around #'sh--redirect-bash-ts-mode
             ;; Give it lower precedence than normal advice, so other
