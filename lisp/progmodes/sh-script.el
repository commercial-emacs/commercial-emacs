--- conflicted
+++ resolved
@@ -1545,89 +1545,11 @@
    nil nil)
   (add-hook 'flymake-diagnostic-functions #'sh-shellcheck-flymake nil t)
   (add-hook 'hack-local-variables-hook
-<<<<<<< HEAD
     #'sh-after-hack-local-variables nil t))
-=======
-            #'sh-after-hack-local-variables nil t))
-
-;;;###autoload
-(define-derived-mode sh-mode sh-base-mode "Shell-script"
-  "Major mode for editing shell scripts.
-This mode works for many shells, since they all have roughly the same syntax,
-as far as commands, arguments, variables, pipes, comments etc. are concerned.
-Unless the file's magic number indicates the shell, your usual shell is
-assumed.  Since filenames rarely give a clue, they are not further analyzed.
-
-This mode adapts to the variations between shells (see `sh-set-shell') by
-means of an inheritance based feature lookup (see `sh-feature').  This
-mechanism applies to all variables (including skeletons) that pertain to
-shell-specific features.  Shell script files can use the `sh-shell' local
-variable to indicate the shell variant to be used for the file.
-
-The default style of this mode is that of Rosenblatt's Korn shell book.
-The syntax of the statements varies with the shell being used.  The
-following commands are available, based on the current shell's syntax:
-\\<sh-mode-map>
-\\[sh-case]	 case statement
-\\[sh-for]	 for loop
-\\[sh-function]	 function definition
-\\[sh-if]	 if statement
-\\[sh-indexed-loop]	 indexed loop from 1 to n
-\\[sh-while-getopts]	 while getopts loop
-\\[sh-repeat]	 repeat loop
-\\[sh-select]	 select loop
-\\[sh-until]	 until loop
-\\[sh-while]	 while loop
-
-For sh and rc shells indentation commands are:
-\\[smie-config-show-indent]	Show the rules controlling this line's indentation.
-\\[smie-config-set-indent]	Change the rules controlling this line's indentation.
-\\[smie-config-guess]  Try to tweak the indentation rules so the
-buffer indents as it currently is indented.
-
-
-\\[backward-delete-char-untabify]	 Delete backward one position, even if it was a tab.
-\\[sh-end-of-command]	 Go to end of successive commands.
-\\[sh-beginning-of-command]	 Go to beginning of successive commands.
-\\[sh-set-shell]	 Set this buffer's shell, and maybe its magic number.
-\\[sh-execute-region]	 Have optional header and region be executed in a subshell.
-
-`sh-electric-here-document-mode' controls whether insertion of two
-unquoted < insert a here document.  You can control this behavior by
-modifying `sh-mode-hook'.
-
-If you generally program a shell different from your login shell you can
-set `sh-shell-file' accordingly.  If your shell's file name doesn't correctly
-indicate what shell it is use `sh-alias-alist' to translate.
-
-If your shell gives error messages with line numbers, you can use \\[executable-interpret]
-with your script for an edit-interpret-debug cycle."
-  (setq font-lock-defaults
-        `((sh-font-lock-keywords
-           sh-font-lock-keywords-1 sh-font-lock-keywords-2)
-          nil nil
-          ((?/ . "w") (?~ . "w") (?. . "w") (?- . "w") (?_ . "w")) nil
-          (font-lock-syntactic-face-function
-           . ,#'sh-font-lock-syntactic-face-function))))
->>>>>>> 1161c96c
 
 ;;;###autoload
 (defalias 'shell-script-mode 'sh-mode)
 
-<<<<<<< HEAD
-=======
-;;;###autoload
-(define-derived-mode bash-ts-mode sh-base-mode "Bash"
-  "Major mode for editing Bash shell scripts."
-  (when (treesit-ready-p 'bash)
-    (setq-local treesit-font-lock-feature-list
-                '((comment function string heredoc)
-                  (variable keyword command declaration-command)
-                  (constant operator builtin-variable)))
-    (setq-local treesit-font-lock-settings
-                sh-mode--treesit-settings)
-    (treesit-major-mode-setup)))
->>>>>>> 1161c96c
 
 (defun sh-font-lock-keywords (&optional keywords)
   "Function to get simple fontification based on `sh-font-lock-keywords'.
