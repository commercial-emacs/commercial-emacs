--- conflicted
+++ resolved
@@ -3514,71 +3514,6 @@
 See `treesit-sentence-type-regexp' for more information.")
 
 ;;;###autoload
-<<<<<<< HEAD
-=======
-(define-derived-mode js-ts-mode js-base-mode "JavaScript"
-  "Major mode for editing JavaScript.
-
-\\<js-ts-mode-map>"
-  :group 'js
-  :syntax-table js-mode-syntax-table
-  (when (treesit-ready-p 'javascript)
-    ;; Borrowed from `js-mode'.
-    (setq-local prettify-symbols-alist js--prettify-symbols-alist)
-    (setq-local parse-sexp-ignore-comments t)
-    ;; Which-func.
-    (setq-local which-func-imenu-joiner-function #'js--which-func-joiner)
-    ;; Comment.
-    (c-ts-mode-comment-setup)
-    (setq-local comment-multi-line t)
-
-    (setq-local treesit-text-type-regexp
-                (regexp-opt '("comment"
-                              "template_string")))
-
-    ;; Electric-indent.
-    (setq-local electric-indent-chars
-	        (append "{}():;," electric-indent-chars)) ;FIXME: js2-mode adds "[]*".
-    (setq-local electric-layout-rules
-	        '((?\; . after) (?\{ . after) (?\} . before)))
-
-    ;; Tree-sitter setup.
-    (treesit-parser-create 'javascript)
-    ;; Indent.
-    (setq-local treesit-simple-indent-rules js--treesit-indent-rules)
-    ;; Navigation.
-    (setq-local treesit-defun-prefer-top-level t)
-    (setq-local treesit-defun-type-regexp
-                (rx (or "class_declaration"
-                        "method_definition"
-                        "function_declaration"
-                        "lexical_declaration")))
-    (setq-local treesit-defun-name-function #'js--treesit-defun-name)
-
-    (setq-local treesit-sentence-type-regexp
-                (regexp-opt js--treesit-sentence-type-regexp))
-
-    ;; Fontification.
-    (setq-local treesit-font-lock-settings js--treesit-font-lock-settings)
-    (setq-local treesit-font-lock-feature-list
-                '(( comment definition)
-                  ( keyword string)
-                  ( assignment constant escape-sequence jsx number
-                    pattern string-interpolation)
-                  ( bracket delimiter function operator property)))
-    ;; Imenu
-    (setq-local treesit-simple-imenu-settings
-                `(("Function" "\\`function_declaration\\'" nil nil)
-                  ("Variable" "\\`lexical_declaration\\'"
-                   js--treesit-valid-imenu-entry nil)
-                  ("Class" ,(rx bos (or "class_declaration"
-                                        "method_definition")
-                                eos)
-                   nil nil)))
-    (treesit-major-mode-setup)))
-
-;;;###autoload
->>>>>>> 70477be3
 (define-derived-mode js-json-mode js-mode "JSON"
   (setq-local js-enabled-frameworks nil)
   ;; Speed up `syntax-ppss': JSON files can be big but can't hold
