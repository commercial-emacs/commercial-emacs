;;; js.el --- Major mode for editing JavaScript  -*- lexical-binding: t -*-

;; Copyright (C) 2008-2023 Free Software Foundation, Inc.

;; Author: Karl Landstrom <karl.landstrom@brgeight.se>
;;         Daniel Colascione <dancol@dancol.org>
;; Maintainer: Daniel Colascione <dancol@dancol.org>
;; Version: 9
;; Date: 2009-07-25
;; Keywords: languages, javascript

;; This file is NOT part of GNU Emacs.

;; GNU Emacs is free software: you can redistribute it and/or modify
;; it under the terms of the GNU General Public License as published by
;; the Free Software Foundation, either version 3 of the License, or
;; (at your option) any later version.

;; GNU Emacs is distributed in the hope that it will be useful,
;; but WITHOUT ANY WARRANTY; without even the implied warranty of
;; MERCHANTABILITY or FITNESS FOR A PARTICULAR PURPOSE.  See the
;; GNU General Public License for more details.

;; You should have received a copy of the GNU General Public License
;; along with GNU Emacs.  If not, see <https://www.gnu.org/licenses/>.

;;; Commentary:

;; This is based on Karl Landstrom's barebones javascript-mode.  This
;; is much more robust and works with cc-mode's comment filling
;; (mostly).
;;
;; The main features of this JavaScript mode are syntactic
;; highlighting (enabled with `font-lock-mode' or
;; `global-font-lock-mode'), automatic indentation and filling of
;; comments, and C preprocessor fontification.
;;
;; General Remarks:
;;
;; XXX: This mode assumes that block comments are not nested inside block
;; XXX: comments
;;
;; Exported names start with "js-"; private names start with
;; "js--".

;;; Code:

(require 'cc-mode)
(eval-when-compile
  (require 'cc-langs)
  (require 'cc-fonts))
(require 'newcomment)
(require 'imenu)
(require 'json)
(require 'prog-mode)

(eval-when-compile
  (require 'cl-lib)
  (require 'ido))

(defvar ido-cur-list)
(defvar electric-layout-rules)
(declare-function ido-mode "ido" (&optional arg))

;;; Constants

(defconst js--name-start-re "[[:alpha:]_$]"
  "Regexp matching the start of a JavaScript identifier, without grouping.")

(defconst js--stmt-delim-chars "^;{}?:")

(defconst js--name-re (concat js--name-start-re
                              "\\(?:\\s_\\|\\sw\\)*")
  "Regexp matching a JavaScript identifier, without grouping.")

(defconst js--objfield-re (concat js--name-re ":")
  "Regexp matching the start of a JavaScript object field.")

(defconst js--dotted-name-re
  (concat js--name-re "\\(?:\\." js--name-re "\\)*")
  "Regexp matching a dot-separated sequence of JavaScript names.")

(defconst js--cpp-name-re js--name-re
  "Regexp matching a C preprocessor name.")

(defconst js--opt-cpp-start "^\\s-*#\\s-*\\([[:alnum:]]+\\)"
  "Regexp matching the prefix of a cpp directive.
This includes the directive name, or nil in languages without
preprocessor support.  The first submatch surrounds the directive
name.")

(defconst js--plain-method-re
  (concat "^\\s-*?\\(" js--dotted-name-re "\\)\\.prototype"
          "\\.\\(" js--name-re "\\)\\s-*?=\\s-*?\\(\\(?:async[ \t\n]+\\)function\\)\\_>")
  "Regexp matching an explicit JavaScript prototype \"method\" declaration.
Group 1 is a (possibly-dotted) class name, group 2 is a method name,
and group 3 is the `function' keyword.")

(defconst js--plain-class-re
  (concat "^\\s-*\\(" js--dotted-name-re "\\)\\.prototype"
          "\\s-*=\\s-*{")
  "Regexp matching a JavaScript explicit prototype \"class\" declaration.
An example of this is \"Class.prototype = { method1: ...}\".")

;; var NewClass = BaseClass.extend(
(defconst js--mp-class-decl-re
  (concat "^\\s-*var\\s-+"
          "\\(" js--name-re "\\)"
          "\\s-*=\\s-*"
          "\\(" js--dotted-name-re
          "\\)\\.extend\\(?:Final\\)?\\s-*(\\s-*{?\\s-*$"))

;; var NewClass = Class.create()
(defconst js--prototype-obsolete-class-decl-re
  (concat "^\\s-*\\(?:var\\s-+\\)?"
          "\\(" js--dotted-name-re "\\)"
          "\\s-*=\\s-*Class\\.create()"))

(defconst js--prototype-objextend-class-decl-re-1
  (concat "^\\s-*Object\\.extend\\s-*("
          "\\(" js--dotted-name-re "\\)"
          "\\s-*,\\s-*{"))

(defconst js--prototype-objextend-class-decl-re-2
  (concat "^\\s-*\\(?:var\\s-+\\)?"
          "\\(" js--dotted-name-re "\\)"
          "\\s-*=\\s-*Object\\.extend\\s-*("))

;; var NewClass = Class.create({
(defconst js--prototype-class-decl-re
  (concat "^\\s-*\\(?:var\\s-+\\)?"
          "\\(" js--name-re "\\)"
          "\\s-*=\\s-*Class\\.create\\s-*(\\s-*"
          "\\(?:\\(" js--dotted-name-re "\\)\\s-*,\\s-*\\)?{?"))

;; Parent class name(s) (yes, multiple inheritance in JavaScript) are
;; matched with dedicated font-lock matchers
(defconst js--dojo-class-decl-re
  (concat "^\\s-*dojo\\.declare\\s-*(\"\\(" js--dotted-name-re "\\)"))

(defconst js--extjs-class-decl-re-1
  (concat "^\\s-*Ext\\.extend\\s-*("
          "\\s-*\\(" js--dotted-name-re "\\)"
          "\\s-*,\\s-*\\(" js--dotted-name-re "\\)")
  "Regexp matching an ExtJS class declaration (style 1).")

(defconst js--extjs-class-decl-re-2
  (concat "^\\s-*\\(?:var\\s-+\\)?"
          "\\(" js--name-re "\\)"
          "\\s-*=\\s-*Ext\\.extend\\s-*(\\s-*"
          "\\(" js--dotted-name-re "\\)")
  "Regexp matching an ExtJS class declaration (style 2).")

(defconst js--mochikit-class-re
  (concat "^\\s-*MochiKit\\.Base\\.update\\s-*(\\s-*"
          "\\(" js--dotted-name-re "\\)")
  "Regexp matching a MochiKit class declaration.")

(defconst js--dummy-class-style
  '(:name "[Automatically Generated Class]"))

(defconst js--class-styles
  `((:name            "Plain"
     :class-decl      ,js--plain-class-re
     :prototype       t
     :contexts        (toplevel)
     :framework       javascript)

    (:name            "MochiKit"
     :class-decl      ,js--mochikit-class-re
     :prototype       t
     :contexts        (toplevel)
     :framework       mochikit)

    (:name            "Prototype (Obsolete)"
     :class-decl      ,js--prototype-obsolete-class-decl-re
     :contexts        (toplevel)
     :framework       prototype)

    (:name            "Prototype (Modern)"
     :class-decl      ,js--prototype-class-decl-re
     :contexts        (toplevel)
     :framework       prototype)

    (:name            "Prototype (Object.extend)"
     :class-decl      ,js--prototype-objextend-class-decl-re-1
     :prototype       t
     :contexts        (toplevel)
     :framework       prototype)

    (:name            "Prototype (Object.extend) 2"
     :class-decl      ,js--prototype-objextend-class-decl-re-2
     :prototype       t
     :contexts        (toplevel)
     :framework       prototype)

    (:name            "Dojo"
     :class-decl      ,js--dojo-class-decl-re
     :contexts        (toplevel)
     :framework       dojo)

    (:name            "ExtJS (style 1)"
     :class-decl      ,js--extjs-class-decl-re-1
     :prototype       t
     :contexts        (toplevel)
     :framework       extjs)

    (:name            "ExtJS (style 2)"
     :class-decl      ,js--extjs-class-decl-re-2
     :contexts        (toplevel)
     :framework       extjs)

    (:name            "Merrill Press"
     :class-decl      ,js--mp-class-decl-re
     :contexts        (toplevel)
     :framework       merrillpress))

  "List of JavaScript class definition styles.

A class definition style is a plist with the following keys:

:name is a human-readable name of the class type

:class-decl is a regular expression giving the start of the
class.  Its first group must match the name of its class.  If there
is a parent class, the second group should match, and it should be
the name of the class.

If :prototype is present and non-nil, the parser will merge
declarations for this constructs with others at the same lexical
level that have the same name.  Otherwise, multiple definitions
will create multiple top-level entries.  Don't use :prototype
unnecessarily: it has an associated cost in performance.

If :strip-prototype is present and non-nil, then if the class
name as matched contains.")

(defconst js--available-frameworks
  (cl-loop for style in js--class-styles
           for framework = (plist-get style :framework)
           unless (memq framework available-frameworks)
           collect framework into available-frameworks
           finally return available-frameworks)
  "List of available JavaScript frameworks symbols.")

(defconst js--function-heading-1-re
  (concat
   "^\\s-*function\\(?:\\s-\\|\\*\\)+\\(" js--name-re "\\)")
  "Regexp matching the start of a JavaScript function header.
Match group 1 is the name of the function.")

(defconst js--function-heading-2-re
  (concat
   "^\\s-*\\(" js--name-re "\\)\\s-*:\\s-*function\\_>")
  "Regexp matching the start of a function entry in an associative array.
Match group 1 is the name of the function.")

(defconst js--function-heading-3-re
  (concat
   "^\\s-*\\(?:var\\s-+\\)?\\(" js--dotted-name-re "\\)"
   "\\s-*=\\s-*function\\_>")
  "Regexp matching a line in the JavaScript form \"var MUMBLE = function\".
Match group 1 is MUMBLE.")

(defconst js--macro-decl-re
  (concat "^\\s-*#\\s-*define\\s-+\\(" js--cpp-name-re "\\)\\s-*(")
  "Regexp matching a CPP macro definition, up to the opening parenthesis.
Match group 1 is the name of the macro.")

(defun js--regexp-opt-symbol (list)
  "Like `regexp-opt', but surround the result with `\\\\_<' and `\\\\_>'."
  (concat "\\_<" (regexp-opt list t) "\\_>"))

(defconst js--keyword-re
  (js--regexp-opt-symbol
   '("abstract" "async" "await" "break" "case" "catch" "class" "const"
     "continue" "debugger" "default" "delete" "do" "else"
     "enum" "export" "extends" "final" "finally" "for"
     "function" "goto" "if" "implements" "import" "in"
     "instanceof" "interface" "native" "new" "of" "package"
     "private" "protected" "public" "return" "static"
     "super" "switch" "synchronized" "throw"
     "throws" "transient" "try" "typeof" "var" "void" "let"
     "yield" "volatile" "while" "with"))
  "Regexp matching any JavaScript keyword.")

(defconst js--basic-type-re
  (js--regexp-opt-symbol
   '("boolean" "byte" "char" "double" "float" "int" "long"
     "short" "void"))
  "Regular expression matching any predefined type in JavaScript.")

(defconst js--constant-re
  (js--regexp-opt-symbol '("false" "null" "undefined"
                                 "Infinity" "NaN"
                                 "true" "arguments" "this"))
  "Regular expression matching any future reserved words in JavaScript.")


(defconst js--font-lock-keywords-1
  (list
   "\\_<import\\_>"
   (list js--function-heading-1-re 1 font-lock-function-name-face)
   (list js--function-heading-2-re 1 font-lock-function-name-face))
  "Level one font lock keywords for `js-mode'.")

(defconst js--font-lock-keywords-2
  (append js--font-lock-keywords-1
          (list (list js--keyword-re 1 font-lock-keyword-face)
                (cons js--basic-type-re font-lock-type-face)
                (cons js--constant-re font-lock-constant-face)))
  "Level two font lock keywords for `js-mode'.")

;; js--pitem is the basic building block of the lexical
;; database. When one refers to a real part of the buffer, the region
;; of text to which it refers is split into a conceptual header and
;; body. Consider the (very short) block described by a hypothetical
;; js--pitem:
;;
;;   function foo(a,b,c) { return 42; }
;;   ^                    ^            ^
;;   |                    |            |
;;   +- h-begin           +- h-end     +- b-end
;;
;; (Remember that these are buffer positions, and therefore point
;; between characters, not at them. An arrow drawn to a character
;; indicates the corresponding position is between that character and
;; the one immediately preceding it.)
;;
;; The header is the region of text [h-begin, h-end], and is
;; the text needed to unambiguously recognize the start of the
;; construct. If the entire header is not present, the construct is
;; not recognized at all. No other pitems may be nested inside the
;; header.
;;
;; The body is the region [h-end, b-end]. It may contain nested
;; js--pitem instances. The body of a pitem may be empty: in
;; that case, b-end is equal to header-end.
;;
;; The three points obey the following relationship:
;;
;;   h-begin < h-end <= b-end
;;
;; We put a text property in the buffer on the character *before*
;; h-end, and if we see it, on the character *before* b-end.
;;
;; The text property for h-end, js--pstate, is actually a list
;; of all js--pitem instances open after the marked character.
;;
;; The text property for b-end, js--pend, is simply the
;; js--pitem that ends after the marked character. (Because
;; pitems always end when the paren-depth drops below a critical
;; value, and because we can only drop one level per character, only
;; one pitem may end at a given character.)
;;
;; In the structure below, we only store h-begin and (sometimes)
;; b-end. We can trivially and quickly find h-end by going to h-begin
;; and searching for an js--pstate text property. Since no other
;; js--pitem instances can be nested inside the header of a
;; pitem, the location after the character with this text property
;; must be h-end.
;;
;; js--pitem instances are never modified (with the exception
;; of the b-end field). Instead, modified copies are added at
;; subsequence parse points.
;; (The exception for b-end and its caveats is described below.)
;;

(cl-defstruct (js--pitem (:type list))
  ;; IMPORTANT: Do not alter the position of fields within the list.
  ;; Various bits of code depend on their positions, particularly
  ;; anything that manipulates the list of children.

  ;; List of children inside this pitem's body
  (children nil :read-only t)

  ;; When we reach this paren depth after h-end, the pitem ends
  (paren-depth nil :read-only t)

  ;; Symbol or class-style plist if this is a class
  (type nil :read-only t)

  ;; See above
  (h-begin nil :read-only t)

  ;; List of strings giving the parts of the name of this pitem (e.g.,
  ;; '("MyClass" "myMethod"), or t if this pitem is anonymous
  (name nil :read-only t)

  ;; THIS FIELD IS MUTATED, and its value is shared by all copies of
  ;; this pitem: when we copy-and-modify pitem instances, we share
  ;; their tail structures, so all the copies actually have the same
  ;; terminating cons cell. We modify that shared cons cell directly.
  ;;
  ;; The field value is either a number (buffer location) or nil if
  ;; unknown.
  ;;
  ;; If the field's value is greater than `js--cache-end', the
  ;; value is stale and must be treated as if it were nil. Conversely,
  ;; if this field is nil, it is guaranteed that this pitem is open up
  ;; to at least `js--cache-end'. (This property is handy when
  ;; computing whether we're inside a given pitem.)
  ;;
  (b-end nil))

;; The pitem we start parsing with.
(defconst js--initial-pitem
  (make-js--pitem
   :paren-depth most-negative-fixnum
   :type 'toplevel))

;;; User Customization

(defgroup js nil
  "Customization variables for JavaScript mode."
  :tag "JavaScript"
  :group 'languages)

(defcustom js-indent-level 4
  "Number of spaces for each indentation step in `js-mode'."
  :type 'integer
  :safe 'integerp)

(defcustom js-expr-indent-offset 0
  "Number of additional spaces for indenting continued expressions.
The value must be no less than minus `js-indent-level'."
  :type 'integer
  :safe 'integerp)

(defcustom js-paren-indent-offset 0
  "Number of additional spaces for indenting expressions in parentheses.
The value must be no less than minus `js-indent-level'."
  :type 'integer
  :safe 'integerp
  :version "24.1")

(defcustom js-square-indent-offset 0
  "Number of additional spaces for indenting expressions in square braces.
The value must be no less than minus `js-indent-level'."
  :type 'integer
  :safe 'integerp
  :version "24.1")

(defcustom js-curly-indent-offset 0
  "Number of additional spaces for indenting expressions in curly braces.
The value must be no less than minus `js-indent-level'."
  :type 'integer
  :safe 'integerp
  :version "24.1")

(defcustom js-switch-indent-offset 0
  "Number of additional spaces for indenting the contents of a switch block.
The value must not be negative."
  :type 'integer
  :safe 'integerp
  :version "24.4")

(defcustom js-flat-functions nil
  "Treat nested functions as top-level functions in `js-mode'.
This applies to function movement, marking, and so on."
  :type 'boolean)

(defcustom js-indent-align-list-continuation t
  "Align continuation of non-empty ([{ lines in `js-mode'."
  :version "26.1"
  :type 'boolean
  :safe 'booleanp)

(defcustom js-comment-lineup-func #'c-lineup-C-comments
  "Lineup function for `cc-mode-style', for C comments in `js-mode'."
  :type 'function)

(defcustom js-enabled-frameworks js--available-frameworks
  "Frameworks recognized by `js-mode'.
To improve performance, you may turn off some frameworks you
seldom use, either globally or on a per-buffer basis."
  :type (cons 'set (mapcar (lambda (x)
                             (list 'const x))
                           js--available-frameworks)))

(defvar js-js-switch-tabs (and (memq system-type '(darwin)) t)
  "Whether `js-mode' should display tabs while selecting them.
This is useful only if the windowing system has a good mechanism
for preventing Firefox from stealing the keyboard focus.")
(make-obsolete-variable 'js-js-switch-tabs "MozRepl no longer exists" "28.1")

(defvar js-js-tmpdir (locate-user-emacs-file "js/js")
  "Temporary directory used by `js-mode' to communicate with Mozilla.
This directory must be readable and writable by both Mozilla and Emacs.")
(make-obsolete-variable 'js-js-tmpdir "MozRepl no longer exists" "28.1")

(defvar js-js-timeout 5
  "Reply timeout for executing commands in Mozilla via `js-mode'.
The value is given in seconds.  Increase this value if you are
getting timeout messages.")
(make-obsolete-variable 'js-js-timeout "MozRepl no longer exists" "28.1")

(defcustom js-indent-first-init nil
  "Non-nil means specially indent the first variable declaration's initializer.
Normally, the first declaration's initializer is unindented, and
subsequent declarations have their identifiers aligned with it:

  var o = {
      foo: 3
  };

  var o = {
      foo: 3
  },
      bar = 2;

If this option has the value t, indent the first declaration's
initializer by an additional level:

  var o = {
          foo: 3
      };

  var o = {
          foo: 3
      },
      bar = 2;

If this option has the value `dynamic', if there is only one declaration,
don't indent the first one's initializer; otherwise, indent it.

  var o = {
      foo: 3
  };

  var o = {
          foo: 3
      },
      bar = 2;"
  :version "25.1"
  :type '(choice (const nil) (const t) (const dynamic))
  :safe 'symbolp)

(defcustom js-chain-indent nil
  "Use \"chained\" indentation.
Chained indentation applies when the current line starts with \".\".
If the previous expression also contains a \".\" at the same level,
then the \".\"s will be lined up:

  let x = svg.mumble()
             .chained;"
  :version "26.1"
  :type 'boolean
  :safe 'booleanp)

(defcustom js-jsx-detect-syntax t
  "When non-nil, automatically detect whether JavaScript uses JSX.
`js-jsx-syntax' (which see) may be made buffer-local and set to
t.  The detection strategy can be customized by adding elements
to `js-jsx-regexps', which see."
  :version "27.1"
  :type 'boolean
  :safe 'booleanp)

(defcustom js-jsx-syntax nil
  "When non-nil, parse JavaScript with consideration for JSX syntax.

This enables proper font-locking and indentation of code using
Facebook’s “JSX” syntax extension for JavaScript, for use with
Facebook’s “React” library.  Font-locking is like `sgml-mode'.
Indentation is also like `sgml-mode', although some indentation
behavior may differ slightly to align more closely with the
conventions of the React developer community.

When `js-mode' is already enabled, you should call
`js-jsx-enable' to set this variable.

It is set to be buffer-local (and t) when in `js-jsx-mode'."
  :version "27.1"
  :type 'boolean
  :safe 'booleanp)

(defcustom js-jsx-align->-with-< t
  "When non-nil, “>” will be indented to the opening “<” in JSX.

When this is enabled, JSX indentation looks like this:

  <element
    attr=\"\"
  >
  </element>
  <input
  />

When this is disabled, JSX indentation looks like this:

  <element
    attr=\"\"
    >
  </element>
  <input
    />"
  :version "27.1"
  :type 'boolean
  :safe 'booleanp)

(defcustom js-jsx-indent-level nil
  "When non-nil, indent JSX by this value, instead of like JS.

Let `js-indent-level' be 4.  When this variable is also set to
nil, JSX indentation looks like this (consistent):

  return (
      <element>
          <element>
              Hello World!
          </element>
      </element>
  )

Alternatively, when this variable is also set to 2, JSX
indentation looks like this (different):

  return (
      <element>
        <element>
          Hello World!
        </element>
      </element>
  )"
  :version "27.1"
  :type '(choice integer
                 (const :tag "Not Set" nil))
  :safe (lambda (x) (or (null x) (integerp x))))
;; This is how indentation behaved out-of-the-box until Emacs 27.  JSX
;; indentation was controlled with `sgml-basic-offset', which defaults
;; to 2, whereas `js-indent-level' defaults to 4.  Users who had the
;; same values configured for both their HTML and JS indentation would
;; luckily get consistent JSX indentation; most others were probably
;; unhappy.  I’d be surprised if anyone actually wants different
;; indentation levels, but just in case, here’s a way back to that.

(defcustom js-jsx-attribute-offset 0
  "Specifies a delta for JSXAttribute indentation.

Let `js-indent-level' be 2.  When this variable is also set to 0,
JSXAttribute indentation looks like this:

  <element
    attribute=\"value\">
  </element>

Alternatively, when this variable is also set to 2, JSXAttribute
indentation looks like this:

  <element
      attribute=\"value\">
  </element>

This variable is like `sgml-attribute-offset'."
  :version "27.1"
  :type 'integer
  :safe 'integerp)

;;; Keymap

(defvar-keymap js-mode-map
  :doc "Keymap for `js-mode'."
  "M-." #'js-find-symbol)

;;; Syntax table and parsing

(defvar js-mode-syntax-table
  (let ((table (make-syntax-table)))
    (c-populate-syntax-table table)
    (modify-syntax-entry ?$ "_" table)
    (modify-syntax-entry ?` "\"" table)
    table)
  "Syntax table for `js-mode' and `js-ts-mode'.")

(defvar-local js--quick-match-re nil
  "Autogenerated regexp used by `js-mode' to match buffer constructs.")

(defvar-local js--quick-match-re-func nil
  "Autogenerated regexp used by `js-mode' to match constructs and functions.")

(defvar-local js--cache-end 1
  "Last valid buffer position for the `js-mode' function cache.")

(defvar-local js--last-parse-pos nil
  "Latest parse position reached by `js--ensure-cache'.")

(defvar-local js--state-at-last-parse-pos nil
  "Parse state at `js--last-parse-pos'.")

(defun js--maybe-join (prefix separator suffix &rest list)
  "Helper function for `js--update-quick-match-re'.
If LIST contains any element that is not nil, return its non-nil
elements, separated by SEPARATOR, prefixed by PREFIX, and ended
with SUFFIX as with `concat'.  Otherwise, if LIST is empty, return
nil.  If any element in LIST is itself a list, flatten that
element."
  (setq list (flatten-tree list))
  (when list
    (concat prefix (mapconcat #'identity list separator) suffix)))

(defun js--update-quick-match-re ()
  "Internal function used by `js-mode' for caching buffer constructs.
This updates `js--quick-match-re', based on the current set of
enabled frameworks."
  (setq js--quick-match-re
        (js--maybe-join
         "^[ \t]*\\(?:" "\\|" "\\)"

         ;; #define mumble
         "#define[ \t]+[a-zA-Z_]"

         (when (memq 'extjs js-enabled-frameworks)
           "Ext\\.extend")

         (when (memq 'prototype js-enabled-frameworks)
           "Object\\.extend")

          ;; var mumble = THING (
         (js--maybe-join
          "\\(?:var[ \t]+\\)?[a-zA-Z_$0-9.]+[ \t]*=[ \t]*\\(?:"
          "\\|"
          "\\)[ \t]*("

          (when (memq 'prototype js-enabled-frameworks)
                    "Class\\.create")

          (when (memq 'extjs js-enabled-frameworks)
            "Ext\\.extend")

          (when (memq 'merrillpress js-enabled-frameworks)
            "[a-zA-Z_$0-9]+\\.extend\\(?:Final\\)?"))

         (when (memq 'dojo js-enabled-frameworks)
           "dojo\\.declare[ \t]*(")

         (when (memq 'mochikit js-enabled-frameworks)
           "MochiKit\\.Base\\.update[ \t]*(")

         ;; mumble.prototypeTHING
         (js--maybe-join
          "[a-zA-Z_$0-9.]+\\.prototype\\(?:" "\\|" "\\)"

          (when (memq 'javascript js-enabled-frameworks)
            '( ;; foo.prototype.bar = function(
              "\\.[a-zA-Z_$0-9]+[ \t]*=[ \t]*function[ \t]*("

              ;; mumble.prototype = {
              "[ \t]*=[ \t]*{")))))

  (setq js--quick-match-re-func
        (concat "function\\|" js--quick-match-re)))

(defun js--forward-text-property (propname)
  "Move over the next value of PROPNAME in the buffer.
If found, return that value and leave point after the character
having that value; otherwise, return nil and leave point at EOB."
  (let ((next-value (get-text-property (point) propname)))
    (if next-value
        (forward-char)

      (goto-char (next-single-property-change
                  (point) propname nil (point-max)))
      (unless (eobp)
        (setq next-value (get-text-property (point) propname))
        (forward-char)))

    next-value))

(defun js--backward-text-property (propname)
  "Move over the previous value of PROPNAME in the buffer.
If found, return that value and leave point just before the
character that has that value, otherwise return nil and leave
point at BOB."
    (unless (bobp)
      (let ((prev-value (get-text-property (1- (point)) propname)))
        (if prev-value
            (backward-char)

          (goto-char (previous-single-property-change
                      (point) propname nil (point-min)))

          (unless (bobp)
            (backward-char)
            (setq prev-value (get-text-property (point) propname))))

        prev-value)))

(defsubst js--forward-pstate ()
  (js--forward-text-property 'js--pstate))

(defsubst js--backward-pstate ()
  (js--backward-text-property 'js--pstate))

(defun js--pitem-goto-h-end (pitem)
  (goto-char (js--pitem-h-begin pitem))
  (js--forward-pstate))

(defun js--re-search-forward-inner (regexp &optional bound count)
  "Helper function for `js--re-search-forward'."
  (let ((parse)
        str-terminator
        (orig-macro-end (save-excursion
                          (when (js--beginning-of-macro)
                            (c-end-of-macro)
                            (point)))))
    (while (> count 0)
      (re-search-forward regexp bound)
      (setq parse (syntax-ppss))
      (cond ((setq str-terminator (nth 3 parse))
             (when (eq str-terminator t)
               (setq str-terminator ?/))
             (re-search-forward
              (concat "\\([^\\]\\|^\\)" (string str-terminator))
              (line-end-position) t))
            ((nth 7 parse)
             (forward-line))
            ((or (nth 4 parse)
                 (and (eq (char-before) ?\/) (eq (char-after) ?\*)))
             (re-search-forward "\\*/"))
            ((and (not (and orig-macro-end
                            (<= (point) orig-macro-end)))
                  (js--beginning-of-macro))
             (c-end-of-macro))
            (t
             (setq count (1- count))))))
  (point))


(defun js--re-search-forward (regexp &optional bound noerror count)
  "Search forward, ignoring strings, cpp macros, and comments.
This function invokes `re-search-forward', but treats the buffer
as if strings, cpp macros, and comments have been removed.

If invoked while inside a macro, it treats the contents of the
macro as normal text."
  (unless count (setq count 1))
  (let ((saved-point (point))
        (search-fun
         (cond ((< count 0) (setq count (- count))
                #'js--re-search-backward-inner)
               ((> count 0) #'js--re-search-forward-inner)
               (t #'ignore))))
    (condition-case err
        (funcall search-fun regexp bound count)
      (search-failed
       (goto-char saved-point)
       (unless noerror
         (signal (car err) (cdr err)))))))


(defun js--re-search-backward-inner (regexp &optional bound count)
  "Auxiliary function for `js--re-search-backward'."
  (let ((parse)
        (orig-macro-start
         (save-excursion
           (and (js--beginning-of-macro)
                (point)))))
    (while (> count 0)
      (re-search-backward regexp bound)
      (when (and (> (point) (point-min))
                 (save-excursion (backward-char) (looking-at "/[/*]")))
        (forward-char))
      (setq parse (syntax-ppss))
      (cond ((nth 8 parse)
             (goto-char (nth 8 parse)))
            ((or (nth 4 parse)
                 (and (eq (char-before) ?/) (eq (char-after) ?*)))
             (re-search-backward "/\\*"))
            ((and (not (and orig-macro-start
                            (>= (point) orig-macro-start)))
                  (js--beginning-of-macro)))
            (t
             (setq count (1- count))))))
  (point))


(defun js--re-search-backward (regexp &optional bound noerror count)
  "Search backward, ignoring strings, preprocessor macros, and comments.

This function invokes `re-search-backward' but treats the buffer
as if strings, preprocessor macros, and comments have been
removed.

If invoked while inside a macro, treat the macro as normal text."
  (js--re-search-forward regexp bound noerror (if count (- count) -1)))

(defun js--forward-expression ()
  "Move forward over a whole JavaScript expression.
This function doesn't move over expressions continued across
lines."
  (cl-loop
   ;; non-continued case; simplistic, but good enough?
   do (cl-loop until (or (eolp)
                         (progn
                           (forward-comment most-positive-fixnum)
                           (memq (char-after) '(?\, ?\; ?\] ?\) ?\}))))
               do (forward-sexp))

   while (and (eq (char-after) ?\n)
              (save-excursion
                (forward-char)
                (js--continued-expression-p)))))

(defun js--forward-function-decl ()
  "Move forward over a JavaScript function declaration.
This puts point at the `function' keyword.

If this is a syntactically-correct non-expression function,
return the name of the function, or t if the name could not be
determined.  Otherwise, return nil."
  (unless (looking-at "\\(\\_<async\\_>[ \t\n]+\\)?\\_<function\\_>")
    (error "Invalid position"))
  (let ((name t))
    (goto-char (match-end 0))
    (forward-comment most-positive-fixnum)
    (when (eq (char-after) ?*)
      (forward-char)
      (forward-comment most-positive-fixnum))
    (when (looking-at js--name-re)
      (setq name (match-string-no-properties 0))
      (goto-char (match-end 0)))
    (forward-comment most-positive-fixnum)
    (and (eq (char-after) ?\( )
         (ignore-errors (forward-list) t)
         (progn (forward-comment most-positive-fixnum)
                (and (eq (char-after) ?{)
                     name)))))

(defun js--function-prologue-beginning (&optional pos)
  "Return the start of the JavaScript function prologue containing POS.
A function prologue is everything from start of the definition up
to and including the opening brace.  POS defaults to point.
If POS is not in a function prologue, return nil."
  (let (prologue-begin)
    (save-excursion
      (if pos
          (goto-char pos)
        (setq pos (point)))

      (when (save-excursion
              (forward-line 0)
              (or (looking-at js--function-heading-2-re)
                  (looking-at js--function-heading-3-re)))

        (setq prologue-begin (match-beginning 1))
        (when (<= prologue-begin pos)
          (goto-char (match-end 0))))

      (skip-syntax-backward "w_")
      (let ((start nil))
        (and (or (looking-at "\\_<function\\_>")
                 (js--re-search-backward "\\_<function\\_>" nil t))
             (progn
               (setq start (match-beginning 0))
               (goto-char start)
               (when (looking-back "\\_<async\\_>[ \t\n]+" (- (point) 30))
                 (setq start (match-beginning 0)))
               (js--forward-function-decl))
             (<= pos (point))
             (or prologue-begin start))))))

(defun js--beginning-of-defun-raw ()
  "Helper function for `js-beginning-of-defun'.
Go to previous defun-beginning and return the parse state for it,
or nil if we went all the way back to bob and don't find
anything."
  (js--ensure-cache)
  (let (pstate)
    (while (and (setq pstate (js--backward-pstate))
                (not (eq 'function (js--pitem-type (car pstate))))))
    (and (not (bobp)) pstate)))

(defun js--pstate-is-toplevel-defun (pstate)
  "Helper function for `js--beginning-of-defun-nested'.
If PSTATE represents a non-empty top-level defun, return the
top-most pitem.  Otherwise, return nil."
  (cl-loop for pitem in pstate
           with func-depth = 0
           with func-pitem
           if (eq 'function (js--pitem-type pitem))
           do (cl-incf func-depth)
           and do (setq func-pitem pitem)
           finally return (if (eq func-depth 1) func-pitem)))

(defun js--beginning-of-defun-nested ()
  "Helper function for `js--beginning-of-defun'.
Return the pitem of the function we went to the beginning of."
  (or
   ;; Look for the smallest function that encloses point...
   (cl-loop for pitem in (js--parse-state-at-point)
            if (and (eq 'function (js--pitem-type pitem))
                    (js--inside-pitem-p pitem))
            do (goto-char (js--pitem-h-begin pitem))
            and return pitem)

   ;; ...and if that isn't found, look for the previous top-level
   ;; defun
   (cl-loop for pstate = (js--backward-pstate)
            while pstate
            if (js--pstate-is-toplevel-defun pstate)
            do (goto-char (js--pitem-h-begin it))
            and return it)))

(defun js--beginning-of-defun-flat ()
  "Helper function for `js-beginning-of-defun'."
  (let ((pstate (js--beginning-of-defun-raw)))
    (when pstate
      (goto-char (js--pitem-h-begin (car pstate))))))

(defun js-beginning-of-defun (&optional arg)
  "Value of `beginning-of-defun-function' for `js-mode'."
  (setq arg (or arg 1))
  (while (and (not (eobp)) (< arg 0))
    (cl-incf arg)
    (when (and (not js-flat-functions)
               (or (eq (js-syntactic-context) 'function)
                   (js--function-prologue-beginning)))
      (js-end-of-defun))

    (if (js--re-search-forward
         "\\_<function\\_>" nil t)
        (goto-char (js--function-prologue-beginning))
      (goto-char (point-max))))

  (while (> arg 0)
    (cl-decf arg)
    ;; If we're just past the end of a function, the user probably wants
    ;; to go to the beginning of *that* function
    (when (eq (char-before) ?})
      (backward-char))

    (let ((prologue-begin (js--function-prologue-beginning)))
      (cond ((and prologue-begin (< prologue-begin (point)))
             (goto-char prologue-begin))

            (js-flat-functions
             (js--beginning-of-defun-flat))
            (t
             (js--beginning-of-defun-nested))))))

(defun js--flush-caches (&optional beg _ignored)
  "Flush the `js-mode' syntax cache after position BEG.
BEG defaults to `point-min', meaning to flush the entire cache."
  (interactive)
  (setq beg (or beg (save-restriction (widen) (point-min))))
  (setq js--cache-end (min js--cache-end beg)))

(defmacro js--debug (&rest _arguments)
  ;; `(message ,@arguments)
  )

(defun js--ensure-cache--pop-if-ended (open-items paren-depth)
  (let ((top-item (car open-items)))
    (when (<= paren-depth (js--pitem-paren-depth top-item))
      (cl-assert (not (get-text-property (1- (point)) 'js-pend)))
      (put-text-property (1- (point)) (point) 'js--pend top-item)
      (setf (js--pitem-b-end top-item) (point))
      (setq open-items
            ;; open-items must contain at least two items for this to
            ;; work, but because we push a dummy item to start with,
            ;; that assumption holds.
            (cons (js--pitem-add-child (cl-second open-items) top-item)
                  (cddr open-items)))))
  open-items)

(defmacro js--ensure-cache--update-parse ()
  "Helper function for `js--ensure-cache'.
Update parsing information up to point, referring to parse,
prev-parse-point, goal-point, and open-items bound lexically in
the body of `js--ensure-cache'."
  '(progn
     (setq goal-point (point))
     (goto-char prev-parse-point)
     (while (progn
              (setq open-items (js--ensure-cache--pop-if-ended
                                open-items (car parse)))
              ;; Make sure parse-partial-sexp doesn't stop because we *entered*
              ;; the given depth -- i.e., make sure we're deeper than the target
              ;; depth.
              (cl-assert (> (nth 0 parse)
                            (js--pitem-paren-depth (car open-items))))
              (setq parse (parse-partial-sexp
                           prev-parse-point goal-point
                           (js--pitem-paren-depth (car open-items))
                           nil parse))

;;              (let ((overlay (make-overlay prev-parse-point (point))))
;;                (overlay-put overlay 'face '(:background "red"))
;;                (unwind-protect
;;                     (progn
;;                       (js--debug "parsed: %S" parse)
;;                       (sit-for 1))
;;                  (delete-overlay overlay)))

              (setq prev-parse-point (point))
              (< (point) goal-point)))

     (setq open-items (js--ensure-cache--pop-if-ended
                       open-items (car parse)))))

(defun js--show-cache-at-point ()
  (interactive)
  (require 'pp)
  (let ((prop (get-text-property (point) 'js--pstate)))
    (with-output-to-temp-buffer "*Help*"
      (pp prop))))

(defun js--split-name (string)
  "Split a JavaScript name into its dot-separated parts.
This also removes any prototype parts from the split name
\(unless the name is just \"prototype\" to start with)."
  (let ((name (save-match-data
                (split-string string "\\." t))))
    (unless (and (= (length name) 1)
                 (equal (car name) "prototype"))

      (setq name (remove "prototype" name)))))

(defvar js--guess-function-name-start nil)

(defun js--guess-function-name (position)
  "Guess the name of the JavaScript function at POSITION.
POSITION should be just after the end of the word \"function\".
Return the name of the function, or nil if the name could not be
guessed.

This function clobbers match data.  If we find the preamble
begins earlier than expected while guessing the function name,
set `js--guess-function-name-start' to that position; otherwise,
set that variable to nil."
  (setq js--guess-function-name-start nil)
  (save-excursion
    (goto-char position)
    (forward-line 0)
    (cond
     ((looking-at js--function-heading-3-re)
      (and (eq (match-end 0) position)
           (setq js--guess-function-name-start (match-beginning 1))
           (match-string-no-properties 1)))

     ((looking-at js--function-heading-2-re)
      (and (eq (match-end 0) position)
           (setq js--guess-function-name-start (match-beginning 1))
           (match-string-no-properties 1))))))

(defun js--clear-stale-cache ()
  ;; Clear any endings that occur after point
  (let (end-prop)
    (save-excursion
      (while (setq end-prop (js--forward-text-property
                             'js--pend))
        (setf (js--pitem-b-end end-prop) nil))))

  ;; Remove any cache properties after this point
  (remove-text-properties (point) (point-max)
                          '(js--pstate t js--pend t)))

(defun js--ensure-cache (&optional limit)
  "Ensures brace cache is valid up to the character before LIMIT.
LIMIT defaults to point."
  (setq limit (or limit (point)))
  (when (< js--cache-end limit)

    (c-save-buffer-state
        (open-items
         parse
         prev-parse-point
         name
         case-fold-search
         filtered-class-styles
         goal-point)

      ;; Figure out which class styles we need to look for
      (setq filtered-class-styles
            (cl-loop for style in js--class-styles
                     if (memq (plist-get style :framework)
                              js-enabled-frameworks)
                     collect style))

      (save-excursion
        (save-restriction
          (widen)

          ;; Find last known good position
          (goto-char js--cache-end)
          (unless (bobp)
            (setq open-items (get-text-property
                              (1- (point)) 'js--pstate))

            (unless open-items
              (goto-char (previous-single-property-change
                          (point) 'js--pstate nil (point-min)))

              (unless (bobp)
                (setq open-items (get-text-property (1- (point))
                                                    'js--pstate))
                (cl-assert open-items))))

          (unless open-items
            ;; Make a placeholder for the top-level definition
            (setq open-items (list js--initial-pitem)))

          (setq parse (syntax-ppss))
          (setq prev-parse-point (point))

          (js--clear-stale-cache)

          (narrow-to-region (point-min) limit)

          (cl-loop while (re-search-forward js--quick-match-re-func nil t)
                   for orig-match-start = (goto-char (match-beginning 0))
                   for orig-match-end = (match-end 0)
                   do (js--ensure-cache--update-parse)
                   for orig-depth = (nth 0 parse)

                   ;; Each of these conditions should return non-nil if
                   ;; we should add a new item and leave point at the end
                   ;; of the new item's header (h-end in the
                   ;; js--pitem diagram). This point is the one
                   ;; after the last character we need to unambiguously
                   ;; detect this construct. If one of these evaluates to
                   ;; nil, the location of the point is ignored.
                   if (cond
                       ;; In comment or string
                       ((nth 8 parse) nil)

                       ;; Regular function declaration
                       ((and (looking-at "\\_<function\\_>")
                             (setq name (js--forward-function-decl)))
                        (when (eq name t)
                          (setq name (js--guess-function-name orig-match-end))
                          (if name
                              (when js--guess-function-name-start
                                (setq orig-match-start
                                      js--guess-function-name-start))

                            (setq name t)))

                        (cl-assert (eq (char-after) ?{))
                        (forward-char)
                        (save-excursion
                          (goto-char orig-match-start)
                          (when (looking-back "\\_<async\\_>[ \t\n]+"
                                              (- (point) 30))
                            (setq orig-match-start (match-beginning 0))))
                        (make-js--pitem
                         :paren-depth orig-depth
                         :h-begin orig-match-start
                         :type 'function
                         :name (if (eq name t)
                                   name
                                 (js--split-name name))))

                       ;; Macro
                       ((looking-at js--macro-decl-re)

                        ;; Macros often contain unbalanced parentheses.
                        ;; Make sure that h-end is at the textual end of
                        ;; the macro no matter what the parenthesis say.
                        (c-end-of-macro)
                        (js--ensure-cache--update-parse)

                        (make-js--pitem
                         :paren-depth (nth 0 parse)
                         :h-begin orig-match-start
                         :type 'macro
                         :name (list (match-string-no-properties 1))))

                       ;; "Prototype function" declaration
                       ((looking-at js--plain-method-re)
                        (goto-char (match-beginning 3))
                        (when (save-match-data
                                (js--forward-function-decl))
                          (forward-char)
                          (make-js--pitem
                           :paren-depth orig-depth
                           :h-begin orig-match-start
                           :type 'function
                           :name (nconc (js--split-name
                                         (match-string-no-properties 1))
                                        (list (match-string-no-properties 2))))))

                       ;; Class definition
                       ((cl-loop
                         with syntactic-context =
                         (js--syntactic-context-from-pstate open-items)
                         for class-style in filtered-class-styles
                         if (and (memq syntactic-context
                                       (plist-get class-style :contexts))
                                 (looking-at (plist-get class-style
                                                        :class-decl)))
                         do (goto-char (match-end 0))
                         and return
                         (make-js--pitem
                          :paren-depth orig-depth
                          :h-begin orig-match-start
                          :type class-style
                          :name (js--split-name
                                 (match-string-no-properties 1))))))

                   do (js--ensure-cache--update-parse)
                   and do (push it open-items)
                   and do (put-text-property
                           (1- (point)) (point) 'js--pstate open-items)
                   else do (goto-char orig-match-end))

          (goto-char limit)
          (js--ensure-cache--update-parse)
          (setq js--cache-end limit)
          (setq js--last-parse-pos limit)
          (setq js--state-at-last-parse-pos open-items)
          )))))

(defun js--end-of-defun-flat ()
  "Helper function for `js-end-of-defun'."
  (cl-loop while (js--re-search-forward "}" nil t)
           do (js--ensure-cache)
           if (get-text-property (1- (point)) 'js--pend)
           if (eq 'function (js--pitem-type it))
           return t
           finally do (goto-char (point-max))))

(defun js--end-of-defun-nested ()
  "Helper function for `js-end-of-defun'."
  (let* (pitem
         (this-end (save-excursion
                     (and (setq pitem (js--beginning-of-defun-nested))
                          (js--pitem-goto-h-end pitem)
                          (progn (backward-char)
                                 (forward-list)
                                 (point)))))
         found)

    (if (and this-end (< (point) this-end))
        ;; We're already inside a function; just go to its end.
        (goto-char this-end)

      ;; Otherwise, go to the end of the next function...
      (while (and (js--re-search-forward "\\_<function\\_>" nil t)
                  (not (setq found (progn
                                     (goto-char (match-beginning 0))
                                     (js--forward-function-decl))))))

      (if found (forward-list)
        ;; ... or eob.
        (goto-char (point-max))))))

(defun js-end-of-defun (&optional arg)
  "Value of `end-of-defun-function' for `js-mode'."
  (setq arg (or arg 1))
  (while (and (not (bobp)) (< arg 0))
    (cl-incf arg)
    (js-beginning-of-defun)
    (js-beginning-of-defun)
    (unless (bobp)
      (js-end-of-defun)))

  (while (> arg 0)
    (cl-decf arg)
    ;; look for function backward. if we're inside it, go to that
    ;; function's end. otherwise, search for the next function's end and
    ;; go there
    (if js-flat-functions
        (js--end-of-defun-flat)

      ;; if we're doing nested functions, see whether we're in the
      ;; prologue. If we are, go to the end of the function; otherwise,
      ;; call js--end-of-defun-nested to do the real work
      (let ((prologue-begin (js--function-prologue-beginning)))
        (cond ((and prologue-begin (<= prologue-begin (point)))
               (goto-char prologue-begin)
               (re-search-forward "\\_<function")
               (goto-char (match-beginning 0))
               (js--forward-function-decl)
               (forward-list))

              (t (js--end-of-defun-nested)))))))

(defun js--beginning-of-macro (&optional lim)
  (let ((here (point)))
    (save-restriction
      (if lim (narrow-to-region lim (point-max)))
      (beginning-of-line)
      (while (eq (char-before (1- (point))) ?\\)
        (forward-line -1))
      (back-to-indentation)
      (if (and (<= (point) here)
               (looking-at js--opt-cpp-start))
          t
        (goto-char here)
        nil))))

(defun js--backward-syntactic-ws (&optional lim)
  "Simple implementation of `c-backward-syntactic-ws' for `js-mode'."
  (save-restriction
    (when lim (narrow-to-region lim (point-max)))

    (let ((in-macro (save-excursion (js--beginning-of-macro)))
          (pos (point)))

      (while (progn (unless in-macro (js--beginning-of-macro))
                    (forward-comment most-negative-fixnum)
                    (/= (point)
                        (prog1
                            pos
                          (setq pos (point)))))))))

(defun js--forward-syntactic-ws (&optional lim)
  "Simple implementation of `c-forward-syntactic-ws' for `js-mode'."
  (save-restriction
    (when lim (narrow-to-region (point-min) lim))
    (let ((pos (point)))
      (while (progn
               (forward-comment most-positive-fixnum)
               (when (eq (char-after) ?#)
                 (c-end-of-macro))
               (/= (point)
                   (prog1
                       pos
                     (setq pos (point)))))))))

;; Like (up-list -1), but only considers lists that end nearby"
(defun js--up-nearby-list ()
  (save-restriction
    ;; Look at a very small region so our computation time doesn't
    ;; explode in pathological cases.
    (narrow-to-region (max (point-min) (- (point) 500)) (point))
    (up-list -1)))

(defun js--inside-param-list-p ()
  "Return non-nil if point is in a function parameter list."
  (ignore-errors
    (save-excursion
      (js--up-nearby-list)
      (and (looking-at "(")
           (progn (forward-symbol -1)
                  (or (looking-at "function")
                      (progn (forward-symbol -1)
                             (looking-at "function"))))))))

(defun js--inside-dojo-class-list-p ()
  "Return non-nil if point is in a Dojo multiple-inheritance class block."
  (ignore-errors
    (save-excursion
      (js--up-nearby-list)
      (let ((list-begin (point)))
        (forward-line 0)
        (and (looking-at js--dojo-class-decl-re)
             (goto-char (match-end 0))
             (looking-at "\"\\s-*,\\s-*\\[")
             (eq (match-end 0) (1+ list-begin)))))))

;;; Font Lock
(defun js--make-framework-matcher (framework &rest regexps)
  "Helper function for building `js--font-lock-keywords'.
Create a byte-compiled function for matching a concatenation of
REGEXPS, but only if FRAMEWORK is in `js-enabled-frameworks'."
  (let ((regexp (apply #'concat regexps)))
    (lambda (limit)
      (when (memq framework js-enabled-frameworks)
        (re-search-forward regexp limit t)))))

(defvar-local js--tmp-location nil)

(defun js--forward-destructuring-spec (&optional func)
  "Move forward over a JavaScript destructuring spec.
If FUNC is supplied, call it with no arguments before every
variable name in the spec.  Return true if this was actually a
spec.  FUNC must preserve the match data."
  (pcase (char-after)
    (?\[
     (forward-char)
     (while
         (progn
           (forward-comment most-positive-fixnum)
           (cond ((memq (char-after) '(?\[ ?\{))
                  (js--forward-destructuring-spec func))

                 ((eq (char-after) ?,)
                  (forward-char)
                  t)

                 ((looking-at js--name-re)
                  (and func (funcall func))
                  (goto-char (match-end 0))
                  t))))
     (when (eq (char-after) ?\])
       (forward-char)
       t))

    (?\{
     (forward-char)
     (forward-comment most-positive-fixnum)
     (while
         (when (looking-at js--objfield-re)
           (goto-char (match-end 0))
           (forward-comment most-positive-fixnum)
           (and (cond ((memq (char-after) '(?\[ ?\{))
                       (js--forward-destructuring-spec func))
                      ((looking-at js--name-re)
                       (and func (funcall func))
                       (goto-char (match-end 0))
                       t))
                (progn (forward-comment most-positive-fixnum)
                       (when (eq (char-after) ?\,)
                         (forward-char)
                         (forward-comment most-positive-fixnum)
                         t)))))
     (when (eq (char-after) ?\})
       (forward-char)
       t))))

(defun js--variable-decl-matcher (limit)
  "Font-lock matcher for variable names in a variable declaration.
This is a cc-mode-style matcher that *always* fails, from the
point of view of font-lock.  It applies highlighting directly with
`font-lock-apply-highlight'."
  (condition-case nil
      (save-restriction
        (narrow-to-region (point-min) limit)

        (let ((first t))
          (forward-comment most-positive-fixnum)
          (while
              (and (or first
                       (when (eq (char-after) ?,)
                         (forward-char)
                         (forward-comment most-positive-fixnum)
                         t))
                   (cond ((looking-at js--name-re)
                          (font-lock-apply-highlight
                           '(0 font-lock-variable-name-face))
                          (goto-char (match-end 0)))

                         ((save-excursion
                            (js--forward-destructuring-spec))

                          (js--forward-destructuring-spec
                           (lambda ()
                             (font-lock-apply-highlight
                              '(0 font-lock-variable-name-face)))))))

            (forward-comment most-positive-fixnum)
            (when (eq (char-after) ?=)
              (forward-char)
              (js--forward-expression)
              (forward-comment most-positive-fixnum))

            (setq first nil))))

    ;; Conditions to handle
    (scan-error nil)
    (end-of-buffer nil))

  ;; Matcher always "fails"
  nil)

;; It wouldn’t be sufficient to font-lock JSX with mere regexps, since
;; a JSXElement may be nested inside a JS expression within the
;; boundaries of a parent JSXOpeningElement, and such a hierarchy
;; ought to be fontified like JSX, JS, and JSX respectively:
;;
;;   <div attr={void(<div></div>) && void(0)}></div>
;;
;;   <div attr={           ← JSX
;;          void(          ← JS
;;            <div></div>  ← JSX
;;          ) && void(0)   ← JS
;;        }></div>         ← JSX
;;
;; `js-syntax-propertize' unambiguously identifies JSX syntax,
;; including when it’s nested.
;;
;; Using a matcher function for each relevant part, retrieve match
;; data recorded as syntax properties for fontification.

(defconst js-jsx--font-lock-keywords
  `((js-jsx--match-tag-name 0 font-lock-function-name-face t)
    (js-jsx--match-attribute-name 0 font-lock-variable-name-face t)
    (js-jsx--match-text 0 'default t) ; “Undo” keyword fontification.
    (js-jsx--match-tag-beg)
    (js-jsx--match-tag-end)
    (js-jsx--match-expr))
  "JSX font lock faces and multiline text properties.")

(defun js-jsx--match-tag-name (limit)
  "Match JSXBoundaryElement names, until LIMIT."
  (when js-jsx-syntax
    (let ((pos (next-single-char-property-change (point) 'js-jsx-tag-name nil limit))
          value)
      (when (and pos (> pos (point)))
        (goto-char pos)
        (or (and (setq value (get-text-property pos 'js-jsx-tag-name))
                 (progn (set-match-data value) t))
            (js-jsx--match-tag-name limit))))))

(defun js-jsx--match-attribute-name (limit)
  "Match JSXAttribute names, until LIMIT."
  (when js-jsx-syntax
    (let ((pos (next-single-char-property-change (point) 'js-jsx-attribute-name nil limit))
          value)
      (when (and pos (> pos (point)))
        (goto-char pos)
        (or (and (setq value (get-text-property pos 'js-jsx-attribute-name))
                 (progn (set-match-data value) t))
            (js-jsx--match-attribute-name limit))))))

(defun js-jsx--match-text (limit)
  "Match JSXText, until LIMIT."
  (when js-jsx-syntax
    (let ((pos (next-single-char-property-change (point) 'js-jsx-text nil limit))
          value)
      (when (and pos (> pos (point)))
        (goto-char pos)
        (or (and (setq value (get-text-property pos 'js-jsx-text))
                 (progn (set-match-data value)
                        (put-text-property (car value) (cadr value) 'font-lock-multiline t)
                        t))
            (js-jsx--match-text limit))))))

(defun js-jsx--match-tag-beg (limit)
  "Match JSXBoundaryElements from start, until LIMIT."
  (when js-jsx-syntax
    (let ((pos (next-single-char-property-change (point) 'js-jsx-tag-beg nil limit))
          value)
      (when (and pos (> pos (point)))
        (goto-char pos)
        (or (and (setq value (get-text-property pos 'js-jsx-tag-beg))
                 (progn (put-text-property pos (cdr value) 'font-lock-multiline t) t))
            (js-jsx--match-tag-beg limit))))))

(defun js-jsx--match-tag-end (limit)
  "Match JSXBoundaryElements from end, until LIMIT."
  (when js-jsx-syntax
    (let ((pos (next-single-char-property-change (point) 'js-jsx-tag-end nil limit))
          value)
      (when (and pos (> pos (point)))
        (goto-char pos)
        (or (and (setq value (get-text-property pos 'js-jsx-tag-end))
                 (progn (put-text-property value pos 'font-lock-multiline t) t))
            (js-jsx--match-tag-end limit))))))

(defun js-jsx--match-expr (limit)
  "Match JSXExpressionContainers, until LIMIT."
  (when js-jsx-syntax
    (let ((pos (next-single-char-property-change (point) 'js-jsx-expr nil limit))
          value)
      (when (and pos (> pos (point)))
        (goto-char pos)
        (or (and (setq value (get-text-property pos 'js-jsx-expr))
                 (progn (put-text-property pos value 'font-lock-multiline t) t))
            (js-jsx--match-expr limit))))))

(defconst js--font-lock-keywords-3
  `(
    ;; This goes before keywords-2 so it gets used preferentially
    ;; instead of the keywords in keywords-2. Don't use override
    ;; because that will override syntactic fontification too, which
    ;; will fontify commented-out directives as if they weren't
    ;; commented out.
    ,@cpp-font-lock-keywords ; from font-lock.el

    ,@js--font-lock-keywords-2

    ("\\.\\(prototype\\)\\_>"
     (1 font-lock-constant-face))

    ;; Highlights class being declared, in parts
    (js--class-decl-matcher
     ,(concat "\\(" js--name-re "\\)\\(?:\\.\\|.*$\\)")
     (goto-char (match-beginning 1))
     nil
     (1 font-lock-type-face))

    ;; Highlights parent class, in parts, if available
    (js--class-decl-matcher
     ,(concat "\\(" js--name-re "\\)\\(?:\\.\\|.*$\\)")
     (if (match-beginning 2)
         (progn
           (setq js--tmp-location (match-end 2))
           (goto-char js--tmp-location)
           (insert "=")
           (goto-char (match-beginning 2)))
       (setq js--tmp-location nil)
       (goto-char (line-end-position)))
     (when js--tmp-location
       (save-excursion
         (goto-char js--tmp-location)
         (delete-char 1)))
     (1 font-lock-type-face))

    ;; Highlights parent class
    (js--class-decl-matcher
     (2 font-lock-type-face nil t))

    ;; Dojo needs its own matcher to override the string highlighting
    (,(js--make-framework-matcher
       'dojo
       "^\\s-*dojo\\.declare\\s-*(\""
       "\\(" js--dotted-name-re "\\)"
       "\\(?:\"\\s-*,\\s-*\\(" js--dotted-name-re "\\)\\)?")
     (1 font-lock-type-face t)
     (2 font-lock-type-face nil t))

    ;; Match Dojo base classes. Of course Mojo has to be different
    ;; from everything else under the sun...
    (,(js--make-framework-matcher
       'dojo
       "^\\s-*dojo\\.declare\\s-*(\""
       "\\(" js--dotted-name-re "\\)\"\\s-*,\\s-*\\[")
     ,(concat "[[,]\\s-*\\(" js--dotted-name-re "\\)\\s-*"
              "\\(?:\\].*$\\)?")
     (backward-char)
     (end-of-line)
     (1 font-lock-type-face))

    ;; continued Dojo base-class list
    (,(js--make-framework-matcher
       'dojo
       "^\\s-*" js--dotted-name-re "\\s-*[],]")
     ,(concat "\\(" js--dotted-name-re "\\)"
              "\\s-*\\(?:\\].*$\\)?")
     (if (save-excursion (backward-char)
                         (js--inside-dojo-class-list-p))
         (forward-symbol -1)
       (end-of-line))
     (end-of-line)
     (1 font-lock-type-face))

    ;; variable declarations
    ,(list
      (concat "\\_<\\(const\\|var\\|let\\)\\_>\\|" js--basic-type-re)
      (list #'js--variable-decl-matcher nil nil nil))

    ;; class instantiation
    ,(list
      (concat "\\_<new\\_>\\s-+\\(" js--dotted-name-re "\\)")
      (list 1 'font-lock-type-face))

    ;; instanceof
    ,(list
      (concat "\\_<instanceof\\_>\\s-+\\(" js--dotted-name-re "\\)")
      (list 1 'font-lock-type-face))

    ;; formal parameters
    ,(list
      (concat
       "\\_<function\\_>\\(\\s-+" js--name-re "\\)?\\s-*(\\s-*"
       js--name-start-re)
      (list (concat "\\(" js--name-re "\\)\\(\\s-*).*\\)?")
            '(backward-char)
            '(end-of-line)
            '(1 font-lock-variable-name-face)))

    ;; continued formal parameter list
    ,(list
      (concat
       "^\\s-*" js--name-re "\\s-*[,)]")
      (list js--name-re
            '(if (save-excursion (backward-char)
                                 (js--inside-param-list-p))
                 (forward-symbol -1)
               (end-of-line))
            '(end-of-line)
            '(0 font-lock-variable-name-face)))

    ;; jsx (when enabled)
    ,@js-jsx--font-lock-keywords)
  "Level three font lock for `js-mode'.")

(defun js--inside-pitem-p (pitem)
  "Return whether point is inside the given pitem's header or body."
  (js--ensure-cache)
  (cl-assert (js--pitem-h-begin pitem))
  (cl-assert (js--pitem-paren-depth pitem))

  (and (> (point) (js--pitem-h-begin pitem))
       (or (null (js--pitem-b-end pitem))
           (> (js--pitem-b-end pitem) (point)))))

(defun js--parse-state-at-point ()
  "Parse the JavaScript program state at point.
Return a list of `js--pitem' instances that apply to point, most
specific first.  In the worst case, the current toplevel instance
will be returned."
  (save-excursion
    (save-restriction
      (widen)
      (js--ensure-cache)
      (let ((pstate (or (save-excursion
                          (js--backward-pstate))
                        (list js--initial-pitem))))

        ;; Loop until we either hit a pitem at BOB or pitem ends after
        ;; point (or at point if we're at eob)
        (cl-loop for pitem = (car pstate)
                 until (or (eq (js--pitem-type pitem)
                               'toplevel)
                           (js--inside-pitem-p pitem))
                 do (pop pstate))

        pstate))))

(defun js--syntactic-context-from-pstate (pstate)
  "Return the JavaScript syntactic context corresponding to PSTATE."
  (let ((type (js--pitem-type (car pstate))))
    (cond ((memq type '(function macro))
           type)
          ((consp type)
           'class)
          (t 'toplevel))))

(defun js-syntactic-context ()
  "Return the JavaScript syntactic context at point.
When called interactively, also display a message with that
context."
  (interactive)
  (let* ((syntactic-context (js--syntactic-context-from-pstate
                             (js--parse-state-at-point))))

    (when (called-interactively-p 'interactive)
      (message "Syntactic context: %s" syntactic-context))

    syntactic-context))

(defun js--class-decl-matcher (limit)
  "Font lock function used by `js-mode'.
This performs fontification according to `js--class-styles'."
  (when js-enabled-frameworks
    (cl-loop initially (js--ensure-cache limit)
             while (re-search-forward js--quick-match-re limit t)
             for orig-end = (match-end 0)
             do (goto-char (match-beginning 0))
             if (cl-loop for style in js--class-styles
                         for decl-re = (plist-get style :class-decl)
                         if (and (memq (plist-get style :framework)
                                       js-enabled-frameworks)
                                 (memq (js-syntactic-context)
                                       (plist-get style :contexts))
                                 decl-re
                                 (looking-at decl-re))
                         do (goto-char (match-end 0))
                         and return t)
             return t
             else do (goto-char orig-end))))

(defconst js--font-lock-keywords
  '(js--font-lock-keywords-3 js--font-lock-keywords-1
                                   js--font-lock-keywords-2
                                   js--font-lock-keywords-3)
  "Font lock keywords for `js-mode'.  See `font-lock-keywords'.")

(defun js-font-lock-syntactic-face-function (state)
  "Return syntactic face given STATE."
  (if (nth 3 state)
      font-lock-string-face
    (if (save-excursion
          (goto-char (nth 8 state))
          (looking-at "/\\*\\*"))
        font-lock-doc-face
      font-lock-comment-face)))

(defconst js--syntax-propertize-regexp-regexp
  (rx
   ;; Start of regexp.
   "/"
   (0+ (or
        ;; Match characters outside of a character class.
        (not (any ?\[ ?/ ?\\))
        ;; Match backslash quoted characters.
        (and "\\" not-newline)
        ;; Match character class.
        (and
         "["
         (0+ (or
              (not (any ?\] ?\\))
              (and "\\" not-newline)))
         "]")))
   (group (zero-or-one "/")))
  "Regular expression matching a JavaScript regexp literal.")

(defun js-syntax-propertize-regexp (end)
  (let ((ppss (syntax-ppss)))
    (when (eq (nth 3 ppss) ?/)
      ;; A /.../ regexp.
      (goto-char (nth 8 ppss))
      (when (looking-at js--syntax-propertize-regexp-regexp)
        ;; Don't touch text after END.
        (when (> end (match-end 1))
          (setq end (match-end 1)))
        (put-text-property (match-beginning 1) end
                           'syntax-table (string-to-syntax "\"/"))
        (goto-char end)))))

(defconst js--unary-keyword-re
  (js--regexp-opt-symbol '("await" "delete" "typeof" "void" "yield"))
  "Regexp matching unary operator keywords.")

(defun js--unary-keyword-p (string)
  "Check if STRING is a unary operator keyword in JavaScript."
  (string-match-p js--unary-keyword-re string))

;; Adding `syntax-multiline' text properties to JSX isn’t sufficient
;; to identify multiline JSX when first typing it.  For instance, if
;; the user is typing a JSXOpeningElement for the first time…
;;
;;   <div
;;       ^ (point)
;;
;; …and the user inserts a line break after the tag name (before the
;; JSXOpeningElement starting on that line has been unambiguously
;; identified as such), then the `syntax-propertize' region won’t be
;; extended backwards to the start of the JSXOpeningElement:
;;
;;   <div         ← This line wasn't JSX when last edited.
;;     attr="">   ← Despite completing the JSX, the next
;;             ^    `syntax-propertize' region wouldn’t magically
;;                  extend back a few lines.
;;
;; Therefore, to try and recover from this scenario, parse backward
;; from “>” to try and find the start of JSXBoundaryElements, and
;; extend the `syntax-propertize' region there.

(defun js--syntax-propertize-extend-region (start end)
  "Extend the START-END region for propertization, if necessary.
For use by `syntax-propertize-extend-region-functions'."
  (if js-jsx-syntax (js-jsx--syntax-propertize-extend-region start end)))

(defun js-jsx--syntax-propertize-extend-region (start end)
  "Extend the START-END region for propertization, if necessary.
If any “>” in the region appears to be the end of a tag starting
before the start of the region, extend region backwards to the
start of that tag so parsing may proceed from that point.
For use by `syntax-propertize-extend-region-functions'."
  (let (new-start
        forward-sexp-function ; Use the Lisp version.
        parse-sexp-lookup-properties) ; Fix backward-sexp error here.
    (catch 'stop
      (goto-char start)
      (while (re-search-forward ">" end t)
        (catch 'continue
          ;; Check if this is really a right shift bitwise operator
          ;; (“>>” or “>>>”).
          (unless (or (eq (char-before (1- (point))) ?>)
                      (eq (char-after) ?>))
            (save-excursion
              (backward-char)
              (while (progn (if (= (point) (point-min)) (throw 'continue nil))
                            (/= (char-before) ?<))
                (skip-chars-backward " \t\n")
                (if (= (point) (point-min)) (throw 'continue nil))
                (cond
                 ((memq (char-before) '(?\" ?\' ?\` ?\}))
                  (condition-case nil
                      (backward-sexp)
                    (scan-error (throw 'continue nil))))
                 ((memq (char-before) '(?\/ ?\=)) (backward-char))
                 ((looking-back js--dotted-name-re (line-beginning-position) t)
                  (goto-char (match-beginning 0)))
                 (t (throw 'continue nil))))
              (when (< (point) start)
                (setq new-start (1- (point)))
                (throw 'stop nil)))))))
    (if new-start (cons new-start end))))

;; When applying syntax properties, since `js-syntax-propertize' uses
;; `syntax-propertize-rules' to parse JSXBoundaryElements iteratively
;; and statelessly, whenever we exit such an element, we need to
;; determine the JSX depth.  If >0, then we know to apply syntax
;; properties to JSXText up until the next JSXBoundaryElement occurs.
;; But if the JSX depth is 0, then—importantly—we know to NOT parse
;; the following code as JSXText, rather propertize it as regular JS
;; as long as warranted.
;;
;; Also, when indenting code, we need to know if the code we’re trying
;; to indent is on the 2nd or later line of multiline JSX, in which
;; case the code is indented according to XML-like JSX conventions.
;;
;; For the aforementioned reasons, we find ourselves needing to
;; determine whether point is enclosed in JSX or not; and, if so,
;; where the JSX is.  The following functions provide that knowledge.

(defconst js-jsx--tag-start-re
  (concat "\\(" js--dotted-name-re "\\)\\(?:"
          ;; Whitespace is only necessary if an attribute implies JSX.
          "\\(?:\\s-\\|\n\\)*[{/>]"
          "\\|"
          "\\(?:\\s-\\|\n\\)+" js--name-start-re
          "\\)")
  "Regexp unambiguously matching a JSXOpeningElement.")

(defun js-jsx--matched-tag-type ()
  "Determine if the last “<” was a JSXBoundaryElement and its type.
Return `close' for a JSXClosingElement/JSXClosingFragment match,
return `self-closing' for some self-closing JSXOpeningElements,
else return `other'."
  (cond
   ((= (char-after) ?/) (forward-char) 'close) ; JSXClosingElement/JSXClosingFragment
   ((= (char-after) ?>) (forward-char) 'other) ; JSXOpeningFragment
   ((and (looking-at js-jsx--tag-start-re) ; JSXOpeningElement
         (not (js--unary-keyword-p (match-string 1))))
    (goto-char (match-end 0))
    (if (= (char-before) ?/) 'self-closing 'other))))

(defconst js-jsx--self-closing-re "/\\s-*>"
  "Regexp matching the end of a self-closing JSXOpeningElement.")

(defun js-jsx--matching-close-tag-pos ()
  "Return position of the closer of the opener before point.
Assuming a JSXOpeningElement or a JSXOpeningFragment is
immediately before point, find a matching JSXClosingElement or
JSXClosingFragment, skipping over any nested JSXElements to find
the match.  Return nil if a match can’t be found."
  (let ((tag-stack 1) tag-pos type last-pos pos)
    (catch 'stop
      (while (and (re-search-forward "<\\s-*" nil t) (not (eobp)))
        ;; Not inside a comment or string.
        (unless (nth 8 (save-excursion (syntax-ppss (match-beginning 0))))
          (when (setq tag-pos (match-beginning 0)
                      type (js-jsx--matched-tag-type))
            (when last-pos
              (setq pos (point))
              (goto-char last-pos)
              (while (re-search-forward js-jsx--self-closing-re pos 'move)
                (setq tag-stack (1- tag-stack))))
            (if (eq type 'close)
                (progn
                  (setq tag-stack (1- tag-stack))
                  (when (= tag-stack 0)
                    (throw 'stop tag-pos)))
              ;; JSXOpeningElements that we know are self-closing
              ;; aren’t added to the stack at all (because point is
              ;; already past that syntax).
              (unless (eq type 'self-closing)
                (setq tag-stack (1+ tag-stack))))
            (setq last-pos (point))))))))

(defun js-jsx--enclosing-tag-pos ()
  "Return beginning and end of a JSXElement about point.
Look backward for a JSXElement that both starts before point and
also ends at/after point.  That may be either a self-closing
JSXElement or a JSXOpeningElement/JSXClosingElement pair."
  (let ((start (point)) tag-beg tag-beg-pos tag-end-pos close-tag-pos)
    (while
        (and
         (setq tag-beg (js--backward-text-property 'js-jsx-tag-beg))
         (progn
           (setq tag-beg-pos (point)
                 tag-end-pos (cdr tag-beg))
           (not
            (or
             (and (eq (car tag-beg) 'self-closing)
                  (< start tag-end-pos))
             (and (eq (car tag-beg) 'open)
                  (or (< start tag-end-pos)
                      (progn
                        (unless
                            ;; Try to read a cached close position,
                            ;; but it might not be available yet.
                            (setq close-tag-pos
                                  (get-text-property (point) 'js-jsx-close-tag-pos))
                          (save-excursion
                            (goto-char tag-end-pos)
                            (setq close-tag-pos (js-jsx--matching-close-tag-pos)))
                          (when close-tag-pos
                            ;; Cache the close position to make future
                            ;; searches faster.
                            (put-text-property
                             (point) (1+ (point))
                             'js-jsx-close-tag-pos close-tag-pos)))
                        ;; The JSXOpeningElement may be unclosed, else
                        ;; the closure must occur at/after the start
                        ;; point (otherwise, a miscellaneous previous
                        ;; JSXOpeningElement has been found, so keep
                        ;; looking backwards for an enclosing one).
                        (or (not close-tag-pos) (<= start close-tag-pos)))))))))
      ;; Don't return the last tag pos, as it wasn't enclosing.
      (setq tag-beg nil close-tag-pos nil))
    (and tag-beg (list tag-beg-pos tag-end-pos close-tag-pos))))

(defun js-jsx--at-enclosing-tag-child-p ()
  "Return t if point is at an enclosing tag’s child."
  (let ((pos (save-excursion (js-jsx--enclosing-tag-pos))))
    (and pos (>= (point) (nth 1 pos)))))

;; We implement `syntax-propertize-function' logic fully parsing JSX
;; in order to provide very accurate JSX indentation, even in the most
;; complex cases (e.g. to indent JSX within a JS expression within a
;; JSXAttribute…), as over the years users have requested this.  Since
;; we find so much information during this parse, we later use some of
;; the useful bits for font-locking, too.
;;
;; Some extra effort is devoted to ensuring that no code which could
;; possibly be valid JS is ever misinterpreted as partial JSX, since
;; that would be regressive.
;;
;; We first parse trying to find the minimum number of components
;; necessary to unambiguously identify a JSXBoundaryElement, even if
;; it is a partial one.  If a complete one is parsed, we move on to
;; parse any JSXText.  When that’s terminated, we unwind back to the
;; `syntax-propertize-rules' loop so the next JSXBoundaryElement can
;; be parsed, if any, be it an opening or closing one.

(defun js-jsx--text-range (beg end)
  "Identify JSXText within a “>/{/}/<” pair."
  (when (> (- end beg) 0)
    (save-excursion
      (goto-char beg)
      (while (and (skip-chars-forward " \t\n" end) (< (point) end))
        ;; Comments and string quotes don’t serve their usual
        ;; syntactic roles in JSXText; make them plain punctuation to
        ;; negate those roles.
        (when (or (= (char-after) ?/) ; comment
                  (= (syntax-class (syntax-after (point))) 7)) ; string quote
          (put-text-property (point) (1+ (point)) 'syntax-table '(1)))
        (forward-char)))
    ;; Mark JSXText so it can be font-locked as non-keywords.
    (put-text-property beg (1+ beg) 'js-jsx-text (list beg end (current-buffer)))
    ;; Ensure future propertization beginning from within the
    ;; JSXText determines JSXText context from earlier lines.
    (put-text-property beg end 'syntax-multiline t)))

;; In order to respect the end boundary `syntax-propertize-function'
;; sets, care is taken in the following functions to abort parsing
;; whenever that boundary is reached.

(defun js-jsx--syntax-propertize-tag-text (end)
  "Determine if JSXText is before END and propertize it.
Text within an open/close tag pair may be JSXText.  Temporarily
interrupt JSXText by JSXExpressionContainers, and terminate
JSXText when another JSXBoundaryElement is encountered.  Despite
terminations, all JSXText will be identified once all the
JSXBoundaryElements within an outermost JSXElement’s tree have
been propertized."
  (let ((text-beg (point))
        forward-sexp-function) ; Use Lisp version.
    (catch 'stop
      (while (re-search-forward "[{<]" end t)
        (js-jsx--text-range text-beg (1- (point)))
        (cond
         ((= (char-before) ?{)
          (let (expr-beg expr-end)
            (condition-case nil
                (save-excursion
                  (backward-char)
                  (setq expr-beg (point))
                  (forward-sexp)
                  (setq expr-end (point)))
              (scan-error nil))
            ;; Recursively propertize the JSXExpressionContainer’s
            ;; (possibly-incomplete) expression.
            (js-syntax-propertize (1+ expr-beg) (if expr-end (min (1- expr-end) end) end))
            ;; Ensure future propertization beginning from within the
            ;; (possibly-incomplete) expression can determine JSXText
            ;; context from earlier lines.
            (put-text-property expr-beg (1+ expr-beg) 'js-jsx-expr (or expr-end end)) ; font-lock
            (put-text-property expr-beg (if expr-end (min expr-end end) end) 'syntax-multiline t) ; syntax-propertize
            ;; Exit the JSXExpressionContainer if that’s possible,
            ;; else move to the end of the propertized area.
            (goto-char (if expr-end (min expr-end end) end))))
         ((= (char-before) ?<)
          (backward-char) ; Ensure the next tag can be propertized.
          (throw 'stop nil)))
        (setq text-beg (point))))))

(defconst js-jsx--attribute-name-re (concat js--name-start-re
                                            "\\(?:\\s_\\|\\sw\\|-\\)*")
  "Like `js--name-re', but matches “-” as well.")

(defun js-jsx--syntax-propertize-tag (end)
  "Determine if a JSXBoundaryElement is before END and propertize it.
Disambiguate JSX from inequality operators and arrow functions by
testing for syntax only valid as JSX."
  (let ((tag-beg (1- (point))) tag-end (type 'open)
        name-beg name-match-data expr-attribute-beg unambiguous
        forward-sexp-function) ; Use Lisp version.
    (catch 'stop
      (while (and (< (point) end)
                  (progn (skip-chars-forward " \t\n" end)
                         (< (point) end)))
        (cond
         ((= (char-after) ?>)
          ;; Make the closing “>” a close parenthesis.
          (put-text-property (point) (1+ (point)) 'syntax-table
                             (eval-when-compile (string-to-syntax ")<")))
          (forward-char)
          (setq unambiguous t)
          (throw 'stop nil))
         ;; Handle a JSXSpreadChild (“<Foo {...bar}”) or a
         ;; JSXExpressionContainer as a JSXAttribute value
         ;; (“<Foo bar={…}”).  Check this early in case continuing a
         ;; JSXAttribute parse.
         ((or (and name-beg (= (char-after) ?{))
              (setq expr-attribute-beg nil))
          (setq unambiguous t) ; JSXExpressionContainer post tag name ⇒ JSX
          (when expr-attribute-beg
            ;; Remember that this JSXExpressionContainer is part of a
            ;; JSXAttribute, as that can affect its expression’s
            ;; indentation.
            (put-text-property
             (point) (1+ (point)) 'js-jsx-expr-attribute expr-attribute-beg)
            (setq expr-attribute-beg nil))
          (let (expr-end)
            (condition-case nil
                (save-excursion
                  (forward-sexp)
                  (setq expr-end (point)))
              (scan-error nil))
            (forward-char)
            (if (>= (point) end) (throw 'stop nil))
            (skip-chars-forward " \t\n" end)
            (if (>= (point) end) (throw 'stop nil))
            (if (= (char-after) ?}) (forward-char) ; Shortcut to bail.
              ;; Recursively propertize the JSXExpressionContainer’s
              ;; expression.
              (js-syntax-propertize (point) (if expr-end (min (1- expr-end) end) end))
              ;; Exit the JSXExpressionContainer if that’s possible,
              ;; else move to the end of the propertized area.
              (goto-char (if expr-end (min expr-end end) end)))))
         ((= (char-after) ?/)
          ;; Assume a tag is an open tag until a slash is found, then
          ;; figure out what type it actually is.
          (if (eq type 'open) (setq type (if name-beg 'self-closing 'close)))
          (forward-char))
         ((and (not name-beg) (looking-at js--dotted-name-re))
          ;; Don’t match code like “if (i < await foo)”
          (if (js--unary-keyword-p (match-string 0)) (throw 'stop nil))
          ;; Save boundaries for later fontification after
          ;; unambiguously determining the code is JSX.
          (setq name-beg (match-beginning 0)
                name-match-data (match-data))
          (goto-char (match-end 0)))
         ((and name-beg (looking-at js-jsx--attribute-name-re))
          (setq unambiguous t) ; Non-unary name followed by 2nd name ⇒ JSX
          ;; Save JSXAttribute’s name’s match data for font-locking later.
          (put-text-property (match-beginning 0) (1+ (match-beginning 0))
                             'js-jsx-attribute-name (match-data))
          (goto-char (match-end 0))
          (if (>= (point) end) (throw 'stop nil))
          (skip-chars-forward " \t\n" end)
          (if (>= (point) end) (throw 'stop nil))
          ;; “=” is optional for null-valued JSXAttributes.
          (when (= (char-after) ?=)
            (forward-char)
            (if (>= (point) end) (throw 'stop nil))
            (skip-chars-forward " \t\n" end)
            (if (>= (point) end) (throw 'stop nil))
            ;; Skip over strings (if possible).  Any
            ;; JSXExpressionContainer here will be parsed in the
            ;; next iteration of the loop.
            (if (memq (char-after) '(?\" ?\' ?\`))
                (progn
                  ;; Record the string’s position so derived modes
                  ;; applying syntactic fontification atypically
                  ;; (e.g. js2-mode) can recognize it as part of JSX.
                  (put-text-property (point) (1+ (point)) 'js-jsx-string t)
                  (condition-case nil
                      (forward-sexp)
                    (scan-error (throw 'stop nil))))
              ;; Save JSXAttribute’s beginning in case we find a
              ;; JSXExpressionContainer as the JSXAttribute’s value which
              ;; we should associate with the JSXAttribute.
              (setq expr-attribute-beg (match-beginning 0)))))
         ;; There is nothing more to check; this either isn’t JSX, or
         ;; the tag is incomplete.
         (t (throw 'stop nil)))))
    (when unambiguous
      ;; Save JSXBoundaryElement’s name’s match data for font-locking.
      (if name-beg (put-text-property name-beg (1+ name-beg) 'js-jsx-tag-name name-match-data))
      ;; Make the opening “<” an open parenthesis.
      (put-text-property tag-beg (1+ tag-beg) 'syntax-table
                         (eval-when-compile (string-to-syntax "(>")))
      ;; Prevent “out of range” errors when typing at the end of a buffer.
      (setq tag-end (if (eobp) (1- (point)) (point)))
      ;; Mark beginning and end of tag for font-locking.
      (put-text-property tag-beg (1+ tag-beg) 'js-jsx-tag-beg (cons type tag-end))
      (put-text-property tag-end (1+ tag-end) 'js-jsx-tag-end tag-beg)
      ;; Use text properties to extend the syntax-propertize region
      ;; backward to the beginning of the JSXBoundaryElement in the
      ;; future.  Typically the closing angle bracket could suggest
      ;; extending backward, but that would also involve more rigorous
      ;; parsing, and the closing angle bracket may not even exist yet
      ;; if the JSXBoundaryElement is still being typed.
      (put-text-property tag-beg (1+ tag-end) 'syntax-multiline t))
    (if (js-jsx--at-enclosing-tag-child-p) (js-jsx--syntax-propertize-tag-text end))))

(defconst js-jsx--text-properties
  (list
   'js-jsx-tag-beg nil 'js-jsx-tag-end nil 'js-jsx-close-tag-pos nil
   'js-jsx-tag-name nil 'js-jsx-attribute-name nil 'js-jsx-string nil
   'js-jsx-text nil 'js-jsx-expr nil 'js-jsx-expr-attribute nil)
  "Plist of text properties added by `js-syntax-propertize'.")

(defun js-syntax-propertize (start end)
  ;; JavaScript allows immediate regular expression objects, written /.../.
  (goto-char start)
  (if js-jsx-syntax (remove-text-properties start end js-jsx--text-properties))
  (js-syntax-propertize-regexp end)
  (funcall
   (syntax-propertize-rules
    ;; Distinguish /-division from /-regexp chars (and from /-comment-starter).
    ;; FIXME: Allow regexps after infix ops like + ...
    ;; https://developer.mozilla.org/en/JavaScript/Reference/Operators
    ;; We can probably just add +, -, <, >, %, ^, ~, ?, : at which
    ;; point I think only * and / would be missing which could also be added,
    ;; but need care to avoid affecting the // and */ comment markers.
    ("\\(?:^\\|[=([{,:;|&!]\\|\\_<return\\_>\\)\\(?:[ \t]\\)*\\(/\\)[^/*]"
     (1 (ignore
	 (forward-char -1)
         (when (or (not (memq (char-after (match-beginning 0)) '(?\s ?\t)))
                   ;; If the / is at the beginning of line, we have to check
                   ;; the end of the previous text.
                   (save-excursion
                     (goto-char (match-beginning 0))
                     (forward-comment (- (point)))
                     (memq (char-before)
                           (eval-when-compile (append "=({[,:;" '(nil))))))
           (put-text-property (match-beginning 1) (match-end 1)
                              'syntax-table (string-to-syntax "\"/"))
           (js-syntax-propertize-regexp end)))))
    ("\\`\\(#\\)!" (1 "< b"))
    ("<" (0 (ignore
             (when js-jsx-syntax
               ;; Not inside a comment or string.
               (unless (nth 8 (save-excursion (syntax-ppss (match-beginning 0))))
                 (js-jsx--syntax-propertize-tag end)))))))
   (point) end))

(defconst js--prettify-symbols-alist
  '(("=>" . ?⇒)
    (">=" . ?≥)
    ("<=" . ?≤))
  "Alist of symbol prettifications for JavaScript.")

;;; Indentation

(defconst js--possibly-braceless-keyword-re
  (js--regexp-opt-symbol
   '("catch" "do" "else" "finally" "for" "if" "try" "while" "with"
     "each"))
  "Regexp matching keywords optionally followed by an opening brace.")

(defconst js--declaration-keyword-re
  (regexp-opt '("var" "let" "const") 'words)
  "Regular expression matching variable declaration keywords.")

(defconst js--indent-operator-re
  (concat "[-+*/%<>&^|?:.]\\([^-+*/.]\\|$\\)\\|!?=\\|"
          (js--regexp-opt-symbol '("in" "instanceof")))
  "Regexp matching operators that affect indentation of continued expressions.")

(defun js-jsx--looking-at-start-tag-p ()
  "Non-nil if a JSXOpeningElement immediately follows point."
  (let ((tag-beg (get-text-property (point) 'js-jsx-tag-beg)))
    (and tag-beg (memq (car tag-beg) '(open self-closing)))))

(defun js--looking-at-operator-p ()
  "Return non-nil if point is on a JavaScript operator, other than a comma."
  (save-match-data
    (and (looking-at js--indent-operator-re)
         (or (not (eq (char-after) ?:))
             (save-excursion
               (js--backward-syntactic-ws)
               (when (= (char-before) ?\)) (backward-list))
               (and (js--re-search-backward "[?:{]\\|\\_<case\\_>" nil t)
                    (eq (char-after) ??))))
         (not (and
               (eq (char-after) ?/)
               (save-excursion
                 (eq (nth 3 (syntax-ppss)) ?/))))
         (not (and
               (eq (char-after) ?*)
               ;; Generator method (possibly using computed property).
               (looking-at (concat "\\* *\\(?:\\[\\|" js--name-re " *(\\)"))
               (save-excursion
                 (js--backward-syntactic-ws)
                 ;; We might misindent some expressions that would
                 ;; return NaN anyway.  Shouldn't be a problem.
                 (memq (char-before) '(?, ?} ?{)))))
         ;; “<” isn’t necessarily an operator in JSX.
         (not (and js-jsx-syntax (js-jsx--looking-at-start-tag-p))))))

(defun js--find-newline-backward ()
  "Move backward to the nearest newline that is not in a block comment."
  (let ((continue t)
        (result t))
    (while continue
      (setq continue nil)
      (if (search-backward "\n" nil t)
          (let ((parse (syntax-ppss)))
            ;; We match the end of a // comment but not a newline in a
            ;; block comment.
            (when (nth 4 parse)
              (goto-char (nth 8 parse))
              ;; If we saw a block comment, keep trying.
              (unless (nth 7 parse)
                (setq continue t))))
        (setq result nil)))
    result))

(defun js-jsx--looking-back-at-end-tag-p ()
  "Non-nil if a JSXClosingElement immediately precedes point."
  (get-text-property (point) 'js-jsx-tag-end))

(defun js--continued-expression-p ()
  "Return non-nil if the current line continues an expression."
  (save-excursion
    (back-to-indentation)
    (if (js--looking-at-operator-p)
        (if (eq (char-after) ?/)
            (prog1
                (not (nth 3 (syntax-ppss (1+ (point)))))
              (forward-char -1))
          (or
           (not (memq (char-after) '(?- ?+)))
           (progn
             (forward-comment (- (point)))
             (not (memq (char-before) '(?, ?\[ ?\())))))
      (and (js--find-newline-backward)
           (progn
             (skip-chars-backward " \t")
             (and
              ;; The “>” at the end of any JSXBoundaryElement isn’t
              ;; part of a continued expression.
              (not (and js-jsx-syntax (js-jsx--looking-back-at-end-tag-p)))
              (progn
                (or (bobp) (backward-char))
                (and (> (point) (point-min))
                     (save-excursion
                       (backward-char)
                       (not (looking-at "[/*]/\\|=>")))
                     (js--looking-at-operator-p)
                     (and (progn (backward-char)
                                 (not (looking-at "\\+\\+\\|--\\|/[/*]"))))))))))))

(defun js--skip-term-backward ()
  "Skip a term before point; return t if a term was skipped."
  (let ((term-skipped nil))
    ;; Skip backward over balanced parens.
    (let ((progress t))
      (while progress
        (setq progress nil)
        ;; First skip whitespace.
        (skip-syntax-backward " ")
        ;; Now if we're looking at closing paren, skip to the opener.
        ;; This doesn't strictly follow JS syntax, in that we might
        ;; skip something nonsensical like "()[]{}", but it is enough
        ;; if it works ok for valid input.
        (when (memq (char-before) '(?\] ?\) ?\}))
          (setq progress t term-skipped t)
          (backward-list))))
    ;; Maybe skip over a symbol.
    (let ((save-point (point)))
      (if (and (< (skip-syntax-backward "w_") 0)
                 (looking-at js--name-re))
          ;; Skipped.
          (progn
            (setq term-skipped t)
            (skip-syntax-backward " "))
        ;; Did not skip, so restore point.
        (goto-char save-point)))
    (when (and term-skipped (> (point) (point-min)))
      (backward-char)
      (eq (char-after) ?.))))

(defun js--skip-terms-backward ()
  "Skip any number of terms backward.
Move point to the earliest \".\" without changing paren levels.
Returns t if successful, nil if no term was found."
  (when (js--skip-term-backward)
    ;; Found at least one.
    (let ((last-point (point)))
      (while (js--skip-term-backward)
        (setq last-point (point)))
      (goto-char last-point)
      t)))

(defun js--chained-expression-p ()
  "A helper for js--proper-indentation that handles chained expressions.
A chained expression is when the current line starts with '.' and the
previous line also has a '.' expression.
This function returns the indentation for the current line if it is
a chained expression line; otherwise nil.
This should only be called while point is at the start of the line's content,
as determined by `back-to-indentation'."
  (when js-chain-indent
    (save-excursion
      (when (and (eq (char-after) ?.)
                 (js--continued-expression-p)
                 (js--find-newline-backward)
                 (js--skip-terms-backward))
        (current-column)))))

(defun js--end-of-do-while-loop-p ()
  "Return non-nil if point is on the \"while\" of a do-while statement.
Otherwise, return nil.  A braceless do-while statement spanning
several lines requires that the start of the loop is indented to
the same column as the current line."
  (interactive)
  (save-excursion
    (save-match-data
      (when (looking-at "\\s-*\\_<while\\_>")
	(if (save-excursion
	      (skip-chars-backward " \t\n}")
	      (looking-at "[ \t\n]*}"))
	    (save-excursion
	      (backward-list) (forward-symbol -1) (looking-at "\\_<do\\_>"))
          (js--re-search-backward "\\_<do\\_>" (line-beginning-position) t)
	  (or (looking-at "\\_<do\\_>")
	      (let ((saved-indent (current-indentation)))
		(while (and (js--re-search-backward "^\\s-*\\_<" nil t)
			    (/= (current-indentation) saved-indent)))
		(and (looking-at "\\s-*\\_<do\\_>")
		     (not (js--re-search-forward
                           "\\_<while\\_>" (line-end-position) t))
		     (= (current-indentation) saved-indent)))))))))


(defun js--ctrl-statement-indentation ()
  "Helper function for `js--proper-indentation'.
Return the proper indentation of the current line if it starts
the body of a control statement without braces; otherwise, return
nil."
  (save-excursion
    (back-to-indentation)
    (when (save-excursion
            (and (not (eq (line-beginning-position) (point-min)))
                 (not (looking-at "[{]"))
                 (js--re-search-backward "[[:graph:]]" nil t)
                 (progn
                   (or (eobp) (forward-char))
                   (when (= (char-before) ?\)) (backward-list))
                   (skip-syntax-backward " ")
                   (skip-syntax-backward "w_")
                   (looking-at js--possibly-braceless-keyword-re))
                 (memq (char-before) '(?\s ?\t ?\n ?\}))
                 (not (js--end-of-do-while-loop-p))))
      (save-excursion
        (goto-char (match-beginning 0))
        (+ (current-indentation) js-indent-level)))))

(defun js--get-c-offset (symbol anchor)
  (let ((c-offsets-alist
         (list (cons 'c js-comment-lineup-func))))
    (c-get-syntactic-indentation (list (cons symbol anchor)))))

(defun js--same-line (pos)
  (and (>= pos (line-beginning-position))
       (<= pos (line-end-position))))

(defun js--multi-line-declaration-indentation ()
  "Helper function for `js--proper-indentation'.
Return the proper indentation of the current line if it belongs to a declaration
statement spanning multiple lines; otherwise, return nil."
  (let (forward-sexp-function ; Use Lisp version.
        at-opening-bracket)
    (save-excursion
      (back-to-indentation)
      (when (not (looking-at js--declaration-keyword-re))
        (let ((pt (point)))
          (when (looking-at js--indent-operator-re)
            (goto-char (match-end 0)))
          ;; The "operator" is probably a regexp literal opener.
          (when (nth 3 (syntax-ppss))
            (goto-char pt)))
        (while (and (not at-opening-bracket)
                    (not (bobp))
                    (let ((pos (point)))
                      (save-excursion
                        (js--backward-syntactic-ws)
                        (or (eq (char-before) ?,)
                            (and (not (eq (char-before) ?\;))
                                 (prog2
                                     (skip-syntax-backward ".")
                                     (looking-at js--indent-operator-re)
                                   (js--backward-syntactic-ws))
                                 (not (eq (char-before) ?\;)))
                            (js--same-line pos)))))
          (condition-case nil
              (backward-sexp)
            (scan-error (setq at-opening-bracket t))))
        (when (looking-at js--declaration-keyword-re)
          (goto-char (match-end 0))
          (1+ (current-column)))))))

(defun js--indent-in-array-comp (bracket)
  "Return non-nil if we think we're in an array comprehension.
In particular, return the buffer position of the first `for' kwd."
  (let ((end (point)))
    (save-excursion
      (goto-char bracket)
      (when (looking-at "\\[")
        (forward-char 1)
        (js--forward-syntactic-ws)
        (if (looking-at "[[{]")
            (let (forward-sexp-function) ; Use Lisp version.
              (condition-case nil
                  (progn
                    (forward-sexp)       ; Skip destructuring form.
                    (js--forward-syntactic-ws)
                    (if (and (/= (char-after) ?,) ; Regular array.
                             (looking-at "for"))
                        (match-beginning 0)))
                (scan-error
                 ;; Nothing to do here.
                 nil)))
          ;; To skip arbitrary expressions we need the parser,
          ;; so we'll just guess at it.
          (if (and (> end (point)) ; Not empty literal.
                   (re-search-forward "[^,]]* \\(for\\_>\\)" end t)
                   ;; Not inside comment or string literal.
                   (let ((status (parse-partial-sexp bracket (point))))
                     (and (= 1 (car status))
                          (not (nth 8 status)))))
              (match-beginning 1)))))))

(defun js--array-comp-indentation (bracket for-kwd)
  (if (js--same-line for-kwd)
      ;; First continuation line.
      (save-excursion
        (goto-char bracket)
        (forward-char 1)
        (skip-chars-forward " \t")
        (current-column))
    (save-excursion
      (goto-char for-kwd)
      (current-column))))

(defun js--maybe-goto-declaration-keyword-end (parse-status)
  "Helper function for `js--proper-indentation'.
Depending on the value of `js-indent-first-init', move
point to the end of a variable declaration keyword so that
indentation is aligned to that column."
  (cond
   ((eq js-indent-first-init t)
    (when (looking-at js--declaration-keyword-re)
      (goto-char (1+ (match-end 0)))))
   ((eq js-indent-first-init 'dynamic)
    (let ((bracket (nth 1 parse-status))
          declaration-keyword-end
          at-closing-bracket-p
          forward-sexp-function ; Use Lisp version.
          comma-p)
      (when (looking-at js--declaration-keyword-re)
        (setq declaration-keyword-end (match-end 0))
        (save-excursion
          (goto-char bracket)
          (setq at-closing-bracket-p
                (condition-case nil
                    (progn
                      (forward-sexp)
                      t)
                  (error nil)))
          (when at-closing-bracket-p
            (while (forward-comment 1))
            (setq comma-p (looking-at-p ","))))
        (when comma-p
          (goto-char (1+ declaration-keyword-end))))))))

(defconst js--line-terminating-arrow-re "=>\\s-*\\(/[/*]\\|$\\)"
  "Regexp matching the last \"=>\" (arrow) token on a line.
Whitespace and comments around the arrow are ignored.")

(defun js--broken-arrow-terminates-line-p ()
  "Helper function for `js--proper-indentation'.
Return non-nil if the last non-comment, non-whitespace token of the
current line is the \"=>\" token (of an arrow function)."
  (let ((from (point)))
    (end-of-line)
    (re-search-backward js--line-terminating-arrow-re from t)))

;; When indenting, we want to know if the line is…
;;
;;   - within a multiline JSXElement, or
;;   - within a string in a JSXBoundaryElement, or
;;   - within JSXText, or
;;   - within a JSXAttribute’s multiline JSXExpressionContainer.
;;
;; In these cases, special XML-like indentation rules for JSX apply.
;; If JS is nested within JSX, then indentation calculations may be
;; combined, such that JS indentation is “relative” to the JSX’s.
;;
;; Therefore, functions below provide such contextual information, and
;; `js--proper-indentation' may call itself once recursively in order
;; to finish calculating that “relative” JS+JSX indentation.

(defun js-jsx--context ()
  "Determine JSX context and move to enclosing JSX."
  (let ((pos (point))
        (parse-status (syntax-ppss))
        (enclosing-tag-pos (js-jsx--enclosing-tag-pos)))
    (when enclosing-tag-pos
      (if (< pos (nth 1 enclosing-tag-pos))
          (if (nth 3 parse-status)
              (list 'string (nth 8 parse-status))
            (list 'tag (nth 0 enclosing-tag-pos) (nth 1 enclosing-tag-pos)))
        (list 'text (nth 0 enclosing-tag-pos) (nth 2 enclosing-tag-pos))))))

(defun js-jsx--contextual-indentation (line context)
  "Calculate indentation column for LINE from CONTEXT.
The column calculation is based off of `sgml-calculate-indent'."
  (pcase (nth 0 context)

    ('string
     ;; Go back to previous non-empty line.
     (while (and (> (point) (nth 1 context))
		 (zerop (forward-line -1))
		 (looking-at "[ \t]*$")))
     (if (> (point) (nth 1 context))
	 ;; Previous line is inside the string.
	 (current-indentation)
       (goto-char (nth 1 context))
       (1+ (current-column))))

    ('tag
     ;; Special JSX indentation rule: a “dangling” closing angle
     ;; bracket on its own line is indented at the same level as the
     ;; opening angle bracket of the JSXElement.  Otherwise, indent
     ;; JSXAttribute space like SGML.
     (if (and
          js-jsx-align->-with-<
          (progn
            (goto-char (nth 2 context))
            (and (= line (line-number-at-pos))
                 (looking-back "^\\s-*/?>" (line-beginning-position)))))
         (progn
           (goto-char (nth 1 context))
           (current-column))
       ;; Indent JSXAttribute space like SGML.
       (goto-char (nth 1 context))
       ;; Skip tag name:
       (skip-chars-forward " \t")
       (skip-chars-forward "^ \t\n")
       (skip-chars-forward " \t")
       (if (not (eolp))
	   (current-column)
         ;; This is the first attribute: indent.
         (goto-char (+ (nth 1 context) js-jsx-attribute-offset))
         (+ (current-column) (or js-jsx-indent-level js-indent-level)))))

    ('text
     ;; Indent to reflect nesting.
     (goto-char (nth 1 context))
     (+ (current-column)
        ;; The last line isn’t nested, but the rest are.
        (if (or (not (nth 2 context)) ; Unclosed.
                (< line (line-number-at-pos (nth 2 context))))
            (or js-jsx-indent-level js-indent-level)
          0)))

    ))

(defun js-jsx--enclosing-curly-pos ()
  "Return position of enclosing “{” in a “{/}” pair about point."
  (let ((parens (reverse (nth 9 (syntax-ppss)))) paren-pos curly-pos)
    (while
        (and
         (setq paren-pos (car parens))
         (not (when (= (char-after paren-pos) ?{)
                (setq curly-pos paren-pos)))
         (setq parens (cdr parens))))
    curly-pos))

(defun js-jsx--goto-outermost-enclosing-curly (limit)
  "Set point to enclosing “{” at or closest after LIMIT."
  (let (pos)
    (while
        (and
         (setq pos (js-jsx--enclosing-curly-pos))
         (if (>= pos limit) (goto-char pos))
         (> pos limit)))))

(defun js-jsx--expr-attribute-pos (start limit)
  "Look back from START to LIMIT for a JSXAttribute."
  (save-excursion
    (goto-char start) ; Skip the first curly.
    ;; Skip any remaining enclosing curlies until the JSXElement’s
    ;; beginning position; the last curly ought to be one of a
    ;; JSXExpressionContainer, which may refer to its JSXAttribute’s
    ;; beginning position (if it has one).
    (js-jsx--goto-outermost-enclosing-curly limit)
    (get-text-property (point) 'js-jsx-expr-attribute)))

(defvar js-jsx--indent-col nil
  "Baseline column for JS indentation within JSX.")

(defvar js-jsx--indent-attribute-line nil
  "Line relative to which indentation uses JSX as a baseline.")

(defun js-jsx--expr-indentation (parse-status pos col)
  "Indent using PARSE-STATUS; relative to POS, use base COL.
To indent a JSXExpressionContainer’s expression, calculate the JS
indentation, using JSX indentation as the base column when
indenting relative to the beginning line of the
JSXExpressionContainer’s JSXAttribute (if any)."
  (let* ((js-jsx--indent-col col)
         (js-jsx--indent-attribute-line
          (if pos (line-number-at-pos pos))))
    (js--proper-indentation parse-status)))

(defun js-jsx--indentation (parse-status)
  "Helper function for `js--proper-indentation'.
Return the proper indentation of the current line if it is part
of a JSXElement expression spanning multiple lines; otherwise,
return nil."
  (let ((current-line (line-number-at-pos))
        (curly-pos (js-jsx--enclosing-curly-pos))
        nth-context context expr-p beg-line col
        forward-sexp-function) ; Use the Lisp version.
    ;; Find the immediate context for indentation information, but
    ;; keep going to determine that point is at the N+1th line of
    ;; multiline JSX.
    (save-excursion
      (while
          (and
           (setq nth-context (js-jsx--context))
           (progn
             (unless context
               (setq context nth-context)
               (setq expr-p (and curly-pos (< (point) curly-pos))))
             (setq beg-line (line-number-at-pos))
             (and
              (= beg-line current-line)
              (or (not curly-pos) (> (point) curly-pos)))))))
    ;; When on the second or later line of JSX, indent as JSX,
    ;; possibly switching back to JS indentation within
    ;; JSXExpressionContainers, possibly using the JSX as a base
    ;; column while switching back to JS indentation.
    (when (and context (> current-line beg-line))
      (save-excursion
        (setq col (js-jsx--contextual-indentation current-line context)))
      (if expr-p
          (js-jsx--expr-indentation
           parse-status (js-jsx--expr-attribute-pos curly-pos (nth 1 context)) col)
        col))))

(defun js--proper-indentation (parse-status)
  "Return the proper indentation for the current line."
  (save-excursion
    (back-to-indentation)
    (cond ((nth 4 parse-status)    ; inside comment
           (js--get-c-offset 'c (nth 8 parse-status)))
          ((nth 3 parse-status) 0) ; inside string
          ((when (and js-jsx-syntax (not js-jsx--indent-col))
             (save-excursion (js-jsx--indentation parse-status))))
          ((and (eq (char-after) ?#)
                (save-excursion
                  (forward-char 1)
                  (looking-at-p cpp-font-lock-keywords-source-directives)))
           0)
          ((save-excursion (js--beginning-of-macro)) 4)
          ;; Indent array comprehension continuation lines specially.
          ((let ((bracket (nth 1 parse-status))
                 beg)
             (and bracket
                  (not (js--same-line bracket))
                  (setq beg (js--indent-in-array-comp bracket))
                  ;; At or after the first loop?
                  (>= (point) beg)
                  (js--array-comp-indentation bracket beg))))
          ((js--chained-expression-p))
          ((js--ctrl-statement-indentation))
          ((js--multi-line-declaration-indentation))
          ((nth 1 parse-status)
	   ;; A single closing paren/bracket should be indented at the
	   ;; same level as the opening statement. Same goes for
	   ;; "case" and "default".
           (let ((same-indent-p (looking-at "[]})]"))
                 (switch-keyword-p (looking-at "default\\_>\\|case\\_>[^:]"))
                 (continued-expr-p (js--continued-expression-p)))
             (goto-char (nth 1 parse-status)) ; go to the opening char
             (if (or (not js-indent-align-list-continuation)
                     (looking-at "[({[]\\s-*\\(/[/*]\\|$\\)")
                     (save-excursion (forward-char) (js--broken-arrow-terminates-line-p)))
                 (progn ; nothing following the opening paren/bracket
                   (skip-syntax-backward " ")
                   (when (eq (char-before) ?\)) (backward-list))
                   (back-to-indentation)
                   (js--maybe-goto-declaration-keyword-end parse-status)
                   (let* ((in-switch-p (unless same-indent-p
                                         (looking-at "\\_<switch\\_>")))
                          (same-indent-p (or same-indent-p
                                             (and switch-keyword-p
                                                  in-switch-p)))
                          (indent
                           (+
                            (cond
                             ((and js-jsx--indent-attribute-line
                                   (eq js-jsx--indent-attribute-line
                                       (line-number-at-pos)))
                              js-jsx--indent-col)
                             (t
                              (current-column)))
                            (cond (same-indent-p 0)
                                  (continued-expr-p
                                   (+ (* 2 js-indent-level)
                                      js-expr-indent-offset))
                                  (t
                                   (+ js-indent-level
                                      (pcase (char-after (nth 1 parse-status))
                                        (?\( js-paren-indent-offset)
                                        (?\[ js-square-indent-offset)
                                        (?\{ js-curly-indent-offset))))))))
                     (if in-switch-p
                         (+ indent js-switch-indent-offset)
                       indent)))
               ;; If there is something following the opening
               ;; paren/bracket, everything else should be indented at
               ;; the same level.
               (unless same-indent-p
                 (forward-char)
                 (skip-chars-forward " \t"))
               (current-column))))

          ((js--continued-expression-p)
           (+ js-indent-level js-expr-indent-offset))
          (t (prog-first-column)))))

(defun js-indent-line ()
  "Indent the current line as JavaScript."
  (interactive)
  (let* ((parse-status
          (save-excursion (syntax-ppss (line-beginning-position))))
         (offset (- (point) (save-excursion (back-to-indentation) (point)))))
    (unless (nth 3 parse-status)
      (indent-line-to (js--proper-indentation parse-status))
      (when (> offset 0) (forward-char offset)))))

(defun js-jsx-indent-line ()
  "Indent the current line as JavaScript+JSX."
  (interactive)
  (let ((js-jsx-syntax t)) (js-indent-line)))

;;; Filling

(defvar js--filling-paragraph nil)

;; FIXME: Such redefinitions are bad style.  We should try and use some other
;; way to get the same result.
(defun js--fill-c-advice (js-fun)
  (lambda (orig-fun &rest args)
    (if js--filling-paragraph
        (funcall js-fun (car args))
      (apply orig-fun args))))

(advice-add 'c-forward-sws
            :around (js--fill-c-advice #'js--forward-syntactic-ws))
(advice-add 'c-backward-sws
            :around (js--fill-c-advice #'js--backward-syntactic-ws))
(advice-add 'c-beginning-of-macro
            :around (js--fill-c-advice #'js--beginning-of-macro))

(define-obsolete-function-alias 'js-c-fill-paragraph #'js-fill-paragraph "27.1")
(defun js-fill-paragraph (&optional justify)
  "Fill the paragraph for Javascript code."
  (interactive "*P")
  (let ((js--filling-paragraph t)
        (fill-paragraph-function #'c-fill-paragraph))
    (c-fill-paragraph justify)))

(defun js-do-auto-fill ()
  (let ((js--filling-paragraph t))
    (c-do-auto-fill)))

;;; Type database and Imenu

;; We maintain a cache of semantic information, i.e., the classes and
;; functions we've encountered so far. In order to avoid having to
;; re-parse the buffer on every change, we cache the parse state at
;; each interesting point in the buffer. Each parse state is a
;; modified copy of the previous one, or in the case of the first
;; parse state, the empty state.
;;
;; The parse state itself is just a stack of js--pitem
;; instances. It starts off containing one element that is never
;; closed, that is initially js--initial-pitem.
;;


(defun js--pitem-format (pitem)
  (let ((name (js--pitem-name pitem))
        (type (js--pitem-type pitem)))

    (format "name:%S type:%S"
            name
            (if (atom type)
                type
              (plist-get type :name)))))

(defun js--make-merged-item (item child name-parts)
  "Helper function for `js--splice-into-items'.
Return a new item that is the result of merging CHILD into
ITEM.  NAME-PARTS is a list of parts of the name of CHILD
that we haven't consumed yet."
  (js--debug "js--make-merged-item: {%s} into {%s}"
                   (js--pitem-format child)
                   (js--pitem-format item))

  ;; If the item we're merging into isn't a class, make it into one
  (unless (consp (js--pitem-type item))
    (js--debug "js--make-merged-item: changing dest into class")
    (setq item (make-js--pitem
                :children (list item)

                ;; Use the child's class-style if it's available
                :type (if (atom (js--pitem-type child))
                          js--dummy-class-style
                  (js--pitem-type child))

                :name (js--pitem-strname item))))

  ;; Now we can merge either a function or a class into a class
  (cons (cond
         ((cdr name-parts)
          (js--debug "js--make-merged-item: recursing")
          ;; if we have more name-parts to go before we get to the
          ;; bottom of the class hierarchy, call the merger
          ;; recursively
          (js--splice-into-items (car item) child
                                       (cdr name-parts)))

         ((atom (js--pitem-type child))
          (js--debug "js--make-merged-item: straight merge")
          ;; Not merging a class, but something else, so just prepend
          ;; it
          (cons child (car item)))

         (t
          ;; Otherwise, merge the new child's items into those
          ;; of the new class
          (js--debug "js--make-merged-item: merging class contents")
          (append (car child) (car item))))
        (cdr item)))

(defun js--pitem-strname (pitem)
  "Last part of the name of PITEM, as a string or symbol."
  (let ((name (js--pitem-name pitem)))
    (if (consp name)
        (car (last name))
      name)))

(defun js--splice-into-items (items child name-parts)
  "Splice CHILD into the `js--pitem' ITEMS at NAME-PARTS.
If a class doesn't exist in the tree, create it.  Return
the new items list.  NAME-PARTS is a list of strings given
the broken-down class name of the item to insert."

  (let ((top-name (car name-parts))
        (item-ptr items)
        new-items last-new-item new-cons)

    (js--debug "js--splice-into-items: name-parts: %S items:%S"
             name-parts
             (mapcar #'js--pitem-name items))

    (cl-assert (stringp top-name))
    (cl-assert (> (length top-name) 0))

    ;; If top-name isn't found in items, then we build a copy of items
    ;; and throw it away. But that's okay, since most of the time, we
    ;; *will* find an instance.

    (while (and item-ptr
                (cond ((equal (js--pitem-strname (car item-ptr)) top-name)
                       ;; Okay, we found an entry with the right name. Splice
                       ;; the merged item into the list...
                       (setq new-cons (cons (js--make-merged-item
                                             (car item-ptr) child
                                             name-parts)
                                            (cdr item-ptr)))

                       (if last-new-item
                           (setcdr last-new-item new-cons)
                         (setq new-items new-cons))

                       ;; ...and terminate the loop
                       nil)

                      (t
                       ;; Otherwise, copy the current cons and move onto the
                       ;; text. This is tricky; we keep track of the tail of
                       ;; the list that begins with new-items in
                       ;; last-new-item.
                       (setq new-cons (cons (car item-ptr) nil))
                       (if last-new-item
                           (setcdr last-new-item new-cons)
                         (setq new-items new-cons))
                       (setq last-new-item new-cons)

                       ;; Go to the next cell in items
                       (setq item-ptr (cdr item-ptr))))))

    (if item-ptr
        ;; Yay! We stopped because we found something, not because
        ;; we ran out of items to search. Just return the new
        ;; list.
        (progn
          (js--debug "search succeeded: %S" name-parts)
          new-items)

      ;; We didn't find anything. If the child is a class and we don't
      ;; have any classes to drill down into, just push that class;
      ;; otherwise, make a fake class and carry on.
      (js--debug "search failed: %S" name-parts)
      (cons (if (cdr name-parts)
                ;; We have name-parts left to process. Make a fake
                ;; class for this particular part...
                (make-js--pitem
                 ;; ...and recursively digest the rest of the name
                 :children (js--splice-into-items
                            nil child (cdr name-parts))
                 :type js--dummy-class-style
                 :name top-name)

              ;; Otherwise, this is the only name we have, so stick
              ;; the item on the front of the list
              child)
            items))))

(defun js--pitem-add-child (pitem child)
  "Copy `js--pitem' PITEM, and push CHILD onto its list of children."
  (cl-assert (integerp (js--pitem-h-begin child)))
  (cl-assert (if (consp (js--pitem-name child))
              (cl-loop for part in (js--pitem-name child)
                       always (stringp part))
            t))

  ;; This trick works because we know (based on our defstructs) that
  ;; the child list is always the first element, and so the second
  ;; element and beyond can be shared when we make our "copy".
  (cons

   (let ((name (js--pitem-name child))
         (type (js--pitem-type child)))

     (cond ((cdr-safe name) ; true if a list of at least two elements
            ;; Use slow path because we need class lookup
            (js--splice-into-items (car pitem) child name))

           ((and (consp type)
                 (plist-get type :prototype))

            ;; Use slow path because we need class merging. We know
            ;; name is a list here because down in
            ;; `js--ensure-cache', we made sure to only add
            ;; class entries with lists for :name
            (cl-assert (consp name))
            (js--splice-into-items (car pitem) child name))

           (t
            ;; Fast path
            (cons child (car pitem)))))

   (cdr pitem)))

(defun js--maybe-make-marker (location)
  "Return a marker for LOCATION if `imenu-use-markers' is non-nil."
  (if imenu-use-markers
      (set-marker (make-marker) location)
    location))

(defun js--pitems-to-imenu (pitems unknown-ctr)
  "Convert PITEMS, a list of `js--pitem' structures, to imenu format."

  (let (imenu-items pitem pitem-type pitem-name subitems)

    (while (setq pitem (pop pitems))
      (setq pitem-type (js--pitem-type pitem))
      (setq pitem-name (js--pitem-strname pitem))
      (when (eq pitem-name t)
        (setq pitem-name (format "[unknown %s]"
                                 (cl-incf (car unknown-ctr)))))

      (cond
       ((memq pitem-type '(function macro))
        (cl-assert (integerp (js--pitem-h-begin pitem)))
        (push (cons pitem-name
                    (js--maybe-make-marker
                     (js--pitem-h-begin pitem)))
              imenu-items))

       ((consp pitem-type) ; class definition
        (setq subitems (js--pitems-to-imenu
                        (js--pitem-children pitem)
                        unknown-ctr))
        (cond (subitems
               (push (cons pitem-name subitems)
                     imenu-items))

              ((js--pitem-h-begin pitem)
               (cl-assert (integerp (js--pitem-h-begin pitem)))
               (setq subitems (list
                               (cons "[empty]"
                                     (js--maybe-make-marker
                                      (js--pitem-h-begin pitem)))))
               (push (cons pitem-name subitems)
                     imenu-items))))

       (t (error "Unknown item type: %S" pitem-type))))

    imenu-items))

(defun js--imenu-create-index ()
  "Return an imenu index for the current buffer."
  (save-excursion
    (save-restriction
      (widen)
      (goto-char (point-max))
      (js--ensure-cache)
      (cl-assert (or (= (point-min) (point-max))
                  (eq js--last-parse-pos (point))))
      (when js--last-parse-pos
        (let ((state js--state-at-last-parse-pos)
              (unknown-ctr (cons -1 nil)))

          ;; Make sure everything is closed
          (while (cdr state)
            (setq state
                  (cons (js--pitem-add-child (cl-second state) (car state))
                        (cddr state))))

          (cl-assert (= (length state) 1))

          ;; Convert the new-finalized state into what imenu expects
          (js--pitems-to-imenu
           (car (js--pitem-children state))
           unknown-ctr))))))

;; Silence the compiler.
(defvar which-func-imenu-joiner-function)

(defun js--which-func-joiner (parts)
  (mapconcat #'identity parts "."))

(defun js--imenu-to-flat (items prefix symbols)
  (cl-loop for item in items
           if (imenu--subalist-p item)
           do (js--imenu-to-flat
               (cdr item) (concat prefix (car item) ".")
               symbols)
           else
           do (let* ((name (concat prefix (car item)))
                     (name2 name)
                     (ctr 0))

                (while (gethash name2 symbols)
                  (setq name2 (format "%s<%d>" name (cl-incf ctr))))

                (puthash name2 (cdr item) symbols))))

(defun js--get-all-known-symbols ()
  "Return a hash table of all JavaScript symbols.
This searches all existing `js-mode' buffers.  Each key is the
name of a symbol (possibly disambiguated with <N>, where N > 1),
and each value is a marker giving the location of that symbol."
  (cl-loop with symbols = (make-hash-table :test 'equal)
           with imenu-use-markers = t
           for buffer being the buffers
           for imenu-index = (with-current-buffer buffer
                               (when (derived-mode-p 'js-mode)
                                 (js--imenu-create-index)))
           do (js--imenu-to-flat imenu-index "" symbols)
           finally return symbols))

(defvar js--symbol-history nil
  "History of entered JavaScript symbols.")

(defun js--read-symbol (symbols-table prompt &optional initial-input)
  "Helper function for `js-find-symbol'.
Read a symbol from SYMBOLS-TABLE, which is a hash table like the
one from `js--get-all-known-symbols', using prompt PROMPT and
initial input INITIAL-INPUT.  Return a cons of (SYMBOL-NAME
. LOCATION), where SYMBOL-NAME is a string and LOCATION is a
marker."
  (unless ido-mode
    (ido-mode 1)
    (ido-mode -1))

  (let ((choice (ido-completing-read
                 prompt
                 (cl-loop for key being the hash-keys of symbols-table
                          collect key)
                 nil t initial-input 'js--symbol-history)))
    (cons choice (gethash choice symbols-table))))

(defun js--guess-symbol-at-point ()
  (let ((bounds (bounds-of-thing-at-point 'symbol)))
    (when bounds
      (save-excursion
        (goto-char (car bounds))
        (when (eq (char-before) ?.)
          (backward-char)
          (setf (car bounds) (point))))
      (buffer-substring (car bounds) (cdr bounds)))))

(declare-function xref-push-marker-stack "xref" (&optional m))

(defun js-find-symbol (&optional arg)
  "Read a JavaScript symbol and jump to it.
With a prefix argument, restrict symbols to those from the
current buffer.  Pushes a mark onto the tag ring just like
`find-tag'."
  (interactive "P")
  (require 'xref)
  (let (symbols marker)
    (if (not arg)
        (setq symbols (js--get-all-known-symbols))
      (setq symbols (make-hash-table :test 'equal))
      (js--imenu-to-flat (js--imenu-create-index)
                               "" symbols))

    (setq marker (cdr (js--read-symbol
                       symbols "Jump to: "
                       (js--guess-symbol-at-point))))

    (xref-push-marker-stack)
    (switch-to-buffer (marker-buffer marker))
    (push-mark)
    (goto-char marker)))

;;; Syntax extensions

(defvar js-syntactic-mode-name t
  "If non-nil, print enabled syntaxes in the mode name.")

(defun js--syntactic-mode-name-part ()
  "Return a string like “[JSX]” when `js-jsx-syntax' is enabled."
  (if js-syntactic-mode-name
      (let (syntaxes)
        (if js-jsx-syntax (push "JSX" syntaxes))
        (if syntaxes
            (concat "[" (mapconcat #'identity syntaxes ",") "]")
          ""))
    ""))

(defun js-use-syntactic-mode-name ()
  "Print enabled syntaxes if `js-syntactic-mode-name' is t.
Modes deriving from `js-mode' should call this to ensure that
their `mode-name' updates to show enabled syntax extensions."
  (when (stringp mode-name)
    (setq mode-name `(,mode-name (:eval (js--syntactic-mode-name-part))))))

(defun js-jsx-enable ()
  "Enable JSX in the current buffer."
  (interactive)
  (setq-local js-jsx-syntax t))

;; To make discovering and using syntax extensions features easier for
;; users (who might not read the docs), try to safely and
;; automatically enable syntax extensions based on heuristics.

(defvar js-jsx-regexps
  (list "\\_<\\(?:var\\|let\\|const\\|import\\)\\_>.*?React")
  "Case-sensitive regexps for detecting JSX in JavaScript buffers.
When `js-jsx-detect-syntax' is non-nil and any of these regexps
match text near the beginning of a JavaScript buffer,
`js-jsx-syntax' (which see) will be made buffer-local and set to
t.")

(defun js-jsx--detect-and-enable (&optional arbitrarily)
  "Detect if JSX is likely to be used, and enable it if so.
Might make `js-jsx-syntax' buffer-local and set it to t.  Matches
from the beginning of the buffer, unless optional arg ARBITRARILY
is non-nil.  Return t after enabling, nil otherwise."
  (when (or (and (buffer-file-name)
                 (string-match-p "\\.jsx\\'" (buffer-file-name)))
            (and js-jsx-detect-syntax
                 (save-excursion
                   (unless arbitrarily
                     (goto-char (point-min)))
                   (catch 'match
                     (mapc
                      (lambda (regexp)
                        (when (let (case-fold-search)
                                (re-search-forward regexp 4000 t))
                          (throw 'match t)))
                      js-jsx-regexps)
                     nil))))
    (js-jsx-enable)
    t))

(defun js-jsx--detect-after-change (beg end _len)
  "Detect if JSX is likely to be used after a change.
This function is intended for use in `after-change-functions'."
  (when (<= end 4000)
    (save-excursion
      (goto-char beg)
      (beginning-of-line)
      (save-restriction
        (narrow-to-region (point) end)
        (when (js-jsx--detect-and-enable 'arbitrarily)
          (remove-hook 'after-change-functions #'js-jsx--detect-after-change t))))))

;; Ensure all CC Mode "lang variables" are set to valid values.
;; js-mode, however, currently uses only those needed for filling.
(eval-and-compile
  (c-add-language 'js-mode 'java-mode))

(c-lang-defconst c-paragraph-start
  js-mode "\\(@[[:alpha:]]+\\>\\|$\\)")

<<<<<<< HEAD
=======
;;; Tree sitter integration

(defvar js--treesit-indent-rules
  (let ((switch-case (rx "switch_" (or "case" "default"))))
    `((javascript
       ((parent-is "program") parent-bol 0)
       ((node-is "}") parent-bol 0)
       ((node-is ")") parent-bol 0)
       ((node-is "]") parent-bol 0)
       ((node-is ">") parent-bol 0)
       ((and (parent-is "comment") c-ts-common-looking-at-star)
        c-ts-common-comment-start-after-first-star -1)
       ((parent-is "comment") prev-adaptive-prefix 0)
       ((parent-is "ternary_expression") parent-bol js-indent-level)
       ((parent-is "member_expression") parent-bol js-indent-level)
       ((node-is ,switch-case) parent-bol 0)
       ;; "{" on the newline.
       ((node-is "statement_block") parent-bol js-indent-level)
       ((parent-is "named_imports") parent-bol js-indent-level)
       ((parent-is "statement_block") parent-bol js-indent-level)
       ((parent-is "variable_declarator") parent-bol js-indent-level)
       ((parent-is "arguments") parent-bol js-indent-level)
       ((parent-is "array") parent-bol js-indent-level)
       ((parent-is "formal_parameters") parent-bol js-indent-level)
       ((parent-is "template_string") no-indent) ; Don't indent the string contents.
       ((parent-is "template_substitution") parent-bol js-indent-level)
       ((parent-is "object_pattern") parent-bol js-indent-level)
       ((parent-is "object") parent-bol js-indent-level)
       ((parent-is "pair") parent-bol js-indent-level)
       ((parent-is "arrow_function") parent-bol js-indent-level)
       ((parent-is "parenthesized_expression") parent-bol js-indent-level)
       ((parent-is "binary_expression") parent-bol js-indent-level)
       ((parent-is "class_body") parent-bol js-indent-level)
       ((parent-is ,switch-case) parent-bol js-indent-level)
       ((parent-is "statement_block") parent-bol js-indent-level)

       ;; JSX
       ((match "<" "jsx_fragment") parent 0)
       ((parent-is "jsx_fragment") parent js-indent-level)
       ((node-is "jsx_closing_element") parent 0)
       ((match "jsx_element" "statement") parent js-indent-level)
       ((parent-is "jsx_element") parent js-indent-level)
       ((parent-is "jsx_text") parent-bol js-indent-level)
       ((parent-is "jsx_opening_element") parent js-indent-level)
       ((parent-is "jsx_expression") parent-bol js-indent-level)
       ((match "/" "jsx_self_closing_element") parent 0)
       ((parent-is "jsx_self_closing_element") parent js-indent-level)
       ;; FIXME(Theo): This no-node catch-all should be removed.  When is it needed?
       (no-node parent-bol 0)))))

(defvar js--treesit-keywords
  '("as" "async" "await" "break" "case" "catch" "class" "const" "continue"
    "debugger" "default" "delete" "do" "else" "export" "extends" "finally"
    "for" "from" "function" "get" "if" "import" "in" "instanceof" "let" "new"
    "of" "return" "set" "static" "switch" "switch" "target" "throw" "try"
    "typeof" "var" "void" "while" "with" "yield")
  "JavaScript keywords for tree-sitter font-locking.")

(defvar js--treesit-operators
  '("=" "+=" "-=" "*=" "/=" "%=" "**=" "<<=" ">>=" ">>>=" "&=" "^="
    "|=" "&&=" "||=" "??=" "==" "!=" "===" "!==" ">" ">=" "<" "<=" "+"
    "-" "*" "/" "%" "++" "--" "**" "&" "|" "^" "~" "<<" ">>" ">>>"
    "&&" "||" "!")
  "JavaScript operators for tree-sitter font-locking.")

(defvar js--treesit-font-lock-settings
  (treesit-font-lock-rules

   :language 'javascript
   :feature 'comment
   '((comment) @font-lock-comment-face)

   :language 'javascript
   :feature 'constant
   '(((identifier) @font-lock-constant-face
      (:match "\\`[A-Z_][0-9A-Z_]*\\'" @font-lock-constant-face))

     [(true) (false) (null)] @font-lock-constant-face)

   :language 'javascript
   :feature 'keyword
   `([,@js--treesit-keywords] @font-lock-keyword-face
     [(this) (super)] @font-lock-keyword-face)

   :language 'javascript
   :feature 'string
   '((regex pattern: (regex_pattern)) @font-lock-regexp-face
     (string) @font-lock-string-face)

   :language 'javascript
   :feature 'string-interpolation
   :override t
   '((template_string) @js--fontify-template-string
     (template_substitution ["${" "}"] @font-lock-misc-punctuation-face))

   :language 'javascript
   :feature 'definition
   '((function
      name: (identifier) @font-lock-function-name-face)

     (class_declaration
      name: (identifier) @font-lock-type-face)

     (function_declaration
      name: (identifier) @font-lock-function-name-face)

     (method_definition
      name: (property_identifier) @font-lock-function-name-face)

     (method_definition
      parameters: (formal_parameters (identifier) @font-lock-variable-name-face))

     (arrow_function
      parameters: (formal_parameters (identifier) @font-lock-variable-name-face))

     (function_declaration
      parameters: (formal_parameters (identifier) @font-lock-variable-name-face))

     (variable_declarator
      name: (identifier) @font-lock-variable-name-face)

     (variable_declarator
      name: (identifier) @font-lock-function-name-face
      value: [(function) (arrow_function)])

     (variable_declarator
      name: [(array_pattern (identifier) @font-lock-variable-name-face)
             (object_pattern
              (shorthand_property_identifier_pattern) @font-lock-variable-name-face)])

     ;; full module imports
     (import_clause (identifier) @font-lock-variable-name-face)
     ;; named imports with aliasing
     (import_clause (named_imports (import_specifier
                                    alias: (identifier) @font-lock-variable-name-face)))
     ;; named imports without aliasing
     (import_clause (named_imports (import_specifier
                                    !alias
                                    name: (identifier) @font-lock-variable-name-face)))

     ;; full namespace import (* as alias)
     (import_clause (namespace_import (identifier) @font-lock-variable-name-face)))

   :language 'javascript
   :feature 'property
   '(((property_identifier) @font-lock-property-use-face
      (:pred js--treesit-property-not-function-p
             @font-lock-property-use-face))

     (pair value: (identifier) @font-lock-variable-use-face)

     ((shorthand_property_identifier) @font-lock-property-use-face))

   :language 'javascript
   :feature 'assignment
   '((assignment_expression
      left: (_) @js--treesit-fontify-assignment-lhs))

   :language 'javascript
   :feature 'function
   '((call_expression
      function: [(identifier) @font-lock-function-call-face
                 (member_expression
                  property:
                  (property_identifier) @font-lock-function-call-face)])
     (method_definition
      name: (property_identifier) @font-lock-function-name-face)
     (function_declaration
      name: (identifier) @font-lock-function-call-face)
     (function
      name: (identifier) @font-lock-function-name-face))

   :language 'javascript
   :feature 'jsx
   '((jsx_opening_element
      [(nested_identifier (identifier)) (identifier)]
      @font-lock-function-call-face)

     (jsx_closing_element
      [(nested_identifier (identifier)) (identifier)]
      @font-lock-function-call-face)

     (jsx_self_closing_element
      [(nested_identifier (identifier)) (identifier)]
      @font-lock-function-call-face)

     (jsx_attribute
      (property_identifier)
      @font-lock-constant-face))

   :language 'javascript
   :feature 'number
   '((number) @font-lock-number-face
     ((identifier) @font-lock-number-face
      (:match "\\`\\(?:NaN\\|Infinity\\)\\'" @font-lock-number-face)))

   :language 'javascript
   :feature 'operator
   `([,@js--treesit-operators] @font-lock-operator-face
     (ternary_expression ["?" ":"] @font-lock-operator-face))

   :language 'javascript
   :feature 'bracket
   '((["(" ")" "[" "]" "{" "}"]) @font-lock-bracket-face)

   :language 'javascript
   :feature 'delimiter
   '((["," "." ";" ":"]) @font-lock-delimiter-face)

   :language 'javascript
   :feature 'escape-sequence
   :override t
   '((escape_sequence) @font-lock-escape-face))
  "Tree-sitter font-lock settings.")

(defun js--fontify-template-string (node override start end &rest _)
  "Fontify template string but not substitution inside it.
NODE is the template_string node.  START and END mark the region
to be fontified.

OVERRIDE is the override flag described in
`treesit-font-lock-rules'."
  ;; You would have thought that the children of the string node spans
  ;; the whole string.  No, the children of the template_string only
  ;; includes the starting "`", any template_substitution, and the
  ;; closing "`".  That's why we have to track BEG instead of just
  ;; fontifying each child.
  (let ((child (treesit-node-child node 0))
        (font-beg (treesit-node-start node)))
    (while child
      (let ((font-end (if (equal (treesit-node-type child)
                                 "template_substitution")
                          (treesit-node-start child)
                        (treesit-node-end child))))
        (setq font-beg (max start font-beg))
        (when (< font-beg end)
          (treesit-fontify-with-override
           font-beg font-end 'font-lock-string-face override start end)))
      (setq font-beg (treesit-node-end child)
            child (treesit-node-next-sibling child)))))

(defun js--treesit-property-not-function-p (node)
  "Check that NODE, a property_identifier, is not used as a function."
  (not (equal (treesit-node-type
               (treesit-node-parent ; Maybe call_expression.
                (treesit-node-parent ; Maybe member_expression.
                 node)))
              "call_expression")))

(defvar js--treesit-lhs-identifier-query
  (when (treesit-available-p)
    (treesit-query-compile 'javascript '((identifier) @id
                                         (property_identifier) @id)))
  "Query that captures identifier and query_identifier.")

(defun js--treesit-fontify-assignment-lhs (node override start end &rest _)
  "Fontify the lhs NODE of an assignment_expression.
For OVERRIDE, START, END, see `treesit-font-lock-rules'."
  (dolist (node (treesit-query-capture
                 node js--treesit-lhs-identifier-query nil nil t))
    (treesit-fontify-with-override
     (treesit-node-start node) (treesit-node-end node)
     (pcase (treesit-node-type node)
       ("identifier" 'font-lock-variable-use-face)
       ("property_identifier" 'font-lock-property-use-face))
     override start end)))

(defun js--treesit-defun-name (node)
  "Return the defun name of NODE.
Return nil if there is no name or if NODE is not a defun node."
  (treesit-node-text
   (treesit-node-child-by-field-name
    (pcase (treesit-node-type node)
      ("lexical_declaration"
       (treesit-search-subtree node "variable_declarator" nil nil 1))
      ((or "function_declaration" "method_definition" "class_declaration")
       node))
    "name")
   t))

(defun js--treesit-valid-imenu-entry (node)
  "Return nil if NODE is a non-top-level \"lexical_declaration\"."
  (pcase (treesit-node-type node)
    ("lexical_declaration" (treesit-node-top-level node))
    (_ t)))

>>>>>>> cd8d3f33
;;; Main Function

;;;###autoload
(define-derived-mode js-mode prog-mode "JavaScript"
  "Major mode for editing JavaScript."
  :group 'js
  ;; Ensure all CC Mode "lang variables" are set to valid values.
  (c-init-language-vars js-mode)
  (setq-local indent-line-function #'js-indent-line)
  (setq-local beginning-of-defun-function #'js-beginning-of-defun)
  (setq-local end-of-defun-function #'js-end-of-defun)
  (setq-local open-paren-in-column-0-is-defun-start nil)
  (setq-local font-lock-defaults
              (list js--font-lock-keywords nil nil nil nil
                    '(font-lock-syntactic-face-function
                      . js-font-lock-syntactic-face-function)))
  (setq-local syntax-propertize-function #'js-syntax-propertize)
  (add-hook 'syntax-propertize-extend-region-functions
            #'syntax-propertize-multiline 'append 'local)
  (add-hook 'syntax-propertize-extend-region-functions
            #'js--syntax-propertize-extend-region 'append 'local)
  (setq-local prettify-symbols-alist js--prettify-symbols-alist)

  (setq-local parse-sexp-ignore-comments t)
  (setq-local which-func-imenu-joiner-function #'js--which-func-joiner)

  ;; Comments
  (setq-local comment-start "// ")
  (setq-local comment-start-skip "\\(?://+\\|/\\*+\\)\\s *")
  (setq-local comment-end "")
  (setq-local fill-paragraph-function #'js-fill-paragraph)
  (setq-local normal-auto-fill-function #'js-do-auto-fill)

  ;; Parse cache
  (add-hook 'before-change-functions #'js--flush-caches t t)

  ;; Frameworks
  (js--update-quick-match-re)

  ;; Syntax extensions
  (unless (js-jsx--detect-and-enable)
    (add-hook 'after-change-functions #'js-jsx--detect-after-change nil t))
  (js-use-syntactic-mode-name)

  ;; Imenu
  (setq imenu-case-fold-search nil)
  (setq imenu-create-index-function #'js--imenu-create-index)

  ;; for filling, pretend we're cc-mode
  (c-foreign-init-lit-pos-cache)
  (add-hook 'before-change-functions #'c-foreign-truncate-lit-pos-cache nil t)
  (setq-local comment-line-break-function #'c-indent-new-comment-line)
  (setq-local comment-multi-line t)
  (setq-local electric-indent-chars
	      (append "{}():;," electric-indent-chars)) ;FIXME: js2-mode adds "[]*".
  (setq-local electric-layout-rules
	      '((?\; . after) (?\{ . after) (?\} . before)))

  (let ((c-buffer-is-cc-mode t))
    ;; FIXME: These are normally set by `c-basic-common-init'.  Should
    ;; we call it instead?  (Bug#6071)
    (make-local-variable 'paragraph-start)
    (make-local-variable 'paragraph-separate)
    (make-local-variable 'paragraph-ignore-fill-prefix)
    (make-local-variable 'adaptive-fill-mode)
    (make-local-variable 'adaptive-fill-regexp)
    ;; While the full CC Mode style system is not yet in use, set the
    ;; pertinent style variables manually.
    (c-initialize-builtin-style)
    (let ((style (cc-choose-style-for-mode 'js-mode c-default-style)))
      (c-set-style style))
    (setq c-block-comment-prefix "* "
          c-comment-prefix-regexp "//+\\|\\**")
    (c-setup-paragraph-variables))

  ;; Important to fontify the whole buffer syntactically! If we don't,
  ;; then we might have regular expression literals that aren't marked
  ;; as strings, which will screw up parse-partial-sexp, scan-lists,
  ;; etc. and produce maddening "unbalanced parenthesis" errors.
  ;; When we attempt to find the error and scroll to the portion of
  ;; the buffer containing the problem, JIT-lock will apply the
  ;; correct syntax to the regular expression literal and the problem
  ;; will mysteriously disappear.
  ;; FIXME: We should instead do this fontification lazily by adding
  ;; calls to syntax-propertize wherever it's really needed.
  ;;(syntax-propertize (point-max))
  )

(defvar js--treesit-sentence-nodes
  '("import_statement"
    "debugger_statement"
    "expression_statement"
    "if_statement"
    "switch_statement"
    "for_statement"
    "for_in_statement"
    "while_statement"
    "do_statement"
    "try_statement"
    "with_statement"
    "break_statement"
    "continue_statement"
    "return_statement"
    "throw_statement"
    "empty_statement"
    "labeled_statement"
    "variable_declaration"
    "lexical_declaration"
    "jsx_element"
    "jsx_self_closing_element")
  "Nodes that designate sentences in JavaScript.
See `treesit-sentence-type-regexp' for more information.")

(defvar js--treesit-sexp-nodes
  '("expression"
    "pattern"
    "array"
    "function"
    "string"
    "escape"
    "template"
    "regex"
    "number"
    "identifier"
    "this"
    "super"
    "true"
    "false"
    "null"
    "undefined"
    "arguments"
    "pair"
    "jsx")
  "Nodes that designate sexps in JavaScript.
See `treesit-sexp-type-regexp' for more information.")

;;;###autoload
(define-derived-mode js-json-mode js-mode "JSON"
  (setq-local js-enabled-frameworks nil)
  ;; Speed up `syntax-ppss': JSON files can be big but can't hold
  ;; regexp matchers nor #! thingies (and `js-enabled-frameworks' is nil).
  (setq-local syntax-propertize-function #'ignore))

;; Since we made JSX support available and automatically-enabled in
;; the base `js-mode' (for ease of use), now `js-jsx-mode' simply
;; serves as one other interface to unconditionally enable JSX in
;; buffers, mostly for backwards-compatibility.
;;
;; Since it is probably more common for packages to integrate with
;; `js-mode' than with `js-jsx-mode', it is therefore probably
;; slightly better for users to use one of the many other methods for
;; enabling JSX syntax.  But using `js-jsx-mode' can’t be that bad
;; either, so we won’t bother users with an obsoletion warning.

;;;###autoload
(define-derived-mode js-jsx-mode js-mode "JavaScript"
  "Major mode for editing JavaScript+JSX.

Simply makes `js-jsx-syntax' buffer-local and sets it to t.

`js-mode' may detect and enable support for JSX automatically if
it appears to be used in a JavaScript file.  You could also
customize `js-jsx-regexps' to improve that detection; or, you
could set `js-jsx-syntax' to t in your init file, or in a
.dir-locals.el file, or using file variables; or, you could call
`js-jsx-enable' in `js-mode-hook'.  You may be better served by
one of the aforementioned options instead of using this mode."
  :group 'js
  (js-jsx-enable)
  (setq-local comment-region-function #'js-jsx--comment-region)
  (js-use-syntactic-mode-name))

(defun js-jsx--comment-region (beg end &optional arg)
  (if (or (js-jsx--context)
          (save-excursion
            (skip-chars-forward " \t")
            (js-jsx--looking-at-start-tag-p)))
      (let ((comment-start "{/* ")
            (comment-end " */}"))
        (comment-region-default beg end arg))
    (comment-region-default beg end arg)))

;;;###autoload (defalias 'javascript-mode 'js-mode)

(eval-after-load 'folding
  '(when (fboundp 'folding-add-to-marks-list)
     (folding-add-to-marks-list 'js-mode "// {{{" "// }}}" )))

;;;###autoload
(dolist (name (list "node" "nodejs" "gjs" "rhino"))
  (add-to-list 'interpreter-mode-alist (cons (purecopy name) 'js-mode)))

(provide 'js)

;;; js.el ends here<|MERGE_RESOLUTION|>--- conflicted
+++ resolved
@@ -3400,295 +3400,6 @@
 (c-lang-defconst c-paragraph-start
   js-mode "\\(@[[:alpha:]]+\\>\\|$\\)")
 
-<<<<<<< HEAD
-=======
-;;; Tree sitter integration
-
-(defvar js--treesit-indent-rules
-  (let ((switch-case (rx "switch_" (or "case" "default"))))
-    `((javascript
-       ((parent-is "program") parent-bol 0)
-       ((node-is "}") parent-bol 0)
-       ((node-is ")") parent-bol 0)
-       ((node-is "]") parent-bol 0)
-       ((node-is ">") parent-bol 0)
-       ((and (parent-is "comment") c-ts-common-looking-at-star)
-        c-ts-common-comment-start-after-first-star -1)
-       ((parent-is "comment") prev-adaptive-prefix 0)
-       ((parent-is "ternary_expression") parent-bol js-indent-level)
-       ((parent-is "member_expression") parent-bol js-indent-level)
-       ((node-is ,switch-case) parent-bol 0)
-       ;; "{" on the newline.
-       ((node-is "statement_block") parent-bol js-indent-level)
-       ((parent-is "named_imports") parent-bol js-indent-level)
-       ((parent-is "statement_block") parent-bol js-indent-level)
-       ((parent-is "variable_declarator") parent-bol js-indent-level)
-       ((parent-is "arguments") parent-bol js-indent-level)
-       ((parent-is "array") parent-bol js-indent-level)
-       ((parent-is "formal_parameters") parent-bol js-indent-level)
-       ((parent-is "template_string") no-indent) ; Don't indent the string contents.
-       ((parent-is "template_substitution") parent-bol js-indent-level)
-       ((parent-is "object_pattern") parent-bol js-indent-level)
-       ((parent-is "object") parent-bol js-indent-level)
-       ((parent-is "pair") parent-bol js-indent-level)
-       ((parent-is "arrow_function") parent-bol js-indent-level)
-       ((parent-is "parenthesized_expression") parent-bol js-indent-level)
-       ((parent-is "binary_expression") parent-bol js-indent-level)
-       ((parent-is "class_body") parent-bol js-indent-level)
-       ((parent-is ,switch-case) parent-bol js-indent-level)
-       ((parent-is "statement_block") parent-bol js-indent-level)
-
-       ;; JSX
-       ((match "<" "jsx_fragment") parent 0)
-       ((parent-is "jsx_fragment") parent js-indent-level)
-       ((node-is "jsx_closing_element") parent 0)
-       ((match "jsx_element" "statement") parent js-indent-level)
-       ((parent-is "jsx_element") parent js-indent-level)
-       ((parent-is "jsx_text") parent-bol js-indent-level)
-       ((parent-is "jsx_opening_element") parent js-indent-level)
-       ((parent-is "jsx_expression") parent-bol js-indent-level)
-       ((match "/" "jsx_self_closing_element") parent 0)
-       ((parent-is "jsx_self_closing_element") parent js-indent-level)
-       ;; FIXME(Theo): This no-node catch-all should be removed.  When is it needed?
-       (no-node parent-bol 0)))))
-
-(defvar js--treesit-keywords
-  '("as" "async" "await" "break" "case" "catch" "class" "const" "continue"
-    "debugger" "default" "delete" "do" "else" "export" "extends" "finally"
-    "for" "from" "function" "get" "if" "import" "in" "instanceof" "let" "new"
-    "of" "return" "set" "static" "switch" "switch" "target" "throw" "try"
-    "typeof" "var" "void" "while" "with" "yield")
-  "JavaScript keywords for tree-sitter font-locking.")
-
-(defvar js--treesit-operators
-  '("=" "+=" "-=" "*=" "/=" "%=" "**=" "<<=" ">>=" ">>>=" "&=" "^="
-    "|=" "&&=" "||=" "??=" "==" "!=" "===" "!==" ">" ">=" "<" "<=" "+"
-    "-" "*" "/" "%" "++" "--" "**" "&" "|" "^" "~" "<<" ">>" ">>>"
-    "&&" "||" "!")
-  "JavaScript operators for tree-sitter font-locking.")
-
-(defvar js--treesit-font-lock-settings
-  (treesit-font-lock-rules
-
-   :language 'javascript
-   :feature 'comment
-   '((comment) @font-lock-comment-face)
-
-   :language 'javascript
-   :feature 'constant
-   '(((identifier) @font-lock-constant-face
-      (:match "\\`[A-Z_][0-9A-Z_]*\\'" @font-lock-constant-face))
-
-     [(true) (false) (null)] @font-lock-constant-face)
-
-   :language 'javascript
-   :feature 'keyword
-   `([,@js--treesit-keywords] @font-lock-keyword-face
-     [(this) (super)] @font-lock-keyword-face)
-
-   :language 'javascript
-   :feature 'string
-   '((regex pattern: (regex_pattern)) @font-lock-regexp-face
-     (string) @font-lock-string-face)
-
-   :language 'javascript
-   :feature 'string-interpolation
-   :override t
-   '((template_string) @js--fontify-template-string
-     (template_substitution ["${" "}"] @font-lock-misc-punctuation-face))
-
-   :language 'javascript
-   :feature 'definition
-   '((function
-      name: (identifier) @font-lock-function-name-face)
-
-     (class_declaration
-      name: (identifier) @font-lock-type-face)
-
-     (function_declaration
-      name: (identifier) @font-lock-function-name-face)
-
-     (method_definition
-      name: (property_identifier) @font-lock-function-name-face)
-
-     (method_definition
-      parameters: (formal_parameters (identifier) @font-lock-variable-name-face))
-
-     (arrow_function
-      parameters: (formal_parameters (identifier) @font-lock-variable-name-face))
-
-     (function_declaration
-      parameters: (formal_parameters (identifier) @font-lock-variable-name-face))
-
-     (variable_declarator
-      name: (identifier) @font-lock-variable-name-face)
-
-     (variable_declarator
-      name: (identifier) @font-lock-function-name-face
-      value: [(function) (arrow_function)])
-
-     (variable_declarator
-      name: [(array_pattern (identifier) @font-lock-variable-name-face)
-             (object_pattern
-              (shorthand_property_identifier_pattern) @font-lock-variable-name-face)])
-
-     ;; full module imports
-     (import_clause (identifier) @font-lock-variable-name-face)
-     ;; named imports with aliasing
-     (import_clause (named_imports (import_specifier
-                                    alias: (identifier) @font-lock-variable-name-face)))
-     ;; named imports without aliasing
-     (import_clause (named_imports (import_specifier
-                                    !alias
-                                    name: (identifier) @font-lock-variable-name-face)))
-
-     ;; full namespace import (* as alias)
-     (import_clause (namespace_import (identifier) @font-lock-variable-name-face)))
-
-   :language 'javascript
-   :feature 'property
-   '(((property_identifier) @font-lock-property-use-face
-      (:pred js--treesit-property-not-function-p
-             @font-lock-property-use-face))
-
-     (pair value: (identifier) @font-lock-variable-use-face)
-
-     ((shorthand_property_identifier) @font-lock-property-use-face))
-
-   :language 'javascript
-   :feature 'assignment
-   '((assignment_expression
-      left: (_) @js--treesit-fontify-assignment-lhs))
-
-   :language 'javascript
-   :feature 'function
-   '((call_expression
-      function: [(identifier) @font-lock-function-call-face
-                 (member_expression
-                  property:
-                  (property_identifier) @font-lock-function-call-face)])
-     (method_definition
-      name: (property_identifier) @font-lock-function-name-face)
-     (function_declaration
-      name: (identifier) @font-lock-function-call-face)
-     (function
-      name: (identifier) @font-lock-function-name-face))
-
-   :language 'javascript
-   :feature 'jsx
-   '((jsx_opening_element
-      [(nested_identifier (identifier)) (identifier)]
-      @font-lock-function-call-face)
-
-     (jsx_closing_element
-      [(nested_identifier (identifier)) (identifier)]
-      @font-lock-function-call-face)
-
-     (jsx_self_closing_element
-      [(nested_identifier (identifier)) (identifier)]
-      @font-lock-function-call-face)
-
-     (jsx_attribute
-      (property_identifier)
-      @font-lock-constant-face))
-
-   :language 'javascript
-   :feature 'number
-   '((number) @font-lock-number-face
-     ((identifier) @font-lock-number-face
-      (:match "\\`\\(?:NaN\\|Infinity\\)\\'" @font-lock-number-face)))
-
-   :language 'javascript
-   :feature 'operator
-   `([,@js--treesit-operators] @font-lock-operator-face
-     (ternary_expression ["?" ":"] @font-lock-operator-face))
-
-   :language 'javascript
-   :feature 'bracket
-   '((["(" ")" "[" "]" "{" "}"]) @font-lock-bracket-face)
-
-   :language 'javascript
-   :feature 'delimiter
-   '((["," "." ";" ":"]) @font-lock-delimiter-face)
-
-   :language 'javascript
-   :feature 'escape-sequence
-   :override t
-   '((escape_sequence) @font-lock-escape-face))
-  "Tree-sitter font-lock settings.")
-
-(defun js--fontify-template-string (node override start end &rest _)
-  "Fontify template string but not substitution inside it.
-NODE is the template_string node.  START and END mark the region
-to be fontified.
-
-OVERRIDE is the override flag described in
-`treesit-font-lock-rules'."
-  ;; You would have thought that the children of the string node spans
-  ;; the whole string.  No, the children of the template_string only
-  ;; includes the starting "`", any template_substitution, and the
-  ;; closing "`".  That's why we have to track BEG instead of just
-  ;; fontifying each child.
-  (let ((child (treesit-node-child node 0))
-        (font-beg (treesit-node-start node)))
-    (while child
-      (let ((font-end (if (equal (treesit-node-type child)
-                                 "template_substitution")
-                          (treesit-node-start child)
-                        (treesit-node-end child))))
-        (setq font-beg (max start font-beg))
-        (when (< font-beg end)
-          (treesit-fontify-with-override
-           font-beg font-end 'font-lock-string-face override start end)))
-      (setq font-beg (treesit-node-end child)
-            child (treesit-node-next-sibling child)))))
-
-(defun js--treesit-property-not-function-p (node)
-  "Check that NODE, a property_identifier, is not used as a function."
-  (not (equal (treesit-node-type
-               (treesit-node-parent ; Maybe call_expression.
-                (treesit-node-parent ; Maybe member_expression.
-                 node)))
-              "call_expression")))
-
-(defvar js--treesit-lhs-identifier-query
-  (when (treesit-available-p)
-    (treesit-query-compile 'javascript '((identifier) @id
-                                         (property_identifier) @id)))
-  "Query that captures identifier and query_identifier.")
-
-(defun js--treesit-fontify-assignment-lhs (node override start end &rest _)
-  "Fontify the lhs NODE of an assignment_expression.
-For OVERRIDE, START, END, see `treesit-font-lock-rules'."
-  (dolist (node (treesit-query-capture
-                 node js--treesit-lhs-identifier-query nil nil t))
-    (treesit-fontify-with-override
-     (treesit-node-start node) (treesit-node-end node)
-     (pcase (treesit-node-type node)
-       ("identifier" 'font-lock-variable-use-face)
-       ("property_identifier" 'font-lock-property-use-face))
-     override start end)))
-
-(defun js--treesit-defun-name (node)
-  "Return the defun name of NODE.
-Return nil if there is no name or if NODE is not a defun node."
-  (treesit-node-text
-   (treesit-node-child-by-field-name
-    (pcase (treesit-node-type node)
-      ("lexical_declaration"
-       (treesit-search-subtree node "variable_declarator" nil nil 1))
-      ((or "function_declaration" "method_definition" "class_declaration")
-       node))
-    "name")
-   t))
-
-(defun js--treesit-valid-imenu-entry (node)
-  "Return nil if NODE is a non-top-level \"lexical_declaration\"."
-  (pcase (treesit-node-type node)
-    ("lexical_declaration" (treesit-node-top-level node))
-    (_ t)))
-
->>>>>>> cd8d3f33
 ;;; Main Function
 
 ;;;###autoload
