--- conflicted
+++ resolved
@@ -1563,7 +1563,6 @@
 ;; (as opposed to the *-font-lock-keywords-* variables) since the old
 ;; values work fairly well anyway.
 
-<<<<<<< HEAD
 ;;;###autoload
 (defun c-list-of-strings (obj)
   "Return non-nil when OBJ is a list of strings (including the empty list)."
@@ -1575,8 +1574,6 @@
 	 (throw 'check nil)))
      t)))
 
-=======
->>>>>>> 403bad2f
 (defcustom c-font-lock-extra-types
   '("\\sw+_t"
     ;; Defined in C99:
