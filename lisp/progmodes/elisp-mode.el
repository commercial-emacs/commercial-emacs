;;; elisp-mode.el --- Emacs Lisp mode  -*- lexical-binding:t -*-

;; Copyright (C) 1985-1986, 1999-2024 Free Software Foundation, Inc.

;; Maintainer: emacs-devel@gnu.org
;; Keywords: lisp, languages
;; Package: emacs

;; This file is NOT part of GNU Emacs.

;; GNU Emacs is free software: you can redistribute it and/or modify
;; it under the terms of the GNU General Public License as published by
;; the Free Software Foundation, either version 3 of the License, or
;; (at your option) any later version.

;; GNU Emacs is distributed in the hope that it will be useful,
;; but WITHOUT ANY WARRANTY; without even the implied warranty of
;; MERCHANTABILITY or FITNESS FOR A PARTICULAR PURPOSE.  See the
;; GNU General Public License for more details.

;; You should have received a copy of the GNU General Public License
;; along with GNU Emacs.  If not, see <https://www.gnu.org/licenses/>.

;;; Commentary:

;; The major mode for editing Emacs Lisp code.
;; This mode is documented in the Emacs manual.

;;; Code:

(require 'cl-generic)
(require 'lisp-mode)
(eval-when-compile (require 'cl-lib))
(eval-when-compile (require 'subr-x))

(define-abbrev-table 'emacs-lisp-mode-abbrev-table ()
  "Abbrev table for Emacs Lisp mode.
It has `lisp-mode-abbrev-table' as its parent."
  :parents (list lisp-mode-abbrev-table))

(defvar emacs-lisp-mode-syntax-table
  (let ((table (make-syntax-table lisp-data-mode-syntax-table)))
    ;; These are redundant, now.
    ;;(modify-syntax-entry ?\[ "(]  " table)
    ;;(modify-syntax-entry ?\] ")[  " table)
    table)
  "Syntax table used in `emacs-lisp-mode'.")

(defvar-keymap emacs-lisp-mode-map
  :doc "Keymap for Emacs Lisp mode.
All commands in `lisp-mode-shared-map' are inherited by this map."
  :parent lisp-mode-shared-map
  "M-TAB" #'completion-at-point
  "C-M-x" #'eval-defun
  "C-c C-e" #'elisp-eval-region-or-buffer
  "C-c C-f" #'elisp-byte-compile-file
  "C-c C-b" #'elisp-byte-compile-buffer
  "C-M-q" #'indent-pp-sexp)

(easy-menu-define emacs-lisp-mode-menu emacs-lisp-mode-map
  "Menu for Emacs Lisp mode."
  '("Emacs-Lisp"
    ["Indent Line" lisp-indent-line]
    ["Indent Region" indent-region
     :help "Indent each nonblank line in the region"
     :active mark-active]
    ["Comment Out Region" comment-region
     :help "Comment or uncomment each line in the region"
     :active mark-active]
    "---"
    ["Evaluate Last S-expression" eval-last-sexp
     :help "Evaluate sexp before point; print value in echo area"]
    ["Evaluate Region" eval-region
     :help "Execute the region as Lisp code"
     :active mark-active]
    ["Evaluate Buffer" eval-buffer
     :help "Execute the current buffer as Lisp code"]
    ["Interactive Expression Evaluation" ielm
     :help "Interactively evaluate Emacs Lisp expressions"]
    "---"
    ["Byte-compile This File" emacs-lisp-byte-compile
     :help "Byte compile the file containing the current buffer"]
    ["Byte-compile and Load" emacs-lisp-byte-compile-and-load
     :help "Byte-compile the current file (if it has changed), then load compiled code"]
    ["Byte-recompile Directory..." byte-recompile-directory
     :help "Recompile every `.el' file in DIRECTORY that needs recompilation"]
    ["Native-compile and Load" emacs-lisp-native-compile-and-load
     :help "Compile the current file to native code, then load compiled native code"
     :active (and (featurep 'native-compile)
                  (native-comp-available-p))]
    ["Disassemble Byte Compiled Object..." disassemble
     :help "Print disassembled code for OBJECT in a buffer"]
    "---"
    ["Instrument Function for Debugging" edebug-defun
     :help "Evaluate the top level form point is in, stepping through with Edebug"
     :keys "C-u C-M-x"]
    ("Navigation"
     ["Forward Sexp" forward-sexp
      :help "Go to the next s-expression"]
     ["Backward Sexp" backward-sexp
      :help "Go to the previous s-expression"]
     ["Beginning Of Defun" beginning-of-defun
      :help "Go to the start of the current function definition"]
     ["Up List" up-list
      :help "Go one level up and forward"])
    ("Linting"
     ["Lint Defun" elint-defun
      :help "Lint the function at point"]
     ["Lint Buffer" elint-current-buffer
      :help "Lint the current buffer"]
     ["Lint File..." elint-file
      :help "Lint a file"]
     ["Lint Directory..." elint-directory
      :help "Lint a directory"])
    ("Profiling"
     ;; Maybe this should be in a separate submenu from the ELP stuff?
     ["Start Native Profiler..." profiler-start
      :help "Start recording profiling information"]
     ["Show Profiler Report" profiler-report
      :help "Show the current profiler report"
      :active (and (featurep 'profiler)
                   (profiler-running-p))]
     ["Stop Native Profiler" profiler-stop
      :help "Stop recording profiling information"
      :active (and (featurep 'profiler)
                   (profiler-running-p))]
     "---"
     ["Instrument Function..." elp-instrument-function
      :help "Instrument a function for profiling"]
     ["Instrument Package..." elp-instrument-package
      :help "Instrument for profiling all function that start with a prefix"]
     ["Show Profiling Results" elp-results
      :help "Display current profiling results"]
     ["Reset Counters for Function..." elp-reset-function
      :help "Reset the profiling information for a function"]
     ["Reset Counters for All Functions" elp-reset-all
      :help "Reset the profiling information for all functions being profiled"]
     "---"
     ["Remove Instrumentation for All Functions" elp-restore-all
      :help "Restore the original definitions of all functions being profiled"]
     ["Remove Instrumentation for Function..." elp-restore-function
      :help "Restore an instrumented function to its original definition"])
    ("Tracing"
     ["Trace Function..." trace-function
      :help "Trace the function given as an argument"]
     ["Trace Function Quietly..." trace-function-background
      :help "Trace the function with trace output going quietly to a buffer"]
     "---"
     ["Untrace All" untrace-all
      :help "Untrace all currently traced functions"]
     ["Untrace Function..." untrace-function
      :help "Untrace function, and possibly activate all remaining advice"])
    ["Construct Regexp" re-builder
     :help "Construct a regexp interactively"]
    ["Check Documentation Strings" checkdoc
     :help "Check documentation strings for style requirements"]
    ["Auto-Display Documentation Strings" eldoc-mode
     :help "Display the documentation string for the item under cursor"
     :style toggle
     :selected (bound-and-true-p eldoc-mode)]))

(defun elisp-context-menu (menu click)
  "Populate MENU with symbol help commands at CLICK."
  (when (thing-at-mouse click 'symbol)
    (define-key-after menu [elisp-separator] menu-bar-separator
      'middle-separator)

    (let* ((string (thing-at-mouse click 'symbol t))
           (symbol (when (stringp string) (intern string)))
           (title (cond
                   ((not (symbolp symbol)) nil)
                   ((and (facep symbol) (not (fboundp symbol)))
                    "Face")
                   ((and (fboundp symbol)
                         (not (or (boundp symbol) (facep symbol))))
                    "Function")
                   ((and (boundp symbol)
                         (not (or (fboundp symbol) (facep symbol))))
                    "Variable")
                   ((or (fboundp symbol) (boundp symbol) (facep symbol))
                    "Symbol"))))
      (when title
        (define-key-after menu [info-lookup-symbol]
          `(menu-item "Look up in Manual"
                      (lambda (_click) (interactive "e")
                        (info-lookup-symbol ',symbol))
                      :help ,(format "Find `%s' in relevant manual" symbol))
          'elisp-separator)
        (define-key-after menu [describe-symbol]
          `(menu-item (format "Describe %s" ,title)
                      (lambda (_click) (interactive "e")
                        (describe-symbol ',symbol))
                      :help ,(format "Display the documentation of `%s'" symbol))
          'elisp-separator))))
  menu)

(defun emacs-lisp-byte-compile ()
  "Byte-compile the current buffer's file."
  (interactive nil emacs-lisp-mode)
  (if buffer-file-name
      (byte-compile-file buffer-file-name)
    (error "The buffer must be saved in a file first")))

(defun emacs-lisp--before-compile-buffer ()
  "Make sure the buffer is saved before compiling."
  (or buffer-file-name
      (error "The buffer must be saved in a file first"))
  ;; Recompile if file or buffer has changed since last compilation.
  (if (and (buffer-modified-p)
	   (y-or-n-p (format "Save buffer %s first? " (buffer-name))))
      (save-buffer)))

(defun emacs-lisp-byte-compile-and-load ()
  "Byte-compile the current file (if it has changed), then load compiled code."
  (interactive nil emacs-lisp-mode)
  (emacs-lisp--before-compile-buffer)
  (require 'bytecomp)
  (byte-recompile-file buffer-file-name nil 0)
  (load (byte-compile-dest-file buffer-file-name)))

(declare-function native-compile "comp")
(declare-function comp-write-bytecode-file "comp")

(defun emacs-lisp-native-compile ()
  "Native-compile the current buffer's file (if it has changed).
This invokes a synchronous native-compilation of the file that is
visited by the current buffer."
  (interactive nil emacs-lisp-mode)
  (emacs-lisp--before-compile-buffer)
  (let* ((byte+native-compile t)
         (byte-to-native-output-buffer-file nil)
         (eln (native-compile buffer-file-name)))
    (when eln
      (comp-write-bytecode-file eln))))

(defun emacs-lisp-native-compile-and-load ()
  "Native-compile the current buffer's file (if it has changed), then load it.
This invokes a synchronous native-compilation of the file that is
visited by the current buffer, then loads the compiled native code
when the compilation is finished.

Use `emacs-lisp-byte-compile-and-load' in combination with
`native-comp-jit-compilation' set to t to achieve asynchronous
native compilation of the current buffer's file."
  (interactive nil emacs-lisp-mode)
  (when-let ((byte-file (emacs-lisp-native-compile)))
    (load (file-name-sans-extension byte-file))))

(defun emacs-lisp-macroexpand ()
  "Macroexpand the form after point.
Comments in the form will be lost."
  (interactive)
  (let* ((start (point))
         (exp (read (current-buffer)))
         ;; Compute it before, since it may signal errors.
         (new (macroexpand-1 exp)))
    (if (equal exp new)
        (message "Not a macro call, nothing to expand")
      (delete-region start (point))
      (pp new (current-buffer))
      (if (bolp) (delete-char -1))
      (indent-region start (point)))))

(defun elisp-mode-syntax-propertize (start end)
  (goto-char start)
  (let ((case-fold-search nil))
    (funcall
     (syntax-propertize-rules
      ;; Empty symbol.
      ("##" (0 (unless (nth 8 (syntax-ppss))
                 (string-to-syntax "_"))))
      ;; Prevent the @ from becoming part of a following symbol.
      (",@" (0 (unless (nth 8 (syntax-ppss))
                 (string-to-syntax "'"))))
      ;; Unicode character names.  (The longest name is 88 characters
      ;; long.)
      ("\\?\\\\N{[-A-Za-z0-9 ]\\{,100\\}}"
       (0 (unless (nth 8 (syntax-ppss))
            (string-to-syntax "_"))))
      ((rx "#" (or (seq (group-n 1 "&" (+ digit)) ?\") ; Bool-vector.
                   (seq (group-n 1 "s") "(")           ; Record.
                   (seq (group-n 1 (+ "^")) "[")))     ; Char-table.
       (1 (unless (save-excursion (nth 8 (syntax-ppss (match-beginning 0))))
            (string-to-syntax "'")))))
     start end)))

(defcustom emacs-lisp-mode-hook nil
  "Hook run when entering Emacs Lisp mode."
  :options '(eldoc-mode imenu-add-menubar-index checkdoc-minor-mode)
  :type 'hook
  :group 'lisp)

(defun emacs-lisp-set-electric-text-pairs ()
  "Set `electric-pair-text-pairs' for all `emacs-lisp-mode' buffers."
  (defvar electric-pair-text-pairs)
  (let ((elisp-pairs (append '((?\` . ?\') (?‘ . ?’))
                             electric-pair-text-pairs)))
    (save-current-buffer
      (dolist (buf (buffer-list))
        (set-buffer buf)
        (when (derived-mode-p 'emacs-lisp-mode)
          (setq-local electric-pair-text-pairs elisp-pairs)))))
  (remove-hook 'electric-pair-mode-hook #'emacs-lisp-set-electric-text-pairs))

(defun elisp-enable-lexical-binding (&optional interactive)
  "Make the current buffer use `lexical-binding'.
INTERACTIVE non-nil means ask the user for confirmation; this
happens in interactive invocations."
  (interactive "p")
  (if lexical-binding
      (when interactive
        (message "lexical-binding already enabled!")
        (ding))
    (when (or (not interactive)
              (y-or-n-p (format "Enable lexical-binding in this %s? "
                                (if buffer-file-name "file" "buffer"))))
      (setq-local lexical-binding t)
      (add-file-local-variable-prop-line 'lexical-binding t interactive))))

(defvar-keymap elisp--dynlex-modeline-map
  "<mode-line> <mouse-1>" #'elisp-enable-lexical-binding)

;;;###autoload
(define-derived-mode emacs-lisp-mode lisp-data-mode
  `("ELisp"
    (lexical-binding (:propertize "/l"
                      help-echo "Using lexical-binding mode")
                     (:propertize "/d"
                      help-echo "Using old dynamic scoping mode\n\
mouse-1: Enable lexical-binding mode"
		      face warning
		      mouse-face mode-line-highlight
                      local-map ,elisp--dynlex-modeline-map)))
  "Major mode for editing Lisp code to run in Emacs.
Commands:
Delete converts tabs to spaces as it moves back.
Blank lines separate paragraphs.  Semicolons start comments.

When editing Lisp data (as opposed to code), `lisp-data-mode' can
be used instead.

\\{emacs-lisp-mode-map}"
  :group 'lisp
  (defvar project-vc-external-roots-function)
  (setcar font-lock-defaults
          '(lisp-el-font-lock-keywords
            lisp-el-font-lock-keywords-1
            lisp-el-font-lock-keywords-2))
  (setf (nth 2 font-lock-defaults) nil)
  (add-hook 'after-load-functions #'elisp--font-lock-flush-elisp-buffers)
  (if (boundp 'electric-pair-text-pairs)
      (setq-local electric-pair-text-pairs
                  (append '((?\` . ?\') (?\‘ . ?\’))
                          electric-pair-text-pairs))
    (add-hook 'electric-pair-mode-hook #'emacs-lisp-set-electric-text-pairs))
  (add-hook 'eldoc-documentation-functions
            #'elisp-eldoc-funcall nil t)
  (add-hook 'eldoc-documentation-functions
            #'elisp-eldoc-var-docstring nil t)
  (add-hook 'xref-backend-functions #'elisp--xref-backend nil t)
  (setq-local project-vc-external-roots-function #'elisp-load-path-roots)
  (setq-local syntax-propertize-function #'elisp-mode-syntax-propertize)
  (add-hook 'completion-at-point-functions
            #'elisp-completion-at-point nil 'local)
  (add-hook 'flymake-diagnostic-functions #'elisp-flymake-checkdoc nil t)
  (add-hook 'flymake-diagnostic-functions
              #'elisp-flymake-byte-compile nil t)
  (add-hook 'context-menu-functions #'elisp-context-menu 10 t))

;; Font-locking support.

(defun elisp--font-lock-flush-elisp-buffers (&optional file)
  ;; We're only ever called from after-load-functions, load-in-progress can
  ;; still be t in case of nested loads.
  (when (or (not load-in-progress) file)
    ;; FIXME: If the loaded file did not define any macros, there shouldn't
    ;; be any need to font-lock-flush all the Elisp buffers.
    (dolist (buf (buffer-list))
      (with-current-buffer buf
	(when (derived-mode-p 'emacs-lisp-mode)
          ;; So as to take into account new macros that may have been defined
          ;; by the just-loaded file.
	  (font-lock-flush))))))

;;; Completion at point for Elisp

(defun elisp--local-variables-1 (vars sexp)
  "Return VARS locally bound around the witness, or nil if not found."
  (let (res)
    (while
        (unless
            (setq res
                  (pcase sexp
                    (`(,(or 'let 'let*) ,bindings)
                     (let ((vars vars))
                       (when (eq 'let* (car sexp))
                         (dolist (binding (cdr (reverse bindings)))
                           (push (or (car-safe binding) binding) vars)))
                       (elisp--local-variables-1
                        vars (car (cdr-safe (car (last bindings)))))))
                    (`(,(or 'let 'let*) ,bindings . ,body)
                     (let ((vars vars))
                       (dolist (binding bindings)
                         (push (or (car-safe binding) binding) vars))
                       (elisp--local-variables-1 vars (car (last body)))))
                    (`(lambda ,_args)
                     ;; FIXME: Look for the witness inside `args'.
                     (setq sexp nil))
                    (`(lambda ,args . ,body)
                     (elisp--local-variables-1
                      (let ((args (if (listp args) args)))
                        ;; FIXME: Exit the loop if witness is in args.
                        (append (remq '&optional (remq '&rest args)) vars))
                      (car (last body))))
                    (`(condition-case ,_ ,e) (elisp--local-variables-1 vars e))
                    (`(condition-case ,v ,_ . ,catches)
                     (elisp--local-variables-1
                      (cons v vars) (cdr (car (last catches)))))
                    (`(quote . ,_)
                     ;; FIXME: Look for the witness inside sexp.
                     (setq sexp nil))
                    ;; FIXME: Handle `cond'.
                    (`(,_ . ,_)
                     (elisp--local-variables-1 vars (car (last sexp))))
                    ('elisp--witness--lisp (or vars '(nil)))
                    (_ nil)))
          ;; We didn't find the witness in the last element so we try to
          ;; backtrack to the last-but-one.
          (setq sexp (ignore-errors (butlast sexp)))))
    res))

(defvar warning-minimum-log-level)

(defvar elisp--local-macroenv
  `((cl-eval-when . ,(lambda (&rest args) `(progn . ,(cdr args))))
    (eval-when-compile . ,(lambda (&rest args) `(progn . ,args)))
    (eval-and-compile . ,(lambda (&rest args) `(progn . ,args))))
  "Environment to use while tentatively expanding macros.
This is used to try and avoid the most egregious problems linked to the
use of `macroexpand-all' as a way to find the \"underlying raw code\".")

(defun elisp--local-variables ()
  "Return a list of locally let-bound variables at point."
  (save-excursion
    (skip-syntax-backward "w_")
    (let* ((ppss (syntax-ppss))
           (txt (buffer-substring-no-properties (or (car (nth 9 ppss)) (point))
                                                (or (nth 8 ppss) (point))))
           (closer ()))
      (dolist (p (nth 9 ppss))
        (push (cdr (syntax-after p)) closer))
      (setq closer (apply #'string closer))
      (let* ((sexp (condition-case nil
                       (car (read-from-string
                             (concat txt "elisp--witness--lisp" closer)))
                     ((invalid-read-syntax end-of-file) nil)))
             (macroexpand-advice
              (lambda (expander form &rest args)
                (condition-case err
                    (apply expander form args)
                  (error
                   (message "Ignoring macroexpansion error: %S" err) form))))
             (sexp
              (unwind-protect
                  ;; Silence any macro expansion errors when
                  ;; attempting completion at point (bug#58148).
                  (let ((inhibit-message t)
                        (macroexp-inhibit-compiler-macros t)
                        (warning-minimum-log-level :emergency))
                    (advice-add 'macroexpand-1 :around macroexpand-advice)
                    (macroexpand-all sexp elisp--local-macroenv))
                (advice-remove 'macroexpand-1 macroexpand-advice)))
             (vars (elisp--local-variables-1 nil sexp)))
        (delq nil
              (mapcar (lambda (var)
                        (and (symbolp var)
                             (not (string-match (symbol-name var) "\\`[&_]"))
                             ;; Eliminate uninterned vars.
                             (intern-soft var)
                             var))
                      vars))))))

(defvar elisp--local-variables-completion-table
  ;; Use `defvar' rather than `defconst' since defconst would purecopy this
  ;; value, which would doubly fail: it would fail because purecopy can't
  ;; handle the recursive bytecode object, and it would fail because it would
  ;; move `lastpos' and `lastvars' to pure space where they'd be immutable!
  (let ((lastpos nil) (lastvars nil))
    (letrec ((hookfun (lambda ()
                        (setq lastpos nil)
                        (remove-hook 'post-command-hook hookfun))))
      (completion-table-dynamic
       (lambda (_string)
         (save-excursion
           (skip-syntax-backward "_w")
           (let ((newpos (cons (point) (current-buffer))))
             (unless (equal lastpos newpos)
               (add-hook 'post-command-hook hookfun)
               (setq lastpos newpos)
               (setq lastvars
                     (mapcar #'symbol-name (elisp--local-variables))))))
         lastvars)))))

(defun elisp--expect-function-p (pos)
  "Return non-nil if the symbol at position POS is expected to be a function."
  (or
   (and (eq (char-before pos) ?')
        (eq (char-before (1- pos)) ?#))
   (save-excursion
     (let ((parent (nth 1 (syntax-ppss pos))))
       (when parent
         (goto-char parent)
         (and
          (looking-at (concat "(\\(cl-\\)?"
                              (regexp-opt '("declare-function"
                                            "function" "defadvice"
                                            "callf" "callf2"
                                            "defsetf"))
                              "[ \t\r\n]+"))
          (eq (match-end 0) pos)))))))

(defun elisp--form-quoted-p (pos)
  "Return non-nil if the form at POS is not evaluated.
It can be quoted, or be inside a quoted form."
  ;; FIXME: Do some macro expansion maybe.
  (save-excursion
    (let ((state (syntax-ppss pos)))
      (or (nth 8 state)   ; Code inside strings usually isn't evaluated.
          ;; FIXME: The 9th element is undocumented.
          (let ((nesting (cons (point) (reverse (nth 9 state))))
                res)
            (while (and nesting (not res))
              (goto-char (pop nesting))
              (cond
               ((or (eq (char-after) ?\[)
                    (progn
                      (skip-chars-backward " ")
                      (memq (char-before) '(?' ?` ?‘))))
                (setq res t))
               ((eq (char-before) ?,)
                (setq nesting nil))))
            res)))))

;; FIXME: Support for Company brings in features which straddle eldoc.
;; We should consolidate this, so that major modes can provide all that
;; data all at once:
;; - a function to extract "the reference at point" (may be more complex
;;     than a mere string, to distinguish various namespaces).
;; - a function to jump to such a reference.
;; - a function to show the signature/interface of such a reference.
;; - a function to build a help-buffer about that reference.
;; FIXME: Those functions should also be used by the normal completion code in
;; the *Completions* buffer.

(defun elisp--company-doc-buffer (str)
  (let ((symbol (intern-soft str)))
    ;; FIXME: we really don't want to "display-buffer and then undo it".
    (save-window-excursion
      ;; Make sure we don't display it in another frame, otherwise
      ;; save-window-excursion won't be able to undo it.
      (let ((display-buffer-overriding-action
             '(nil . ((inhibit-switch-frame . t)))))
        (ignore-errors
          (cond
           ((fboundp symbol) (describe-function symbol))
           ((boundp symbol) (describe-variable symbol))
           ((featurep symbol) (describe-package symbol))
           ((facep symbol) (describe-face symbol))
           (t (signal 'user-error nil)))
          (help-buffer))))))

(defun elisp--company-doc-string (str)
  (let* ((symbol (intern-soft str))
         (doc (if (fboundp symbol)
                  (documentation symbol t)
                (documentation-property symbol 'variable-documentation t))))
    (and (stringp doc)
         (string-match ".*$" doc)
         (match-string 0 doc))))

;; can't (require 'find-func) in a preloaded file
(declare-function find-library-name "find-func" (library))
(declare-function find-function-library "find-func" (function &optional l-o v))

(defun elisp--company-location (str)
  (let ((sym (intern-soft str)))
    (cond
     ((fboundp sym) (find-definition-noselect sym nil))
     ((boundp sym) (find-definition-noselect sym 'defvar))
     ((featurep sym)
      (require 'find-func)
      (cons (find-file-noselect (find-library-name
                                 (symbol-name sym)))
            0))
     ((facep sym) (find-definition-noselect sym 'defface)))))

(defvar obarray-cache nil
  "If non-nil, a hash table of cached obarray-related information.
The cache holds information specific to the current state of the
Elisp obarray.  If the obarray is modified by any means (such as
interning or uninterning a symbol), this variable is set to nil.")

(defun elisp--completion-local-symbols ()
  "Compute collections of all Elisp symbols for completion purposes.
The return value is compatible with the COLLECTION form described
in `completion-at-point-functions' (which see)."
  (cl-flet ((obarray-plus-shorthands ()
              (let (retval)
                (mapatoms
                 (lambda (s)
                   (push s retval)
                   (cl-loop
                    for (shorthand . longhand) in read-symbol-shorthands
                    for full-name = (symbol-name s)
                    when (string-prefix-p longhand full-name)
                    do (let ((sym (make-symbol
                                   (concat shorthand
                                           (substring full-name
                                                      (length longhand))))))
                         (put sym 'shorthand t)
                         (push sym retval)
                         retval))))
                retval)))
    (cond ((null read-symbol-shorthands) obarray)
          ((and obarray-cache
                (gethash (cons (current-buffer) read-symbol-shorthands)
                         obarray-cache)))
          (obarray-cache
            (puthash (cons (current-buffer) read-symbol-shorthands)
                     (obarray-plus-shorthands)
                     obarray-cache))
          (t
            (setq obarray-cache (make-hash-table :test #'equal))
            (puthash (cons (current-buffer) read-symbol-shorthands)
                     (obarray-plus-shorthands)
                     obarray-cache)))))

(defun elisp--shorthand-aware-fboundp (sym)
  (fboundp (intern-soft (symbol-name sym))))

(defun elisp--shorthand-aware-boundp (sym)
  (boundp (intern-soft (symbol-name sym))))

(defun elisp-completion-at-point ()
  "Function used for `completion-at-point-functions' in `emacs-lisp-mode'.
If the context at point allows only a certain category of
symbols (e.g. functions, or variables) then the returned
completions are restricted to that category.  In contexts where
any symbol is possible (following a quote, for example),
functions are annotated with \"<f>\" via the
`:annotation-function' property."
  (with-syntax-table emacs-lisp-mode-syntax-table
    (let* ((pos (point))
	   (beg (condition-case nil
		    (save-excursion
		      (backward-sexp 1)
		      (skip-chars-forward "`',‘#")
		      (min (point) pos))
		  (scan-error pos)))
	   (end
<<<<<<< HEAD
	    (when (and (< beg (point-max))
		       (not (memq (char-syntax (char-after beg))
                                  '(?\" ?\())))
=======
	    (cond
	     ((and (< beg (point-max))
		   (memq (char-syntax (char-after beg))
		                   '(?w ?\\ ?_)))
>>>>>>> a33f3947
	      (condition-case nil
		  (save-excursion
		    (goto-char beg)
		    (forward-sexp 1)
                    (skip-chars-backward "'’")
		    (when (>= (point) pos)
		      (point)))
		(scan-error pos)))
             ((or (>= beg (point-max))
                  (memq (char-syntax (char-after beg))
		        '(?\) ?\s)))
              beg)))
           ;; t if in function position.
           (funpos (eq (char-before beg) ?\())
           (quoted (elisp--form-quoted-p beg))
           (is-ignore-error
            (ignore-errors
              (save-excursion
                (up-list -1)
                (forward-char 1)
                (looking-at-p "ignore-error\\>")))))
      (when (and end (or (not (nth 8 (syntax-ppss)))
                         (memq (char-before beg) '(?` ?‘))))
        (let* ((curry-table
                (if (memq (char-syntax (or (char-after end) ?\s))
                          '(?\s ?>))
                    #'list
                  (lambda (table &rest etc)
                    (cons (apply-partially #'completion-table-with-terminator
                                           " " table)
                          etc))))
               (table-etc
                (if (and funpos (not quoted))
                    ;; Looks like a funcall position.  Let's double check.
                    (save-excursion
                      (goto-char (1- beg))
                      (let ((parent
                             (ignore-errors
                               (progn (up-list -1)
                                      (forward-char 1)
                                      (let ((c (char-after)))
                                        (if (eq c ?\() ?\(
                                          (if (memq (char-syntax c) '(?w ?_))
                                              (let ((pt (point)))
                                                (forward-sexp)
                                                (intern-soft
                                                 (buffer-substring pt (point)))))))))))
                        (pcase parent
                          ;; We could have used symbol-property instead of
                          ;; hardcoded special casing.
                          ('declare
                           (apply curry-table
                                  (mapcar (lambda (x) (symbol-name (car x)))
                                          (delete-dups
                                           ;; FIXME: We should include some
                                           ;; docstring with each entry.
                                           (append macro-declarations-alist
                                                   defun-declarations-alist
                                                   nil))))) ; Copy both alists.
                          ((and (or 'condition-case 'condition-case-unless-debug)
                                (guard (save-excursion
                                         (ignore-errors
                                           (forward-sexp 2)
                                           (< (point) beg)))))
                           (funcall curry-table
                                    (elisp--completion-local-symbols)
                                    :predicate (lambda (sym) (get sym 'error-conditions))))
                          ;; `ignore-error' with a list CONDITION parameter.
                          ('ignore-error
                              (funcall curry-table
                                       (elisp--completion-local-symbols)
                                       :predicate (lambda (sym)
                                                    (get sym 'error-conditions))))
                          ((and (or ?\( 'let 'let*)
                                (guard (save-excursion
                                         (goto-char (1- beg))
                                         (when (eq parent ?\()
                                           (up-list -1))
                                         (forward-symbol -1)
                                         (looking-at "\\_<let\\*?\\_>"))))
                           (funcall curry-table
                                    (elisp--completion-local-symbols)
                                    :predicate #'elisp--shorthand-aware-boundp
                                    :company-kind (lambda (_) 'variable)
                                    :company-doc-buffer #'elisp--company-doc-buffer
                                    :company-docsig #'elisp--company-doc-string
                                    :company-location #'elisp--company-location
                                    :company-deprecated #'elisp--company-deprecated))
                          (_ (list (elisp--completion-local-symbols)
                                   :predicate #'elisp--shorthand-aware-fboundp
                                   :company-kind #'elisp--company-kind
                                   :company-doc-buffer #'elisp--company-doc-buffer
                                   :company-docsig #'elisp--company-doc-string
                                   :company-location #'elisp--company-location
                                   :company-deprecated #'elisp--company-deprecated)))))
                  (cond
                     ;; FIXME: We could look at the first element of
                     ;; the current form and use it to provide a more
                     ;; specific completion table in more cases.
                     (is-ignore-error
                      (funcall curry-table
                               (elisp--completion-local-symbols)
                               :predicate (lambda (sym)
                                            (get sym 'error-conditions))))
                     ((elisp--expect-function-p beg)
                      (list (elisp--completion-local-symbols)
                            :predicate
                            #'elisp--shorthand-aware-fboundp
                            :company-kind #'elisp--company-kind
                            :company-doc-buffer #'elisp--company-doc-buffer
                            :company-docsig #'elisp--company-doc-string
                            :company-location #'elisp--company-location
                            :company-deprecated #'elisp--company-deprecated))
                     (quoted
                      (list (elisp--completion-local-symbols)
                            ;; Don't include all symbols (bug#16646).
                            :predicate (lambda (sym)
                                         ;; shorthand-aware
                                         (let ((sym (intern-soft (symbol-name sym))))
                                           (or (boundp sym)
                                               (fboundp sym)
                                               (featurep sym)
                                               (symbol-plist sym))))
                            :annotation-function
                            (lambda (str) (if (fboundp (intern-soft str)) " <f>"))
                            :company-kind #'elisp--company-kind
                            :company-doc-buffer #'elisp--company-doc-buffer
                            :company-docsig #'elisp--company-doc-string
                            :company-location #'elisp--company-location
                            :company-deprecated #'elisp--company-deprecated))
                     (t
                      (list (completion-table-merge
                             elisp--local-variables-completion-table
                             (apply-partially #'completion-table-with-predicate
                                              (elisp--completion-local-symbols)
                                              #'elisp--shorthand-aware-boundp
                                              'strict))
                            :company-kind
                            (lambda (s)
                              (if (test-completion s elisp--local-variables-completion-table)
                                  'value
                                'variable))
                            :company-doc-buffer #'elisp--company-doc-buffer
                            :company-docsig #'elisp--company-doc-string
                            :company-location #'elisp--company-location
                            :company-deprecated #'elisp--company-deprecated))))))
          (apply #'list beg end table-etc))))))

(defun elisp--company-kind (str)
  (let ((sym (intern-soft str)))
    (cond
     ((or (macrop sym) (special-form-p sym)) 'keyword)
     ((fboundp sym) 'function)
     ((boundp sym) 'variable)
     ((featurep sym) 'module)
     ((facep sym) 'color)
     (t 'text))))

(defun elisp--company-deprecated (str)
  (let ((sym (intern-soft str)))
    (or (get sym 'byte-obsolete-variable)
        (get sym 'byte-obsolete-info))))

(defun lisp-completion-at-point (&optional _predicate)
  (declare (obsolete elisp-completion-at-point "25.1"))
  (elisp-completion-at-point))

;;; Xref backend

(declare-function xref-make "progmodes/xref" (summary location))
(declare-function xref-item-location "progmodes/xref" (this))

(defun elisp--xref-backend () 'elisp)

;; WORKAROUND: This is nominally a constant, but the text properties
;; are not preserved thru dump if use defconst.  See bug#21237.
(defvar elisp--xref-format
  #("(%s %s)"
    1 3 (face font-lock-keyword-face)
    4 6 (face font-lock-function-name-face)))

;; WORKAROUND: This is nominally a constant, but the text properties
;; are not preserved thru dump if use defconst.  See bug#21237.
(defvar elisp--xref-format-extra
  #("(%s %s %s)"
    1 3 (face font-lock-keyword-face)
    4 6 (face font-lock-function-name-face)))

(defvar find-feature-regexp);; in find-func.el

(defun elisp--xref-make-xref (type symbol file &optional summary)
  "Return an xref for TYPE SYMBOL in FILE.
TYPE must be a type in `find-function-regexp-alist' (use nil for
`defun').  If SUMMARY is non-nil, use it for the summary;
otherwise build the summary from TYPE and SYMBOL."
  (xref-make (or summary
		 (format elisp--xref-format (or type 'defun) symbol))
	     (xref-make-elisp-location symbol type file)))

(defvar elisp-xref-find-def-functions nil
  "List of functions run from `elisp--xref-find-definitions' to add more xrefs.
Called with one arg; the symbol whose definition is desired.
Each function should return a list of xrefs, or nil; the first
non-nil result supersedes the xrefs produced by
`elisp--xref-find-definitions'.")

(defun elisp--xref-list-index ()
  "Return the list index of the form at point, moving to the start.
If the buffer start was reached, return nil."
  (let ((i 0))
    (while (condition-case nil
               (let ((pt (point)))
                 (backward-sexp)
                 (< (point) pt))
             (scan-error nil))
      (setq i (1+ i)))
    (and (not (bobp)) i)))

(defun elisp--xref-infer-namespace (pos)
  "Find the likely namespace of the identifier at POS.
Return one of `function', `variable' `maybe-variable', `feature', `face', or
`any' (indicating any namespace).  `maybe-variable' indicates a variable
namespace but with lower confidence."
  (save-excursion
    (goto-char pos)
    (cl-flet ((looking-at-sym ()
                (let ((val (save-excursion
                             (ignore-errors (read (current-buffer))))))
                  (and (symbolp val) val))))
      (cond
       ((and (eq (char-before pos) ?\')
             (eq (char-before (1- pos)) ?#))
        ;; #'IDENT
        'function)
       ((memq (char-before pos) '(?\' ?`))
        ;; 'IDENT or `IDENT -- try to disambiguate.
        (backward-char)                 ; Step over '
        (let ((i (elisp--xref-list-index))
              (sym (looking-at-sym)))
          (cond
           ((eql i 1)
            (cond
             ((memq sym '( featurep require provide))
              'feature)
             ((memq sym
                    '(
                      ;; We are mostly interested in functions that take a
                      ;; function symbol as argument:
                      fboundp symbol-function fset
                      ;; ... but we include some common higher-order functions
                      ;; as well, even though the argument really should
                      ;; be #'-quoted:
                      function-get function-put
                      func-arity functionp
                      funcall funcall-interactively
                      apply mapcar mapc mapcan mapconcat
                      apply-partially
                      substitute-key-definition))
              'function)
             ((memq sym
                    '(
                      ;; Functions taking a variable symbol as first argument.
                      ;; More of these could be added for greater precision.
                      boundp set symbol-value
                      special-variable-p local-variable-p
                      local-variable-if-set-p
                      make-variable-buffer-local
                      default-value set-default make-local-variable
                      buffer-local-value))
              'variable)
             ((memq sym
                    '(
                      ;; FIXME: Add more functions taking a face
                      ;; symbol for greater precision.
                      facep face-name face-id))
              'face)
             (t 'any)))
           ((and (eql i 2)
                 (memq sym '( global-set-key local-set-key
                              substitute-key-definition
                              add-hook)))
            'function)
           ((and (eql i 3)
                 (memq sym '( define-key add-function)))
            'function)
           (t 'any))))
       ((or (and (eq (char-before (1- pos)) ?,)
                 (eq (char-before pos) ?@))
            (eq (char-before pos) ?,))
        ;; ,IDENT or ,@IDENT
        'variable)
       (t
        ;; Unquoted name -- look at the context.  General scheme:
        ;; (K-HEAD ... (J-HEAD ... (I-HEAD ... IDENT
        ;;             ^ index K   ^ index J   ^ index I
        (let* ((i (elisp--xref-list-index))
               (i-head (looking-at-sym))
               (i-paren (and i (eq (char-before) ?\()
                             (progn (backward-char) t)))
               (i-quoted (and i-paren (memq (char-before) '(?\' ?`))))
               (j (and i-paren (elisp--xref-list-index)))
               (j-head (and j (looking-at-sym)))
               (j-paren (and j (eq (char-before) ?\()
                             (progn (backward-char) t)))
               (j-quoted (and j-paren (memq (char-before) '(?\' ?`))))
               (k (and j-paren (elisp--xref-list-index)))
               (k-head (and k (looking-at-sym)))
               (k-paren (and k (eq (char-before) ?\()
                             (progn (backward-char) t)))
               (k-quoted (and k-paren (memq (char-before) '(?\' ?`)))))
          (cond
           ((or i-quoted j-quoted k-quoted)
            ;; '(... IDENT or '(... (... IDENT or '(... (... (... IDENT
            'any)
           ((and (eql j 1)
                 (memq j-head '( let let* letrec dlet lambda)))
            ;; (let (... IDENT
            'variable)
           ((and (eql j 2)
                 (memq j-head '( defun defmacro defsubst
                                 define-inline declare-function
                                 defadvice
                                 cl-defmethod cl-defgeneric)))
            ;; (defun FUNC (... IDENT
            'variable)
           ((and (eql j 2)
                 (eq j-head 'defclass))
            ;; (defclass CLASS (... IDENT
            'function)
           ((eq j-head 'cond)
            ;; (cond ... (... IDENT
            'variable)
           ((and (eql k 1)
                 (memq k-head '( let let* letrec dlet )))
            ;; (let (... (... IDENT
            'variable)
           ((eql i 0)
            ;; (IDENT ...
            'function)
           ((functionp i-head)
            ;; (FUNC ... IDENT
            'variable)
           ((and (eql i 1)
                 (cond
                  ((memq i-head '( function
                                   defun defmacro defsubst
                                   define-inline declare-function
                                   defadvice
                                   cl-defmethod cl-defgeneric))
                   'function)
                  ((memq i-head '( defvar defvar-local defconst defcustom))
                   'variable)
                  ((eq i-head 'defface)
                   'face))))
           ((memq i-head '( if while and or when unless progn prog1
                            let let* lambda defun defsubst defvar defconst))
            ;; arg to some common non-function forms
            'variable)
           ;; Anything else: probably a variable, but since i-head may be
           ;; a macro we cannot be sure.
           (t 'maybe-variable))))))))

(cl-defmethod xref-backend-identifier-at-point ((_backend (eql 'elisp)))
  (let ((bounds (bounds-of-thing-at-point 'symbol)))
    (and bounds
         (let ((ident (buffer-substring-no-properties
                       (car bounds) (cdr bounds))))
           ;; Use a property to transport the location of the identifier.
           (propertize ident 'pos (car bounds))))))

(cl-defmethod xref-backend-definitions ((_backend (eql 'elisp)) identifier)
  (require 'find-func)
  (when-let ((sym (intern-soft identifier)))
    (let* ((pos (get-text-property 0 'pos identifier))
           (namespace (if pos
                          (elisp--xref-infer-namespace pos)
                        'any))
           (defs (elisp--xref-find-definitions sym)))
      (if (eq namespace 'maybe-variable)
          (or (elisp--xref-filter-definitions defs 'variable sym)
              (elisp--xref-filter-definitions defs 'any sym))
        (elisp--xref-filter-definitions defs namespace sym)))))

(defun elisp--xref-filter-definitions (definitions namespace symbol)
  (if (eq namespace 'any)
      (if (memq symbol minor-mode-list)
          ;; The symbol is a minor mode. These should be defined by
          ;; "define-minor-mode", which means the variable and the
          ;; function are declared in the same place. So we return only
          ;; the function, arbitrarily.
          ;;
          ;; There is an exception, when the variable is defined in C
          ;; code, as for abbrev-mode.
          (cl-loop for d in definitions
                   for loc = (xref-item-location d)
                   for file = (xref-elisp-location-file loc)
                   when (or (not (eq (xref-elisp-location-type loc) 'defvar))
                            (null file)
                            (string-prefix-p "src/" file))
                   collect d)
        definitions)
    (let ((expected-types
           (pcase-exhaustive namespace
             ('function '( nil defalias define-type
                           cl-defgeneric cl-defmethod))
             ('variable '(defvar))
             ('face '(defface))
             ('feature '(feature)))))
      (cl-loop for d in definitions
               when (memq
                     (xref-elisp-location-type (xref-item-location d))
                     expected-types)
               collect d))))

(defun elisp--xref-find-definitions (symbol)
  ;; The file name is not known when SYMBOL is defined via interactive eval.
  (let (xrefs)
    (let ((temp elisp-xref-find-def-functions))
      (while (and temp (null xrefs))
        (setq xrefs (append xrefs (funcall (pop temp) symbol)))))

    (unless xrefs
      ;; alphabetical by result type symbol

      ;; FIXME: advised function; list of advice functions
      ;; FIXME: aliased variable

      ;; Coding system symbols do not appear in ‘load-history’,
      ;; so we can’t get a location for them.

      (when (and (symbolp symbol)
                 (symbol-function symbol)
                 (symbolp (symbol-function symbol)))
        ;; aliased function
        (let* ((alias-symbol symbol)
               (alias-file (symbol-file alias-symbol))
               (real-symbol (symbol-function symbol))
               (real-file (find-lisp-object-file-name real-symbol 'defun)))

          (when real-file
            (push (elisp--xref-make-xref nil real-symbol real-file) xrefs))

          (when alias-file
            (push (elisp--xref-make-xref 'defalias alias-symbol alias-file) xrefs))))

      (when (facep symbol)
        (when-let ((file (find-lisp-object-file-name symbol 'defface)))
          (push (elisp--xref-make-xref 'defface symbol file) xrefs)))

      (when (fboundp symbol)
        (let ((file (find-lisp-object-file-name symbol (symbol-function symbol)))
              generic doc)
          (cond
           ((not file) nil)
           ((eq file 'C-source)
            ;; First call to find-lisp-object-file-name for an object
            ;; defined in C; the doc strings from the C source have
            ;; not been loaded yet.  Second call will return "src/*.c"
            ;; in file; handled by t case below.
            (push (elisp--xref-make-xref
                   nil symbol (help-C-file-name (symbol-function symbol) 'subr))
                  xrefs))

           ((and (setq doc (documentation symbol t))
                 ;; This doc string is defined in cl-macs.el cl-defstruct
                 (string-match "Constructor for objects of type `\\(.*\\)'" doc))
            ;; SYMBOL is a name for the default constructor created by
            ;; cl-defstruct, so return the location of the cl-defstruct.
            (let* ((type-name (match-string 1 doc))
                   (type-symbol (intern type-name))
                   (file (find-lisp-object-file-name type-symbol 'define-type))
                   (summary (format elisp--xref-format-extra
                                    'cl-defstruct
                                    (concat "(" type-name)
                                    (concat "(:constructor " (symbol-name symbol) "))"))))
              (push (elisp--xref-make-xref 'define-type type-symbol file summary) xrefs)))

           ((setq generic (cl--generic symbol))
            ;; FIXME: move this to elisp-xref-find-def-functions, in cl-generic.el
            ;; XXX: How are we going to support using newer xref
            ;; with older versions of Emacs, though?

            ;; A generic function. If there is a default method, it
            ;; will appear in the method table, with no
            ;; specializers.
            ;;
            ;; If the default method is declared by the cl-defgeneric
            ;; declaration, it will have the same location as the
            ;; cl-defgeneric, so we want to exclude it from the
            ;; result. In this case, it will have a null doc
            ;; string. User declarations of default methods may also
            ;; have null doc strings, but we hope that is
            ;; rare. Perhaps this heuristic will discourage that.
            (dolist (method (cl--generic-method-table generic))
              (let* ((info (cl--generic-method-info method));; qual-string combined-args doconly
                     (specializers (cl--generic-method-specializers method))
                     (non-default nil)
                     (met-name (cl--generic-load-hist-format
                                symbol
                                (cl--generic-method-qualifiers method)
                                specializers))
                     (file (find-lisp-object-file-name met-name 'cl-defmethod)))
                (dolist (item specializers)
                  ;; Default method has all t in specializers.
                  (setq non-default (or non-default (not (equal t item)))))

                (when (and file
                           ;; only co-located default has null doc string
                           (or non-default (nth 2 info)))
                  (if specializers
                      (let ((summary (format elisp--xref-format-extra 'cl-defmethod symbol (nth 1 info))))
                        (push (elisp--xref-make-xref 'cl-defmethod met-name file summary) xrefs))

                    (let ((summary (format elisp--xref-format-extra 'cl-defmethod symbol "()")))
                      (push (elisp--xref-make-xref 'cl-defmethod met-name file summary) xrefs))))))

            (unless (and (setq doc (documentation symbol t))
                         ;; Fails when cl--generic-get-dispatcher changed.
                         (string-match-p "\n\n(fn \\(ARG \\)?&rest ARGS[0-9]*)" doc))
              ;; symbol is explicit defgeneric
              (push (elisp--xref-make-xref 'cl-defgeneric symbol file) xrefs)))

           (t
            (push (elisp--xref-make-xref nil symbol file) xrefs)))))

      (when (boundp symbol)
        (when-let ((file (find-lisp-object-file-name symbol 'defvar)))
          (if (eq file 'C-source)
           ;; The doc strings from the C source have not been loaded
           ;; yet; help-C-file-name does that.  Second call will
           ;; return "src/*.c" in file; handled below.
              (push (elisp--xref-make-xref 'defvar symbol
                                           (help-C-file-name symbol 'var)) xrefs)
            (push (elisp--xref-make-xref 'defvar symbol file) xrefs))))

      (when (featurep symbol)
        (when-let ((file (ignore-errors
                           (find-library-name (symbol-name symbol)))))
          (push (elisp--xref-make-xref 'feature symbol file) xrefs))))

    xrefs))

(declare-function xref-apropos-regexp "xref" (pattern))

(cl-defmethod xref-backend-apropos ((_backend (eql 'elisp)) pattern)
  (apply #'nconc
         (let ((regexp (xref-apropos-regexp pattern))
               lst)
           (dolist (sym (apropos-internal regexp))
             (push (elisp--xref-find-definitions sym) lst))
           (nreverse lst))))

(defvar elisp--xref-identifier-completion-table
  (apply-partially #'completion-table-with-predicate
                   obarray
                   (lambda (sym)
                     (or (boundp sym)
                         (fboundp sym)
                         (featurep sym)
                         (facep sym)))
                   'strict))

(cl-defmethod xref-backend-identifier-completion-table ((_backend
                                                         (eql 'elisp)))
  elisp--xref-identifier-completion-table)

(declare-function cl--defsubst-expand "cl-macs")
(cl-defstruct (xref-elisp-location
               (:constructor xref-make-elisp-location (symbol type file)))
  "Location of an Emacs Lisp symbol definition."
  symbol type file)

(cl-defmethod xref-location-marker ((l xref-elisp-location))
  (pcase-let (((cl-struct xref-elisp-location symbol type file) l))
    (cl-destructuring-bind (buffer . pt)
        (find-function-search-for-symbol symbol type file)
      (with-current-buffer buffer
        (save-excursion
          (save-restriction
            (widen)
            (goto-char (or pt (point)))
            (point-marker)))))))

(cl-defmethod xref-location-group ((l xref-elisp-location))
  (let ((file (xref-elisp-location-file l)))
    (defvar find-function-C-source-directory)
    (if (and find-function-C-source-directory
             (string-match-p "\\`src/" file))
        (concat find-function-C-source-directory
                (substring file 3))
      file)))

(defun elisp-load-path-roots ()
  (if (boundp 'package-user-dir)
      (cons package-user-dir load-path)
    load-path))

;;; Elisp Interaction mode

(defvar-keymap lisp-interaction-mode-map
  :doc "Keymap for Lisp Interaction mode.
All commands in `lisp-mode-shared-map' are inherited by this map."
  :parent lisp-mode-shared-map
  "C-M-x" #'eval-defun
  "C-M-q" #'indent-pp-sexp
  "C-c C-e" #'elisp-eval-region-or-buffer
  "C-c C-b" #'elisp-byte-compile-buffer
  "M-TAB" #'completion-at-point
  "C-j"   #'eval-print-last-sexp)

(easy-menu-define lisp-interaction-mode-menu lisp-interaction-mode-map
  "Menu for Lisp Interaction mode."
  '("Lisp-Interaction"
    ["Complete Lisp Symbol" completion-at-point
     :help "Perform completion on Lisp symbol preceding point"]
    ["Indent or Pretty-Print" indent-pp-sexp
     :help "Indent each line of the list starting just after point, or prettyprint it"]
    ["Instrument Function for Debugging" edebug-defun
     :help "Evaluate the top level form point is in, stepping through with Edebug"
     :keys "C-u C-M-x"]
    ["Evaluate and Print" eval-print-last-sexp
     :help "Evaluate sexp before point; print value into current buffer"]
    ["Evaluate Defun" eval-defun
     :help "Evaluate the top-level form containing point, or after point"]))

(define-derived-mode lisp-interaction-mode emacs-lisp-mode "Lisp Interaction"
  "Major mode for typing and evaluating Lisp forms.
Like Lisp mode except that \\[eval-print-last-sexp] evals the Lisp expression
before point, and prints its value into the buffer, advancing point.
Note that printing is controlled by `eval-expression-print-length'
and `eval-expression-print-level'.

Commands:
Delete converts tabs to spaces as it moves back.
Paragraphs are separated only by blank lines.
Semicolons start comments.

\\{lisp-interaction-mode-map}"
  :abbrev-table nil
  (setq-local lexical-binding t))

;;; Emacs Lisp Byte-Code mode

(eval-and-compile
  (defconst emacs-lisp-byte-code-comment-re
    (concat "\\(#\\)@\\([0-9]+\\) "
            ;; Make sure it's a docstring and not a lazy-loaded byte-code.
            "\\(?:[^(]\\|([^\"]\\)")
    "Regular expression matching a dynamic doc string comment."))

(defun elisp--byte-code-comment (end &optional _point)
  "Try to syntactically mark the #@NNN ....^_ docstrings in byte-code files."
  (let ((ppss (syntax-ppss)))
    (when (and (nth 4 ppss)
               (eq (char-after (nth 8 ppss)) ?#))
      (let* ((n (save-excursion
                  (goto-char (nth 8 ppss))
                  (when (looking-at emacs-lisp-byte-code-comment-re)
                    (string-to-number (match-string 2)))))
             ;; `maxdiff' tries to make sure the loop below terminates.
             (maxdiff n))
        (when n
          (let* ((bchar (match-end 2))
                 (b (position-bytes bchar)))
            (goto-char (+ b n))
            (while (let ((diff (- (position-bytes (point)) b n)))
                     (unless (zerop diff)
                       (when (> diff maxdiff) (setq diff maxdiff))
                       (forward-char (- diff))
                       (setq maxdiff (if (> diff 0) diff
                                       (max (1- maxdiff) 1)))
                       t))))
          (if (<= (point) end)
              (put-text-property (1- (point)) (point)
                                 'syntax-table
                                 (string-to-syntax "> b"))
            (goto-char end)))))))

(defun elisp-byte-code-syntax-propertize (start end)
  (goto-char start)
  (elisp--byte-code-comment end (point))
  (funcall
   (syntax-propertize-rules
    (emacs-lisp-byte-code-comment-re
     (1 (prog1 "< b" (elisp--byte-code-comment end (point))))))
   start end))

;;;###autoload
(add-to-list 'auto-mode-alist '("\\.elc\\'" . elisp-byte-code-mode))
;;;###autoload
(define-derived-mode elisp-byte-code-mode emacs-lisp-mode
  "Elisp-Byte-Code"
  "Major mode for *.elc files."
  ;; TODO: Add way to disassemble byte-code under point.
  (setq-local open-paren-in-column-0-is-defun-start nil)
  (setq-local syntax-propertize-function
              #'elisp-byte-code-syntax-propertize))


;;; Globally accessible functionality

(defun eval-print-last-sexp (&optional eval-last-sexp-arg-internal)
  "Evaluate sexp before point; print value into current buffer.

Interactively, EVAL-LAST-SEXP-ARG-INTERNAL is the prefix numeric argument.
Normally, this function truncates long output according to the value
of the variables `eval-expression-print-length' and
`eval-expression-print-level'.  But if EVAL-LAST-SEXP-ARG-INTERNAL is zero,
there is no such truncation, and integers are printed in several additional
formats (octal, hexadecimal, and character).

If `eval-expression-debug-on-error' is non-nil, which is the default,
this command arranges for all errors to enter the debugger."
  (interactive "P")
  (let ((standard-output (current-buffer)))
    (terpri)
    (eval-last-sexp (or eval-last-sexp-arg-internal t))
    (terpri)))


(defun last-sexp-setup-props (beg end value alt1 alt2)
  "Set up text properties for the output of `elisp--eval-last-sexp'.
BEG and END are the start and end of the output in current buffer.
VALUE is the Lisp value printed, ALT1 and ALT2 are strings for the
alternative printed representations that can be displayed."
  (let ((map (make-sparse-keymap)))
    (define-key map "\C-m" #'elisp-last-sexp-toggle-display)
    (define-key map [down-mouse-2] #'mouse-set-point)
    (define-key map [mouse-2] #'elisp-last-sexp-toggle-display)
    (add-text-properties
     beg end
     `(printed-value (,value ,alt1 ,alt2)
		     mouse-face highlight
		     keymap ,map
		     help-echo "RET, mouse-2: toggle abbreviated display"
		     rear-nonsticky (mouse-face keymap help-echo
						printed-value)))))


(defun elisp-last-sexp-toggle-display (&optional _arg)
  "Toggle between abbreviated and unabbreviated printed representations."
  (interactive "P")
  (save-restriction
    (widen)
    (let ((value (get-text-property (point) 'printed-value)))
      (when value
	(let ((beg (or (previous-single-property-change (min (point-max) (1+ (point)))
							'printed-value)
		       (point)))
	      (end (or (next-single-char-property-change (point) 'printed-value) (point)))
	      (standard-output (current-buffer))
	      (point (point)))
	  (delete-region beg end)
	  (insert (nth 1 value))
	  (or (= beg point)
	      (setq point (1- (point))))
	  (last-sexp-setup-props beg (point)
				 (nth 0 value)
				 (nth 2 value)
				 (nth 1 value))
	  (goto-char (min (point-max) point)))))))

(defun prin1-char (char)                ;FIXME: Move it, e.g. to simple.el.
  "Return a string representing CHAR as a character rather than as an integer.
If CHAR is not a character, return nil."
  (and (integerp char)
       (eventp char)
       (let ((c (event-basic-type char))
	     (mods (event-modifiers char))
	     string)
	 ;; Prevent ?A from turning into ?\S-a.
	 (if (and (memq 'shift mods)
		  (zerop (logand char ?\S-\^@))
		  (not (let ((case-fold-search nil))
			 (char-equal c (upcase c)))))
	     (setq c (upcase c) mods nil))
	 ;; What string are we considering using?
	 (condition-case nil
	     (setq string
		   (concat
		    "?"
		    (mapconcat
		     (lambda (modif)
		       (cond ((eq modif 'super) "\\s-")
			     (t (string ?\\ (upcase (aref (symbol-name modif) 0)) ?-))))
		     mods)
		    (cond
		     ((memq c '(?\; ?\( ?\) ?\{ ?\} ?\[ ?\] ?\" ?\' ?\\)) (string ?\\ c))
		     ((eq c 127) "\\C-?")
		     (t
		      (string c)))))
	   (error nil))
	 ;; Verify the string reads a CHAR, not to some other character.
	 ;; If it doesn't, return nil instead.
	 (and string
	      (= (car (read-from-string string)) char)
	      string))))

(defun elisp--preceding-sexp ()
  "Return sexp before the point."
  (let ((opoint (point))
	(left-quote ?‘)
	expr)
    (save-excursion
      (with-syntax-table emacs-lisp-mode-syntax-table
	;; If this sexp appears to be enclosed in `...' or ‘...’
	;; then ignore the surrounding quotes.
	(cond ((eq (preceding-char) ?’)
	       (progn (forward-char -1) (setq opoint (point))))
	      ((or (eq (following-char) ?\')
		   (eq (preceding-char) ?\'))
	       (setq left-quote ?\`)))

        ;; When after a named character literal, skip over the entire
        ;; literal, not only its last word.
        (when (= (preceding-char) ?})
          (let ((begin (save-excursion
                         (backward-char)
                         (skip-syntax-backward "w-")
                         (backward-char 3)
                         (when (looking-at-p "\\\\N{") (point)))))
            (when begin (goto-char begin))))

	(forward-sexp -1)
	;; If we were after `?\e' (or similar case),
	;; use the whole thing, not just the `e'.
	(when (eq (preceding-char) ?\\)
	  (forward-char -1)
	  (when (eq (preceding-char) ??)
	    (forward-char -1)))

	;; Skip over hash table read syntax.
	(and (> (point) (1+ (point-min)))
	     (looking-back "#s" (- (point) 2))
	     (forward-char -2))

	;; Skip over `#N='s.
	(when (eq (preceding-char) ?=)
	  (let (labeled-p)
	    (save-excursion
	      (skip-chars-backward "0-9#=")
	      (setq labeled-p (looking-at "\\(#[0-9]+=\\)+")))
	    (when labeled-p
	      (forward-sexp -1))))

	(save-restriction
	  (if (eq (following-char) left-quote)
              ;; vladimir@cs.ualberta.ca 30-Jul-1997: Skip ` in `variable' so
              ;; that the value is returned, not the name.
	      (forward-char))
          (when (looking-at ",@?") (goto-char (match-end 0)))
	  (narrow-to-region (point-min) opoint)
	  (setq expr (read (current-buffer)))
          ;; If it's an (interactive ...) form, it's more useful to show how an
          ;; interactive call would use it.
          ;; FIXME: Is it really the right place for this?
          (when (eq (car-safe expr) 'interactive)
	    (setq expr
                  `(call-interactively
                    (lambda (&rest args) ,expr args))))
	  expr)))))
(define-obsolete-function-alias 'preceding-sexp #'elisp--preceding-sexp "25.1")

(defun elisp--eval-last-sexp (eval-last-sexp-arg-internal)
  "Evaluate sexp before point; print value in the echo area.
If EVAL-LAST-SEXP-ARG-INTERNAL is non-nil, print output into
current buffer.  If EVAL-LAST-SEXP-ARG-INTERNAL is `0', print
output with no limit on the length and level of lists, and
include additional formats for integers \(octal, hexadecimal, and
character)."
  (pcase-let*
      ((`(,insert-value ,no-truncate ,char-print-limit)
        (eval-expression-get-print-arguments eval-last-sexp-arg-internal)))
    ;; Setup the lexical environment if lexical-binding is enabled.
    (elisp--eval-last-sexp-print-value
     (eval (macroexpand-all
            (eval-sexp-add-defvars
             (elisp--eval-defun-1 (macroexpand (elisp--preceding-sexp)))))
           lexical-binding)
     (if insert-value (current-buffer) t) no-truncate char-print-limit)))

(defun elisp--eval-last-sexp-print-value
    (value output &optional no-truncate char-print-limit)
  (let* ((unabbreviated (let ((print-length nil) (print-level nil))
                          (prin1-to-string value)))
         (eval-expression-print-maximum-character char-print-limit)
         (print-length (unless no-truncate eval-expression-print-length))
         (print-level  (unless no-truncate eval-expression-print-level))
         (beg (point))
         end)
    (prog1
	(prin1 value output)
      (let ((str (and char-print-limit (eval-expression-print-format value))))
	(if str (princ str output)))
      (setq end (point))
      (when (and (bufferp output)
		 (or (not (null print-length))
		     (not (null print-level)))
		 (not (string= unabbreviated
			       (buffer-substring-no-properties beg end))))
	(last-sexp-setup-props beg end value
			       unabbreviated
			       (buffer-substring-no-properties beg end))
	))))


(defvar elisp--eval-last-sexp-fake-value (make-symbol "t"))

(defun eval-sexp-add-defvars (exp &optional pos)
  "Prepend EXP with all the `defvar's that precede it in the buffer.
POS specifies the starting position where EXP was found and defaults to point."
  (if (not lexical-binding)
      exp
    (save-excursion
      (unless pos (setq pos (point)))
      (let ((vars ()))
        (goto-char (point-min))
        (while (re-search-forward
                "(def\\(?:var\\|const\\|custom\\)[ \t\n]+\\([^; '()\n\t]+\\)"
                pos t)
          (let ((var (intern (match-string 1))))
            (unless (or (special-variable-p var)
                        (syntax-ppss-toplevel-pos
                         (save-excursion
                           (syntax-ppss (match-beginning 0)))))
              (push var vars))))
        `(progn ,@(mapcar (lambda (v) `(defvar ,v)) vars) ,exp)))))

(defun eval-last-sexp (eval-last-sexp-arg-internal)
  "Evaluate sexp before point; print value in the echo area.
Interactively, EVAL-LAST-SEXP-ARG-INTERNAL is the prefix argument.
With a non `-' prefix argument, print output into current buffer.

This commands handles `defvar', `defcustom' and `defface' the
same way that `eval-defun' does.  See the doc string of that
function for details.

Normally, this function truncates long output according to the
value of the variables `eval-expression-print-length' and
`eval-expression-print-level'.  With a prefix argument of zero,
however, there is no such truncation.
Integer values are printed in several formats (decimal, octal,
and hexadecimal).  When the prefix argument is -1 or the value
doesn't exceed `eval-expression-print-maximum-character', an
integer value is also printed as a character of that codepoint.

If `eval-expression-debug-on-error' is non-nil, which is the default,
this command arranges for all errors to enter the debugger."
  (interactive "P")
  (if (null eval-expression-debug-on-error)
      (values--store-value
       (elisp--eval-last-sexp eval-last-sexp-arg-internal))
    (let ((value
	   (let ((debug-on-error elisp--eval-last-sexp-fake-value))
	     (cons (elisp--eval-last-sexp eval-last-sexp-arg-internal)
		   debug-on-error))))
      (unless (eq (cdr value) elisp--eval-last-sexp-fake-value)
	(setq debug-on-error (cdr value)))
      (car value))))

(defun elisp--eval-defun-1 (form)
  "Treat some expressions in FORM specially.
Reset the `defvar' and `defcustom' variables to the initial value.
\(For `defcustom', use the :set function if there is one.)
Reinitialize the face according to the `defface' specification."
  ;; The code in edebug-defun should be consistent with this, but not
  ;; the same, since this gets a macroexpanded form.
  (cond ((not (listp form))
	 form)
	((and (eq (car form) 'defvar)
	      (cdr-safe (cdr-safe form))
	      (boundp (cadr form)))
	 ;; Force variable to be re-set.
	 `(progn (defvar ,(nth 1 form) nil ,@(nthcdr 3 form))
		 (setq-default ,(nth 1 form) ,(nth 2 form))))
	;; `defcustom' is now macroexpanded to
	;; `custom-declare-variable' with a quoted value arg.
	((and (eq (car form) 'custom-declare-variable)
	      (default-boundp (eval (nth 1 form) lexical-binding)))
	 ;; Force variable to be bound, using :set function if specified.
	 (let ((setfunc (memq :set form)))
	   (when setfunc
	     (setq setfunc (car-safe (cdr-safe setfunc)))
	     (or (functionp setfunc) (setq setfunc nil)))
	   (funcall (or setfunc 'set-default)
		    (eval (nth 1 form) lexical-binding)
		    ;; The second arg is an expression that evaluates to
		    ;; an expression.  The second evaluation is the one
		    ;; normally performed not by normal execution but by
		    ;; custom-initialize-set (for example).
		    (eval (eval (nth 2 form) lexical-binding) t)))
	 form)
	;; `defface' is macroexpanded to `custom-declare-face'.
	((eq (car form) 'custom-declare-face)
	 ;; Reset the face.
	 (let ((face-symbol (eval (nth 1 form) lexical-binding)))
	   (remhash face-symbol face--new-frame-defaults)
	   (put face-symbol 'face-defface-spec nil)
	   (put face-symbol 'face-override-spec nil))
	 form)
	((eq (car form) 'progn)
	 (cons 'progn (mapcar #'elisp--eval-defun-1 (cdr form))))
	(t form)))

(defun elisp--eval-defun ()
  "Evaluate defun that point is in or before.
The value is displayed in the echo area.
If the current defun is actually a call to `defvar',
then reset the variable using the initial value expression
even if the variable already has some other value.
\(Normally `defvar' does not change the variable's value
if it already has a value.)

Return the result of evaluation."
  ;; FIXME: the print-length/level bindings should only be applied while
  ;; printing, not while evaluating.
  (defvar elisp--eval-defun-result)
  (let ((debug-on-error eval-expression-debug-on-error)
        (edebugging edebug-all-defs)
        elisp--eval-defun-result)
    (save-excursion
      ;; Arrange for eval-region to "read" the (possibly) altered form.
      ;; eval-region handles recording which file defines a function or
      ;; variable.
      (let ((standard-output t)
            beg end form)
        ;; Read the form from the buffer, and record where it ends.
        (save-excursion
          (end-of-defun)
          (beginning-of-defun)
          (setq beg (point))
          (setq form (funcall load-read-function (current-buffer)))
          (setq end (point)))
        ;; Alter the form if necessary.  We bind `print-level' (etc.)
        ;; in the form itself, because we want evalling the form to
        ;; use the original values, while we want the printing to use
        ;; `eval-expression-print-length' (etc.).
        (let ((form `(let ((print-level ,print-level)
                           (print-length ,print-length))
                       ,(eval-sexp-add-defvars
                         (elisp--eval-defun-1
                          (macroexpand form)))))
	      (print-length eval-expression-print-length)
	      (print-level eval-expression-print-level)
              (should-print (if (not edebugging) standard-output)))
          (eval-region beg end should-print
                       (lambda (_ignore)
                         ;; Skipping to the end of the specified region
                         ;; will make eval-region return.
                         (goto-char end)
                         ;; This `setq' needs to be added *after* passing
                         ;; form through `elisp--eval-defun-1' since it
                         ;; would otherwise "hide" forms like `defvar's and
                         ;; thus defeat their special treatment.
                         `(setq elisp--eval-defun-result ,form))))))
    (let ((str (eval-expression-print-format elisp--eval-defun-result)))
      (if str (princ str)))
    elisp--eval-defun-result))

(defun eval-defun (edebug-it)
  "Evaluate top-level form around point and instrument it if EDEBUG-IT is non-nil.
Interactively, EDEBUG-IT is the prefix argument.
If `edebug-all-defs' is non-nil, that inverts the meaning of EDEBUG-IT
and the prefix argument: this function will instrument the form
unless EDEBUG-IT is non-nil.  The command `edebug-all-defs' toggles
the value of the variable `edebug-all-defs'.

If point isn't in a top-level form, evaluate the first top-level
form after point.  If there is no top-level form after point,
evaluate the first preceding top-level form.

If the current defun is actually a call to `defvar' or `defcustom',
evaluating it this way resets the variable using its initial value
expression (using the defcustom's :set function if there is one), even
if the variable already has some other value.  (Normally `defvar' and
`defcustom' do not alter the value if there already is one.)  In an
analogous way, evaluating a `defface' overrides any customizations of
the face, so that it becomes defined exactly as the `defface' expression
says.

If `eval-expression-debug-on-error' is non-nil, which is the default,
this command arranges for all errors to enter the debugger.

If acting on a `defun' for FUNCTION, and the function was
instrumented, `Edebug: FUNCTION' is printed in the echo area.  If not
instrumented, just FUNCTION is printed.

If not acting on a `defun', the result of evaluation is displayed in
the echo area.  This display is controlled by the variables
`eval-expression-print-length' and `eval-expression-print-level',
which see."
  (interactive "P")
  (cond (edebug-it
	 (require 'edebug)
	 (defvar edebug-all-defs)
	 (eval-defun (not edebug-all-defs)))
	(t
	 (if (null eval-expression-debug-on-error)
	     (elisp--eval-defun)
	   (let (new-value value)
	     (let ((debug-on-error elisp--eval-last-sexp-fake-value))
	       (setq value (elisp--eval-defun))
	       (setq new-value debug-on-error))
	     (unless (eq elisp--eval-last-sexp-fake-value new-value)
	       (setq debug-on-error new-value))
	     value)))))

;;; ElDoc Support

(defvar elisp--eldoc-last-data (make-vector 3 nil)
  "Bookkeeping.
Elements are as follows:
  0 - contains the last symbol read from the buffer.
  1 - contains the string last displayed in the echo area for variables,
      or argument string for functions.
  2 - `function' if function args, `variable' if variable documentation.")

(defun elisp--documentation-one-liner ()
  (let* (str
         (callback (lambda (doc &rest plist)
                     (when doc
                       (setq str
                             (format "%s: %s"
                                     (propertize (prin1-to-string
                                                  (plist-get plist :thing))
                                                 'face (plist-get plist :face))
                                     doc))))))
    (or (progn (elisp-eldoc-var-docstring callback) str)
        (progn (elisp-eldoc-funcall callback) str))))

(defalias 'elisp-eldoc-documentation-function #'elisp--documentation-one-liner
  "Return Elisp documentation for the thing at point as one-line string.
This is meant as a backward compatibility aide to the \"old\"
Elisp eldoc behavior.  Consider variable docstrings and function
signatures only, in this order.  If none applies, returns nil.
Changes to `eldoc-documentation-functions' and
`eldoc-documentation-strategy' are _not_ reflected here.  As such
it is preferable to use ElDoc's interfaces directly.")

(make-obsolete 'elisp-eldoc-documentation-function
               "use ElDoc's interfaces instead." "28.1")

(defun elisp-eldoc-funcall (callback &rest _ignored)
  "Document function call at point by calling CALLBACK.
Intended for `eldoc-documentation-functions' (which see)."
  (let* ((sym-info (elisp--fnsym-in-current-sexp))
         (fn-sym (car sym-info)))
    (when fn-sym
      (funcall callback (apply #'elisp-get-fnsym-args-string sym-info)
               :thing fn-sym
               :face (if (functionp fn-sym)
                         'font-lock-function-name-face
                       'font-lock-keyword-face)))))

(defun elisp-eldoc-var-docstring (callback &rest _ignored)
  "Document variable at point by calling CALLBACK.
Intended for `eldoc-documentation-functions' (which see).
Also see `elisp-eldoc-var-docstring-with-value'."
  (let* ((sym (elisp--current-symbol))
         (docstring (and sym (elisp-get-var-docstring sym))))
    (when docstring
      (funcall callback docstring
               :thing sym
               :face 'font-lock-variable-name-face))))

(declare-function string-limit "subr-x")
(defun elisp-eldoc-var-docstring-with-value (callback &rest _)
  "Document variable at point by calling CALLBACK.
Intended for `eldoc-documentation-functions' (which see).
Compared to `elisp-eldoc-var-docstring', this also includes the
current variable value and a bigger chunk of the docstring."
  (when-let ((cs (elisp--current-symbol)))
    (when (and (boundp cs)
	       ;; nil and t are boundp!
	       (not (null cs))
	       (not (eq cs t)))
      (funcall callback
	       (format "%.100S %s"
		       (symbol-value cs)
		       (let* ((doc (documentation-property
                                    cs 'variable-documentation t))
			      (more (- (length doc) 1000)))
			 (concat (propertize
				  (string-limit (if (string= doc "nil")
						    "Undocumented."
						  doc)
					        1000)
				  'face 'font-lock-doc-face)
				 (when (> more 0)
				   (format "[%sc more]" more)))))
	       :thing cs
	       :face 'font-lock-variable-name-face))))

(defun elisp-get-fnsym-args-string (sym &optional index)
  "Return a string containing the parameter list of the function SYM.
INDEX is the index of the parameter in the returned string to highlight.
If SYM is a subr and no arglist is obtainable from the docstring
or elsewhere, return a 1-line docstring."
  (let ((argstring
	 (cond
	  ((not (and sym (symbolp sym) (fboundp sym))) nil)
	  ((and (eq sym (aref elisp--eldoc-last-data 0))
		(eq 'function (aref elisp--eldoc-last-data 2)))
	   (aref elisp--eldoc-last-data 1))
	  (t
	   (let* ((advertised (get-advertised-calling-convention
                               (indirect-function sym)))
                  doc
		  (args
		   (cond
		    ((listp advertised) advertised)
		    ((setq doc (help-split-fundoc
				(condition-case nil (documentation sym t)
				  (invalid-function nil))
				sym))
		     (substitute-command-keys (car doc)))
		    (t (help-function-arglist sym)))))
             ;; Stringify, and store before highlighting, downcasing, etc.
	     (elisp--last-data-store sym (elisp-function-argstring args)
                                     'function))))))
    ;; Highlight
    (if argstring
	(elisp--highlight-function-argument
         sym argstring index))))

(defun elisp--highlight-function-argument (sym args index)
  "Highlight the argument of function SYM whose index is INDEX.
ARGS is the argument list of function SYM."
  ;; FIXME: This should probably work on the list representation of `args'
  ;; rather than its string representation.
  ;; FIXME: This function is much too long, we need to split it up!
  (let* ((start          nil)
         (end            0)
         (argument-face  'eldoc-highlight-function-argument)
         (args-lst (mapcar (lambda (x)
                             (replace-regexp-in-string
                              "\\`[(]\\|[)]\\'" "" x))
                           (split-string args)))
         (args-lst-ak (cdr (member "&key" args-lst))))
    ;; Find the current argument in the argument string.  We need to
    ;; handle `&rest' and informal `...' properly.
    ;;
    ;; FIXME: What to do with optional arguments, like in
    ;;        (defun NAME ARGLIST [DOCSTRING] BODY...) case?
    ;;        The problem is there is no robust way to determine if
    ;;        the current argument is indeed a docstring.

    ;; When `&key' is used finding position based on `index'
    ;; would be wrong, so find the arg at point and determine
    ;; position in ARGS based on this current arg.
    (when (and args-lst-ak
               (>= index (- (length args-lst) (length args-lst-ak))))
      (let* (case-fold-search
             key-have-value
             (sym-name (symbol-name sym))
             (cur-w (current-word t))
             (limit (save-excursion
                      (when (re-search-backward sym-name nil t)
                        (match-end 0))))
             (cur-a (if (and cur-w (string-match ":\\([^ ()]*\\)" cur-w))
                        (substring cur-w 1)
                      (save-excursion
                        (let (split)
                          (when (re-search-backward ":\\([^ ()\n]*\\)" limit t)
                            (setq split (split-string (match-string 1) " " t))
                            (prog1 (car split)
                              (when (cdr split)
                                (setq key-have-value t))))))))
             ;; If `cur-a' is not one of `args-lst-ak'
             ;; assume user is entering an unknown key
             ;; referenced in last position in signature.
             (other-key-arg (and (stringp cur-a)
                                 args-lst-ak
                                 (not (member (upcase cur-a) args-lst-ak))
                                 (upcase (car (last args-lst-ak))))))
        (unless (or (null cur-w) (string= cur-w sym-name))
          ;; The last keyword have already a value
          ;; i.e :foo a b and cursor is at b.
          ;; If signature have also `&rest'
          ;; (assume it is after the `&key' section)
          ;; go to the arg after `&rest'.
          (if (and key-have-value
                   (save-excursion
                     (not (re-search-forward ":.*" (line-end-position) t)))
                   (string-match "&rest \\([^ ()]*\\)" args))
              (setq index nil ; Skip next block based on positional args.
                    start (match-beginning 1)
                    end   (match-end 1))
            ;; If `cur-a' is nil probably cursor is on a positional arg
            ;; before `&key', in this case, exit this block and determine
            ;; position with `index'.
            (when (and cur-a     ; A keyword arg (dot removed) or nil.
                       (or (string-match
                            (concat "\\_<" (upcase cur-a) "\\_>") args)
                           (string-match
                            (concat "\\_<" other-key-arg "\\_>") args)))
              (setq index nil ; Skip next block based on positional args.
                    start (match-beginning 0)
                    end   (match-end 0)))))))
    ;; Handle now positional arguments.
    (while (and index (>= index 1))
      (if (string-match "[^ ()]+" args end)
	  (progn
	    (setq start (match-beginning 0)
		  end   (match-end 0))
	    (let ((argument (match-string 0 args)))
	      (cond ((string= argument "&rest")
		     ;; All the rest arguments are the same.
		     (setq index 1))
		    ((string= argument "&optional"))         ; Skip.
                    ((string= argument "&allow-other-keys")) ; Skip.
                    ;; Back to index 0 in ARG1 ARG2 ARG2 ARG3 etc...
                    ;; like in `setq'.
		    ((or (and (string-match-p "\\.\\.\\.\\'" argument)
                              (string= argument (car (last args-lst))))
                         (and (string-match-p "\\.\\.\\.\\'"
                                              (substring args 1 (1- (length args))))
                              (= (length (remove "..." args-lst)) 2)
                              (> index 1) (eq (logand index 1) 1)))
                     (setq index 0))
		    (t
		     (setq index (1- index))))))
	(setq end           (length args)
	      start         (1- end)
	      argument-face 'font-lock-warning-face
	      index         0)))
    (let ((doc args))
      (when start
	(setq doc (copy-sequence args))
	(add-text-properties start end (list 'face argument-face) doc))
      doc)))

;; Return a string containing a brief (one-line) documentation string for
;; the variable.
(defun elisp-get-var-docstring (sym)
  (cond ((not sym) nil)
        ((and (eq sym (aref elisp--eldoc-last-data 0))
              (eq 'variable (aref elisp--eldoc-last-data 2)))
         (aref elisp--eldoc-last-data 1))
        (t
         (let ((doc (documentation-property sym 'variable-documentation t)))
           (when doc
             (let ((doc (elisp--docstring-first-line doc)))
               (elisp--last-data-store sym doc 'variable)))))))

(defun elisp--last-data-store (symbol doc type)
  (aset elisp--eldoc-last-data 0 symbol)
  (aset elisp--eldoc-last-data 1 doc)
  (aset elisp--eldoc-last-data 2 type)
  doc)

;; Note that any leading `*' in the docstring (which indicates the variable
;; is a user option) is removed.
(defun elisp--docstring-first-line (doc)
  (and (stringp doc)
       (substitute-command-keys
        (save-match-data
	  ;; Don't use "^" in the regexp below since it may match
	  ;; anywhere in the doc-string.
	  (let ((start (if (string-match "\\`\\*" doc) (match-end 0) 0)))
            (cond ((string-match "\n" doc)
                   (substring doc start (match-beginning 0)))
                  ((zerop start) doc)
                  (t (substring doc start))))))))

;; Return a list of current function name and argument index.
(defun elisp--fnsym-in-current-sexp ()
  (save-excursion
    (unless (nth 8 (syntax-ppss))
      (let ((argument-index (1- (elisp--beginning-of-sexp))))
        ;; If we are at the beginning of function name, this will be -1.
        (when (< argument-index 0)
          (setq argument-index 0))
        (list (elisp--current-symbol) argument-index)))))

;; Move to the beginning of current sexp.  Return the number of nested
;; sexp the point was over or after.
(defun elisp--beginning-of-sexp ()
  (let ((parse-sexp-ignore-comments t)
	(num-skipped-sexps 0))
    (condition-case _
	(progn
	  ;; First account for the case the point is directly over a
	  ;; beginning of a nested sexp.
	  (condition-case _
	      (let ((p (point)))
		(forward-sexp -1)
		(forward-sexp 1)
		(when (< (point) p)
		  (setq num-skipped-sexps 1)))
	    (error))
	  (while
	      (let ((p (point)))
		(forward-sexp -1)
		(when (< (point) p)
		  (setq num-skipped-sexps (1+ num-skipped-sexps))))))
      (error))
    num-skipped-sexps))

;; returns nil unless current word is an interned symbol.
(defun elisp--current-symbol ()
  (let ((c (char-after (point))))
    (and c
         (memq (char-syntax c) '(?w ?_))
         (intern-soft (current-word)))))

(defun elisp-function-argstring (arglist)
  "Return ARGLIST as a string enclosed by ().
ARGLIST is either a string, or a list of strings or symbols."
  (let ((str (cond ((stringp arglist) arglist)
                   ((not (listp arglist)) nil)
                   (t (substitute-command-keys
                       (help--make-usage-docstring 'toto arglist))))))
    (if (and str (string-match "\\`([^ )]+ ?" str))
        (replace-match "(" t t str)
      str)))

;;; Flymake support

;; Don't require checkdoc, but forward declare these checkdoc special
;; variables. Autoloading them on `checkdoc-current-buffer' is too
;; late, they won't be bound dynamically.
(defvar checkdoc-create-error-function)
(defvar checkdoc-autofix-flag)
(defvar checkdoc-generate-compile-warnings-flag)
(defvar checkdoc-diagnostic-buffer)

;;;###autoload
(defun elisp-flymake-checkdoc (report-fn &rest _args)
  "A Flymake backend for `checkdoc'.
Calls REPORT-FN directly."
  (let (collected)
    (let* ((checkdoc-create-error-function
            (lambda (text start end &optional unfixable)
              (push (list text start end unfixable) collected)
              nil))
           (checkdoc-autofix-flag nil)
           (checkdoc-generate-compile-warnings-flag nil)
           (checkdoc-diagnostic-buffer
            (generate-new-buffer " *checkdoc-temp*")))
      (unwind-protect
          (save-excursion
            ;; checkdoc-current-buffer can error if there are
            ;; unbalanced parens, for example, but this shouldn't
            ;; disable the backend (bug#29176).
            (ignore-errors
              (checkdoc-current-buffer t)))
        (kill-buffer checkdoc-diagnostic-buffer)))
    (funcall report-fn
             (cl-loop for (text start end _unfixable) in
                      collected
                      collect
                      (flymake-make-diagnostic
                       (current-buffer)
                       (or start 1) (or end (1+ (or start 1)))
                       :note text)))
    collected))

(defun elisp-flymake--byte-compile-done (report-fn
                                         source-buffer
                                         output-buffer)
  (with-current-buffer
      source-buffer
    (save-excursion
      (save-restriction
        (widen)
        (funcall
         report-fn
         (cl-loop with data =
                  (with-current-buffer output-buffer
                    (goto-char (point-min))
                    (search-forward ":elisp-flymake-output-start")
                    (read (point-marker)))
                  for (string pos _fill level) in data
                  do (goto-char pos)
                  for beg = (if (< (point) (point-max))
                                (point)
                              (line-beginning-position))
                  for end = (min
                             (line-end-position)
                             (or (cdr
                                  (bounds-of-thing-at-point 'sexp))
                                 (point-max)))
                  collect (flymake-make-diagnostic
                           (current-buffer)
                           (if (= beg end) (1- beg) beg)
                           end
                           level
                           string)))))))

(defvar-local elisp-flymake--byte-compile-process nil
  "Buffer-local process started for byte-compiling the buffer.")

(defvar elisp-flymake-byte-compile-load-path (list "./")
  "Like `load-path' but used by `elisp-flymake-byte-compile'.
The default value contains just \"./\" which includes the default
directory of the buffer being compiled, and nothing else.")

(put 'elisp-flymake-byte-compile-load-path 'safe-local-variable
     (lambda (x) (and (listp x) (catch 'tag
                                  (dolist (path x t) (unless (stringp path)
                                                       (throw 'tag nil)))))))

;;;###autoload
(defun elisp-flymake-byte-compile (report-fn &rest _args)
  "A Flymake backend for elisp byte compilation.
Spawn an Emacs process that byte-compiles a file representing the
current buffer state and calls REPORT-FN when done."
  (when elisp-flymake--byte-compile-process
    (when (process-live-p elisp-flymake--byte-compile-process)
      (kill-process elisp-flymake--byte-compile-process)))
  (let ((temp-file (make-temp-file "elisp-flymake-byte-compile"))
        (source-buffer (current-buffer))
        (coding-system-for-write 'utf-8-unix)
        (coding-system-for-read 'utf-8))
    (save-restriction
      (widen)
      (write-region (point-min) (point-max) temp-file nil 'nomessage))
    (let* ((output-buffer (generate-new-buffer " *elisp-flymake-byte-compile*")))
      (setq
       elisp-flymake--byte-compile-process
       (make-process
        :name "elisp-flymake-byte-compile"
        :buffer output-buffer
        :command `(,(expand-file-name invocation-name invocation-directory)
                   "-Q"
                   "--batch"
                   ;; "--eval" "(setq load-prefer-newer t)" ; for testing
                   ,@(mapcan (lambda (path) (list "-L" path))
                             elisp-flymake-byte-compile-load-path)
                   "-f" "elisp-flymake--batch-compile-for-flymake"
                   ,temp-file)
        :connection-type 'pipe
        :sentinel
        (lambda (proc _event)
          (unless (process-live-p proc)
            (unwind-protect
                (cond
                 ((not (and (buffer-live-p source-buffer)
                            (eq proc (with-current-buffer source-buffer
                                       elisp-flymake--byte-compile-process))))
                  (flymake-log :warning
                               "byte-compile process %s obsolete" proc))
                 ((zerop (process-exit-status proc))
                  (elisp-flymake--byte-compile-done report-fn
                                                    source-buffer
                                                    output-buffer))
                 (t
                  (funcall report-fn
                           :panic
                           :explanation
                           (format "byte-compile process %s died" proc))))
              (ignore-errors (delete-file temp-file))
              (kill-buffer output-buffer))))
        :stderr " *stderr of elisp-flymake-byte-compile*"
        :noquery t)))))

(defun elisp-flymake--batch-compile-for-flymake (&optional file)
  "Helper for `elisp-flymake-byte-compile'.
Runs in a batch-mode Emacs.  Interactively use variable
`buffer-file-name' for FILE."
  (interactive (list buffer-file-name))
  (let* ((file (or file
                   (car command-line-args-left)))
         (coding-system-for-read 'utf-8-unix)
         (coding-system-for-write 'utf-8)
         (byte-compile-log-buffer
          (generate-new-buffer " *dummy-byte-compile-log-buffer*"))
         (byte-compile-dest-file-function #'ignore))
    (unwind-protect
        (byte-compile-file file)
      (ignore-errors
        (kill-buffer byte-compile-log-buffer)))))

(defun elisp-eval-region-or-buffer ()
  "Evaluate the forms in the active region or the whole current buffer.
In Transient Mark mode when the mark is active, call `eval-region'.
Otherwise, call `eval-buffer'."
  (interactive)
  (if (use-region-p)
      (eval-region (region-beginning) (region-end))
    (eval-buffer))
  (message "Evaluated the %s%s buffer"
           (if (use-region-p) "region in the " "")
           (buffer-name)))

(defun elisp-byte-compile-file (&optional load)
  "Byte compile the file the current buffer is visiting.
If LOAD is non-nil, load the resulting .elc file.  When called
interactively, this is the prefix argument."
  (interactive "P")
  (unless buffer-file-name
    (error "This buffer is not visiting a file"))
  (byte-compile-file buffer-file-name)
  (when load
    (load (funcall byte-compile-dest-file-function buffer-file-name))))

(defun elisp-byte-compile-buffer (&optional load)
  "Byte compile the current buffer, but don't write a file.
If LOAD is non-nil, load byte-compiled data.  When called
interactively, this is the prefix argument."
  (interactive "P")
  (let ((bfn buffer-file-name)
        file elc)
    (require 'bytecomp)
    (unwind-protect
        (progn
          (setq file (make-temp-file "compile" nil ".el")
                elc (funcall byte-compile-dest-file-function file))
          (write-region (point-min) (point-max) file nil 'silent)
          (let ((set-message-function
                 (lambda (message)
                   (when (string-match-p "\\`Wrote " message)
                     'ignore))))
            (byte-compile-file file))
          (when (and bfn (get-buffer "*Compile-Log*"))
            (with-current-buffer "*Compile-Log*"
              (setq default-directory (file-name-directory bfn))))
          (if load
              (load elc)
            (message "Byte-compiled the current buffer")))
      (when file
        (when (file-exists-p file)
          (delete-file file))
        (when (file-exists-p elc)
          (delete-file elc))))))

(put 'read-symbol-shorthands 'safe-local-variable #'consp)

(provide 'elisp-mode)
;;; elisp-mode.el ends here<|MERGE_RESOLUTION|>--- conflicted
+++ resolved
@@ -658,16 +658,9 @@
 		      (min (point) pos))
 		  (scan-error pos)))
 	   (end
-<<<<<<< HEAD
 	    (when (and (< beg (point-max))
 		       (not (memq (char-syntax (char-after beg))
                                   '(?\" ?\())))
-=======
-	    (cond
-	     ((and (< beg (point-max))
-		   (memq (char-syntax (char-after beg))
-		                   '(?w ?\\ ?_)))
->>>>>>> a33f3947
 	      (condition-case nil
 		  (save-excursion
 		    (goto-char beg)
