--- conflicted
+++ resolved
@@ -2054,178 +2054,6 @@
                        :note text)))
     collected))
 
-<<<<<<< HEAD
-=======
-(defun elisp-flymake--byte-compile-done (report-fn
-                                         source-buffer
-                                         output-buffer)
-  (with-current-buffer
-      source-buffer
-    (save-excursion
-      (save-restriction
-        (widen)
-        (funcall
-         report-fn
-         (cl-loop with data =
-                  (with-current-buffer output-buffer
-                    (goto-char (point-min))
-                    (search-forward ":elisp-flymake-output-start")
-                    (read (point-marker)))
-                  for (string pos _fill level) in data
-                  do (goto-char pos)
-                  for beg = (if (< (point) (point-max))
-                                (point)
-                              (line-beginning-position))
-                  for end = (min
-                             (line-end-position)
-                             (or (cdr
-                                  (bounds-of-thing-at-point 'sexp))
-                                 (point-max)))
-                  collect (flymake-make-diagnostic
-                           (current-buffer)
-                           (if (= beg end) (1- beg) beg)
-                           end
-                           level
-                           string)))))))
-
-(defvar-local elisp-flymake--byte-compile-process nil
-  "Buffer-local process started for byte-compiling the buffer.")
-
-(defvar elisp-flymake-byte-compile-load-path (list "./")
-  "Like `load-path' but used by `elisp-flymake-byte-compile'.
-The default value contains just \"./\" which includes the default
-directory of the buffer being compiled, and nothing else.")
-
-(put 'elisp-flymake-byte-compile-load-path 'safe-local-variable
-     (lambda (x) (and (listp x) (catch 'tag
-                                  (dolist (path x t) (unless (stringp path)
-                                                       (throw 'tag nil)))))))
-
-;;;###autoload
-(defun elisp-flymake-byte-compile (report-fn &rest _args)
-  "A Flymake backend for elisp byte compilation.
-Spawn an Emacs process that byte-compiles a file representing the
-current buffer state and calls REPORT-FN when done."
-  (when elisp-flymake--byte-compile-process
-    (when (process-live-p elisp-flymake--byte-compile-process)
-      (kill-process elisp-flymake--byte-compile-process)))
-  (let ((temp-file (make-temp-file "elisp-flymake-byte-compile"))
-        (source-buffer (current-buffer))
-        (coding-system-for-write 'utf-8-unix)
-        (coding-system-for-read 'utf-8))
-    (save-restriction
-      (widen)
-      (write-region (point-min) (point-max) temp-file nil 'nomessage))
-    (let* ((output-buffer (generate-new-buffer " *elisp-flymake-byte-compile*")))
-      (setq
-       elisp-flymake--byte-compile-process
-       (make-process
-        :name "elisp-flymake-byte-compile"
-        :buffer output-buffer
-        :command `(,(expand-file-name invocation-name invocation-directory)
-                   "-Q"
-                   "--batch"
-                   ;; "--eval" "(setq load-prefer-newer t)" ; for testing
-                   ,@(mapcan (lambda (path) (list "-L" path))
-                             elisp-flymake-byte-compile-load-path)
-                   "-f" "elisp-flymake--batch-compile-for-flymake"
-                   ,temp-file)
-        :connection-type 'pipe
-        :sentinel
-        (lambda (proc _event)
-          (unless (process-live-p proc)
-            (unwind-protect
-                (cond
-                 ((not (and (buffer-live-p source-buffer)
-                            (eq proc (with-current-buffer source-buffer
-                                       elisp-flymake--byte-compile-process))))
-                  (flymake-log :warning
-                               "byte-compile process %s obsolete" proc))
-                 ((zerop (process-exit-status proc))
-                  (elisp-flymake--byte-compile-done report-fn
-                                                    source-buffer
-                                                    output-buffer))
-                 (t
-                  (funcall report-fn
-                           :panic
-                           :explanation
-                           (format "byte-compile process %s died" proc))))
-              (ignore-errors (delete-file temp-file))
-              (kill-buffer output-buffer))))
-        :stderr " *stderr of elisp-flymake-byte-compile*"
-        :noquery t)))))
-
-(defun elisp-flymake--batch-compile-for-flymake (&optional file)
-  "Helper for `elisp-flymake-byte-compile'.
-Runs in a batch-mode Emacs.  Interactively use variable
-`buffer-file-name' for FILE."
-  (interactive (list buffer-file-name))
-  (let* ((file (or file
-                   (car command-line-args-left)))
-         (coding-system-for-read 'utf-8-unix)
-         (coding-system-for-write 'utf-8)
-         (byte-compile-log-buffer
-          (generate-new-buffer " *dummy-byte-compile-log-buffer*"))
-         (byte-compile-dest-file-function #'ignore)
-         (collected)
-         (byte-compile-log-warning-function
-          (lambda (string &optional position fill level)
-            (push (list string position fill level)
-                  collected)
-            t)))
-    (unwind-protect
-        (byte-compile-file file)
-      (ignore-errors
-        (kill-buffer byte-compile-log-buffer)))
-    (prin1 :elisp-flymake-output-start)
-    (terpri)
-    (pp collected)))
-
-(defun elisp-eval-buffer ()
-  "Evaluate the forms in the current buffer."
-  (interactive)
-  (eval-buffer)
-  (message "Evaluated the %s buffer" (buffer-name)))
-
-(defun elisp-byte-compile-file (&optional load)
-  "Byte compile the file the current buffer is visiting.
-If LOAD is non-nil, load the resulting .elc file.  When called
-interactively, this is the prefix argument."
-  (interactive "P")
-  (unless buffer-file-name
-    (error "This buffer is not visiting a file"))
-  (byte-compile-file buffer-file-name)
-  (when load
-    (load (funcall byte-compile-dest-file-function buffer-file-name))))
-
-(defun elisp-byte-compile-buffer (&optional load)
-  "Byte compile the current buffer, but don't write a file.
-If LOAD is non-nil, load byte-compiled data.  When called
-interactively, this is the prefix argument."
-  (interactive "P")
-  (let (file elc)
-    (unwind-protect
-        (progn
-          (setq file (make-temp-file "compile" nil ".el")
-                elc (funcall byte-compile-dest-file-function file))
-          (write-region (point-min) (point-max) file nil 'silent)
-          (let ((set-message-function
-                 (lambda (message)
-                   (when (string-match-p "\\`Wrote " message)
-                     'ignore))))
-            (byte-compile-file file))
-          (if load
-              (load elc)
-            (message "Byte-compiled the current buffer")))
-      (when file
-        (when (file-exists-p file)
-          (delete-file file))
-        (when (file-exists-p elc)
-          (delete-file elc))))))
-
--
->>>>>>> 274fcfa8
 (put 'read-symbol-shorthands 'safe-local-variable #'consp)
 
 (provide 'elisp-mode)
