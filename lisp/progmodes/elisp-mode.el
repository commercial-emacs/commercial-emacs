;;; elisp-mode.el --- Emacs Lisp mode  -*- lexical-binding:t -*-

;; Copyright (C) 1985-1986, 1999-2023 Free Software Foundation, Inc.

;; Maintainer: emacs-devel@gnu.org
;; Keywords: lisp, languages
;; Package: emacs

;; This file is NOT part of GNU Emacs.

;; GNU Emacs is free software: you can redistribute it and/or modify
;; it under the terms of the GNU General Public License as published by
;; the Free Software Foundation, either version 3 of the License, or
;; (at your option) any later version.

;; GNU Emacs is distributed in the hope that it will be useful,
;; but WITHOUT ANY WARRANTY; without even the implied warranty of
;; MERCHANTABILITY or FITNESS FOR A PARTICULAR PURPOSE.  See the
;; GNU General Public License for more details.

;; You should have received a copy of the GNU General Public License
;; along with GNU Emacs.  If not, see <https://www.gnu.org/licenses/>.

;;; Commentary:

;; The major mode for editing Emacs Lisp code.
;; This mode is documented in the Emacs manual.

;;; Code:

(require 'cl-generic)
(require 'lisp-mode)
(eval-when-compile (require 'cl-lib))
(eval-when-compile (require 'subr-x))

(define-abbrev-table 'emacs-lisp-mode-abbrev-table ()
  "Abbrev table for Emacs Lisp mode.
It has `lisp-mode-abbrev-table' as its parent."
  :parents (list lisp-mode-abbrev-table))

(defvar emacs-lisp-mode-syntax-table
  (let ((table (make-syntax-table lisp-data-mode-syntax-table)))
    ;; These are redundant, now.
    ;;(modify-syntax-entry ?\[ "(]  " table)
    ;;(modify-syntax-entry ?\] ")[  " table)
    table)
  "Syntax table used in `emacs-lisp-mode'.")

(defvar-keymap emacs-lisp-mode-map
  :doc "Keymap for Emacs Lisp mode.
All commands in `lisp-mode-shared-map' are inherited by this map."
  :parent lisp-mode-shared-map
  "M-TAB" #'completion-at-point
  "C-M-x" #'eval-defun
  "C-c C-e" #'elisp-eval-region-or-buffer
  "C-c C-f" #'elisp-byte-compile-file
  "C-c C-b" #'elisp-byte-compile-buffer
  "C-M-q" #'indent-pp-sexp)

(easy-menu-define emacs-lisp-mode-menu emacs-lisp-mode-map
  "Menu for Emacs Lisp mode."
  '("Emacs-Lisp"
    ["Indent Line" lisp-indent-line]
    ["Indent Region" indent-region
     :help "Indent each nonblank line in the region"
     :active mark-active]
    ["Comment Out Region" comment-region
     :help "Comment or uncomment each line in the region"
     :active mark-active]
    "---"
    ["Evaluate Last S-expression" eval-last-sexp
     :help "Evaluate sexp before point; print value in echo area"]
    ["Evaluate Region" eval-region
     :help "Execute the region as Lisp code"
     :active mark-active]
    ["Evaluate Buffer" eval-buffer
     :help "Execute the current buffer as Lisp code"]
    ["Interactive Expression Evaluation" ielm
     :help "Interactively evaluate Emacs Lisp expressions"]
    "---"
    ["Byte-compile This File" emacs-lisp-byte-compile
     :help "Byte compile the file containing the current buffer"]
    ["Byte-compile and Load" emacs-lisp-byte-compile-and-load
     :help "Byte-compile the current file (if it has changed), then load compiled code"]
    ["Byte-recompile Directory..." byte-recompile-directory
     :help "Recompile every `.el' file in DIRECTORY that needs recompilation"]
<<<<<<< HEAD
    ["Native-compile and Load" emacs-lisp-native-compile-and-load
     :help "Compile the current file to native code, then load compiled native code"
     :active (and (featurep 'native-compile)
                  (native-comp-available-p))]
=======
    ["Native-compile This File" emacs-lisp-native-compile
     :help "Compile this buffer's file to native code"
     :active (native-comp-available-p)]
    ["Native-compile and Load" emacs-lisp-native-compile-and-load
     :help "Compile this buffer's file to native code, then load compiled native code"
     :active (native-comp-available-p)]
>>>>>>> 1be62044
    ["Disassemble Byte Compiled Object..." disassemble
     :help "Print disassembled code for OBJECT in a buffer"]
    "---"
    ["Instrument Function for Debugging" edebug-defun
     :help "Evaluate the top level form point is in, stepping through with Edebug"
     :keys "C-u C-M-x"]
    ("Navigation"
     ["Forward Sexp" forward-sexp
      :help "Go to the next s-expression"]
     ["Backward Sexp" backward-sexp
      :help "Go to the previous s-expression"]
     ["Beginning Of Defun" beginning-of-defun
      :help "Go to the start of the current function definition"]
     ["Up List" up-list
      :help "Go one level up and forward"])
    ("Linting"
     ["Lint Defun" elint-defun
      :help "Lint the function at point"]
     ["Lint Buffer" elint-current-buffer
      :help "Lint the current buffer"]
     ["Lint File..." elint-file
      :help "Lint a file"]
     ["Lint Directory..." elint-directory
      :help "Lint a directory"])
    ("Profiling"
     ;; Maybe this should be in a separate submenu from the ELP stuff?
     ["Start Native Profiler..." profiler-start
      :help "Start recording profiling information"]
     ["Show Profiler Report" profiler-report
      :help "Show the current profiler report"
      :active (and (featurep 'profiler)
                   (profiler-running-p))]
     ["Stop Native Profiler" profiler-stop
      :help "Stop recording profiling information"
      :active (and (featurep 'profiler)
                   (profiler-running-p))]
     "---"
     ["Instrument Function..." elp-instrument-function
      :help "Instrument a function for profiling"]
     ["Instrument Package..." elp-instrument-package
      :help "Instrument for profiling all function that start with a prefix"]
     ["Show Profiling Results" elp-results
      :help "Display current profiling results"]
     ["Reset Counters for Function..." elp-reset-function
      :help "Reset the profiling information for a function"]
     ["Reset Counters for All Functions" elp-reset-all
      :help "Reset the profiling information for all functions being profiled"]
     "---"
     ["Remove Instrumentation for All Functions" elp-restore-all
      :help "Restore the original definitions of all functions being profiled"]
     ["Remove Instrumentation for Function..." elp-restore-function
      :help "Restore an instrumented function to its original definition"])
    ("Tracing"
     ["Trace Function..." trace-function
      :help "Trace the function given as an argument"]
     ["Trace Function Quietly..." trace-function-background
      :help "Trace the function with trace output going quietly to a buffer"]
     "---"
     ["Untrace All" untrace-all
      :help "Untrace all currently traced functions"]
     ["Untrace Function..." untrace-function
      :help "Untrace function, and possibly activate all remaining advice"])
    ["Construct Regexp" re-builder
     :help "Construct a regexp interactively"]
    ["Check Documentation Strings" checkdoc
     :help "Check documentation strings for style requirements"]
    ["Auto-Display Documentation Strings" eldoc-mode
     :help "Display the documentation string for the item under cursor"
     :style toggle
     :selected (bound-and-true-p eldoc-mode)]))

(defun elisp-context-menu (menu click)
  "Populate MENU with symbol help commands at CLICK."
  (when (thing-at-mouse click 'symbol)
    (define-key-after menu [elisp-separator] menu-bar-separator
      'middle-separator)

    (let* ((string (thing-at-mouse click 'symbol t))
           (symbol (when (stringp string) (intern string)))
           (title (cond
                   ((not (symbolp symbol)) nil)
                   ((and (facep symbol) (not (fboundp symbol)))
                    "Face")
                   ((and (fboundp symbol)
                         (not (or (boundp symbol) (facep symbol))))
                    "Function")
                   ((and (boundp symbol)
                         (not (or (fboundp symbol) (facep symbol))))
                    "Variable")
                   ((or (fboundp symbol) (boundp symbol) (facep symbol))
                    "Symbol"))))
      (when title
        (define-key-after menu [info-lookup-symbol]
          `(menu-item "Look up in Manual"
                      (lambda (_click) (interactive "e")
                        (info-lookup-symbol ',symbol))
                      :help ,(format "Find `%s' in relevant manual" symbol))
          'elisp-separator)
        (define-key-after menu [describe-symbol]
          `(menu-item (format "Describe %s" ,title)
                      (lambda (_click) (interactive "e")
                        (describe-symbol ',symbol))
                      :help ,(format "Display the documentation of `%s'" symbol))
          'elisp-separator))))
  menu)

(defun emacs-lisp-byte-compile ()
  "Byte-compile the current buffer's file."
  (interactive nil emacs-lisp-mode)
  (if buffer-file-name
      (byte-compile-file buffer-file-name)
    (error "The buffer must be saved in a file first")))

(defun emacs-lisp--before-compile-buffer ()
  "Make sure the buffer is saved before compiling."
  (or buffer-file-name
      (error "The buffer must be saved in a file first"))
  ;; Recompile if file or buffer has changed since last compilation.
  (if (and (buffer-modified-p)
	   (y-or-n-p (format "Save buffer %s first? " (buffer-name))))
      (save-buffer)))

(defun emacs-lisp-byte-compile-and-load ()
  "Byte-compile the current file (if it has changed), then load compiled code."
  (interactive nil emacs-lisp-mode)
  (emacs-lisp--before-compile-buffer)
  (require 'bytecomp)
  (byte-recompile-file buffer-file-name nil 0)
  (load (byte-compile-dest-file buffer-file-name)))

(declare-function native-compile "comp")
(declare-function comp-write-bytecode-file "comp")

(defun emacs-lisp-native-compile ()
  "Native-compile the current buffer's file (if it has changed).
This invokes a synchronous native-compilation of the file that is
visited by the current buffer."
  (interactive nil emacs-lisp-mode)
  (emacs-lisp--before-compile-buffer)
  (let* ((byte+native-compile t)
         (byte-to-native-output-buffer-file nil)
         (eln (native-compile buffer-file-name)))
    (when eln
      (comp-write-bytecode-file eln))))

(defun emacs-lisp-native-compile-and-load ()
  "Native-compile the current buffer's file (if it has changed), then load it.
This invokes a synchronous native-compilation of the file that is
visited by the current buffer, then loads the compiled native code
when the compilation is finished.

Use `emacs-lisp-byte-compile-and-load' in combination with
`native-comp-jit-compilation' set to t to achieve asynchronous
native compilation of the current buffer's file."
  (interactive nil emacs-lisp-mode)
  (when-let ((byte-file (emacs-lisp-native-compile)))
    (load (file-name-sans-extension byte-file))))

(defun emacs-lisp-macroexpand ()
  "Macroexpand the form after point.
Comments in the form will be lost."
  (interactive)
  (let* ((start (point))
         (exp (read (current-buffer)))
         ;; Compute it before, since it may signal errors.
         (new (macroexpand-1 exp)))
    (if (equal exp new)
        (message "Not a macro call, nothing to expand")
      (delete-region start (point))
      (pp new (current-buffer))
      (if (bolp) (delete-char -1))
      (indent-region start (point)))))

(defun elisp-mode-syntax-propertize (start end)
  (goto-char start)
  (let ((case-fold-search nil))
    (funcall
     (syntax-propertize-rules
      ;; Empty symbol.
      ("##" (0 (unless (nth 8 (syntax-ppss))
                 (string-to-syntax "_"))))
      ;; Prevent the @ from becoming part of a following symbol.
      (",@" (0 (unless (nth 8 (syntax-ppss))
                 (string-to-syntax "'"))))
      ;; Unicode character names.  (The longest name is 88 characters
      ;; long.)
      ("\\?\\\\N{[-A-Za-z0-9 ]\\{,100\\}}"
       (0 (unless (nth 8 (syntax-ppss))
            (string-to-syntax "_"))))
      ((rx "#" (or (seq (group-n 1 "&" (+ digit)) ?\") ; Bool-vector.
                   (seq (group-n 1 "s") "(")           ; Record.
                   (seq (group-n 1 (+ "^")) "[")))     ; Char-table.
       (1 (unless (save-excursion (nth 8 (syntax-ppss (match-beginning 0))))
            (string-to-syntax "'")))))
     start end)))

(defcustom emacs-lisp-mode-hook nil
  "Hook run when entering Emacs Lisp mode."
  :options '(eldoc-mode imenu-add-menubar-index checkdoc-minor-mode)
  :type 'hook
  :group 'lisp)

(defun emacs-lisp-set-electric-text-pairs ()
  "Set `electric-pair-text-pairs' for all `emacs-lisp-mode' buffers."
  (defvar electric-pair-text-pairs)
  (let ((elisp-pairs (append '((?\` . ?\') (?‘ . ?’))
                             electric-pair-text-pairs)))
    (save-current-buffer
      (dolist (buf (buffer-list))
        (set-buffer buf)
        (when (derived-mode-p 'emacs-lisp-mode)
          (setq-local electric-pair-text-pairs elisp-pairs)))))
  (remove-hook 'electric-pair-mode-hook #'emacs-lisp-set-electric-text-pairs))

(defun elisp-enable-lexical-binding (&optional interactive)
  "Make the current buffer use `lexical-binding'.
INTERACTIVE non-nil means ask the user for confirmation; this
happens in interactive invocations."
  (interactive "p")
  (if lexical-binding
      (when interactive
        (message "lexical-binding already enabled!")
        (ding))
    (when (or (not interactive)
              (y-or-n-p (format "Enable lexical-binding in this %s? "
                                (if buffer-file-name "file" "buffer"))))
      (setq-local lexical-binding t)
      (add-file-local-variable-prop-line 'lexical-binding t interactive))))

(defvar-keymap elisp--dynlex-modeline-map
  "<mode-line> <mouse-1>" #'elisp-enable-lexical-binding)

;;;###autoload
(define-derived-mode emacs-lisp-mode lisp-data-mode
  `("ELisp"
    (lexical-binding (:propertize "/l"
                      help-echo "Using lexical-binding mode")
                     (:propertize "/d"
                      help-echo "Using old dynamic scoping mode\n\
mouse-1: Enable lexical-binding mode"
		      face warning
		      mouse-face mode-line-highlight
                      local-map ,elisp--dynlex-modeline-map)))
  "Major mode for editing Lisp code to run in Emacs.
Commands:
Delete converts tabs to spaces as it moves back.
Blank lines separate paragraphs.  Semicolons start comments.

When editing Lisp data (as opposed to code), `lisp-data-mode' can
be used instead.

\\{emacs-lisp-mode-map}"
  :group 'lisp
  (defvar project-vc-external-roots-function)
  (setcar font-lock-defaults
          '(lisp-el-font-lock-keywords
            lisp-el-font-lock-keywords-1
            lisp-el-font-lock-keywords-2))
  (setf (nth 2 font-lock-defaults) nil)
  (add-hook 'after-load-functions #'elisp--font-lock-flush-elisp-buffers)
  (if (boundp 'electric-pair-text-pairs)
      (setq-local electric-pair-text-pairs
                  (append '((?\` . ?\') (?\‘ . ?\’))
                          electric-pair-text-pairs))
    (add-hook 'electric-pair-mode-hook #'emacs-lisp-set-electric-text-pairs))
  (add-hook 'eldoc-documentation-functions
            #'elisp-eldoc-funcall nil t)
  (add-hook 'eldoc-documentation-functions
            #'elisp-eldoc-var-docstring nil t)
  (add-hook 'xref-backend-functions #'elisp--xref-backend nil t)
  (setq-local project-vc-external-roots-function #'elisp-load-path-roots)
  (setq-local syntax-propertize-function #'elisp-mode-syntax-propertize)
  (add-hook 'completion-at-point-functions
            #'elisp-completion-at-point nil 'local)
  (add-hook 'flymake-diagnostic-functions #'elisp-flymake-checkdoc nil t)
  (add-hook 'flymake-diagnostic-functions
              #'elisp-flymake-byte-compile nil t)
  (add-hook 'context-menu-functions #'elisp-context-menu 10 t))

;; Font-locking support.

(defun elisp--font-lock-flush-elisp-buffers (&optional file)
  ;; We're only ever called from after-load-functions, load-in-progress can
  ;; still be t in case of nested loads.
  (when (or (not load-in-progress) file)
    ;; FIXME: If the loaded file did not define any macros, there shouldn't
    ;; be any need to font-lock-flush all the Elisp buffers.
    (dolist (buf (buffer-list))
      (with-current-buffer buf
	(when (derived-mode-p 'emacs-lisp-mode)
          ;; So as to take into account new macros that may have been defined
          ;; by the just-loaded file.
	  (font-lock-flush))))))

;;; Completion at point for Elisp

(defun elisp--local-variables-1 (vars sexp)
  "Return VARS locally bound around the witness, or nil if not found."
  (let (res)
    (while
        (unless
            (setq res
                  (pcase sexp
                    (`(,(or 'let 'let*) ,bindings)
                     (let ((vars vars))
                       (when (eq 'let* (car sexp))
                         (dolist (binding (cdr (reverse bindings)))
                           (push (or (car-safe binding) binding) vars)))
                       (elisp--local-variables-1
                        vars (car (cdr-safe (car (last bindings)))))))
                    (`(,(or 'let 'let*) ,bindings . ,body)
                     (let ((vars vars))
                       (dolist (binding bindings)
                         (push (or (car-safe binding) binding) vars))
                       (elisp--local-variables-1 vars (car (last body)))))
                    (`(lambda ,_args)
                     ;; FIXME: Look for the witness inside `args'.
                     (setq sexp nil))
                    (`(lambda ,args . ,body)
                     (elisp--local-variables-1
                      (let ((args (if (listp args) args)))
                        ;; FIXME: Exit the loop if witness is in args.
                        (append (remq '&optional (remq '&rest args)) vars))
                      (car (last body))))
                    (`(condition-case ,_ ,e) (elisp--local-variables-1 vars e))
                    (`(condition-case ,v ,_ . ,catches)
                     (elisp--local-variables-1
                      (cons v vars) (cdr (car (last catches)))))
                    (`(quote . ,_)
                     ;; FIXME: Look for the witness inside sexp.
                     (setq sexp nil))
                    ;; FIXME: Handle `cond'.
                    (`(,_ . ,_)
                     (elisp--local-variables-1 vars (car (last sexp))))
                    ('elisp--witness--lisp (or vars '(nil)))
                    (_ nil)))
          ;; We didn't find the witness in the last element so we try to
          ;; backtrack to the last-but-one.
          (setq sexp (ignore-errors (butlast sexp)))))
    res))

(defvar warning-minimum-log-level)

(defvar elisp--local-macroenv
  `((cl-eval-when . ,(lambda (&rest args) `(progn . ,(cdr args))))
    (eval-when-compile . ,(lambda (&rest args) `(progn . ,args)))
    (eval-and-compile . ,(lambda (&rest args) `(progn . ,args))))
  "Environment to use while tentatively expanding macros.
This is used to try and avoid the most egregious problems linked to the
use of `macroexpand-all' as a way to find the \"underlying raw code\".")

(defun elisp--local-variables ()
  "Return a list of locally let-bound variables at point."
  (save-excursion
    (skip-syntax-backward "w_")
    (let* ((ppss (syntax-ppss))
           (txt (buffer-substring-no-properties (or (car (nth 9 ppss)) (point))
                                                (or (nth 8 ppss) (point))))
           (closer ()))
      (dolist (p (nth 9 ppss))
        (push (cdr (syntax-after p)) closer))
      (setq closer (apply #'string closer))
      (let* ((sexp (condition-case nil
                       (car (read-from-string
                             (concat txt "elisp--witness--lisp" closer)))
                     ((invalid-read-syntax end-of-file) nil)))
             (macroexpand-advice
              (lambda (expander form &rest args)
                (condition-case err
                    (apply expander form args)
                  (error
                   (message "Ignoring macroexpansion error: %S" err) form))))
             (sexp
              (unwind-protect
                  ;; Silence any macro expansion errors when
                  ;; attempting completion at point (bug#58148).
                  (let ((inhibit-message t)
                        (macroexp-inhibit-compiler-macros t)
                        (warning-minimum-log-level :emergency))
                    (advice-add 'macroexpand-1 :around macroexpand-advice)
                    (macroexpand-all sexp elisp--local-macroenv))
                (advice-remove 'macroexpand-1 macroexpand-advice)))
             (vars (elisp--local-variables-1 nil sexp)))
        (delq nil
              (mapcar (lambda (var)
                        (and (symbolp var)
                             (not (string-match (symbol-name var) "\\`[&_]"))
                             ;; Eliminate uninterned vars.
                             (intern-soft var)
                             var))
                      vars))))))

(defvar elisp--local-variables-completion-table
  ;; Use `defvar' rather than `defconst' since defconst would purecopy this
  ;; value, which would doubly fail: it would fail because purecopy can't
  ;; handle the recursive bytecode object, and it would fail because it would
  ;; move `lastpos' and `lastvars' to pure space where they'd be immutable!
  (let ((lastpos nil) (lastvars nil))
    (letrec ((hookfun (lambda ()
                        (setq lastpos nil)
                        (remove-hook 'post-command-hook hookfun))))
      (completion-table-dynamic
       (lambda (_string)
         (save-excursion
           (skip-syntax-backward "_w")
           (let ((newpos (cons (point) (current-buffer))))
             (unless (equal lastpos newpos)
               (add-hook 'post-command-hook hookfun)
               (setq lastpos newpos)
               (setq lastvars
                     (mapcar #'symbol-name (elisp--local-variables))))))
         lastvars)))))

(defun elisp--expect-function-p (pos)
  "Return non-nil if the symbol at position POS is expected to be a function."
  (or
   (and (eq (char-before pos) ?')
        (eq (char-before (1- pos)) ?#))
   (save-excursion
     (let ((parent (nth 1 (syntax-ppss pos))))
       (when parent
         (goto-char parent)
         (and
          (looking-at (concat "(\\(cl-\\)?"
                              (regexp-opt '("declare-function"
                                            "function" "defadvice"
                                            "callf" "callf2"
                                            "defsetf"))
                              "[ \t\r\n]+"))
          (eq (match-end 0) pos)))))))

(defun elisp--form-quoted-p (pos)
  "Return non-nil if the form at POS is not evaluated.
It can be quoted, or be inside a quoted form."
  ;; FIXME: Do some macro expansion maybe.
  (save-excursion
    (let ((state (syntax-ppss pos)))
      (or (nth 8 state)   ; Code inside strings usually isn't evaluated.
          ;; FIXME: The 9th element is undocumented.
          (let ((nesting (cons (point) (reverse (nth 9 state))))
                res)
            (while (and nesting (not res))
              (goto-char (pop nesting))
              (cond
               ((or (eq (char-after) ?\[)
                    (progn
                      (skip-chars-backward " ")
                      (memq (char-before) '(?' ?` ?‘))))
                (setq res t))
               ((eq (char-before) ?,)
                (setq nesting nil))))
            res)))))

;; FIXME: Support for Company brings in features which straddle eldoc.
;; We should consolidate this, so that major modes can provide all that
;; data all at once:
;; - a function to extract "the reference at point" (may be more complex
;;     than a mere string, to distinguish various namespaces).
;; - a function to jump to such a reference.
;; - a function to show the signature/interface of such a reference.
;; - a function to build a help-buffer about that reference.
;; FIXME: Those functions should also be used by the normal completion code in
;; the *Completions* buffer.

(defun elisp--company-doc-buffer (str)
  (let ((symbol (intern-soft str)))
    ;; FIXME: we really don't want to "display-buffer and then undo it".
    (save-window-excursion
      ;; Make sure we don't display it in another frame, otherwise
      ;; save-window-excursion won't be able to undo it.
      (let ((display-buffer-overriding-action
             '(nil . ((inhibit-switch-frame . t)))))
        (ignore-errors
          (cond
           ((fboundp symbol) (describe-function symbol))
           ((boundp symbol) (describe-variable symbol))
           ((featurep symbol) (describe-package symbol))
           ((facep symbol) (describe-face symbol))
           (t (signal 'user-error nil)))
          (help-buffer))))))

(defun elisp--company-doc-string (str)
  (let* ((symbol (intern-soft str))
         (doc (if (fboundp symbol)
                  (documentation symbol t)
                (documentation-property symbol 'variable-documentation t))))
    (and (stringp doc)
         (string-match ".*$" doc)
         (match-string 0 doc))))

;; can't (require 'find-func) in a preloaded file
(declare-function find-library-name "find-func" (library))
(declare-function find-function-library "find-func" (function &optional l-o v))

(defun elisp--company-location (str)
  (let ((sym (intern-soft str)))
    (cond
     ((fboundp sym) (find-definition-noselect sym nil))
     ((boundp sym) (find-definition-noselect sym 'defvar))
     ((featurep sym)
      (require 'find-func)
      (cons (find-file-noselect (find-library-name
                                 (symbol-name sym)))
            0))
     ((facep sym) (find-definition-noselect sym 'defface)))))

(defvar obarray-cache nil
  "If non-nil, a hash table of cached obarray-related information.
The cache holds information specific to the current state of the
Elisp obarray.  If the obarray is modified by any means (such as
interning or uninterning a symbol), this variable is set to nil.")

(defun elisp--completion-local-symbols ()
  "Compute collections of all Elisp symbols for completion purposes.
The return value is compatible with the COLLECTION form described
in `completion-at-point-functions' (which see)."
  (cl-flet ((obarray-plus-shorthands ()
              (let (retval)
                (mapatoms
                 (lambda (s)
                   (push s retval)
                   (cl-loop
                    for (shorthand . longhand) in read-symbol-shorthands
                    for full-name = (symbol-name s)
                    when (string-prefix-p longhand full-name)
                    do (let ((sym (make-symbol
                                   (concat shorthand
                                           (substring full-name
                                                      (length longhand))))))
                         (put sym 'shorthand t)
                         (push sym retval)
                         retval))))
                retval)))
    (cond ((null read-symbol-shorthands) obarray)
          ((and obarray-cache
                (gethash (cons (current-buffer) read-symbol-shorthands)
                         obarray-cache)))
          (obarray-cache
            (puthash (cons (current-buffer) read-symbol-shorthands)
                     (obarray-plus-shorthands)
                     obarray-cache))
          (t
            (setq obarray-cache (make-hash-table :test #'equal))
            (puthash (cons (current-buffer) read-symbol-shorthands)
                     (obarray-plus-shorthands)
                     obarray-cache)))))

(defun elisp--shorthand-aware-fboundp (sym)
  (fboundp (intern-soft (symbol-name sym))))

(defun elisp--shorthand-aware-boundp (sym)
  (boundp (intern-soft (symbol-name sym))))

(defun elisp-completion-at-point ()
  "Function used for `completion-at-point-functions' in `emacs-lisp-mode'.
If the context at point allows only a certain category of
symbols (e.g. functions, or variables) then the returned
completions are restricted to that category.  In contexts where
any symbol is possible (following a quote, for example),
functions are annotated with \"<f>\" via the
`:annotation-function' property."
  (with-syntax-table emacs-lisp-mode-syntax-table
    (let* ((pos (point))
	   (beg (condition-case nil
		    (save-excursion
		      (backward-sexp 1)
		      (skip-chars-forward "`',‘#")
		      (point))
		  (scan-error pos)))
	   (end
	    (when (and (< beg (point-max))
		       (not (memq (char-syntax (char-after beg))
                                  '(?\" ?\())))
	      (condition-case nil
		  (save-excursion
		    (goto-char beg)
		    (forward-sexp 1)
                    (skip-chars-backward "'’")
		    (when (>= (point) pos)
		      (point)))
		(scan-error pos))))
           ;; t if in function position.
           (funpos (eq (char-before beg) ?\())
           (quoted (elisp--form-quoted-p beg))
           (is-ignore-error
            (ignore-errors
              (save-excursion
                (up-list -1)
                (forward-char 1)
                (looking-at-p "ignore-error\\>")))))
      (when (and end (or (not (nth 8 (syntax-ppss)))
                         (memq (char-before beg) '(?` ?‘))))
        (let* ((curry-table
                (if (memq (char-syntax (or (char-after end) ?\s))
                          '(?\s ?>))
                    #'list
                  (lambda (table &rest etc)
                    (cons (apply-partially #'completion-table-with-terminator
                                           " " table)
                          etc))))
               (table-etc
                (if (and funpos (not quoted))
                    ;; Looks like a funcall position.  Let's double check.
                    (save-excursion
                      (goto-char (1- beg))
                      (let ((parent
                             (ignore-errors
                               (progn (up-list -1)
                                      (forward-char 1)
                                      (let ((c (char-after)))
                                        (if (eq c ?\() ?\(
                                          (if (memq (char-syntax c) '(?w ?_))
                                              (let ((pt (point)))
                                                (forward-sexp)
                                                (intern-soft
                                                 (buffer-substring pt (point)))))))))))
                        (pcase parent
                          ;; We could have used symbol-property instead of
                          ;; hardcoded special casing.
                          ('declare
                           (apply curry-table
                                  (mapcar (lambda (x) (symbol-name (car x)))
                                          (delete-dups
                                           ;; FIXME: We should include some
                                           ;; docstring with each entry.
                                           (append macro-declarations-alist
                                                   defun-declarations-alist
                                                   nil))))) ; Copy both alists.
                          ((and (or 'condition-case 'condition-case-unless-debug)
                                (guard (save-excursion
                                         (ignore-errors
                                           (forward-sexp 2)
                                           (< (point) beg)))))
                           (funcall curry-table
                                    (elisp--completion-local-symbols)
                                    :predicate (lambda (sym) (get sym 'error-conditions))))
                          ;; `ignore-error' with a list CONDITION parameter.
                          ('ignore-error
                              (funcall curry-table
                                       (elisp--completion-local-symbols)
                                       :predicate (lambda (sym)
                                                    (get sym 'error-conditions))))
                          ((and (or ?\( 'let 'let*)
                                (guard (save-excursion
                                         (goto-char (1- beg))
                                         (when (eq parent ?\()
                                           (up-list -1))
                                         (forward-symbol -1)
                                         (looking-at "\\_<let\\*?\\_>"))))
                           (funcall curry-table
                                    (elisp--completion-local-symbols)
                                    :predicate #'elisp--shorthand-aware-boundp
                                    :company-kind (lambda (_) 'variable)
                                    :company-doc-buffer #'elisp--company-doc-buffer
                                    :company-docsig #'elisp--company-doc-string
                                    :company-location #'elisp--company-location
                                    :company-deprecated #'elisp--company-deprecated))
                          (_ (list (elisp--completion-local-symbols)
                                   :predicate #'elisp--shorthand-aware-fboundp
                                   :company-kind #'elisp--company-kind
                                   :company-doc-buffer #'elisp--company-doc-buffer
                                   :company-docsig #'elisp--company-doc-string
                                   :company-location #'elisp--company-location
                                   :company-deprecated #'elisp--company-deprecated)))))
                  (cond
                     ;; FIXME: We could look at the first element of
                     ;; the current form and use it to provide a more
                     ;; specific completion table in more cases.
                     (is-ignore-error
                      (funcall curry-table
                               (elisp--completion-local-symbols)
                               :predicate (lambda (sym)
                                            (get sym 'error-conditions))))
                     ((elisp--expect-function-p beg)
                      (list (elisp--completion-local-symbols)
                            :predicate
                            #'elisp--shorthand-aware-fboundp
                            :company-kind #'elisp--company-kind
                            :company-doc-buffer #'elisp--company-doc-buffer
                            :company-docsig #'elisp--company-doc-string
                            :company-location #'elisp--company-location
                            :company-deprecated #'elisp--company-deprecated))
                     (quoted
                      (list (elisp--completion-local-symbols)
                            ;; Don't include all symbols (bug#16646).
                            :predicate (lambda (sym)
                                         ;; shorthand-aware
                                         (let ((sym (intern-soft (symbol-name sym))))
                                           (or (boundp sym)
                                               (fboundp sym)
                                               (featurep sym)
                                               (symbol-plist sym))))
                            :annotation-function
                            (lambda (str) (if (fboundp (intern-soft str)) " <f>"))
                            :company-kind #'elisp--company-kind
                            :company-doc-buffer #'elisp--company-doc-buffer
                            :company-docsig #'elisp--company-doc-string
                            :company-location #'elisp--company-location
                            :company-deprecated #'elisp--company-deprecated))
                     (t
                      (list (completion-table-merge
                             elisp--local-variables-completion-table
                             (apply-partially #'completion-table-with-predicate
                                              (elisp--completion-local-symbols)
                                              #'elisp--shorthand-aware-boundp
                                              'strict))
                            :company-kind
                            (lambda (s)
                              (if (test-completion s elisp--local-variables-completion-table)
                                  'value
                                'variable))
                            :company-doc-buffer #'elisp--company-doc-buffer
                            :company-docsig #'elisp--company-doc-string
                            :company-location #'elisp--company-location
                            :company-deprecated #'elisp--company-deprecated))))))
          (apply #'list beg end table-etc))))))

(defun elisp--company-kind (str)
  (let ((sym (intern-soft str)))
    (cond
     ((or (macrop sym) (special-form-p sym)) 'keyword)
     ((fboundp sym) 'function)
     ((boundp sym) 'variable)
     ((featurep sym) 'module)
     ((facep sym) 'color)
     (t 'text))))

(defun elisp--company-deprecated (str)
  (let ((sym (intern-soft str)))
    (or (get sym 'byte-obsolete-variable)
        (get sym 'byte-obsolete-info))))

(defun lisp-completion-at-point (&optional _predicate)
  (declare (obsolete elisp-completion-at-point "25.1"))
  (elisp-completion-at-point))

;;; Xref backend

(declare-function xref-make "progmodes/xref" (summary location))
(declare-function xref-item-location "progmodes/xref" (this))

(defun elisp--xref-backend () 'elisp)

;; WORKAROUND: This is nominally a constant, but the text properties
;; are not preserved thru dump if use defconst.  See bug#21237.
(defvar elisp--xref-format
  #("(%s %s)"
    1 3 (face font-lock-keyword-face)
    4 6 (face font-lock-function-name-face)))

;; WORKAROUND: This is nominally a constant, but the text properties
;; are not preserved thru dump if use defconst.  See bug#21237.
(defvar elisp--xref-format-extra
  #("(%s %s %s)"
    1 3 (face font-lock-keyword-face)
    4 6 (face font-lock-function-name-face)))

(defvar find-feature-regexp);; in find-func.el

(defun elisp--xref-make-xref (type symbol file &optional summary)
  "Return an xref for TYPE SYMBOL in FILE.
TYPE must be a type in `find-function-regexp-alist' (use nil for
`defun').  If SUMMARY is non-nil, use it for the summary;
otherwise build the summary from TYPE and SYMBOL."
  (xref-make (or summary
		 (format elisp--xref-format (or type 'defun) symbol))
	     (xref-make-elisp-location symbol type file)))

(defvar elisp-xref-find-def-functions nil
  "List of functions run from `elisp--xref-find-definitions' to add more xrefs.
Called with one arg; the symbol whose definition is desired.
Each function should return a list of xrefs, or nil; the first
non-nil result supersedes the xrefs produced by
`elisp--xref-find-definitions'.")

(defun elisp--xref-list-index ()
  "Return the list index of the form at point, moving to the start.
If the buffer start was reached, return nil."
  (let ((i 0))
    (while (condition-case nil
               (let ((pt (point)))
                 (backward-sexp)
                 (< (point) pt))
             (scan-error nil))
      (setq i (1+ i)))
    (and (not (bobp)) i)))

(defun elisp--xref-infer-namespace (pos)
  "Find the likely namespace of the identifier at POS.
Return one of `function', `variable' `maybe-variable', `feature', `face', or
`any' (indicating any namespace).  `maybe-variable' indicates a variable
namespace but with lower confidence."
  (save-excursion
    (goto-char pos)
    (cl-flet ((looking-at-sym ()
                (let ((val (save-excursion
                             (ignore-errors (read (current-buffer))))))
                  (and (symbolp val) val))))
      (cond
       ((and (eq (char-before pos) ?\')
             (eq (char-before (1- pos)) ?#))
        ;; #'IDENT
        'function)
       ((memq (char-before pos) '(?\' ?`))
        ;; 'IDENT or `IDENT -- try to disambiguate.
        (backward-char)                 ; Step over '
        (let ((i (elisp--xref-list-index))
              (sym (looking-at-sym)))
          (cond
           ((eql i 1)
            (cond
             ((memq sym '( featurep require provide))
              'feature)
             ((memq sym
                    '(
                      ;; We are mostly interested in functions that take a
                      ;; function symbol as argument:
                      fboundp symbol-function fset
                      ;; ... but we include some common higher-order functions
                      ;; as well, even though the argument really should
                      ;; be #'-quoted:
                      function-get function-put
                      func-arity functionp
                      funcall funcall-interactively
                      apply mapcar mapc mapcan mapconcat
                      apply-partially
                      substitute-key-definition))
              'function)
             ((memq sym
                    '(
                      ;; Functions taking a variable symbol as first argument.
                      ;; More of these could be added for greater precision.
                      boundp set symbol-value
                      special-variable-p local-variable-p
                      local-variable-if-set-p
                      make-variable-buffer-local
                      default-value set-default make-local-variable
                      buffer-local-value))
              'variable)
             ((memq sym
                    '(
                      ;; FIXME: Add more functions taking a face
                      ;; symbol for greater precision.
                      facep face-name face-id))
              'face)
             (t 'any)))
           ((and (eql i 2)
                 (memq sym '( global-set-key local-set-key
                              substitute-key-definition
                              add-hook)))
            'function)
           ((and (eql i 3)
                 (memq sym '( define-key add-function)))
            'function)
           (t 'any))))
       ((or (and (eq (char-before (1- pos)) ?,)
                 (eq (char-before pos) ?@))
            (eq (char-before pos) ?,))
        ;; ,IDENT or ,@IDENT
        'variable)
       (t
        ;; Unquoted name -- look at the context.  General scheme:
        ;; (K-HEAD ... (J-HEAD ... (I-HEAD ... IDENT
        ;;             ^ index K   ^ index J   ^ index I
        (let* ((i (elisp--xref-list-index))
               (i-head (looking-at-sym))
               (i-paren (and i (eq (char-before) ?\()
                             (progn (backward-char) t)))
               (i-quoted (and i-paren (memq (char-before) '(?\' ?`))))
               (j (and i-paren (elisp--xref-list-index)))
               (j-head (and j (looking-at-sym)))
               (j-paren (and j (eq (char-before) ?\()
                             (progn (backward-char) t)))
               (j-quoted (and j-paren (memq (char-before) '(?\' ?`))))
               (k (and j-paren (elisp--xref-list-index)))
               (k-head (and k (looking-at-sym)))
               (k-paren (and k (eq (char-before) ?\()
                             (progn (backward-char) t)))
               (k-quoted (and k-paren (memq (char-before) '(?\' ?`)))))
          (cond
           ((or i-quoted j-quoted k-quoted)
            ;; '(... IDENT or '(... (... IDENT or '(... (... (... IDENT
            'any)
           ((and (eql j 1)
                 (memq j-head '( let let* letrec dlet lambda)))
            ;; (let (... IDENT
            'variable)
           ((and (eql j 2)
                 (memq j-head '( defun defmacro defsubst
                                 define-inline declare-function
                                 defadvice
                                 cl-defmethod cl-defgeneric)))
            ;; (defun FUNC (... IDENT
            'variable)
           ((and (eql j 2)
                 (eq j-head 'defclass))
            ;; (defclass CLASS (... IDENT
            'function)
           ((eq j-head 'cond)
            ;; (cond ... (... IDENT
            'variable)
           ((and (eql k 1)
                 (memq k-head '( let let* letrec dlet )))
            ;; (let (... (... IDENT
            'variable)
           ((eql i 0)
            ;; (IDENT ...
            'function)
           ((functionp i-head)
            ;; (FUNC ... IDENT
            'variable)
           ((and (eql i 1)
                 (cond
                  ((memq i-head '( function
                                   defun defmacro defsubst
                                   define-inline declare-function
                                   defadvice
                                   cl-defmethod cl-defgeneric))
                   'function)
                  ((memq i-head '( defvar defvar-local defconst defcustom))
                   'variable)
                  ((eq i-head 'defface)
                   'face))))
           ((memq i-head '( if while and or when unless progn prog1
                            let let* lambda defun defsubst defvar defconst))
            ;; arg to some common non-function forms
            'variable)
           ;; Anything else: probably a variable, but since i-head may be
           ;; a macro we cannot be sure.
           (t 'maybe-variable))))))))

(cl-defmethod xref-backend-identifier-at-point ((_backend (eql 'elisp)))
  (let ((bounds (bounds-of-thing-at-point 'symbol)))
    (and bounds
         (let ((ident (buffer-substring-no-properties
                       (car bounds) (cdr bounds))))
           ;; Use a property to transport the location of the identifier.
           (propertize ident 'pos (car bounds))))))

(cl-defmethod xref-backend-definitions ((_backend (eql 'elisp)) identifier)
  (require 'find-func)
  (when-let ((sym (intern-soft identifier)))
    (let* ((pos (get-text-property 0 'pos identifier))
           (namespace (if pos
                          (elisp--xref-infer-namespace pos)
                        'any))
           (defs (elisp--xref-find-definitions sym)))
      (if (eq namespace 'maybe-variable)
          (or (elisp--xref-filter-definitions defs 'variable sym)
              (elisp--xref-filter-definitions defs 'any sym))
        (elisp--xref-filter-definitions defs namespace sym)))))

(defun elisp--xref-filter-definitions (definitions namespace symbol)
  (if (eq namespace 'any)
      (if (memq symbol minor-mode-list)
          ;; The symbol is a minor mode. These should be defined by
          ;; "define-minor-mode", which means the variable and the
          ;; function are declared in the same place. So we return only
          ;; the function, arbitrarily.
          ;;
          ;; There is an exception, when the variable is defined in C
          ;; code, as for abbrev-mode.
          (cl-loop for d in definitions
                   for loc = (xref-item-location d)
                   for file = (xref-elisp-location-file loc)
                   when (or (not (eq (xref-elisp-location-type loc) 'defvar))
                            (null file)
                            (string-prefix-p "src/" file))
                   collect d)
        definitions)
    (let ((expected-types
           (pcase-exhaustive namespace
             ('function '( nil defalias define-type
                           cl-defgeneric cl-defmethod))
             ('variable '(defvar))
             ('face '(defface))
             ('feature '(feature)))))
      (cl-loop for d in definitions
               when (memq
                     (xref-elisp-location-type (xref-item-location d))
                     expected-types)
               collect d))))

(defun elisp--xref-find-definitions (symbol)
  ;; The file name is not known when SYMBOL is defined via interactive eval.
  (let (xrefs)
    (let ((temp elisp-xref-find-def-functions))
      (while (and temp (null xrefs))
        (setq xrefs (append xrefs (funcall (pop temp) symbol)))))

    (unless xrefs
      ;; alphabetical by result type symbol

      ;; FIXME: advised function; list of advice functions
      ;; FIXME: aliased variable

      ;; Coding system symbols do not appear in ‘load-history’,
      ;; so we can’t get a location for them.

      (when (and (symbolp symbol)
                 (symbol-function symbol)
                 (symbolp (symbol-function symbol)))
        ;; aliased function
        (let* ((alias-symbol symbol)
               (alias-file (symbol-file alias-symbol))
               (real-symbol (symbol-function symbol))
               (real-file (find-lisp-object-file-name real-symbol 'defun)))

          (when real-file
            (push (elisp--xref-make-xref nil real-symbol real-file) xrefs))

          (when alias-file
            (push (elisp--xref-make-xref 'defalias alias-symbol alias-file) xrefs))))

      (when (facep symbol)
        (when-let ((file (find-lisp-object-file-name symbol 'defface)))
          (push (elisp--xref-make-xref 'defface symbol file) xrefs)))

      (when (fboundp symbol)
        (let ((file (find-lisp-object-file-name symbol (symbol-function symbol)))
              generic doc)
          (cond
           ((not file) nil)
           ((eq file 'C-source)
            ;; First call to find-lisp-object-file-name for an object
            ;; defined in C; the doc strings from the C source have
            ;; not been loaded yet.  Second call will return "src/*.c"
            ;; in file; handled by t case below.
            (push (elisp--xref-make-xref
                   nil symbol (help-C-file-name (symbol-function symbol) 'subr))
                  xrefs))

           ((and (setq doc (documentation symbol t))
                 ;; This doc string is defined in cl-macs.el cl-defstruct
                 (string-match "Constructor for objects of type `\\(.*\\)'" doc))
            ;; SYMBOL is a name for the default constructor created by
            ;; cl-defstruct, so return the location of the cl-defstruct.
            (let* ((type-name (match-string 1 doc))
                   (type-symbol (intern type-name))
                   (file (find-lisp-object-file-name type-symbol 'define-type))
                   (summary (format elisp--xref-format-extra
                                    'cl-defstruct
                                    (concat "(" type-name)
                                    (concat "(:constructor " (symbol-name symbol) "))"))))
              (push (elisp--xref-make-xref 'define-type type-symbol file summary) xrefs)))

           ((setq generic (cl--generic symbol))
            ;; FIXME: move this to elisp-xref-find-def-functions, in cl-generic.el
            ;; XXX: How are we going to support using newer xref
            ;; with older versions of Emacs, though?

            ;; A generic function. If there is a default method, it
            ;; will appear in the method table, with no
            ;; specializers.
            ;;
            ;; If the default method is declared by the cl-defgeneric
            ;; declaration, it will have the same location as the
            ;; cl-defgeneric, so we want to exclude it from the
            ;; result. In this case, it will have a null doc
            ;; string. User declarations of default methods may also
            ;; have null doc strings, but we hope that is
            ;; rare. Perhaps this heuristic will discourage that.
            (dolist (method (cl--generic-method-table generic))
              (let* ((info (cl--generic-method-info method));; qual-string combined-args doconly
                     (specializers (cl--generic-method-specializers method))
                     (non-default nil)
                     (met-name (cl--generic-load-hist-format
                                symbol
                                (cl--generic-method-qualifiers method)
                                specializers))
                     (file (find-lisp-object-file-name met-name 'cl-defmethod)))
                (dolist (item specializers)
                  ;; Default method has all t in specializers.
                  (setq non-default (or non-default (not (equal t item)))))

                (when (and file
                           ;; only co-located default has null doc string
                           (or non-default (nth 2 info)))
                  (if specializers
                      (let ((summary (format elisp--xref-format-extra 'cl-defmethod symbol (nth 1 info))))
                        (push (elisp--xref-make-xref 'cl-defmethod met-name file summary) xrefs))

                    (let ((summary (format elisp--xref-format-extra 'cl-defmethod symbol "()")))
                      (push (elisp--xref-make-xref 'cl-defmethod met-name file summary) xrefs))))))

            (unless (and (setq doc (documentation symbol t))
                         ;; Fails when cl--generic-get-dispatcher changed.
                         (string-match-p "\n\n(fn \\(ARG \\)?&rest ARGS[0-9]*)" doc))
              ;; symbol is explicit defgeneric
              (push (elisp--xref-make-xref 'cl-defgeneric symbol file) xrefs)))

           (t
            (push (elisp--xref-make-xref nil symbol file) xrefs)))))

      (when (boundp symbol)
        (when-let ((file (find-lisp-object-file-name symbol 'defvar)))
          (if (eq file 'C-source)
           ;; The doc strings from the C source have not been loaded
           ;; yet; help-C-file-name does that.  Second call will
           ;; return "src/*.c" in file; handled below.
              (push (elisp--xref-make-xref 'defvar symbol
                                           (help-C-file-name symbol 'var)) xrefs)
            (push (elisp--xref-make-xref 'defvar symbol file) xrefs))))

      (when (featurep symbol)
        (when-let ((file (ignore-errors
                           (find-library-name (symbol-name symbol)))))
          (push (elisp--xref-make-xref 'feature symbol file) xrefs))))

    xrefs))

(declare-function xref-apropos-regexp "xref" (pattern))

(cl-defmethod xref-backend-apropos ((_backend (eql 'elisp)) pattern)
  (apply #'nconc
         (let ((regexp (xref-apropos-regexp pattern))
               lst)
           (dolist (sym (apropos-internal regexp))
             (push (elisp--xref-find-definitions sym) lst))
           (nreverse lst))))

(defvar elisp--xref-identifier-completion-table
  (apply-partially #'completion-table-with-predicate
                   obarray
                   (lambda (sym)
                     (or (boundp sym)
                         (fboundp sym)
                         (featurep sym)
                         (facep sym)))
                   'strict))

(cl-defmethod xref-backend-identifier-completion-table ((_backend
                                                         (eql 'elisp)))
  elisp--xref-identifier-completion-table)

(declare-function cl--defsubst-expand "cl-macs")
(cl-defstruct (xref-elisp-location
               (:constructor xref-make-elisp-location (symbol type file)))
  "Location of an Emacs Lisp symbol definition."
  symbol type file)

(cl-defmethod xref-location-marker ((l xref-elisp-location))
  (pcase-let (((cl-struct xref-elisp-location symbol type file) l))
    (cl-destructuring-bind (buffer . pt)
        (find-function-search-for-symbol symbol type file)
      (with-current-buffer buffer
        (save-excursion
          (save-restriction
            (widen)
            (goto-char (or pt (point)))
            (point-marker)))))))

(cl-defmethod xref-location-group ((l xref-elisp-location))
  (let ((file (xref-elisp-location-file l)))
    (defvar find-function-C-source-directory)
    (if (and find-function-C-source-directory
             (string-match-p "\\`src/" file))
        (concat find-function-C-source-directory
                (substring file 3))
      file)))

(defun elisp-load-path-roots ()
  (if (boundp 'package-user-dir)
      (cons package-user-dir load-path)
    load-path))

;;; Elisp Interaction mode

(defvar-keymap lisp-interaction-mode-map
  :doc "Keymap for Lisp Interaction mode.
All commands in `lisp-mode-shared-map' are inherited by this map."
  :parent lisp-mode-shared-map
  "C-M-x" #'eval-defun
  "C-M-q" #'indent-pp-sexp
  "C-c C-e" #'elisp-eval-region-or-buffer
  "C-c C-b" #'elisp-byte-compile-buffer
  "M-TAB" #'completion-at-point
  "C-j"   #'eval-print-last-sexp)

(easy-menu-define lisp-interaction-mode-menu lisp-interaction-mode-map
  "Menu for Lisp Interaction mode."
  '("Lisp-Interaction"
    ["Complete Lisp Symbol" completion-at-point
     :help "Perform completion on Lisp symbol preceding point"]
    ["Indent or Pretty-Print" indent-pp-sexp
     :help "Indent each line of the list starting just after point, or prettyprint it"]
    ["Instrument Function for Debugging" edebug-defun
     :help "Evaluate the top level form point is in, stepping through with Edebug"
     :keys "C-u C-M-x"]
    ["Evaluate and Print" eval-print-last-sexp
     :help "Evaluate sexp before point; print value into current buffer"]
    ["Evaluate Defun" eval-defun
     :help "Evaluate the top-level form containing point, or after point"]))

(define-derived-mode lisp-interaction-mode emacs-lisp-mode "Lisp Interaction"
  "Major mode for typing and evaluating Lisp forms.
Like Lisp mode except that \\[eval-print-last-sexp] evals the Lisp expression
before point, and prints its value into the buffer, advancing point.
Note that printing is controlled by `eval-expression-print-length'
and `eval-expression-print-level'.

Commands:
Delete converts tabs to spaces as it moves back.
Paragraphs are separated only by blank lines.
Semicolons start comments.

\\{lisp-interaction-mode-map}"
  :abbrev-table nil
  (setq-local lexical-binding t))

;;; Emacs Lisp Byte-Code mode

(eval-and-compile
  (defconst emacs-lisp-byte-code-comment-re
    (concat "\\(#\\)@\\([0-9]+\\) "
            ;; Make sure it's a docstring and not a lazy-loaded byte-code.
            "\\(?:[^(]\\|([^\"]\\)")
    "Regular expression matching a dynamic doc string comment."))

(defun elisp--byte-code-comment (end &optional _point)
  "Try to syntactically mark the #@NNN ....^_ docstrings in byte-code files."
  (let ((ppss (syntax-ppss)))
    (when (and (nth 4 ppss)
               (eq (char-after (nth 8 ppss)) ?#))
      (let* ((n (save-excursion
                  (goto-char (nth 8 ppss))
                  (when (looking-at emacs-lisp-byte-code-comment-re)
                    (string-to-number (match-string 2)))))
             ;; `maxdiff' tries to make sure the loop below terminates.
             (maxdiff n))
        (when n
          (let* ((bchar (match-end 2))
                 (b (position-bytes bchar)))
            (goto-char (+ b n))
            (while (let ((diff (- (position-bytes (point)) b n)))
                     (unless (zerop diff)
                       (when (> diff maxdiff) (setq diff maxdiff))
                       (forward-char (- diff))
                       (setq maxdiff (if (> diff 0) diff
                                       (max (1- maxdiff) 1)))
                       t))))
          (if (<= (point) end)
              (put-text-property (1- (point)) (point)
                                 'syntax-table
                                 (string-to-syntax "> b"))
            (goto-char end)))))))

(defun elisp-byte-code-syntax-propertize (start end)
  (goto-char start)
  (elisp--byte-code-comment end (point))
  (funcall
   (syntax-propertize-rules
    (emacs-lisp-byte-code-comment-re
     (1 (prog1 "< b" (elisp--byte-code-comment end (point))))))
   start end))

;;;###autoload
(add-to-list 'auto-mode-alist '("\\.elc\\'" . elisp-byte-code-mode))
;;;###autoload
(define-derived-mode elisp-byte-code-mode emacs-lisp-mode
  "Elisp-Byte-Code"
  "Major mode for *.elc files."
  ;; TODO: Add way to disassemble byte-code under point.
  (setq-local open-paren-in-column-0-is-defun-start nil)
  (setq-local syntax-propertize-function
              #'elisp-byte-code-syntax-propertize))


;;; Globally accessible functionality

(defun eval-print-last-sexp (&optional eval-last-sexp-arg-internal)
  "Evaluate sexp before point; print value into current buffer.

Interactively, EVAL-LAST-SEXP-ARG-INTERNAL is the prefix numeric argument.
Normally, this function truncates long output according to the value
of the variables `eval-expression-print-length' and
`eval-expression-print-level'.  But if EVAL-LAST-SEXP-ARG-INTERNAL is zero,
there is no such truncation, and integers are printed in several additional
formats (octal, hexadecimal, and character).

If `eval-expression-debug-on-error' is non-nil, which is the default,
this command arranges for all errors to enter the debugger."
  (interactive "P")
  (let ((standard-output (current-buffer)))
    (terpri)
    (eval-last-sexp (or eval-last-sexp-arg-internal t))
    (terpri)))


(defun last-sexp-setup-props (beg end value alt1 alt2)
  "Set up text properties for the output of `elisp--eval-last-sexp'.
BEG and END are the start and end of the output in current buffer.
VALUE is the Lisp value printed, ALT1 and ALT2 are strings for the
alternative printed representations that can be displayed."
  (let ((map (make-sparse-keymap)))
    (define-key map "\C-m" #'elisp-last-sexp-toggle-display)
    (define-key map [down-mouse-2] #'mouse-set-point)
    (define-key map [mouse-2] #'elisp-last-sexp-toggle-display)
    (add-text-properties
     beg end
     `(printed-value (,value ,alt1 ,alt2)
		     mouse-face highlight
		     keymap ,map
		     help-echo "RET, mouse-2: toggle abbreviated display"
		     rear-nonsticky (mouse-face keymap help-echo
						printed-value)))))


(defun elisp-last-sexp-toggle-display (&optional _arg)
  "Toggle between abbreviated and unabbreviated printed representations."
  (interactive "P")
  (save-restriction
    (widen)
    (let ((value (get-text-property (point) 'printed-value)))
      (when value
	(let ((beg (or (previous-single-property-change (min (point-max) (1+ (point)))
							'printed-value)
		       (point)))
	      (end (or (next-single-char-property-change (point) 'printed-value) (point)))
	      (standard-output (current-buffer))
	      (point (point)))
	  (delete-region beg end)
	  (insert (nth 1 value))
	  (or (= beg point)
	      (setq point (1- (point))))
	  (last-sexp-setup-props beg (point)
				 (nth 0 value)
				 (nth 2 value)
				 (nth 1 value))
	  (goto-char (min (point-max) point)))))))

(defun prin1-char (char)                ;FIXME: Move it, e.g. to simple.el.
  "Return a string representing CHAR as a character rather than as an integer.
If CHAR is not a character, return nil."
  (and (integerp char)
       (eventp char)
       (let ((c (event-basic-type char))
	     (mods (event-modifiers char))
	     string)
	 ;; Prevent ?A from turning into ?\S-a.
	 (if (and (memq 'shift mods)
		  (zerop (logand char ?\S-\^@))
		  (not (let ((case-fold-search nil))
			 (char-equal c (upcase c)))))
	     (setq c (upcase c) mods nil))
	 ;; What string are we considering using?
	 (condition-case nil
	     (setq string
		   (concat
		    "?"
		    (mapconcat
		     (lambda (modif)
		       (cond ((eq modif 'super) "\\s-")
			     (t (string ?\\ (upcase (aref (symbol-name modif) 0)) ?-))))
		     mods)
		    (cond
		     ((memq c '(?\; ?\( ?\) ?\{ ?\} ?\[ ?\] ?\" ?\' ?\\)) (string ?\\ c))
		     ((eq c 127) "\\C-?")
		     (t
		      (string c)))))
	   (error nil))
	 ;; Verify the string reads a CHAR, not to some other character.
	 ;; If it doesn't, return nil instead.
	 (and string
	      (= (car (read-from-string string)) char)
	      string))))

(defun elisp--preceding-sexp ()
  "Return sexp before the point."
  (let ((opoint (point))
	(left-quote ?‘)
	expr)
    (save-excursion
      (with-syntax-table emacs-lisp-mode-syntax-table
	;; If this sexp appears to be enclosed in `...' or ‘...’
	;; then ignore the surrounding quotes.
	(cond ((eq (preceding-char) ?’)
	       (progn (forward-char -1) (setq opoint (point))))
	      ((or (eq (following-char) ?\')
		   (eq (preceding-char) ?\'))
	       (setq left-quote ?\`)))

        ;; When after a named character literal, skip over the entire
        ;; literal, not only its last word.
        (when (= (preceding-char) ?})
          (let ((begin (save-excursion
                         (backward-char)
                         (skip-syntax-backward "w-")
                         (backward-char 3)
                         (when (looking-at-p "\\\\N{") (point)))))
            (when begin (goto-char begin))))

	(forward-sexp -1)
	;; If we were after `?\e' (or similar case),
	;; use the whole thing, not just the `e'.
	(when (eq (preceding-char) ?\\)
	  (forward-char -1)
	  (when (eq (preceding-char) ??)
	    (forward-char -1)))

	;; Skip over hash table read syntax.
	(and (> (point) (1+ (point-min)))
	     (looking-back "#s" (- (point) 2))
	     (forward-char -2))

	;; Skip over `#N='s.
	(when (eq (preceding-char) ?=)
	  (let (labeled-p)
	    (save-excursion
	      (skip-chars-backward "0-9#=")
	      (setq labeled-p (looking-at "\\(#[0-9]+=\\)+")))
	    (when labeled-p
	      (forward-sexp -1))))

	(save-restriction
	  (if (eq (following-char) left-quote)
              ;; vladimir@cs.ualberta.ca 30-Jul-1997: Skip ` in `variable' so
              ;; that the value is returned, not the name.
	      (forward-char))
          (when (looking-at ",@?") (goto-char (match-end 0)))
	  (narrow-to-region (point-min) opoint)
	  (setq expr (read (current-buffer)))
          ;; If it's an (interactive ...) form, it's more useful to show how an
          ;; interactive call would use it.
          ;; FIXME: Is it really the right place for this?
          (when (eq (car-safe expr) 'interactive)
	    (setq expr
                  `(call-interactively
                    (lambda (&rest args) ,expr args))))
	  expr)))))
(define-obsolete-function-alias 'preceding-sexp #'elisp--preceding-sexp "25.1")

(defun elisp--eval-last-sexp (eval-last-sexp-arg-internal)
  "Evaluate sexp before point; print value in the echo area.
If EVAL-LAST-SEXP-ARG-INTERNAL is non-nil, print output into
current buffer.  If EVAL-LAST-SEXP-ARG-INTERNAL is `0', print
output with no limit on the length and level of lists, and
include additional formats for integers \(octal, hexadecimal, and
character)."
  (pcase-let*
      ((`(,insert-value ,no-truncate ,char-print-limit)
        (eval-expression-get-print-arguments eval-last-sexp-arg-internal)))
    ;; Setup the lexical environment if lexical-binding is enabled.
    (elisp--eval-last-sexp-print-value
     (eval (macroexpand-all
            (eval-sexp-add-defvars
             (elisp--eval-defun-1 (macroexpand (elisp--preceding-sexp)))))
           lexical-binding)
     (if insert-value (current-buffer) t) no-truncate char-print-limit)))

(defun elisp--eval-last-sexp-print-value
    (value output &optional no-truncate char-print-limit)
  (let* ((unabbreviated (let ((print-length nil) (print-level nil))
                          (prin1-to-string value)))
         (eval-expression-print-maximum-character char-print-limit)
         (print-length (unless no-truncate eval-expression-print-length))
         (print-level  (unless no-truncate eval-expression-print-level))
         (beg (point))
         end)
    (prog1
	(prin1 value output)
      (let ((str (and char-print-limit (eval-expression-print-format value))))
	(if str (princ str output)))
      (setq end (point))
      (when (and (bufferp output)
		 (or (not (null print-length))
		     (not (null print-level)))
		 (not (string= unabbreviated
			       (buffer-substring-no-properties beg end))))
	(last-sexp-setup-props beg end value
			       unabbreviated
			       (buffer-substring-no-properties beg end))
	))))


(defvar elisp--eval-last-sexp-fake-value (make-symbol "t"))

(defun eval-sexp-add-defvars (exp &optional pos)
  "Prepend EXP with all the `defvar's that precede it in the buffer.
POS specifies the starting position where EXP was found and defaults to point."
  (if (not lexical-binding)
      exp
    (save-excursion
      (unless pos (setq pos (point)))
      (let ((vars ()))
        (goto-char (point-min))
        (while (re-search-forward
                "(def\\(?:var\\|const\\|custom\\)[ \t\n]+\\([^; '()\n\t]+\\)"
                pos t)
          (let ((var (intern (match-string 1))))
            (unless (or (special-variable-p var)
                        (syntax-ppss-toplevel-pos
                         (save-excursion
                           (syntax-ppss (match-beginning 0)))))
              (push var vars))))
        `(progn ,@(mapcar (lambda (v) `(defvar ,v)) vars) ,exp)))))

(defun eval-last-sexp (eval-last-sexp-arg-internal)
  "Evaluate sexp before point; print value in the echo area.
Interactively, EVAL-LAST-SEXP-ARG-INTERNAL is the prefix argument.
With a non `-' prefix argument, print output into current buffer.

This commands handles `defvar', `defcustom' and `defface' the
same way that `eval-defun' does.  See the doc string of that
function for details.

Normally, this function truncates long output according to the
value of the variables `eval-expression-print-length' and
`eval-expression-print-level'.  With a prefix argument of zero,
however, there is no such truncation.
Integer values are printed in several formats (decimal, octal,
and hexadecimal).  When the prefix argument is -1 or the value
doesn't exceed `eval-expression-print-maximum-character', an
integer value is also printed as a character of that codepoint.

If `eval-expression-debug-on-error' is non-nil, which is the default,
this command arranges for all errors to enter the debugger."
  (interactive "P")
  (if (null eval-expression-debug-on-error)
      (values--store-value
       (elisp--eval-last-sexp eval-last-sexp-arg-internal))
    (let ((value
	   (let ((debug-on-error elisp--eval-last-sexp-fake-value))
	     (cons (elisp--eval-last-sexp eval-last-sexp-arg-internal)
		   debug-on-error))))
      (unless (eq (cdr value) elisp--eval-last-sexp-fake-value)
	(setq debug-on-error (cdr value)))
      (car value))))

(defun elisp--eval-defun-1 (form)
  "Treat some expressions in FORM specially.
Reset the `defvar' and `defcustom' variables to the initial value.
\(For `defcustom', use the :set function if there is one.)
Reinitialize the face according to the `defface' specification."
  ;; The code in edebug-defun should be consistent with this, but not
  ;; the same, since this gets a macroexpanded form.
  (cond ((not (listp form))
	 form)
	((and (eq (car form) 'defvar)
	      (cdr-safe (cdr-safe form))
	      (boundp (cadr form)))
	 ;; Force variable to be re-set.
	 `(progn (defvar ,(nth 1 form) nil ,@(nthcdr 3 form))
		 (setq-default ,(nth 1 form) ,(nth 2 form))))
	;; `defcustom' is now macroexpanded to
	;; `custom-declare-variable' with a quoted value arg.
	((and (eq (car form) 'custom-declare-variable)
	      (default-boundp (eval (nth 1 form) lexical-binding)))
	 ;; Force variable to be bound, using :set function if specified.
	 (let ((setfunc (memq :set form)))
	   (when setfunc
	     (setq setfunc (car-safe (cdr-safe setfunc)))
	     (or (functionp setfunc) (setq setfunc nil)))
	   (funcall (or setfunc 'set-default)
		    (eval (nth 1 form) lexical-binding)
		    ;; The second arg is an expression that evaluates to
		    ;; an expression.  The second evaluation is the one
		    ;; normally performed not by normal execution but by
		    ;; custom-initialize-set (for example).
		    (eval (eval (nth 2 form) lexical-binding) t)))
	 form)
	;; `defface' is macroexpanded to `custom-declare-face'.
	((eq (car form) 'custom-declare-face)
	 ;; Reset the face.
	 (let ((face-symbol (eval (nth 1 form) lexical-binding)))
	   (remhash face-symbol face--new-frame-defaults)
	   (put face-symbol 'face-defface-spec nil)
	   (put face-symbol 'face-override-spec nil))
	 form)
	((eq (car form) 'progn)
	 (cons 'progn (mapcar #'elisp--eval-defun-1 (cdr form))))
	(t form)))

(defun elisp--eval-defun ()
  "Evaluate defun that point is in or before.
The value is displayed in the echo area.
If the current defun is actually a call to `defvar',
then reset the variable using the initial value expression
even if the variable already has some other value.
\(Normally `defvar' does not change the variable's value
if it already has a value.)

Return the result of evaluation."
  ;; FIXME: the print-length/level bindings should only be applied while
  ;; printing, not while evaluating.
  (defvar elisp--eval-defun-result)
  (let ((debug-on-error eval-expression-debug-on-error)
        (edebugging edebug-all-defs)
        elisp--eval-defun-result)
    (save-excursion
      ;; Arrange for eval-region to "read" the (possibly) altered form.
      ;; eval-region handles recording which file defines a function or
      ;; variable.
      (let ((standard-output t)
            beg end form)
        ;; Read the form from the buffer, and record where it ends.
        (save-excursion
          (end-of-defun)
          (beginning-of-defun)
          (setq beg (point))
          (setq form (funcall load-read-function (current-buffer)))
          (setq end (point)))
        ;; Alter the form if necessary.  We bind `print-level' (etc.)
        ;; in the form itself, because we want evalling the form to
        ;; use the original values, while we want the printing to use
        ;; `eval-expression-print-length' (etc.).
        (let ((form `(let ((print-level ,print-level)
                           (print-length ,print-length))
                       ,(eval-sexp-add-defvars
                         (elisp--eval-defun-1
                          (macroexpand form)))))
	      (print-length eval-expression-print-length)
	      (print-level eval-expression-print-level)
              (should-print (if (not edebugging) standard-output)))
          (eval-region beg end should-print
                       (lambda (_ignore)
                         ;; Skipping to the end of the specified region
                         ;; will make eval-region return.
                         (goto-char end)
                         ;; This `setq' needs to be added *after* passing
                         ;; form through `elisp--eval-defun-1' since it
                         ;; would otherwise "hide" forms like `defvar's and
                         ;; thus defeat their special treatment.
                         `(setq elisp--eval-defun-result ,form))))))
    (let ((str (eval-expression-print-format elisp--eval-defun-result)))
      (if str (princ str)))
    elisp--eval-defun-result))

(defun eval-defun (edebug-it)
  "Evaluate top-level form around point and instrument it if EDEBUG-IT is non-nil.
Interactively, EDEBUG-IT is the prefix argument.
If `edebug-all-defs' is non-nil, that inverts the meaning of EDEBUG-IT
and the prefix argument: this function will instrument the form
unless EDEBUG-IT is non-nil.  The command `edebug-all-defs' toggles
the value of the variable `edebug-all-defs'.

If point isn't in a top-level form, evaluate the first top-level
form after point.  If there is no top-level form after point,
evaluate the first preceding top-level form.

If the current defun is actually a call to `defvar' or `defcustom',
evaluating it this way resets the variable using its initial value
expression (using the defcustom's :set function if there is one), even
if the variable already has some other value.  (Normally `defvar' and
`defcustom' do not alter the value if there already is one.)  In an
analogous way, evaluating a `defface' overrides any customizations of
the face, so that it becomes defined exactly as the `defface' expression
says.

If `eval-expression-debug-on-error' is non-nil, which is the default,
this command arranges for all errors to enter the debugger.

If acting on a `defun' for FUNCTION, and the function was
instrumented, `Edebug: FUNCTION' is printed in the echo area.  If not
instrumented, just FUNCTION is printed.

If not acting on a `defun', the result of evaluation is displayed in
the echo area.  This display is controlled by the variables
`eval-expression-print-length' and `eval-expression-print-level',
which see."
  (interactive "P")
  (cond (edebug-it
	 (require 'edebug)
	 (defvar edebug-all-defs)
	 (eval-defun (not edebug-all-defs)))
	(t
	 (if (null eval-expression-debug-on-error)
	     (elisp--eval-defun)
	   (let (new-value value)
	     (let ((debug-on-error elisp--eval-last-sexp-fake-value))
	       (setq value (elisp--eval-defun))
	       (setq new-value debug-on-error))
	     (unless (eq elisp--eval-last-sexp-fake-value new-value)
	       (setq debug-on-error new-value))
	     value)))))

;;; ElDoc Support

(defvar elisp--eldoc-last-data (make-vector 3 nil)
  "Bookkeeping.
Elements are as follows:
  0 - contains the last symbol read from the buffer.
  1 - contains the string last displayed in the echo area for variables,
      or argument string for functions.
  2 - `function' if function args, `variable' if variable documentation.")

(defun elisp--documentation-one-liner ()
  (let* (str
         (callback (lambda (doc &rest plist)
                     (when doc
                       (setq str
                             (format "%s: %s"
                                     (propertize (prin1-to-string
                                                  (plist-get plist :thing))
                                                 'face (plist-get plist :face))
                                     doc))))))
    (or (progn (elisp-eldoc-var-docstring callback) str)
        (progn (elisp-eldoc-funcall callback) str))))

(defalias 'elisp-eldoc-documentation-function #'elisp--documentation-one-liner
  "Return Elisp documentation for the thing at point as one-line string.
This is meant as a backward compatibility aide to the \"old\"
Elisp eldoc behavior.  Consider variable docstrings and function
signatures only, in this order.  If none applies, returns nil.
Changes to `eldoc-documentation-functions' and
`eldoc-documentation-strategy' are _not_ reflected here.  As such
it is preferable to use ElDoc's interfaces directly.")

(make-obsolete 'elisp-eldoc-documentation-function
               "use ElDoc's interfaces instead." "28.1")

(defun elisp-eldoc-funcall (callback &rest _ignored)
  "Document function call at point by calling CALLBACK.
Intended for `eldoc-documentation-functions' (which see)."
  (let* ((sym-info (elisp--fnsym-in-current-sexp))
         (fn-sym (car sym-info)))
    (when fn-sym
      (funcall callback (apply #'elisp-get-fnsym-args-string sym-info)
               :thing fn-sym
               :face (if (functionp fn-sym)
                         'font-lock-function-name-face
                       'font-lock-keyword-face)))))

(defun elisp-eldoc-var-docstring (callback &rest _ignored)
  "Document variable at point by calling CALLBACK.
Intended for `eldoc-documentation-functions' (which see).
Also see `elisp-eldoc-var-docstring-with-value'."
  (let* ((sym (elisp--current-symbol))
         (docstring (and sym (elisp-get-var-docstring sym))))
    (when docstring
      (funcall callback docstring
               :thing sym
               :face 'font-lock-variable-name-face))))

(declare-function string-limit "subr-x")
(defun elisp-eldoc-var-docstring-with-value (callback &rest _)
  "Document variable at point by calling CALLBACK.
Intended for `eldoc-documentation-functions' (which see).
Compared to `elisp-eldoc-var-docstring', this also includes the
current variable value and a bigger chunk of the docstring."
  (when-let ((cs (elisp--current-symbol)))
    (when (and (boundp cs)
	       ;; nil and t are boundp!
	       (not (null cs))
	       (not (eq cs t)))
      (funcall callback
	       (format "%.100S %s"
		       (symbol-value cs)
		       (let* ((doc (documentation-property
                                    cs 'variable-documentation t))
			      (more (- (length doc) 1000)))
			 (concat (propertize
				  (string-limit (if (string= doc "nil")
						    "Undocumented."
						  doc)
					        1000)
				  'face 'font-lock-doc-face)
				 (when (> more 0)
				   (format "[%sc more]" more)))))
	       :thing cs
	       :face 'font-lock-variable-name-face))))

(defun elisp-get-fnsym-args-string (sym &optional index)
  "Return a string containing the parameter list of the function SYM.
INDEX is the index of the parameter in the returned string to highlight.
If SYM is a subr and no arglist is obtainable from the docstring
or elsewhere, return a 1-line docstring."
  (let ((argstring
	 (cond
	  ((not (and sym (symbolp sym) (fboundp sym))) nil)
	  ((and (eq sym (aref elisp--eldoc-last-data 0))
		(eq 'function (aref elisp--eldoc-last-data 2)))
	   (aref elisp--eldoc-last-data 1))
	  (t
	   (let* ((advertised (get-advertised-calling-convention
                               (indirect-function sym)))
                  doc
		  (args
		   (cond
		    ((listp advertised) advertised)
		    ((setq doc (help-split-fundoc
				(condition-case nil (documentation sym t)
				  (invalid-function nil))
				sym))
		     (substitute-command-keys (car doc)))
		    (t (help-function-arglist sym)))))
             ;; Stringify, and store before highlighting, downcasing, etc.
	     (elisp--last-data-store sym (elisp-function-argstring args)
                                     'function))))))
    ;; Highlight
    (if argstring
	(elisp--highlight-function-argument
         sym argstring index))))

(defun elisp--highlight-function-argument (sym args index)
  "Highlight the argument of function SYM whose index is INDEX.
ARGS is the argument list of function SYM."
  ;; FIXME: This should probably work on the list representation of `args'
  ;; rather than its string representation.
  ;; FIXME: This function is much too long, we need to split it up!
  (let* ((start          nil)
         (end            0)
         (argument-face  'eldoc-highlight-function-argument)
         (args-lst (mapcar (lambda (x)
                             (replace-regexp-in-string
                              "\\`[(]\\|[)]\\'" "" x))
                           (split-string args)))
         (args-lst-ak (cdr (member "&key" args-lst))))
    ;; Find the current argument in the argument string.  We need to
    ;; handle `&rest' and informal `...' properly.
    ;;
    ;; FIXME: What to do with optional arguments, like in
    ;;        (defun NAME ARGLIST [DOCSTRING] BODY...) case?
    ;;        The problem is there is no robust way to determine if
    ;;        the current argument is indeed a docstring.

    ;; When `&key' is used finding position based on `index'
    ;; would be wrong, so find the arg at point and determine
    ;; position in ARGS based on this current arg.
    (when (and args-lst-ak
               (>= index (- (length args-lst) (length args-lst-ak))))
      (let* (case-fold-search
             key-have-value
             (sym-name (symbol-name sym))
             (cur-w (current-word t))
             (limit (save-excursion
                      (when (re-search-backward sym-name nil t)
                        (match-end 0))))
             (cur-a (if (and cur-w (string-match ":\\([^ ()]*\\)" cur-w))
                        (substring cur-w 1)
                      (save-excursion
                        (let (split)
                          (when (re-search-backward ":\\([^ ()\n]*\\)" limit t)
                            (setq split (split-string (match-string 1) " " t))
                            (prog1 (car split)
                              (when (cdr split)
                                (setq key-have-value t))))))))
             ;; If `cur-a' is not one of `args-lst-ak'
             ;; assume user is entering an unknown key
             ;; referenced in last position in signature.
             (other-key-arg (and (stringp cur-a)
                                 args-lst-ak
                                 (not (member (upcase cur-a) args-lst-ak))
                                 (upcase (car (last args-lst-ak))))))
        (unless (or (null cur-w) (string= cur-w sym-name))
          ;; The last keyword have already a value
          ;; i.e :foo a b and cursor is at b.
          ;; If signature have also `&rest'
          ;; (assume it is after the `&key' section)
          ;; go to the arg after `&rest'.
          (if (and key-have-value
                   (save-excursion
                     (not (re-search-forward ":.*" (line-end-position) t)))
                   (string-match "&rest \\([^ ()]*\\)" args))
              (setq index nil ; Skip next block based on positional args.
                    start (match-beginning 1)
                    end   (match-end 1))
            ;; If `cur-a' is nil probably cursor is on a positional arg
            ;; before `&key', in this case, exit this block and determine
            ;; position with `index'.
            (when (and cur-a     ; A keyword arg (dot removed) or nil.
                       (or (string-match
                            (concat "\\_<" (upcase cur-a) "\\_>") args)
                           (string-match
                            (concat "\\_<" other-key-arg "\\_>") args)))
              (setq index nil ; Skip next block based on positional args.
                    start (match-beginning 0)
                    end   (match-end 0)))))))
    ;; Handle now positional arguments.
    (while (and index (>= index 1))
      (if (string-match "[^ ()]+" args end)
	  (progn
	    (setq start (match-beginning 0)
		  end   (match-end 0))
	    (let ((argument (match-string 0 args)))
	      (cond ((string= argument "&rest")
		     ;; All the rest arguments are the same.
		     (setq index 1))
		    ((string= argument "&optional"))         ; Skip.
                    ((string= argument "&allow-other-keys")) ; Skip.
                    ;; Back to index 0 in ARG1 ARG2 ARG2 ARG3 etc...
                    ;; like in `setq'.
		    ((or (and (string-match-p "\\.\\.\\.\\'" argument)
                              (string= argument (car (last args-lst))))
                         (and (string-match-p "\\.\\.\\.\\'"
                                              (substring args 1 (1- (length args))))
                              (= (length (remove "..." args-lst)) 2)
                              (> index 1) (eq (logand index 1) 1)))
                     (setq index 0))
		    (t
		     (setq index (1- index))))))
	(setq end           (length args)
	      start         (1- end)
	      argument-face 'font-lock-warning-face
	      index         0)))
    (let ((doc args))
      (when start
	(setq doc (copy-sequence args))
	(add-text-properties start end (list 'face argument-face) doc))
      doc)))

;; Return a string containing a brief (one-line) documentation string for
;; the variable.
(defun elisp-get-var-docstring (sym)
  (cond ((not sym) nil)
        ((and (eq sym (aref elisp--eldoc-last-data 0))
              (eq 'variable (aref elisp--eldoc-last-data 2)))
         (aref elisp--eldoc-last-data 1))
        (t
         (let ((doc (documentation-property sym 'variable-documentation t)))
           (when doc
             (let ((doc (elisp--docstring-first-line doc)))
               (elisp--last-data-store sym doc 'variable)))))))

(defun elisp--last-data-store (symbol doc type)
  (aset elisp--eldoc-last-data 0 symbol)
  (aset elisp--eldoc-last-data 1 doc)
  (aset elisp--eldoc-last-data 2 type)
  doc)

;; Note that any leading `*' in the docstring (which indicates the variable
;; is a user option) is removed.
(defun elisp--docstring-first-line (doc)
  (and (stringp doc)
       (substitute-command-keys
        (save-match-data
	  ;; Don't use "^" in the regexp below since it may match
	  ;; anywhere in the doc-string.
	  (let ((start (if (string-match "\\`\\*" doc) (match-end 0) 0)))
            (cond ((string-match "\n" doc)
                   (substring doc start (match-beginning 0)))
                  ((zerop start) doc)
                  (t (substring doc start))))))))

;; Return a list of current function name and argument index.
(defun elisp--fnsym-in-current-sexp ()
  (save-excursion
    (unless (nth 8 (syntax-ppss))
      (let ((argument-index (1- (elisp--beginning-of-sexp))))
        ;; If we are at the beginning of function name, this will be -1.
        (when (< argument-index 0)
          (setq argument-index 0))
        (list (elisp--current-symbol) argument-index)))))

;; Move to the beginning of current sexp.  Return the number of nested
;; sexp the point was over or after.
(defun elisp--beginning-of-sexp ()
  (let ((parse-sexp-ignore-comments t)
	(num-skipped-sexps 0))
    (condition-case _
	(progn
	  ;; First account for the case the point is directly over a
	  ;; beginning of a nested sexp.
	  (condition-case _
	      (let ((p (point)))
		(forward-sexp -1)
		(forward-sexp 1)
		(when (< (point) p)
		  (setq num-skipped-sexps 1)))
	    (error))
	  (while
	      (let ((p (point)))
		(forward-sexp -1)
		(when (< (point) p)
		  (setq num-skipped-sexps (1+ num-skipped-sexps))))))
      (error))
    num-skipped-sexps))

;; returns nil unless current word is an interned symbol.
(defun elisp--current-symbol ()
  (let ((c (char-after (point))))
    (and c
         (memq (char-syntax c) '(?w ?_))
         (intern-soft (current-word)))))

(defun elisp-function-argstring (arglist)
  "Return ARGLIST as a string enclosed by ().
ARGLIST is either a string, or a list of strings or symbols."
  (let ((str (cond ((stringp arglist) arglist)
                   ((not (listp arglist)) nil)
                   (t (substitute-command-keys
                       (help--make-usage-docstring 'toto arglist))))))
    (if (and str (string-match "\\`([^ )]+ ?" str))
        (replace-match "(" t t str)
      str)))

;;; Flymake support

;; Don't require checkdoc, but forward declare these checkdoc special
;; variables. Autoloading them on `checkdoc-current-buffer' is too
;; late, they won't be bound dynamically.
(defvar checkdoc-create-error-function)
(defvar checkdoc-autofix-flag)
(defvar checkdoc-generate-compile-warnings-flag)
(defvar checkdoc-diagnostic-buffer)

;;;###autoload
(defun elisp-flymake-checkdoc (report-fn &rest _args)
  "A Flymake backend for `checkdoc'.
Calls REPORT-FN directly."
  (let (collected)
    (let* ((checkdoc-create-error-function
            (lambda (text start end &optional unfixable)
              (push (list text start end unfixable) collected)
              nil))
           (checkdoc-autofix-flag nil)
           (checkdoc-generate-compile-warnings-flag nil)
           (checkdoc-diagnostic-buffer
            (generate-new-buffer " *checkdoc-temp*")))
      (unwind-protect
          (save-excursion
            ;; checkdoc-current-buffer can error if there are
            ;; unbalanced parens, for example, but this shouldn't
            ;; disable the backend (bug#29176).
            (ignore-errors
              (checkdoc-current-buffer t)))
        (kill-buffer checkdoc-diagnostic-buffer)))
    (funcall report-fn
             (cl-loop for (text start end _unfixable) in
                      collected
                      collect
                      (flymake-make-diagnostic
                       (current-buffer)
                       (or start 1) (or end (1+ (or start 1)))
                       :note text)))
    collected))

(defun elisp-flymake--byte-compile-done (report-fn
                                         source-buffer
                                         output-buffer)
  (with-current-buffer
      source-buffer
    (save-excursion
      (save-restriction
        (widen)
        (funcall
         report-fn
         (cl-loop with data =
                  (with-current-buffer output-buffer
                    (goto-char (point-min))
                    (search-forward ":elisp-flymake-output-start")
                    (read (point-marker)))
                  for (string pos _fill level) in data
                  do (goto-char pos)
                  for beg = (if (< (point) (point-max))
                                (point)
                              (line-beginning-position))
                  for end = (min
                             (line-end-position)
                             (or (cdr
                                  (bounds-of-thing-at-point 'sexp))
                                 (point-max)))
                  collect (flymake-make-diagnostic
                           (current-buffer)
                           (if (= beg end) (1- beg) beg)
                           end
                           level
                           string)))))))

(defvar-local elisp-flymake--byte-compile-process nil
  "Buffer-local process started for byte-compiling the buffer.")

(defvar elisp-flymake-byte-compile-load-path (list "./")
  "Like `load-path' but used by `elisp-flymake-byte-compile'.
The default value contains just \"./\" which includes the default
directory of the buffer being compiled, and nothing else.")

(put 'elisp-flymake-byte-compile-load-path 'safe-local-variable
     (lambda (x) (and (listp x) (catch 'tag
                                  (dolist (path x t) (unless (stringp path)
                                                       (throw 'tag nil)))))))

;;;###autoload
(defun elisp-flymake-byte-compile (report-fn &rest _args)
  "A Flymake backend for elisp byte compilation.
Spawn an Emacs process that byte-compiles a file representing the
current buffer state and calls REPORT-FN when done."
  (when elisp-flymake--byte-compile-process
    (when (process-live-p elisp-flymake--byte-compile-process)
      (kill-process elisp-flymake--byte-compile-process)))
  (let ((temp-file (make-temp-file "elisp-flymake-byte-compile"))
        (source-buffer (current-buffer))
        (coding-system-for-write 'utf-8-unix)
        (coding-system-for-read 'utf-8))
    (save-restriction
      (widen)
      (write-region (point-min) (point-max) temp-file nil 'nomessage))
    (let* ((output-buffer (generate-new-buffer " *elisp-flymake-byte-compile*")))
      (setq
       elisp-flymake--byte-compile-process
       (make-process
        :name "elisp-flymake-byte-compile"
        :buffer output-buffer
        :command `(,(expand-file-name invocation-name invocation-directory)
                   "-Q"
                   "--batch"
                   ;; "--eval" "(setq load-prefer-newer t)" ; for testing
                   ,@(mapcan (lambda (path) (list "-L" path))
                             elisp-flymake-byte-compile-load-path)
                   "-f" "elisp-flymake--batch-compile-for-flymake"
                   ,temp-file)
        :connection-type 'pipe
        :sentinel
        (lambda (proc _event)
          (unless (process-live-p proc)
            (unwind-protect
                (cond
                 ((not (and (buffer-live-p source-buffer)
                            (eq proc (with-current-buffer source-buffer
                                       elisp-flymake--byte-compile-process))))
                  (flymake-log :warning
                               "byte-compile process %s obsolete" proc))
                 ((zerop (process-exit-status proc))
                  (elisp-flymake--byte-compile-done report-fn
                                                    source-buffer
                                                    output-buffer))
                 (t
                  (funcall report-fn
                           :panic
                           :explanation
                           (format "byte-compile process %s died" proc))))
              (ignore-errors (delete-file temp-file))
              (kill-buffer output-buffer))))
        :stderr " *stderr of elisp-flymake-byte-compile*"
        :noquery t)))))

(defun elisp-flymake--batch-compile-for-flymake (&optional file)
  "Helper for `elisp-flymake-byte-compile'.
Runs in a batch-mode Emacs.  Interactively use variable
`buffer-file-name' for FILE."
  (interactive (list buffer-file-name))
  (let* ((file (or file
                   (car command-line-args-left)))
         (coding-system-for-read 'utf-8-unix)
         (coding-system-for-write 'utf-8)
         (byte-compile-log-buffer
          (generate-new-buffer " *dummy-byte-compile-log-buffer*"))
         (byte-compile-dest-file-function #'ignore))
    (unwind-protect
        (byte-compile-file file)
      (ignore-errors
        (kill-buffer byte-compile-log-buffer)))))

(defun elisp-eval-region-or-buffer ()
  "Evaluate the forms in the active region or the whole current buffer.
In Transient Mark mode when the mark is active, call `eval-region'.
Otherwise, call `eval-buffer'."
  (interactive)
  (if (use-region-p)
      (eval-region (region-beginning) (region-end))
    (eval-buffer))
  (message "Evaluated the %s%s buffer"
           (if (use-region-p) "region in the " "")
           (buffer-name)))

(defun elisp-byte-compile-file (&optional load)
  "Byte compile the file the current buffer is visiting.
If LOAD is non-nil, load the resulting .elc file.  When called
interactively, this is the prefix argument."
  (interactive "P")
  (unless buffer-file-name
    (error "This buffer is not visiting a file"))
  (byte-compile-file buffer-file-name)
  (when load
    (load (funcall byte-compile-dest-file-function buffer-file-name))))

(defun elisp-byte-compile-buffer (&optional load)
  "Byte compile the current buffer, but don't write a file.
If LOAD is non-nil, load byte-compiled data.  When called
interactively, this is the prefix argument."
  (interactive "P")
  (let ((bfn buffer-file-name)
        file elc)
    (require 'bytecomp)
    (unwind-protect
        (progn
          (setq file (make-temp-file "compile" nil ".el")
                elc (funcall byte-compile-dest-file-function file))
          (write-region (point-min) (point-max) file nil 'silent)
          (let ((set-message-function
                 (lambda (message)
                   (when (string-match-p "\\`Wrote " message)
                     'ignore))))
            (byte-compile-file file))
          (when (and bfn (get-buffer "*Compile-Log*"))
            (with-current-buffer "*Compile-Log*"
              (setq default-directory (file-name-directory bfn))))
          (if load
              (load elc)
            (message "Byte-compiled the current buffer")))
      (when file
        (when (file-exists-p file)
          (delete-file file))
        (when (file-exists-p elc)
          (delete-file elc))))))

(put 'read-symbol-shorthands 'safe-local-variable #'consp)

(provide 'elisp-mode)
;;; elisp-mode.el ends here<|MERGE_RESOLUTION|>--- conflicted
+++ resolved
@@ -84,19 +84,10 @@
      :help "Byte-compile the current file (if it has changed), then load compiled code"]
     ["Byte-recompile Directory..." byte-recompile-directory
      :help "Recompile every `.el' file in DIRECTORY that needs recompilation"]
-<<<<<<< HEAD
     ["Native-compile and Load" emacs-lisp-native-compile-and-load
      :help "Compile the current file to native code, then load compiled native code"
      :active (and (featurep 'native-compile)
                   (native-comp-available-p))]
-=======
-    ["Native-compile This File" emacs-lisp-native-compile
-     :help "Compile this buffer's file to native code"
-     :active (native-comp-available-p)]
-    ["Native-compile and Load" emacs-lisp-native-compile-and-load
-     :help "Compile this buffer's file to native code, then load compiled native code"
-     :active (native-comp-available-p)]
->>>>>>> 1be62044
     ["Disassemble Byte Compiled Object..." disassemble
      :help "Print disassembled code for OBJECT in a buffer"]
     "---"
