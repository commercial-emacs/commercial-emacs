--- conflicted
+++ resolved
@@ -89,15 +89,10 @@
                                 (php-mode . ("php" "vendor/felixfbecker/\
 language-server/bin/php-language-server.php")))
   "How the command `eglot' guesses the server to start.
-<<<<<<< HEAD
-An association list of (MAJOR-MODE . CONTACT) pair.  MAJOR-MODE
-is a mode symbol.  CONTACT is:
-=======
-An association list of (MAJOR-MODE . SPEC) pair.  MAJOR-MODE is a
-mode symbol, or a list of mode symbols.  The associated SPEC
-specifies how to start a server for managing buffers of those
-modes.  SPEC can be:
->>>>>>> 7826b265
+An association list of (MAJOR-MODE . CONTACT) pairs.  MAJOR-MODE
+is a mode symbol, or a list of mode symbols.  The associated
+CONTACT specifies how to start a server for managing buffers of
+those modes.  CONTACT can be:
 
 * In the most common case, a list of strings (PROGRAM [ARGS...]).
 PROGRAM is called with ARGS and is expected to serve LSP requests
@@ -223,16 +218,16 @@
 (defvar eglot--servers-by-project (make-hash-table :test #'equal)
   "Keys are projects.  Values are lists of processes.")
 
-(defun eglot-shutdown (server &optional _interactive)
+(defun eglot-shutdown (server &optional _interactive timeout)
   "Politely ask SERVER to quit.
-Forcefully quit it if it doesn't respond.  Don't leave this
-function with the server still running."
+Forcefully quit it if it doesn't respond within TIMEOUT seconds.
+Don't leave this function with the server still running."
   (interactive (list (eglot--current-server-or-lose) t))
   (eglot--message "Asking %s politely to terminate" (jsonrpc-name server))
   (unwind-protect
       (progn
         (setf (eglot--shutdown-requested server) t)
-        (jsonrpc-request server :shutdown nil :timeout 3)
+        (jsonrpc-request server :shutdown nil :timeout (or timeout 1.5))
         ;; this one is supposed to always fail, because it asks the
         ;; server to exit itself. Hence ignore-errors.
         (ignore-errors (jsonrpc-request server :exit nil :timeout 1)))
@@ -272,60 +267,6 @@
                   (push sym retval))))
     retval))
 
-<<<<<<< HEAD
-=======
-(defvar eglot-connect-hook nil "Hook run after connecting in `eglot--connect'.")
-
-(defun eglot--connect (managed-major-mode project server-class contact)
-  "Connect for PROJECT, MANAGED-MAJOR-MODE and CONTACT.
-INTERACTIVE is t if inside interactive call.  Return an object of
-class SERVER-CLASS."
-  (let* ((nickname (file-name-base (directory-file-name
-                                    (car (project-roots project)))))
-         (name (format "EGLOT (%s/%s)" nickname managed-major-mode))
-         (proc (eglot--make-process
-                name (if (functionp contact) (funcall contact) contact)))
-         server connect-success)
-    (setq server
-          (make-instance
-           server-class
-           :process proc :major-mode managed-major-mode
-           :project project :contact contact
-           :name name :project-nickname nickname
-           :inhibit-autoreconnect
-           (cond
-            ((booleanp eglot-autoreconnect) (not eglot-autoreconnect))
-            ((cl-plusp eglot-autoreconnect)
-             (run-with-timer eglot-autoreconnect nil
-                             (lambda ()
-                               (setf (eglot--inhibit-autoreconnect server)
-                                     (null eglot-autoreconnect))))))))
-    (push server (gethash project eglot--servers-by-project))
-    (process-put proc 'eglot-server server)
-    (unwind-protect
-        (cl-destructuring-bind (&key capabilities)
-            (eglot--request
-             server
-             :initialize
-             (list
-              :processId (unless (eq (process-type proc) 'network) (emacs-pid))
-              :capabilities (eglot-client-capabilities server)
-              :rootPath  (expand-file-name (car (project-roots project)))
-              :rootUri  (eglot--path-to-uri (car (project-roots project)))
-              :initializationOptions (eglot-initialization-options server)))
-          (setf (eglot--capabilities server) capabilities)
-          (setf (eglot--status server) nil)
-          (dolist (buffer (buffer-list))
-            (with-current-buffer buffer
-              (eglot--maybe-activate-editing-mode server)))
-          (eglot--notify server :initialized `(:__dummy__ t))
-          (run-hook-with-args 'eglot-connect-hook server)
-          (setq connect-success server))
-      (unless (or connect-success
-                  (not (process-live-p proc)))
-        (eglot-shutdown server)))))
-
->>>>>>> 7826b265
 (defvar eglot--command-history nil
   "History of CONTACT arguments to `eglot'.")
 
@@ -349,12 +290,6 @@
             (eglot--error "Can't guess mode to manage for `%s'" (current-buffer)))
            (t guessed-mode)))
          (project (or (project-current) `(transient . ,default-directory)))
-<<<<<<< HEAD
-         (guess (cdr (assoc managed-mode eglot-server-programs)))
-         (class (if (and (consp guess) (symbolp (car guess)))
-                    (prog1 (car guess) (setq guess (cdr guess)))
-                  'eglot-lsp-server))
-=======
          (guess (cdr (assoc managed-mode eglot-server-programs
                             (lambda (m1 m2)
                               (or (eq m1 m2)
@@ -362,7 +297,6 @@
          (class (or (and (consp guess) (symbolp (car guess))
                          (prog1 (car guess) (setq guess (cdr guess))))
                     'eglot-lsp-server))
->>>>>>> 7826b265
          (program (and (listp guess) (stringp (car guess)) (car guess)))
          (base-prompt
           (and interactive
@@ -490,7 +424,6 @@
   (interactive (eglot--current-server-or-lose))
   (jsonrpc-forget-pending-continuations server))
 
-<<<<<<< HEAD
 (defvar eglot-connect-hook nil "Hook run after connecting in `eglot--connect'.")
 
 (defun eglot--connect (managed-major-mode project class contact)
@@ -564,123 +497,6 @@
           (setq success server))
       (when (and (not success) (jsonrpc-running-p server))
         (eglot-shutdown server)))))
-=======
-(defun eglot-clear-status (server)
-  "Clear most recent error message from SERVER."
-  (interactive (list (eglot--current-server-or-lose)))
-  (setf (eglot--status server) nil)
-  (force-mode-line-update t))
-
-(defun eglot--call-deferred (server)
-  "Call SERVER's deferred actions, who may again defer themselves."
-  (when-let ((actions (hash-table-values (eglot--deferred-actions server))))
-    (eglot--debug server `(:maybe-run-deferred ,(mapcar #'caddr actions)))
-    (mapc #'funcall (mapcar #'car actions))))
-
-(defvar-local eglot--next-request-id 0 "ID for next `eglot--async-request'.")
-
-(cl-defun eglot--async-request (server
-                                method
-                                params
-                                &rest args
-                                &key success-fn error-fn timeout-fn
-                                (timeout eglot-request-timeout)
-                                (deferred nil))
-  "Make a request to SERVER expecting a reply later on.
-SUCCESS-FN and ERROR-FN are passed `:result' and `:error'
-objects, respectively.  Wait TIMEOUT seconds for response or call
-nullary TIMEOUT-FN.  If DEFERRED, maybe defer request to the
-future, or to never at all, in case a new request with identical
-DEFERRED and for the same buffer overrides it (however, if that
-happens, the original timer keeps counting). Return (ID TIMER)."
-  (pcase-let* ( (buf (current-buffer))
-                (`(,_ ,timer ,old-id)
-                 (and deferred (gethash (list deferred buf)
-                                        (eglot--deferred-actions server))))
-                (id (or old-id (cl-incf eglot--next-request-id)))
-                (make-timer
-                 (lambda ( )
-                   (run-with-timer
-                    timeout nil
-                    (lambda ()
-                      (remhash id (eglot--pending-continuations server))
-                      (if timeout-fn (funcall timeout-fn)
-                        (eglot--debug
-                         server `(:timed-out ,method :id ,id :params ,params))))))))
-    (when deferred
-      (if (eglot-server-ready-p server deferred)
-          ;; Server is ready, we jump below and send it immediately.
-          (remhash (list deferred buf) (eglot--deferred-actions server))
-        ;; Otherwise, save in `eglot--deferred-actions' and exit non-locally
-        (unless old-id
-          ;; Also, if it's the first deferring for this id, inform the log
-          (eglot--debug server `(:deferring ,method :id ,id :params ,params)))
-        (puthash (list deferred buf)
-                 (list (lambda () (eglot--with-live-buffer buf
-                                    (apply #'eglot--async-request server
-                                           method params args)))
-                       (or timer (funcall make-timer)) id)
-                 (eglot--deferred-actions server))
-        (cl-return-from eglot--async-request nil)))
-    ;; Really send the request
-    (eglot--send server `(:jsonrpc "2.0" :id ,id :method ,method :params ,params))
-    (puthash id (list
-                 (or success-fn
-                     (eglot--lambda (&rest _ignored)
-                       (eglot--debug
-                        server `(:message "success ignored" :id ,id))))
-                 (or error-fn
-                     (eglot--lambda (&key code message &allow-other-keys)
-                       (setf (eglot--status server) `(,message t))
-                       server `(:message "error ignored, status set"
-                                         :id ,id :error ,code)))
-                 (setq timer (or timer (funcall make-timer))))
-             (eglot--pending-continuations server))
-    (list id timer)))
-
-(defun eglot--request (server method params &optional deferred)
-  "Like `eglot--async-request' for SERVER, METHOD and PARAMS, but synchronous.
-Meaning only return locally if successful, otherwise exit non-locally.
-DEFERRED is passed to `eglot--async-request', which see."
-  ;; HACK: A deferred sync request with outstanding changes is a bad
-  ;; idea, since that might lead to the request never having a chance
-  ;; to run, because idle timers don't run in `accept-process-output'.
-  (when deferred (eglot--signal-textDocument/didChange))
-  (let* ((done (make-symbol "eglot-catch")) id-and-timer
-         (res
-          (unwind-protect
-              (catch done
-                (setq
-                 id-and-timer
-                 (eglot--async-request
-                  server method params
-                  :success-fn (lambda (result) (throw done `(done ,result)))
-                  :timeout-fn (lambda () (throw done
-                                                `(error
-                                                  ,(format "Request id=%s timed out"
-                                                           (car id-and-timer)))))
-                  :error-fn (eglot--lambda (&key code message _data)
-                              (throw done `(error
-                                            ,(format "Ooops: %s: %s" code message))))
-                  :deferred deferred))
-                (while t (accept-process-output nil 30)))
-            (pcase-let ((`(,id ,timer) id-and-timer))
-              (when id (remhash id (eglot--pending-continuations server)))
-              (when timer (cancel-timer timer))))))
-    (when (eq 'error (car res)) (eglot--error (cadr res)))
-    (cadr res)))
-
-(cl-defun eglot--notify (server method params)
-  "Notify SERVER of something, don't expect a reply."
-  (eglot--send server `(:jsonrpc  "2.0" :method ,method :params ,params)))
-
-(cl-defun eglot--reply (server id &key result error)
-  "Reply to PROCESS's request ID with MESSAGE."
-  (eglot--send
-   server `(:jsonrpc  "2.0" :id ,id
-                      ,@(when result `(:result ,result))
-                      ,@(when error `(:error ,error)))))
->>>>>>> 7826b265
 
  
@@ -951,30 +767,6 @@
 
 ;;; Protocol implementation (Requests, notifications, etc)
 ;;;
-<<<<<<< HEAD
-=======
-(defun eglot-shutdown (server &optional _interactive timeout)
-  "Politely ask SERVER to quit.
-Forcefully quit it if it doesn't respond within TIMEOUT seconds.
-Don't leave this function with the server still running."
-  (interactive (list (eglot--current-server-or-lose) t))
-  (eglot--message "Asking %s politely to terminate" (eglot--name server))
-  (unwind-protect
-      (let ((eglot-request-timeout (or timeout 1.5)))
-        (setf (eglot--shutdown-requested server) t)
-        (eglot--request server :shutdown nil)
-        ;; this one is supposed to always fail, hence ignore-errors
-        (ignore-errors (eglot--request server :exit nil)))
-    ;; Turn off `eglot--managed-mode' where appropriate.
-    (dolist (buffer (eglot--managed-buffers server))
-      (with-current-buffer buffer (eglot--managed-mode-onoff server -1)))
-    (while (progn (accept-process-output nil 0.1)
-                  (not (eq (eglot--shutdown-requested server) :sentinel-done)))
-      (eglot--warn "Sentinel for %s still hasn't run, brutally deleting it!"
-                   (eglot--process server))
-      (delete-process (eglot--process server)))))
-
->>>>>>> 7826b265
 (cl-defmethod eglot-handle-notification
   (_server (_method (eql window/showMessage)) &key type message)
   "Handle notification window/showMessage"
@@ -1309,14 +1101,14 @@
   (unless (eglot--server-capable :documentFormattingProvider)
     (eglot--error "Server can't format!"))
   (eglot--apply-text-edits
-   (eglot--request
+   (jsonrpc-request
     (eglot--current-server-or-lose)
     :textDocument/formatting
     (list :textDocument (eglot--TextDocumentIdentifier)
           :options (list :tabSize tab-width
                          :insertSpaces
                          (if indent-tabs-mode :json-false t)))
-    :textDocument/formatting)))
+    :deferred :textDocument/formatting)))
 
 (defun eglot-completion-at-point ()
   "EGLOT's `completion-at-point' function."
@@ -1492,19 +1284,8 @@
 (defun eglot--apply-text-edits (edits &optional version)
   "Apply EDITS for current buffer if at VERSION, or if it's nil."
   (unless (or (not version) (equal version eglot--versioned-identifier))
-<<<<<<< HEAD
-    (jsonrpc-error "Edits on `%s' require version %d, we have %d"
+    (jsonrpc-error "Edits on `%s' require version %d, you have %d"
                    (current-buffer) version eglot--versioned-identifier))
-  (eglot--widening
-   (mapc (pcase-lambda (`(,newText ,beg . ,end))
-           (goto-char beg) (delete-region beg end) (insert newText))
-         (mapcar (jsonrpc-lambda (&key range newText)
-                   (cons newText (eglot--range-region range 'markers)))
-                 edits)))
-  (eglot--message "%s: Performed %s edits" (current-buffer) (length edits)))
-=======
-    (eglot--error "Edits on `%s' require version %d, you have %d"
-                  (current-buffer) version eglot--versioned-identifier))
   (atomic-change-group
     (let* ((change-group (prepare-change-group))
            (howmany (length edits))
@@ -1524,12 +1305,11 @@
                           (narrow-to-region beg end)
                           (replace-buffer-contents temp)))
                       (progress-reporter-update reporter (cl-incf done)))))))
-            (mapcar (eglot--lambda (&key range newText)
+            (mapcar (jsonrpc-lambda (&key range newText)
                       (cons newText (eglot--range-region range 'markers)))
                     edits))
       (undo-amalgamate-change-group change-group)
       (progress-reporter-done reporter))))
->>>>>>> 7826b265
 
 (defun eglot--apply-workspace-edit (wedit &optional confirm)
   "Apply the workspace edit WEDIT.  If CONFIRM, ask user first."
