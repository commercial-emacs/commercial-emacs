--- conflicted
+++ resolved
@@ -1527,11 +1527,7 @@
           (apply
            #'make-instance class
            :name readable-name
-<<<<<<< HEAD
            :events-buffer-scrollback-size eglot-events-buffer-size
-=======
-           :events-buffer-config eglot-events-buffer-config
->>>>>>> c5a4366b
            :notification-dispatcher (funcall spread #'eglot-handle-notification)
            :request-dispatcher (funcall spread #'eglot-handle-request)
            :on-shutdown #'eglot--on-shutdown
