;;; cperl-mode.el --- Perl code editing commands for Emacs  -*- lexical-binding:t -*-

;; Copyright (C) 1985-2024 Free Software Foundation, Inc.

;; Author: Ilya Zakharevich <ilyaz@cpan.org>
;;	Bob Olson
;;	Jonathan Rockway <jon@jrock.us>
;; Maintainer: emacs-devel@gnu.org
;; Keywords: languages, Perl
;; Package-Requires: ((emacs "26.1"))

;; This file is NOT part of GNU Emacs.

;; GNU Emacs is free software: you can redistribute it and/or modify
;; it under the terms of the GNU General Public License as published by
;; the Free Software Foundation, either version 3 of the License, or
;; (at your option) any later version.

;; GNU Emacs is distributed in the hope that it will be useful,
;; but WITHOUT ANY WARRANTY; without even the implied warranty of
;; MERCHANTABILITY or FITNESS FOR A PARTICULAR PURPOSE.  See the
;; GNU General Public License for more details.

;; You should have received a copy of the GNU General Public License
;; along with GNU Emacs.  If not, see <https://www.gnu.org/licenses/>.

;;; Commentary:

;; You can either fine-tune the bells and whistles of this mode or
;; bulk enable them by putting this in your Init file:

;;     (setq cperl-hairy t)

;; DO NOT FORGET to read micro-docs (available from `Perl' menu)   <<<<<<
;; or as help on variables `cperl-tips', `cperl-praise',           <<<<<<
;; `cperl-speed'.                                                  <<<<<<
;;
;; Or search for "Short extra-docs" further down in this file for
;; details on how to use `cperl-mode' instead of `perl-mode' and lots
;; of other details.

;; The mode information (on C-h m) provides some customization help.

;; Faces used: three faces for first-class and second-class keywords
;; and control flow words, one for each: comments, string, labels,
;; functions definitions and packages, arrays, hashes, and variable
;; definitions.

;; This mode supports imenu.  You can use imenu from the keyboard
;; (M-g i), but you might prefer binding it like this:
;;
;;     (define-key global-map [M-S-down-mouse-3] #'imenu)

;; This version supports the syntax added by the MooseX::Declare CPAN
;; module, as well as Perl 5.10 keywords.

;;; Code:

;;; Compatibility with older versions (for publishing on ELPA)
;; The following helpers allow cperl-mode.el to work with older
;; versions of Emacs.
;;
;; Whenever the minimum version is bumped (see "Package-Requires"
;; above), please eliminate the corresponding compatibility-helpers.
;; Whenever you create a new compatibility-helper, please add it here.

;; Available in Emacs 27.1: time-convert
(defalias 'cperl--time-convert
  (if (fboundp 'time-convert) 'time-convert
    'encode-time))

;; Available in Emacs 28: format-prompt
(defalias 'cperl--format-prompt
  (if (fboundp 'format-prompt) 'format-prompt
    (lambda (msg default)
      (if default (format "%s (default %s): " msg default)
	(concat msg ": ")))))

(eval-when-compile (require 'cl-lib))
(require 'facemenu)

(defvar Man-switches)
(defvar manual-program)
(defvar imenu-max-items)
(defvar msb-menu-cond)
(defvar gud-perldb-history)
(defvar vc-rcs-header)
(defvar vc-sccs-header)

(defun cperl-choose-color (&rest list)
  (let (answer)
    (while list
      (or answer
          (if (or (color-defined-p (car list))
		  (null (cdr list)))
	      (setq answer (car list))))
      (setq list (cdr list)))
    answer))

(defgroup cperl nil
  "Major mode for editing Perl code."
  :prefix "cperl-"
  :group 'languages
  :version "20.3")

(defgroup cperl-indentation-details nil
  "Indentation.
The option `cperl-file-style' (which see) can be used to set
several indentation options in one go, following popular
indentation styles."
  :prefix "cperl-"
  :group 'cperl)

(defgroup cperl-affected-by-hairy nil
  "Variables affected by `cperl-hairy'."
  :prefix "cperl-"
  :group 'cperl)

(defgroup cperl-autoinsert-details nil
  "Auto-insert tuneup."
  :prefix "cperl-"
  :group 'cperl)

(defgroup cperl-faces nil
  "Fontification colors."
  :link '(custom-group-link :tag "Font Lock Faces group" font-lock-faces)
  :prefix "cperl-"
  :group 'cperl)

(defgroup cperl-speed nil
  "Speed vs. validity tuneup."
  :prefix "cperl-"
  :group 'cperl)

(defgroup cperl-help-system nil
  "Help system tuneup."
  :prefix "cperl-"
  :group 'cperl)


(defcustom cperl-extra-newline-before-brace nil
  "Non-nil means that if, elsif, while, until, else, for, foreach
and do constructs look like:

	if ()
	{
	}

instead of:

	if () {
	}"
  :type 'boolean
  :group 'cperl-autoinsert-details)

(defcustom cperl-extra-newline-before-brace-multiline
  cperl-extra-newline-before-brace
  "Non-nil means the same as `cperl-extra-newline-before-brace', but
for constructs with multiline if/unless/while/until/for/foreach condition."
  :type 'boolean
  :group 'cperl-autoinsert-details)

(defcustom cperl-file-style nil
  "Indentation style to use in cperl-mode.
Setting this option will override options as given in
`cperl-style-alist' for the keyword provided here.  If nil, then
the individual options as customized are used.
\"PBP\" is the style recommended in the Book \"Perl Best
Practices\" by Damian Conway.  \"CPerl\" is the traditional style
of cperl-mode, and \"PerlStyle\" follows the Perl documentation
in perlstyle.  The other styles have been developed for other
programming languages, mostly C."
  :type '(choice (const "PBP")
                 (const "CPerl")
                 (const "PerlStyle")
                 (const "GNU")
                 (const "C++")
                 (const "K&R")
                 (const "BSD")
                 (const "Whitesmith")
                 (const :tag "Default" nil))
  :group 'cperl-indentation-details
  :version "29.1")
;;;###autoload(put 'cperl-file-style 'safe-local-variable 'stringp)

(defcustom cperl-indent-level 2
  "Indentation of CPerl statements with respect to containing block."
  :type 'integer
  :group 'cperl-indentation-details)

;; It is not unusual to put both things like perl-indent-level and
;; cperl-indent-level in the local variable section of a file.  If only
;; one of perl-mode and cperl-mode is in use, a warning will be issued
;; about the variable.  Autoload these here, so that no warning is
;; issued when using either perl-mode or cperl-mode.
;;;###autoload(put 'cperl-indent-level 'safe-local-variable 'integerp)
;;;###autoload(put 'cperl-brace-offset 'safe-local-variable 'integerp)
;;;###autoload(put 'cperl-continued-brace-offset 'safe-local-variable 'integerp)
;;;###autoload(put 'cperl-label-offset 'safe-local-variable 'integerp)
;;;###autoload(put 'cperl-continued-statement-offset 'safe-local-variable 'integerp)
;;;###autoload(put 'cperl-extra-newline-before-brace 'safe-local-variable 'booleanp)
;;;###autoload(put 'cperl-merge-trailing-else 'safe-local-variable 'booleanp)

(defcustom cperl-lineup-step nil
  "`cperl-lineup' will always lineup at multiple of this number.
If nil, the value of `cperl-indent-level' will be used."
  :type '(choice (const nil) integer)
  :group 'cperl-indentation-details)

(defcustom cperl-brace-imaginary-offset 0
  "Imagined indentation of a Perl open brace that actually follows a statement.
An open brace following other text is treated as if it were this far
to the right of the start of its line."
  :type 'integer
  :group 'cperl-indentation-details)

(defcustom cperl-brace-offset 0
  "Extra indentation for braces, compared with other text in same context."
  :type 'integer
  :group 'cperl-indentation-details)
(defcustom cperl-label-offset -2
  "Offset of CPerl label lines relative to usual indentation."
  :type 'integer
  :group 'cperl-indentation-details)
(defcustom cperl-min-label-indent 1
  "Minimal offset of CPerl label lines."
  :type 'integer
  :group 'cperl-indentation-details)
(defcustom cperl-continued-statement-offset 2
  "Extra indent for lines not starting new statements."
  :type 'integer
  :group 'cperl-indentation-details)
(defcustom cperl-continued-brace-offset 0
  "Extra indent for substatements that start with open-braces.
This is in addition to cperl-continued-statement-offset."
  :type 'integer
  :group 'cperl-indentation-details)
(defcustom cperl-close-paren-offset -1
  "Extra indent for substatements that start with close-parenthesis."
  :type 'integer
  :group 'cperl-indentation-details)

(defcustom cperl-indent-wrt-brace t
  "Non-nil means indent statements in if/etc block relative brace, not if/etc.
Versions 5.2 ... 5.20 behaved as if this were nil."
  :type 'boolean
  :group 'cperl-indentation-details)

(defcustom cperl-indent-subs-specially t
  "If non-nil, indent subs inside other blocks relative to \"sub\" keyword.
Otherwise, indent them relative to statement that contains the declaration.
This applies to, for example, hash values."
  :type 'boolean
  :group 'cperl-indentation-details)

(defcustom cperl-auto-newline nil
  "Non-nil means automatically newline before and after braces,
and after colons and semicolons, inserted in CPerl code.  The following
\\[cperl-electric-backspace] will remove the inserted whitespace.
Insertion after colons requires both this variable and
`cperl-auto-newline-after-colon' set."
  :type 'boolean
  :group 'cperl-autoinsert-details)

(defcustom cperl-autoindent-on-semi nil
  "Non-nil means automatically indent after insertion of (semi)colon.
Active if `cperl-auto-newline' is false."
  :type 'boolean
  :group 'cperl-autoinsert-details)

(defcustom cperl-auto-newline-after-colon nil
  "Non-nil means automatically newline even after colons.
Subject to `cperl-auto-newline' setting."
  :type 'boolean
  :group 'cperl-autoinsert-details)

(defcustom cperl-tab-always-indent t
  "Non-nil means TAB in CPerl mode should always reindent the current line,
regardless of where in the line point is when the TAB command is used."
  :type 'boolean
  :group 'cperl-indentation-details)

(defcustom cperl-font-lock nil
  "Non-nil (and non-null) means CPerl buffers will use `font-lock-mode'.
Can be overwritten by `cperl-hairy' if nil."
  :type '(choice (const null) boolean)
  :group 'cperl-affected-by-hairy)

(defcustom cperl-electric-lbrace-space nil
  "Non-nil (and non-null) means { after $ should be preceded by ` '.
Can be overwritten by `cperl-hairy' if nil."
  :type '(choice (const null) boolean)
  :group 'cperl-affected-by-hairy)

(defcustom cperl-electric-parens-string "({[]})<"
  "String of parentheses that should be electric in CPerl.
Closing ones are electric only if the region is highlighted."
  :type 'string
  :group 'cperl-affected-by-hairy)

(defcustom cperl-electric-parens nil
  "Non-nil (and non-null) means parentheses should be electric in CPerl.
Can be overwritten by `cperl-hairy' if nil."
  :type '(choice (const null) boolean)
  :group 'cperl-affected-by-hairy)

(defcustom cperl-electric-parens-mark (not (not window-system))
  "Not-nil means that electric parens look for active mark.
Default is yes if there is visual feedback on mark."
  :type 'boolean
  :group 'cperl-autoinsert-details)

(defcustom cperl-electric-linefeed nil
  "If true, LFD should be hairy in CPerl, otherwise C-c LFD is hairy.
In any case these two mean plain and hairy linefeeds together.
Can be overwritten by `cperl-hairy' if nil."
  :type '(choice (const null) boolean)
  :group 'cperl-affected-by-hairy)

(defcustom cperl-electric-keywords nil
  "Not-nil (and non-null) means keywords are electric in CPerl.
Can be overwritten by `cperl-hairy' if nil.

Uses `abbrev-mode' to do the expansion.  If you want to use your
own abbrevs in `cperl-mode', but do not want keywords to be
electric, you must redefine `cperl-mode-abbrev-table': do
\\[edit-abbrevs], search for `cperl-mode-abbrev-table', and, in
that paragraph, delete the words that appear at the ends of lines and
that begin with \"cperl-electric\"."
  :type '(choice (const null) boolean)
  :group 'cperl-affected-by-hairy)

(defcustom cperl-electric-backspace-untabify t
  "Not-nil means electric-backspace will untabify in CPerl."
  :type 'boolean
  :group 'cperl-autoinsert-details)

(defcustom cperl-hairy nil
  "Not-nil means most of the bells and whistles are enabled in CPerl.
Affects: `cperl-font-lock', `cperl-electric-lbrace-space',
`cperl-electric-parens', `cperl-electric-linefeed', `cperl-electric-keywords',
`cperl-info-on-command-no-prompt', `cperl-clobber-lisp-bindings',
`cperl-lazy-help-time'."
  :type 'boolean
  :group 'cperl-affected-by-hairy)

(defcustom cperl-comment-column 32
  "Column to put comments in CPerl (use \\[cperl-indent] to lineup with code)."
  :type 'integer
  :group 'cperl-indentation-details)

(defcustom cperl-indent-comment-at-column-0 nil
  "Non-nil means that comment started at column 0 should be indentable."
  :type 'boolean
  :group 'cperl-indentation-details)

(defcustom cperl-vc-sccs-header '("($sccs) = ('%W\ %' =~ /(\\d+(\\.\\d+)+)/) ;")
  "Special version of `vc-sccs-header' that is used in CPerl mode buffers."
  :type '(repeat string)
  :group 'cperl)

(defcustom cperl-vc-rcs-header '("($rcs) = (' $Id\ $ ' =~ /(\\d+(\\.\\d+)+)/);")
  "Special version of `vc-rcs-header' that is used in CPerl mode buffers."
  :type '(repeat string)
  :group 'cperl)

(defcustom cperl-info-on-command-no-prompt nil
  "Not-nil (and non-null) means not to prompt on \\[cperl-info-on-command].
The opposite behavior is always available if prefixed with C-c.
Can be overwritten by `cperl-hairy' if nil."
  :type '(choice (const null) boolean)
  :group 'cperl-affected-by-hairy)

(defcustom cperl-clobber-lisp-bindings nil
  "Not-nil (and non-null) means not overwrite \\[describe-function].
The function is available on \\[cperl-info-on-command], \\[cperl-get-help].
Can be overwritten by `cperl-hairy' if nil."
  :type '(choice (const null) boolean)
  :group 'cperl-affected-by-hairy)

(defcustom cperl-lazy-help-time nil
  "Not-nil (and non-null) means to show lazy help after given idle time.
Can be overwritten by `cperl-hairy' to be 5 sec if nil."
  :type '(choice (const null) (const nil) integer)
  :group 'cperl-affected-by-hairy)

(defcustom cperl-pod-face 'font-lock-comment-face
  "Face for POD highlighting."
  :type 'face
  :group 'cperl-faces)

(defcustom cperl-pod-head-face 'font-lock-variable-name-face
  "Face for POD highlighting.
Font for POD headers."
  :type 'face
  :group 'cperl-faces)

(defcustom cperl-here-face 'font-lock-string-face
  "Face for here-docs highlighting."
  :type 'face
  :group 'cperl-faces)

(defcustom cperl-invalid-face 'underline
  "Face for highlighting trailing whitespace."
  :type 'face
  :version "21.1"
  :group 'cperl-faces)
(make-obsolete-variable 'cperl-invalid-face
                        'show-trailing-whitespace "30.1")

(defcustom cperl-pod-here-fontify t
  "Not-nil after evaluation means to highlight POD and here-docs sections."
  :type 'boolean
  :group 'cperl-faces)

(defcustom cperl-fontify-m-as-s t
  "Not-nil means highlight 1arg regular expressions operators same as 2arg."
  :type 'boolean
  :group 'cperl-faces)

(defcustom cperl-highlight-variables-indiscriminately nil
  "Non-nil means perform additional highlighting on variables.
Currently only changes how scalar variables are highlighted.
Note that the variable is only read at initialization time for
the variable `cperl-font-lock-keywords-2', so changing it after you've
entered CPerl mode the first time will have no effect."
  :type 'boolean
  :group 'cperl)

(defcustom cperl-pod-here-scan t
  "Not-nil means look for POD and here-docs sections during startup.
You can always make lookup from menu or using \\[cperl-find-pods-heres]."
  :type 'boolean
  :group 'cperl-speed)

(defcustom cperl-regexp-scan t
  "Not-nil means make marking of regular expression more thorough.
Effective only with `cperl-pod-here-scan'."
  :type 'boolean
  :group 'cperl-speed)

(defcustom cperl-hook-after-change t
  "Not-nil means install hook to know which regions of buffer are changed.
May significantly speed up delayed fontification.  Changes take effect
after reload."
  :type 'boolean
  :group 'cperl-speed)

(defcustom cperl-max-help-size 66
  "Non-nil means shrink-wrapping of info-buffer allowed up to these percents."
  :type '(choice integer (const nil))
  :group 'cperl-help-system)

(defcustom cperl-shrink-wrap-info-frame t
  "Non-nil means shrink-wrapping of info-buffer-frame allowed."
  :type 'boolean
  :group 'cperl-help-system)

(defcustom cperl-info-page "perl"
  "Name of the Info manual containing perl docs.
Older version of this page was called `perl5', newer `perl'."
  :type 'string
  :group 'cperl-help-system)
(make-obsolete-variable 'cperl-info-page
                        (concat "The Perl info page is no longer maintained. "
                                "Consider installing the perl-doc package from "
                                "GNU ELPA to access Perl documentation.")
                        "30.1")

(defcustom cperl-use-syntax-table-text-property t
  "Non-nil means CPerl sets up and uses `syntax-table' text property."
  :type 'boolean
  :group 'cperl-speed)

(defcustom cperl-use-syntax-table-text-property-for-tags
  cperl-use-syntax-table-text-property
  "Non-nil means: set up and use `syntax-table' text property generating TAGS."
  :type 'boolean
  :group 'cperl-speed)

(defcustom cperl-scan-files-regexp "\\.\\([pP][Llm]\\|xs\\)$"
  "Regexp to match files to scan when generating TAGS."
  :type 'regexp
  :group 'cperl)

(defcustom cperl-noscan-files-regexp
  "/\\(\\.\\.?\\|SCCS\\|RCS\\|CVS\\|blib\\)$"
  "Regexp to match files/dirs to skip when generating TAGS."
  :type 'regexp
  :group 'cperl)

(defcustom cperl-regexp-indent-step nil
  "Indentation used when beautifying regexps.
If nil, the value of `cperl-indent-level' will be used."
  :type '(choice integer (const nil))
  :group 'cperl-indentation-details)

(defcustom cperl-indent-left-aligned-comments t
  "Non-nil means that the comment starting in leftmost column should indent."
  :type 'boolean
  :group 'cperl-indentation-details)

(defcustom cperl-under-as-char nil
  "Non-nil means that the _ (underline) should be treated as word char."
  :type 'boolean
  :group 'cperl)
(make-obsolete-variable 'cperl-under-as-char 'superword-mode "24.4")

(defcustom cperl-message-electric-keyword t
  "Non-nil means that the `cperl-electric-keyword' prints a help message."
  :type 'boolean
  :group 'cperl-help-system)

(defcustom cperl-indent-region-fix-constructs 1
  "Amount of space to insert between `}' and `else' or `elsif'.
Used by `cperl-indent-region'.  Set to nil to leave as is.
Values other than 1 and nil will probably not work."
  :type '(choice (const nil) (const 1))
  :group 'cperl-indentation-details)

(defcustom cperl-break-one-line-blocks-when-indent t
  "Non-nil means that one-line if/unless/while/until/for/foreach BLOCKs
need to be reformatted into multiline ones when indenting a region."
  :type 'boolean
  :group 'cperl-indentation-details)

(defcustom cperl-fix-hanging-brace-when-indent t
  "Non-nil means that BLOCK-end `}' may be put on a separate line
when indenting a region.
Braces followed by else/elsif/while/until are excepted."
  :type 'boolean
  :group 'cperl-indentation-details)

(defcustom cperl-merge-trailing-else t
  "Non-nil means that BLOCK-end `}' followed by else/elsif/continue
may be merged to be on the same line when indenting a region."
  :type 'boolean
  :group 'cperl-indentation-details)

(defcustom cperl-indent-parens-as-block nil
  "Non-nil means that non-block ()-, {}- and []-groups are indented as blocks,
but for trailing \",\" inside the group, which won't increase indentation.
One should tune up `cperl-close-paren-offset' as well."
  :type 'boolean
  :group 'cperl-indentation-details)

(defcustom cperl-syntaxify-by-font-lock t
  "Non-nil means that CPerl uses the `font-lock' routines for syntaxification."
  :type '(choice (const message) boolean)
  :group 'cperl-speed)

(defcustom cperl-syntaxify-unwind
  t
  "Non-nil means that CPerl unwinds to a start of a long construction
when syntaxifying a chunk of buffer."
  :type 'boolean
  :group 'cperl-speed)

(defcustom cperl-syntaxify-for-menu
  t
  "Non-nil means that CPerl syntaxifies up to the point before showing menu.
This way enabling/disabling of menu items is more correct."
  :type 'boolean
  :group 'cperl-speed)

(defcustom cperl-fontify-trailer
  'perl-code
  "How to fontify text after an \"__END__\" or \"__DATA__\" token.
If \"perl-code\", treat as Perl code for fontification, and
examine for imenu entries.  Use this setting if you have trailing
POD documentation, or for modules which use AutoLoad or
AutoSplit.  If \"comment\", treat as comment, and do not look for
imenu entries."
  :type '(choice (const perl-code)
		 (const comment))
  :group 'cperl-faces)

(defcustom cperl-ps-print-face-properties
  '((font-lock-keyword-face		nil nil		bold shadow)
    (font-lock-variable-name-face	nil nil		bold)
    (font-lock-function-name-face	nil nil		bold italic box)
    (font-lock-constant-face		nil "LightGray"	bold)
    (cperl-array-face			nil "LightGray"	bold underline)
    (cperl-hash-face			nil "LightGray"	bold italic underline)
    (font-lock-comment-face		nil "LightGray"	italic)
    (font-lock-string-face		nil nil		italic underline)
    (cperl-nonoverridable-face		nil nil		italic underline)
    (font-lock-type-face		nil nil		underline)
    (font-lock-warning-face		nil "LightGray"	bold italic box)
    (underline				nil "LightGray"	strikeout))
  "List given as an argument to `ps-extend-face-list' in `cperl-ps-print'."
  :type '(repeat (cons symbol
		       (cons (choice (const nil) string)
			     (cons (choice (const nil) string)
				   (repeat symbol)))))
  :group 'cperl-faces)

(defvar cperl-dark-background
  (cperl-choose-color "navy" "os2blue" "darkgreen"))
(defvar cperl-dark-foreground
  (cperl-choose-color "orchid1" "orange"))

(defface cperl-nonoverridable-face
  `((((class grayscale) (background light))
     (:background "Gray90" :slant italic :underline t))
    (((class grayscale) (background dark))
     (:foreground "Gray80" :slant italic :underline t :weight bold))
    (((class color) (background light))
     (:foreground "chartreuse3"))
    (((class color) (background dark))
     (:foreground ,cperl-dark-foreground))
    (t (:weight bold :underline t)))
  "Font Lock mode face used non-overridable keywords and modifiers of regexps."
  :group 'cperl-faces)

(defface cperl-array-face
  `((((class grayscale) (background light))
     (:background "Gray90" :weight bold))
    (((class grayscale) (background dark))
     (:foreground "Gray80" :weight bold))
    (((class color) (background light))
     (:foreground "Blue" :background "lightyellow2" :weight bold))
    (((class color) (background dark))
     (:foreground "yellow" :background ,cperl-dark-background :weight bold))
    (t (:weight bold)))
  "Font Lock mode face used to highlight array names."
  :group 'cperl-faces)

(defface cperl-hash-face
  `((((class grayscale) (background light))
     (:background "Gray90" :weight bold :slant italic))
    (((class grayscale) (background dark))
     (:foreground "Gray80" :weight bold :slant italic))
    (((class color) (background light))
     (:foreground "Red" :background "lightyellow2" :weight bold :slant italic))
    (((class color) (background dark))
     (:foreground "Red" :background ,cperl-dark-background :weight bold :slant italic))
    (t (:weight bold :slant italic)))
  "Font Lock mode face used to highlight hash names."
  :group 'cperl-faces)



;;; Short extra-docs.

(defvar cperl-tips 'please-ignore-this-line
  "If your Emacs does not default to `cperl-mode' on Perl files, and you
want it to: put the following into your .emacs file:

  (add-to-list \\='major-mode-remap-alist \\='(perl-mode . cperl-mode))

To read Perl documentation in info format you can convert POD to
texinfo with the converter `pod2texi' from the texinfo project:
  https://www.gnu.org/software/texinfo/manual/pod2texi.html

If some class structure is too complicated, use Tools/Hierarchy-view
from Perl menu, or hierarchic view of imenu.  The second one uses the
current buffer only, the first one requires generation of TAGS from
Perl/Tools/Tags menu beforehand.

Run Perl/Tools/Insert-spaces-if-needed to fix your lazy typing.

Switch auto-help on/off with Perl/Tools/Auto-help.

Though CPerl mode should maintain the correct parsing of Perl even when
editing, sometimes it may be lost.  Fix this by

  \\[normal-mode]

In cases of more severe confusion sometimes it is helpful to do

  \\[load-library] cperl-mode RET
  \\[normal-mode]

Before reporting (non-)problems look in the problem section of online
micro-docs on what I know about CPerl problems.")

(defvar cperl-problems 'please-ignore-this-line
  "Description of problems in CPerl mode.
`fill-paragraph' on a comment may leave the point behind the
paragraph.  It also triggers a bug in some versions of Emacs (CPerl tries
to detect it and bulk out).")

(defvar cperl-problems-old-emaxen 'please-ignore-this-line
  "This used to contain a description of problems in CPerl mode
specific for very old Emacs versions.  This is no longer relevant
and has been removed.")
(make-obsolete-variable 'cperl-problems-old-emaxen nil "28.1")

(defvar cperl-praise 'please-ignore-this-line
  "Advantages of CPerl mode.

0) It uses the newest `syntax-table' property ;-);

1) It does 99% of Perl syntax correct.

When using `syntax-table' property for syntax assist hints, it should
handle 99.995% of lines correct - or somesuch.  It automatically
updates syntax assist hints when you edit your script.

2) It is generally believed to be \"the most user-friendly Emacs
package\" whatever it may mean (I doubt that the people who say similar
things tried _all_ the rest of Emacs ;-), but this was not a lonely
voice);

3) Everything is customizable, one-by-one or in a big sweep;

4) It has many easily-accessible \"tools\":
        a) Can run program, check syntax, start debugger;
        b) Can lineup vertically \"middles\" of rows, like `=' in
                a  = b;
                cc = d;
        c) Can insert spaces where this improves readability (in one
                interactive sweep over the buffer);
        d) Has support for imenu, including:
                1) Separate unordered list of \"interesting places\";
                2) Separate TOC of POD sections;
                3) Separate list of packages/classes;
                4) Hierarchical view of methods in (sub)packages;
                5) and functions (by the full name - with package);
        e) Has a builtin list of one-line explanations for perl constructs.
        f) Can show these explanations if you stay long enough at the
                corresponding place (or on demand);
        g) Has an enhanced fontification (using 3 or 4 additional faces
                comparing to font-lock - basically, different
                namespaces in Perl have different colors);
        h) Can construct TAGS basing on its knowledge of Perl syntax,
                the standard menu has 6 different way to generate
                TAGS (if \"by directory\", .xs files - with C-language
                bindings - are included in the scan);
        i) Can build a hierarchical view of classes (via imenu) basing
                on generated TAGS file;
        j) Has electric parentheses, electric newlines, uses Abbrev
                for electric logical constructs
                        while () {}
                with different styles of expansion (context sensitive
                to be not so bothering).  Electric parentheses behave
                \"as they should\" in a presence of a visible region.
        k) Changes msb.el \"on the fly\" to insert a group \"Perl files\";
        l) Can convert from
		if (A) { B }
	   to
		B if A;

        m) Highlights (by user-choice) either 3-delimiters constructs
	   (such as tr/a/b/), or regular expressions and `y/tr';
        o) Is able to manipulate Perl Regular Expressions to ease
	   conversion to a more readable form.
        p) Can ispell POD sections and HERE-DOCs.
        q) Understands comments and character classes inside regular
	   expressions; can find matching () and [] in a regular expression.
        r) Allows indentation of //x-style regular expressions;
        s) Highlights different symbols in regular expressions according
	   to their function; much less problems with backslashitis;
        t) Allows you to locate regular expressions which contain
	   interpolated parts.

5) The indentation engine was very smart, but most of tricks may be
not needed anymore with the support for `syntax-table' property.  Has
progress indicator for indentation (with `imenu' loaded).

6) Indent-region improves inline-comments as well; also corrects
whitespace *inside* the conditional/loop constructs.

7) Fill-paragraph correctly handles multi-line comments;

8) Can switch to different indentation styles by one command, and restore
the settings present before the switch.

9) When doing indentation of control constructs, may correct
line-breaks/spacing between elements of the construct.

10) Uses a linear-time algorithm for indentation of regions.

11) Syntax-highlight, indentation, sexp-recognition inside regular expressions.")

(defvar cperl-speed 'please-ignore-this-line
  "This is an incomplete compendium of what is available in other parts
of CPerl documentation.  (Please inform me if I skipped anything.)

There is a perception that CPerl is slower than alternatives.  This part
of documentation is designed to overcome this misconception.

*By default* CPerl tries to enable the most comfortable settings.
From most points of view, correctly working package is infinitely more
comfortable than a non-correctly working one, thus by default CPerl
prefers correctness over speed.  Below is the guide how to change
settings if your preferences are different.

A)  Speed of loading the file.  When loading file, CPerl may perform a
scan which indicates places which cannot be parsed by primitive Emacs
syntax-parsing routines, and marks them up so that either

    A1) CPerl may work around these deficiencies (for big chunks, mostly
        PODs and HERE-documents), or
    A2) CPerl will use improved syntax-handling which reads mark-up
        hints directly.

    The scan in case A2 is much more comprehensive, thus may be slower.

    User can disable syntax-engine-helping scan of A2 by setting
       `cperl-use-syntax-table-text-property'
    variable to nil (if it is set to t).

    One can disable the scan altogether (both A1 and A2) by setting
       `cperl-pod-here-scan'
    to nil.

B) Speed of editing operations.

    One can add a (minor) speedup to editing operations by setting
       `cperl-use-syntax-table-text-property'
    variable to nil (if it is set to t).  This will disable
    syntax-engine-helping scan, thus will make many more Perl
    constructs be wrongly recognized by CPerl, thus may lead to
    wrongly matched parentheses, wrong indentation, etc.

    One can unset `cperl-syntaxify-unwind'.  This might speed up editing
    of, say, long POD sections.")

(defvar cperl-tips-faces 'please-ignore-this-line
  "CPerl mode uses following faces for highlighting:

  `cperl-array-face'			Array names
  `cperl-hash-face'			Hash names
  `font-lock-comment-face'	Comments, PODs and whatever is considered
				syntactically to be not code
  `font-lock-constant-face'	HERE-doc delimiters, labels, delimiters of
				2-arg operators s/y/tr/ or of RExen,
  `font-lock-warning-face'	Special-cased m// and s//foo/,
  `font-lock-function-name-face' _ as a target of a file tests, file tests,
				subroutine names at the moment of definition
				(except those conflicting with Perl operators),
				package names (when recognized), format names
  `font-lock-keyword-face'	Control flow switch constructs, declarators
  `cperl-nonoverridable-face'	Non-overridable keywords, modifiers of RExen
  `font-lock-string-face'	Strings, qw() constructs, RExen, POD sections,
				literal parts and the terminator of formats
				and whatever is syntactically considered
				as string literals
  `font-lock-type-face'		Overridable keywords
  `font-lock-variable-name-face' Variable declarations, indirect array and
				hash names, POD headers/item names

Note that in several situations the highlighting tries to inform about
possible confusion, such as different colors for function names in
declarations depending on what they (do not) override, or special cases
m// and s/// which do not do what one would expect them to do.

Help with best setup of these faces for printout requested (for each of
the faces: please specify bold, italic, underline, shadow and box.)

In regular expressions (including character classes):
  `font-lock-string-face'	\"Normal\" stuff and non-0-length constructs
  `font-lock-constant-face':	Delimiters
  `font-lock-warning-face'	Special-cased m// and s//foo/,
				Mismatched closing delimiters, parens
				we couldn't match, misplaced quantifiers,
				unrecognized escape sequences
  `cperl-nonoverridable-face'	Modifiers, as gism in m/REx/gism
  `font-lock-type-face'		escape sequences with arguments (\\x \\23 \\p \\N)
				and others match-a-char escape sequences
  `font-lock-keyword-face'	Capturing parens, and |
  `font-lock-function-name-face' Special symbols: $ ^ . [ ] [^ ] (?{ }) (??{ })
				\"Range -\" in character classes
  `font-lock-builtin-face'	\"Remaining\" 0-length constructs, multipliers
				?+*{}, not-capturing parens, leading
				backslashes of escape sequences
  `font-lock-variable-name-face' Interpolated constructs, embedded code,
				POSIX classes (inside charclasses)
  `font-lock-comment-face'	Embedded comments")



;;; Portability stuff:

(defvar cperl-del-back-ch
  (car (append (where-is-internal 'delete-backward-char)
	       (where-is-internal 'backward-delete-char-untabify)))
  "Character generated by key bound to `delete-backward-char'.")

(and (vectorp cperl-del-back-ch) (= (length cperl-del-back-ch) 1)
     (setq cperl-del-back-ch (aref cperl-del-back-ch 0)))

(defun cperl-putback-char (c)
  (declare (obsolete nil "29.1"))
  (push c unread-command-events))

(defsubst cperl-put-do-not-fontify (from to &optional post)
  ;; If POST, do not do it with postponed fontification
  (if (and post cperl-syntaxify-by-font-lock)
      nil
    (put-text-property (max (point-min) (1- from))
                       to 'fontified t)))

(defcustom cperl-mode-hook nil
  "Hook run by CPerl mode."
  :type 'hook
  :group 'cperl)

(defvar cperl-syntax-state nil)
(defvar cperl-syntax-done-to nil)

;; Make customization possible "in reverse"
(defsubst cperl-val (symbol &optional default hairy)
  (cond
   ((eq (symbol-value symbol) 'null) default)
   (cperl-hairy (or hairy t))
   (t (symbol-value symbol))))


(defun cperl-make-indent (column &optional minimum keep)
  "Indent from point with tabs and spaces until COLUMN is reached.
MINIMUM is like in `indent-to', which see.
Unless KEEP, removes the old indentation."
  (or keep
      (delete-horizontal-space))
  (indent-to column minimum))

(define-abbrev-table 'cperl-mode-electric-keywords-abbrev-table
  (mapcar (lambda (x)
            (let ((name (car x))
                  (fun (cadr x)))
              (list name name fun :system t)))
          '(("if" cperl-electric-keyword)
            ("elsif" cperl-electric-keyword)
            ("while" cperl-electric-keyword)
            ("until" cperl-electric-keyword)
            ("unless" cperl-electric-keyword)
            ("else" cperl-electric-else)
            ("continue" cperl-electric-else)
            ("for" cperl-electric-keyword)
            ("foreach" cperl-electric-keyword)
            ("formy" cperl-electric-keyword)
            ("foreachmy" cperl-electric-keyword)
            ("do" cperl-electric-keyword)
            ("=pod" cperl-electric-pod)
            ("=begin" cperl-electric-pod t)
            ("=over" cperl-electric-pod)
            ("=head1" cperl-electric-pod)
            ("=head2" cperl-electric-pod)
            ("pod" cperl-electric-pod)
            ("over" cperl-electric-pod)
            ("head1" cperl-electric-pod)
            ("head2" cperl-electric-pod)))
  "Abbrev table for electric keywords.  Controlled by `cperl-electric-keywords'."
  :case-fixed t
  :enable-function (lambda () (cperl-val 'cperl-electric-keywords)))

(define-abbrev-table 'cperl-mode-abbrev-table ()
  "Abbrev table in use in CPerl mode buffers."
  :parents (list cperl-mode-electric-keywords-abbrev-table))

(defvar cperl-mode-map
  (let ((map (make-sparse-keymap)))
    (define-key map "{" 'cperl-electric-lbrace)
    (define-key map "[" 'cperl-electric-paren)
    (define-key map "(" 'cperl-electric-paren)
    (define-key map "<" 'cperl-electric-paren)
    (define-key map "}" 'cperl-electric-brace)
    (define-key map "]" 'cperl-electric-rparen)
    (define-key map ")" 'cperl-electric-rparen)
    (define-key map ";" 'cperl-electric-semi)
    (define-key map ":" 'cperl-electric-terminator)
    (define-key map "\C-j" 'newline-and-indent)
    (define-key map "\C-c\C-j" 'cperl-linefeed)
    (define-key map "\C-c\C-t" 'cperl-invert-if-unless)
    (define-key map "\C-c\C-a" 'cperl-toggle-auto-newline)
    (define-key map "\C-c\C-k" 'cperl-toggle-abbrev)
    (define-key map "\C-c\C-w" 'cperl-toggle-construct-fix)
    (define-key map "\C-c\C-f" 'auto-fill-mode)
    (define-key map "\C-c\C-e" 'cperl-toggle-electric)
    (define-key map "\C-c\C-b" 'cperl-find-bad-style)
    (define-key map "\C-c\C-p" 'cperl-pod-spell)
    (define-key map "\C-c\C-d" 'cperl-here-doc-spell)
    (define-key map "\C-c\C-n" 'cperl-narrow-to-here-doc)
    (define-key map "\C-c\C-v" 'cperl-next-interpolated-REx)
    (define-key map "\C-c\C-x" 'cperl-next-interpolated-REx-0)
    (define-key map "\C-c\C-y" 'cperl-next-interpolated-REx-1)
    (define-key map "\C-c\C-ha" 'cperl-toggle-autohelp)
    (define-key map "\C-c\C-hp" 'cperl-perldoc)
    (define-key map "\C-c\C-hP" 'cperl-perldoc-at-point)
    (define-key map "\e\C-q" 'cperl-indent-exp) ; Usually not bound
    (define-key map [(control meta ?|)] 'cperl-lineup)
    ;;(define-key map "\M-q" 'cperl-fill-paragraph)
    ;;(define-key map "\e;" 'cperl-indent-for-comment)
    (define-key map "\177" 'cperl-electric-backspace)
    (define-key map "\t" 'cperl-indent-command)
    ;; don't clobber the backspace binding:
    (define-key map [(control ?c) (control ?h) ?F] 'cperl-perldoc)
    (if (cperl-val 'cperl-clobber-lisp-bindings)
        (progn
	  (define-key map [(control ?h) ?f]
	    ;;(concat (char-to-string help-char) "f") ; does not work
	    'cperl-perldoc)
	  (define-key map [(control ?h) ?v]
	    ;;(concat (char-to-string help-char) "v") ; does not work
	    'cperl-get-help)
	  (define-key map [(control ?c) (control ?h) ?f]
	    ;;(concat (char-to-string help-char) "f") ; does not work
	    (key-binding "\C-hf"))
	  (define-key map [(control ?c) (control ?h) ?v]
	    ;;(concat (char-to-string help-char) "v") ; does not work
	    (key-binding "\C-hv")))
      (define-key map [(control ?c) (control ?h) ?f]
        'cperl-perldoc)
      (define-key map [(control ?c) (control ?h) ?v]
	;;(concat (char-to-string help-char) "v") ; does not work
	'cperl-get-help))
    (define-key map [remap indent-sexp]        #'cperl-indent-exp)
    (define-key map [remap indent-region]      #'cperl-indent-region)
    (define-key map [remap indent-for-comment] #'cperl-indent-for-comment)
    map)
  "Keymap used in CPerl mode.")

(defvar cperl-lazy-installed)
(defvar cperl-old-style nil)
(easy-menu-define cperl-menu cperl-mode-map
  "Menu for CPerl mode."
  '("Perl"
    ["Beginning of function" beginning-of-defun t]
    ["End of function" end-of-defun t]
    ["Mark function" mark-defun t]
    ["Indent expression" cperl-indent-exp t]
    ["Fill paragraph/comment" fill-paragraph t]
    "----"
    ["Line up a construction" cperl-lineup (use-region-p)]
    ["Invert if/unless/while etc" cperl-invert-if-unless t]
    ("Regexp"
     ["Beautify" cperl-beautify-regexp
      cperl-use-syntax-table-text-property]
     ["Beautify one level deep" (cperl-beautify-regexp 1)
      cperl-use-syntax-table-text-property]
     ["Beautify a group" cperl-beautify-level
      cperl-use-syntax-table-text-property]
     ["Beautify a group one level deep" (cperl-beautify-level 1)
      cperl-use-syntax-table-text-property]
     ["Contract a group" cperl-contract-level
      cperl-use-syntax-table-text-property]
     ["Contract groups" cperl-contract-levels
      cperl-use-syntax-table-text-property]
     "----"
     ["Find next interpolated" cperl-next-interpolated-REx
      (next-single-property-change (point-min) 'REx-interpolated)]
     ["Find next interpolated (no //o)"
      cperl-next-interpolated-REx-0
      (or (text-property-any (point-min) (point-max) 'REx-interpolated t)
          (text-property-any (point-min) (point-max) 'REx-interpolated 1))]
     ["Find next interpolated (neither //o nor whole-REx)"
      cperl-next-interpolated-REx-1
      (text-property-any (point-min) (point-max) 'REx-interpolated t)])
    ["Insert spaces if needed to fix style" cperl-find-bad-style t]
    ["Refresh \"hard\" constructions" cperl-find-pods-heres t]
    "----"
    ["Indent region" cperl-indent-region (use-region-p)]
    ["Comment region" cperl-comment-region (use-region-p)]
    ["Uncomment region" cperl-uncomment-region (use-region-p)]
    "----"
    ["Debugger" cperl-db t]
    "----"
    ("Tools"
     ["Imenu" imenu]
     "----"
     ["Ispell PODs" cperl-pod-spell
      ;; Better not to update syntaxification here:
      ;; debugging syntaxification can be broken by this???
      (or
       (get-text-property (point-min) 'in-pod)
       (< (progn
            (and cperl-syntaxify-for-menu
                 (cperl-update-syntaxification (point-max)))
            (next-single-property-change (point-min) 'in-pod nil (point-max)))
          (point-max)))]
     ["Ispell HERE-DOCs" cperl-here-doc-spell
      (< (progn
           (and cperl-syntaxify-for-menu
                (cperl-update-syntaxification (point-max)))
           (next-single-property-change (point-min) 'here-doc-group nil (point-max)))
         (point-max))]
     ["Narrow to this HERE-DOC" cperl-narrow-to-here-doc
      (eq 'here-doc  (progn
                       (and cperl-syntaxify-for-menu
                            (cperl-update-syntaxification (point)))
                       (get-text-property (point) 'syntax-type)))]
     ["Select this HERE-DOC or POD section"
      cperl-select-this-pod-or-here-doc
      (memq (progn
              (and cperl-syntaxify-for-menu
                   (cperl-update-syntaxification (point)))
              (get-text-property (point) 'syntax-type))
            '(here-doc pod))]
     "----"
     ["CPerl pretty print (experimental)" cperl-ps-print]
     "----"
     ["Syntaxify region" cperl-find-pods-heres-region
      (use-region-p)]
     ["Profile syntaxification" cperl-time-fontification t]
     ["Debug errors in delayed fontification" cperl-emulate-lazy-lock t]
     ["Debug unwind for syntactic scan" cperl-toggle-set-debug-unwind t]
     ["Debug backtrace on syntactic scan (BEWARE!!!)"
      (cperl-toggle-set-debug-unwind nil t) t]
     "----"
     ["Class Hierarchy from TAGS" cperl-tags-hier-init t]
     ;;["Update classes" (cperl-tags-hier-init t) tags-table-list]
     ("Tags"
      ["Create tags for current file" (cperl-write-tags nil t) t]
      ["Add tags for current file" (cperl-write-tags) t]
      ["Create tags for Perl files in directory"
       (cperl-write-tags nil t nil t) t]
      ["Add tags for Perl files in directory"
       (cperl-write-tags nil nil nil t) t]
      ["Create tags for Perl files in (sub)directories"
       (cperl-write-tags nil t t t) t]
      ["Add tags for Perl files in (sub)directories"
       (cperl-write-tags nil nil t t) t]))
    ("Perl docs"
     ["Define word at point" imenu-go-find-at-position
      ;; This is from imenu-go.el.  I can't find it on any ELPA
      ;; archive, so I'm not sure if it's still in use or not.
      (fboundp 'imenu-go-find-at-position)]
     ["Help on symbol at point" cperl-get-help t]
     ["Perldoc" cperl-perldoc t]
     ["Perldoc on word at point" cperl-perldoc-at-point t]
     ["View manpage of POD in this file" cperl-build-manpage t]
     ["Auto-help on" cperl-lazy-install
      (not cperl-lazy-installed)]
     ["Auto-help off" cperl-lazy-unstall
      cperl-lazy-installed])
    ("Toggle..."
     ["Auto newline" cperl-toggle-auto-newline t]
     ["Electric parens" cperl-toggle-electric t]
     ["Electric keywords" cperl-toggle-abbrev t]
     ["Fix whitespace on indent" cperl-toggle-construct-fix t]
     ["Auto-help on Perl constructs" cperl-toggle-autohelp t]
     ["Auto fill" auto-fill-mode t])
    ("Default indent styles..."
     ["CPerl" (cperl-set-style "CPerl") t]
     ["PBP" (cperl-set-style  "PBP") t]
     ["PerlStyle" (cperl-set-style "PerlStyle") t]
     ["GNU" (cperl-set-style "GNU") t]
     ["C++" (cperl-set-style "C++") t]
     ["K&R" (cperl-set-style "K&R") t]
     ["BSD" (cperl-set-style "BSD") t]
     ["Whitesmith" (cperl-set-style "Whitesmith") t]
     ["Memorize Current" (cperl-set-style "Current") t]
     ["Memorized" (cperl-set-style-back) cperl-old-style])
    ("Indent styles for current buffer..."
     ["CPerl" (cperl-set-style "CPerl") t]
     ["PBP" (cperl-file-style  "PBP") t]
     ["PerlStyle" (cperl-file-style "PerlStyle") t]
     ["GNU" (cperl-file-style "GNU") t]
     ["C++" (cperl-file-style "C++") t]
     ["K&R" (cperl-file-style "K&R") t]
     ["BSD" (cperl-file-style "BSD") t]
     ["Whitesmith" (cperl-file-style "Whitesmith") t])
    ("Micro-docs"
     ["Tips" (describe-variable 'cperl-tips) t]
     ["Problems" (describe-variable 'cperl-problems) t]
     ["Speed" (describe-variable 'cperl-speed) t]
     ["Praise" (describe-variable 'cperl-praise) t]
     ["Faces" (describe-variable 'cperl-tips-faces) t]
     ["CPerl mode" (describe-function 'cperl-mode) t])))

(autoload 'c-macro-expand "cmacexp"
  "Display the result of expanding all C macros occurring in the region.
The expansion is entirely correct because it uses the C preprocessor."
  t)


;;; Perl Grammar Components
;;
;; The following regular expressions are building blocks for a
;; minimalistic Perl grammar, to be used instead of individual (and
;; not always consistent) literal regular expressions.

;; This is necessary to compile this file under Emacs 26.1
;; (there's no rx-define which would help)
(eval-and-compile

  (defconst cperl--basic-identifier-rx
    '(sequence (or alpha "_") (* (or word "_")))
    "A regular expression for the name of a \"basic\" Perl variable.
Neither namespace separators nor sigils are included.  As is,
this regular expression applies to labels,subroutine calls where
the ampersand sigil is not required, and names of attributes.")

  (defconst cperl--label-rx
    `(sequence symbol-start
               ,cperl--basic-identifier-rx
               (0+ space)
               ":")
    "A regular expression for a Perl label.
By convention, labels are uppercase alphabetics, but this isn't
enforced.")

  (defconst cperl--false-label-rx
    '(sequence (or (in "sym") "tr") (0+ space) ":")
    "A regular expression which is similar to a label, but might as
well be a quote-like operator with a colon as delimiter.")

  (defconst cperl--normal-identifier-rx
    `(or (sequence (1+ (sequence
                        (opt ,cperl--basic-identifier-rx)
                        "::"))
                   (opt ,cperl--basic-identifier-rx))
         ,cperl--basic-identifier-rx)
    "A regular expression for a Perl variable name with optional namespace.
Examples are `foo`, `Some::Module::VERSION`, and `::` (yes, that
is a legal variable name).")

  (defconst cperl--special-identifier-rx
    '(or
      (1+ digit)                          ; $0, $1, $2, ...
      (sequence "^" (any "A-Z" "]^_?\\")) ; $^V
      (sequence "{" (0+ space)            ; ${^MATCH}
                "^" (any "A-Z" "]^_?\\")
                (0+ (any "A-Z" "_" digit))
                (0+ space) "}")
      (in "!\"$%&'()+,-./:;<=>?@\\]^_`|~"))   ; $., $|, $", ... but not $^ or ${
    "The list of Perl \"punctuation\" variables, as listed in perlvar.")

  (defconst cperl--basic-scalar-rx
    `(sequence "$" ,cperl--basic-identifier-rx)
    "Regular expression for a scalar (without package).
This regexp intentionally does not support spaces (nor newlines
and comments) between the sigil and the identifier, for
educational reasons.  So \"$foo\" will be matched, but \"$ foo\"
or \"${ foo }\" will not.")

  (defconst cperl--basic-array-rx
    `(sequence "@" ,cperl--basic-identifier-rx)
    "Regular expression for an array variable (without package).
This regexp intentionally does not support spaces (nor newlines
and comments) between the sigil and the identifier, for
educational reasons.  So \"@foo\" will be matched, but \"@ foo\"
or \"@{ foo }\" will not.")

  (defconst cperl--basic-hash-rx
    `(sequence "%" ,cperl--basic-identifier-rx)
    "Regular expression for a hash variable (without package).
This regexp intentionally does not support spaces (nor newlines
and comments) between the sigil and the identifier, for
educational reasons.  So \"%foo\" will be matched, but \"% foo\"
or \"%{ foo }\" will not.")

  (defconst cperl--ws-rx
    '(sequence (or space "\n"))
    "Regular expression for a single whitespace in Perl.")

  (defconst cperl--eol-comment-rx
    '(sequence "#" (0+ (not (in "\n"))) "\n")
    "Regular expression for a single end-of-line comment in Perl")

  (defconst cperl--ws-or-comment-rx
    `(or ,cperl--ws-rx
         ,cperl--eol-comment-rx)
    "A regular expression for either whitespace or comment")

  (defconst cperl--ws*-rx
    `(0+ ,cperl--ws-or-comment-rx)
    "Regular expression for optional whitespaces or comments in Perl")

  (defconst cperl--ws+-rx
    `(1+ ,cperl--ws-or-comment-rx)
    "Regular expression for a sequence of whitespace and comments in Perl.")

  (defconst cperl--basic-variable-rx
    `(sequence (in "$@%") ,cperl--basic-identifier-rx)
    "Regular expression for a Perl variable (scalar, array or hash).
This regexp intentionally does not support spaces (nor newlines
and comments) between the sigil and the identifier, for
educational reasons.  So \"$foo\" will be matched, but \"$ foo\"
or \"${ foo }\" will not.")

  (defconst cperl--variable-list-rx
    `(sequence "("
	       (optional (sequence
                          ,cperl--ws*-rx
                          ,cperl--basic-variable-rx
			  (0+ (sequence
			       ,cperl--ws*-rx
			       ","
			       ,cperl--ws*-rx
			       ,cperl--basic-variable-rx))
                          ,cperl--ws*-rx)))
    "Regular expression for a list of Perl variables for declarations.")

  ;; This is left as a string regexp.  There are many version schemes in
  ;; the wild, so people might want to fiddle with this variable.
  (defconst cperl--version-regexp
    (rx-to-string
     `(or
       (sequence (optional "v")
	         (>= 2 (sequence (1+ digit) "."))
	         (1+ digit)
	         (optional (sequence "_" (1+ word))))
       (sequence (1+ digit)
	         (optional (sequence "." (1+ digit)))
	         (optional (sequence "_" (1+ word))))))
    "A sequence for recommended version number schemes in Perl.")

  (defconst cperl--single-attribute-rx
    `(sequence ,cperl--basic-identifier-rx
               (optional (sequence "("
                                   (0+ (or (sequence "\\" not-newline)
                                           (not (any "()\\"))
                                           (sequence "("
		                                     (zero-or-more
		                                      (not
		                                       (any "()\\")))
		                                     ")")))
                                   ")")))
    "A regular expression for a single attribute, without leading colon.
It may have parameters in parens, one level of parens within the
parameter's value is supported.  This regexp does not have
capture groups.")

  (defconst cperl--attribute-list-rx
    `(sequence ":"
               (optional
                ,cperl--ws*-rx
                ,cperl--single-attribute-rx
                (0+ (sequence
                     (or (sequence ,cperl--ws*-rx
                                   ":"
                                   ,cperl--ws*-rx)
                         ,cperl--ws+-rx)
                     ,cperl--single-attribute-rx))
                (optional ":")))
    "A regular expression for an attribute list.
Attribute lists may only occur in certain declarations.  A colon
is required before the first attribute but optional between
subsequent attributes.  This regexp does not have capture groups.")

  (defconst cperl--prototype-rx
    `(sequence "("
               (0+ (any "$@%&*;\\[]"))
               ")")
    "A regular expression for a subroutine prototype.  Not as strict
as the actual prototype syntax, but good enough to distinguish
prototypes from signatures.")

  (defconst cperl--signature-rx
    `(sequence "("
               (optional
                (sequence
                 (0+ (sequence ,cperl--ws*-rx
                               ,cperl--basic-scalar-rx
                               ,cperl--ws*-rx
                               ","))
                 ,cperl--ws*-rx
                 (or ,cperl--basic-scalar-rx
                     ,cperl--basic-array-rx
                     ,cperl--basic-hash-rx)))
               (optional (sequence ,cperl--ws*-rx) "," )
               ,cperl--ws*-rx
               ")")
    "A rx sequence subroutine signature without initializers.
These are a bit more restricted than \"my\" declaration lists
because they allow only one slurpy variable, and only in the last
place.")

  (defconst cperl--sloppy-signature-rx
    `(sequence "("
               ,cperl--ws*-rx
               (or ,cperl--basic-scalar-rx
                   ,cperl--basic-array-rx
                   ,cperl--basic-hash-rx)
               ,cperl--ws*-rx
               (or "," "=" "||=" "//=" ")"))
    "A rx sequence for the begin of a signature with initializers.
Initializers can contain almost all Perl constructs and thus can
not be covered by regular expressions.  This sequence captures
enough to distinguish a signature from a prototype.")

  (defconst cperl--package-rx
    `(sequence (group (or "package" "class"))
               ,cperl--ws+-rx
               (group ,cperl--normal-identifier-rx)
               (optional (sequence ,cperl--ws+-rx
                                   (group (regexp ,cperl--version-regexp)))))
    "A regular expression for package|class NAME VERSION in Perl.
Contains three groups for the initial keyword \"package\" or
\"class\", for the package name and for the version.")

  (defconst cperl--package-for-imenu-rx
    `(sequence symbol-start
               (group-n 1 "package")
               ,cperl--ws*-rx
               (group-n 2 ,cperl--normal-identifier-rx)
               (optional (sequence ,cperl--ws+-rx
                                   (regexp ,cperl--version-regexp)))
               ,cperl--ws*-rx
               (group-n 3 (or ";" "{")))
    "A regular expression to collect package names for `imenu'.
Catches \"package NAME;\", \"package NAME VERSION;\", \"package
NAME BLOCK\" and \"package NAME VERSION BLOCK.\" Contains three
groups: One for the keyword \"package\", one for the package
name, and one for the discovery of a following BLOCK.")

  ;; This gets a regexp of its own because classes allow attributes
  ;; (e.g. ":isa(Parent)") while packages don't.  We skip over it, but
  ;; like for "package" we capture the following ";" or "{".
  (defconst cperl--class-for-imenu-rx
    `(sequence symbol-start
               (group-n 1 "class")
               ,cperl--ws*-rx
               (group-n 2 ,cperl--normal-identifier-rx)
               (optional (sequence ,cperl--ws+-rx
                                   (regexp ,cperl--version-regexp)))
               (optional (sequence ,cperl--ws*-rx
                                   ,cperl--attribute-list-rx))
               ,cperl--ws*-rx
               (group-n 3 (or ";" "{")))
    "A regular expression to collect package names for `imenu'.
Catches \"class NAME;\", \"class NAME VERSION;\", \"class NAME
BLOCK\" and \"class NAME VERSION BLOCK\" and allows for
attributes like \":isa(Parent)\".  Contains three groups: One for
the keyword \"package\", one for the package name, and one for
the discovery of a following BLOCK.")

  (defconst cperl--sub-name-for-imenu-rx
    `(sequence symbol-start
               (optional (sequence (group-n 3 (or "my" "state" "our"))
	                           ,cperl--ws+-rx))
               (group-n 1 (or "method" "sub"))
               ,cperl--ws+-rx
               (group-n 2 ,cperl--normal-identifier-rx))
    "A regular expression to detect a subroutine or method start.
Contains three groups: One to distinguish lexical from \"normal\"
subroutines, for the keyword \"sub\" or \"method\", and one for
the subroutine name.")

(defconst cperl--block-declaration-rx
  `(sequence
    (or "class" "method" "package" "sub")
    (1+ ,cperl--ws-or-comment-rx)
    ,cperl--normal-identifier-rx)
  "A regular expression to find a declaration for a named block.
Used for indentation.  These declarations introduce a block which
does not need a semicolon to terminate the statement.")

;;; Initializer blocks are not (yet) part of the Perl core.
;; (defconst cperl--field-declaration-rx
;;   `(sequence
;;     "field"
;;     (1+ ,cperl--ws-or-comment-rx)
;;     ,cperl--basic-variable-rx)
;;   "A regular expression to find a declaration for a field.
;; Used for indentation.  These declarations allow an initializer
;; block which does not need a semicolon to terminate the
;; statement.")

(defconst cperl--pod-heading-rx
  `(sequence line-start
             (group-n 1 "=head")
             (group-n 3 (in "1-4"))
             (1+ (in " \t"))
             (group-n 2 (1+ (not (in "\n")))))
  "A regular expression to detect a POD heading.
Contains two groups: One for the heading level, and one for the
heading text.")

(defconst cperl--imenu-entries-rx
  `(or ,cperl--package-for-imenu-rx
       ,cperl--class-for-imenu-rx
       ,cperl--sub-name-for-imenu-rx
       ,cperl--pod-heading-rx)
  "A regular expression to collect stuff that goes into the `imenu' index.
Covers packages and classes, subroutines and methods, and POD headings.")

;; end of eval-and-compiled stuff
)


(defun cperl-declaration-header-p (pos)
  "Return t if POS is in the header of a declaration.
Perl syntax can have various constructs between a
keyword (e.g. \"sub\") and its associated block of code, and
these can span several lines.  These blocks are identified and
marked with a text-property in `cperl-find-pods-heres'.  This
function tests that property."
  (equal (get-text-property pos 'syntax-type) 'sub-decl))

(defun cperl-block-declaration-p ()
  "Test whether the following ?\\{ opens a declaration block.
Returns the column where the declaring keyword is found, or nil
if this isn't a declaration block.  Declaration blocks are named
subroutines, packages and the like.  They start with a keyword
and a name, to be followed by various descriptive items which are
just skipped over for our purpose.  Declaration blocks end a
statement, so there's no semicolon."
  ;; A scan error means that none of the declarators has been found
  (condition-case nil
      (let ((is-block-declaration nil)
            (continue-searching t))
        (while (and continue-searching (not (bobp)))
          (forward-sexp -1)
          (cond
           ((looking-at (rx (eval cperl--block-declaration-rx)))
            (setq is-block-declaration (current-column)
                  continue-searching nil))
           ((cperl-declaration-header-p (point))
            (setq is-block-declaration (current-column)
                  continue-searching nil))
           ;; Another brace means this is no block declaration
           ((looking-at "{")
            (setq continue-searching nil))
           (t
            (cperl-backward-to-noncomment (point-min))
            ;; A semicolon or an opening brace prevent this block from
            ;; being a block declaration
            (when (or (eq (preceding-char) ?\;)
                      (eq (preceding-char) ?{))
              (setq continue-searching nil)))))
        is-block-declaration)
    (error nil)))


;; These two must be unwound, otherwise take exponential time
(defconst cperl-maybe-white-and-comment-rex
  (rx (group (eval cperl--ws*-rx)))
  ;; was: "[ \t\n]*\\(#[^\n]*\n[ \t\n]*\\)*"
"Regular expression to match optional whitespace with interspersed comments.
Should contain exactly one group.")

;; This one is tricky to unwind; still very inefficient...
(defconst cperl-white-and-comment-rex
  (rx (group (eval cperl--ws+-rx)))
  ;; was: "\\([ \t\n]\\|#[^\n]*\n\\)+"
"Regular expression to match whitespace with interspersed comments.
Should contain exactly one group.")


;; Is incorporated in `cperl-outline-regexp', `defun-prompt-regexp'.
;; Details of groups in this may be used in several functions; see comments
;; near mentioned above variable(s)...
;; sub($$):lvalue{}  sub:lvalue{} Both allowed...
(defsubst cperl-after-sub-regexp (named attr) ; 9 groups without attr...
  "Match the text after `sub' in a subroutine declaration.
If NAMED is nil, allows anonymous subroutines.  Matches up to the first \":\"
of attributes (if present), or end of the name or prototype (whatever is
the last)."
  (concat				; Assume n groups before this...
   "\\("				; n+1=name-group
     cperl-white-and-comment-rex	; n+2=pre-name
     (rx-to-string `(group ,cperl--normal-identifier-rx))
   "\\)"				; END n+1=name-group
   (if named "" "?")
   "\\("				; n+4=proto-group
     cperl-maybe-white-and-comment-rex	; n+5=pre-proto
     "\\(([^()]*)\\)"			; n+6=prototype
   "\\)?"				; END n+4=proto-group
   "\\("				; n+7=attr-group
     cperl-maybe-white-and-comment-rex	; n+8=pre-attr
     "\\("				; n+9=start-attr
        ":"
	(if attr (concat
		  "\\("
		     cperl-maybe-white-and-comment-rex ; whitespace-comments
		     "\\(\\<\\sw\\|_\\)+"	; attr-name
		     ;; attr-arg (1 level of internal parens allowed!)
		     "\\((\\(\\\\.\\|[^\\()]\\|([^\\()]*)\\)*)\\)?"
		     "\\("		; optional : (XXX allows trailing???)
		        cperl-maybe-white-and-comment-rex ; whitespace-comments
		     ":\\)?"
		  "\\)+")
	  "[^:]")
     "\\)"
   "\\)?"				; END n+6=proto-group
   ))

;; Tired of editing this in 8 places every time I remember that there
;; is another method-defining keyword
(defvar cperl-sub-keywords
  '("sub" "method"))

(defvar cperl-sub-regexp (regexp-opt cperl-sub-keywords))

(defun cperl-char-ends-sub-keyword-p (char)
  "Return t if CHAR is the last character of a perl sub keyword."
  (cl-loop for keyword in cperl-sub-keywords
           when (eq char (aref keyword (1- (length keyword))))
           return t))

(defvar cperl-outline-regexp
  (rx (sequence line-start (0+ blank) (eval cperl--imenu-entries-rx)))
  "The regular expression used for `outline-minor-mode'.")

(defvar cperl-mode-syntax-table
  (let ((st (make-syntax-table)))
    (modify-syntax-entry ?\\ "\\" st)
    (modify-syntax-entry ?/  "."  st)
    (modify-syntax-entry ?*  "."  st)
    (modify-syntax-entry ?+  "."  st)
    (modify-syntax-entry ?-  "."  st)
    (modify-syntax-entry ?=  "."  st)
    (modify-syntax-entry ?%  "."  st)
    (modify-syntax-entry ?<  "."  st)
    (modify-syntax-entry ?>  "."  st)
    (modify-syntax-entry ?&  "."  st)
    (modify-syntax-entry ?$  "\\" st)
    (modify-syntax-entry ?\n ">"  st)
    (modify-syntax-entry ?#  "<"  st)
    (modify-syntax-entry ?'  "\"" st)
    (modify-syntax-entry ?`  "\"" st)
    (if cperl-under-as-char
        (modify-syntax-entry ?_ "w" st))
    (modify-syntax-entry ?:  "_"  st)
    (modify-syntax-entry ?|  "."  st)
    st)
  "Syntax table in use in CPerl mode buffers.")

(defvar cperl-string-syntax-table
  (let ((st (copy-syntax-table cperl-mode-syntax-table)))
    (modify-syntax-entry ?$  "." st)
    (modify-syntax-entry ?\{ "." st)
    (modify-syntax-entry ?\} "." st)
    (modify-syntax-entry ?\" "." st)
    (modify-syntax-entry ?'  "." st)
    (modify-syntax-entry ?`  "." st)
    (modify-syntax-entry ?#  "." st) ; (?# comment )
    st)
  "Syntax table in use in CPerl mode string-like chunks.")

(defsubst cperl-1- (p)
  (max (point-min) (1- p)))

(defsubst cperl-1+ (p)
  (min (point-max) (1+ p)))


(defvar cperl-faces-init nil)
;; Fix for msb.el
(defvar cperl-msb-fixed nil)
(defvar cperl-use-major-mode 'cperl-mode)
(defvar cperl-font-locking nil)

(defvar cperl-compilation-error-regexp-list
  ;; This look like a paranoiac regexp: could anybody find a better one? (which WORKS).
  '("^[^\n]* \\(file\\|at\\) \\([^ \t\n]+\\) [^\n]*line \\([0-9]+\\)[\\., \n]"
    2 3)
  "List that specifies how to match errors in Perl output.")

(defvar cperl-compilation-error-regexp-alist)
(make-obsolete-variable 'cperl-compilation-error-regexp-alist
                        'cperl-compilation-error-regexp-list "28.1")

(defvar compilation-error-regexp-alist)

;;;###autoload
(define-derived-mode cperl-mode prog-mode "CPerl"
  "Major mode for editing Perl code.
Expression and list commands understand all C brackets.
Tab indents for Perl code.
Paragraphs are separated by blank lines only.
Delete converts tabs to spaces as it moves back.

Various characters in Perl almost always come in pairs: {}, (), [],
sometimes <>.  When the user types the first, she gets the second as
well, with optional special formatting done on {}.  (Disabled by
default.)  You can always quote (with \\[quoted-insert]) the left
\"paren\" to avoid the expansion.  The processing of < is special,
since most the time you mean \"less\".  CPerl mode tries to guess
whether you want to type pair <>, and inserts is if it
appropriate.  You can set `cperl-electric-parens-string' to the string that
contains the parens from the above list you want to be electrical.
Electricity of parens is controlled by `cperl-electric-parens'.
You may also set `cperl-electric-parens-mark' to have electric parens
look for active mark and \"embrace\" a region if possible.'

CPerl mode provides expansion of the Perl control constructs:

   if, else, elsif, unless, while, until, continue, do,
   for, foreach, formy and foreachmy.

and POD directives (Disabled by default, see `cperl-electric-keywords'.)

The user types the keyword immediately followed by a space, which
causes the construct to be expanded, and the point is positioned where
she is most likely to want to be.  E.g., when the user types a space
following \"if\" the following appears in the buffer: if () { or if ()
} { } and the cursor is between the parentheses.  The user can then
type some boolean expression within the parens.  Having done that,
typing \\[cperl-linefeed] places you - appropriately indented - on a
new line between the braces (if you typed \\[cperl-linefeed] in a POD
directive line, then appropriate number of new lines is inserted).

If CPerl decides that you want to insert \"English\" style construct like

            bite if angry;

it will not do any expansion.  See also help on variable
`cperl-extra-newline-before-brace'.  (Note that one can switch the
help message on expansion by setting `cperl-message-electric-keyword'
to nil.)

\\[cperl-linefeed] is a convenience replacement for typing carriage
return.  It places you in the next line with proper indentation, or if
you type it inside the inline block of control construct, like

            foreach (@lines) {print; print}

and you are on a boundary of a statement inside braces, it will
transform the construct into a multiline and will place you into an
appropriately indented blank line.  If you need a usual
`newline-and-indent' behavior, it is on \\[newline-and-indent],
see documentation on `cperl-electric-linefeed'.

Use \\[cperl-invert-if-unless] to change a construction of the form

	    if (A) { B }

into

            B if A;

\\{cperl-mode-map}

Setting the variable `cperl-font-lock' to t switches on `font-lock-mode',
`cperl-electric-lbrace-space' to t switches on electric space between $
and {, `cperl-electric-parens-string' is the string that contains
parentheses that should be electric in CPerl (see also
`cperl-electric-parens-mark' and `cperl-electric-parens'), setting
`cperl-electric-keywords' enables electric expansion of control
structures in CPerl.  `cperl-electric-linefeed' governs which one of two
linefeed behavior is preferable.  You can enable all these options
simultaneously by setting `cperl-hairy' to t.  In this case you can
switch separate options off by setting them to `null'.  Note that one may
undo the extra whitespace inserted by semis and braces in
`auto-newline'-mode by consequent \\[cperl-electric-backspace].

Short one-liner-style help is available on \\[cperl-get-help],
and one can run perldoc or man via menu.

It is possible to show this help automatically after some idle time.
This is regulated by variable `cperl-lazy-help-time'.  Default with
`cperl-hairy' (if the value of `cperl-lazy-help-time' is nil) is 5
secs idle time .  It is also possible to switch this on/off from the
menu, or via \\[cperl-toggle-autohelp].

Use \\[cperl-lineup] to vertically lineup some construction - put the
beginning of the region at the start of construction, and make region
span the needed amount of lines.

Variables `cperl-pod-here-scan', `cperl-pod-here-fontify',
`cperl-pod-face', `cperl-pod-head-face' control processing of POD and
here-docs sections.  Results of scan are used for indentation too.

Variables controlling indentation style:
 `cperl-tab-always-indent'
    Non-nil means TAB in CPerl mode should always reindent the current line,
    regardless of where in the line point is when the TAB command is used.
 `cperl-indent-left-aligned-comments'
    Non-nil means that the comment starting in leftmost column should indent.
 `cperl-auto-newline'
    Non-nil means automatically newline before and after braces,
    and after colons and semicolons, inserted in Perl code.  The following
    \\[cperl-electric-backspace] will remove the inserted whitespace.
    Insertion after colons requires both this variable and
    `cperl-auto-newline-after-colon' set.
 `cperl-auto-newline-after-colon'
    Non-nil means automatically newline even after colons.
    Subject to `cperl-auto-newline' setting.
 `cperl-indent-level'
    Indentation of Perl statements within surrounding block.
    The surrounding block's indentation is the indentation
    of the line on which the open-brace appears.
 `cperl-continued-statement-offset'
    Extra indentation given to a substatement, such as the
    then-clause of an if, or body of a while, or just a statement continuation.
 `cperl-continued-brace-offset'
    Extra indentation given to a brace that starts a substatement.
    This is in addition to `cperl-continued-statement-offset'.
 `cperl-brace-offset'
    Extra indentation for line if it starts with an open brace.
 `cperl-brace-imaginary-offset'
    An open brace following other text is treated as if it the line started
    this far to the right of the actual line indentation.
 `cperl-label-offset'
    Extra indentation for line that is a label.
 `cperl-min-label-indent'
    Minimal indentation for line that is a label.

Settings for classic indent-styles: K&R BSD=C++ GNU PBP PerlStyle=Whitesmith
  `cperl-indent-level'                5   4       2   4   4
  `cperl-brace-offset'                0   0       0   0   0
  `cperl-continued-brace-offset'     -5  -4       0   0   0
  `cperl-label-offset'               -5  -4      -2  -2  -4
  `cperl-continued-statement-offset'  5   4       2   4   4

CPerl knows several indentation styles, and may bulk set the
corresponding variables.  Use \\[cperl-set-style] to do this or
set the `cperl-file-style' user option.  Use
\\[cperl-set-style-back] to restore the memorized preexisting
values \(both available from menu).  See examples in
`cperl-style-examples'.

Part of the indentation style is how different parts of if/elsif/else
statements are broken into lines; in CPerl, this is reflected on how
templates for these constructs are created (controlled by
`cperl-extra-newline-before-brace'), and how reflow-logic should treat
\"continuation\" blocks of else/elsif/continue, controlled by the same
variable, and by `cperl-extra-newline-before-brace-multiline',
`cperl-merge-trailing-else', `cperl-indent-region-fix-constructs'.

If `cperl-indent-level' is 0, the statement after opening brace in
column 0 is indented on
`cperl-brace-offset'+`cperl-continued-statement-offset'.

Turning on CPerl mode calls the hooks in the variable `cperl-mode-hook'
with no args.

DO NOT FORGET to read micro-docs (available from `Perl' menu)
or as help on variables `cperl-tips', `cperl-problems',
`cperl-praise', `cperl-speed'."
  (if (cperl-val 'cperl-electric-linefeed)
      (progn
	(local-set-key "\C-J" 'cperl-linefeed)
	(local-set-key "\C-C\C-J" 'newline-and-indent)))
  (if (and
       (cperl-val 'cperl-clobber-lisp-bindings)
       (cperl-val 'cperl-info-on-command-no-prompt))
      (progn
	;; don't clobber the backspace binding:
	(define-key cperl-mode-map "\C-hf" 'cperl-perldoc)
	(define-key cperl-mode-map "\C-c\C-hf" 'cperl-perldoc)))
  (setq local-abbrev-table cperl-mode-abbrev-table)
  (if (cperl-val 'cperl-electric-keywords)
      (abbrev-mode 1))
  (set-syntax-table cperl-mode-syntax-table)
  ;; Workaround for Bug#30393, needed for Emacs 26.
  (when (< emacs-major-version 27)
    (setq-local open-paren-in-column-0-is-defun-start nil))
  ;; Until Emacs is multi-threaded, we do not actually need it local:
  (make-local-variable 'cperl-font-locking)
  (setq-local outline-regexp cperl-outline-regexp)
  (setq-local outline-level 'cperl-outline-level)
  (setq-local add-log-current-defun-function
              (lambda ()
                (save-excursion
                  (if (re-search-backward "^sub[ \t]+\\([^({ \t\n]+\\)" nil t)
                      (match-string-no-properties 1)))))

  (setq-local paragraph-start (concat "^$\\|" page-delimiter))
  (setq-local paragraph-separate paragraph-start)
  (setq-local paragraph-ignore-fill-prefix t)
  (setq-local indent-line-function #'cperl-indent-line)
  (setq-local require-final-newline mode-require-final-newline)
  (setq-local comment-start "# ")
  (setq-local comment-end "")
  (setq-local comment-column cperl-comment-column)
  (setq-local comment-start-skip "#+ *")

;;       "[ \t]*sub"
;;	  (cperl-after-sub-regexp 'named nil) ; 8=name 11=proto 14=attr-start
;;	  cperl-maybe-white-and-comment-rex	; 15=pre-block
  (setq-local defun-prompt-regexp
              (concat "^[ \t]*\\("
                      cperl-sub-regexp
                      (cperl-after-sub-regexp 'named 'attr-groups)
                      (rx (eval cperl--ws*-rx))
                      (rx (optional (eval cperl--signature-rx)))
                      "\\|"			; per toke.c
                      (rx (or "ADJUST" "AUTOLOAD" "BEGIN" "CHECK" "DESTROY"
                              "END" "INIT" "UNITCHECK"))
                      "\\)"
                      cperl-maybe-white-and-comment-rex))
  (setq-local comment-indent-function #'cperl-comment-indent)
  (setq-local fill-paragraph-function #'cperl-fill-paragraph)
  (setq-local parse-sexp-ignore-comments t)
  (setq-local indent-region-function #'cperl-indent-region)
  ;;(setq auto-fill-function #'cperl-do-auto-fill) ; Need to switch on and off!
  (setq-local imenu-create-index-function #'cperl-imenu--create-perl-index)
  (setq-local imenu-sort-function nil)
  (setq-local vc-rcs-header cperl-vc-rcs-header)
  (setq-local vc-sccs-header cperl-vc-sccs-header)
  (when (boundp 'compilation-error-regexp-alist-alist)
    ;; The let here is just a compatibility kludge for the obsolete
    ;; variable `cperl-compilation-error-regexp-alist'.  It can be removed
    ;; when that variable is removed.
    (let ((regexp (if (boundp 'cperl-compilation-error-regexp-alist)
                           (car cperl-compilation-error-regexp-alist)
                         cperl-compilation-error-regexp-list)))
      (setq-local compilation-error-regexp-alist-alist
                  (cons (cons 'cperl regexp)
                        compilation-error-regexp-alist-alist)))
    (make-local-variable 'compilation-error-regexp-alist)
    (push 'cperl compilation-error-regexp-alist))
  (setq-local font-lock-defaults
              '((cperl-load-font-lock-keywords
                 cperl-load-font-lock-keywords-1
                 cperl-load-font-lock-keywords-2)
                nil nil ((?_ . "w")) nil
                (font-lock-syntactic-face-function
                 . cperl-font-lock-syntactic-face-function)))
  ;; Reset syntaxification cache.
  (setq-local cperl-syntax-state nil)
  (when cperl-use-syntax-table-text-property
    ;; Reset syntaxification cache.
    (setq-local cperl-syntax-done-to nil)
    (setq-local syntax-propertize-function
                (lambda (start end)
                  (goto-char start)
                  ;; Even if cperl-fontify-syntactically has already gone
                  ;; beyond `start', syntax-propertize has just removed
                  ;; syntax-table properties between start and end, so we have
                  ;; to re-apply them.
                  (setq cperl-syntax-done-to start)
                  (cperl-fontify-syntactically end))))
  (setq-local font-lock-multiline t)
  (setq-local font-lock-fontify-region-function
              #'cperl-font-lock-fontify-region-function)
  (make-local-variable 'cperl-old-style)
  (setq-local normal-auto-fill-function
              #'cperl-do-auto-fill)
  (if (cperl-val 'cperl-font-lock)
      (progn (or cperl-faces-init (cperl-init-faces))
	     (font-lock-mode 1)))
  (setq-local facemenu-add-face-function
              #'cperl-facemenu-add-face-function) ; XXXX What this guy is for???
  (and (boundp 'msb-menu-cond)
       (not cperl-msb-fixed)
       (cperl-msb-fix))
  (if cperl-hook-after-change
      (add-hook 'after-change-functions #'cperl-after-change-function nil t))
  ;; After hooks since fontification will break this
  (when (and cperl-pod-here-scan
             (not cperl-syntaxify-by-font-lock))
    (cperl-find-pods-heres))
  (when cperl-file-style
    (cperl-set-style cperl-file-style))
  (add-hook 'hack-local-variables-hook #'cperl--set-file-style nil t)
  ;; Setup Flymake
  (add-hook 'flymake-diagnostic-functions #'perl-flymake nil t))

(defun cperl--set-file-style ()
  (when cperl-file-style
    (cperl-file-style cperl-file-style)))


;; Fix for perldb - make default reasonable
(defun cperl-db ()
  (interactive)
  (require 'gud)
  ;; FIXME: Use `read-string' or `read-shell-command'?
  (perldb (read-from-minibuffer "Run perldb (like this): "
				(if (consp gud-perldb-history)
				    (car gud-perldb-history)
				  (concat "perl -d "
					  (buffer-file-name)))
				nil nil
				'(gud-perldb-history . 1))))

(defun cperl-msb-fix ()
  ;; Adds perl files to msb menu, supposes that msb is already loaded
  (setq cperl-msb-fixed t)
  (let* ((l (length msb-menu-cond))
	 (last (nth (1- l) msb-menu-cond))
	 (precdr (nthcdr (- l 2) msb-menu-cond)) ; cdr of this is last
	 (handle (1- (nth 1 last))))
    (setcdr precdr (list
		    (list
		     '(memq major-mode '(cperl-mode perl-mode))
		     handle
		     "Perl Files (%d)")
		    last))))

;; This is used by indent-for-comment
;; to decide how much to indent a comment in CPerl code
;; based on its context.  Do fallback if comment is found wrong.

(defvar cperl-wrong-comment)
(defvar cperl-st-cfence '(14))		; Comment-fence
(defvar cperl-st-sfence '(15))		; String-fence
(defvar cperl-st-punct '(1))
(defvar cperl-st-word '(2))
(defvar cperl-st-bra '(4 . ?\>))
(defvar cperl-st-ket '(5 . ?\<))


(defun cperl-comment-indent ()		; called at point at supposed comment
  (let ((p (point)) (c (current-column)) was phony)
    (if (and (not cperl-indent-comment-at-column-0)
	     (looking-at "^#"))
	0	; Existing comment at bol stays there.
      ;; Wrong comment found
      (save-excursion
	(setq was (cperl-to-comment-or-eol)
	      phony (eq (get-text-property (point) 'syntax-table)
			cperl-st-cfence))
	(if phony
	    (progn			; Too naive???
	      (re-search-forward "#\\|$") ; Hmm, what about embedded #?
	      (if (eq (preceding-char) ?\#)
		  (forward-char -1))
	      (setq was nil)))
	(if (= (point) p)		; Our caller found a correct place
	    (progn
	      (skip-chars-backward " \t")
	      (setq was (current-column))
	      (if (eq was 0)
		  comment-column
		(max (1+ was) ; Else indent at comment column
		     comment-column)))
	  ;; No, the caller found a random place; we need to edit ourselves
	  (if was nil
	    (insert comment-start)
	    (backward-char (length comment-start)))
	  (setq cperl-wrong-comment t)
	  (cperl-make-indent comment-column 1) ; Indent min 1
	  c)))))

(defun cperl-indent-for-comment ()
  "Substitute for `indent-for-comment' in CPerl."
  (interactive)
  (let (cperl-wrong-comment)
    (indent-for-comment)
    (if cperl-wrong-comment		; set by `cperl-comment-indent'
	(progn (cperl-to-comment-or-eol)
	       (forward-char (length comment-start))))))

(defun cperl-comment-region (b e arg)
  "Comment or uncomment each line in the region in CPerl mode.
See `comment-region'."
  (interactive "r\np")
  (let ((comment-start "#"))
    (comment-region b e arg)))

(defun cperl-uncomment-region (b e arg)
  "Uncomment or comment each line in the region in CPerl mode.
See `comment-region'."
  (interactive "r\np")
  (let ((comment-start "#"))
    (comment-region b e (- arg))))

(defvar cperl-brace-recursing nil)

(defun cperl-electric-brace (arg &optional only-before)
  "Insert character and correct line's indentation.
If ONLY-BEFORE and `cperl-auto-newline', will insert newline before the
place (even in empty line), but not after.  If after \")\" and the inserted
char is \"{\", insert extra newline before only if
`cperl-extra-newline-before-brace'."
  (interactive "P")
  (let (insertpos
	(other-end (if (and cperl-electric-parens-mark
			    (region-active-p)
			    (< (mark) (point)))
		       (mark)
		     nil)))
    (if (and other-end
	     (not cperl-brace-recursing)
	     (cperl-val 'cperl-electric-parens)
	     (>= (save-excursion (cperl-to-comment-or-eol) (point)) (point)))
	;; Need to insert a matching pair
	(progn
	  (save-excursion
	    (setq insertpos (point-marker))
	    (goto-char other-end)
	    (setq last-command-event ?\{)
	    (cperl-electric-lbrace arg insertpos))
	  (forward-char 1))
      ;; Check whether we close something "usual" with `}'
      (if (and (eq last-command-event ?\})
	       (not
		(condition-case nil
		    (save-excursion
		      (up-list (- (prefix-numeric-value arg)))
		      ;;(cperl-after-block-p (point-min))
		      (or (cperl-after-expr-p nil "{;)")
			  ;; after sub, else, continue
			  (cperl-after-block-p nil 'pre)))
		  (error nil))))
	  ;; Just insert the guy
	  (self-insert-command (prefix-numeric-value arg))
	(if (and (not arg)		; No args, end (of empty line or auto)
		 (eolp)
		 (or (and (null only-before)
			  (save-excursion
			    (skip-chars-backward " \t")
			    (bolp)))
		     (and (eq last-command-event ?\{) ; Do not insert newline
			  ;; if after ")" and `cperl-extra-newline-before-brace'
			  ;; is nil, do not insert extra newline.
			  (not cperl-extra-newline-before-brace)
			  (save-excursion
			    (skip-chars-backward " \t")
			    (eq (preceding-char) ?\))))
		     (if cperl-auto-newline
			 (progn (cperl-indent-line) (newline) t) nil)))
	    (progn
	      (self-insert-command (prefix-numeric-value arg))
	      (cperl-indent-line)
	      (if cperl-auto-newline
		  (setq insertpos (1- (point))))
	      (if (and cperl-auto-newline (null only-before))
		  (progn
		    (newline)
		    (cperl-indent-line)))
	      (save-excursion
		(if insertpos (progn (goto-char insertpos)
				     (search-forward (make-string
						      1 last-command-event))
				     (setq insertpos (1- (point)))))
		(delete-char -1))))
	(if insertpos
	    (save-excursion
	      (goto-char insertpos)
	      (self-insert-command (prefix-numeric-value arg)))
	  (self-insert-command (prefix-numeric-value arg)))))))

(defun cperl-electric-lbrace (arg &optional end)
  "Insert character, correct line's indentation, correct quoting by space."
  (interactive "P")
  (let ((cperl-brace-recursing t)
	(cperl-auto-newline cperl-auto-newline)
	(other-end (or end
		       (if (and cperl-electric-parens-mark
				(region-active-p)
				(> (mark) (point)))
			   (save-excursion
			     (goto-char (mark))
			     (point-marker))
			 nil)))
	pos)
    (and (cperl-val 'cperl-electric-lbrace-space)
	 (eq (preceding-char) ?$)
	 (save-excursion
	   (skip-chars-backward "$")
	   (looking-at "\\(\\$\\$\\)*\\$\\([^\\$]\\|$\\)"))
	 (insert ?\s))
    ;; Check whether we are in comment
    (if (and
	 (save-excursion
	   (beginning-of-line)
	   (not (looking-at "[ \t]*#")))
	 (cperl-after-expr-p nil "{;)"))
	nil
      (setq cperl-auto-newline nil))
    (cperl-electric-brace arg)
    (and (cperl-val 'cperl-electric-parens)
	 (eq last-command-event ?{)
	 (memq last-command-event
	       (append cperl-electric-parens-string nil))
	 (or (if other-end (goto-char (marker-position other-end)))
	     t)
	 (setq last-command-event ?} pos (point))
	 (progn (cperl-electric-brace arg t)
		(goto-char pos)))))

(defun cperl-electric-paren (arg)
  "Insert an opening parenthesis or a matching pair of parentheses.
See `cperl-electric-parens'."
  (interactive "P")
  (let ((other-end (if (and cperl-electric-parens-mark
			    (region-active-p)
			    (> (mark) (point)))
		       (save-excursion
			 (goto-char (mark))
			 (point-marker))
		     nil)))
    (if (and (cperl-val 'cperl-electric-parens)
	     (memq last-command-event
		   (append cperl-electric-parens-string nil))
	     (>= (save-excursion (cperl-to-comment-or-eol) (point)) (point))
	     (if (eq last-command-event ?<)
		 (progn
		   ;; This code is too electric, see Bug#3943.
		   ;; (and abbrev-mode ; later it is too late, may be after `for'
		   ;; 	(expand-abbrev))
		   (cperl-after-expr-p nil "{;(,:="))
	       1))
	(progn
	  (self-insert-command (prefix-numeric-value arg))
	  (if other-end (goto-char (marker-position other-end)))
	  (insert (make-string
		   (prefix-numeric-value arg)
		   (cdr (assoc last-command-event '((?{ .?})
						   (?\[ . ?\])
						   (?\( . ?\))
						   (?< . ?>))))))
	  (forward-char (- (prefix-numeric-value arg))))
      (self-insert-command (prefix-numeric-value arg)))))

(defun cperl-electric-rparen (arg)
  "Insert a matching pair of parentheses if marking is active.
If not, or if we are not at the end of marking range, would self-insert.
Affected by `cperl-electric-parens'."
  (interactive "P")
  (let ((other-end (if (and cperl-electric-parens-mark
			    (cperl-val 'cperl-electric-parens)
			    (memq last-command-event
				  (append cperl-electric-parens-string nil))
			    (region-active-p)
			    (< (mark) (point)))
		       (mark)
		     nil))
	p)
    (if (and other-end
	     (cperl-val 'cperl-electric-parens)
	     (memq last-command-event '( ?\) ?\] ?\} ?\> ))
	     (>= (save-excursion (cperl-to-comment-or-eol) (point)) (point))
	     )
	(progn
	  (self-insert-command (prefix-numeric-value arg))
	  (setq p (point))
	  (if other-end (goto-char other-end))
	  (insert (make-string
		   (prefix-numeric-value arg)
		   (cdr (assoc last-command-event '((?\} . ?\{)
						   (?\] . ?\[)
						   (?\) . ?\()
						   (?\> . ?\<))))))
	  (goto-char (1+ p)))
      (self-insert-command (prefix-numeric-value arg)))))

(defun cperl-electric-keyword ()
  "Insert a construction appropriate after a keyword.
Help message may be switched off by setting `cperl-message-electric-keyword'
to nil."
  (let ((beg (line-beginning-position))
	(dollar (and (eq last-command-event ?$)
		     (eq this-command 'self-insert-command)))
	(delete (and (memq last-command-event '(?\s ?\n ?\t ?\f))
		     (memq this-command '(self-insert-command newline))))
	my do)
    (and (save-excursion
	   (condition-case nil
	       (progn
		 (backward-sexp 1)
		 (setq do (looking-at "do\\>")))
	     (error nil))
	   (cperl-after-expr-p nil "{;:"))
	 (save-excursion
	   (not
	    (re-search-backward
	     "[#\"'`]\\|\\<q\\(\\|[wqxr]\\)\\>"
	     beg t)))
	 (save-excursion (or (not (re-search-backward "^=" nil t))
			     (or
			      (looking-at "=cut")
			      (looking-at "=end")
			      (and cperl-use-syntax-table-text-property
				   (not (eq (get-text-property (point)
							       'syntax-type)
					    'pod))))))
	 (save-excursion (forward-sexp -1)
			 (not (memq (following-char) (append "$@%&*" nil))))
	 (progn
	   (and (eq (preceding-char) ?y)
		(progn			; "foreachmy"
		  (forward-char -2)
		  (insert " ")
		  (forward-char 2)
		  (setq my t dollar t
			delete
			(memq this-command '(self-insert-command newline)))))
	   (and dollar (insert " $"))
	   (cperl-indent-line)
	   ;;(insert " () {\n}")
 	   (cond
 	    (cperl-extra-newline-before-brace
 	     (insert (if do "\n" " ()\n"))
 	     (insert "{")
 	     (cperl-indent-line)
 	     (insert "\n")
 	     (cperl-indent-line)
 	     (insert "\n}")
	     (and do (insert " while ();")))
 	    (t
 	     (insert (if do " {\n} while ();" " () {\n}"))))
	   (or (looking-at "[ \t]\\|$") (insert " "))
	   (cperl-indent-line)
	   (if dollar (progn (search-backward "$")
			     (if my
				 (forward-char 1)
			       (delete-char 1)))
	     (search-backward ")")
	     (if (eq last-command-event ?\()
		 (progn			; Avoid "if (())"
		   (delete-char -1)
		   (delete-char 1))))
	   (if delete
               (push cperl-del-back-ch unread-command-events))
	   (if cperl-message-electric-keyword
	       (message "Precede char by C-q to avoid expansion"))))))

(defun cperl-ensure-newlines (n &optional pos)
  "Make sure there are N newlines after the point."
  (or pos (setq pos (point)))
  (if (looking-at "\n")
      (forward-char 1)
    (insert "\n"))
  (if (> n 1)
      (cperl-ensure-newlines (1- n) pos)
    (goto-char pos)))

(defun cperl-electric-pod ()
  "Insert a POD chunk appropriate after a =POD directive."
  (let ((delete (and (memq last-command-event '(?\s ?\n ?\t ?\f))
		     (memq this-command '(self-insert-command newline))))
	head1 notlast name p really-delete over)
    (and (save-excursion
	   (forward-word-strictly -1)
	   (and
	    (eq (preceding-char) ?=)
	    (progn
	      (setq head1 (looking-at "head1\\>[ \t]*$"))
	      (setq over (and (looking-at "over\\>[ \t]*$")
			      (not (looking-at "over[ \t]*\n\n\n*=item\\>"))))
	      (forward-char -1)
	      (bolp))
	    (or
	     (get-text-property (point) 'in-pod)
	     (cperl-after-expr-p nil "{;:")
	     (and (re-search-backward "\\(\\`\n?\\|^\n\\)=\\sw+" (point-min) t)
		  (not (or (looking-at "\n*=cut") (looking-at "\n*=end")))
		  (or (not cperl-use-syntax-table-text-property)
		      (eq (get-text-property (point) 'syntax-type) 'pod))))))
	 (progn
	   (save-excursion
	     (setq notlast (re-search-forward "^\n=" nil t)))
	   (or notlast
	       (progn
		 (insert "\n\n=cut")
		 (cperl-ensure-newlines 2)
		 (forward-word-strictly -2)
		 (if (and head1
			  (not
			   (save-excursion
			     (forward-char -1)
			     (re-search-backward "\\(\\`\n?\\|\n\n\\)=head1\\>"
						 nil t)))) ; Only one
		     (progn
		       (forward-word-strictly 1)
		       (setq name (file-name-base (buffer-file-name))
			     p (point))
		       (insert " NAME\n\n" name
			       " - \n\n=head1 SYNOPSIS\n\n\n\n"
			       "=head1 DESCRIPTION")
		       (cperl-ensure-newlines 4)
		       (goto-char p)
		       (forward-word-strictly 2)
		       (end-of-line)
		       (setq really-delete t))
		   (forward-word-strictly 1))))
	   (if over
	       (progn
		 (setq p (point))
		 (insert "\n\n=item \n\n\n\n"
			 "=back")
		 (cperl-ensure-newlines 2)
		 (goto-char p)
		 (forward-word-strictly 1)
		 (end-of-line)
		 (setq really-delete t)))
	   (if (and delete really-delete)
               (push cperl-del-back-ch unread-command-events))))))

(defun cperl-electric-else ()
  "Insert a construction appropriate after a keyword.
Help message may be switched off by setting `cperl-message-electric-keyword'
to nil."
  (let ((beg (line-beginning-position)))
    (and (save-excursion
           (skip-chars-backward "[:alpha:]")
	   (cperl-after-expr-p nil "{;:"))
	 (save-excursion
	   (not
	    (re-search-backward
	     "[#\"'`]\\|\\<q\\(\\|[wqxr]\\)\\>"
	     beg t)))
	 (save-excursion (or (not (re-search-backward "^=" nil t))
			     (looking-at "=cut")
			     (looking-at "=end")
			     (and cperl-use-syntax-table-text-property
				  (not (eq (get-text-property (point)
							      'syntax-type)
					   'pod)))))
	 (progn
	   (cperl-indent-line)
	   ;;(insert " {\n\n}")
 	   (cond
 	    (cperl-extra-newline-before-brace
 	     (insert "\n")
 	     (insert "{")
 	     (cperl-indent-line)
 	     (insert "\n\n}"))
 	    (t
 	     (insert " {\n\n}")))
	   (or (looking-at "[ \t]\\|$") (insert " "))
	   (cperl-indent-line)
	   (forward-line -1)
	   (cperl-indent-line)
           (push cperl-del-back-ch unread-command-events)
	   (setq this-command 'cperl-electric-else)
	   (if cperl-message-electric-keyword
	       (message "Precede char by C-q to avoid expansion"))))))

(defun cperl-linefeed ()
  "Go to end of line, open a new line and indent appropriately.
If in POD, insert appropriate lines."
  (interactive)
  (let ((beg (line-beginning-position))
        (end (line-end-position))
	(pos (point)) start over cut res)
    (if (and				; Check if we need to split:
					; i.e., on a boundary and inside "{...}"
	 (save-excursion (cperl-to-comment-or-eol)
			 (>= (point) pos)) ; Not in a comment
	 (or (save-excursion
	       (skip-chars-backward " \t" beg)
	       (forward-char -1)
	       (looking-at "[;{]"))     ; After { or ; + spaces
	     (looking-at "[ \t]*}")	; Before }
	     (re-search-forward "\\=[ \t]*;" end t)) ; Before spaces + ;
	 (save-excursion
	   (and
	    (eq (car (parse-partial-sexp pos end -1)) -1)
					; Leave the level of parens
	    (looking-at "[,; \t]*\\($\\|#\\)") ; Comma to allow anon subr
					; Are at end
	    (cperl-after-block-p (point-min))
	    (progn
	      (backward-sexp 1)
	      (setq start (point-marker))
	      (<= start pos)))))	; Redundant?  Are after the
					; start of parens group.
	(progn
	  (skip-chars-backward " \t")
	  (or (memq (preceding-char) (append ";{" nil))
	      (insert ";"))
	  (insert "\n")
	  (forward-line -1)
	  (cperl-indent-line)
	  (goto-char start)
	  (or (looking-at "{[ \t]*$")	; If there is a statement
					; before, move it to separate line
	      (progn
		(forward-char 1)
		(insert "\n")
		(cperl-indent-line)))
	  (forward-line 1)		; We are on the target line
	  (cperl-indent-line)
	  (beginning-of-line)
	  (or (looking-at "[ \t]*}[,; \t]*$") ; If there is a statement
					; after, move it to separate line
	      (progn
		(end-of-line)
		(search-backward "}" beg)
		(skip-chars-backward " \t")
		(or (memq (preceding-char) (append ";{" nil))
		    (insert ";"))
		(insert "\n")
		(cperl-indent-line)
		(forward-line -1)))
	  (forward-line -1)		; We are on the line before target
	  (end-of-line)
	  (newline-and-indent))
      (end-of-line)			; else - no splitting
      (cond
       ((and (looking-at "\n[ \t]*{$")
	     (save-excursion
	       (skip-chars-backward " \t")
	       (eq (preceding-char) ?\)))) ; Probably if () {} group
					; with an extra newline.
	(forward-line 2)
	(cperl-indent-line))
       ((save-excursion			; In POD header
	  (forward-paragraph -1)
	  ;; (re-search-backward "\\(\\`\n?\\|\n\n\\)=head1\\b")
	  ;; We are after \n now, so look for the rest
	  (if (looking-at "\\(\\`\n?\\|\n\\)=\\sw+")
	      (progn
		(setq cut (looking-at "\\(\\`\n?\\|\n\\)=\\(cut\\|end\\)\\>"))
		(setq over (looking-at "\\(\\`\n?\\|\n\\)=over\\>"))
		t)))
	(if (and over
		 (progn
		   (forward-paragraph -1)
		   (forward-word-strictly 1)
		   (setq pos (point))
                   (setq cut (buffer-substring (point) (line-end-position)))
                   (delete-char (- (line-end-position) (point)))
		   (setq res (expand-abbrev))
		   (save-excursion
		     (goto-char pos)
		     (insert cut))
		   res))
	    nil
	  (cperl-ensure-newlines (if cut 2 4))
	  (forward-line 2)))
       ((get-text-property (point) 'in-pod) ; In POD section
	(cperl-ensure-newlines 4)
	(forward-line 2))
       ((looking-at "\n[ \t]*$")	; Next line is empty - use it.
        (forward-line 1)
	(cperl-indent-line))
       (t
	(newline-and-indent))))))

(defun cperl-electric-semi (arg)
  "Insert character and correct line's indentation."
  (interactive "P")
  (if cperl-auto-newline
      (cperl-electric-terminator arg)
    (self-insert-command (prefix-numeric-value arg))
    (if cperl-autoindent-on-semi
	(cperl-indent-line))))

(defun cperl-electric-terminator (arg)
  "Insert character and correct line's indentation."
  (interactive "P")
  (let ((end (point))
	(auto (and cperl-auto-newline
		   (or (not (eq last-command-event ?:))
		       cperl-auto-newline-after-colon)))
	insertpos)
    (if (and ;;(not arg)
	     (eolp)
	     (not (save-excursion
		    (beginning-of-line)
		    (skip-chars-forward " \t")
		    (or
		     ;; Ignore in comment lines
		     (= (following-char) ?#)
		     ;; Colon is special only after a label
		     ;; So quickly rule out most other uses of colon
		     ;; and do no indentation for them.
		     (and (eq last-command-event ?:)
			  (save-excursion
			    (forward-word-strictly 1)
			    (skip-chars-forward " \t")
			    (and (< (point) end)
				 (progn (goto-char (- end 1))
					(not (looking-at ":"))))))
		     (progn
		       (beginning-of-defun)
		       (let ((pps (parse-partial-sexp (point) end)))
			 (or (nth 3 pps) (nth 4 pps) (nth 5 pps))))))))
	(progn
	  (self-insert-command (prefix-numeric-value arg))
	  ;;(forward-char -1)
	  (if auto (setq insertpos (point-marker)))
	  ;;(forward-char 1)
	  (cperl-indent-line)
	  (if auto
	      (progn
		(newline)
		(cperl-indent-line)))
	  (save-excursion
	    (if insertpos (goto-char (1- (marker-position insertpos)))
	      (forward-char -1))
	    (delete-char 1))))
    (if insertpos
	(save-excursion
	  (goto-char insertpos)
	  (self-insert-command (prefix-numeric-value arg)))
      (self-insert-command (prefix-numeric-value arg)))))

(defun cperl-electric-backspace (arg)
  "Backspace, or remove whitespace around the point inserted by an electric key.
Will untabify if `cperl-electric-backspace-untabify' is non-nil."
  (interactive "p")
  (if (and cperl-auto-newline
	   (memq last-command '(cperl-electric-semi
				cperl-electric-terminator
				cperl-electric-lbrace))
	   (memq (preceding-char) '(?\s ?\t ?\n)))
      (let (p)
	(if (eq last-command 'cperl-electric-lbrace)
	    (skip-chars-forward " \t\n"))
	(setq p (point))
	(skip-chars-backward " \t\n")
	(delete-region (point) p))
    (and (eq last-command 'cperl-electric-else)
	 ;; We are removing the whitespace *inside* cperl-electric-else
	 (setq this-command 'cperl-electric-else-really))
    (if (and cperl-auto-newline
	     (eq last-command 'cperl-electric-else-really)
	     (memq (preceding-char) '(?\s ?\t ?\n)))
	(let (p)
	  (skip-chars-forward " \t\n")
	  (setq p (point))
	  (skip-chars-backward " \t\n")
	  (delete-region (point) p))
      (if cperl-electric-backspace-untabify
	  (backward-delete-char-untabify arg)
	(call-interactively 'delete-backward-char)))))

(put 'cperl-electric-backspace 'delete-selection 'supersede)

(defun cperl-inside-parens-p ()
  (declare (obsolete nil "28.1")) ; not used
  (condition-case ()
      (save-excursion
	(save-restriction
	  (narrow-to-region (point)
			    (progn (beginning-of-defun) (point)))
	  (goto-char (point-max))
	  (= (char-after (or (scan-lists (point) -1 1) (point-min))) ?\()))
    (error nil)))

(defun cperl-indent-command (&optional whole-exp)
  "Indent current line as Perl code, or in some cases insert a tab character.
If `cperl-tab-always-indent' is non-nil (the default), always indent current
line.  Otherwise, indent the current line only if point is at the left margin
or in the line's indentation; otherwise insert a tab.

A numeric argument, regardless of its value,
means indent rigidly all the lines of the expression starting after point
so that this line becomes properly indented.
The relative indentation among the lines of the expression are preserved."
  (interactive "P")
  (cperl-update-syntaxification (point))
  (if whole-exp
      ;; If arg, always indent this line as Perl
      ;; and shift remaining lines of expression the same amount.
      (let ((shift-amt (cperl-indent-line))
	    beg end)
	(save-excursion
	  (if cperl-tab-always-indent
	      (beginning-of-line))
	  (setq beg (point))
	  (forward-sexp 1)
	  (setq end (point))
	  (goto-char beg)
	  (forward-line 1)
	  (setq beg (point)))
	(if (and shift-amt (> end beg))
	    (indent-code-rigidly beg end shift-amt "#")))
    (if (and (not cperl-tab-always-indent)
	     (save-excursion
	       (skip-chars-backward " \t")
	       (not (bolp))))
	(insert-tab)
      (cperl-indent-line))))

(defun cperl-indent-line (&optional parse-data)
  "Indent current line as Perl code.
Return the amount the indentation changed by."
  (let ((case-fold-search nil)
	(pos (- (point-max) (point)))
	indent i shift-amt)
    (setq indent (cperl-calculate-indent parse-data)
	  i indent)
    (beginning-of-line)
    (cond ((or (eq indent nil) (eq indent t))
	   (setq indent (current-indentation) i nil))
	  ;;((eq indent t)    ; Never?
	  ;; (setq indent (cperl-calculate-indent-within-comment)))
	  ;;((looking-at "[ \t]*#")
	  ;; (setq indent 0))
	  (t
	   (skip-chars-forward " \t")
	   (if (listp indent) (setq indent (car indent)))
	   (cond ((and (looking-at (rx (sequence (eval cperl--label-rx)
                                                 (not (in ":")))))
                       (not (looking-at (rx (eval cperl--false-label-rx)))))
		  (and (> indent 0)
		       (setq indent (max cperl-min-label-indent
					 (+ indent cperl-label-offset)))))
		 ((= (following-char) ?})
		  (setq indent (- indent cperl-indent-level)))
		 ((memq (following-char) '(?\) ?\])) ; To line up with opening paren.
		  (setq indent (+ indent cperl-close-paren-offset)))
		 ((= (following-char) ?{)
		  (setq indent (+ indent cperl-brace-offset))))))
    (skip-chars-forward " \t")
    (setq shift-amt (and i (- indent (current-column))))
    (if (or (not shift-amt)
	    (zerop shift-amt))
	(if (> (- (point-max) pos) (point))
	    (goto-char (- (point-max) pos)))
      ;;(delete-region beg (point))
      ;;(indent-to indent)
      (cperl-make-indent indent)
      ;; If initial point was within line's indentation,
      ;; position after the indentation.  Else stay at same point in text.
      (if (> (- (point-max) pos) (point))
	  (goto-char (- (point-max) pos))))
    shift-amt))

(defun cperl-after-label ()
  ;; Returns true if the point is after label.  Does not do save-excursion.
  (and (eq (preceding-char) ?:)
       (memq (char-syntax (char-after (- (point) 2)))
	     '(?w ?_))
       (progn
	 (backward-sexp)
         (looking-at (rx (sequence (eval cperl--label-rx)
                                   (not (in ":"))))))))

(defun cperl-get-state (&optional parse-start start-state)
  "Return list (START STATE DEPTH PRESTART).
START is a good place to start parsing, or equal to
PARSE-START if preset.
STATE is what is returned by `parse-partial-sexp'.
DEPTH is true is we are immediately after end of block
which contains START.
PRESTART is the position basing on which START was found."
  (save-excursion
    (let ((start-point (point)) depth state start prestart)
      (if (and parse-start
	       (<= parse-start start-point))
	  (goto-char parse-start)
	(beginning-of-defun)
        (when (cperl-declaration-header-p (point))
          (goto-char (cperl-beginning-of-property (point) 'syntax-type))
          (beginning-of-line))
	(setq start-state nil))
      (setq prestart (point))
      (if start-state nil
	;; Try to go out, if sub is not on the outermost level
	(while (< (point) start-point)
	  (setq start (point) parse-start start depth nil
		state (parse-partial-sexp start start-point -1))
	  (if (> (car state) -1) nil
	    ;; The current line could start like }}}, so the indentation
	    ;; corresponds to a different level than what we reached
	    (setq depth t)
	    (beginning-of-line 2)))	; Go to the next line.
	(if start (goto-char start)))	; Not at the start of file
      (setq start (point))
      (or state (setq state (parse-partial-sexp start start-point -1 nil start-state)))
      (list start state depth prestart))))

(defvar cperl-look-for-prop '((pod in-pod) (here-doc-delim here-doc-group)))

(defun cperl-beginning-of-property (p prop &optional lim)
  "Given that P has a property PROP, find where the property starts.
Will not look before LIM."
;; XXXX What to do at point-max???
  (or (previous-single-property-change (cperl-1+ p) prop lim)
      (point-min))
  ;; (cond ((eq p (point-min))
  ;;        p)
  ;;       ((and lim (<= p lim))
  ;;        p)
  ;;       ((not (get-text-property (1- p) prop))
  ;;        p)
  ;;       (t (or (previous-single-property-change p look-prop lim)
  ;;              (point-min))))
  )

(defun cperl-sniff-for-indent (&optional parse-data) ; was parse-start
  ;; the sniffer logic to understand what the current line MEANS.
  (cperl-update-syntaxification (point))
  (let ((res (get-text-property (point) 'syntax-type)))
    (save-excursion
      (cond
       ((and (memq res '(pod here-doc here-doc-delim format))
	     (not (get-text-property (point) 'indentable)))
	(vector res))
       ;; before start of POD - whitespace found since do not have 'pod!
       ((looking-at "[ \t]*\n=")
	(error "Spaces before POD section!"))
       ((and (not cperl-indent-left-aligned-comments)
	     (looking-at "^#"))
	[comment-special:at-beginning-of-line])
       ((get-text-property (point) 'in-pod)
	[in-pod])
       (t
	(beginning-of-line)
	(let* ((indent-point (point))
	       (char-after-pos (save-excursion
				 (skip-chars-forward " \t")
				 (point)))
	       (char-after (char-after char-after-pos))
	       (pre-indent-point (point))
	       p prop look-prop is-block delim)
	  (save-excursion		; Know we are not in POD, find appropriate pos before
	    (cperl-backward-to-noncomment nil)
	    (setq p (max (point-min) (1- (point)))
		  prop (get-text-property p 'syntax-type)
		  look-prop (or (nth 1 (assoc prop cperl-look-for-prop))
				'syntax-type))
	    (if (memq prop '(pod here-doc format here-doc-delim))
		(progn
		  (goto-char (cperl-beginning-of-property p look-prop))
		  (beginning-of-line)
		  (setq pre-indent-point (point)))))
	  (goto-char pre-indent-point)	; Orig line skipping preceding pod/etc
	  (let* ((case-fold-search nil)
		 (s-s (cperl-get-state (car parse-data) (nth 1 parse-data)))
		 (start (or (nth 2 parse-data) ; last complete sexp terminated
			    (nth 0 s-s))) ; Good place to start parsing
		 (state (nth 1 s-s))
		 (containing-sexp (car (cdr state)))
		 old-indent)
	    (if (and
		 ;;containing-sexp		;; We are buggy at toplevel :-(
		 parse-data)
		(progn
		  (setcar parse-data pre-indent-point)
		  (setcar (cdr parse-data) state)
		  (or (nth 2 parse-data)
		      (setcar (cddr parse-data) start))
		  ;; Before this point: end of statement
		  (setq old-indent (nth 3 parse-data))))
	    (cond ((get-text-property (point) 'indentable)
		   ;; indent to "after" the surrounding open
		   ;; (same offset as `cperl-beautify-regexp-piece'),
		   ;; skip blanks if we do not close the expression.
		   (setq delim		; We do not close the expression
			 (get-text-property
			  (cperl-1+ char-after-pos) 'indentable)
			 p (1+ (cperl-beginning-of-property
				(point) 'indentable))
			 is-block	; misused for: preceding line in REx
			 (save-excursion ; Find preceding line
			   (cperl-backward-to-noncomment p)
			   (beginning-of-line)
			   (if (<= (point) p)
			       (progn	; get indent from the first line
				 (goto-char p)
				 (skip-chars-forward " \t")
				 (if (memq (char-after (point))
					   (append "#\n" nil))
				     nil ; Can't use indentation of this line...
				   (point)))
			     (skip-chars-forward " \t")
			     (point)))
			 prop (parse-partial-sexp p char-after-pos))
		   (cond ((not delim)	; End the REx, ignore is-block
			  (vector 'indentable 'terminator p is-block))
			 (is-block	; Indent w.r.t. preceding line
			  (vector 'indentable 'cont-line char-after-pos
				  is-block char-after p))
			 (t		; No preceding line...
			  (vector 'indentable 'first-line p))))
		  ((get-text-property char-after-pos 'REx-part2)
		   (vector 'REx-part2 (point)))
		  ((nth 4 state)
		   [comment])
		  ((nth 3 state)
		   [string])
		  ;; XXXX Do we need to special-case this?
		  ((null containing-sexp)
		   ;; Line is at top level.  May be data or function definition,
		   ;; or may be function argument declaration.
		   ;; Indent like the previous top level line
		   ;; unless that ends in a closeparen without semicolon,
		   ;; in which case this line is the first argument decl.
		   (skip-chars-forward " \t")
		   (cperl-backward-to-noncomment (or old-indent (point-min)))
                   ;; Determine whether point is between statements
		   (setq state
			 (or (bobp)
			     (eq (point) old-indent) ; old-indent was at comment
			     (eq (preceding-char) ?\;)
			     ;;  Had ?\) too
			     (and (eq (preceding-char) ?\})
				  (cperl-after-block-and-statement-beg
				   (point-min))) ; Was start - too close
                             (and char-after (char-equal char-after ?{)
                                  (save-excursion (cperl-block-declaration-p)))
			     (memq char-after (append ")]}" nil))
			     (and (eq (preceding-char) ?\:) ; label
				  (progn
				    (forward-sexp -1)
				    (skip-chars-backward " \t")
				    (looking-at
                                     (rx (sequence (0+ blank)
                                                   (eval cperl--label-rx))))))
			     (get-text-property (1- (point)) 'first-format-line)
                             (equal (get-text-property (point) 'syntax-type) 'format)))

		   ;; Look at previous line that's at column 0
		   ;; to determine whether we are in top-level decls
		   ;; or function's arg decls.  Set basic-indent accordingly.
		   ;; Now add a little if this is a continuation line.
		   (and state
			parse-data
			(not (eq char-after ?\C-j))
			(setcdr (cddr parse-data)
				(list pre-indent-point)))
		   (vector 'toplevel start char-after state (nth 2 s-s)))
		  ((not
		    (or (setq is-block
			      (and (setq delim (= (char-after containing-sexp) ?{))
				   (save-excursion ; Is it a hash?
				     (goto-char containing-sexp)
				     (cperl-block-p))))
			cperl-indent-parens-as-block))
		   ;; group is an expression, not a block:
		   ;; indent to just after the surrounding open parens,
		   ;; skip blanks if we do not close the expression.
		   (goto-char (1+ containing-sexp))
		   (or (memq char-after
			     (append (if delim "}" ")]}") nil))
		       (looking-at "[ \t]*\\(#\\|$\\)")
		       (skip-chars-forward " \t"))
		   (setq old-indent (point)) ; delim=is-brace
		   (vector 'in-parens char-after (point) delim containing-sexp))
		  (t
		   ;; Statement level.  Is it a continuation or a new statement?
		   ;; Find previous non-comment character.
		   (goto-char pre-indent-point) ; Skip one level of POD/etc
		   (cperl-backward-to-noncomment containing-sexp)
		   ;; Back up over label lines, since they don't
		   ;; affect whether our line is a continuation.
		   ;; (Had \, too)
                   (while (save-excursion
                            (and (eq (preceding-char) ?:)
                                 (re-search-backward
                                  (rx (sequence (eval cperl--label-rx) point))
                                  nil t)
                                 ;; Ignore if in comment or RE
                                 (not (nth 3 (syntax-ppss)))))
		     ;; This is always FALSE?
		     (if (eq (preceding-char) ?\,)
			 ;; Will go to beginning of line, essentially.
			 ;; Will ignore embedded sexpr XXXX.
			 (cperl-backward-to-start-of-continued-exp containing-sexp))
		     (beginning-of-line)
		     (cperl-backward-to-noncomment containing-sexp))
		   ;; Now we get non-label preceding the indent point
		   (if (not (or (eq (1- (point)) containing-sexp)
                                (and cperl-indent-parens-as-block
                                     (not is-block))
                                (and (looking-at "{")
                                     (save-excursion (cperl-block-declaration-p)))
				(memq (preceding-char)
				      (append (if is-block " ;{" " ,;{") '(nil)))
				(and (eq (preceding-char) ?\})
				     (cperl-after-block-and-statement-beg
				      containing-sexp))
                                (and (cperl-declaration-header-p indent-point)
                                     (not (cperl-declaration-header-p char-after-pos)))
				(get-text-property (point) 'first-format-line)))
		       ;; This line is continuation of preceding line's statement;
		       ;; indent  `cperl-continued-statement-offset'  more than the
		       ;; previous line of the statement.
		       ;;
		       ;; There might be a label on this line, just
		       ;; consider it bad style and ignore it.
		       (progn
			 (cperl-backward-to-start-of-continued-exp containing-sexp)
			 (vector 'continuation (point) char-after is-block delim))
		     ;; This line starts a new statement.
		     ;; Position following last unclosed open brace
		     (goto-char containing-sexp)
		     ;; Is line first statement after an open-brace?
		     (or
		      ;; If no, find that first statement and indent like
		      ;; it.  If the first statement begins with label, do
		      ;; not believe when the indentation of the label is too
		      ;; small.
		      (save-excursion
			(forward-char 1)
			(let ((colon-line-end 0))
			  (while
			      (progn
                                (skip-chars-forward " \t\n")
				;; s: foo : bar :x is NOT label
                                (and (looking-at
                                      (rx
                                       (or "#"
                                           (sequence (eval cperl--label-rx)
                                                     (not (in ":")))
                                           (sequence "=" (in "a-zA-Z")))))
				     (not (looking-at
                                           (rx (eval cperl--false-label-rx))))))
			    ;; Skip over comments and labels following openbrace.
			    (cond ((= (following-char) ?\#)
				   (forward-line 1))
				  ((= (following-char) ?\=)
				   (goto-char
				    (or (next-single-property-change (point) 'in-pod)
					(point-max)))) ; do not loop if no syntaxification
				  ;; label:
				  (t
                                   (setq colon-line-end (line-end-position))
				   (search-forward ":"))))
			  ;; We are at beginning of code (NOT label or comment)
			  ;; First, the following code counts
			  ;; if it is before the line we want to indent.
			  (and (< (point) indent-point)
			       (vector 'have-prev-sibling (point) colon-line-end
				       containing-sexp))))
		      (progn
			;; If no previous statement,
			;; indent it relative to line brace is on.

			;; For open-braces not the first thing in a line,
			;; add in cperl-brace-imaginary-offset.

			;; If first thing on a line:  ?????
			;; Move back over whitespace before the openbrace.
			(setq		; brace first thing on a line
			 old-indent (progn (skip-chars-backward " \t") (bolp)))
			;; Should we indent w.r.t. earlier than start?
			;; Move to start of control group, possibly on a different line
			(or cperl-indent-wrt-brace
			    (cperl-backward-to-noncomment (point-min)))
			;; If the openbrace is preceded by a parenthesized exp,
			;; move to the beginning of that;
			(if (eq (preceding-char) ?\))
			    (progn
			      (forward-sexp -1)
			      (cperl-backward-to-noncomment (point-min))))
			;; In the case it starts a subroutine, indent with
			;; respect to `sub', not with respect to the
			;; first thing on the line, say in the case of
			;; anonymous sub in a hash.
			(if (and;; Is it a sub in group starting on this line?
                             cperl-indent-subs-specially
			     (cond
                              ((cperl-declaration-header-p (point))
                               (goto-char
                                (cperl-beginning-of-property (point)
                                                             'syntax-type))))
			     (setq p (nth 1 ; start of innermost containing list
					  (parse-partial-sexp
                                           (line-beginning-position)
					   (point)))))
			    (progn
			      (goto-char (1+ p)) ; enclosing block on the same line
			      (skip-chars-forward " \t")
			      (vector 'code-start-in-block containing-sexp char-after
				      (and delim (not is-block)) ; is a HASH
				      old-indent ; brace first thing on a line
				      t (point) ; have something before...
				      )
			      ;;(current-column)
			      )
			  ;; Get initial indentation of the line we are on.
			  ;; If line starts with label, calculate label indentation
			  (vector 'code-start-in-block containing-sexp char-after
				  (and delim (not is-block)) ; is a HASH
				  old-indent ; brace first thing on a line
				  nil (point))))))))))))))) ; nothing interesting before

(defvar cperl-indent-rules-alist
  '((pod nil)				; via `syntax-type' property
    (here-doc nil)			; via `syntax-type' property
    (here-doc-delim nil)		; via `syntax-type' property
    (format nil)			; via `syntax-type' property
    (in-pod nil)			; via `in-pod' property
    (comment-special:at-beginning-of-line nil)
    (string t)
    (comment nil))
  "Alist of indentation rules for CPerl mode.
The values mean:
  nil: do not indent;
  FUNCTION: a function to compute the indentation to use.
    Takes a single argument which provides the currently computed indentation
    context, and should return the column to which to indent.
  NUMBER: add this amount of indentation.")

(defun cperl-calculate-indent (&optional parse-data) ; was parse-start
  "Return appropriate indentation for current line as Perl code.
In usual case returns an integer: the column to indent to.
Returns nil if line starts inside a string, t if in a comment.

Will not correct the indentation for labels, but will correct it for braces
and closing parentheses and brackets."
  ;; This code is still a broken architecture: in some cases we need to
  ;; compensate for some modifications which `cperl-indent-line' will add later
  (save-excursion
    (let ((i (cperl-sniff-for-indent parse-data)) what p)
      (cond
       ;;((or (null i) (eq i t) (numberp i))
       ;;  i)
       ((vectorp i)
	(setq what (assoc (elt i 0) cperl-indent-rules-alist))
	(cond
         (what
          (let ((action (cadr what)))
            (cond ((functionp action) (apply action (list i parse-data)))
                  ((numberp action) (+ action (current-indentation)))
                  (t action))))
	 ;;
	 ;; Indenters for regular expressions with //x and qw()
	 ;;
	 ((eq 'REx-part2 (elt i 0)) ;; [self start] start of /REP in s//REP/x
	  (goto-char (elt i 1))
          (condition-case nil
	      (forward-sexp -1) 	; Use indentation of the 1st part
            (error nil))
	  (current-column))
	 ((eq 'indentable (elt i 0))	; Indenter for REGEXP qw() etc
	  (cond		       ; [indentable terminator start-pos is-block]
	   ((eq 'terminator (elt i 1)) ; Lone terminator of "indentable string"
	    (goto-char (elt i 2))	; After opening parens
	    (1- (current-column)))
	   ((eq 'first-line (elt i 1)); [indentable first-line start-pos]
	    (goto-char (elt i 2))
	    (+ (or cperl-regexp-indent-step cperl-indent-level)
	       -1
	       (current-column)))
	   ((eq 'cont-line (elt i 1)); [indentable cont-line pos prev-pos first-char start-pos]
	    ;; Indent as the level after closing parens
	    (goto-char (elt i 2))	; indent line
	    (skip-chars-forward " \t)") ; Skip closing parens
	    (setq p (point))
	    (goto-char (elt i 3))	; previous line
	    (skip-chars-forward " \t)") ; Skip closing parens
	    ;; Number of parens in between:
	    (setq p (nth 0 (parse-partial-sexp (point) p))
		  what (elt i 4))	; First char on current line
	    (goto-char (elt i 3))	; previous line
	    (+ (* p (or cperl-regexp-indent-step cperl-indent-level))
	       (cond ((eq what ?\) )
		      (- cperl-close-paren-offset)) ; compensate
		     ((eq what ?\| )
		      (- (or cperl-regexp-indent-step cperl-indent-level)))
		     (t 0))
	       (if (eq (following-char) ?\| )
		   (or cperl-regexp-indent-step cperl-indent-level)
		 0)
	       (current-column)))
	   (t
	    (error "Unrecognized value of indent: %s" i))))
	 ;;
	 ;; Indenter for stuff at toplevel
	 ;;
	 ((eq 'toplevel (elt i 0)) ;; [toplevel start char-after state immed-after-block]
	  (+ (save-excursion		; To beg-of-defun, or end of last sexp
	       (goto-char (elt i 1))	; start = Good place to start parsing
	       (- (current-indentation) ;
		  (if (elt i 4) cperl-indent-level 0)))	; immed-after-block
	     (if (eq (elt i 2) ?{) cperl-continued-brace-offset 0) ; char-after
	     ;; Look at previous line that's at column 0
	     ;; to determine whether we are in top-level decls
	     ;; or function's arg decls.  Set basic-indent accordingly.
	     ;; Now add a little if this is a continuation line.
	     (if (elt i 3)		; state (XXX What is the semantic???)
		 0
	       cperl-continued-statement-offset)))
	 ;;
	 ;; Indenter for stuff in "parentheses" (or brackets, braces-as-hash)
	 ;;
	 ((eq 'in-parens (elt i 0))
	  ;; in-parens char-after old-indent-point is-brace containing-sexp

	  ;; group is an expression, not a block:
	  ;; indent to just after the surrounding open parens,
	  ;; skip blanks if we do not close the expression.
	  (+ (progn
	       (goto-char (elt i 2))		; old-indent-point
	       (current-column))
	     (if (and (elt i 3)		; is-brace
		      (eq (elt i 1) ?\})) ; char-after
		 ;; Correct indentation of trailing ?\}
		 (+ cperl-indent-level cperl-close-paren-offset)
	       0)))
	 ;;
	 ;; Indenter for continuation lines
	 ;;
	 ((eq 'continuation (elt i 0))
	  ;; [continuation statement-start char-after is-block is-brace]
	  (goto-char (elt i 1))		; statement-start
	  (+ (if (or (memq (elt i 2) (append "}])" nil)) ; char-after
                     (eq 'continuation ; do not stagger continuations
                         ;; FIXME: This clobbers the syntax state in parse-data
                         ;; for the *following* lines and makes the state
                         ;; useless for indent-region -- haj 2023-06-30
                         (elt (cperl-sniff-for-indent parse-data) 0)))
		 0 ; Closing parenthesis or continuation of a continuation
	       cperl-continued-statement-offset)
	     (if (or (elt i 3)		; is-block
		     (not (elt i 4))		; is-brace
		     (not (eq (elt i 2) ?\}))) ; char-after
		 0
	       ;; Now it is a hash reference
	       (+ cperl-indent-level cperl-close-paren-offset))
	     ;; Labels do not take :: ...
	     (if (and (looking-at "\\(\\w\\|_\\)+[ \t]*:[^:]")
                      (not (looking-at (rx (eval cperl--false-label-rx)))))
		 (if (> (current-indentation) cperl-min-label-indent)
		     (- (current-indentation) cperl-label-offset)
		   ;; Do not move `parse-data', this should
		   ;; be quick anyway (this comment comes
		   ;; from different location):
		   (cperl-calculate-indent))
	       (current-column))
	     (if (eq (elt i 2) ?\{)	; char-after
		 cperl-continued-brace-offset 0)))
	 ;;
	 ;; Indenter for lines in a block which are not leading lines
	 ;;
	 ((eq 'have-prev-sibling (elt i 0))
	  ;; [have-prev-sibling sibling-beg colon-line-end block-start]
	  (goto-char (elt i 1))		; sibling-beg
	  (if (> (elt i 2) (point)) ; colon-line-end; have label before point
	      (if (> (current-indentation)
		     cperl-min-label-indent)
		  (- (current-indentation) cperl-label-offset)
		;; Do not believe: `max' was involved in calculation of indent
		(+ cperl-indent-level
		   (save-excursion
		     (goto-char (elt i 3)) ; block-start
		     (current-indentation))))
	    (current-column)))
	 ;;
	 ;; Indenter for the first line in a block
	 ;;
	 ((eq 'code-start-in-block (elt i 0))
	  ;;[code-start-in-block before-brace char-after
	  ;; is-a-HASH-ref brace-is-first-thing-on-a-line
	  ;; group-starts-before-start-of-sub start-of-control-group]
	  (goto-char (elt i 1))
	  ;; For open brace in column zero, don't let statement
	  ;; start there too.  If cperl-indent-level=0,
	  ;; use cperl-brace-offset + cperl-continued-statement-offset instead.
	  (+ (if (and (bolp) (zerop cperl-indent-level))
		 (+ cperl-brace-offset cperl-continued-statement-offset)
	       cperl-indent-level)
	     (if (and (elt i 3)	; is-a-HASH-ref
		      (eq (elt i 2) ?\})) ; char-after: End of a hash reference
		 (+ cperl-indent-level cperl-close-paren-offset)
	       0)
	     ;; Unless openbrace is the first nonwhite thing on the line,
	     ;; add the cperl-brace-imaginary-offset.
	     (if (elt i 4) 0		; brace-is-first-thing-on-a-line
	       cperl-brace-imaginary-offset)
	     (progn
	       (goto-char (elt i 6))	; start-of-control-group
	       (if (elt i 5)		; group-starts-before-start-of-sub
		   (current-column)
		 ;; Get initial indentation of the line we are on.
		 ;; If line starts with label, calculate label indentation
		 (if (save-excursion
		       (beginning-of-line)
                       (looking-at (rx
                                    (sequence (0+ space)
                                              (eval cperl--label-rx)
                                              (not (in ":"))))))
		     (if (> (current-indentation) cperl-min-label-indent)
			 (- (current-indentation) cperl-label-offset)
		       ;; Do not move `parse-data', this should
		       ;; be quick anyway:
		       (cperl-calculate-indent))
		   (current-indentation))))))
	 (t
	  (error "Unrecognized value of indent: %s" i))))
       (t
	(error "Got strange value of indent: %s" i))))))

(defun cperl-calculate-indent-within-comment ()
  "Return the indentation amount for line.
Assume that the current line is to be regarded as part of a block
comment."
  (let (end)
    (save-excursion
      (beginning-of-line)
      (skip-chars-forward " \t")
      (setq end (point))
      (and (= (following-char) ?#)
	   (forward-line -1)
	   (cperl-to-comment-or-eol)
	   (setq end (point)))
      (goto-char end)
      (current-column))))


(defun cperl-to-comment-or-eol ()
  "Go to position before comment on the current line, or to end of line.
Returns true if comment is found.  In POD will not move the point."
  ;; If the line is inside other syntax groups (qq-style strings, HERE-docs)
  ;; then looks for literal # or end-of-line.
  (let (state stop-in cpoint (lim (line-end-position)) pr e)
    (or cperl-font-locking
	(cperl-update-syntaxification lim))
    (beginning-of-line)
    (if (setq pr (get-text-property (point) 'syntax-type))
	(setq e (next-single-property-change (point) 'syntax-type nil (point-max))))
    (if (or (eq pr 'pod)
	    (if (or (not e) (> e lim))	; deep inside a group
		(re-search-forward "\\=[ \t]*\\(#\\|$\\)" lim t)))
	(if (eq (preceding-char) ?\#) (progn (backward-char 1) t))
      ;; Else - need to do it the hard way
      (and (and e (<= e lim))
	   (goto-char e))
      (while (not stop-in)
	(setq state (parse-partial-sexp (point) lim nil nil nil t))
					; stop at comment
	;; If fails (beginning-of-line inside sexp), then contains not-comment
	(if (nth 4 state)		; After `#';
					; (nth 2 state) can be
					; beginning of m,s,qq and so
					; on
	    (if (nth 2 state)
		(progn
		  (setq cpoint (point))
		  (goto-char (nth 2 state))
		  (cond
		   ((looking-at "\\(s\\|tr\\)\\>")
		    (or (re-search-forward
			 "\\=\\w+[ \t]*#\\([^\n\\#]\\|\\\\[\\#]\\)*#\\([^\n\\#]\\|\\\\[\\#]\\)*"
			 lim 'move)
			(setq stop-in t)))
		   ((looking-at "\\(m\\|q\\([qxwr]\\)?\\)\\>")
		    (or (re-search-forward
			 "\\=\\w+[ \t]*#\\([^\n\\#]\\|\\\\[\\#]\\)*#"
			 lim 'move)
			(setq stop-in t)))
		   (t			; It was fair comment
		    (setq stop-in t)	; Finish
		    (goto-char (1- cpoint)))))
	      (setq stop-in t)		; Finish
	      (forward-char -1))
	  (setq stop-in t)))		; Finish
      (nth 4 state))))

(defsubst cperl-modify-syntax-type (at how)
  (if (< at (point-max))
      (progn
	(put-text-property at (1+ at) 'syntax-table how)
	(put-text-property at (1+ at) 'rear-nonsticky '(syntax-table)))))

(defun cperl-protect-defun-start (s e)
  ;; C code looks for "^\\s(" to skip comment backward in "hard" situations
  (save-excursion
    (goto-char s)
    (while (re-search-forward "^\\s(" e 'to-end)
      (put-text-property (1- (point)) (point) 'syntax-table cperl-st-punct))))

(defun cperl-commentify (begin end string)
  "Mark text from BEGIN to END as generic string or comment.
Mark as generic string if STRING, as generic comment otherwise.
A single character is marked as punctuation and directly
fontified.  Do nothing if BEGIN and END are equal.  If
`cperl-use-syntax-table-text-property' is nil, just fontify."
  (if (and cperl-use-syntax-table-text-property
           (> end begin))
      (progn
        (setq string (if string cperl-st-sfence cperl-st-cfence))
        (if (> begin (- end 2))
	    ;; one-char string/comment?!
	    (cperl-modify-syntax-type begin cperl-st-punct)
          (cperl-modify-syntax-type begin string)
          (cperl-modify-syntax-type (1- end) string))
        (if (and (eq string cperl-st-sfence) (> (- end 2) begin))
	    (put-text-property (1+ begin) (1- end)
			       'syntax-table cperl-string-syntax-table))
        (cperl-protect-defun-start begin end))
    ;; Fontify
    (when cperl-pod-here-fontify
      (put-text-property begin end 'face (if string 'font-lock-string-face
				           'font-lock-comment-face)))))

(defvar cperl-starters '(( ?\( . ?\) )
			 ( ?\[ . ?\] )
			 ( ?\{ . ?\} )
			 ( ?\< . ?\> )))

(defun cperl-cached-syntax-table (st)
  "Get a syntax table cached in ST, or create and cache into ST a syntax table.
All the entries of the syntax table are \".\", except for a backslash, which
is quoting."
  (if (car-safe st)
      (car st)
    (setcar st (make-syntax-table))
    (setq st (car st))
    (let ((i 0))
      (while (< i 256)
	(modify-syntax-entry i "." st)
	(setq i (1+ i))))
    (modify-syntax-entry ?\\ "\\" st)
    st))

(defun cperl-forward-re (lim end is-2arg st-l err-l argument
			     &optional ostart oend)
"Find the end of a regular expression or a stringish construct (q[] etc).
The point should be before the starting delimiter.

Goes to LIM if none is found.  If IS-2ARG is non-nil, assumes that it
is s/// or tr/// like expression.  If END is nil, generates an error
message if needed.  If SET-ST is non-nil, will use (or generate) a
cached syntax table in ST-L.  If ERR-L is non-nil, will store the
error message in its CAR (unless it already contains some error
message).  ARGUMENT should be the name of the construct (used in error
messages).  OSTART, OEND may be set in recursive calls when processing
the second argument of 2ARG construct.

Works *before* syntax recognition is done.  In IS-2ARG situation may
modify syntax-type text property if the situation is too hard."
  (let (b starter ender st i i2 go-forward reset-st set-st)
    (skip-chars-forward " \t")
    ;; ender means matching-char matcher.
    (setq b (point)
	  starter (if (eobp) 0 (char-after b))
	  ender (cdr (assoc starter cperl-starters)))
    ;; What if starter == ?\\  ????
    (setq st (cperl-cached-syntax-table st-l))
    (setq set-st t)
    ;; Whether we have an intermediate point
    (setq i nil)
    ;; Prepare the syntax table:
    (if (not ender)		; m/blah/, s/x//, s/x/y/
	(modify-syntax-entry starter "$" st)
      (modify-syntax-entry starter (concat "(" (list ender)) st)
      (modify-syntax-entry ender  (concat ")" (list starter)) st))
    (condition-case bb
	(progn
	  ;; We use `$' syntax class to find matching stuff, but $$
	  ;; is recognized the same as $, so we need to check this manually.
	  (if (and (eq starter (char-after (cperl-1+ b)))
		   (not ender))
	      ;; $ has TeXish matching rules, so $$ equiv $...
	      (forward-char 2)
	    (setq reset-st (syntax-table))
	    (set-syntax-table st)
	    (forward-sexp 1)
	    (if (<= (point) (1+ b))
		(error "Unfinished regular expression"))
	    (set-syntax-table reset-st)
	    (setq reset-st nil)
	    ;; Now the problem is with m;blah;;
	    (and (not ender)
		 (eq (preceding-char)
		     (char-after (- (point) 2)))
		 (save-excursion
		   (forward-char -2)
		   (= 0 (% (skip-chars-backward "\\\\") 2)))
		 (forward-char -1)))
	  ;; Now we are after the first part.
	  (and is-2arg			; Have trailing part
	       (not ender)
	       (eq (following-char) starter) ; Empty trailing part
	       (progn
		 (or (eq (char-syntax (following-char)) ?.)
		     ;; Make trailing letter into punctuation
		     (cperl-modify-syntax-type (point) cperl-st-punct))
		 (setq is-2arg nil go-forward t))) ; Ignore the tail
	  (if is-2arg			; Not number => have second part
	      (progn
		(setq i (point) i2 i)
		(if ender
		    (if (memq (following-char) '(?\s ?\t ?\n ?\f))
			(progn
			  (if (looking-at "[ \t\n\f]+\\(#[^\n]*\n[ \t\n\f]*\\)+")
			      (goto-char (match-end 0))
			    (skip-chars-forward " \t\n\f"))
			  (setq i2 (point))))
		  (forward-char -1))
		(modify-syntax-entry starter (if (eq starter ?\\) "\\" ".") st)
		(if ender (modify-syntax-entry ender "." st))
		(setq set-st nil)
		(setq ender (cperl-forward-re lim end nil st-l err-l
					      argument starter ender)
		      ender (nth 2 ender)))))
      (error (goto-char lim)
	     (setq set-st nil)
	     (if reset-st
		 (set-syntax-table reset-st))
	     (or end
		 (and cperl-brace-recursing
		      (or (eq ostart  ?\{)
			  (eq starter ?\{)))
		 (message
		  "End of `%s%s%c ... %c' string/RE not found: %s"
		  argument
		  (if ostart (format "%c ... %c" ostart (or oend ostart)) "")
		  starter (or ender starter) bb)
		 (or (car err-l) (setcar err-l b)))))
    (if set-st
	(progn
	  (modify-syntax-entry starter (if (eq starter ?\\) "\\" ".") st)
	  (if ender (modify-syntax-entry ender "." st))))
    ;; i: have 2 args, after end of the first arg
    ;; i2: start of the second arg, if any (before delim if `ender').
    ;; ender: the last arg bounded by parens-like chars, the second one of them
    ;; starter: the starting delimiter of the first arg
    ;; go-forward: has 2 args, and the second part is empty
    (list i i2 ender starter go-forward)))

(defun cperl-forward-group-in-re (&optional st-l)
  "Find the end of a group in a REx.
Return the error message (if any).  Does not work if delimiter is `)'.
Works before syntax recognition is done."
  ;; Works *before* syntax recognition is done
  (or st-l (setq st-l (list nil)))	; Avoid overwriting '()
  (let (st result reset-st)
    (condition-case err
	(progn
	  (setq st (cperl-cached-syntax-table st-l))
	  (modify-syntax-entry ?\( "()" st)
	  (modify-syntax-entry ?\) ")(" st)
	  (setq reset-st (syntax-table))
	  (set-syntax-table st)
	  (forward-sexp 1))
      (error (setq result err)))
    ;; now restore the initial state
    (if st
	(progn
	  (modify-syntax-entry ?\( "." st)
	  (modify-syntax-entry ?\) "." st)))
    (if reset-st
	(set-syntax-table reset-st))
    result))


(defsubst cperl-postpone-fontification (b e type val &optional now)
  ;; Do after syntactic fontification?
  (if cperl-syntaxify-by-font-lock
      (or now (put-text-property b e 'cperl-postpone (cons type val)))
    (put-text-property b e type val)))

;; Here is how the global structures (those which cannot be
;; recognized locally) are marked:
;;	a) PODs:
;;		Start-to-end is marked `in-pod' ==> t
;;		Each non-literal part is marked `syntax-type' ==> `pod'
;;		Each literal part is marked `syntax-type' ==> `in-pod'
;;	b) HEREs:
;;              The point before start is marked `here-doc-start'
;;		Start-to-end is marked `here-doc-group' ==> t
;;		The body is marked `syntax-type' ==> `here-doc'
;;                and is also marked as style 2 comment
;;		The delimiter is marked `syntax-type' ==> `here-doc-delim'
;;	c) FORMATs:
;;		First line (to =) marked `first-format-line' ==> t
;;		After-this--to-end is marked `syntax-type' ==> `format'
;;	d) 'Q'uoted string:
;;		part between markers inclusive is marked `syntax-type' ==> `string'
;;		part between `q' and the first marker is marked `syntax-type' ==> `prestring'
;;		second part of s///e is marked `syntax-type' ==> `multiline'
;;	e) Attributes of subroutines: `attrib-group' ==> t
;;		(or 0 if declaration); up to `{' or ';': `syntax-type' => `sub-decl'.
;;      f) Multiline my/our declaration lists etc: `syntax-type' => `multiline'

;; In addition, some parts of RExes may be marked as `REx-interpolated'
;; (value: 0 in //o, 1 if "interpolated variable" is whole-REx, t otherwise).

(defun cperl-unwind-to-safe (before &optional end)
  "Move point back to a safe place, back up one extra line if BEFORE.
A place is \"safe\" if it is not within POD, a here-document, a
format, a quote-like expression, a subroutine attribute list or a
multiline declaration.  These places all have special syntactical
rules and need to be parsed as a whole.  If END, return the
position of the end of the unsafe construct."
  (let ((pos (point))
        (state (syntax-ppss)))
    ;; Check edge cases for here-documents first
    (when before                        ; we need a safe start for parsing
      (cond
       ((or (equal (get-text-property (cperl-1- (point)) 'syntax-type)
                   'here-doc-start)
            (equal (syntax-after (cperl-1- (point)))
                   (string-to-syntax "> c")))
        ;; point is either immediately after the start of a here-doc
        ;; (which may consist of nothing but one newline) or
        ;; immediately after the now-outdated end marker of the
        ;; here-doc. In both cases we need to back up to the line
        ;; where the here-doc delimiters are defined.
        (forward-char -1)
        (cperl-backward-to-noncomment (point-min))
        (beginning-of-line))
       ((eq 2 (nth 7 state))
        ;; point is somewhere in a here-document.  Back up to the line
        ;; where the here-doc delimiters are defined.
        (goto-char (nth 8 state))      ; beginning of this here-doc
        (cperl-backward-to-noncomment  ; skip back over more
         (point-min))                  ;     here-documents (if any)
        (beginning-of-line))           ; skip back over here-doc starters
       ((nth 4 state)                  ; in a comment (or POD)
        (goto-char (nth 8 state)))))   ; ...so go to its beginning
    (while (and pos (progn
		      (beginning-of-line)
		      (get-text-property (setq pos (point)) 'syntax-type)))
      (setq pos (cperl-beginning-of-property pos 'syntax-type))
      (if (eq pos (point-min))
	  (setq pos nil))
      (if pos
	  (if before
	      (progn
		(goto-char (cperl-1- pos))
		(beginning-of-line)
		(setq pos (point)))
	    (goto-char (setq pos (cperl-1- pos))))
	;; Up to the start
	(goto-char (point-min))))
    ;; Skip empty lines
    (and (looking-at "\n*=")
	 (/= 0 (skip-chars-backward "\n"))
	 (forward-char))
    (setq pos (point))
    (if end
	;; Do the same for end, going small steps
	(save-excursion
	  (while (and end (< end (point-max))
		      (get-text-property end 'syntax-type))
	    (setq pos end
		  end (next-single-property-change end 'syntax-type nil (point-max)))
	    (if end (progn (goto-char end)
			   (or (bolp) (forward-line 1))
			   (setq end (point)))))
	  (or end pos)))))

(defun cperl-find-sub-attrs (&optional st-l _b-fname _e-fname pos)
  "Syntactically mark (and fontify) attributes of a subroutine.
Should be called with the point before leading colon of an attribute."
  ;; Works *before* syntax recognition is done
  (or st-l (setq st-l (list nil)))	; Avoid overwriting '()
  (let (st p reset-st after-first (start (point)) start1 end1)
    (condition-case b
	(while (looking-at
		(concat
		 "\\("			; 1=optional? colon
		   ":" cperl-maybe-white-and-comment-rex ; 2=whitespace/comment?
		 "\\)"
		 (if after-first "?" "")
		 ;; No space between name and paren allowed...
		 (rx (group (eval cperl--basic-identifier-rx)))	; 3=name
		 "\\((\\)?"))		; 4=optional paren
	  (and (match-beginning 1)
	       (cperl-postpone-fontification
		(match-beginning 0) (cperl-1+ (match-beginning 0))
		'face font-lock-constant-face))
	  (setq start1 (match-beginning 3) end1 (match-end 3))
	  (cperl-postpone-fontification start1 end1
					'face font-lock-constant-face)
	  (goto-char end1)		; end or before `('
	  (if (match-end 4)		; Have attribute arguments...
	      (progn
		(if st nil
		  (setq st (cperl-cached-syntax-table st-l))
		  (modify-syntax-entry ?\( "()" st)
		  (modify-syntax-entry ?\) ")(" st))
		(setq reset-st (syntax-table) p (point))
		(set-syntax-table st)
		(forward-sexp 1)
		(set-syntax-table reset-st)
		(setq reset-st nil)
		(cperl-commentify p (point) t))) ; mark as string
	  (forward-comment (buffer-size))
	  (setq after-first t))
      (error (message
	      "L%d: attribute `%s': %s"
	      (count-lines (point-min) (point))
	      (and start1 end1 (buffer-substring start1 end1)) b)
	     ; (setq start nil) I'd like to keep trying -- haj 2023-06-26
             ))
    (cond
     ;; Allow for a complete signature and trailing spaces here
     ((search-forward-regexp (rx (sequence point
                                           (eval cperl--ws*-rx)
                                           (eval cperl--signature-rx)
                                           (eval cperl--ws*-rx)))
                             nil
                             t)) ; NOERROR
     ((looking-at (rx "("))
      ;; We might be in the process of typing a prototype or
      ;; signature.  These start with a left paren, so we want this to
      ;; be included into the area marked as sub-decl.
      nil)
     ;; Else, we are in no mans land.  Just keep trying.
     (t
      ))
    (when (looking-at (rx (in ";{")))
      ;; A semicolon ends the declaration, an opening brace begins the
      ;; BLOCK.  Neither is part of the declaration.
      (backward-char))
    (when start
      (put-text-property start (point)
                         'attrib-group (if (looking-at "{") t 0))
      ;; Propertize multiline `sub` declaration
      (when pos (put-text-property (+ 3 pos) (cperl-1+ (point))
		                   'syntax-type 'sub-decl)))
    ;; now restore the initial state
    (if st
	(progn
	  (modify-syntax-entry ?\( "." st)
	  (modify-syntax-entry ?\) "." st)))
    (if reset-st
	(set-syntax-table reset-st))))

(defsubst cperl-look-at-leading-count (is-x-REx e)
  (if (and
       (< (point) e)
       (re-search-forward (concat "\\=" (if is-x-REx "[ \t\n]*" "") "[{?+*]")
			  (1- e) t))	; return nil on failure, no moving
      (if (eq ?\{ (preceding-char)) nil
	(cperl-postpone-fontification
	 (1- (point)) (point)
	 'face font-lock-warning-face))))

;; Do some smarter-highlighting
;; XXXX Currently ignores alphanum/dash delims,
(defsubst cperl-highlight-charclass (endbracket dashface bsface onec-space)
  (let ((l '(1 5 7)) ll lle lll
	;; 2 groups, the first takes the whole match (include \[trnfabe])
	(singleChar (concat "\\(" "[^\\]" "\\|" "\\\\[^cdg-mo-qsu-zA-Z0-9_]" "\\|" "\\\\c." "\\|" "\\\\x" "\\([[:xdigit:]][[:xdigit:]]?\\|\\={[[:xdigit:]]+}\\)" "\\|" "\\\\0?[0-7][0-7]?[0-7]?" "\\|" "\\\\N{[^{}]*}" "\\)")))
    (while				; look for unescaped - between non-classes
	(re-search-forward
	 ;; On 19.33, certain simplifications lead
	 ;; to bugs (as in  [^a-z] \\| [trnfabe]  )
	 (concat	       		; 1: SingleChar (include \[trnfabe])
	  singleChar
	  ;;"\\(" "[^\\]" "\\|" "\\\\[^cdg-mo-qsu-zA-Z0-9_]" "\\|" "\\\\c." "\\|" "\\\\x" "\\([[:xdigit:]][[:xdigit:]]?\\|\\={[[:xdigit:]]+}\\)" "\\|" "\\\\0?[0-7][0-7]?[0-7]?" "\\|" "\\\\N{[^{}]*}" "\\)"
	  "\\("				; 3: DASH SingleChar (match optionally)
	    "\\(-\\)"			; 4: DASH
	    singleChar			; 5: SingleChar
	    ;;"\\(" "[^\\]" "\\|" "\\\\[^cdg-mo-qsu-zA-Z0-9_]" "\\|" "\\\\c." "\\|" "\\\\x" "\\([[:xdigit:]][[:xdigit:]]?\\|\\={[[:xdigit:]]+}\\)" "\\|" "\\\\0?[0-7][0-7]?[0-7]?" "\\|" "\\\\N{[^{}]*}" "\\)"
	  "\\)?"
	  "\\|"
	  "\\("				; 7: other escapes
	    "\\\\[pP]" "\\([^{]\\|{[^{}]*}\\)"
	    "\\|" "\\\\[^pP]" "\\)"
	  )
	 endbracket 'toend)
      (if (match-beginning 4)
	  (cperl-postpone-fontification
	   (match-beginning 4) (match-end 4)
	   'face dashface))
      ;; save match data (for looking-at)
      (setq lll (mapcar (lambda (elt) (cons (match-beginning elt)
                                       (match-end elt)))
                        l))
      (while lll
	(setq ll (car lll))
	(setq lle (cdr ll)
	      ll (car ll))
	;; (message "Got %s of %s" ll l)
	(if (and ll (eq (char-after ll) ?\\ ))
	    (save-excursion
	      (goto-char ll)
	      (cperl-postpone-fontification ll (1+ ll)
	       'face bsface)
	      (if (looking-at "\\\\[a-zA-Z0-9]")
		  (cperl-postpone-fontification (1+ ll) lle
		   'face onec-space))))
	(setq lll (cdr lll))))
    (goto-char endbracket)		; just in case something misbehaves???
    t))

(defvar cperl-here-doc-functions
  (regexp-opt '("print" "printf" "say"  ; print $handle <<EOF
                "system" "exec"         ; system $progname <<EOF
                "sort")                 ; sort $subname <<EOF
              'symbols)                 ; avoid false positives
  "List of keywords after which `$var <<bareword' is a here-document.
After any other token `$var <<bareword' is treated as the variable `$var'
left-shifted by the return value of the function `bareword'.")

(defun cperl-is-here-doc-p (start)
  "Find out whether a \"<<\" construct starting at START is a here-document.
The point is expected to be after the end of the delimiter.
Quoted delimiters after \"<<\" are unambiguously starting
here-documents and are not handled here.  This function does not
move point but does change match data."
  ;; not a here-doc | here-doc
  ;; $foo << b;     | $f .= <<B;
  ;; ($f+1) << b;   | a($f) . <<B;
  ;; foo 1, <<B;    | $x{a} <<b;
  ;; Limitations:
  ;; foo <<bar is statically undecidable.  It could be either
  ;; foo() << bar # left shifting the return value or
  ;; foo(<<bar)   # passing a here-doc to foo().
  ;; We treat it as here-document and kindly ask programmers to
  ;; disambiguate by adding parens.
  (null
   (or (looking-at "[ \t]*(") ; << function_call()
       (looking-at ">>")      ; <<>> operator
       (save-excursion ; 1 << func_name, or $foo << 10
	 (condition-case nil
	     (progn
	       (goto-char start)
	       (forward-sexp -1) ;; examine the part before "<<"
	       (save-match-data
		 (cond
		  ((looking-at "[0-9$({]")
		   (forward-sexp 1)
		   (and
		    (looking-at "[ \t]*<<")
		    (condition-case nil
			;; print $foo <<EOF
			(progn
			  (forward-sexp -2)
			  (not
			   (looking-at cperl-here-doc-functions)))
		      (error t)))))))
	   (error nil)))))) ; func(<<EOF)

(defun cperl-process-here-doc (min max end overshoot stop-point
                                   end-of-here-doc err-l
                                   indented-here-doc-p
                                   matched-pos todo-pos
                                   delim-begin delim-end)
  "Process a here-document's delimiters and body.
The parameters MIN, MAX, END, OVERSHOOT, STOP-POINT, ERR-L are
used for recursive calls to `cperl-find-pods-heres' to handle the
rest of the line which contains the delimiter.  MATCHED-POS and
TODO-POS are initial values for this function's result.
END-OF-HERE-DOC is the end of a previous here-doc in the same
line, or nil if this is the first.  DELIM-BEGIN and DELIM-END are
the positions where the here-document's delimiter has been found.
This is part of `cperl-find-pods-heres' (below)."
  (let* ((my-cperl-delimiters-face font-lock-constant-face)
         (delimiter (buffer-substring-no-properties delim-begin delim-end))
         (qtag (regexp-quote delimiter))
         (use-syntax-state (and cperl-syntax-state
			        (>= min (car cperl-syntax-state))))
         (state-point (if use-syntax-state
			  (car cperl-syntax-state)
		        (point-min)))
         (state (if use-syntax-state
		    (cdr cperl-syntax-state)))
         here-doc-start here-doc-end defs-eol
         warning-message)
    (when cperl-pod-here-fontify
      ;; Highlight the starting delimiter
      (cperl-postpone-fontification delim-begin delim-end
                                    'face my-cperl-delimiters-face)
      (cperl-put-do-not-fontify delim-begin delim-end t))
    (forward-line)
    (setq here-doc-start (point) ; first char of (first) here-doc
          defs-eol (1- here-doc-start)) ; end of definitions line
    (if end-of-here-doc
        ;; skip to the end of the previous here-doc
	(goto-char end-of-here-doc)
      ;; otherwise treat the first (or only) here-doc: Check for
      ;; special cases if the line containing the delimiter(s)
      ;; ends in a regular comment or a solitary ?#
      (let* ((eol-state (save-excursion (syntax-ppss defs-eol))))
        (when (nth 4 eol-state) ; EOL is in a comment
          (if (= (1- defs-eol) (nth 8 eol-state))
              ;; line ends with a naked comment starter.
              ;; We let it start the here-doc.
              (progn
                (put-text-property (1- defs-eol) defs-eol
                                   'font-lock-face
                                   'font-lock-comment-face)
                (put-text-property (1- defs-eol) defs-eol
                                   'syntax-type 'here-doc)
                (put-text-property (1- defs-eol) defs-eol
                                   'syntax-type 'here-doc)
                (put-text-property (1- defs-eol) defs-eol
                                   'syntax-table
                                   (string-to-syntax "< c"))
                )
            ;; line ends with a "regular" comment: make
            ;; the last character of the comment closing
            ;; it so that we can use the line feed to
            ;; start the here-doc
            (put-text-property (1- defs-eol) defs-eol
                               'syntax-table
                               (string-to-syntax ">"))))))
    (setq here-doc-start (point)) ; now points to current here-doc
    ;; Find the terminating delimiter.
    ;; We do not search to max, since we may be called from
    ;; some hook of fontification, and max is random
    (or (re-search-forward
	 (concat "^" (when indented-here-doc-p "[ \t]*")
		 qtag "$")
	 stop-point 'toend)
	(progn		; Pretend we matched at the end
	  (goto-char (point-max))
	  (re-search-forward "\\'")
	  (setq warning-message
                (format "End of here-document `%s' not found." delimiter))
	  (or (car err-l) (setcar err-l here-doc-start))))
    (when cperl-pod-here-fontify
      ;; Highlight the ending delimiter
      (cperl-postpone-fontification
       (match-beginning 0) (match-end 0)
       'face my-cperl-delimiters-face)
      (cperl-put-do-not-fontify here-doc-start (match-end 0) t))
    (setq here-doc-end (cperl-1+ (match-end 0))) ; eol after delim
    (put-text-property here-doc-start (match-beginning 0)
		       'syntax-type 'here-doc)
    (put-text-property (match-beginning 0) here-doc-end
		       'syntax-type 'here-doc-delim)
    (put-text-property here-doc-start here-doc-end 'here-doc-group t)
    ;; This makes insertion at the start of HERE-DOC update
    ;; the whole construct:
    (put-text-property here-doc-start (cperl-1+ here-doc-start) 'front-sticky '(syntax-type))
    (cperl-commentify (match-beginning 0) (1- here-doc-end) nil)
    (put-text-property (1- here-doc-start) here-doc-start
                       'syntax-type 'here-doc-start)
    (when (> (match-beginning 0) here-doc-start)
      ;; here-document has non-zero length
      (cperl-modify-syntax-type (1- here-doc-start) (string-to-syntax "< c"))
      (cperl-modify-syntax-type (1- (match-beginning 0))
                                (string-to-syntax "> c")))
    (cperl-put-do-not-fontify here-doc-start (match-end 0) t)
    ;; Cache the syntax info...
    (setq cperl-syntax-state (cons state-point state))
    ;; ... and process the rest of the line...
    (setq overshoot
	  (elt		; non-inter ignore-max
	   (cperl-find-pods-heres todo-pos defs-eol
                                  t end t here-doc-end)
           1))
    (if (and overshoot (> overshoot (point)))
	(goto-char overshoot)
      (setq overshoot here-doc-end))
    (list (if (> here-doc-end max) matched-pos nil)
          overshoot
          warning-message)))

(defun cperl-find-pods-heres (&optional min max non-inter end ignore-max end-of-here-doc)
  "Scan the buffer for hard-to-parse Perl constructions.
If `cperl-pod-here-fontify' is non-nil after evaluation,
fontify the sections using `cperl-pod-head-face',
`cperl-pod-face', `cperl-here-face'.  The optional parameters are
for internal use: scan from MIN to MAX, or the whole buffer if
these are nil.  If NON-INTER, don't write progress messages.  If
IGNORE-MAX, scan to end of buffer.  If END, we are after a
\"__END__\" or \"__DATA__\" token, so ignore unbalanced
constructs.  END-OF-HERE-DOC points to the end of a here-document
which has already been processed.
Value is a two-element list of the position where an error
occurred (if any) and the \"overshoot\", which is used for
recursive calls in starting lines of here-documents."
  (interactive)
  (or min (setq min (point-min)
		cperl-syntax-state nil
		cperl-syntax-done-to min))
  (or max (setq max (point-max)))
  (font-lock-flush min max)
  (let* (go tmpend
	 face head-face b e bb tag qtag b1 e1 argument i c tail tb
	 is-REx is-x-REx REx-subgr-start REx-subgr-end was-subgr i2 hairy-RE
	 (case-fold-search nil) (inhibit-read-only t) (buffer-undo-list t)
	 (modified (buffer-modified-p)) overshoot is-o-REx name
	 (inhibit-modification-hooks t)
	 (cperl-font-locking t)
	 (use-syntax-state (and cperl-syntax-state
				(>= min (car cperl-syntax-state))))
	 (state-point (if use-syntax-state
			  (car cperl-syntax-state)
			(point-min)))
	 (state (if use-syntax-state
		    (cdr cperl-syntax-state)))
	 ;; (st-l '(nil)) (err-l '(nil)) ; Would overwrite - propagates from a function call to a function call!
	 (st-l (list nil)) (err-l (list nil))
	 ;; Somehow font-lock may be not loaded yet...
	 ;; (e.g., when building TAGS via command-line call)
	 (font-lock-string-face (if (boundp 'font-lock-string-face)
				    font-lock-string-face
				  'font-lock-string-face))
	 (my-cperl-delimiters-face
	  font-lock-constant-face)
	 (my-cperl-REx-spec-char-face	; [] ^.$ and wrapper-of ({})
          font-lock-function-name-face)
	 (my-cperl-REx-0length-face ; 0-length, (?:)etc, non-literal \
          font-lock-builtin-face)
	 (my-cperl-REx-ctl-face		; (|)
          font-lock-keyword-face)
	 (my-cperl-REx-modifiers-face	; //gims
	  'cperl-nonoverridable-face)
	 (my-cperl-REx-length1-face	; length=1 escaped chars, POSIX classes
          font-lock-type-face)
	 (stop-point (if ignore-max
			 (point-max)
		       max))
	 (search
	  (concat
           ;; -------- POD using capture group 1
	   "\\(\\`\n?\\|^\n\\)="
	   "\\|"
           ;; -------- HERE-document capture groups 2-7
	   ;; One extra () before this:
	   "<<\\(~?\\)"		 ; HERE-DOC, indented-p = capture 2
	   "\\("			; 2 + 1
	   ;; First variant "BLAH" or just ``.
	   "[ \t]*"			; Yes, whitespace is allowed!
	   "\\([\"'`]\\)"		; 3 + 1 = 4
	   "\\([^\"'`\n]*\\)"		; 4 + 1
	   "\\4"
	   "\\|"
	   ;; Second variant: Identifier or \ID (same as 'ID')
	   "\\\\?\\(\\([a-zA-Z_][a-zA-Z_0-9]*\\)\\)" ; 5 + 1, 6 + 1
	   "\\)"
	   "\\|"
           ;; -------- format capture groups 8-9
	   ;; 1+6 extra () before this:
	   "^[ \t]*\\(format\\)[ \t]*\\([a-zA-Z0-9_]+\\)?[ \t]*=[ \t]*$"
	   (if cperl-use-syntax-table-text-property
	       (concat
		"\\|"
                ;; -------- quoted constructs and regexps, group 10
		;; 1+6+2=9 extra () before this:
		"\\<\\(q[wxqr]?\\|[msy]\\|tr\\)\\>"
		"\\|"
                ;; -------- "bare" regex or glob, group 11
		;; 1+6+2+1=10 extra () before this:
		"\\([/<]\\)"	; /blah/ or <file*glob>
		"\\|"
                ;; -------- subroutine declarations, groups 12-17
		;; 1+6+2+1+1=11 extra () before this
		(rx (sequence
                     word-start
                     (group (regexp cperl-sub-regexp))                ; #12
                     (eval cperl--ws+-rx)
                     (opt (group (eval cperl--normal-identifier-rx))) ; #13
                     (eval cperl--ws*-rx)
                     (group (or (group (eval cperl--prototype-rx))    ; #14,#15
                                ;; (group (eval cperl--signature-rx))    ; #16
                                (group unmatchable) ; #16
                                (group (or anything buffer-end)))))) ; #17
		"\\|"
                ;; -------- weird variables, capture group 18
                ;; FIXME: We don't need that group -- haj 2023-06-21
                ;; 1+6+2+1+1+6=17 extra () before this
		"\\$\\(['{]\\)"		; $' or ${foo}
		"\\|"
                ;; -------- old-style ' as package separator, group 19
		;; 1+6+2+1+1+6+1=18 extra () before this (old pack'var syntax;
		;; we do not support intervening comments...):
		"\\(\\<" cperl-sub-regexp "[ \t\n\f]+\\|[&*$@%]\\)[a-zA-Z0-9_]*'"
		"\\|"
                ;; -------- __END__ and __DATA__ tokens, group 20
		;; 1+6+2+1+1+6+1+1=19 extra () before this:
		"__\\(END\\|DATA\\)__"	; __END__ or __DATA__
		;; 1+6+2+1+1+6+1+1+1=20 extra () before this:
		"\\|"
                ;; -------- backslash-escaped stuff, don't interpret it
		"\\\\\\(['`\"($]\\)")	; BACKWACKED something-hairy
	     "")))
         warning-message)
    (unwind-protect
	(progn
	  (save-excursion
	    (or non-inter
		(message "Scanning for \"hard\" Perl constructions..."))
	    ;;(message "find: %s --> %s" min max)
	    (and cperl-pod-here-fontify
		 ;; We had evals here, do not know why...
		 (setq face cperl-pod-face
		       head-face cperl-pod-head-face))
            (unless end-of-here-doc
	      (remove-text-properties min max
				      '(syntax-type t in-pod t syntax-table t
						    attrib-group t
						    REx-interpolated t
						    cperl-postpone t
						    syntax-subtype t
						    rear-nonsticky t
						    front-sticky t
						    here-doc-group t
						    first-format-line t
						    REx-part2 t
						    indentable t)))
	    ;; Need to remove face as well...
	    (goto-char min)
	    (while (and
		    (< (point) max)
		    (re-search-forward search max t))
	      (setq tmpend nil)		; Valid for most cases
	      (setq b (match-beginning 0)
		    state (save-excursion (parse-partial-sexp
					   state-point b nil nil state))
		    state-point b)
	      (cond
	       ;; 1+6+2+1+1+6=17 extra () before this:
	       ;;    "\\$\\(['{]\\)"
	       ((match-beginning 18) ; $' or ${foo}
		(if (eq (preceding-char) ?\') ; $'
		    (progn
		      (setq b (1- (point))
			    state (parse-partial-sexp
				   state-point (1- b) nil nil state)
			    state-point (1- b))
		      (if (nth 3 state)	; in string
			  (cperl-modify-syntax-type (1- b) cperl-st-punct))
		      (goto-char (1+ b)))
		  ;; else: ${
		  (setq bb (match-beginning 0))
		  (cperl-modify-syntax-type bb cperl-st-punct)))
	       ;; No processing in strings/comments beyond this point:
	       ((or (nth 3 state) (nth 4 state))
		t)			; Do nothing in comment/string
	       ((match-beginning 1)	; POD section
		;;  "\\(\\`\n?\\|^\n\\)="
		(setq b (match-beginning 0)
		      state (parse-partial-sexp
			     state-point b nil nil state)
		      state-point b)
		(if (or (nth 3 state) (nth 4 state)
			(looking-at "\\(cut\\|end\\)\\>"))
		    (if (or (nth 3 state) (nth 4 state) ignore-max)
			nil		; Doing a chunk only
		      (setq warning-message "=cut is not preceded by a POD section")
		      (or (car err-l) (setcar err-l (point))))
		  (beginning-of-line)

		  (setq b (point)
			bb b
			tb (match-beginning 0)
			b1 nil)		; error condition
		  ;; We do not search to max, since we may be called from
		  ;; some hook of fontification, and max is random
		  (or (re-search-forward "^\n=\\(cut\\|end\\)\\>" stop-point 'toend)
		      (progn
			(goto-char b)
			(if (re-search-forward "\n=\\(cut\\|end\\)\\>" stop-point 'toend)
			    (progn
			      (setq warning-message "=cut is not preceded by an empty line")
			      (setq b1 t)
			      (or (car err-l) (setcar err-l b))))))
		  (beginning-of-line 2)	; An empty line after =cut is not POD!
		  (setq e (point))
		  (and (> e max)
		       (progn
			 (remove-text-properties
			  max e '(syntax-type t in-pod t syntax-table t
					      attrib-group t
					      REx-interpolated t
					      cperl-postpone t
					      syntax-subtype t
					      here-doc-group t
					      rear-nonsticky t
					      front-sticky t
					      first-format-line t
					      REx-part2 t
					      indentable t))
			 (setq tmpend tb)))
		  (put-text-property b e 'in-pod t)
		  (put-text-property b e 'syntax-type 'in-pod)
		  (goto-char b)
		  (while (re-search-forward "\n\n[ \t]" e t)
		    ;; We start 'pod 1 char earlier to include the preceding line
		    (beginning-of-line)
		    (put-text-property (cperl-1- b) (point) 'syntax-type 'pod)
		    (cperl-put-do-not-fontify b (point) t)
		    ;; mark the non-literal parts as PODs
		    (if cperl-pod-here-fontify
			(cperl-postpone-fontification b (point) 'face face t))
		    (re-search-forward "\n\n[^ \t\f\n]" e 'toend)
		    (beginning-of-line)
		    (setq b (point)))
		  (put-text-property (cperl-1- (point)) e 'syntax-type 'pod)
		  (cperl-put-do-not-fontify (point) e t)
		  (if cperl-pod-here-fontify
		      (progn
			;; mark the non-literal parts as PODs
			(cperl-postpone-fontification (point) e 'face face t)
			(goto-char bb)
			(if (looking-at
			     "=[a-zA-Z0-9_]+\\>[ \t]*\\(\\(\n?[^\n]\\)+\\)$")
			    ;; mark the headers
			    (cperl-postpone-fontification
			     (match-beginning 1) (match-end 1)
			     'face head-face))
			(while (re-search-forward
				;; One paragraph
				"^\n=[a-zA-Z0-9_]+\\>[ \t]*\\(\\(\n?[^\n]\\)+\\)$"
				e 'toend)
			  ;; mark the headers
			  (cperl-postpone-fontification
			   (match-beginning 1) (match-end 1)
			   'face head-face))))
		  (cperl-commentify bb e nil)
		  (goto-char e)
		  (or (eq e (point-max))
		      (forward-char -1)))) ; Prepare for immediate POD start.
	       ;; Here document
	       ;; We can do many here-per-line;
	       ;; but multiline quote on the same line as <<HERE confuses us...
               ;; One extra () before this:
	       ;;  "<<\\(~?\\)"		 ; HERE-DOC, indented-p = capture 2
	       ;; First variant "BLAH" or just ``:  capture groups 4 and 5
	       ;; Second variant: Identifier or \ID: capture group 6 and 7
               ((match-beginning 3)     ; 2 + 1: found "<<", detect its type
                (let* ((matched-pos (match-beginning 0))
                       (quoted-delim-p (if (match-beginning 6) nil t))
                       (delim-capture (if quoted-delim-p 5 6)))
                  (when (cperl-is-here-doc-p matched-pos)
                    (let ((here-doc-results
                           (cperl-process-here-doc
                            min max end overshoot stop-point ; for recursion
                            end-of-here-doc err-l            ; for recursion
                            (equal (match-string 2) "~")     ; indented here-doc?
                            matched-pos                      ; for recovery (?)
                            (match-end 3)                    ; todo from here
                            (match-beginning delim-capture)  ; starting delimiter
                            (match-end delim-capture))))     ;   boundaries
                      (setq tmpend (nth 0 here-doc-results)
                            overshoot (nth 1 here-doc-results))
                      (and (nth 2 here-doc-results)
                           (setq warning-message (nth 2 here-doc-results)))))))
	       ;; format capture groups 8-9
	       ((match-beginning 8)
		(setq b (point)
		      name (if (match-beginning 9) ; 7 + 2
                               (match-string-no-properties 9)        ; 7 + 2
			     "")
		      tb (match-beginning 0))
		(setq argument nil)
                (put-text-property (line-beginning-position)
                                   b 'first-format-line 't)
		(if cperl-pod-here-fontify
		    (while (and (eq (forward-line) 0)
				(not (looking-at "^[.;]$")))
		      (cond
		       ((looking-at "^#")) ; Skip comments
		       ((and argument	; Skip argument multi-lines
			     (looking-at "^[ \t]*{"))
			(forward-sexp 1)
			(setq argument nil))
		       (argument	; Skip argument lines
			(setq argument nil))
		       (t		; Format line
			(setq b1 (point))
			(setq argument (looking-at "^[^\n]*[@^]"))
			(end-of-line)
			;; Highlight the format line
			(cperl-postpone-fontification b1 (point)
						      'face font-lock-string-face)
			(cperl-commentify b1 (point) nil)
			(cperl-put-do-not-fontify b1 (point) t))))
		  ;; We do not search to max, since we may be called from
		  ;; some hook of fontification, and max is random
		  (re-search-forward "^[.;]$" stop-point 'toend))
		(beginning-of-line)
		(if (looking-at "^\\.$") ; ";" is not supported yet
		    (progn
		      ;; Highlight the ending delimiter
		      (cperl-postpone-fontification (point) (+ (point) 1)
						    'face font-lock-string-face)
		      (cperl-commentify (point) (+ (point) 1) nil)
		      (cperl-put-do-not-fontify (point) (+ (point) 1) t))
		  (setq warning-message
                        (format "End of format `%s' not found." name))
		  (or (car err-l) (setcar err-l b)))
		(forward-line)
		(if (> (point) max)
		    (setq tmpend tb))
		(put-text-property b (point) 'syntax-type 'format))
	       ;; quotelike operator or regexp: capture groups 10 or 11
               ;; matches some false positives, to be eliminated here
	       ((or (match-beginning 10) (match-beginning 11))
		(setq b1 (if (match-beginning 10) 10 11)
		      argument (buffer-substring
				(match-beginning b1) (match-end b1))
		      b (point)		; end of qq etc
		      i b
		      c (char-after (match-beginning b1))
		      bb (char-after (1- (match-beginning b1))) ; tmp holder
		      ;; bb == "Not a stringy"
		      bb (if (eq b1 10) ; user variables/whatever
                             (or
                              ; false positive: "y_" has no word boundary
                              (save-match-data (looking-at "_"))
			      (and (memq bb (append "$@%*#_:-&>" nil)) ; $#y)
				   (cond ((eq bb ?-) (eq c ?s)) ; -s file test
					 ((eq bb ?\:) ; $opt::s
					  (eq (char-after
					       (- (match-beginning b1) 2))
					      ?\:))
					 ((eq bb ?\>) ; $foo->s
					  (eq (char-after
					       (- (match-beginning b1) 2))
					      ?\-))
					 ((eq bb ?\&)
					  (not (eq (char-after ; &&m/blah/
						    (- (match-beginning b1) 2))
						   ?\&)))
					 (t t))))
			   ;; <file> or <$file>
			   (and (eq c ?\<)
                                ;; Stringify what looks like a glob, but
				;; do not stringify file handles <FH>, <$fh> :
				(save-match-data
				  (looking-at
                                   (rx (sequence (opt "$")
                                                 (eval cperl--normal-identifier-rx)))))))
		      tb (match-beginning 0))
		(goto-char (match-beginning b1))
		(cperl-backward-to-noncomment (point-min))
		(or bb
		    (if (eq b1 11)	; bare /blah/ or <foo>
			(setq argument ""
			      b1 nil
			      bb	; Not a regexp?
			      (not
			       ;; What is below: regexp-p?
			       (and
				(or (memq (preceding-char)
					  (append (if (char-equal c ?\<)
						      ;; $a++ ? 1 : 2
						      "~{(=|&*!,;:["
						    "~{(=|&+-*!,;:[") nil))
				    (and (eq (preceding-char) ?\})
					 (cperl-after-block-p (point-min)))
				    (and (eq (char-syntax (preceding-char)) ?w)
					 (progn
					   (forward-sexp -1)
                                           ;; After these keywords `/'
                                           ;; starts a RE.  One should
                                           ;; add all the
                                           ;; functions/builtins which
                                           ;; expect an argument, but
                                           ;; ...
					     (and
					      (not (memq (preceding-char)
							 '(?$ ?@ ?& ?%)))
					      (looking-at
                                               (regexp-opt
                                                '("while" "if" "unless"
                                                  "until" "for" "foreach"
                                                  "and" "or" "not"
					          "xor" "split" "grep" "map"
                                                  "print" "say" "return")
                                                'symbols)))))
				    (and (eq (preceding-char) ?.)
					 (eq (char-after (- (point) 2)) ?.))
				    (bobp))
				;; { $a++ / $b } doesn't start a regex, nor does $a--
				(not (and (memq (preceding-char) '(?+ ?-))
					  (eq (preceding-char) (char-before (1- (point))))))
				;;  m|blah| ? foo : bar;
				(not
				 (and (eq c ?\?)
				      cperl-use-syntax-table-text-property
				      (not (bobp))
				      (progn
					(forward-char -1)
					(looking-at "\\s|"))))))
			      b (1- b))
		      ;; s y tr m
		      ;; Check for $a -> y
		      (setq b1 (preceding-char)
			    go (point))
		      (if (and (eq b1 ?>)
			       (eq (char-after (- go 2)) ?-))
			  ;; Not a regexp
			  (setq bb t))))
		(or bb
		    (progn
		      (goto-char b)
		      (if (looking-at "[ \t\n\f]+\\(#[^\n]*\n[ \t\n\f]*\\)+")
			  (goto-char (match-end 0))
			(skip-chars-forward " \t\n\f"))
		      (cond ((and (eq (following-char) ?\})
				  (eq b1 ?\{))
			     ;; Check for $a[23]->{ s }, @{s} and *{s::foo}
			     (goto-char (1- go))
			     (skip-chars-backward " \t\n\f")
			     (if (memq (preceding-char) (append "$@%&*" nil))
				 (setq bb t) ; @{y}
			       (condition-case nil
				   (forward-sexp -1)
				 (error nil)))
			     (if (or bb
				     (looking-at ; $foo -> {s}
                                      (rx
                                       (sequence
                                        (in "$@") (0+ "$")
                                        (or
                                         (eval cperl--normal-identifier-rx)
                                         (not (in "{")))
                                        (opt (sequence (eval cperl--ws*-rx))
                                             "->")
                                        (eval cperl--ws*-rx)
                                        "{")))
				     (and ; $foo[12] -> {s}
				      (memq (following-char) '(?\{ ?\[))
				      (progn
					(forward-sexp 1)
					(looking-at "\\([ \t\n]*->\\)?[ \t\n]*{"))))
				 (setq bb t)
			       (goto-char b)))
			    ((and (eq (following-char) ?=)
				  (eq (char-after (1+ (point))) ?\>))
			     ;; Check for { foo => 1, s => 2 }
			     ;; Apparently s=> is never a substitution...
			     (setq bb t))
			    ((and (eq (following-char) ?:)
				  (eq b1 ?\{) ; Check for $ { s::bar }
				  ;;  (looking-at "::[a-zA-Z0-9_:]*[ \t\n\f]*}")
                                  (looking-at
                                   (rx (sequence "::"
                                                 (eval cperl--normal-identifier-rx)
                                                 (eval cperl--ws*-rx)
                                                 "}")))
				  (progn
				    (goto-char (1- go))
				    (skip-chars-backward " \t\n\f")
				    (memq (preceding-char)
					  (append "$@%&*" nil))))
			     (setq bb t))
			    ((eobp)
			     (setq bb t)))))
		(if bb
		    (goto-char i)
		  ;; Skip whitespace and comments...
		  (if (looking-at "[ \t\n\f]+\\(#[^\n]*\n[ \t\n\f]*\\)+")
		      (goto-char (match-end 0))
		    (skip-chars-forward " \t\n\f"))
		  (if (> (point) b)
		      (put-text-property b (point) 'syntax-type 'prestring))
		  ;; qtag means two-arg matcher, may be reset to
		  ;;   2 or 3 later if some special quoting is needed.
		  ;; e1 means matching-char matcher.
		  (setq b (point)	; before the first delimiter
			;; has 2 args
			i2 (string-match "^\\([sy]\\|tr\\)$" argument)
			;; We do not search to max, since we may be called from
			;; some hook of fontification, and max is random
			i (cperl-forward-re stop-point end
					    i2
					    st-l err-l argument)
			;; If `go', then it is considered as 1-arg, `b1' is nil
			;; as in s/foo//x; the point is before final "slash"
			b1 (nth 1 i)	; start of the second part
			tag (nth 2 i)	; ender-char, true if second part
					; is with matching chars []
			go (nth 4 i)	; There is a 1-char part after the end
			i (car i)	; intermediate point
			e1 (point)	; end
			;; Before end of the second part if non-matching: ///
			tail (if (and i (not tag))
				 (1- e1))
			e (if i i e1)	; end of the first part
			qtag nil	; need to preserve backslashitis
			is-x-REx nil is-o-REx nil); REx has //x //o modifiers
		  ;; If s{} (), then b/b1 are at "{", "(", e1/i after ")", "}"
		  ;; Commenting \\ is dangerous, what about ( ?
		  (and i tail
		       (eq (char-after i) ?\\)
		       (setq qtag t))
		  (and (if go (looking-at ".\\sw*x")
			 (looking-at "\\sw*x")) ; qr//x
		       (setq is-x-REx t))
		  (and (if go (looking-at ".\\sw*o")
			 (looking-at "\\sw*o")) ; //o
		       (setq is-o-REx t))
		  (if (null i)
		      ;; Considered as 1arg form
		      (progn
			(cperl-commentify b (point) t)
			(put-text-property b (point) 'syntax-type 'string)
			(if (or is-x-REx
				;; ignore other text properties:
				(string-match "^qw$" argument))
			    (put-text-property b (point) 'indentable t))
			(and go
			     (setq e1 (cperl-1+ e1))
			     (or (eobp)
				 (forward-char 1))))
		    (cperl-commentify b i t)
		    (if (looking-at "\\sw*e") ; s///e
			(progn
			  ;; Cache the syntax info...
			  (setq cperl-syntax-state (cons state-point state))
			  (and
			   ;; silent:
			   (car (cperl-find-pods-heres b1 (1- (point)) t end))
			   ;; Error
			   (goto-char (1+ max)))
			  (if (and tag (eq (preceding-char) ?\>))
			      (progn
				(cperl-modify-syntax-type (1- (point)) cperl-st-ket)
				(cperl-modify-syntax-type i cperl-st-bra)))
			  (put-text-property b i 'syntax-type 'string)
			  (put-text-property i (point) 'syntax-type 'multiline)
			  (if is-x-REx
			      (put-text-property b i 'indentable t)))
		      (cperl-commentify b1 (point) t)
		      (put-text-property b (point) 'syntax-type 'string)
		      (if is-x-REx
			  (put-text-property b i 'indentable t))
		      (if qtag
			  (cperl-modify-syntax-type (1+ i) cperl-st-punct))
		      (setq tail nil)))
		  ;; Now: tail: if the second part is non-matching without ///e
		  (if (eq (char-syntax (following-char)) ?w)
		      (progn
			(forward-word-strictly 1) ; skip modifiers s///s
			(if tail (cperl-commentify tail (point) t))
			(cperl-postpone-fontification
			 e1 (point) 'face my-cperl-REx-modifiers-face)))
		  ;; Check whether it is m// which means "previous match"
		  ;; and highlight differently
		  (setq is-REx
			(and (string-match "^\\([sm]?\\|qr\\)$" argument)
			     (or (not (= (length argument) 0))
				 (not (eq c ?\<)))))
		  (if (and is-REx
			   (eq e (+ 2 b))
			   ;; split // *is* using zero-pattern
			   (save-excursion
			     (condition-case nil
				 (progn
				   (goto-char tb)
				   (forward-sexp -1)
				   (not (looking-at "split\\>")))
			       (error t))))
		      (cperl-postpone-fontification
		       b e 'face font-lock-warning-face)
		    (if (or i2		; Has 2 args
			    (and cperl-fontify-m-as-s
				 (or
				  (string-match "^\\(m\\|qr\\)$" argument)
				  (and (eq 0 (length argument))
				       (not (eq ?\< (char-after b)))))))
			(progn
			  (cperl-postpone-fontification
			   b (cperl-1+ b) 'face my-cperl-delimiters-face)
			  (cperl-postpone-fontification
			   (1- e) e 'face my-cperl-delimiters-face)))
		    (if (and is-REx cperl-regexp-scan)
			;; Process RExen: embedded comments, charclasses and ]
                        ;; Examples:
                        ;;/\3333\xFg\x{FFF}a\ppp\PPP\qqq\C\99f(?{  foo  })(??{  foo  })/;
                        ;;/a\.b[^a[:ff:]b]x$ab->$[|$,$ab->[cd]->[ef]|$ab[xy].|^${a,b}{c,d}/;
                        ;;/(?<=foo)(?<!bar)(x)(?:$ab|\$\/)$|\\\b\x888\776\[\:$/xxx;
                        ;;m?(\?\?{b,a})? + m/(??{aa})(?(?=xx)aa|bb)(?#aac)/;
                        ;;m$(^ab[c]\$)$ + m+(^ab[c]\$\+)+ + m](^ab[c\]$|.+)] + m)(^ab[c]$|.+\));
                        ;;m^a[\^b]c^ + m.a[^b]\.c.;
			(save-excursion
			  (goto-char (1+ b))
			  ;; First
			  (cperl-look-at-leading-count is-x-REx e)
			  (setq hairy-RE
				(concat
				 (if is-x-REx
				     (if (eq (char-after b) ?\#)
					 "\\((\\?\\\\#\\)\\|\\(\\\\#\\)"
				       "\\((\\?#\\)\\|\\(#\\)")
				   ;; keep the same count: add a fake group
				   (if (eq (char-after b) ?\#)
				       "\\((\\?\\\\#\\)\\(\\)"
				     "\\((\\?#\\)\\(\\)"))
				 "\\|"
				    "\\(\\[\\)" ; 3=[
				 "\\|"
				    "\\(]\\)" ; 4=]
				 "\\|"
				 ;; XXXX Will not be able to use it in s)))
				 (if (eq (char-after b) ?\) )
				     "\\())))\\)" ; Will never match
				   (if (eq (char-after b) ?? )
				       ;;"\\((\\\\\\?\\(\\\\\\?\\)?{\\)"
				       "\\((\\\\\\?\\\\\\?{\\|()\\\\\\?{\\)"
				     "\\((\\?\\??{\\)")) ; 5= (??{ (?{
				 "\\|"	; 6= 0-length, 7: name, 8,9:code, 10:group
				    "\\(" ;; XXXX 1-char variables, exc. |()\s
				       "[$@]"
				       "\\("
                                          (rx (eval cperl--normal-identifier-rx))
				       "\\|"
				          "{[^{}]*}" ; only one-level allowed
				       "\\|"
				          "[^{(|) \t\r\n\f]"
				       "\\)"
				       "\\(" ;;8,9:code part of array/hash elt
				          "\\(" "->" "\\)?"
				          "\\[[^][]*\\]"
					  "\\|"
				          "{[^{}]*}"
				       "\\)*"
				    ;; XXXX: what if u is delim?
				    "\\|"
				       "[)^|$.*?+]"
				    "\\|"
				       "{[0-9]+}"
				    "\\|"
				       "{[0-9]+,[0-9]*}"
				    "\\|"
				       "\\\\[luLUEQbBAzZG]"
				    "\\|"
				       "(" ; Group opener
				       "\\(" ; 10 group opener follower
				          "\\?\\((\\?\\)" ; 11: in (?(?=C)A|B)
				       "\\|"
				          "\\?[:=!>?{]"	; "?" something
				       "\\|"
				          "\\?[-imsx]+[:)]" ; (?i) (?-s:.)
				       "\\|"
				          "\\?([0-9]+)"	; (?(1)foo|bar)
				       "\\|"
					  "\\?<[=!]"
				       "\\)?"
				    "\\)"
				 "\\|"
				    "\\\\\\(.\\)" ; 12=\SYMBOL
				 ))
			  (while
			      (and (< (point) (1- e))
				   (re-search-forward hairy-RE (1- e) 'to-end))
			    (goto-char (match-beginning 0))
			    (setq REx-subgr-start (point)
				  was-subgr (following-char))
			    (cond
			     ((match-beginning 6) ; 0-length builtins, groups
			      (goto-char (match-end 0))
			      (if (match-beginning 11)
				  (goto-char (match-beginning 11)))
			      (if (>= (point) e)
				  (goto-char (1- e)))
			      (cperl-postpone-fontification
			       (match-beginning 0) (point)
			       'face
			       (cond
				((eq was-subgr ?\) )
				 (condition-case nil
				     (save-excursion
				       (forward-sexp -1)
				       (if (> (point) b)
					   (if (if (eq (char-after b) ?? )
						   (looking-at "(\\\\\\?")
						 (eq (char-after (1+ (point))) ?\?))
					       my-cperl-REx-0length-face
					     my-cperl-REx-ctl-face)
					 font-lock-warning-face))
				   (error font-lock-warning-face)))
				((eq was-subgr ?\| )
				 my-cperl-REx-ctl-face)
				((eq was-subgr ?\$ )
				 (if (> (point) (1+ REx-subgr-start))
				     (progn
				       (put-text-property
					(match-beginning 0) (point)
					'REx-interpolated
					(if is-o-REx 0
					    (if (and (eq (match-beginning 0)
							 (1+ b))
						     (eq (point)
							 (1- e))) 1 t)))
				       font-lock-variable-name-face)
				   my-cperl-REx-spec-char-face))
				((memq was-subgr (append "^." nil) )
				 my-cperl-REx-spec-char-face)
				((eq was-subgr ?\( )
				 (if (not (match-beginning 10))
				     my-cperl-REx-ctl-face
				   my-cperl-REx-0length-face))
				(t my-cperl-REx-0length-face)))
			      (if (and (memq was-subgr (append "(|" nil))
				       (not (string-match "(\\?[-imsx]+)"
							  (match-string 0))))
				  (cperl-look-at-leading-count is-x-REx e))
			      (setq was-subgr nil)) ; We do stuff here
			     ((match-beginning 12) ; \SYMBOL
			      (forward-char 2)
			      (if (>= (point) e)
				  (goto-char (1- e))
				;; How many chars to not highlight:
				;; 0-len special-alnums in other branch =>
				;; Generic:  \non-alnum (1), \alnum (1+face)
				;; Is-delim: \non-alnum (1/spec-2) alnum-1 (=what hai)
				(setq REx-subgr-start (point)
				      qtag (preceding-char))
				(cperl-postpone-fontification
				 (- (point) 2) (- (point) 1) 'face
				 (if (memq qtag
					   (append "ghijkmoqvFHIJKMORTVY" nil))
				     font-lock-warning-face
				   my-cperl-REx-0length-face))
				(if (and (eq (char-after b) qtag)
					 (memq qtag (append ".])^$|*?+" nil)))
				    (progn
				      (if (and cperl-use-syntax-table-text-property
					       (eq qtag ?\) ))
					  (put-text-property
					   REx-subgr-start (1- (point))
					   'syntax-table cperl-st-punct))
				      (cperl-postpone-fontification
				       (1- (point)) (point) 'face
					; \] can't appear below
				       (if (memq qtag (append ".]^$" nil))
					   'my-cperl-REx-spec-char-face
					 (if (memq qtag (append "*?+" nil))
					     'my-cperl-REx-0length-face
					   'my-cperl-REx-ctl-face))))) ; )|
				;; Test for arguments:
				(cond
				 ;; This is not pretty: the 5.8.7 logic:
				 ;; \0numx  -> octal (up to total 3 dig)
				 ;; \DIGIT  -> backref unless \0
				 ;; \DIGITs -> backref if valid
				 ;;	     otherwise up to 3 -> octal
				 ;; Do not try to distinguish, we guess
				 ((or (and (memq qtag (append "01234567" nil))
					   (re-search-forward
					    "\\=[01234567]?[01234567]?"
					    (1- e) 'to-end))
				      (and (memq qtag (append "89" nil))
					   (re-search-forward
					    "\\=[0123456789]*" (1- e) 'to-end))
				      (and (eq qtag ?x)
					   (re-search-forward
					    "\\=[[:xdigit:]][[:xdigit:]]?\\|\\={[[:xdigit:]]+}"
					    (1- e) 'to-end))
				      (and (memq qtag (append "pPN" nil))
					   (re-search-forward "\\={[^{}]+}\\|."
					    (1- e) 'to-end))
				      (eq (char-syntax qtag) ?w))
				  (cperl-postpone-fontification
				   (1- REx-subgr-start) (point)
				   'face my-cperl-REx-length1-face))))
			      (setq was-subgr nil)) ; We do stuff here
			     ((match-beginning 3) ; [charclass]
			      ;; Highlight leader, trailer, POSIX classes
			      (forward-char 1)
			      (if (eq (char-after b) ?^ )
				  (and (eq (following-char) ?\\ )
				       (eq (char-after (cperl-1+ (point)))
					   ?^ )
				       (forward-char 2))
				(and (eq (following-char) ?^ )
				     (forward-char 1)))
			      (setq argument b ; continue? & end of last POSIX
				    tag nil ; list of POSIX classes
				    qtag (point)) ; after leading ^ if present
			      (if (eq (char-after b) ?\] )
				  (and (eq (following-char) ?\\ )
				       (eq (char-after (cperl-1+ (point)))
					   ?\] )
				       (setq qtag (1+ qtag))
				       (forward-char 2))
				(and (eq (following-char) ?\] )
				     (forward-char 1)))
			      (setq REx-subgr-end qtag)	;End smart-highlighted
			      ;; Apparently, I can't put \] into a charclass
			      ;; in m]]: m][\\\]\]] produces [\\]]
                              ;; POSIX?  [:word:] [:^word:] only inside []
                              ;; "\\=\\(\\\\.\\|[^][\\]\\|\\[:\\^?\sw+:]\\|\\[[^:]\\)*]")
			      (while	; look for unescaped ]
				  (and argument
				       (re-search-forward
					(if (eq (char-after b) ?\] )
					    "\\=\\(\\\\[^]]\\|[^]\\]\\)*\\\\]"
					  "\\=\\(\\\\.\\|[^]\\]\\)*]")
					(1- e) 'toend))
				;; Is this ] an end of POSIX class?
				(if (save-excursion
				      (and
				       (search-backward "[" argument t)
				       (< REx-subgr-start (point))
				       (setq argument (point)) ; POSIX-start
				       (or ; Should work with delim = \
					(not (eq (preceding-char) ?\\ ))
					;; XXXX Double \\ is needed with 19.33
					(= (% (skip-chars-backward "\\\\") 2) 0))
				       (looking-at
					(cond
					 ((eq (char-after b) ?\] )
					  "\\\\*\\[:\\^?\\sw+:\\\\\\]")
					 ((eq (char-after b) ?\: )
					  "\\\\*\\[\\\\:\\^?\\sw+\\\\:]")
					 ((eq (char-after b) ?^ )
					  "\\\\*\\[:\\(\\\\\\^\\)?\\sw+:]")
					 ((eq (char-syntax (char-after b))
					      ?w)
					  (concat
					   "\\\\*\\[:\\(\\\\\\^\\)?\\(\\\\"
					   (char-to-string (char-after b))
					   "\\|\\sw\\)+:]"))
					 (t "\\\\*\\[:\\^?\\sw*:]")))
				       (goto-char REx-subgr-end)
				       (cperl-highlight-charclass
					argument my-cperl-REx-spec-char-face
					my-cperl-REx-0length-face my-cperl-REx-length1-face)))
				    (setq tag (cons (cons argument (point))
						    tag)
					  argument (point)
					  REx-subgr-end argument) ; continue
				  (setq argument nil)))
			      (and argument
				   (setq warning-message
                                         (format "Couldn't find end of charclass in a REx, pos=%s"
					         REx-subgr-start)))
			      (setq argument (1- (point)))
			      (goto-char REx-subgr-end)
			      (cperl-highlight-charclass
			       argument my-cperl-REx-spec-char-face
			       my-cperl-REx-0length-face my-cperl-REx-length1-face)
			      (forward-char 1)
			      ;; Highlight starter, trailer, POSIX
			      (if (and cperl-use-syntax-table-text-property
				       (> (- (point) 2) REx-subgr-start))
				  (put-text-property
				   (1+ REx-subgr-start) (1- (point))
				   'syntax-table cperl-st-punct))
			      (cperl-postpone-fontification
			       REx-subgr-start qtag
			       'face my-cperl-REx-spec-char-face)
			      (cperl-postpone-fontification
			       (1- (point)) (point) 'face
			       my-cperl-REx-spec-char-face)
			      (if (eq (char-after b) ?\] )
				  (cperl-postpone-fontification
				   (- (point) 2) (1- (point))
				   'face my-cperl-REx-0length-face))
			      (while tag
				(cperl-postpone-fontification
				 (car (car tag)) (cdr (car tag))
				 'face font-lock-variable-name-face) ;my-cperl-REx-length1-face
				(setq tag (cdr tag)))
			      (setq was-subgr nil)) ; did facing already
			     ;; Now rare stuff:
			     ((and (match-beginning 2) ; #-comment
				   (/= (match-beginning 2) (match-end 2)))
			      (beginning-of-line 2)
			      (if (> (point) e)
				  (goto-char (1- e))))
			     ((match-beginning 4) ; character "]"
			      (setq was-subgr nil) ; We do stuff here
			      (goto-char (match-end 0))
			      (if cperl-use-syntax-table-text-property
				  (put-text-property
				   (1- (point)) (point)
				   'syntax-table cperl-st-punct))
			      (cperl-postpone-fontification
			       (1- (point)) (point)
			       'face font-lock-warning-face))
			     ((match-beginning 5) ; before (?{}) (??{})
			      (setq tag (match-end 0))
			      (if (or (setq qtag
					    (cperl-forward-group-in-re st-l))
				      (and (>= (point) e)
					   (setq qtag "no matching `)' found"))
				      (and (not (eq (char-after (- (point) 2))
						    ?\} ))
					   (setq qtag "Can't find })")))
				  (progn
				    (goto-char (1- e))
				    (setq warning-message
                                          (format "%s" qtag)))
				(cperl-postpone-fontification
				 (1- tag) (1- (point))
				 'face font-lock-variable-name-face)
				(cperl-postpone-fontification
				 REx-subgr-start (1- tag)
				 'face my-cperl-REx-spec-char-face)
				(cperl-postpone-fontification
				 (1- (point)) (point)
				 'face my-cperl-REx-spec-char-face)
				(if cperl-use-syntax-table-text-property
				    (progn
				      (put-text-property
				       (- (point) 2) (1- (point))
				       'syntax-table cperl-st-cfence)
				      (put-text-property
				       (+ REx-subgr-start 2)
				       (+ REx-subgr-start 3)
				       'syntax-table cperl-st-cfence))))
			      (setq was-subgr nil))
			     (t		; (?#)-comment
			      ;; Inside "(" and "\" aren't special in any way
			      ;; Works also if the outside delimiters are ().
			      (or;;(if (eq (char-after b) ?\) )
			       ;;(re-search-forward
			       ;; "[^\\]\\(\\\\\\\\\\)*\\\\)"
			       ;; (1- e) 'toend)
			       (search-forward ")" (1- e) 'toend)
			       ;;)
			       (setq warning-message
				     (format "Couldn't find end of (?#...)-comment in a REx, pos=%s"
				             REx-subgr-start)))))
			    (if (>= (point) e)
				(goto-char (1- e)))
			    (cond
			     (was-subgr
			      (setq REx-subgr-end (point))
			      (cperl-commentify
			       REx-subgr-start REx-subgr-end nil)
			      (cperl-postpone-fontification
			       REx-subgr-start REx-subgr-end
			       'face font-lock-comment-face))))))
		    (if (and is-REx is-x-REx)
			(put-text-property (1+ b) (1- e)
					   'syntax-subtype 'x-REx)))
		  (if (and i2 e1 (or (not b1) (> e1 b1)))
		      (progn		; No errors finding the second part...
			(cperl-postpone-fontification
			 (1- e1) e1 'face my-cperl-delimiters-face)
			(if (and (not (eobp))
				 (assoc (char-after b) cperl-starters))
			    (progn
			      (cperl-postpone-fontification
			       b1 (1+ b1) 'face my-cperl-delimiters-face)
			      (put-text-property b1 (1+ b1)
					   'REx-part2 t)))))
		  (if (> (point) max)
		      (setq tmpend tb))))
	       ((match-beginning 14)	; sub with prototype or attribute
		;; 1+6+2+1+1=11 extra () before this (sub with proto/attr):
		;; match-string 12: Keyword "sub" or "method"
		;; match-string 13: Name of the subroutine (optional)
                ;; match-string 14: Indicator for proto/attr/signature
                ;; match-string 15: Prototype
                ;; match-string 16: unused
                ;; match-string 17: Distinguish declaration/definition
                (setq b1 (match-beginning 13) e1 (match-end 13))
		(if (memq (char-after (1- b))
			  '(?\$ ?\@ ?\% ?\& ?\*))
		    nil ;; we found $sub or @method etc
		  (goto-char b)
		  (if (match-beginning 15) ; a complete prototype
		      (progn
			(cperl-commentify ; Prototypes; mark as string
			 (match-beginning 15) (match-end 15) t)
			(goto-char (match-end 0))
			;; Now look for attributes after prototype:
			(forward-comment (buffer-size))
			(cperl-find-sub-attrs st-l b1 e1 b))
		    ;; treat attributes without prototype and incomplete stuff
		    (goto-char (match-beginning 17))
		    (cperl-find-sub-attrs st-l b1 e1 b))))
	       ;; 1+6+2+1+1+6+1=18 extra () before this:
	       ;;    "\\(\\<sub[ \t\n\f]+\\|[&*$@%]\\)[a-zA-Z0-9_]*'")
	       ((match-beginning 19)	; old $abc'efg syntax
		(setq bb (match-end 0))
		(put-text-property (1- bb) bb 'syntax-table cperl-st-word)
		(goto-char bb))
	       ;; 1+6+2+1+1+6+1+1=19 extra () before this:
	       ;; "__\\(END\\|DATA\\)__"
	       ((match-beginning 20)	; __END__, __DATA__
                (if (eq cperl-fontify-trailer 'perl-code)
		    (setq bb (match-end 0))
                  (setq bb (point-max)))
		(cperl-commentify b bb nil)
		(setq end t))
	       ;; "\\\\\\(['`\"($]\\)"
	       ((match-beginning 21)
		;; Trailing backslash; make non-quoting outside string/comment
		(setq bb (match-end 0))
		(goto-char b)
		(skip-chars-backward "\\\\")
		;; (setq i2 (= (% (skip-chars-backward "\\\\") 2) -1))
		(cperl-modify-syntax-type b cperl-st-punct)
		(goto-char bb))
	       (t (error "Error in regexp of the sniffer")))
	      (if (> (point) stop-point)
		  (progn
		    (if end
			(setq warning-message "Garbage after __END__/__DATA__ ignored")
		      (setq warning-message "Unbalanced syntax found while scanning")
		      (or (car err-l) (setcar err-l b)))
		    (goto-char stop-point))))
	    (setq cperl-syntax-state (cons state-point state)
		  ;; Do not mark syntax as done past tmpend???
		  cperl-syntax-done-to (or tmpend (max (point) max)))
	    ;;(message "state-at=%s, done-to=%s" state-point cperl-syntax-done-to)
	    )
	  (if (car err-l) (goto-char (car err-l))
	    (or non-inter
		(message "Scanning for \"hard\" Perl constructions... done"))))
      (and (buffer-modified-p)
	   (not modified)
	   (set-buffer-modified-p nil))
      ;; I do not understand what this is doing here.  It breaks font-locking
      ;; because it resets the syntax-table from font-lock-syntax-table to
      ;; cperl-mode-syntax-table.
      ;; (set-syntax-table cperl-mode-syntax-table)
      )
    (when warning-message (message warning-message))
    (list (car err-l) overshoot)))

(defun cperl-find-pods-heres-region (min max)
  (interactive "r")
  (cperl-find-pods-heres min max))

(defun cperl-backward-to-noncomment (lim)
  ;; Stops at lim or after non-whitespace that is not in comment
  ;; XXXX Wrongly understands end-of-multiline strings with # as comment
  (let (stop p pr)
    (while (and (not stop) (> (point) (or lim (point-min))))
      (skip-chars-backward " \t\n\f" lim)
      (setq p (point))
      (beginning-of-line)
      (if (memq (setq pr (get-text-property (point) 'syntax-type))
		'(pod here-doc here-doc-delim))
	  (progn
	    (cperl-unwind-to-safe nil)
	    (setq pr (get-text-property (point) 'syntax-type))))
      (or (and (looking-at "^[ \t]*\\(#\\|$\\)")
	       (not (memq pr '(string prestring))))
	  (progn (cperl-to-comment-or-eol) (bolp))
	  (progn
	    (skip-chars-backward " \t")
	    (if (< p (point)) (goto-char p))
	    (setq stop t))))))

;; Used only in `cperl-sniff-for-indent'...
(defun cperl-block-p ()
  "Point is before ?\\{.  Return true if it starts a block."
  ;; No save-excursion!  This is more a distinguisher of a block/hash ref...
  (cperl-backward-to-noncomment (point-min))
  (or (memq (preceding-char) (append ";){}$@&%\C-@" nil)) ; Or label!  \C-@ at bobp
					; Label may be mixed up with `$blah :'
      (save-excursion (cperl-after-label))
      ;; text with the 'attrib-group property is also covered by the
      ;; next clause.  We keep it because it is faster (for
      ;; subroutines with attributes).
      (get-text-property (cperl-1- (point)) 'attrib-group)
      (save-excursion (cperl-block-declaration-p))
      (and (memq (char-syntax (preceding-char)) '(?w ?_))
	   (progn
	     (backward-sexp)
	     ;; sub {BLK}, print {BLK} $data, but NOT `bless', `return', `tr', `constant'
             ;; a-zA-Z is fine here, these are Perl keywords
	     (or (and (looking-at "[a-zA-Z0-9_:]+[ \t\n\f]*[{#]") ; Method call syntax
		      (not (looking-at "\\(bless\\|return\\|q[wqrx]?\\|tr\\|[smy]\\|constant\\)\\>")))
		 ;; sub bless::foo {}
		 (progn
		   (cperl-backward-to-noncomment (point-min))
		   (and (eq (preceding-char) ?b)
			(progn
			  (forward-sexp -1)
			  (looking-at (concat cperl-sub-regexp "[ \t\n\f#]"))))))))))

;; What is the difference of (cperl-after-block-p lim t) and (cperl-block-p)?
;; No save-excursion; condition-case ...  In (cperl-block-p) the block
;; may be a part of an in-statement construct, such as
;;   ${something()}, print {FH} $data.
;; Moreover, one takes positive approach (looks for else,grep etc)
;; another negative (looks for bless,tr etc)
(defun cperl-after-block-p (lim &optional pre-block)
  "Return non-nil if the preceding } (if PRE-BLOCK, following {) delimits a block.
Would not look before LIM.  Assumes that LIM is a good place to begin a
statement.  The kind of block we treat here is one after which a new
statement would start; thus the block in ${func()} does not count."
  (save-excursion
    (condition-case nil
	(progn
	  (or pre-block (forward-sexp -1))
	  (cperl-backward-to-noncomment lim)
	  (or (eq (point) lim)
	      ;; if () {}   // sub f () {}   // sub f :a(') {}
	      (eq (preceding-char) ?\) )
	      ;; label: {}
	      (save-excursion (cperl-after-label))
	      ;; sub :attr {}
	      (get-text-property (cperl-1- (point)) 'attrib-group)
              (save-excursion (cperl-block-declaration-p))
	      (if (memq (char-syntax (preceding-char)) '(?w ?_)) ; else {}
		  (save-excursion
		    (forward-sexp -1)
		    ;; else {}     but not    else::func {}
		    (or (and (looking-at (rx (or "else" "catch" "try"
                                                 "finally" "defer"
                                                 "continue" "grep" "map"
                                                 "ADJUST" "BEGIN" "CHECK" "END"
                                                 "INIT" "UNITCHECK")))
			     (not (looking-at "\\(\\sw\\|_\\)+::")))
			;; sub f {}
			(progn
			  (cperl-backward-to-noncomment lim)
			  (and (cperl-char-ends-sub-keyword-p (preceding-char))
			       (progn
				 (forward-sexp -1)
				 (looking-at
                                  (concat cperl-sub-regexp "[ \t\n\f#]")))))))
		;; What precedes is not word...  XXXX Last statement in sub???
		(cperl-after-expr-p lim))))
      (error nil))))

(defun cperl-after-expr-p (&optional lim chars test)
  "Return non-nil if the position is good for start of expression.
TEST is the expression to evaluate at the found position.  If absent,
CHARS is a string that contains good characters to have before us (however,
`}' is treated \"smartly\" if it is not in the list)."
  (let ((lim (or lim (point-min)))
	stop p)
    (cperl-update-syntaxification (point))
    (save-excursion
      (while (and (not stop) (> (point) lim))
	(skip-chars-backward " \t\n\f" lim)
	(setq p (point))
	(beginning-of-line)
	;;(memq (setq pr (get-text-property (point) 'syntax-type))
	;;      '(pod here-doc here-doc-delim))
	(if (get-text-property (point) 'here-doc-group)
	    (progn
	      (goto-char
	       (cperl-beginning-of-property (point) 'here-doc-group))
	      (beginning-of-line 0)))
	(if (get-text-property (point) 'in-pod)
	    (progn
	      (goto-char
	       (cperl-beginning-of-property (point) 'in-pod))
	      (beginning-of-line 0)))
	(if (looking-at "^[ \t]*\\(#\\|$\\)") nil ; Only comment, skip
	  ;; Else: last iteration, or a label
	  (cperl-to-comment-or-eol)	; Will not move past "." after a format
	  (skip-chars-backward " \t")
	  (if (< p (point)) (goto-char p))
	  (setq p (point))
	  (if (and (eq (preceding-char) ?:)
		   (progn
		     (forward-char -1)
		     (skip-chars-backward " \t\n\f" lim)
		     (memq (char-syntax (preceding-char)) '(?w ?_))))
	      (forward-sexp -1)		; Possibly label.  Skip it
	    (goto-char p)
	    (setq stop t))))
      (or (bobp)			; ???? Needed
	  (eq (point) lim)
	  (looking-at "[ \t]*__\\(END\\|DATA\\)__") ; After this anything goes
	  (progn
	    (if test (eval test)
	      (or (memq (preceding-char) (append (or chars "{;") nil))
		  (and (eq (preceding-char) ?\})
		       (cperl-after-block-p lim))
		  (and (eq (following-char) ?.)	; in format: see comment above
		       (eq (get-text-property (point) 'syntax-type)
			   'format)))))))))

(defun cperl-backward-to-start-of-expr (&optional lim)
  (condition-case nil
      (progn
	(while (and (or (not lim)
			(> (point) lim))
		    (not (cperl-after-expr-p lim)))
	  (forward-sexp -1)
	  ;; May be after $, @, $# etc of a variable
	  (skip-chars-backward "$@%#")))
    (error nil)))

(defun cperl-at-end-of-expr (&optional lim)
  ;; Since the SEXP approach below is very fragile, do some overengineering
  (or (looking-at (concat cperl-maybe-white-and-comment-rex "[;}]"))
      (condition-case nil
	  (save-excursion
	    ;; If nothing interesting after, does as (forward-sexp -1);
	    ;; otherwise fails, or ends at a start of following sexp.
	    ;; XXXX PROBLEMS: if what follows (after ";") @FOO, or ${bar}
	    ;; may be stuck after @ or $; just put some stupid workaround now:
	    (let ((p (point)))
	      (forward-sexp 1)
	      (forward-sexp -1)
	      (while (memq (preceding-char) (append "%&@$*" nil))
		(forward-char -1))
	      (or (< (point) p)
		  (cperl-after-expr-p lim))))
	(error t))))

(defun cperl-forward-to-end-of-expr (&optional lim)
  (condition-case nil
      (progn
	(while (and (< (point) (or lim (point-max)))
		    (not (cperl-at-end-of-expr)))
	  (forward-sexp 1)))
    (error nil)))

(defun cperl-backward-to-start-of-continued-exp (lim)
  (if (memq (preceding-char) (append ")]}\"'`" nil))
      (forward-sexp -1))
  (beginning-of-line)
  (if (<= (point) lim)
      (goto-char (1+ lim)))
  (skip-chars-forward " \t"))

(defun cperl-after-block-and-statement-beg (lim)
  "Return non-nil if the preceding ?} ends the statement."
  ;;  We assume that we are after ?\}
  (and
   (cperl-after-block-p lim)
   (save-excursion
     (forward-sexp -1)
     (cperl-backward-to-noncomment (point-min))
     (or (bobp)
	 (eq (point) lim)
	 (not (= (char-syntax (preceding-char)) ?w))
	 (progn
	   (forward-sexp -1)
	   (not
	    (looking-at
	     "\\(map\\|grep\\|say\\|printf?\\|system\\|exec\\|tr\\|s\\)\\>")))))))


(defun cperl-indent-exp ()
  "Simple variant of indentation of continued-sexp.

Will not indent comment if it starts at `comment-indent' or looks like
continuation of the comment on the previous line.

If `cperl-indent-region-fix-constructs', will improve spacing on
conditional/loop constructs."
  (interactive)
  (save-excursion
    (let ((tmp-end (line-end-position)) top done)
      (save-excursion
	(beginning-of-line)
	(while (null done)
	  (setq top (point))
	  ;; Plan A: if line has an unfinished paren-group, go to end-of-group
	  (while (= -1 (nth 0 (parse-partial-sexp (point) tmp-end -1)))
	    (setq top (point)))		; Get the outermost parens in line
	  (goto-char top)
	  (while (< (point) tmp-end)
	    (parse-partial-sexp (point) tmp-end nil t) ; To start-sexp or eol
	    (or (eolp) (forward-sexp 1)))
	  (if (> (point) tmp-end)	; Check for an unfinished block
	      nil
	    (if (eq ?\) (preceding-char))
		;; closing parens can be preceded by up to three sexps
		(progn ;; Plan B: find by REGEXP block followup this line
		  (setq top (point))
		  (condition-case nil
		      (progn
			(forward-sexp -2)
			(if (eq (following-char) ?$ ) ; for my $var (list)
			    (progn
			      (forward-sexp -1)
			      (if (looking-at "\\(state\\|my\\|local\\|our\\|field\\)\\>")
				  (forward-sexp -1))))
			(if (looking-at
			     (concat "\\(elsif\\|if\\|unless\\|while\\|until"
                                     "\\|try\\|catch\\|finally\\|defer"
				     "\\|for\\(each\\)?\\>\\(\\("
				     cperl-maybe-white-and-comment-rex
				     "\\(state\\|my\\|local\\|our\\|field\\)\\)?"
				     cperl-maybe-white-and-comment-rex
                                     (rx (eval cperl--basic-variable-rx))
				     "\\)?\\)\\>"))
			    (progn
			      (goto-char top)
			      (forward-sexp 1)
			      (setq top (point)))
			  ;; no block to be processed: expression ends here
			  (setq done t)))
		    (error (setq done t)))
		  (goto-char top))
	      (if (looking-at		; Try Plan C: continuation block
		   (concat cperl-maybe-white-and-comment-rex
			   "\\<\\(else\\|elsif\\|continue\\)\\>"))
		  (progn
		    (goto-char (match-end 0))
                    (setq tmp-end (line-end-position)))
		(setq done t))))
          (setq tmp-end (line-end-position)))
	(goto-char tmp-end)
	(setq tmp-end (point-marker)))
      (if cperl-indent-region-fix-constructs
	  (cperl-fix-line-spacing tmp-end))
      (cperl-indent-region (point) tmp-end))))

(defun cperl-fix-line-spacing (&optional end parse-data)
  "Improve whitespace in a conditional/loop construct.
Returns some position at the last line."
  (interactive)
  (or end
      (setq end (point-max)))
  (let ((ee (line-end-position))
	(cperl-indent-region-fix-constructs
	 (or cperl-indent-region-fix-constructs 1))
	p pp ml have-brace ret)
    (save-excursion
      (beginning-of-line)
      (setq ret (point))
      ;;  }? continue
      ;;  blah; }
      (if (not
	   (or (looking-at "[ \t]*\\(els\\(e\\|if\\)\\|continue\\|if\\|while\\|for\\(each\\)?\\|unless\\|until\\)\\_>")
	       (setq have-brace (save-excursion (search-forward "}" ee t)))))
	  nil				; Do not need to do anything
	;; Looking at:
	;; }
	;; else
	(if cperl-merge-trailing-else
	    (if (looking-at
		 "[ \t]*}[ \t]*\n[ \t\n]*\\(els\\(e\\|if\\)\\|continue\\)\\_>")
		(progn
		  (search-forward "}")
		  (setq p (point))
		  (skip-chars-forward " \t\n")
		  (delete-region p (point))
	      (insert (make-string cperl-indent-region-fix-constructs ?\s))
		  (beginning-of-line)))
	  (if (looking-at "[ \t]*}[ \t]*\\(els\\(e\\|if\\)\\|continue\\)\\_>")
	      (save-excursion
		  (search-forward "}")
		  (delete-horizontal-space)
		  (insert "\n")
		  (setq ret (point))
		  (if (cperl-indent-line parse-data)
		      (progn
			(cperl-fix-line-spacing end parse-data)
			(setq ret (point)))))))
	;; Looking at:
	;; }     else
	(if (looking-at "[ \t]*}\\(\t*\\|[ \t][ \t]+\\)\\<\\(els\\(e\\|if\\)\\|continue\\)\\_>")
	    (progn
	      (search-forward "}")
	      (delete-horizontal-space)
	      (insert (make-string cperl-indent-region-fix-constructs ?\s))
	      (beginning-of-line)))
	;; Looking at:
	;; else   {
	(if (looking-at
	     "[ \t]*}?[ \t]*\\<\\(els\\(e\\|if\\)\\|continue\\|unless\\|if\\|while\\|for\\(each\\)?\\|until\\)\\>\\(\t*\\|[ \t][ \t]+\\)[^ \t\n#]")
	    (progn
	      (forward-word-strictly 1)
	      (delete-horizontal-space)
	      (insert (make-string cperl-indent-region-fix-constructs ?\s))
	      (beginning-of-line)))
	;; Looking at:
	;; foreach my    $var
	(if (looking-at
	     "[ \t]*\\<for\\(each\\)?[ \t]+\\(state\\|my\\|local\\|our\\)\\(\t*\\|[ \t][ \t]+\\)[^ \t\n]")
	    (progn
	      (forward-word-strictly 2)
	      (delete-horizontal-space)
	      (insert (make-string cperl-indent-region-fix-constructs ?\s))
	      (beginning-of-line)))
	;; Looking at:
	;; foreach my $var     (
	(if (looking-at
             (rx (sequence (0+ blank) symbol-start
                           "for" (opt "each")
                           (1+ blank)
                           (or "state" "my" "local" "our")
                           (0+ blank)
                           "$" (eval cperl--basic-identifier-rx)
                           (1+ blank)
                           (not (in " \t\n#")))))
	    (progn
	      (forward-sexp 3)
	      (delete-horizontal-space)
	      (insert
	       (make-string cperl-indent-region-fix-constructs ?\s))
	      (beginning-of-line)))
	;; Looking at (with or without "}" at start, ending after "({"):
	;; } foreach my $var ()         OR   {
	(if (looking-at
             (rx (sequence
                  (0+ blank)
                  (opt (sequence "}" (0+ blank) ))
                  symbol-start
                  (or "else" "elsif" "continue" "if" "unless" "while" "until"
                      "try" "catch" "finally" "defer"
                      (sequence (or "for" "foreach")
                                (opt
                                 (opt (sequence (1+ blank)
                                                (or "state" "my" "local" "our")))
                                 (0+ blank)
                                 "$" (eval cperl--basic-identifier-rx))))
                  symbol-end
                  (group-n 1
                           (or
                            (or (sequence (0+ blank) "(")
                                (sequence (eval cperl--ws*-rx) "{"))
                            (sequence (0+ blank) "{"))))))
	    (progn
	      (setq ml (match-beginning 1)) ; "(" or "{" after control word
	      (re-search-forward "[({]")
	      (forward-char -1)
	      (setq p (point))
	      (if (eq (following-char) ?\( )
		  (progn
		    (forward-sexp 1)
		    (setq pp (point)))	; past parenthesis-group
		;; after `else' or nothing
		(if ml			; after `else'
		    (skip-chars-backward " \t\n")
		  (beginning-of-line))
		(setq pp nil))
	      ;; Now after the sexp before the brace
	      ;; Multiline expr should be special
	      (setq ml (and pp (save-excursion (goto-char p)
					       (search-forward "\n" pp t))))
	      (if (and (or (not pp) (< pp end))	; Do not go too far...
		       (looking-at "[ \t\n]*{"))
		  (progn
		    (cond
		     ((bolp)		; Were before `{', no if/else/etc
		      nil)
		     ((looking-at "\\(\t*\\| [ \t]+\\){") ; Not exactly 1 SPACE
		      (delete-horizontal-space)
		      (if (if ml
			      cperl-extra-newline-before-brace-multiline
			    cperl-extra-newline-before-brace)
			  (progn
			    (delete-horizontal-space)
			    (insert "\n")
			    (setq ret (point))
			    (if (cperl-indent-line parse-data)
				(progn
				  (cperl-fix-line-spacing end parse-data)
				  (setq ret (point)))))
			(insert
			 (make-string cperl-indent-region-fix-constructs ?\s))))
		     ((and (looking-at "[ \t]*\n")
			   (not (if ml
				    cperl-extra-newline-before-brace-multiline
				  cperl-extra-newline-before-brace)))
		      (setq pp (point))
		      (skip-chars-forward " \t\n")
		      (delete-region pp (point))
		      (insert
		       (make-string cperl-indent-region-fix-constructs ?\ )))
		     ((and (looking-at "[\t ]*{")
			   (if ml cperl-extra-newline-before-brace-multiline
			     cperl-extra-newline-before-brace))
		      (delete-horizontal-space)
		      (insert "\n")
		      (setq ret (point))
		      (if (cperl-indent-line parse-data)
			  (progn
			    (cperl-fix-line-spacing end parse-data)
			    (setq ret (point))))))
		    ;; Now we are before `{'
		    (if (looking-at "[ \t\n]*{[ \t]*[^ \t\n#]")
			(progn
			  (skip-chars-forward " \t\n")
			  (setq pp (point))
			  (forward-sexp 1)
			  (setq p (point))
			  (goto-char pp)
			  (setq ml (search-forward "\n" p t))
			  (if (or cperl-break-one-line-blocks-when-indent ml)
			      ;; not good: multi-line BLOCK
			      (progn
				(goto-char (1+ pp))
				(delete-horizontal-space)
				(insert "\n")
				(setq ret (point))
				(if (cperl-indent-line parse-data)
				    (setq ret (cperl-fix-line-spacing end parse-data)))))))))))
	(beginning-of-line)
        (setq p (point) pp (line-end-position)) ; May be different from ee.
	;; Now check whether there is a hanging `}'
	;; Looking at:
	;; } blah
	(if (and
	     cperl-fix-hanging-brace-when-indent
	     have-brace
	     (not (looking-at "[ \t]*}[ \t]*\\(\\<\\(els\\(if\\|e\\)\\|continue\\|while\\|until\\)\\>\\|$\\|#\\)"))
	     (condition-case nil
		 (progn
		   (up-list 1)
		   (if (and (<= (point) pp)
			    (eq (preceding-char) ?\} )
			    (cperl-after-block-and-statement-beg (point-min)))
		       t
		     (goto-char p)
		     nil))
	       (error nil)))
	    (progn
	      (forward-char -1)
	      (skip-chars-backward " \t")
	      (if (bolp)
		  ;; `}' was the first thing on the line, insert NL *after* it.
		  (progn
		    (cperl-indent-line parse-data)
		    (search-forward "}")
		    (delete-horizontal-space)
		    (insert "\n"))
		(delete-horizontal-space)
		(or (eq (preceding-char) ?\;)
		    (bolp)
		    (and (eq (preceding-char) ?\} )
			 (cperl-after-block-p (point-min)))
		    (insert ";"))
		(insert "\n")
		(setq ret (point)))
	      (if (cperl-indent-line parse-data)
		  (setq ret (cperl-fix-line-spacing end parse-data)))
	      (beginning-of-line)))))
    ret))

(defvar cperl-update-start)		; Do not need to make them local
(defvar cperl-update-end)
(defun cperl-delay-update-hook (beg end _old-len)
  (setq cperl-update-start (min beg (or cperl-update-start (point-max))))
  (setq cperl-update-end (max end (or cperl-update-end (point-min)))))

(defun cperl-indent-region (start end)
  "Simple variant of indentation of region in CPerl mode.
Should be slow.  Will not indent comment if it starts at `comment-indent'
or looks like continuation of the comment on the previous line.
Indents all the lines whose first character is between START and END
inclusive.

If `cperl-indent-region-fix-constructs', will improve spacing on
conditional/loop constructs."
  (interactive "r")
  (cperl-update-syntaxification end)
  (save-excursion
    (let (cperl-update-start cperl-update-end (h-a-c after-change-functions))
      (let ((indent-info (list nil nil nil)	; Cannot use '(), since will modify
			 )
	    after-change-functions	; Speed it up!
	    comm old-comm-indent new-comm-indent i empty)
	(if h-a-c (add-hook 'after-change-functions #'cperl-delay-update-hook))
	(goto-char start)
	(setq old-comm-indent (and (cperl-to-comment-or-eol)
				   (current-column))
	      new-comm-indent old-comm-indent)
	(goto-char start)
	(setq end (set-marker (make-marker) end)) ; indentation changes pos
	(or (bolp) (beginning-of-line 2))
	(while (and (<= (point) end) (not (eobp))) ; bol to check start
	  (if (or
	       (setq empty (looking-at "[ \t]*\n"))
	       (and (setq comm (looking-at "[ \t]*#"))
		    (or (eq (current-indentation) (or old-comm-indent
						      comment-column))
			(setq old-comm-indent nil))))
	      (if (and old-comm-indent
		       (not empty)
		       (= (current-indentation) old-comm-indent)
		       (not (eq (get-text-property (point) 'syntax-type) 'pod))
		       (not (eq (get-text-property (point) 'syntax-table)
				cperl-st-cfence)))
		  (let ((comment-column new-comm-indent))
		    (indent-for-comment)))
	    (progn
              ;; FIXME: It would be nice to keep indent-info, but this
              ;; doesn not work if the region contains continuation
              ;; lines (see `cperl-calculate-indent') -- haj 2023-06-30
              (setq indent-info (list nil nil nil))
	      (setq i (cperl-indent-line indent-info))
	      (or comm
		  (not i)
		  (progn
		    (if cperl-indent-region-fix-constructs
			(goto-char (cperl-fix-line-spacing end indent-info)))
		    (if (setq old-comm-indent
			      (and (cperl-to-comment-or-eol)
				   (not (memq (get-text-property (point)
								 'syntax-type)
					      '(pod here-doc)))
				   (not (eq (get-text-property (point)
							       'syntax-table)
					    cperl-st-cfence))
				   (current-column)))
			(progn (indent-for-comment)
			       (skip-chars-backward " \t")
			       (skip-chars-backward "#")
			       (setq new-comm-indent (current-column))))))))
	  (beginning-of-line 2)))
      ;; Now run the update hooks
      (and after-change-functions
	   cperl-update-end
	   (save-excursion
	     (goto-char cperl-update-end)
	     (insert " ")
	     (delete-char -1)
	     (goto-char cperl-update-start)
	     (insert " ")
	     (delete-char -1))))))

;; Stolen from lisp-mode with a lot of improvements

(defun cperl-fill-paragraph (&optional justify iteration)
  "Like `fill-paragraph', but handle CPerl comments.
If any of the current line is a comment, fill the comment or the
block of it that point is in, preserving the comment's initial
indentation and initial hashes.  Behaves usually outside of comment."
  ;; (interactive "P") ; Only works when called from fill-paragraph.  -stef
  (let (;; Non-nil if the current line contains a comment.
	has-comment
	fill-paragraph-function		; do not recurse
	;; If has-comment, the appropriate fill-prefix for the comment.
	comment-fill-prefix
	;; Line that contains code and comment (or nil)
	start
	c spaces len dc (comment-column comment-column))
    ;; Figure out what kind of comment we are looking at.
    (save-excursion
      (beginning-of-line)
      (cond

       ;; A line with nothing but a comment on it?
       ((looking-at "[ \t]*#[# \t]*")
	(setq has-comment t
	      comment-fill-prefix (buffer-substring (match-beginning 0)
						    (match-end 0))))

       ;; A line with some code, followed by a comment?  Remember that the
       ;; semi which starts the comment shouldn't be part of a string or
       ;; character.
       ((cperl-to-comment-or-eol)
	(setq has-comment t)
	(looking-at "#+[ \t]*")
	(setq start (point) c (current-column)
	      comment-fill-prefix
	      (concat (make-string (current-column) ?\s)
		      (buffer-substring (match-beginning 0) (match-end 0)))
	      spaces (progn (skip-chars-backward " \t")
			    (buffer-substring (point) start))
	      dc (- c (current-column)) len (- start (point))
	      start (point-marker))
	(delete-char len)
	(insert (make-string dc ?-)))))	; Placeholder (to avoid splitting???)
    (if (not has-comment)
	(fill-paragraph justify)       ; Do the usual thing outside of comment
      ;; Narrow to include only the comment, and then fill the region.
      (save-restriction
	(narrow-to-region
	 ;; Find the first line we should include in the region to fill.
	 (if start (progn (beginning-of-line) (point))
	   (save-excursion
	     (while (and (zerop (forward-line -1))
			 (looking-at "^[ \t]*#+[ \t]*[^ \t\n#]")))
	     ;; We may have gone to far.  Go forward again.
	     (or (looking-at "^[ \t]*#+[ \t]*[^ \t\n#]")
		 (forward-line 1))
	     (point)))
	 ;; Find the beginning of the first line past the region to fill.
	 (save-excursion
	   (while (progn (forward-line 1)
			 (looking-at "^[ \t]*#+[ \t]*[^ \t\n#]")))
	   (point)))
	;; Remove existing hashes
	(goto-char (point-min))
	(save-excursion
	  (while (progn (forward-line 1) (< (point) (point-max)))
	    (skip-chars-forward " \t")
	    (if (looking-at "#+")
		(progn
		  (if (and (eq (point) (match-beginning 0))
			   (not (eq (point) (match-end 0)))) nil
		    (error
 "Bug in Emacs: `looking-at' in `narrow-to-region': match-data is garbage"))
		(delete-char (- (match-end 0) (match-beginning 0)))))))

	;; Lines with only hashes on them can be paragraph boundaries.
	(let ((paragraph-start (concat paragraph-start "\\|^[ \t#]*$"))
	      (paragraph-separate (concat paragraph-start "\\|^[ \t#]*$"))
	      (fill-prefix comment-fill-prefix))
	  (fill-paragraph justify)))
      (if (and start)
	  (progn
	    (goto-char start)
	    (if (> dc 0)
		(progn (delete-char dc) (insert spaces)))
	    (if (or (= (current-column) c) iteration) nil
	      (setq comment-column c)
	      (indent-for-comment)
	      ;; Repeat once more, flagging as iteration
	      (cperl-fill-paragraph justify t))))))
  t)

(defun cperl-do-auto-fill ()
  ;; Break out if the line is short enough
  (if (> (save-excursion
	   (end-of-line)
	   (current-column))
	 fill-column)
      (let ((c (save-excursion (beginning-of-line)
			       (cperl-to-comment-or-eol) (point)))
	    (s (memq (following-char) '(?\s ?\t))) marker)
	(if (>= c (point))
	    ;; Don't break line inside code: only inside comment.
	    nil
	  (setq marker (point-marker))
	  (fill-paragraph nil)
	  (goto-char marker)
	  ;; Is not enough, sometimes marker is a start of line
	  (if (bolp) (progn (re-search-forward "#+[ \t]*")
			    (goto-char (match-end 0))))
	  ;; Following space could have gone:
	  (if (or (not s) (memq (following-char) '(?\s ?\t))) nil
	    (insert " ")
	    (backward-char 1))
	  ;; Previous space could have gone:
	  (or (memq (preceding-char) '(?\s ?\t)) (insert " "))))))

;; The following lists are used for categorizing the entries found by
;; `cperl-imenu--create-perl-index'.
(defvar cperl-imenu-package-keywords '("package" "class" "role"))
(defvar cperl-imenu-sub-keywords '("sub" "method" "function" "fun"))
(defvar cperl-imenu-pod-keywords '("=head"))

(defun cperl-imenu--create-perl-index ()
  "Implement `imenu-create-index-function' for CPerl mode.
This function relies on syntaxification to exclude lines which
look like declarations but actually are part of a string, a
comment, or POD."
  (interactive) ; We'll remove that at some point
  (goto-char (point-min))
  (cperl-update-syntaxification (point-max))
  (let ((case-fold-search nil)
	(index-alist '())
	(index-package-alist '())
	(index-pod-alist '())
	(index-sub-alist '())
	(index-unsorted-alist '())
	(namespace-stack '())           ; for package NAME BLOCK
	(current-namespace "(main)")
	(current-namespace-end (point-max))) ; end of package scope
    ;; collect index entries
    (while (re-search-forward (rx (eval cperl--imenu-entries-rx)) nil t)
      ;; First, check whether we have left the scope of previously
      ;; recorded packages, and if so, eliminate them from the stack.
      (while (< current-namespace-end (point))
	(setq current-namespace (pop namespace-stack))
	(setq current-namespace-end (pop namespace-stack)))
      (let ((state (syntax-ppss))
            (entry-type (match-string 1))
	    name marker) ; for the "current" entry
	(cond
	 ((nth 3 state) nil)            ; matched in a string, so skip
         ((member entry-type cperl-imenu-package-keywords) ; package or class
	  (unless (nth 4 state)         ; skip if in a comment
	    (setq name (match-string-no-properties 2)
		  marker (copy-marker (match-end 2)))
	    (if  (string= (match-string 3) ";")
		(setq current-namespace name)  ; package NAME;
	      ;; No semicolon, therefore we have: package NAME BLOCK.
	      ;; Stash the current package, because we need to restore
	      ;; it after the end of BLOCK.
	      (push current-namespace-end namespace-stack)
	      (push current-namespace namespace-stack)
	      ;; record the current name and its scope
	      (setq current-namespace name)
	      (setq current-namespace-end (save-excursion
					  (goto-char (match-beginning 3))
					  (forward-sexp)
					  (point))))
	    (push (cons name marker) index-package-alist)
	    (push (cons (concat entry-type " " name) marker) index-unsorted-alist)))
	 ((or (member entry-type cperl-imenu-sub-keywords) ; sub or method
              (string-equal entry-type ""))                ; named blocks
	  (unless (nth 4 state)         ; skip if in a comment
	    (setq name (match-string-no-properties 2)
		  marker (copy-marker (match-end 2)))
	    ;; Qualify the sub name with the namespace if it doesn't
	    ;; already have one, and if it isn't lexically scoped.
	    ;; "my" and "state" subs are lexically scoped, but "our"
	    ;; are just lexical aliases to package subs.
	    (if (and (null (string-match "::" name))
		     (or (null (match-string 3))
			 (string-equal (match-string 3) "our")))
	      (setq name (concat current-namespace "::" name)))
	    (let ((index (cons name marker)))
	      (push index index-alist)
	      (push index index-sub-alist)
	      (push index index-unsorted-alist))))
	 ((member entry-type cperl-imenu-pod-keywords)  ; POD heading
	  (when (get-text-property (match-beginning 2) 'in-pod)
	    (setq name (concat (make-string
				(* 3 (- (char-after (match-beginning 3)) ?1))
				?\ )
			       (match-string-no-properties 2))
		  marker (copy-marker (match-beginning 2)))
	    (push (cons name marker) index-pod-alist)
	    (push (cons (concat "=" name) marker) index-unsorted-alist)))
	 (t (error "Unidentified match: %s" (match-string 0))))))
    ;; Now format the collected stuff
    (setq index-alist
	  (if (default-value 'imenu-sort-function)
	      (sort index-alist (default-value 'imenu-sort-function))
	    (nreverse index-alist)))
    (and index-pod-alist
	 (push (cons "+POD headers+..."
		     (nreverse index-pod-alist))
	       index-alist))
    (and (or index-package-alist index-sub-alist)
	 (let ((lst index-package-alist) hier-list pack elt group name)
	   ;; reverse and uniquify.
	   (while lst
	     (setq elt (car lst) lst (cdr lst) name (car elt))
	     (if (assoc name hier-list) nil
	       (setq hier-list (cons (cons name (cdr elt)) hier-list))))
	   (setq lst index-sub-alist)
	   (while lst
	     (setq elt (car lst) lst (cdr lst))
	     (cond ((string-match
                     (rx (sequence (or "::" "'")
                                   (eval cperl--basic-identifier-rx)
                                   string-end))
                     (car elt))
		    (setq pack (substring (car elt) 0 (match-beginning 0)))
		    (if (setq group (assoc pack hier-list))
			(if (listp (cdr group))
			    ;; Have some functions already
			    (setcdr group
				    (cons (cons (substring
						 (car elt)
						 (+ 2 (match-beginning 0)))
						(cdr elt))
					  (cdr group)))
			  (setcdr group (list (cons (substring
						     (car elt)
						     (+ 2 (match-beginning 0)))
						    (cdr elt)))))
		      (setq hier-list
			    (cons (cons pack
					(list (cons (substring
						     (car elt)
						     (+ 2 (match-beginning 0)))
						    (cdr elt))))
				  hier-list))))))
	   (push (cons "+Hierarchy+..."
		       hier-list)
		 index-alist)))
    (and index-package-alist
	 (push (cons "+Classes,Packages+..."
		     (nreverse index-package-alist))
	       index-alist))
    (and (or index-package-alist index-pod-alist
	     (default-value 'imenu-sort-function))
	 index-unsorted-alist
	 (push (cons "+Unsorted List+..."
		     (nreverse index-unsorted-alist))
	       index-alist))
    ;; Finally, return the whole collection
    index-alist))


;; Suggested by Mark A. Hershberger
(defun cperl-outline-level ()
  (looking-at outline-regexp)
  (cond ((not (match-beginning 1)) 0)	; beginning-of-file
        ;; 2=package-group, 5=package-name 8=sub-name 16=head-level
	((match-beginning 2) 0)		; package
	((match-beginning 8) 1)		; sub
	((match-beginning 16)
	 (- (char-after (match-beginning 16)) ?0)) ; headN ==> N
	(t 5)))				; should not happen


(defun cperl-windowed-init ()
  "Initialization under windowed version."
  (cond ((featurep 'ps-print)
	 (or cperl-faces-init
	     (progn
	       (cperl-init-faces))))
	((not cperl-faces-init)
	 (add-hook 'font-lock-mode-hook
                   (lambda ()
                     (if (memq major-mode '(perl-mode cperl-mode))
                         (progn
                           (or cperl-faces-init (cperl-init-faces))))))
	 (eval-after-load
	     "ps-print"
	   '(or cperl-faces-init (cperl-init-faces))))))

(defvar cperl-font-lock-keywords-1 nil
  "Additional expressions to highlight in Perl mode.  Minimal set.")
(defvar cperl-font-lock-keywords nil
  "Additional expressions to highlight in Perl mode.  Default set.")
(defvar cperl-font-lock-keywords-2 nil
  "Additional expressions to highlight in Perl mode.  Maximal set.")

(defun cperl-load-font-lock-keywords ()
  (or cperl-faces-init (cperl-init-faces))
  cperl-font-lock-keywords)

(defun cperl-load-font-lock-keywords-1 ()
  (or cperl-faces-init (cperl-init-faces))
  cperl-font-lock-keywords-1)

(defun cperl-load-font-lock-keywords-2 ()
  (or cperl-faces-init (cperl-init-faces))
  cperl-font-lock-keywords-2)

(defun cperl-font-lock-syntactic-face-function (state)
  "Apply faces according to their syntax type.
In CPerl mode, this is used for here-documents which have been
marked as c-style comments.  For everything else, delegate to the
default function."
  (cond
   ;; A c-style comment is a HERE-document.  Fontify if requested.
   ((and (eq 2 (nth 7 state))
         cperl-pod-here-fontify)
    cperl-here-face)
   (t (funcall (default-value 'font-lock-syntactic-face-function) state))))

(defface cperl-method-call
  '((t (:inherit 'default )))
  "Font Lock mode face for method calls.
Usually, method calls are not fontified.
We use this face to prevent calls to methods which look like
builtin functions to be fontified like, well, builtin
functions (which they are not).  Inherits from `default'.")

(defun cperl-init-faces ()
  (condition-case errs
      (progn
	(let (t-font-lock-keywords t-font-lock-keywords-1)
	  (setq
	   t-font-lock-keywords
	   (list
            ;; -------- function definition _and_ declaration
            ;; (matcher (subexp facespec))
            ;; facespec is evaluated depending on whether the
            ;; statement ends in a "{" (definition) or ";"
            ;; (declaration without body)
	    (list (concat "\\<" cperl-sub-regexp
                          ;; group 1: optional subroutine name
                          (rx
                           (sequence (eval cperl--ws+-rx)
                                     (group (optional
                                             (eval cperl--normal-identifier-rx)))))
                          ;; "fontified" elsewhere: Prototype
                          (rx (optional
                               (sequence (eval cperl--ws*-rx)
                                         (eval cperl--prototype-rx))))
                          ;; fontified elsewhere: Attributes
                          (rx (optional (sequence (eval cperl--ws*-rx)
                                                  (eval cperl--attribute-list-rx))))
                          (rx (eval cperl--ws*-rx))
                          ;; group 2: Identifies the start of the anchor
                          (rx (group
                               (or (group-n 3 ";") ; Either a declaration...
                                   "{"             ; ... or a code block
                                   ;; ... or a complete signature
                                   (sequence (eval cperl--signature-rx)
                                             (eval cperl--ws*-rx))
                                   ;; ... or the start of a "sloppy" signature
                                   (sequence (eval cperl--sloppy-signature-rx)
                                             ;; arbitrarily continue "a few lines"
                                             (repeat 0 200 (not (in "{"))))
                                   ;; make sure we have a reasonably
                                   ;; short match for an incomplete sub
                                   (not (in ";{("))
                                   buffer-end))))
		  '(1 (if (match-beginning 3)
			  'font-lock-variable-name-face
		        'font-lock-function-name-face)
                      nil ; override
                      t)  ; laxmatch in case of anonymous subroutines
                  ;; -------- anchored: Signature
                  `(,(rx (sequence (in "(,")
                                   (eval cperl--ws*-rx)
                                   (group (eval cperl--basic-variable-rx))))
                    (progn
                      (goto-char (match-beginning 2)) ; pre-match: Back to sig
                      (match-end 2))
                    nil
                    (1 font-lock-variable-name-face)))
            ;; -------- flow control
            ;; (matcher . subexp) font-lock-keyword-face by default
	    ;; This highlights declarations and definitions differently.
	    ;; We do not try to highlight in the case of attributes:
	    ;; it is already done by `cperl-find-pods-heres'
	    (cons
	     (concat
	      "\\(^\\|[^$@%&\\]\\)\\<\\("
              (regexp-opt
	       (append
                cperl-sub-keywords
                '("if" "until" "while" "elsif" "else"
                  "given" "when" "default" "break"
                  "unless" "for"
                  "try" "catch" "defer" "finally"
                  "foreach" "continue" "exit" "die" "last" "goto" "next"
                  "redo" "return" "local" "exec"
                  "do" "dump"
                  "use" "our"
                  "require" "package" "eval" "evalbytes" "my" "state"
                  "class" "field" "method"
                  "ADJUST" "BEGIN" "CHECK"
                  "END" "INIT" "UNITCHECK"
                  ;; not in core, but per popular request
                  "async" "await")))    ; Flow control
	      "\\)\\>") 2)		; was "\\)[ \n\t;():,|&]"
					; In what follows we use `type' style
					; for overwritable builtins
            ;; -------- avoid method calls being fontified as keywords
            ;; (matcher (subexp facespec))
            (list
             (rx "->" (* space) (group-n 1(eval cperl--basic-identifier-rx)))
             1 ''cperl-method-call)
            ;; -------- builtin functions
            ;; (matcher subexp facespec)
	    (list
	     (concat
	      "\\(^\\|[^$@%&\\]\\)\\<\\("
              (regexp-opt
               '("CORE" "__FILE__" "__LINE__" "__SUB__" "__PACKAGE__"
                 "abs" "accept" "alarm" "and" "atan2"
                 "bind" "binmode" "bless" "caller"
                 "chdir" "chmod" "chown" "chr" "chroot" "close"
                 "closedir" "cmp" "connect" "continue" "cos" "crypt"
                 "dbmclose" "dbmopen" "die" "dump" "endgrent"
                 "endhostent" "endnetent" "endprotoent" "endpwent"
                 "endservent" "eof" "eq" "exec" "exit" "exp" "fc" "fcntl"
                 "fileno" "flock" "fork" "formline" "ge" "getc"
                 "getgrent" "getgrgid" "getgrnam" "gethostbyaddr"
                 "gethostbyname" "gethostent" "getlogin"
                 "getnetbyaddr" "getnetbyname" "getnetent"
                 "getpeername" "getpgrp" "getppid" "getpriority"
                 "getprotobyname" "getprotobynumber" "getprotoent"
                 "getpwent" "getpwnam" "getpwuid" "getservbyname"
                 "getservbyport" "getservent" "getsockname"
                 "getsockopt" "glob" "gmtime" "gt" "hex" "index" "int"
                 "ioctl" "join" "kill" "lc" "lcfirst" "le" "length"
                 "link" "listen" "localtime" "lock" "log" "lstat" "lt"
                 "mkdir" "msgctl" "msgget" "msgrcv" "msgsnd" "ne"
                 "not" "oct" "open" "opendir" "or" "ord" "pack" "pipe"
                 "quotemeta" "rand" "read" "readdir" "readline"
                 "readlink" "readpipe" "recv" "ref" "rename" "require"
                 "reset" "reverse" "rewinddir" "rindex" "rmdir" "seek"
                 "seekdir" "select" "semctl" "semget" "semop" "send"
                 "setgrent" "sethostent" "setnetent" "setpgrp"
                 "setpriority" "setprotoent" "setpwent" "setservent"
                 "setsockopt" "shmctl" "shmget" "shmread" "shmwrite"
                 "shutdown" "sin" "sleep" "socket" "socketpair"
                 "sprintf" "sqrt" "srand" "stat" "substr" "symlink"
                 "syscall" "sysopen" "sysread" "sysseek" "system" "syswrite" "tell"
                 "telldir" "time" "times" "truncate" "uc" "ucfirst"
                 "umask" "unlink" "unpack" "utime" "values" "vec"
                 "wait" "waitpid" "wantarray" "warn" "write" "x" "xor"))
              "\\)\\>")
             2 'font-lock-type-face)
	    ;; In what follows we use `other' style
	    ;; for nonoverwritable builtins
            ;; This is a bit shaky because the status
            ;; "nonoverwritable" can change between Perl versions.
            ;; -------- "non overridable" functions
            ;; (matcher subexp facespec)
	    (list
	     (concat
	      "\\(^\\|[^$@%&\\]\\)\\<\\("
              (regexp-opt
               '("AUTOLOAD" "BEGIN" "CHECK" "DESTROY" "END" "INIT" "UNITCHECK"
                 "__END__" "__DATA__" "break" "catch" "chomp" "chop" "default"
                 "defined" "delete" "do" "each" "else" "elsif" "eval"
                 "evalbytes" "exists" "finally" "for" "foreach" "format" "given"
                 "goto" "grep" "if" "keys" "last" "local" "m" "map" "my" "next"
                 "no" "our" "package" "pop" "pos" "print" "printf" "prototype"
                 "push" "q" "qq" "qr" "qw" "qx" "redo" "return" "s" "say" "scalar"
                 "shift" "sort" "splice" "split" "state" "study" "sub" "tie"
                 "tied" "tr" "try" "undef" "unless" "unshift" "untie" "until"
                 "use" "when" "while" "y"))
              "\\)\\>")
	     2 ''cperl-nonoverridable-face) ; unbound as var, so: doubly quoted
	    ;;		(mapconcat #'identity
	    ;;			   '("#endif" "#else" "#ifdef" "#ifndef" "#if"
	    ;;			     "#include" "#define" "#undef")
	    ;;			   "\\|")
            ;; -------- -X file tests
            ;; (matcher subexp facespec)
	    '("-[rwxoRWXOezsfdlpSbctugkTBMAC]\\>\\([ \t]+_\\>\\)?" 0
	      font-lock-function-name-face keep) ; Not very good, triggers at "[a-z]"
            ;; -------- various stuff calling for a package name
            ;; (matcher (subexp facespec) (subexp facespec))
            `(,(rx (sequence
                    (or (sequence symbol-start
                                  (or "package" "require" "use" "import"
                                      "no" "bootstrap" "class")
                                  (eval cperl--ws+-rx))
                        (sequence (group-n 2 (sequence ":"
                                                       (eval cperl--ws*-rx)
                                                       "isa"))
                                  "("
                                  (eval cperl--ws*-rx)))
                    (group-n 1 (eval cperl--normal-identifier-rx))
                    (any " \t\n;)"))) ; require A if B;
	      (1 font-lock-function-name-face)
              (2 font-lock-constant-face t t))
            ;; -------- formats
            ;; (matcher subexp facespec)
	    '("^[ \t]*format[ \t]+\\([a-zA-Z_][a-zA-Z_0-9:]*\\)[ \t]*=[ \t]*$"
	      1 font-lock-function-name-face)
            ;; -------- labels
            ;; (matcher subexp facespec)
            `(,(rx
                (sequence
                 (0+ space)
                 (group (eval cperl--label-rx))
                 (0+ space)
                 (or line-end "#" "{"
                     (sequence word-start
                               (or "until" "while" "for" "foreach" "do")
                               word-end))))
              1 font-lock-constant-face)
            ;; -------- labels as targets (no trailing colon!)
            ;; (matcher subexp facespec)
            `(,(rx
                (sequence
                 symbol-start
                 (or "continue" "next" "last" "redo" "break" "goto")
                 (1+ space)
                 (group (eval cperl--basic-identifier-rx))))
              1 font-lock-constant-face)
	    ;; Uncomment to get perl-mode-like vars
            ;; '("[$*]{?\\(\\sw+\\)" 1 font-lock-variable-name-face)
            ;; '("\\([@%]\\|\\$#\\)\\(\\sw+\\)"
            ;;  (2 (cons font-lock-variable-name-face '(underline))))
	    ;; 1=my_etc, 2=white? 3=(+white? 4=white? 5=var
            ;; -------- variable declarations
            ;; (matcher (subexp facespec) ...
	    `(,(rx (sequence (or "state" "my" "local" "our" "field"))
                   (eval cperl--ws*-rx)
                   (opt (group (sequence "(" (eval cperl--ws*-rx))))
                   (group
                    (in "$@%*")
                    (or
                     (eval cperl--normal-identifier-rx)
                     (eval cperl--special-identifier-rx))
                    )
                   )
              ;; (concat "\\<\\(state\\|my\\|local\\|our\\)"
	      ;;          cperl-maybe-white-and-comment-rex
	      ;;          "\\(("
	      ;;          cperl-maybe-white-and-comment-rex
	      ;;          "\\)?\\([$@%*]\\([a-zA-Z0-9_:]+\\|[^a-zA-Z0-9_]\\)\\)")
	      (2 font-lock-variable-name-face)
              ;; ... (anchored-matcher pre-form post-form subex-highlighters)
	      (,(rx (sequence point
                              (eval cperl--ws*-rx)
                              ","
                              (eval cperl--ws*-rx)
                              (group
                               (in "$@%*")
                               (or
                                (eval cperl--normal-identifier-rx)
                                (eval cperl--special-identifier-rx))
                               )
                              )
                    )
               ;; ,(concat "\\="
	       ;;  	cperl-maybe-white-and-comment-rex
	       ;;  	","
	       ;;  	cperl-maybe-white-and-comment-rex
	       ;;  	"\\([$@%*]\\([a-zA-Z0-9_:]+\\|[^a-zA-Z0-9_]\\)\\)")
	       ;; Bug in font-lock: limit is used not only to limit
	       ;; searches, but to set the "extend window for
	       ;; facification" property.  Thus we need to minimize.
	       (if (match-beginning 1)  ; list declaration
		    (save-excursion
		      (goto-char (match-beginning 1))
		      (condition-case nil
			  (forward-sexp 1)
			(error
			 (condition-case nil
			     (forward-char 200)
			   (error nil)))) ; typeahead
		      (1- (point))) ; report limit
		  (forward-char -2)) ; disable continued expr
	       nil
	       (1 font-lock-variable-name-face)))
            ;; ----- foreach my $foo (
            ;; (matcher subexp facespec)
            `(,(rx symbol-start "for" (opt "each")
                   (opt (sequence (1+ blank)
                                  (or "state" "my" "local" "our")))
                   (0+ blank)
                   (group-n 1 (sequence "$"
                                        (eval cperl--basic-identifier-rx)))
                   (0+ blank) "(")
;;	    '("\\<for\\(each\\)?\\([ \t]+\\(state\\|my\\|local\\|our\\)\\)?[ \t]*\\(\\$[a-zA-Z_][a-zA-Z_0-9]*\\)[ \t]*("
	      1 font-lock-variable-name-face)
	    ;; Avoid $!, and s!!, qq!! etc. when not fontifying syntactically
            ;; -------- ! as a negation char like $false = !$true
            ;; (matcher subexp facespec)
	    '("\\(?:^\\|[^smywqrx$]\\)\\(!\\)" 1 font-lock-negation-char-face)
            ;; -------- ^ as a negation char in character classes m/[^abc]/
            ;; (matcher subexp facespec)
	    '("\\[\\(\\^\\)" 1 font-lock-negation-char-face prepend)))
	  (setq
	   t-font-lock-keywords-1
	   `(
            ;; -------- bareword hash key: $foo{bar}, $foo[1]{bar}
            ;; (matcher (subexp facespec) ...
            (,(rx (or (in "]}\\%@>*&")
                       (sequence "$" (eval cperl--normal-identifier-rx)))
                   (0+ blank) "{" (0+ blank)
                   (group-n 1 (sequence (opt "-")
                                        (eval cperl--basic-identifier-rx)))
                   (0+ blank) "}")
;;	    '("\\([]}\\%@>*&]\\|\\$[a-zA-Z0-9_:]*\\)[ \t]*{[ \t]*\\(-?[a-zA-Z0-9_:]+\\)[ \t]*}"
	      (1 font-lock-string-face)
              ;; -------- anchored bareword hash key: $foo{bar}{baz}
              ;; ... (anchored-matcher pre-form post-form subex-highlighters)
              (,(rx point
                    (0+ blank) "{" (0+ blank)
                    (group-n 1 (sequence (opt "-")
                                         (eval cperl--basic-identifier-rx)))
                    (0+ blank) "}")
	       ;; ("\\=[ \t]*{[ \t]*\\(-?[a-zA-Z0-9_:]+\\)[ \t]*}"
	       nil nil
	       (1 font-lock-string-face)))
            ;; -------- hash element assignments with bareword key => value
            ;; (matcher subexp facespec)
            (,(rx (in "[ \t{,()")
                   (group-n 1 (sequence (opt "-")
                                        (eval cperl--basic-identifier-rx)))
                   (0+ blank) "=>")
              1 font-lock-string-face)
             ;; -------- @$ array dereferences, $#$ last array index
             ;; (matcher (subexp facespec) (subexp facespec))
             (,(rx (group-n 1 (or "@" "$#"))
                   (group-n 2 (sequence "$"
                                        (or (eval cperl--normal-identifier-rx)
                                            (not (in " \t\n"))))))
	     ;; ("\\(@\\|\\$#\\)\\(\\$+\\([a-zA-Z_:][a-zA-Z0-9_:]*\\|[^ \t\n]\\)\\)"
	      (1 'cperl-array-face)
	      (2 font-lock-variable-name-face))
             ;; -------- %$ hash dereferences
             ;; (matcher (subexp facespec) (subexp facespec))
             (,(rx (group-n 1 "%")
                   (group-n 2 (sequence "$"
                                        (or (eval cperl--normal-identifier-rx)
                                            (not (in " \t\n"))))))
	     ;; ("\\(%\\)\\(\\$+\\([a-zA-Z_:][a-zA-Z0-9_:]*\\|[^ \t\n]\\)\\)"
	      (1 'cperl-hash-face)
	      (2 font-lock-variable-name-face))
             ;; -------- access to array/hash elements
             ;; (matcher subexp facespec)
             ;; facespec is an expression to distinguish between arrays and hashes
             (,(rx (group-n 1 (group-n 2 (in "$@%"))
                            (eval cperl--normal-identifier-rx))
                   (0+ blank)
                   (group-n 3 (in "[{")))
;;	     ("\\(\\([$@%]+\\)[a-zA-Z_:][a-zA-Z0-9_:]*\\)[ \t]*\\([[{]\\)"
	      1
	      (if (= (- (match-end 2) (match-beginning 2)) 1)
		  (if (eq (char-after (match-beginning 3)) ?{)
		      'cperl-hash-face
		    'cperl-array-face)             ; arrays and hashes
		font-lock-variable-name-face)      ; Just to put something
	      nil)                                 ; do not override previous
             ;; -------- "Pure" arrays and hashes.
             ;; (matcher subexp facespec)
             ;; facespec is an expression to distinguish between arrays and hashes
             (,(rx (group-n 1 (group-n 2 (or (in "@%") "$#"))
                            (eval cperl--normal-identifier-rx)))
              1
              ;; ("\\(\\([@%]\\|\\$#\\)[a-zA-Z_:][a-zA-Z0-9_:]*\\)" 1
	      (if (eq (char-after (match-beginning 2)) ?%)
		  'cperl-hash-face
		'cperl-array-face)
	      nil)
             ;;("\\([smy]\\|tr\\)\\([^a-z_A-Z0-9]\\)\\(\\([^\n\\]*||\\)\\)\\2")
             ;; Too much noise from \s* @s[ and friends
	     ;;("\\(\\<\\([msy]\\|tr\\)[ \t]*\\([^ \t\na-zA-Z0-9_]\\)\\|\\(/\\)\\)"
	     ;;(3 font-lock-function-name-face t t)
	     ;;(4
	     ;; (if (cperl-slash-is-regexp)
	     ;;    font-lock-function-name-face 'default) nil t))
	     ))
	  (if cperl-highlight-variables-indiscriminately
	      (setq t-font-lock-keywords-1
		    (append t-font-lock-keywords-1
			    (list '("\\([$*]{?\\(?:\\sw+\\|::\\)+\\)" 1
				    font-lock-variable-name-face)))))
	  (setq cperl-font-lock-keywords-1
		(if cperl-syntaxify-by-font-lock
		    (cons 'cperl-fontify-update
			  t-font-lock-keywords)
		  t-font-lock-keywords)
		cperl-font-lock-keywords cperl-font-lock-keywords-1
		cperl-font-lock-keywords-2 (append
					   t-font-lock-keywords-1
					   cperl-font-lock-keywords-1)))
        (cperl-ps-print-init)
	(setq cperl-faces-init t))
    (error (message "cperl-init-faces (ignored): %s" errs))))


(defvar ps-bold-faces)
(defvar ps-italic-faces)
(defvar ps-underlined-faces)

(defun cperl-ps-print-init ()
  "Initialization of `ps-print' components for faces used in CPerl."
  (eval-after-load "ps-print"
    '(setq ps-bold-faces
	   ;; 			font-lock-variable-name-face
	   ;;			font-lock-constant-face
	   (append '(cperl-array-face cperl-hash-face)
		   ps-bold-faces)
	   ps-italic-faces
	   ;;			font-lock-constant-face
	   (append '(cperl-nonoverridable-face cperl-hash-face)
		   ps-italic-faces)
	   ps-underlined-faces
	   ;;	     font-lock-type-face
	   (append '(cperl-array-face cperl-hash-face underline cperl-nonoverridable-face)
		   ps-underlined-faces))))

(defvar ps-print-face-extension-alist)

(defun cperl-ps-print (&optional file)
  "Pretty-print in CPerl style.
If optional argument FILE is an empty string, prints to printer, otherwise
to the file FILE.  If FILE is nil, prompts for a file name.

Style of printout regulated by the variable `cperl-ps-print-face-properties'."
  (interactive)
  (or file
      (setq file (read-from-minibuffer
		  "Print to file (if empty - to printer): "
		  (concat (buffer-file-name) ".ps")
		  nil nil 'file-name-history)))
  (or (> (length file) 0)
      (setq file nil))
  (require 'ps-print)			; To get ps-print-face-extension-alist
  (let ((ps-print-color-p t)
	(ps-print-face-extension-alist ps-print-face-extension-alist))
    (ps-extend-face-list cperl-ps-print-face-properties)
    (ps-print-buffer-with-faces file)))

(cperl-windowed-init)

(defconst cperl-styles-entries
  '(cperl-indent-level cperl-brace-offset cperl-continued-brace-offset
    cperl-label-offset cperl-extra-newline-before-brace
    cperl-extra-newline-before-brace-multiline
    cperl-merge-trailing-else
    cperl-continued-statement-offset))

(defconst cperl-style-examples
"##### Numbers etc are: cperl-indent-level cperl-brace-offset
##### cperl-continued-brace-offset cperl-label-offset
##### cperl-continued-statement-offset
##### cperl-merge-trailing-else cperl-extra-newline-before-brace

########### (Do not forget cperl-extra-newline-before-brace-multiline)

### CPerl	(=GNU - extra-newline-before-brace + merge-trailing-else) 2/0/0/-2/2/t/nil
if (foo) {
  bar
    baz;
 label:
  {
    boon;
  }
} else {
  stop;
}

### PBP (=Perl Best Practices)				4/0/0/-4/4/nil/nil
if (foo) {
    bar
	baz;
  label:
    {
	boon;
    }
}
else {
    stop;
}
### PerlStyle	(=CPerl with 4 as indent)		4/0/0/-2/4/t/nil
if (foo) {
    bar
	baz;
 label:
    {
	boon;
    }
} else {
    stop;
}

### GNU							2/0/0/-2/2/nil/t
if (foo)
  {
    bar
      baz;
  label:
    {
      boon;
    }
  }
else
  {
    stop;
  }

### C++		(=PerlStyle with braces aligned with control words) 4/0/-4/-4/4/nil/t
if (foo)
{
    bar
	baz;
 label:
    {
	boon;
    }
}
else
{
    stop;
}

### BSD		(=C++, but will not change preexisting merge-trailing-else
###		 and extra-newline-before-brace )		4/0/-4/-4/4
if (foo)
{
    bar
	baz;
 label:
    {
	boon;
    }
}
else
{
    stop;
}

### K&R		(=C++ with indent 5 - merge-trailing-else, but will not
###		 change preexisting extra-newline-before-brace)	5/0/-5/-5/5/nil
if (foo)
{
     bar
	  baz;
 label:
     {
	  boon;
     }
}
else
{
     stop;
}

### Whitesmith	(=PerlStyle, but will not change preexisting
###		 extra-newline-before-brace and merge-trailing-else) 4/0/0/-4/4
if (foo)
    {
	bar
	    baz;
    label:
	{
	    boon;
	}
    }
else
    {
	stop;
    }
"
"Examples of if/else with different indent styles (with v4.23).")

(defconst cperl-style-alist
  '(("CPerl" ;; =GNU - extra-newline-before-brace + cperl-merge-trailing-else
     (cperl-indent-level               .  2)
     (cperl-brace-offset               .  0)
     (cperl-continued-brace-offset     .  0)
     (cperl-label-offset               . -2)
     (cperl-continued-statement-offset .  2)
     (cperl-extra-newline-before-brace .  nil)
     (cperl-extra-newline-before-brace-multiline .  nil)
     (cperl-merge-trailing-else	       .  t))

    ("PBP"  ;; Perl Best Practices by Damian Conway
     (cperl-indent-level               .  4)
     (cperl-brace-offset               .  0)
     (cperl-continued-brace-offset     .  0)
     (cperl-label-offset               . -2)
     (cperl-continued-statement-offset .  4)
     (cperl-close-paren-offset         . -4)
     (cperl-extra-newline-before-brace .  nil)
     (cperl-extra-newline-before-brace-multiline .  nil)
     (cperl-merge-trailing-else        .  nil)
     (cperl-indent-parens-as-block     .  t)
     (cperl-tab-always-indent          .  t))

    ("PerlStyle"			; CPerl with 4 as indent
     (cperl-indent-level               .  4)
     (cperl-brace-offset               .  0)
     (cperl-continued-brace-offset     .  0)
     (cperl-label-offset               . -4)
     (cperl-continued-statement-offset .  4)
     (cperl-extra-newline-before-brace .  nil)
     (cperl-extra-newline-before-brace-multiline .  nil)
     (cperl-merge-trailing-else	       .  t))

    ("GNU"
     (cperl-indent-level               .  2)
     (cperl-brace-offset               .  0)
     (cperl-continued-brace-offset     .  0)
     (cperl-label-offset               . -2)
     (cperl-continued-statement-offset .  2)
     (cperl-extra-newline-before-brace .  t)
     (cperl-extra-newline-before-brace-multiline .  t)
     (cperl-merge-trailing-else	       .  nil))

    ("K&R"
     (cperl-indent-level               .  5)
     (cperl-brace-offset               .  0)
     (cperl-continued-brace-offset     . -5)
     (cperl-label-offset               . -5)
     (cperl-continued-statement-offset .  5)
     ;;(cperl-extra-newline-before-brace .  nil) ; ???
     ;;(cperl-extra-newline-before-brace-multiline .  nil)
     (cperl-merge-trailing-else	       .  nil))

    ("BSD"
     (cperl-indent-level               .  4)
     (cperl-brace-offset               .  0)
     (cperl-continued-brace-offset     . -4)
     (cperl-label-offset               . -4)
     (cperl-continued-statement-offset .  4)
     ;;(cperl-extra-newline-before-brace .  nil) ; ???
     ;;(cperl-extra-newline-before-brace-multiline .  nil)
     ;;(cperl-merge-trailing-else	       .  nil) ; ???
     )

    ("C++"
     (cperl-indent-level               .  4)
     (cperl-brace-offset               .  0)
     (cperl-continued-brace-offset     . -4)
     (cperl-label-offset               . -4)
     (cperl-continued-statement-offset .  4)
     (cperl-extra-newline-before-brace .  t)
     (cperl-extra-newline-before-brace-multiline .  t)
     (cperl-merge-trailing-else	       .  nil))

    ("Whitesmith"
     (cperl-indent-level               .  4)
     (cperl-brace-offset               .  0)
     (cperl-continued-brace-offset     .  0)
     (cperl-label-offset               . -4)
     (cperl-continued-statement-offset .  4)
     ;;(cperl-extra-newline-before-brace .  nil) ; ???
     ;;(cperl-extra-newline-before-brace-multiline .  nil)
     ;;(cperl-merge-trailing-else	       .  nil) ; ???
     )
    ("Current"))
  "List of variables to set to get a particular indentation style.
Should be used via `cperl-set-style', `cperl-file-style' or via Perl menu.

See examples in `cperl-style-examples'.")

(defun cperl-set-style (style)
  "Set CPerl mode variables to use one of several different indentation styles.
This command sets the default values for the variables.  It does
not affect buffers visiting files where the style has been set as
a file or directory variable.  To change the indentation style of
a buffer, use the command `cperl-file-style' instead.
The arguments are a string representing the desired style.
The list of styles is in `cperl-style-alist', available styles
are \"CPerl\", \"PBP\", \"PerlStyle\", \"GNU\", \"K&R\", \"BSD\", \"C++\"
and \"Whitesmith\".

The current value of style is memorized (unless there is a memorized
data already), may be restored by `cperl-set-style-back'.

Choosing \"Current\" style will not change style, so this may be used for
side-effect of memorizing only.  Examples in `cperl-style-examples'."
  (interactive
   (list (completing-read "Enter style: " cperl-style-alist nil 'insist)))
  (or cperl-old-style
      (setq cperl-old-style
            (mapcar (lambda (name)
                      (cons name (eval name)))
		    cperl-styles-entries)))
  (let ((style (cdr (assoc style cperl-style-alist))) setting)
    (while style
      (setq setting (car style) style (cdr style))
      (set-default-toplevel-value (car setting) (cdr setting))))
  (set-default-toplevel-value 'cperl-file-style style))

(defun cperl-set-style-back ()
  "Restore a style memorized by `cperl-set-style'."
  (interactive)
  (or cperl-old-style (error "The style was not changed"))
  (let (setting)
    (while cperl-old-style
      (setq setting (car cperl-old-style)
	    cperl-old-style (cdr cperl-old-style))
      (set-default-toplevel-value (car setting) (cdr setting)))))

(defun cperl-file-style (style)
  "Set the indentation style for the current buffer to STYLE.
The list of styles is in `cperl-style-alist', available styles
are \"CPerl\", \"PBP\", \"PerlStyle\", \"GNU\", \"K&R\", \"BSD\", \"C++\"
and \"Whitesmith\"."
  (interactive
   (list (completing-read "Enter style: " cperl-style-alist nil 'insist)))
  (dolist (setting (cdr (assoc style cperl-style-alist)) style)
    (let ((option (car setting))
          (value (cdr setting)))
      (set (make-local-variable option) value)))
  (set (make-local-variable 'cperl-file-style) style))

(declare-function Info-find-node "info"
		  (filename nodename &optional no-going-back strict-case
                            noerror))

(defun cperl-info-buffer (type)
  ;; Return buffer with documentation.  Creates if missing.
  ;; If TYPE, this vars buffer.
  ;; Special care is taken to not stomp over an existing info buffer
  (let* ((bname (if type "*info-perl-var*" "*info-perl*"))
	 (info (get-buffer bname))
	 (oldbuf (get-buffer "*info*")))
    (if info info
      (save-window-excursion
	;; Get Info running
	(require 'info)
	(cond (oldbuf
	       (set-buffer oldbuf)
	       (rename-buffer "*info-perl-tmp*")))
	(save-window-excursion
	  (info))
	(Info-find-node cperl-info-page (if type "perlvar" "perlfunc"))
	(set-buffer "*info*")
	(rename-buffer bname)
	(cond (oldbuf
	       (set-buffer "*info-perl-tmp*")
	       (rename-buffer "*info*")
	       (set-buffer bname)))
        (setq-local window-min-height 2)
	(current-buffer)))))

(defun cperl-word-at-point (&optional p)
  "Return the word at point or at P."
  (save-excursion
    (if p (goto-char p))
    (or (cperl-word-at-point-hard)
	(progn
	  (require 'etags)
	  (funcall (or (and (boundp 'find-tag-default-function)
			    find-tag-default-function)
		       (get major-mode 'find-tag-default-function)
		       'find-tag-default))))))

(defun cperl-info-on-command (command)
  (declare (obsolete cperl-perldoc "30.1"))
  (interactive
   (let* ((default (cperl-word-at-point))
	  (read (read-string
		 (cperl--format-prompt "Find doc for Perl function" default))))
     (list (if (equal read "")
	       default
	     read))))

  (let ((cmd-desc (concat "^" (regexp-quote command) "[^a-zA-Z_0-9]")) ; "tr///"
	pos isvar height iniheight frheight buf win iniwin not-loner
	max-height char-height buf-list)
    (if (string-match "^-[a-zA-Z]$" command)
	(setq cmd-desc "^-X[ \t\n]"))
    (setq isvar (string-match "^[$@%]" command)
	  buf (cperl-info-buffer isvar)
	  iniwin (selected-window))
    (set-buffer buf)
    (goto-char (point-min))
    (or isvar
	(progn (re-search-forward "^-X[ \t\n]")
	       (forward-line -1)))
    (if (re-search-forward cmd-desc nil t)
	(progn
	  ;; Go back to beginning of the group (ex, for qq)
	  (if (re-search-backward "^[ \t\n\f]")
	      (forward-line 1))
	  (beginning-of-line)
	  ;; Get some of
	  (setq pos (point)
		buf-list (list buf "*info-perl-var*" "*info-perl*"))
	  (while (and (not win) buf-list)
	    (setq win (get-buffer-window (car buf-list) t))
	    (setq buf-list (cdr buf-list)))
	  (or (not win)
	      (eq (window-buffer win) buf)
	      (set-window-buffer win buf))
<<<<<<< HEAD
	  (and win (setq fr2 (window-frame win)))
	  (if (or (not fr2) (eq fr1 fr2))
	      (pop-to-buffer buf)
	    (display-buffer-pop-up-frame buf nil) ; Make it visible
	    (select-window win))
=======
	  (pop-to-buffer buf)
>>>>>>> 82e50a23
	  (goto-char pos)		; Needed (?!).
	  ;; Resize
	  (setq iniheight (window-height)
		frheight (frame-height)
		not-loner (< iniheight (1- frheight))) ; Are not alone
	  (cond ((if not-loner cperl-max-help-size
		   cperl-shrink-wrap-info-frame)
		 (setq height
		       (+ 2
			  (count-lines
			   pos
			   (save-excursion
			     (if (re-search-forward
				  "^[ \t][^\n]*\n+\\([^ \t\n\f]\\|\\'\\)" nil t)
				 (match-beginning 0) (point-max)))))
		       max-height
		       (if not-loner
			   (/ (* (- frheight 3) cperl-max-help-size) 100)
			 (setq char-height (frame-char-height))
			 (if (eq char-height 1) (setq char-height 18))
			 ;; Title, menubar, + 2 for slack
			 (- (/ (display-pixel-height) char-height) 4)))
		 (if (> height max-height) (setq height max-height))
		 ;;(message "was %s doing %s" iniheight height)
		 (if not-loner
		     (enlarge-window (- height iniheight))
		   (set-frame-height (window-frame win) (1+ height)))))
	  (set-window-start (selected-window) pos))
      (message "No entry for %s found." command))
    ;;(pop-to-buffer buffer)
    (select-window iniwin)))

(defun cperl-info-on-current-command ()
  (declare (obsolete cperl-perldoc "30.1"))
  (interactive)
  (cperl-perldoc (cperl-word-at-point)))

(defun cperl-imenu-info-imenu-search ()
  (declare (obsolete nil "30.1"))
  (if (looking-at "^-X[ \t\n]") nil
    (re-search-backward
     "^\n\\([-a-zA-Z_]+\\)[ \t\n]")
    (forward-line 1)))

(defun cperl-imenu-info-imenu-name ()
  (declare (obsolete nil "30.1"))
  (buffer-substring
   (match-beginning 1) (match-end 1)))

(declare-function imenu-choose-buffer-index "imenu" (&optional prompt alist))

(defun cperl-imenu-on-info ()
  (declare (obsolete nil "30.1"))
  (interactive)
  (require 'imenu)
  (let* ((buffer (current-buffer))
	 imenu-create-index-function
	 imenu-prev-index-position-function
	 imenu-extract-index-name-function
	 (index-item (save-restriction
		       (save-window-excursion
			 (set-buffer (cperl-info-buffer nil))
                         (with-suppressed-warnings ((obsolete cperl-imenu-info-imenu-search)
                                                    (obsolete cperl-imenu-info-imenu-name))
			   (setq imenu-create-index-function
			         'imenu-default-create-index-function
			         imenu-prev-index-position-function
			         #'cperl-imenu-info-imenu-search
			         imenu-extract-index-name-function
			         #'cperl-imenu-info-imenu-name))
			 (imenu-choose-buffer-index)))))
    (and index-item
	 (progn
	   (push-mark)
	   (pop-to-buffer "*info-perl*")
	   (cond
	    ((markerp (cdr index-item))
	     (goto-char (marker-position (cdr index-item))))
	    (t
	     (goto-char (cdr index-item))))
	   (set-window-start (selected-window) (point))
	   (pop-to-buffer buffer)))))

(defun cperl-lineup (beg end &optional step minshift)
  "Lineup construction in a region.
Beginning of region should be at the start of a construction.
All first occurrences of this construction in the lines that are
partially contained in the region are lined up at the same column.

MINSHIFT is the minimal amount of space to insert before the construction.
STEP is the tabwidth to position constructions.
If STEP is nil, `cperl-lineup-step' will be used
\(or `cperl-indent-level', if `cperl-lineup-step' is nil).
Will not move the position at the start to the left."
  (interactive "r")
  (let (search col tcol seen)
    (save-excursion
      (goto-char end)
      (end-of-line)
      (setq end (point-marker))
      (goto-char beg)
      (skip-chars-forward " \t\f")
      (setq beg (point-marker))
      (indent-region beg end nil)
      (goto-char beg)
      (setq col (current-column))
      ;; Assuming that lineup is done on Perl syntax, this regexp
      ;; doesn't need to be unicode aware -- haj, 2021-09-10
      (if (looking-at "[a-zA-Z0-9_]")
	  (if (looking-at "\\<[a-zA-Z0-9_]+\\>")
	      (setq search
		    (concat "\\<"
			    (regexp-quote
			     (buffer-substring (match-beginning 0)
					       (match-end 0))) "\\>"))
	    (error "Cannot line up in a middle of the word"))
	(if (looking-at "$")
	    (error "Cannot line up end of line"))
	(setq search (regexp-quote (char-to-string (following-char)))))
      (setq step (or step cperl-lineup-step cperl-indent-level))
      (or minshift (setq minshift 1))
      (while (progn
	       (beginning-of-line 2)
	       (and (< (point) end)
		    (re-search-forward search end t)
		    (goto-char (match-beginning 0))))
	(setq tcol (current-column) seen t)
	(if (> tcol col) (setq col tcol)))
      (or seen
	  (error "The construction to line up occurred only once"))
      (goto-char beg)
      (setq col (+ col minshift))
      (if (/= (% col step) 0) (setq step (* step (1+ (/ col step)))))
      (while
	  (progn
	    (cperl-make-indent col)
	    (beginning-of-line 2)
	    (and (< (point) end)
		 (re-search-forward search end t)
		 (goto-char (match-beginning 0)))))))) ; No body

(defun cperl-etags (&optional add all files) ;; NOT USED???
  "Run etags with appropriate options for Perl files.
If optional argument ALL is `recursive', will process Perl files
in subdirectories too."
  ;; Apparently etags doesn't support UTF-8 encoded sources, and usage
  ;; of etags has been commented out in the menu since ... well,
  ;; forever.  So, let's just stick to ASCII here. -- haj, 2021-09-14
  (interactive)
  (let ((cmd "etags")
	(args `("-l" "none" "-r"
		;;                        1=fullname  2=package?             3=name                       4=proto?             5=attrs? (VERY APPROX!)
		,(concat
		  "/\\<" cperl-sub-regexp "[ \\t]+\\(\\([a-zA-Z0-9:_]*::\\)?\\([a-zA-Z0-9_]+\\)\\)[ \\t]*\\(([^()]*)[ \t]*\\)?\\([ \t]*:[^#{;]*\\)?\\([{#]\\|$\\)/\\3/")
		"-r"
		"/\\<package[ \\t]+\\(\\([a-zA-Z0-9:_]*::\\)?\\([a-zA-Z0-9_]+\\)\\)[ \\t]*\\([#;]\\|$\\)/\\1/"
		"-r"
		"/\\<\\(package\\)[ \\t]*;/\\1;/"))
	res)
    (if add (setq args (cons "-a" args)))
    (or files (setq files (list buffer-file-name)))
    (cond
     ((eq all 'recursive)
      ;;(error "Not implemented: recursive")
      (setq args (append (list "-e"
			       "sub wanted {push @ARGV, $File::Find::name if /\\.[pP][Llm]$/}
				use File::Find;
				find(\\&wanted, '.');
				exec @ARGV;"
			       cmd) args)
	    cmd "perl"))
     (all
      ;;(error "Not implemented: all")
      (setq args (append (list "-e"
			       "push @ARGV, <*.PL *.pl *.pm>;
				exec @ARGV;"
			       cmd) args)
	    cmd "perl"))
     (t
      (setq args (append args files))))
    (setq res (apply 'call-process cmd nil nil nil args))
    (or (eq res 0)
	(message "etags returned \"%s\"" res))))

(defun cperl-toggle-auto-newline ()
  "Toggle the state of `cperl-auto-newline'."
  (interactive)
  (setq cperl-auto-newline (not cperl-auto-newline))
  (message "Newlines will %sbe auto-inserted now."
	   (if cperl-auto-newline "" "not ")))

(defun cperl-toggle-abbrev ()
  "Toggle the state of automatic keyword expansion in CPerl mode."
  (interactive)
  (abbrev-mode (if abbrev-mode 0 1))
  (message "Perl control structure will %sbe auto-inserted now."
	   (if abbrev-mode "" "not ")))


(defun cperl-toggle-electric ()
  "Toggle the state of parentheses doubling in CPerl mode."
  (interactive)
  (setq cperl-electric-parens (if (cperl-val 'cperl-electric-parens) 'null t))
  (message "Parentheses will %sbe auto-doubled now."
	   (if (cperl-val 'cperl-electric-parens) "" "not ")))

(defun cperl-toggle-autohelp ()
  ;; FIXME: Turn me into a minor mode.  Fix menu entries for "Auto-help on" as
  ;; well.
  "Toggle the state of Auto-Help on Perl constructs (put in the message area).
Delay of auto-help controlled by `cperl-lazy-help-time'."
  (interactive)
  (if cperl-lazy-installed
      (cperl-lazy-unstall)
    (cperl-lazy-install))
  (message "Perl help messages will %sbe automatically shown now."
	   (if cperl-lazy-installed "" "not ")))

(defun cperl-toggle-construct-fix ()
  "Toggle whether `indent-region'/`indent-sexp' fix whitespace too."
  (interactive)
  (setq cperl-indent-region-fix-constructs
	(if cperl-indent-region-fix-constructs
	    nil
	  1))
  (message "indent-region/indent-sexp will %sbe automatically fix whitespace."
	   (if cperl-indent-region-fix-constructs "" "not ")))

(defun cperl-toggle-set-debug-unwind (arg &optional backtrace)
  "Toggle (or, with numeric argument, set) debugging state of syntaxification.
Nonpositive numeric argument disables debugging messages.  The message
summarizes which regions it was decided to rescan for syntactic constructs.

The message looks like this:

  Syxify req=123..138 actual=101..146 done-to: 112=>146 statepos: 73=>117

Numbers are character positions in the buffer.  REQ provides the range to
rescan requested by `font-lock'.  ACTUAL is the range actually resyntaxified;
for correct operation it should start and end outside any special syntactic
construct.  DONE-TO and STATEPOS indicate changes to internal caches maintained
by CPerl."
  (interactive "P")
  (or arg
      (setq arg (if (eq cperl-syntaxify-by-font-lock
			(if backtrace 'backtrace 'message))
                    0 1)))
  (setq arg (if (> arg 0) (if backtrace 'backtrace 'message) t))
  (setq cperl-syntaxify-by-font-lock arg)
  (message "Debugging messages of syntax unwind %sabled."
	   (if (eq arg t) "dis" "en")))

;;;; Tags file creation.

(defvar cperl-tmp-buffer " *cperl-tmp*")

(defun cperl-setup-tmp-buf ()
  (set-buffer (get-buffer-create cperl-tmp-buffer))
  (set-syntax-table cperl-mode-syntax-table)
  (buffer-disable-undo)
  (auto-fill-mode 0)
  (if cperl-use-syntax-table-text-property-for-tags
      (progn
	;; Do not introduce variable if not needed, we check it!
        (setq-local parse-sexp-lookup-properties t))))

;; Copied from imenu-example--name-and-position.
(defvar imenu-use-markers)

(defun cperl-imenu-name-and-position ()
  "Return the current/previous sexp and its (beginning) location.
Does not move point."
  (save-excursion
    (forward-sexp -1)
    (let ((beg (if imenu-use-markers (point-marker) (point)))
	  (end (progn (forward-sexp) (point))))
      (cons (buffer-substring beg end)
	    beg))))

(defun cperl-xsub-scan ()
  (require 'imenu)
  (let ((index-alist '())
        index index1 name package prefix)
    (goto-char (point-min))
    ;; Search for the function
    (progn ;;save-match-data
      (while (re-search-forward
              ;; FIXME: Should XS code be unicode aware?  Recent C
              ;; compilers (Gcc 10+) are, but I guess this isn't used
              ;; much. -- haj, 2021-09-14
	      "^\\([ \t]*MODULE\\>[^\n]*\\<PACKAGE[ \t]*=[ \t]*\\([a-zA-Z_][a-zA-Z_0-9:]*\\)\\>\\|\\([a-zA-Z_][a-zA-Z_0-9]*\\)(\\|[ \t]*BOOT:\\)"
	      nil t)
	(cond
	 ((match-beginning 2)		; SECTION
	  (setq package (buffer-substring (match-beginning 2) (match-end 2)))
	  (goto-char (match-beginning 0))
	  (skip-chars-forward " \t")
	  (forward-char 1)
	  (if (looking-at "[^\n]*\\<PREFIX[ \t]*=[ \t]*\\([a-zA-Z_][a-zA-Z_0-9]*\\)\\>")
	      (setq prefix (buffer-substring (match-beginning 1) (match-end 1)))
	    (setq prefix nil)))
	 ((not package) nil)		; C language section
	 ((match-beginning 3)		; XSUB
	  (goto-char (1+ (match-beginning 3)))
	  (setq index (cperl-imenu-name-and-position))
	  (setq name (buffer-substring (match-beginning 3) (match-end 3)))
	  (if (and prefix (string-match (concat "^" prefix) name))
	      (setq name (substring name (length prefix))))
	  (cond ((string-match "::" name) nil)
		(t
		 (setq index1 (cons (concat package "::" name) (cdr index)))
		 (push index1 index-alist)))
	  (setcar index name)
	  (push index index-alist))
	 (t				; BOOT: section
	  ;; (beginning-of-line)
	  (setq index (cperl-imenu-name-and-position))
	  (setcar index (concat package "::BOOT:"))
	  (push index index-alist)))))
    index-alist))

(defvar cperl-unreadable-ok nil)

(defun cperl-find-tags (ifile xs topdir)
  (let ((b (get-buffer cperl-tmp-buffer)) ind lst elt pos ret rel
	(cperl-pod-here-fontify nil) file)
    (save-excursion
      (if b (set-buffer b)
	(cperl-setup-tmp-buf))
      (erase-buffer)
      (condition-case nil
	  (setq file (car (insert-file-contents ifile)))
	(error (if cperl-unreadable-ok nil
		 (if (y-or-n-p
		      (format "File %s unreadable.  Continue? " ifile))
		     (setq cperl-unreadable-ok t)
		   (error "Aborting: unreadable file %s" ifile)))))
      (if (not file)
	  (message "Unreadable file %s" ifile)
	(message "Scanning file %s ..." file)
	(if (and cperl-use-syntax-table-text-property-for-tags
		 (not xs))
	    (condition-case err		; after __END__ may have garbage
		(cperl-find-pods-heres nil nil noninteractive)
	      (error (message "While scanning for syntax: %S" err))))
	(if xs
	    (setq lst (cperl-xsub-scan))
	  (setq ind (cperl-imenu--create-perl-index))
	  (setq lst (cdr (assoc "+Unsorted List+..." ind))))
	(setq lst
	      (mapcar
               (lambda (elt)
                 (cond ((string-match (rx line-start (or alpha "_")) (car elt))
                        (goto-char (cdr elt))
                        (beginning-of-line) ; pos should be of the start of the line
                        (list (car elt)
                              (point)
                              (1+ (count-lines 1 (point))) ; 1+ since at beg-o-l
                              (buffer-substring (progn
                                                  (goto-char (cdr elt))
                                                  ;; After name now...
                                                  (or (eolp) (forward-char 1))
                                                  (point))
                                                (progn
                                                  (beginning-of-line)
                                                  (point)))))))
	       lst))
	(erase-buffer)
	(while lst
	  (setq elt (car lst) lst (cdr lst))
	  (if elt
	      (progn
		(insert (elt elt 3)
			127
			(if (string-match "^package " (car elt))
			    (substring (car elt) 8)
			  (if (string-match "^class " (car elt))
			      (substring (car elt) 6)
			    (car elt)))
			1
			(number-to-string (elt elt 2)) ; Line
			","
			(number-to-string (1- (elt elt 1))) ; Char pos 0-based
			"\n")
		(if (and (string-match (rx line-start
                                           (eval cperl--basic-identifier-rx) "++")
                                       (car elt))
                         (string-match (rx-to-string `(sequence line-start
                                                                (regexp ,cperl-sub-regexp)
                                                                (1+ (in " \t"))
                                                                ,cperl--normal-identifier-rx))
                                       (elt elt 3)))
		    ;; Need to insert the name without package as well
		    (setq lst (cons (cons (substring (elt elt 3)
						     (match-beginning 1)
						     (match-end 1))
					  (cdr elt))
				    lst))))))
	(setq pos (point))
	(goto-char 1)
	(setq rel file)
	;; On case-preserving filesystems case might be encoded in properties
	(set-text-properties 0 (length rel) nil rel)
	(and (equal topdir (substring rel 0 (length topdir)))
	     (setq rel (substring file (length topdir))))
	(insert "\f\n" rel "," (number-to-string (1- pos)) "\n")
	(setq ret (buffer-substring 1 (point-max)))
	(erase-buffer)
	(or noninteractive
	    (message "Scanning file %s finished" file))
	ret))))

(defun cperl-add-tags-recurse-noxs ()
  "Add to TAGS data for \"pure\" Perl files in the current directory and kids.
Use as
  emacs -batch -q -no-site-file -l emacs/cperl-mode.el \\
        -f cperl-add-tags-recurse-noxs"
  (cperl-write-tags nil nil t t nil t))

(defun cperl-add-tags-recurse-noxs-fullpath ()
  "Add to TAGS data for \"pure\" Perl in the current directory and kids.
Writes down fullpath, so TAGS is relocatable (but if the build directory
is relocated, the file TAGS inside it breaks). Use as
  emacs -batch -q -no-site-file -l emacs/cperl-mode.el \\
        -f cperl-add-tags-recurse-noxs-fullpath"
  (cperl-write-tags nil nil t t nil t ""))

(defun cperl-add-tags-recurse ()
  "Add to TAGS file data for Perl files in the current directory and kids.
Use as
  emacs -batch -q -no-site-file -l emacs/cperl-mode.el \\
        -f cperl-add-tags-recurse"
  (cperl-write-tags nil nil t t))

(defvar cperl-tags-file-name "TAGS"
  "TAGS file name to use in `cperl-write-tags'.")

(defun cperl-write-tags (&optional file erase recurse dir inbuffer noxs topdir)
  ;; If INBUFFER, do not select buffer, and do not save
  ;; If ERASE is `ignore', do not erase, and do not try to delete old info.
  (require 'etags)
  (if file nil
    (setq file (if dir default-directory (buffer-file-name)))
    (if (and (not dir) (buffer-modified-p)) (error "Save buffer first!")))
  (or topdir
      (setq topdir default-directory))
  (let ((tags-file-name cperl-tags-file-name)
        (inhibit-read-only t)
	(case-fold-search nil)
	xs rel)
    (save-excursion
      (cond (inbuffer nil)		; Already there
	    ((file-exists-p tags-file-name)
	     (visit-tags-table-buffer tags-file-name))
	    (t
             (set-buffer (find-file-noselect tags-file-name))))
      (cond
       (dir
	(cond ((eq erase 'ignore))
	      (erase
	       (erase-buffer)
	       (setq erase 'ignore)))
	(let ((files
	       (condition-case nil
		   (directory-files file t
				    (if recurse nil cperl-scan-files-regexp)
				    t)
		 (error
		  (if cperl-unreadable-ok nil
		    (if (y-or-n-p
			 (format "Directory %s unreadable.  Continue? " file))
			(progn
                          (setq cperl-unreadable-ok t)
                          nil)	; Return empty list
		      (error "Aborting: unreadable directory %s" file)))))))
          (mapc (lambda (file)
                  (cond
                   ((string-match cperl-noscan-files-regexp file)
                    nil)
                   ((not (file-directory-p file))
                    (if (string-match cperl-scan-files-regexp file)
                        (cperl-write-tags file erase recurse nil t noxs topdir)))
                   ((not recurse) nil)
                   (t (cperl-write-tags file erase recurse t t noxs topdir))))
		files)))
       (t
	(setq xs (string-match "\\.xs$" file))
	(if (not (and xs noxs))
	    (progn
	      (cond ((eq erase 'ignore) (goto-char (point-max)))
		    (erase (erase-buffer))
		    (t
		     (goto-char 1)
		     (setq rel file)
		     ;; On case-preserving filesystems case might be encoded in properties
		     (set-text-properties 0 (length rel) nil rel)
		     (and (equal topdir (substring rel 0 (length topdir)))
			  (setq rel (substring file (length topdir))))
		     (if (search-forward (concat "\f\n" rel ",") nil t)
			 (progn
			   (search-backward "\f\n")
			   (delete-region (point)
					  (save-excursion
					    (forward-char 1)
					    (if (search-forward "\f\n"
								nil 'toend)
						(- (point) 2)
					      (point-max)))))
		       (goto-char (point-max)))))
	      (insert (cperl-find-tags file xs topdir))))))
      (if inbuffer nil			; Delegate to the caller
	(save-buffer 0)			; No backup
	(if (fboundp 'initialize-new-tags-table)
	    (initialize-new-tags-table))))))

(defvar cperl-tags-hier-regexp-list
  (concat
   "^\\("
      "\\(package\\)\\>"
     "\\|"
      cperl-sub-regexp "\\>[^\n]+::"
     "\\|"
      "[a-zA-Z_][a-zA-Z_0-9:]*(\C-?[^\n]+::" ; XSUB?
     "\\|"
      "[ \t]*BOOT:\C-?[^\n]+::"		; BOOT section
   "\\)"))

(defvar cperl-hierarchy '(() ())
  "Global hierarchy of classes.")

;; Follows call to (autoloaded) visit-tags-table.
(declare-function file-of-tag "etags" (&optional relative))
(declare-function etags-snarf-tag "etags" (&optional use-explicit))

(defun cperl-tags-hier-fill ()
  ;; Suppose we are in a tag table cooked by cperl.
  (goto-char 1)
  (let (pack name line ord cons1 file info fileind)
    (while (re-search-forward cperl-tags-hier-regexp-list nil t)
      (setq pack (match-beginning 2))
      (beginning-of-line)
      (if (looking-at (concat
		       "\\([^\n]+\\)"
		       "\C-?"
		       "\\([^\n]+\\)"
		       "\C-a"
		       "\\([0-9]+\\)"
		       ","
		       "\\([0-9]+\\)"))
	  (progn
	    (setq ;;str (buffer-substring (match-beginning 1) (match-end 1))
		  name (buffer-substring (match-beginning 2) (match-end 2))
		  ;;pos (buffer-substring (match-beginning 3) (match-end 3))
		  line (buffer-substring (match-beginning 3) (match-end 3))
		  ord (if pack 1 0)
		  file (file-of-tag)
		  fileind (format "%s:%s" file line)
		  ;; Moves to beginning of the next line:
		  info (etags-snarf-tag))
	    ;; Move back
	    (forward-char -1)
	    ;; Make new member of hierarchy name ==> file ==> pos if needed
	    (if (setq cons1 (assoc name (nth ord cperl-hierarchy)))
		;; Name known
		(setcdr cons1 (cons (cons fileind (vector file info))
				    (cdr cons1)))
	      ;; First occurrence of the name, start alist
	      (setq cons1 (cons name (list (cons fileind (vector file info)))))
	      (if pack
		  (setcar (cdr cperl-hierarchy)
			  (cons cons1 (nth 1 cperl-hierarchy)))
		(setcar cperl-hierarchy
			(cons cons1 (car cperl-hierarchy)))))))
      (end-of-line))))

(declare-function x-popup-menu "menu.c" (position menu))
(declare-function etags-goto-tag-location "etags" (tag-info))

(defun cperl-tags-hier-init (&optional update)
  "Show hierarchical menu of classes and methods.
Finds info about classes by a scan of loaded TAGS files.
Supposes that the TAGS files contain fully qualified function names.
One may build such TAGS files from CPerl mode menu."
  (interactive)
  (require 'etags)
  (require 'imenu)
  (if (or update (null (nth 2 cperl-hierarchy)))
      (let ((remover (lambda (elt) ; (name (file1...) (file2..))
                       (or (nthcdr 2 elt)
                           ;; Only in one file
                           (setcdr elt (cdr (nth 1 elt))))))
	    to) ;; l1 l2 l3
	;; (setq cperl-hierarchy '(() () ())) ; Would write into '() later!
	(setq cperl-hierarchy (list () () ())) ;; (list l1 l2 l3)
	(or tags-table-list
	    (call-interactively 'visit-tags-table))
	(mapc
         (lambda (tagsfile)
           (message "Updating list of classes... %s" tagsfile)
           (set-buffer (get-file-buffer tagsfile))
           (cperl-tags-hier-fill))
	 tags-table-list)
	(message "Updating list of classes... postprocessing...")
	(mapc remover (car cperl-hierarchy))
	(mapc remover (nth 1 cperl-hierarchy))
	(setq to (list nil (cons "Packages: " (nth 1 cperl-hierarchy))
		       (cons "Methods: " (car cperl-hierarchy))))
	(cperl-tags-treeify to 1)
	(setcar (nthcdr 2 cperl-hierarchy)
		(cperl-menu-to-keymap (cons '("+++UPDATE+++" . -999) (cdr to))))
	(message "Updating list of classes: done, requesting display...")))
  (or (nth 2 cperl-hierarchy)
      (error "No items found"))
  (setq update
        ;; (imenu-choose-buffer-index "Packages: " (nth 2 cperl-hierarchy))
        (if (display-popup-menus-p)
	    (x-popup-menu t (nth 2 cperl-hierarchy))
	  (require 'tmm)
	  (tmm-prompt (nth 2 cperl-hierarchy))))
  (if (and update (listp update))
      (progn (while (cdr update) (setq update (cdr update)))
	     (setq update (car update)))) ; Get the last from the list
  (if (vectorp update)
      (progn
	(find-file (elt update 0))
	(etags-goto-tag-location (elt update 1))))
  (if (eq update -999) (cperl-tags-hier-init t)))

(defun cperl-tags-treeify (to level)
  ;; cadr of `to' is read-write.  On start it is a cons
  (let* ((regexp (concat "^\\(" (mapconcat
				 #'identity
				 (make-list level "[_a-zA-Z0-9]+")
				 "::")
			 "\\)\\(::\\)?"))
	 (packages (cdr (nth 1 to)))
	 (methods (cdr (nth 2 to)))
	 head cons1 cons2 ord writeto recurse ;; l1
	 root-packages root-functions
	 (move-deeper
          (lambda (elt)
            (cond ((and (string-match regexp (car elt))
                        (or (eq ord 1) (match-end 2)))
                   (setq head (substring (car elt) 0 (match-end 1))
                         recurse t)
                   (if (setq cons1 (assoc head writeto)) nil
                     ;; Need to init new head
                     (setcdr writeto (cons (list head (list "Packages: ")
                                                 (list "Methods: "))
                                           (cdr writeto)))
                     (setq cons1 (nth 1 writeto)))
                   (setq cons2 (nth ord cons1)) ; Either packs or meths
                   (setcdr cons2 (cons elt (cdr cons2))))
                  ((eq ord 2)
                   (setq root-functions (cons elt root-functions)))
                  (t
                   (setq root-packages (cons elt root-packages)))))))
    (setcdr to nil) ;; l1		; Init to dynamic space
    (setq writeto to)
    (setq ord 1)
    (mapc move-deeper packages)
    (setq ord 2)
    (mapc move-deeper methods)
    (if recurse
        (mapc (lambda (elt)
                (cperl-tags-treeify elt (1+ level)))
	      (cdr to)))
    ;;Now clean up leaders with one child only
    (mapc (lambda (elt)
            (if (not (and (listp (cdr elt))
                          (eq (length elt) 2)))
                nil
              (setcar elt (car (nth 1 elt)))
              (setcdr elt (cdr (nth 1 elt)))))
	  (cdr to))
    ;; Sort the roots of subtrees
    (if (default-value 'imenu-sort-function)
	(setcdr to
		(sort (cdr to) (default-value 'imenu-sort-function))))
    ;; Now add back functions removed from display
    (mapc (lambda (elt)
            (setcdr to (cons elt (cdr to))))
	  (if (default-value 'imenu-sort-function)
	      (nreverse
	       (sort root-functions (default-value 'imenu-sort-function)))
	    root-functions))
    ;; Now add back packages removed from display
    (mapc (lambda (elt)
            (setcdr to (cons (cons (concat "package " (car elt))
                                   (cdr elt))
                             (cdr to))))
	  (if (default-value 'imenu-sort-function)
	      (nreverse
	       (sort root-packages (default-value 'imenu-sort-function)))
	    root-packages))))

(defun cperl-list-fold (list name limit)
  (let (list1 list2 elt1 (num 0))
    (if (<= (length list) limit) list
      (setq list1 nil list2 nil)
      (while list
	(setq num (1+ num)
	      elt1 (car list)
	      list (cdr list))
	(if (<= num imenu-max-items)
	    (setq list2 (cons elt1 list2))
	  (setq list1 (cons (cons name
				  (nreverse list2))
			    list1)
		list2 (list elt1)
		num 1)))
      (nreverse (cons (cons name
			    (nreverse list2))
		      list1)))))

(defun cperl-menu-to-keymap (menu)
  (let (list)
    (cons 'keymap
	  (mapcar
           (lambda (elt)
             (cond ((listp (cdr elt))
                    (setq list (cperl-list-fold
                                (cdr elt) (car elt) imenu-max-items))
                    (cons nil
                          (cons (car elt)
                                (cperl-menu-to-keymap list))))
                   (t
                    (list (cdr elt) (car elt) t)))) ; t is needed in 19.34
	   (cperl-list-fold menu "Root" imenu-max-items)))))


(defvar cperl-bad-style-regexp
  (mapconcat #'identity
	     '("[^-\n\t <>=+!.&|(*/'`\"#^][-=+<>!|&^]" ; char sign
	       "[-<>=+^&|]+[^- \t\n=+<>~]") ; sign+ char
	     "\\|")
  "Finds places such that insertion of a whitespace may help a lot.")

(defvar cperl-not-bad-style-regexp
  (mapconcat
   #'identity
   '("[^-\t <>=+]\\(--\\|\\+\\+\\)"	; var-- var++
     "[a-zA-Z0-9_][|&][a-zA-Z0-9_$]"	; abc|def abc&def are often used.
     "&[(a-zA-Z0-9_$]"			; &subroutine &(var->field)
     "<\\$?\\sw+\\(\\.\\(\\sw\\|_\\)+\\)?>"	; <IN> <stdin.h>
     "-[a-zA-Z][ \t]+[_$\"'`a-zA-Z]"	; -f file, -t STDIN
     "-[0-9]"				; -5
     "\\+\\+"				; ++var
     "--"				; --var
     ".->"				; a->b
     "->"				; a SPACE ->b
     "\\[-"				; a[-1]
     "\\\\[&$@*\\]"			; \&func
     "^="				; =head
     "\\$."				; $|
     "<<[a-zA-Z_'\"`]"			; <<FOO, <<'FOO'
     "||"
     "//"
     "&&"
     "[CBIXSLFZ]<\\(\\sw\\|\\s \\|\\s_\\|[\n]\\)*>" ; C<code like text>
     "-[a-zA-Z_0-9]+[ \t]*=>"		; -option => value
     ;; Unaddressed trouble spots: = -abc, f(56, -abc) --- specialcased below
     ;;"[*/+-|&<.]+="
     )
   "\\|")
  "If matches at the start of match found by `my-bad-c-style-regexp',
insertion of a whitespace will not help.")

(defvar found-bad)

(defun cperl-find-bad-style ()
  "Find places in the buffer where insertion of a whitespace may help.
Prompts user for insertion of spaces.
Currently it is tuned to C and Perl syntax."
  (interactive)
  (let (found-bad (p (point)))
    (setq last-nonmenu-event 13)	; To disable popup
    (goto-char (point-min))
    (map-y-or-n-p "Insert space here? "
		  (lambda (_) (insert " "))
		  'cperl-next-bad-style
		  '("location" "locations" "insert a space into")
		  `((?\C-r ,(lambda (_)
			      (let ((buffer-quit-function
				     #'exit-recursive-edit))
			        (message "Exit with Esc Esc")
			        (recursive-edit)
			        t))	; Consider acted upon
			   "edit, exit with Esc Esc")
		    (?e ,(lambda (_)
			   (let ((buffer-quit-function
				  #'exit-recursive-edit))
			     (message "Exit with Esc Esc")
			     (recursive-edit)
			     t))        ; Consider acted upon
			"edit, exit with Esc Esc"))
		  t)
    (if found-bad (goto-char found-bad)
      (goto-char p)
      (message "No appropriate place found"))))

(defun cperl-next-bad-style ()
  (let (p (not-found t) found)
    (while (and not-found
		(re-search-forward cperl-bad-style-regexp nil 'to-end))
      (setq p (point))
      (goto-char (match-beginning 0))
      (if (or
	   (looking-at cperl-not-bad-style-regexp)
	   ;; Check for a < -b and friends
	   (and (eq (following-char) ?\-)
		(save-excursion
		  (skip-chars-backward " \t\n")
		  (memq (preceding-char) '(?\= ?\> ?\< ?\, ?\( ?\[ ?\{))))
	   ;; Now check for syntax type
	   (save-match-data
	     (setq found (point))
	     (beginning-of-defun)
	     (let ((pps (parse-partial-sexp (point) found)))
	       (or (nth 3 pps) (nth 4 pps) (nth 5 pps)))))
	  (goto-char (match-end 0))
	(goto-char (1- p))
	(setq not-found nil
	      found-bad found)))
    (not not-found)))


;;; Getting help
(defvar cperl-have-help-regexp
  ;;(concat "\\("
  (mapconcat
   #'identity
   '("[$@%*&][[:alnum:]_:]+\\([ \t]*[[{]\\)?" ; Usual variable
     "[$@]\\^[a-zA-Z]"			; Special variable
     "[$@][^ \n\t]"			; Special variable
     "-[a-zA-Z]"			; File test
     "\\\\[a-zA-Z0]"			; Special chars
     "^=[a-z][a-zA-Z0-9_]*"		; POD sections
     "[-!&*+,./<=>?\\^|~]+"		; Operator
     "[[:alnum:]_:]+"			; symbol or number
     "x="
     "#!")
   ;;"\\)\\|\\("
   "\\|")
  ;;"\\)"
  ;;)
  "Matches places in the buffer we can find help for.")

(defvar cperl-message-on-help-error t)
(defvar cperl-help-from-timer nil)

(defun cperl-word-at-point-hard ()
  ;; Does not save-excursion
  ;; Get to the something meaningful
  (or (eobp) (eolp) (forward-char 1))
  (re-search-backward "[-[:alnum:]_:!&*+,./<=>?\\^|~$%@]"
                      (line-beginning-position)
		      'to-beg)
  ;;  (cond
  ;;   ((or (eobp) (looking-at "[][ \t\n{}();,]")) ; Not at a symbol
  ;;    (skip-chars-backward " \n\t\r({[]});,")
  ;;    (or (bobp) (backward-char 1))))
  ;; Try to backtrace
  (cond
   ((looking-at "[[:alnum:]_:]")	; symbol
    (skip-chars-backward "[:alnum:]_:")
    (cond
     ((and (eq (preceding-char) ?^)	; $^I
	   (eq (char-after (- (point) 2)) ?\$))
      (forward-char -2))
     ((memq (preceding-char) (append "*$@%&\\" nil)) ; *glob
      (forward-char -1))
     ((and (eq (preceding-char) ?\=)
	   (eq (current-column) 1))
      (forward-char -1)))		; =head1
    (if (and (eq (preceding-char) ?\<)
             (looking-at "\\$?[[:alnum:]_:]+>")) ; <FH>
	(forward-char -1)))
   ((and (looking-at "=") (eq (preceding-char) ?x)) ; x=
    (forward-char -1))
   ((and (looking-at "\\^") (eq (preceding-char) ?\$)) ; $^I
    (forward-char -1))
   ((looking-at "[-!&*+,./<=>?\\^|~]")
    (skip-chars-backward "-!&*+,./<=>?\\^|~")
    (cond
     ((and (eq (preceding-char) ?\$)
	   (not (eq (char-after (- (point) 2)) ?\$))) ; $-
      (forward-char -1))
     ((and (eq (following-char) ?\>)
	   (string-match "[[:alnum:]_]" (char-to-string (preceding-char)))
	   (save-excursion
	     (forward-sexp -1)
	     (and (eq (preceding-char) ?\<)
		  (looking-at "\\$?[[:alnum:]_:]+>")))) ; <FH>
      (search-backward "<"))))
   ((and (eq (following-char) ?\$)
	 (eq (preceding-char) ?\<)
	 (looking-at "\\$?[[:alnum:]_:]+>")) ; <$fh>
    (forward-char -1)))
  (if (looking-at cperl-have-help-regexp)
      (buffer-substring (match-beginning 0) (match-end 0))))

(defun cperl-get-help ()
  "Get one-line docs on the symbol at the point.
The data for these docs is a little bit obsolete and may be in fact longer
than a line.  Your contribution to update/shorten it is appreciated."
  (interactive)
  (save-match-data			; May be called "inside" query-replace
    (save-excursion
      (let ((word (cperl-word-at-point-hard)))
	(if word
	    (if (and cperl-help-from-timer ; Bail out if not in mainland
		     (not (string-match "^#!\\|\\\\\\|^=" word)) ; Show help even in comments/strings.
		     (or (memq (get-text-property (point) 'face)
			       '(font-lock-comment-face font-lock-string-face))
			 (memq (get-text-property (point) 'syntax-type)
			       '(pod here-doc format))))
		nil
	      (cperl-describe-perl-symbol word))
	  (if cperl-message-on-help-error
	      (message "Nothing found for %s..."
		       (buffer-substring (point) (min (+ 5 (point)) (point-max))))))))))

;;; Stolen from perl-descr.el by Johan Vromans:

(defvar cperl-doc-buffer " *perl-doc*"
  "Where the documentation can be found.")

(defun cperl-describe-perl-symbol (val)
  "Display the documentation of symbol at point, a Perl operator."
  (let ((enable-recursive-minibuffers t)
	regexp)
    (cond
     ((string-match "^[&*][a-zA-Z_]" val)
      (setq val (concat (substring val 0 1) "NAME")))
     ((string-match "^[$@]\\([a-zA-Z_:0-9]+\\)[ \t]*\\[" val)
      (setq val (concat "@" (substring val 1 (match-end 1)))))
     ((string-match "^[$@]\\([a-zA-Z_:0-9]+\\)[ \t]*{" val)
      (setq val (concat "%" (substring val 1 (match-end 1)))))
     ((and (string= val "x") (string-match "^x=" val))
      (setq val "x="))
     ((string-match "^\\$[\C-a-\C-z]" val)
      (setq val (concat "$^" (char-to-string (+ ?A -1 (aref val 1))))))
     ((string-match "^CORE::" val)
      (setq val "CORE::"))
     ((string-match "^SUPER::" val)
      (setq val "SUPER::"))
     ((and (string= "<" val) (string-match "^<\\$?[a-zA-Z0-9_:]+>" val))
      (setq val "<NAME>")))
    (setq regexp (concat "^"
			 "\\([^a-zA-Z0-9_:]+[ \t]+\\)?"
			 (regexp-quote val)
			 "\\([ \t([/]\\|$\\)"))

    ;; get the buffer with the documentation text
    (cperl-switch-to-doc-buffer)

    ;; lookup in the doc
    (goto-char (point-min))
    (let ((case-fold-search nil))
      (list
       (if (re-search-forward regexp (point-max) t)
	   (save-excursion
	     (beginning-of-line 1)
	     (let ((lnstart (point)))
	       (end-of-line)
	       (message "%s" (buffer-substring lnstart (point)))))
	 (if cperl-message-on-help-error
	     (message "No definition for %s" val)))))))

(defvar cperl-short-docs 'please-ignore-this-line
  ;; Perl4 version was written by Johan Vromans (jvromans@squirrel.nl)
  "# based on \\='@(#)@ perl-descr.el 1.9 - describe-perl-symbol\\=' [Perl 5]
...	Range (list context); flip/flop [no flop when flip] (scalar context).
! ...	Logical negation.
... != ...	Numeric inequality.
... !~ ...	Search pattern, substitution, or translation (negated).
$!	In numeric context: errno.  In a string context: error string.
$\"	The separator which joins elements of arrays interpolated in strings.
$#	The output format for printed numbers.  Default is %.15g or close.
$$	Process number of this script.  Changes in the fork()ed child process.
$%	The current page number of the currently selected output channel.

	The following variables are always local to the current block:

$1	Match of the 1st set of parentheses in the last match (auto-local).
$2	Match of the 2nd set of parentheses in the last match (auto-local).
$3	Match of the 3rd set of parentheses in the last match (auto-local).
$4	Match of the 4th set of parentheses in the last match (auto-local).
$5	Match of the 5th set of parentheses in the last match (auto-local).
$6	Match of the 6th set of parentheses in the last match (auto-local).
$7	Match of the 7th set of parentheses in the last match (auto-local).
$8	Match of the 8th set of parentheses in the last match (auto-local).
$9	Match of the 9th set of parentheses in the last match (auto-local).
$&	The string matched by the last pattern match (auto-local).
$\\='	The string after what was matched by the last match (auto-local).
$\\=`	The string before what was matched by the last match (auto-local).

$(	The real gid of this process.
$)	The effective gid of this process.
$*	Deprecated: Set to 1 to do multiline matching within a string.
$+	The last bracket matched by the last search pattern.
$,	The output field separator for the print operator.
$-	The number of lines left on the page.
$.	The current input line number of the last filehandle that was read.
$/	The input record separator, newline by default.
$0	Name of the file containing the current perl script (read/write).
$:     String may be broken after these characters to fill ^-lines in a format.
$;	Subscript separator for multi-dim array emulation.  Default \"\\034\".
$<	The real uid of this process.
$=	The page length of the current output channel.  Default is 60 lines.
$>	The effective uid of this process.
$?	The status returned by the last \\=`\\=`, pipe close or `system'.
$@	The perl error message from the last eval or do @var{EXPR} command.
$ARGV	The name of the current file used with <> .
$[	Deprecated: The index of the first element/char in an array/string.
$\\	The output record separator for the print operator.
$]	The perl version string as displayed with perl -v.
$^	The name of the current top-of-page format.
$^A     The current value of the write() accumulator for format() lines.
$^D	The value of the perl debug (-D) flags.
$^E     Information about the last system error other than that provided by $!.
$^F	The highest system file descriptor, ordinarily 2.
$^H     The current set of syntax checks enabled by `use strict'.
$^I	The value of the in-place edit extension (perl -i option).
$^L     What formats output to perform a formfeed.  Default is \\f.
$^M     A buffer for emergency memory allocation when running out of memory.
$^O     The operating system name under which this copy of Perl was built.
$^P	Internal debugging flag.
$^T	The time the script was started.  Used by -A/-M/-C file tests.
$^W	True if warnings are requested (perl -w flag).
$^X	The name under which perl was invoked (argv[0] in C-speech).
$_	The default input and pattern-searching space.
$|	Auto-flush after write/print on current output channel?  Default 0.
$~	The name of the current report format.
... % ...	Modulo division.
... %= ...	Modulo division assignment.
%ENV	Contains the current environment.
%INC	List of files that have been require-d or do-ne.
%SIG	Used to set signal handlers for various signals.
... & ...	Bitwise and.
... && ...	Logical and.
... &&= ...	Logical and assignment.
... &= ...	Bitwise and assignment.
... * ...	Multiplication.
... ** ...	Exponentiation.
*NAME	Glob: all objects referred by NAME.  *NAM1 = *NAM2 aliases NAM1 to NAM2.
&NAME(arg0, ...)	Subroutine call.  Arguments go to @_.
... + ...	Addition.		+EXPR	Makes EXPR into scalar context.
++	Auto-increment (magical on strings).	++EXPR	EXPR++
... += ...	Addition assignment.
,	Comma operator.
... - ...	Subtraction.
--	Auto-decrement (NOT magical on strings).	--EXPR	EXPR--
... -= ...	Subtraction assignment.
-A	Access time in days since script started.
-B	File is a non-text (binary) file.
-C	Inode change time in days since script started.
-M	Age in days since script started.
-O	File is owned by real uid.
-R	File is readable by real uid.
-S	File is a socket .
-T	File is a text file.
-W	File is writable by real uid.
-X	File is executable by real uid.
-b	File is a block special file.
-c	File is a character special file.
-d	File is a directory.
-e	File exists .
-f	File is a plain file.
-g	File has setgid bit set.
-k	File has sticky bit set.
-l	File is a symbolic link.
-o	File is owned by effective uid.
-p	File is a named pipe (FIFO).
-r	File is readable by effective uid.
-s	File has non-zero size.
-t	Tests if filehandle (STDIN by default) is opened to a tty.
-u	File has setuid bit set.
-w	File is writable by effective uid.
-x	File is executable by effective uid.
-z	File has zero size.
.	Concatenate strings.
..	Range (list context); flip/flop (scalar context) operator.
.=	Concatenate assignment strings
... / ...	Division.	/PATTERN/ioxsmg	Pattern match
... /= ...	Division assignment.
/PATTERN/ioxsmg	Pattern match.
... < ...    Numeric less than.	<pattern>	Glob.	See <NAME>, <> as well.
<NAME>	Reads line from filehandle NAME (a bareword or dollar-bareword).
<pattern>	Glob (Unless pattern is bareword/dollar-bareword - see <NAME>).
<>	Reads line from union of files in @ARGV (= command line) and STDIN.
... << ...	Bitwise shift left.	<<	start of HERE-DOCUMENT.
... <= ...	Numeric less than or equal to.
... <=> ...	Numeric compare.
... = ...	Assignment.
... == ...	Numeric equality.
... =~ ...	Search pattern, substitution, or translation
... ~~ ..       Smart match
... > ...	Numeric greater than.
... >= ...	Numeric greater than or equal to.
... >> ...	Bitwise shift right.
... >>= ...	Bitwise shift right assignment.
... ? ... : ...	Condition=if-then-else operator.
... | ...	Bitwise or.
... || ...	Logical or.
... // ...      Defined-or.
~ ...		Unary bitwise complement.
... and ...		Low-precedence synonym for &&.
... cmp ...	String compare.
... eq ...	String equality.
... ge ...	String greater than or equal.
... gt ...	String greater than.
... le ...	String less than or equal.
... lt ...	String less than.
... ne ...	String inequality.
not ...		Low-precedence synonym for ! - negation.
... or ...		Low-precedence synonym for ||.
... x ...	Repeat string or array.
x= ...	Repetition assignment.
... xor ...		Low-precedence synonym for exclusive or.
@ARGV	Command line arguments (not including the command name - see $0).
@INC	List of places to look for perl scripts during do/include/use.
@_    Parameter array for subroutines; result of split() unless in list context.
\\  Creates reference to what follows, like \\$var.  Quotes non-\\w in strings.
\\0	Octal char, e.g. \\033.
\\E	Case modification terminator.  See \\Q, \\L, and \\U.
\\L	Lowercase until \\E .  See also \\l, lc.
\\U	Upcase until \\E .  See also \\u, uc.
\\Q	Quote metacharacters until \\E .  See also quotemeta.
\\a	Alarm character (octal 007).
\\b	Backspace character (octal 010).
\\c	Control character, e.g. \\c[ .
\\e	Escape character (octal 033).
\\f	Formfeed character (octal 014).
\\l	Lowercase the next character.  See also \\L and \\u, lcfirst.
\\n	Newline character (octal 012 on most systems).
\\r	Return character (octal 015 on most systems).
\\t	Tab character (octal 011).
\\u	Upcase the next character.  See also \\U and \\l, ucfirst.
\\x	Hex character, e.g. \\x1b.
... ^ ...	Bitwise exclusive or.
__DATA__	Ends program source.
__END__	Ends program source.
ADJUST {...}	Callback for object creation
ARGV	Default multi-file input filehandle.  <ARGV> is a synonym for <>.
ARGVOUT	Output filehandle with -i flag.
BEGIN { ... }	Immediately executed (during compilation) piece of code.
END { ... }	Pseudo-subroutine executed after the script finishes.
CHECK { ... }	Pseudo-subroutine executed after the script is compiled.
UNITCHECK { ... }
INIT { ... }	Pseudo-subroutine executed before the script starts running.
DATA	Input filehandle for what follows after __END__	or __DATA__.
abs [ EXPR ]	absolute value function
accept(NEWSOCKET,GENERICSOCKET)	accept an incoming socket connect
alarm(SECONDS)	schedule a SIGALRM
async(SUB NAME {}|SUB {})	Mark function as potentially asynchronous
atan2(X,Y)	arctangent of Y/X in the range -PI to PI
await(ASYNCEXPR)	Yield result of Future
bind(SOCKET,NAME)	binds an address to a socket
binmode(FILEHANDLE)	prepare binary files for I/O
bless REFERENCE [, PACKAGE]	Makes reference into an object of a package.
break	Break out of a given/when statement
caller[(LEVEL)]	get context of the current subroutine call
chdir(EXPR)	change your current working directory
chmod(LIST)	changes the permissions on a list of files
chomp [LIST]	Strips $/ off LIST/$_.  Returns count.
chop[(LIST|VAR)]	remove the last character from a string
chown(LIST)	change the ownership on a list of files
chr [NUMBER]	Converts a number to char with the same ordinal.
chroot(FILENAME)	make directory new root for path lookups
class NAME	Introduce an object class.
close(FILEHANDLE)	close file (or pipe or socket) handle
closedir(DIRHANDLE)	close directory handle
connect(SOCKET,NAME)	connect to a remote socket
continue of { block } continue { block }.  Is executed after `next' or at end.
cos(EXPR)	cosine function
crypt(PLAINTEXT,SALT)	one-way passwd-style encryption
dbmclose(%HASH)	breaks binding on a tied dbm file
dbmopen(%HASH,DBNAME,MODE)	create binding on a tied dbm file
defined(EXPR)	test whether a value, variable, or function is defined
delete($HASH{KEY})	deletes a value from a hash
die(LIST)	raise an exception or bail out
do { ... }|SUBR while|until EXPR	executes at least once
do(EXPR|SUBR([LIST]))	(with while|until executes at least once)
dump LABEL	create an immediate core dump
each(%HASH)	retrieve the next key/value pair from a hash
endgrent	be done using group file
endhostent	be done using hosts file
endnetent	be done using networks file
endprotoent	be done using protocols file
endpwent	be done using passwd file
endservent	be done using services file
eof[([FILEHANDLE])]	test a filehandle for its end
eval(EXPR) or eval { BLOCK }	catch exceptions or compile and run code
evalbytes   See eval.
exec([TRUENAME] ARGV0, ARGVs)     or     exec(SHELL_COMMAND_LINE)
exists $HASH{KEY}	True if the key exists.
exit(EXPR)	terminate this program
exp(EXPR)	raise e to a power
fc EXPR    Returns the casefolded version of EXPR.
fcntl(FILEHANDLE,FUNCTION,SCALAR)
field VAR  [:param[(NAME)]] [=EXPR]	declare an object attribute
__FILE__	Current (source) filename.
fileno(FILEHANDLE)	return file descriptor from filehandle
flock(FILEHANDLE,OPERATION)	lock an entire file with an advisory lock
fork	create a new process just like this one
format [NAME] =	 Start of output format.  Ended by a single dot (.) on a line.
formline PICTURE, LIST	Backdoor into \"format\" processing.
getc[(FILEHANDLE)]	get the next character from the filehandle
getgrent	get group record given group user ID
getgrgid(GID)	get group record given group user ID
getgrnam(NAME)	get group record given group name
gethostbyaddr(ADDR,ADDRTYPE)	get host record given name
gethostbyname(NAME)	get host record given name
gethostent	get next hosts record
getlogin	return who logged in at this tty
getnetbyaddr(ADDR,ADDRTYPE)	get network record given its address
getnetbyname(NAME)	get networks record given name
getnetent	get next networks record
getpeername(SOCKET)	find the other end of a socket connection
getpgrp(PID)	get process group
getppid	get parent process ID
getpriority(WHICH,WHO)	get current nice value
getprotobyname(NAME)	get protocol record given name
getprotobynumber(NUMBER)	get protocol record numeric protocol
getprotoent	get next protocols record
getpwent	get next passwd record
getpwnam(NAME)	get passwd record given user login name
getpwuid(UID)	get passwd record given user ID
getservbyname(NAME,PROTO)	get services record given its name
getservbyport(PORT,PROTO)	get services record given numeric port
getservent	get next services record
getsockname(SOCKET)	retrieve the sockaddr for a given socket
getsockopt(SOCKET,LEVEL,OPTNAME)	get socket options on a given socket
glob EXPR	expand filenames using wildcards.  Synonym of <EXPR>.
gmtime(EXPR)	convert UNIX time into record or string using Greenwich time
goto LABEL	create spaghetti code
grep EXPR,LIST  or grep {BLOCK} LIST	Filters LIST via EXPR/BLOCK.
hex(EXPR)	convert a hexadecimal string to a number
import	patch a module's namespace into your own
index(STR,SUBSTR[,OFFSET])	find a substring within a string
int(EXPR)	get the integer portion of a number
ioctl(FILEHANDLE,FUNCTION,SCALAR)	device control system call
join(EXPR,LIST)	join a list into a string using a separator
keys(%HASH)	retrieve list of indices from a hash
kill(LIST)	send a signal to a process or process group
last [LABEL]	exit a block prematurely
lc [ EXPR ]	Returns lowercased EXPR.
lcfirst [ EXPR ]	Returns EXPR with lower-cased first letter.
length(EXPR)	return the number of characters in a string
__LINE__	Current line in current source.
link(OLDFILE,NEWFILE)	create a hard link in the filesystem
listen(SOCKET,QUEUESIZE)	register your socket as a server
local(LIST)	create a temporary value for a global variable
localtime(EXPR)	convert UNIX time into record or string using local time
lock(THING)	get a thread lock on a variable, subroutine, or method
log(EXPR)	retrieve the natural logarithm for a number
lstat(EXPR|FILEHANDLE|VAR)	stat a symbolic link
m/PATTERN/iogsmx	match a string with a regular expression pattern
map EXPR, LIST	or map {BLOCK} LIST	Applies EXPR/BLOCK to elts of LIST.
method  [NAME [(signature)]] { BODY }	method NAME;
mkdir(FILENAME,MODE)	create a directory
msgctl(ID,CMD,ARG)	SysV IPC message control operations
msgget(KEY,FLAGS)	get SysV IPC message queue
msgrcv(ID,VAR,SIZE,TYPE.FLAGS)	receive a SysV IPC message from a message queue
msgsnd(ID,MSG,FLAGS)	send a SysV IPC message to a message queue
my VAR or my (VAR1,...)	Introduces a lexical variable ($VAR, @ARR, or %HASH).
next [LABEL]	iterate a block prematurely
no MODULE [SYMBOL1, ...]  Partial reverse for `use'.  Runs `unimport' method.
oct(EXPR)	convert a string to an octal number
open(FILEHANDLE[,EXPR])	open a file, pipe, or descriptor
opendir(DIRHANDLE,EXPR)	open a directory
ord(EXPR)	ASCII value of the first char of the string.
our VAR or our (VAR1,...) Lexically enable a global variable ($V, @A, or %H).
pack(TEMPLATE,LIST)	convert a list into a binary representation
package NAME	Introduces package context.
__PACKAGE__	Current package.
pipe(READHANDLE,WRITEHANDLE)	Create a pair of filehandles on ends of a pipe.
pop(ARRAY)	remove the last element from an array and return it
pos STRING    Set/Get end-position of the last match over this string, see \\G.
print [FILEHANDLE] [(LIST)]	output a list to a filehandle
printf [FILEHANDLE] (FORMAT,LIST)	output a formatted list to a filehandle
prototype \\&SUB	Returns prototype of the function given a reference.
push(ARRAY,LIST)	append one or more elements to an array
q/STRING/	Synonym for \\='STRING\\='
qq/STRING/	Synonym for \"STRING\"
qr/PATTERN/	compile pattern
quotemeta	quote regular expression magic characters
qw/STRING/	quote a list of words
qx/STRING/	Synonym for \\=`STRING\\=`
rand[(EXPR)]	retrieve the next pseudorandom number
read(FILEHANDLE,SCALAR,LENGTH[,OFFSET])	fixed-length buffered input
readdir(DIRHANDLE)	get a directory from a directory handle
readline FH	Synonym of <FH>.
readlink(EXPR)	determine where a symbolic link is pointing
readpipe CMD	Synonym of \\=`CMD\\=`.
recv(SOCKET,SCALAR,LEN,FLAGS)	receive a message over a Socket
redo [LABEL]	start this loop iteration over again
ref [ EXPR ]	Type of EXPR when dereferenced.
rename(OLDNAME,NEWNAME)	change a filename
require [FILENAME | PERL_VERSION]	load from a library at runtime
reset[(EXPR)]	clear all variables of a given name
return(LIST)	get out of a function early
reverse(LIST)	flip a string or a list
rewinddir(DIRHANDLE)	reset directory handle
rindex(STR,SUBSTR[,OFFSET])	right-to-left substring search
rmdir(FILENAME)	remove a directory
s/PATTERN/REPLACEMENT/gieoxsm	replace a pattern with a string
say [FILEHANDLE] [(LIST)]	output a list, appending a newline
scalar(EXPR)	force a scalar context
seek(FILEHANDLE,POSITION,WHENCE)	reposition file pointer
seekdir(DIRHANDLE,POS)	reposition directory pointer
select(FILEHANDLE)	reset default output or do I/O multiplexing
select(RBITS,WBITS,EBITS,TIMEOUT)	do I/O multiplexing
semctl(ID,SEMNUM,CMD,ARG)	SysV semaphore control operations
semget(KEY,NSEMS,SIZE,FLAGS)	get set of SysV semaphores
semop(KEY,...)	SysV semaphore operations
send(SOCKET,MSG,FLAGS[,TO])	send a message over a socket
setgrent	prepare group file for use
sethostent(STAYOPEN)	prepare hosts file for use
setnetent(STAYOPEN)	prepare networks file for use
setpgrp(PID,PGRP)	set the process group of a process
setpriority(WHICH,WHO,PRIORITY)	Process	set a process\\='s nice value
setprotoent(STAYOPEN)	etwork	prepare protocols file for use
setpwent	prepare passwd file for use
setservent(STAYOPEN)	prepare services file for use
setsockopt(SOCKET,LEVEL,OPTNAME,OPTVAL)	set some socket options
shift[(ARRAY)]	remove the first element of an array, and return it
shmctl(ID,CMD,ARG)	SysV shared memory operations
shmget(KEY,SIZE,FLAGS)	get SysV shared memory segment identifier
shmread(ID,VAR,POS,SIZE)	read SysV shared memory
shmwrite(ID,STRING,POS,SIZE)	write SysV shared memory
shutdown(SOCKET,HOW)	close down just half of a socket connection
sin(EXPR)	return the sine of a number
sleep[(EXPR)]	block for some number of seconds
socket(SOCKET,DOMAIN,TYPE,PROTOCOL)	create a socket
socketpair(SOCKET1,SOCKET2,DOMAIN,TYPE,PROTOCOL)	create a pair of sockets
sort [SUBROUTINE] (LIST)	sort a list of values
splice(ARRAY,OFFSET[,LENGTH[,LIST]])	add or remove elements anywhere
split[(/PATTERN/[,EXPR[,LIMIT]])]	split up a string using a regexp
sprintf(FORMAT,LIST)	formatted print into a string
sqrt(EXPR)	square root function
srand(EXPR)	seed the random number generator
stat(EXPR|FILEHANDLE|VAR)	get a file\\='s status information
state VAR or state (VAR1,...)	Introduces a static lexical variable
study[(SCALAR)]	no-op, formerly optimized input data for repeated searches
sub [NAME [(format)]] { BODY }	sub NAME [(format)];	sub [(format)] {...}
__SUB__	the current subroutine, or C<undef> if not in a subroutine
substr(EXPR,OFFSET[,LEN])	get or alter a portion of a string
symlink(OLDFILE,NEWFILE)	create a symbolic link to a file
syscall(LIST)	execute an arbitrary system call
sysopen FH, FILENAME, MODE [, PERM]	(MODE is numeric, see Fcntl.)
sysread(FILEHANDLE,SCALAR,LENGTH[,OFFSET])	fixed-length unbuffered input
sysseek(FILEHANDLE,POSITION,WHENCE) position I/O pointer on handle
system([TRUENAME] ARGV0 [,ARGV])     or     system(SHELL_COMMAND_LINE)
syswrite(FILEHANDLE,SCALAR,LENGTH[,OFFSET])	fixed-length unbuffered output
tell[(FILEHANDLE)]	get current seekpointer on a filehandle
telldir(DIRHANDLE)	get current seekpointer on a directory handle
tie VAR, CLASS, LIST	Hide an object behind a simple Perl variable.
tied		Returns internal object for a tied data.
time	return number of seconds since 1970
times	return elapsed time for self and child processes
tr/SEARCHLIST/REPLACEMENTLIST/cds	transliterate a string
truncate(FILE|EXPR,LENGTH)	shorten a file
uc [ EXPR ]	Returns upcased EXPR.
ucfirst [ EXPR ]	Returns EXPR with upcased first letter.
umask[(EXPR)]	set file creation mode mask
undef[(EXPR)]	remove a variable or function definition
unlink(LIST)	remove one link to a file
unpack(TEMPLATE,EXPR)	convert binary structure into normal perl variables
unshift(ARRAY,LIST)	prepend more elements to the beginning of a list
untie VAR	Unlink an object from a simple Perl variable.
use MODULE [SYMBOL1, ...]  Compile-time `require' with consequent `import'.
utime(LIST)	set a file\\='s last access and modify times
values(%HASH)	return a list of the values in a hash
vec(EXPR,OFFSET,BITS)	test or set particular bits in a string
wait	wait for any child process to die
waitpid(PID,FLAGS)	wait for a particular child process to die
wantarray	Returns true if the sub/eval is called in list context.
warn(LIST)	print debugging info
write[(EXPR|FILEHANDLE)]	print a picture record
y/SEARCHLIST/REPLACEMENTLIST/	transliterate a string
#!	OS interpreter indicator.  If contains `perl', used for options, and -x.
AUTOLOAD {...}	Shorthand for `sub AUTOLOAD {...}'.
CORE::		Prefix to access builtin function if imported sub obscures it.
SUPER::		Prefix to lookup for a method in @ISA classes.
DESTROY		Shorthand for `sub DESTROY {...}'.
else		Part of if/unless {BLOCK} elsif {BLOCK} else {BLOCK}.
elsif		Part of if/unless {BLOCK} elsif {BLOCK} else {BLOCK}.
default { ... } default case for given/when block
defer { ... }	run this block after the containing block.
for (EXPR;EXPR;EXPR) { ... }
foreach [VAR] (@ARRAY) { ... }
given (EXPR) { [ when (EXPR) { ... } ]+ [ default { ... } ]? }
if (EXPR) { ... } [ elsif (EXPR) { ... } ... ] [ else { ... } ] or EXPR if EXPR
unless (EXPR) { ... } [ else { ... } ] or EXPR unless EXPR
until (EXPR) { ... }	EXPR until EXPR
while  (EXPR) { ... }	EXPR while EXPR
=head1		Top-level heading.
=head2		Second-level heading.
=head3		Third-level heading.
=head4		Fourth-level heading.
=over [ NUMBER ]	Start list.
=item [ TITLE ]		Start new item in the list.
=back		End list.
=cut		Switch from POD to Perl.
=pod		Switch from Perl to POD.
=begin formatname	Start directly formatted region.
=end formatname	End directly formatted region.
=for formatname text	Paragraph in special format.
=encoding encodingname	Encoding of the document.")

(defun cperl-switch-to-doc-buffer (&optional interactive)
  "Go to the Perl documentation buffer and insert the documentation."
  (interactive "p")
  (let ((buf (get-buffer-create cperl-doc-buffer)))
    (if interactive
	(switch-to-buffer-other-window buf)
      (set-buffer buf))
    (if (= (buffer-size) 0)
	(progn
	  (insert (documentation-property 'cperl-short-docs
					  'variable-documentation))
	  (setq buffer-read-only t)))))

(defun cperl-beautify-regexp-piece (b e embed level)
  ;; b is before the starting delimiter, e before the ending
  ;; e should be a marker, may be changed, but remains "correct".
  ;; EMBED is nil if we process the whole REx.
  ;; The REx is guaranteed to have //x
  ;; LEVEL shows how many levels deep to go
  ;; position at enter and at leave is not defined
  (let (s c tmp (m (make-marker)) (m1 (make-marker)) c1 spaces inline pos)
    (if embed
	(progn
	  (goto-char b)
	  (setq c (if (eq embed t) (current-indentation) (current-column)))
	  (cond ((looking-at "(\\?\\\\#") ; (?#) wrongly commented when //x-ing
		 (forward-char 2)
		 (delete-char 1)
		 (forward-char 1))
		((looking-at "(\\?[^a-zA-Z]")
		 (forward-char 3))
		((looking-at "(\\?")	; (?i)
		 (forward-char 2))
		(t
		 (forward-char 1))))
      (goto-char (1+ b))
      (setq c (1- (current-column))))
    (setq c1 (+ c (or cperl-regexp-indent-step cperl-indent-level)))
    (or (looking-at "[ \t]*[\n#]")
	(progn
	  (insert "\n")))
    (goto-char e)
    (beginning-of-line)
    (if (re-search-forward "[^ \t]" e t)
	(progn			       ; Something before the ending delimiter
	  (goto-char e)
	  (delete-horizontal-space)
	  (insert "\n")
	  (cperl-make-indent c)
	  (set-marker e (point))))
    (goto-char b)
    (end-of-line 2)
    (while (< (point) (marker-position e))
      (beginning-of-line)
      (setq s (point)
	    inline t)
      (skip-chars-forward " \t")
      (delete-region s (point))
      (cperl-make-indent c1)
      (while (and
	      inline
	      (looking-at
	       (concat "\\([a-zA-Z0-9]+[^*+{?]\\)" ; 1 word
		       "\\|"		; Embedded variable
		       "\\$\\([a-zA-Z0-9_]+\\([[{]\\)?\\|[^\n \t)|]\\)" ; 2 3
		       "\\|"		; $ ^
		       "[$^]"
		       "\\|"		; simple-code simple-code*?
		       "\\(\\\\.\\|[^][()#|*+?$^\n]\\)\\([*+{?]\\??\\)?" ; 4 5
		       "\\|"		; Class
		       "\\(\\[\\)"	; 6
		       "\\|"		; Grouping
		       "\\((\\(\\?\\)?\\)" ; 7 8
		       "\\|"		; |
		       "\\(|\\)")))	; 9
	(goto-char (match-end 0))
	(setq spaces t)
	(cond ((match-beginning 1)	; Alphanum word + junk
	       (forward-char -1))
	      ((or (match-beginning 3)	; $ab[12]
		   (and (match-beginning 5) ; X* X+ X{2,3}
			(eq (preceding-char) ?\{)))
	       (forward-char -1)
	       (forward-sexp 1))
	      ((and			; [], already syntaxified
		(match-beginning 6)
		cperl-regexp-scan
		cperl-use-syntax-table-text-property)
	       (forward-char -1)
	       (forward-sexp 1)
	       (or (eq (preceding-char) ?\])
		   (error "[]-group not terminated"))
	       (re-search-forward
		"\\=\\([*+?]\\|{[0-9]+\\(,[0-9]*\\)?}\\)\\??" e t))
	      ((match-beginning 6)	; []
	       (setq tmp (point))
	       (if (looking-at "\\^?\\]")
		   (goto-char (match-end 0)))
	       ;; XXXX POSIX classes?!
	       (while (and (not pos)
			   (re-search-forward "\\[:\\|\\]" e t))
		 (if (eq (preceding-char) ?:)
		     (or (re-search-forward ":\\]" e t)
			 (error "[:POSIX:]-group in []-group not terminated"))
		   (setq pos t)))
	       (or (eq (preceding-char) ?\])
		   (error "[]-group not terminated"))
	       (re-search-forward
		"\\=\\([*+?]\\|{[0-9]+\\(,[0-9]*\\)?}\\)\\??" e t))
	      ((match-beginning 7)	; ()
	       (goto-char (match-beginning 0))
	       (setq pos (current-column))
	       (or (eq pos c1)
		   (progn
		     (delete-horizontal-space)
		     (insert "\n")
		     (cperl-make-indent c1)))
	       (setq tmp (point))
	       (forward-sexp 1)
	       ;;	       (or (forward-sexp 1)
	       ;;		   (progn
	       ;;		     (goto-char tmp)
	       ;;		     (error "()-group not terminated")))
	       (set-marker m (1- (point)))
	       (set-marker m1 (point))
	       (if (= level 1)
		   (if (progn		; indent rigidly if multiline
			 ;; In fact does not make a lot of sense, since
			 ;; the starting position can be already lost due
			 ;; to insertion of "\n" and " "
			 (goto-char tmp)
			 (search-forward "\n" m1 t))
		       (indent-rigidly (point) m1 (- c1 pos)))
		 (setq level (1- level))
		 (cond
		  ((not (match-beginning 8))
		   (cperl-beautify-regexp-piece tmp m t level))
		  ((eq (char-after (+ 2 tmp)) ?\{) ; Code
		   t)
		  ((eq (char-after (+ 2 tmp)) ?\() ; Conditional
		   (goto-char (+ 2 tmp))
		   (forward-sexp 1)
		   (cperl-beautify-regexp-piece (point) m t level))
		  ((eq (char-after (+ 2 tmp)) ?<) ; Lookbehind
		   (goto-char (+ 3 tmp))
		   (cperl-beautify-regexp-piece (point) m t level))
		  (t
		   (cperl-beautify-regexp-piece tmp m t level))))
	       (goto-char m1)
	       (cond ((looking-at "[*+?]\\??")
		      (goto-char (match-end 0)))
		     ((eq (following-char) ?\{)
		      (forward-sexp 1)
		      (if (eq (following-char) ?\?)
			  (forward-char))))
	       (skip-chars-forward " \t")
	       (setq spaces nil)
	       (if (looking-at "[#\n]")
		   (progn
		     (or (eolp) (indent-for-comment))
		     (beginning-of-line 2))
		 (delete-horizontal-space)
		 (insert "\n"))
	       (end-of-line)
	       (setq inline nil))
	      ((match-beginning 9)	; |
	       (forward-char -1)
	       (setq tmp (point))
	       (beginning-of-line)
	       (if (re-search-forward "[^ \t]" tmp t)
		   (progn
		     (goto-char tmp)
		     (delete-horizontal-space)
		     (insert "\n"))
		 ;; first at line
		 (delete-region (point) tmp))
	       (cperl-make-indent c)
	       (forward-char 1)
	       (skip-chars-forward " \t")
	       (setq spaces nil)
	       (if (looking-at "[#\n]")
		   (beginning-of-line 2)
		 (delete-horizontal-space)
		 (insert "\n"))
	       (end-of-line)
	       (setq inline nil)))
	(or (looking-at "[ \t\n]")
	    (not spaces)
	    (insert " "))
	(skip-chars-forward " \t"))
      (or (looking-at "[#\n]")
	  (error "Unknown code `%s' in a regexp"
		 (buffer-substring (point) (1+ (point)))))
      (and inline (end-of-line 2)))
    ;; Special-case the last line of group
    (if (and (>= (point) (marker-position e))
	     (/= (current-indentation) c))
	(progn
	  (beginning-of-line)
	  (cperl-make-indent c)))))

(defun cperl-make-regexp-x ()
  ;; Returns position of the start
  ;; XXX this is called too often!  Need to cache the result!
  (save-excursion
    (or cperl-use-syntax-table-text-property
	(error "I need to have a regexp marked!"))
    ;; Find the start
    (if (looking-at "\\s|")
	nil				; good already
      (if (or (looking-at "\\([smy]\\|qr\\)\\s|")
	      (and (eq (preceding-char) ?q)
		   (looking-at "\\(r\\)\\s|")))
	  (goto-char (match-end 1))
	(re-search-backward "\\s|")))	; Assume it is scanned already.
    ;;(forward-char 1)
    (let ((b (point)) (e (make-marker)) have-x delim
	  (sub-p (eq (preceding-char) ?s)))
      (forward-sexp 1)
      (set-marker e (1- (point)))
      (setq delim (preceding-char))
      (if (and sub-p (eq delim (char-after (- (point) 2))))
	  (error "Possible s/blah// - do not know how to deal with"))
      (if sub-p (forward-sexp 1))
      (if (looking-at "\\sw*x")
	  (setq have-x t)
	(insert "x"))
      ;; Protect fragile " ", "#"
      (if have-x nil
	(goto-char (1+ b))
	(while (re-search-forward "\\(\\=\\|[^\\]\\)\\(\\\\\\\\\\)*[ \t\n#]" e t) ; Need to include (?#) too?
	  (forward-char -1)
	  (insert "\\")
	  (forward-char 1)))
      b)))

(defun cperl-beautify-regexp (&optional deep)
  "Do it.  (Experimental, may change semantics, recheck the result.)
We suppose that the regexp is scanned already."
  (interactive "P")
  (setq deep (if deep (prefix-numeric-value deep) -1))
  (save-excursion
    (goto-char (cperl-make-regexp-x))
    (let ((b (point)) (e (make-marker)))
      (forward-sexp 1)
      (set-marker e (1- (point)))
      (cperl-beautify-regexp-piece b e nil deep))))

(defun cperl-regext-to-level-start ()
  "Goto start of an enclosing group in regexp.
We suppose that the regexp is scanned already."
  (interactive)
  (let ((limit (cperl-make-regexp-x)) done)
    (while (not done)
      (or (eq (following-char) ?\()
	  (search-backward "(" (1+ limit) t)
	  (error "Cannot find `(' which starts a group"))
      (setq done
	    (save-excursion
	      (skip-chars-backward "\\\\")
	      (looking-at "\\(\\\\\\\\\\)*(")))
      (or done (forward-char -1)))))

(defun cperl-contract-level ()
  "Find an enclosing group in regexp and contract it.
\(Experimental, may change semantics, recheck the result.)
We suppose that the regexp is scanned already."
  (interactive)
  ;; (save-excursion		; Can't, breaks `cperl-contract-levels'
  (cperl-regext-to-level-start)
  (let ((b (point)) (e (make-marker)) c)
    (forward-sexp 1)
    (set-marker e (1- (point)))
    (goto-char b)
    (while (re-search-forward "\\(#\\)\\|\n" e 'to-end)
      (cond
       ((match-beginning 1)		; #-comment
	(or c (setq c (current-indentation)))
	(beginning-of-line 2)		; Skip
	(cperl-make-indent c))
       (t
	(delete-char -1)
	(just-one-space))))))

(defun cperl-contract-levels ()
  "Find an enclosing group in regexp and contract all the kids.
\(Experimental, may change semantics, recheck the result.)
We suppose that the regexp is scanned already."
  (interactive)
  (save-excursion
    (condition-case nil
	(cperl-regext-to-level-start)
      (error				; We are outside outermost group
       (goto-char (cperl-make-regexp-x))))
    (let ((b (point)) (e (make-marker)))
      (forward-sexp 1)
      (set-marker e (1- (point)))
      (goto-char (1+ b))
      (while (re-search-forward "\\(\\\\\\\\\\)\\|(" e t)
	(cond
	 ((match-beginning 1)		; Skip
	  nil)
	 (t				; Group
	  (cperl-contract-level)))))))

(defun cperl-beautify-level (&optional deep)
  "Find an enclosing group in regexp and beautify it.
\(Experimental, may change semantics, recheck the result.)
We suppose that the regexp is scanned already."
  (interactive "P")
  (setq deep (if deep (prefix-numeric-value deep) -1))
  (save-excursion
    (cperl-regext-to-level-start)
    (let ((b (point)) (e (make-marker)))
      (forward-sexp 1)
      (set-marker e (1- (point)))
      (cperl-beautify-regexp-piece b e 'level deep))))

(defun cperl-invert-if-unless-modifiers ()
  "Change `B if A;' into `if (A) {B}' etc if possible.
\(Unfinished.)"
  (interactive)
  (let (A B pre-B post-B pre-if post-if pre-A post-A if-string
	  (w-rex "\\<\\(if\\|unless\\|while\\|until\\|for\\|foreach\\)\\>"))
    (and (= (char-syntax (preceding-char)) ?w)
	 (forward-sexp -1))
    (setq pre-if (point))
    (cperl-backward-to-start-of-expr)
    (setq pre-B (point))
    (forward-sexp 1)		; otherwise forward-to-end-of-expr is NOP
    (cperl-forward-to-end-of-expr)
    (setq post-A (point))
    (goto-char pre-if)
    (or (looking-at w-rex)
	;; Find the position
	(progn (goto-char post-A)
	       (while (and
		       (not (looking-at w-rex))
		       (> (point) pre-B))
		 (forward-sexp -1))
	       (setq pre-if (point))))
    (or (looking-at w-rex)
	(error "Can't find `if', `unless', `while', `until', `for' or `foreach'"))
    ;; 1 B 2 ... 3 B-com ... 4 if 5 ... if-com 6 ... 7 A 8
    (setq if-string (buffer-substring (match-beginning 0) (match-end 0)))
    ;; First, simple part: find code boundaries
    (forward-sexp 1)
    (setq post-if (point))
    (forward-sexp -2)
    (forward-sexp 1)
    (setq post-B (point))
    (cperl-backward-to-start-of-expr)
    (setq pre-B (point))
    (setq B (buffer-substring pre-B post-B))
    (goto-char pre-if)
    (forward-sexp 2)
    (forward-sexp -1)
    ;; May be after $, @, $# etc of a variable
    (skip-chars-backward "$@%#")
    (setq pre-A (point))
    (cperl-forward-to-end-of-expr)
    (setq post-A (point))
    (setq A (buffer-substring pre-A post-A))
    ;; Now modify (from end, to not break the stuff)
    (skip-chars-forward " \t;")
    (delete-region pre-A (point))	; we move to pre-A
    (insert "\n" B ";\n}")
    (and (looking-at "[ \t]*#") (cperl-indent-for-comment))
    (delete-region pre-if post-if)
    (delete-region pre-B post-B)
    (goto-char pre-B)
    (insert if-string " (" A ") {")
    (setq post-B (point))
    (if (looking-at "[ \t]+$")
	(delete-horizontal-space)
      (if (looking-at "[ \t]*#")
	  (cperl-indent-for-comment)
	(just-one-space)))
    (forward-line 1)
    (if (looking-at "[ \t]*$")
	(progn				; delete line
	  (delete-horizontal-space)
	  (delete-region (point) (1+ (point)))))
    (cperl-indent-line)
    (goto-char (1- post-B))
    (forward-sexp 1)
    (cperl-indent-line)
    (goto-char pre-B)))

(defun cperl-invert-if-unless ()
  "Change `if (A) {B}' into `B if A;' etc (or visa versa) if possible.
If the cursor is not on the leading keyword of the BLOCK flavor of
construct, will assume it is the STATEMENT flavor, so will try to find
the appropriate statement modifier."
  (interactive)
  (and (= (char-syntax (preceding-char)) ?w)
       (forward-sexp -1))
  (if (looking-at "\\<\\(if\\|unless\\|while\\|until\\|for\\|foreach\\)\\>")
      (let ((pre-if (point))
	    pre-A post-A pre-B post-B A B state p end-B-code is-block B-comment
	    (if-string (buffer-substring (match-beginning 0) (match-end 0))))
	(forward-sexp 2)
	(setq post-A (point))
	(forward-sexp -1)
	(setq pre-A (point))
	(setq is-block (and (eq (following-char) ?\( )
			    (save-excursion
			      (condition-case nil
				  (progn
				    (forward-sexp 2)
				    (forward-sexp -1)
				    (eq (following-char) ?\{ ))
				(error nil)))))
	(if is-block
	    (progn
	      (goto-char post-A)
	      (forward-sexp 1)
	      (setq post-B (point))
	      (forward-sexp -1)
	      (setq pre-B (point))
	      (if (and (eq (following-char) ?\{ )
		       (progn
			 (cperl-backward-to-noncomment post-A)
			 (eq (preceding-char) ?\) )))
		  (if (condition-case nil
			  (progn
			    (goto-char post-B)
			    (forward-sexp 1)
			    (forward-sexp -1)
			    (looking-at "\\<els\\(e\\|if\\)\\>"))
			(error nil))
		      (error
		       "`%s' (EXPR) {BLOCK} with `else'/`elsif'" if-string)
		    (goto-char (1- post-B))
		    (cperl-backward-to-noncomment pre-B)
		    (if (eq (preceding-char) ?\;)
			(forward-char -1))
		    (setq end-B-code (point))
		    (goto-char pre-B)
		    (while (re-search-forward "\\<\\(for\\|foreach\\|if\\|unless\\|while\\|until\\)\\>\\|;" end-B-code t)
		      (setq p (match-beginning 0)
			    A (buffer-substring p (match-end 0))
			    state (parse-partial-sexp pre-B p))
		      (or (nth 3 state)
			  (nth 4 state)
			  (nth 5 state)
			  (error "`%s' inside `%s' BLOCK" A if-string))
		      (goto-char (match-end 0)))
		    ;; Finally got it
		    (goto-char (1+ pre-B))
		    (skip-chars-forward " \t\n")
		    (setq B (buffer-substring (point) end-B-code))
		    (goto-char end-B-code)
		    (or (looking-at ";?[ \t\n]*}")
			(progn
			  (skip-chars-forward "; \t\n")
			  (setq B-comment
				(buffer-substring (point) (1- post-B)))))
		    (and (equal B "")
			 (setq B "1"))
		    (goto-char (1- post-A))
		    (cperl-backward-to-noncomment pre-A)
		    (or (looking-at "[ \t\n]*)")
			(goto-char (1- post-A)))
		    (setq p (point))
		    (goto-char (1+ pre-A))
		    (skip-chars-forward " \t\n")
		    (setq A (buffer-substring (point) p))
		    (delete-region pre-B post-B)
		    (delete-region pre-A post-A)
		    (goto-char pre-if)
		    (insert B " ")
		    (and B-comment (insert B-comment " "))
		    (just-one-space)
		    (forward-word-strictly 1)
		    (setq pre-A (point))
		    (insert " " A ";")
		    (delete-horizontal-space)
		    (setq post-B (point))
		    (if (looking-at "#")
			(indent-for-comment))
		    (goto-char post-B)
		    (forward-char -1)
		    (delete-horizontal-space)
		    (goto-char pre-A)
		    (just-one-space)
		    (goto-char pre-if)
		    (setq pre-A (set-marker (make-marker) pre-A))
		    (while (<= (point) (marker-position pre-A))
		      (cperl-indent-line)
		      (forward-line 1))
		    (goto-char (marker-position pre-A))
		    (if B-comment
			(progn
			  (forward-line -1)
			  (indent-for-comment)
			  (goto-char (marker-position pre-A)))))
		(error "`%s' (EXPR) not with an {BLOCK}" if-string)))
	  ;; (error "`%s' not with an (EXPR)" if-string)
	  (forward-sexp -1)
	  (cperl-invert-if-unless-modifiers)))
    ;;(error "Not at `if', `unless', `while', `until', `for' or `foreach'")
    (cperl-invert-if-unless-modifiers)))

(declare-function Man-getpage-in-background "man" (topic))

;; By Anthony Foiani <afoiani@uswest.com>
;; Getting help on modules in C-h f ?
;; This is a modified version of `man'.
;; Need to teach it how to lookup functions
;;;###autoload
(defun cperl-perldoc (word)
  "Run `perldoc' on WORD."
  (interactive
   (list (let* ((default-entry (cperl-word-at-point))
                (input (read-string
                        (cperl--format-prompt "perldoc entry" default-entry))))
           (if (string= input "")
               (if (string= default-entry "")
                   (error "No perldoc args given")
                 default-entry)
             input))))
  (require 'man)
  (let* ((case-fold-search nil)
	 (is-func (and
		   (string-match "^\\(-[A-Za-z]\\|[a-z]+\\)$" word)
		   (string-match (concat "^" word "\\>")
				 (documentation-property
				  'cperl-short-docs
				  'variable-documentation))))
	 (Man-switches "")
         (manual-program (concat "perldoc -i" (if is-func " -f"))))
    (Man-getpage-in-background word)))

;;;###autoload
(defun cperl-perldoc-at-point ()
  "Run a `perldoc' on the word around point."
  (interactive)
  (cperl-perldoc (cperl-word-at-point)))

(define-obsolete-variable-alias 'pod2man-program 'cperl-pod2man-program "29.1")
(defcustom cperl-pod2man-program "pod2man"
  "File name for `pod2man'."
  :type 'file
  :group 'cperl
  :version "29.1")

;; By Nick Roberts <Nick.Roberts@src.bae.co.uk> (with changes)
(defun cperl-pod-to-manpage ()
  "Create a virtual manpage in Emacs from the Perl Online Documentation."
  (interactive)
  (require 'man)
  (let* ((pod2man-args (concat buffer-file-name " | nroff -man "))
	 (bufname (concat "Man " buffer-file-name))
	 (buffer (generate-new-buffer bufname)))
    (with-current-buffer buffer
      (let ((process-environment (copy-sequence process-environment)))
        ;; Prevent any attempt to use display terminal fanciness.
        (setenv "TERM" "dumb")
        (set-process-sentinel
         (start-process pod2man-program buffer "sh" "-c"
                        (format (cperl-pod2man-build-command) pod2man-args))
         'Man-bgproc-sentinel)))))

(defun cperl-build-manpage ()
  "Create a virtual manpage in Emacs from the POD in the file."
  (interactive)
  (require 'man)
  (let ((manual-program "perldoc")
	(Man-switches ""))
    (Man-getpage-in-background buffer-file-name)))

(defun cperl-pod2man-build-command ()
  "Builds the entire background manpage and cleaning command."
  (let ((command (concat pod2man-program " %s 2>" null-device))
        (flist (and (boundp 'Man-filter-list) Man-filter-list)))
    (while (and flist (car flist))
      (let ((pcom (car (car flist)))
            (pargs (cdr (car flist))))
        (setq command
              (concat command " | " pcom " "
                      (mapconcat (lambda (phrase)
                                   (if (not (stringp phrase))
                                       (error "Malformed Man-filter-list"))
                                   phrase)
                                 pargs " ")))
        (setq flist (cdr flist))))
    command))


(defun cperl-next-interpolated-REx-1 ()
  "Move point to next REx which has interpolated parts without //o.
Skips RExes consisting of one interpolated variable.

Note that skipped RExen are not performance hits."
  (interactive "")
  (cperl-next-interpolated-REx 1))

(defun cperl-next-interpolated-REx-0 ()
  "Move point to next REx which has interpolated parts without //o."
  (interactive "")
  (cperl-next-interpolated-REx 0))

(defun cperl-next-interpolated-REx (&optional skip beg limit)
  "Move point to next REx which has interpolated parts.
SKIP is a list of possible types to skip, BEG and LIMIT are the starting
point and the limit of search (default to point and end of buffer).

SKIP may be a number, then it behaves as list of numbers up to SKIP; this
semantic may be used as a numeric argument.

Types are 0 for / $rex /o (interpolated once), 1 for /$rex/ (if $rex is
a result of qr//, this is not a performance hit), t for the rest."
  (interactive "P")
  (if (numberp skip) (setq skip (list 0 skip)))
  (or beg (setq beg (point)))
  (or limit (setq limit (point-max)))	; needed for n-s-p-c
  (let (pp)
    (and (eq (get-text-property beg 'syntax-type) 'string)
	 (setq beg (next-single-property-change beg 'syntax-type nil limit)))
    (cperl-map-pods-heres
     (lambda (s _e _p)
       (if (memq (get-text-property s 'REx-interpolated) skip)
           t
         (setq pp s)
         nil))	; nil stops
     'REx-interpolated beg limit)
    (if pp (goto-char pp)
      (message "No more interpolated REx"))))

;; Initial version contributed by Trey Belew
(defun cperl-here-doc-spell ()
  "Spell-check HERE-documents in the Perl buffer.
If a region is highlighted, restricts to the region."
  (interactive)
  (cperl-pod-spell t))

(defun cperl-pod-spell (&optional do-heres)
  "Spell-check POD documentation.
If invoked with prefix argument, will do HERE-DOCs instead.
If a region is highlighted, restricts to the region."
  (interactive "P")
  (save-excursion
    (let (beg end)
      (if (region-active-p)
	  (setq beg (min (mark) (point))
		end (max (mark) (point)))
	(setq beg (point-min)
	      end (point-max)))
      (cperl-map-pods-heres (lambda (s e _p)
                         (if do-heres
                             (setq e (save-excursion
                                       (goto-char e)
                                       (forward-line -1)
                                       (point))))
                         (ispell-region s e)
                         t)
			    (if do-heres 'here-doc-group 'in-pod)
			    beg end))))

(defun cperl-map-pods-heres (func &optional prop s end)
  "Execute a function over regions of pods or here-documents.
PROP is the text-property to search for; default to `in-pod'.  Stop when
function returns nil."
  (let (pos posend has-prop (cont t))
    (or prop (setq prop 'in-pod))
    (or s (setq s (point-min)))
    (or end (setq end (point-max)))
    (cperl-update-syntaxification end)
    (save-excursion
      (goto-char (setq pos s))
      (while (and cont (< pos end))
	(setq has-prop (get-text-property pos prop))
	(setq posend (next-single-property-change pos prop nil end))
	(and has-prop
	     (setq cont (funcall func pos posend prop)))
	(setq pos posend)))))

;; Based on code by Masatake YAMATO:
(defun cperl-get-here-doc-region (&optional pos pod)
  "Return HERE document region around the point.
Return nil if the point is not in a HERE document region.  If POD is non-nil,
will return a POD section if point is in a POD section."
  (or pos (setq pos (point)))
  (cperl-update-syntaxification pos)
  (if (or (eq 'here-doc  (get-text-property pos 'syntax-type))
	  (and pod
	       (eq 'pod (get-text-property pos 'syntax-type))))
      (let ((b (cperl-beginning-of-property pos 'syntax-type))
	    (e (next-single-property-change pos 'syntax-type)))
	(cons b (or e (point-max))))))

(defun cperl-narrow-to-here-doc (&optional pos)
  "Narrows editing region to the HERE-DOC at POS.
POS defaults to the point."
  (interactive "d")
  (or pos (setq pos (point)))
  (let ((p (cperl-get-here-doc-region pos)))
    (or p (error "Not inside a HERE document"))
    (narrow-to-region (car p) (cdr p))
    (message (substitute-command-keys
              "When you are finished with narrow editing, type \\[widen]"))))

(defun cperl-select-this-pod-or-here-doc (&optional pos)
  "Select the HERE-DOC (or POD section) at POS.
POS defaults to the point."
  (interactive "d")
  (let ((p (cperl-get-here-doc-region pos t)))
    (if p
	(progn
	  (goto-char (car p))
	  (push-mark (cdr p) nil t))	; Message, activate in transient-mode
      (message "I do not think POS is in POD or a HERE-doc..."))))

(defun cperl-facemenu-add-face-function (face _end)
  "A callback to process user-initiated font-change requests.
Translates `bold', `italic', and `bold-italic' requests to insertion of
corresponding POD directives, and `underline' to C<> POD directive.

Such requests are usually bound to M-o LETTER."
  (or (get-text-property (point) 'in-pod)
      (error "Faces can only be set within POD"))
  (setq facemenu-end-add-face (if (eq face 'bold-italic) ">>" ">"))
  (cdr (or (assq face '((bold . "B<")
			(italic . "I<")
			(bold-italic . "B<I<")
			(underline . "C<")))
	   (error "Face %S not configured for cperl-mode"
		  face))))

(defun cperl-time-fontification (&optional l step lim)
  "Times how long it takes to do incremental fontification in a region.
L is the line to start at, STEP is the number of lines to skip when
doing next incremental fontification, LIM is the maximal number of
incremental fontification to perform.  Messages are accumulated in
*Messages* buffer.

May be used for pinpointing which construct slows down buffer fontification:
start with default arguments, then refine the slowdown regions."
  (interactive "nLine to start at: \nnStep to do incremental fontification: ")
  (or l (setq l 1))
  (or step (setq step 500))
  (or lim (setq lim 40))
  (let* ((timems (lambda () (car (cperl--time-convert nil 1000))))
	 (tt (funcall timems)) (c 0) delta tot)
    (goto-char (point-min))
    (forward-line (1- l))
    (cperl-mode)
    (setq tot (- (- tt (setq tt (funcall timems)))))
    (message "cperl-mode at %s: %s" l tot)
    (while (and (< c lim) (not (eobp)))
      (forward-line step)
      (setq l (+ l step))
      (setq c (1+ c))
      (cperl-update-syntaxification (point))
      (setq delta (- (- tt (setq tt (funcall timems)))) tot (+ tot delta))
      (message "to %s:%6s,%7s" l delta tot))
    tot))

(defun cperl-emulate-lazy-lock (&optional window-size)
  "Emulate `lazy-lock' without `condition-case', so `debug-on-error' works.
Start fontifying the buffer from the start (or end) using the given
WINDOW-SIZE (units is lines).  Negative WINDOW-SIZE starts at end, and
goes backwards; default is -50.  This function is not CPerl-specific; it
may be used to debug problems with delayed incremental fontification."
  (interactive
   "nSize of window for incremental fontification, negative goes backwards: ")
  (or window-size (setq window-size -50))
  (let ((pos (if (> window-size 0)
		 (point-min)
	       (point-max)))
	p)
    (goto-char pos)
    (normal-mode)
    ;; Why needed???  With older font-locks???
    (setq-local font-lock-cache-position (make-marker))
    (while (if (> window-size 0)
	       (< pos (point-max))
	     (> pos (point-min)))
      (setq p (progn
		(forward-line window-size)
		(point)))
      (font-lock-fontify-region (min p pos) (max p pos))
      (setq pos p))))


(defvar cperl-help-shown nil
  "Non-nil means that the help was already shown now.")

(defvar cperl-lazy-installed nil
  "Non-nil means that the lazy-help handlers are installed now.")

;; FIXME: Use eldoc?
(defun cperl-lazy-install ()
  "Switch on Auto-Help on Perl constructs (put in the message area).
Delay of auto-help controlled by `cperl-lazy-help-time'."
  (interactive)
  (make-local-variable 'cperl-help-shown)
  (if (and (cperl-val 'cperl-lazy-help-time)
	   (not cperl-lazy-installed))
      (progn
	(add-hook 'post-command-hook #'cperl-lazy-hook)
	(run-with-idle-timer
	 (cperl-val 'cperl-lazy-help-time 1000000 5)
	 t
	 #'cperl-get-help-defer)
	(setq cperl-lazy-installed t))))

(defun cperl-lazy-unstall ()
  "Switch off Auto-Help on Perl constructs (put in the message area).
Delay of auto-help controlled by `cperl-lazy-help-time'."
  (interactive)
  (remove-hook 'post-command-hook #'cperl-lazy-hook)
  (cancel-function-timers #'cperl-get-help-defer)
  (setq cperl-lazy-installed nil))

(defun cperl-lazy-hook ()
  (setq cperl-help-shown nil))

(defun cperl-get-help-defer ()
  (if (not (memq major-mode '(perl-mode cperl-mode))) nil
    (let ((cperl-message-on-help-error nil) (cperl-help-from-timer t))
      (cperl-get-help)
      (setq cperl-help-shown t))))
(cperl-lazy-install)


;;; Plug for wrong font-lock:

(defun cperl-font-lock-unfontify-region-function (beg end)
  (declare (obsolete nil "30.1"))
  (with-silent-modifications
    (remove-text-properties beg end '(face nil))))

(defun cperl-font-lock-fontify-region-function (beg end loudly)
  "Extend the region to safe positions, then call the default function.
Newer `font-lock's can do it themselves.
We unwind only as far as needed for fontification.  Syntaxification may
do extra unwind via `cperl-unwind-to-safe'."
  (save-excursion
    (goto-char beg)
    (while (and beg
		(progn
		  (beginning-of-line)
		  (eq (get-text-property (setq beg (point)) 'syntax-type)
		      'multiline)))
      (let ((new-beg (cperl-beginning-of-property beg 'syntax-type)))
	(setq beg (if (= new-beg beg) nil new-beg))
	(goto-char new-beg)))
    (setq beg (point))
    (goto-char end)
    (while (and end (< end (point-max))
		(progn
		  (or (bolp) (condition-case nil
				 (forward-line 1)
			       (error nil)))
		  (eq (get-text-property (setq end (point)) 'syntax-type)
		      'multiline)))
      (setq end (next-single-property-change end 'syntax-type nil (point-max)))
      (goto-char end))
    (setq end (point)))
  (font-lock-default-fontify-region beg end loudly))

(defun cperl-fontify-syntactically (end)
  ;; Some vars for debugging only
  ;; (message "Syntaxifying...")
  (let ((dbg (point)) (iend end) (idone cperl-syntax-done-to)
	(istate (car cperl-syntax-state))
	start from-start)
    (or cperl-syntax-done-to
	(setq cperl-syntax-done-to (point-min)
	      from-start t))
    (setq start (if (and cperl-hook-after-change
			 (not from-start))
		    cperl-syntax-done-to ; Fontify without change; ignore start
		  ;; Need to forget what is after `start'
		  (min cperl-syntax-done-to (point))))
    (goto-char start)
    (beginning-of-line)
    (setq start (point))
    (and cperl-syntaxify-unwind
	 (setq end (cperl-unwind-to-safe t end)
	       start (point)))
    (and (> end start)
	 (setq cperl-syntax-done-to start) ; In case what follows fails
	 (cperl-find-pods-heres start end t nil t))
    (if (memq cperl-syntaxify-by-font-lock '(backtrace message))
	(message "Syxify req=%s..%s actual=%s..%s done-to: %s=>%s statepos: %s=>%s"
		 dbg iend start end idone cperl-syntax-done-to
		 istate (car cperl-syntax-state))) ; For debugging
    nil))				; Do not iterate

(defun cperl-fontify-update (end)
  (let ((pos (point-min)) prop posend)
    (setq end (point-max))
    (while (< pos end)
      (setq prop (get-text-property pos 'cperl-postpone)
	    posend (next-single-property-change pos 'cperl-postpone nil end))
      (and prop (put-text-property pos posend (car prop) (cdr prop)))
      (setq pos posend)))
  nil)					; Do not iterate

(defun cperl-fontify-update-bad (end)
  ;; Since fontification happens with different region than syntaxification,
  ;; do to the end of buffer, not to END
  ;; likewise, start earlier if needed
  (let* ((pos (point)) (prop (get-text-property pos 'cperl-postpone)) posend)
    (if prop
	(setq pos (or (cperl-beginning-of-property
		       (cperl-1+ pos) 'cperl-postpone)
		      (point-min))))
    (while (< pos end)
      (setq posend (next-single-property-change pos 'cperl-postpone))
      (and prop (put-text-property pos posend (car prop) (cdr prop)))
      (setq pos posend)
      (setq prop (get-text-property pos 'cperl-postpone))))
  nil)					; Do not iterate

;; Called when any modification is made to buffer text.
(defun cperl-after-change-function (beg _end _old-len)
  ;; We should have been informed about changes by `font-lock'.  Since it
  ;; does not inform as which calls are deferred, do it ourselves
  (if cperl-syntax-done-to
      (setq cperl-syntax-done-to (min cperl-syntax-done-to beg))))

(defun cperl-update-syntaxification (to)
  (when cperl-use-syntax-table-text-property
    (syntax-propertize to)))

(defvar cperl-version
  (let ((v  "Revision: 6.2"))
    (string-match ":\\s *\\([0-9.]+\\)" v)
    (substring v (match-beginning 1) (match-end 1)))
  "Version of IZ-supported CPerl package this file is based on.")
(make-obsolete-variable 'cperl-version 'emacs-version "28.1")

(defvar cperl-do-not-fontify 'fontified
  "Text property which inhibits refontification.")
(make-obsolete-variable 'cperl-do-not-fontify nil "28.1")

(provide 'cperl-mode)

;;; cperl-mode.el ends here<|MERGE_RESOLUTION|>--- conflicted
+++ resolved
@@ -6655,15 +6655,11 @@
 	  (or (not win)
 	      (eq (window-buffer win) buf)
 	      (set-window-buffer win buf))
-<<<<<<< HEAD
 	  (and win (setq fr2 (window-frame win)))
 	  (if (or (not fr2) (eq fr1 fr2))
 	      (pop-to-buffer buf)
 	    (display-buffer-pop-up-frame buf nil) ; Make it visible
 	    (select-window win))
-=======
-	  (pop-to-buffer buf)
->>>>>>> 82e50a23
 	  (goto-char pos)		; Needed (?!).
 	  ;; Resize
 	  (setq iniheight (window-height)
