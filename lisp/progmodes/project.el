;;; project.el --- Operations on the current project  -*- lexical-binding: t; -*-

;; Copyright (C) 2015-2023 Free Software Foundation, Inc.
;; Version: 0.10.0
;; Package-Requires: ((emacs "26.1") (xref "1.4.0"))

;; This is a GNU ELPA :core package.  Avoid functionality that is not
;; compatible with the version of Emacs recorded above.

;; This file is NOT part of GNU Emacs.

;; GNU Emacs is free software: you can redistribute it and/or modify
;; it under the terms of the GNU General Public License as published by
;; the Free Software Foundation, either version 3 of the License, or
;; (at your option) any later version.

;; GNU Emacs is distributed in the hope that it will be useful,
;; but WITHOUT ANY WARRANTY; without even the implied warranty of
;; MERCHANTABILITY or FITNESS FOR A PARTICULAR PURPOSE.  See the
;; GNU General Public License for more details.

;; You should have received a copy of the GNU General Public License
;; along with GNU Emacs.  If not, see <https://www.gnu.org/licenses/>.

;;; Commentary:

;; This file contains generic infrastructure for dealing with
;; projects, some utility functions, and commands using that
;; infrastructure.
;;
;; The goal is to make it easier for Lisp programs to operate on the
;; current project, without having to know which package handles
;; detection of that project type, parsing its config files, etc.
;;
;; This file consists of following parts:
;;
;; Infrastructure (the public API):
;;
;; Function `project-current' that returns the current project
;; instance based on the value of the hook `project-find-functions',
;; and several generic functions that act on it.
;;
;; `project-root' must be defined for every project.
;; `project-files' can be overridden for performance purposes.
;; `project-ignores' and `project-external-roots' describe the project
;; files and its relations to external directories.  `project-files'
;; should be consistent with `project-ignores'.
;;
;; `project-buffers' can be overridden if the project has some unusual
;; shape (e.g. it contains files residing outside of its root, or some
;; files inside the root must not be considered a part of it).  It
;; should be consistent with `project-files'.
;;
;; This list can change in future versions.
;;
;; Transient project:
;;
;; An instance of this type can be returned by `project-get-project' if no
;; project was detected automatically, and the user had to pick a
;; directory manually.  The fileset it describes is the whole
;; directory, with the exception of some standard ignored files and
;; directories.  This type has little purpose otherwise, as the only
;; generic function it provides an override for is `project-root'.
;;
;; VC-aware project:
;;
;; Originally conceived as an example implementation, now it's a
;; relatively fast backend that delegates to 'git ls-files' or 'hg
;; status' to list the project's files.  It honors the VC ignore
;; files, but supports additions to the list using the user option
;; `project-vc-ignores' (usually through .dir-locals.el).  See the
;; customization group `project-vc' for other options that control its
;; behavior.
;;
;; If the repository is using any other VCS than Git or Hg, the file
;; listing uses the default mechanism based on `find-program'.
;;
;; This project type can also be used for non-VCS controlled
;; directories, see the variable `project-vc-extra-root-markers'.
;;
;; Utils:
;;
;; `project-combine-directories' and `project-subtract-directories',
;; mainly for use in the abovementioned generics' implementations.
;;
;; `project-known-project-roots' and `project-remember-project' to
;; interact with the "known projects" list.
;;
;; Commands:
;;
;; `project-prefix-map' contains the full list of commands defined in
;; this package.  This map uses the prefix `C-x p' by default.
;; Type `C-x p f' to find file in the current project.
;; Type `C-x p C-h' to see all available commands and bindings.
;;
;; All commands defined in this package are implemented using the
;; public API only.  As a result, they will work with any project
;; backend that follows the protocol.
;;
;; Any third-party code that wants to use this package should likewise
;; target the public API.  Use any of the built-in commands as the
;; example.
;;
;; How to create a new backend:
;;
;; - Consider whether you really should, or whether there are other
;; ways to reach your goals.  If the backend's performance is
;; significantly lower than that of the built-in one, and it's first
;; in the list, it will affect all commands that use it.  Unless you
;; are going to be using it only yourself or in special circumstances,
;; you will probably want it to be fast, and it's unlikely to be a
;; trivial endeavor.  `project-files' is the method to optimize (the
;; default implementation gets slower the more files the directory
;; has, and the longer the list of ignores is).
;;
;; - Choose the format of the value that represents a project for your
;; backend (we call it project instance).  Don't use any of the
;; formats from other backends.  The format can be arbitrary, as long
;; as the datatype is something `cl-defmethod' can dispatch on.  The
;; value should be stable (when compared with `equal') across
;; invocations, meaning calls to that function from buffers belonging
;; to the same project should return equal values.
;;
;; - Write a new function that will determine the current project
;; based on the directory and add it to `project-find-functions'
;; (which see) using `add-hook'.  It is a good idea to depend on the
;; directory only, and not on the current major mode, for example.
;; Because the usual expectation is that all files in the directory
;; belong to the same project (even if some/most of them are ignored).
;;
;; - Define new methods for some or all generic functions for this
;; backend using `cl-defmethod'.  A `project-root' method is
;; mandatory, `project-files' is recommended, the rest are optional.

;;; TODO:

;; * Reliably cache the list of files in the project, probably using
;;   filenotify.el (if supported) to invalidate.  And avoiding caching
;;   if it's not available (manual cache invalidation is not nice).
;;
;; * Build tool related functionality.  Start with a `project-build'
;;   command, which should provide completions on tasks to run, and
;;   maybe allow entering some additional arguments.  This might
;;   be handled better with a separate API, though.  Then we won't
;;   force every project backend to be aware of the build tool(s) the
;;   project is using.
;;
;; * Command to (re)build the tag files in all project roots.  To that
;;   end, we might need to add a way to provide file whitelist
;;   wildcards for each root to limit etags to certain files (in
;;   addition to the blacklist provided by ignores), and/or allow
;;   specifying additional tag regexps.
;;
;; * UI for the user to be able to pick the current project for the
;;   whole Emacs session, independent of the current directory.  Or,
;;   in the more advanced case, open a set of projects, and have some
;;   project-related commands to use them all.  E.g., have a command
;;   to search for a regexp across all open projects.
;;
;; * Support for project-local variables: a UI to edit them, and a
;;   utility function to retrieve a value.  Probably useless without
;;   support in various built-in commands.  In the API, we might get
;;   away with only adding a `project-configuration-directory' method,
;;   defaulting to the project root the current file/buffer is in.
;;   And prompting otherwise.  How to best mix that with backends that
;;   want to set/provide certain variables themselves, is up for
;;   discussion.

;;; Code:

(require 'cl-lib)
(require 'compile)
(require 'vc-svn)

(defgroup project nil
  "Operations on the current project."
  :version "28.1"
  :group 'tools)

(defvar project-find-functions (list #'project-try-vc)
  "Identify project for prevailing directory.
Functions added to this abnormal hook must accept
a directory and return a project instance, the
type of which must be dispatchable by `cl-defmethod',
i.e., a cons or cl-struct.")

(define-obsolete-variable-alias
  'project-current-inhibit-prompt
  'project-current-directory-override
  "29.1")

(defvar project-current-directory-override nil
  "Value to use instead of `default-directory' when detecting the project.
When it is non-nil, `project-current' will always skip prompting too.")

(defcustom project-prompter #'project-prompt-project-dir
  "Function to call to prompt for a project.
Called with no arguments and should return a project root dir."
  :type '(choice (const :tag "Prompt for a project directory"
                        project-prompt-project-dir)
                 (const :tag "Prompt for a project name"
                        project-prompt-project-name)
                 (function :tag "Custom function" nil))
  :group 'project
  :version "30.1")

;;;###autoload
(defun project-get-project (&optional directory)
  "Return the project for DIRECTORY, and mark as most recently used.
DIRECTORY defaults to `default-directory'.  If no project obtains
from DIRECTORY, prompt the user for an alternate directory.  If
no project obtains from the alternate, return the \"transient\"
project instance and do not adjust recently used projects."
  (let* ((directory (or directory
                        project-current-directory-override
                        default-directory))
         (pr (project--find-in-directory directory)))
    (when (and (not pr)
               (not project-current-directory-override))
      (setq directory (project-prompt-project-dir)
            pr (project--find-in-directory directory)))
    (if pr
        (prog1 pr
          (project-remember-project pr))
      (prog1 (cons 'transient directory)
        (project--remove-from-project-list
         directory "Project `%s' not found; removed from list")))))

;;;###autoload
(defun project-current (&optional maybe-prompt directory)
  "Return the project for DIRECTORY.
DIRECTORY defaults to `default-directory'.
Under MAYBE-PROMPT, calls `project-get-project'."
  ;; Gradually replace occurrences of (project-current t)
  ;; with (project-most-recent-project), and replace (project-current nil dir)
  ;; with (let ((default-directory dir)) (project-current))
  (if maybe-prompt
      (project-get-project directory)
    (let ((pr (project--find-in-directory
               (or directory
                   project-current-directory-override
                   default-directory))))
      (prog1 pr (when pr (project-remember-project pr))))))

(defsubst project--find-in-directory (dir)
  (run-hook-with-args-until-success 'project-find-functions dir))

(defvar project--within-roots-fallback nil)

(cl-defgeneric project-root (project)
  "Return root directory of the current project.

It usually contains the main build file, dependencies
configuration file, etc. Though neither is mandatory.

The directory name must be absolute.")

(cl-defmethod project-root (project
                            &context (project--within-roots-fallback
                                      (eql nil)))
  (let ((project--within-roots-fallback t))
    (project-root project)))

(cl-defgeneric project-roots (project)
  "Return the list containing the current project root.

The function is obsolete, all projects have one main root anyway,
and the rest should be possible to express through
`project-external-roots'."
  ;; FIXME: Can we specify project's version here?
  ;; FIXME: Could we make this affect cl-defmethod calls too?
  (declare (obsolete project-root "0.3.0"))
  (let ((project--within-roots-fallback t))
    (list (project-root project))))

;; FIXME: Add MODE argument, like in `ede-source-paths'?
(cl-defgeneric project-external-roots (_project)
  "Return the list of external roots for PROJECT.

It's the list of directories outside of the project that are
still related to it.  If the project deals with source code then,
depending on the languages used, this list should include the
headers search path, load path, class path, and so on."
  nil)

(cl-defgeneric project-name (project)
  "A human-readable name for the project.
Nominally unique, but not enforced."
  (file-name-nondirectory (directory-file-name (project-root project))))

(defsubst project--annotate-prompt (project prompt)
  (if project
      (format "[%s] %s" (project-name project) prompt)
    prompt))

(cl-defgeneric project-ignores (_project _dir)
  "Return the list of glob patterns to ignore inside DIR.
Patterns can match both regular files and directories.
To root an entry, start it with `./'.  To match directories only,
end it with `/'.  DIR must be either `project-root' or one of
`project-external-roots'."
  ;; TODO: Document and support regexp ignores as used by Hg.
  ;; TODO: Support whitelist entries.
  (require 'grep)
  (defvar grep-find-ignored-files)
  (nconc
   (mapcar
    (lambda (dir)
      (concat dir "/"))
    vc-directory-exclusion-list)
   grep-find-ignored-files))

(defun project--file-completion-table (all-files)
  (lambda (string pred action)
    (cond
     ((eq action 'metadata)
      '(metadata . ((category . project-file))))
     (t
      (complete-with-action action all-files string pred)))))

(cl-defmethod project-root ((project (head transient)))
  (cdr project))

(defsubst project--filter-meta-files (files)
  "Return FILES without autosave or backup entries."
  (cl-remove-if
   (lambda (name)
     (or (backup-file-name-p (file-name-nondirectory name))
         (auto-save-file-name-p (file-name-nondirectory name))))
   files))

(cl-defgeneric project-files (project &optional dirs)
  "Return a list of files in directories DIRS in PROJECT.
DIRS is a list of absolute directories; it should be some
subset of the project root and external roots.

The default implementation uses `find-program'.  PROJECT is used
to find the list of ignores for each directory."
  (project--filter-meta-files
   (mapcan (lambda (dir)
             (project--files-in-directory dir (project--dir-ignores project dir)))
           (or dirs (list (project-root project))))))

(defun project--files-in-directory (dir ignores &optional files)
  (require 'find-dired)
  (require 'xref)
  (let* ((default-directory dir)
         (command (format "%s -H . %s -type f %s -print0"
                          find-program
                          (xref--find-ignores-arguments ignores "./")
                          (if files
                              (concat (shell-quote-argument "(")
                                      " -name "
                                      (mapconcat
                                       #'shell-quote-argument
                                       (split-string files)
                                       (concat " -o -name "))
                                      " "
                                      (shell-quote-argument ")"))
                            "")))
         res)
    (with-temp-buffer
      (let ((status (process-file-shell-command command nil t))
            (pt (point-min)))
        (unless (zerop status)
          (goto-char (point-min))
          (if (and (not (eql status 127))
                   (search-forward "Permission denied\n" nil t))
              (let ((end (1- (point))))
                (re-search-backward "\\`\\|\0")
                (error "File listing failed: %s"
                       (buffer-substring (1+ (point)) end)))
            (error "File listing failed: %s" (buffer-string))))
        (goto-char pt)
        (while (search-forward "\0" nil t)
          (push (buffer-substring-no-properties (1+ pt) (1- (point))) res)
          (setq pt (point)))
        (setq res (sort res #'string<))))
    (let* ((remote-id (file-remote-p default-directory))
           (path (if remote-id
                     (concat remote-id
                             (directory-file-name
                              (file-name-unquote
                               (file-local-name
                                (expand-file-name default-directory)))))
                   (directory-file-name default-directory))))
      (mapcar (lambda (file) (concat path file)) res))))

(cl-defgeneric project-buffers (project)
  "Return the list of all live buffers that belong to PROJECT.

The default implementation matches each buffer to PROJECT root using
the buffer's value of `default-directory'."
  (let ((root (expand-file-name (file-name-as-directory (project-root project))))
        bufs)
    (dolist (buf (buffer-list))
      (when (string-prefix-p root (expand-file-name
                                   (buffer-local-value 'default-directory buf)))
        (push buf bufs)))
    (nreverse bufs)))

(defgroup project-vc nil
  "VC-aware project implementation."
  :version "25.1"
  :group 'project)

(defcustom project-vc-ignores nil
  "List of patterns to add to `project-ignores'."
  :type '(repeat string))
;; Change to `list-of-strings-p' when support for Emacs 28 is dropped.
;;;###autoload(put 'project-vc-ignores 'safe-local-variable (lambda (val) (and (listp val) (not (memq nil (mapcar #'stringp val))))))

(defcustom project-vc-merge-submodules t
  "Non-nil to consider submodules part of the parent project.

After changing this variable (using Customize or .dir-locals.el)
you might have to restart Emacs to see the effect."
  :type 'boolean
  :version "28.1"
  :package-version '(project . "0.2.0"))
;;;###autoload(put 'project-vc-merge-submodules 'safe-local-variable #'booleanp)

(defcustom project-vc-include-untracked t
  "When non-nil, the VC-aware project backend includes untracked files."
  :type 'boolean
  :version "29.1")
;;;###autoload(put 'project-vc-include-untracked 'safe-local-variable #'booleanp)

(defcustom project-vc-name nil
  "When non-nil, the name of the current VC-aware project.

The best way to change the value a VC-aware project reports as
its name, is by setting this in .dir-locals.el."
  :type '(choice (const :tag "Default to the base name" nil)
                 (string :tag "Custom name"))
  :version "29.1"
  :package-version '(project . "0.9.0"))
;;;###autoload(put 'project-vc-name 'safe-local-variable #'stringp)

(defcustom project-vc-extra-root-markers nil
  "Identify a project that isn't version-controlled.

Examples include \".dir-locals.el\", \"package.json\", \"pom.xml\",
\"requirements.txt\", \"Gemfile\", \"*.gemspec\", \"autogen.sh\"."
  :type '(repeat string)
  :version "29.1"
  :package-version '(project . "0.9.0"))
;; Change to `list-of-strings-p' when support for Emacs 28 is dropped.
;;;###autoload(put 'project-vc-extra-root-markers 'safe-local-variable (lambda (val) (and (listp val) (not (memq nil (mapcar #'stringp val))))))

(defvar project-vc-external-roots-function (lambda () tags-table-list)
  "Function that returns a list of external roots.

It should return a list of directory roots that contain source
files related to the current buffer.

The directory names should be absolute.  Used in the VC-aware
project backend implementation of `project-external-roots'.")

(defvar project-vc-backend-markers-alist
  `((Git . ".git")
    (Hg . ".hg")
    (Bzr . ".bzr")
    (SVN . ,vc-svn-admin-directory)
    (DARCS . "_darcs")
    (Fossil . ".fslckout")
    (Got . ".got"))
  "Associative list assigning root markers to VC backend symbols.
See `project-vc-extra-root-markers' for the marker value format.")

(defun project-try-vc (dir)
  "Return DIR's \\='project-vc property consisting of backend and root."
  (let* ((locate-dominating-stop-dir-regexp
          (or vc-ignore-dir-regexp locate-dominating-stop-dir-regexp))
         (extra-markers (project--value-in-dir 'project-vc-extra-root-markers dir))
         (marker-p
          (lambda (d)
            (when-let ((prop
                        (or (vc-file-getprop d 'project-vc)
                            (when-let ((files (when (file-directory-p d)
                                                (directory-files d nil nil 'nosort))))
                              (catch 'done
                                (dolist (pair project-vc-backend-markers-alist)
                                  (cl-destructuring-bind (backend . marker) pair
                                    (when (cl-some
                                           (let (case-fold-search)
                                             (apply-partially #'string-match-p
                                                              (wildcard-to-regexp marker)))
                                           files)
                                      (let ((root d))
                                        (when (and (eq backend 'Git)
                                                   (project--vc-merge-submodules-p root)
                                                   (project--submodule-p root))
                                          (setq root (vc-call-backend
                                                      'Git 'root
                                                      (file-name-directory (directory-file-name root)))))
                                        (throw 'done (list 'vc backend root))))))
                                (dolist (marker extra-markers)
                                  (when (cl-some
                                         (let (case-fold-search)
                                           (apply-partially #'string-match-p
                                                            (wildcard-to-regexp marker)))
                                         files)
                                    (throw 'done (list 'vc nil d)))))))))
              (prog1 t (vc-file-setprop dir 'project-vc prop))))))
    (locate-dominating-file dir marker-p))
  (vc-file-getprop dir 'project-vc))

(defun project--submodule-p (root)
  ;; XXX: We only support Git submodules for now.
  ;;
  ;; For submodules, at least, we expect the users to prefer them to
  ;; be considered part of the parent project.  For those who don't,
  ;; there is the custom var now.
  ;;
  ;; Some users may also set up things equivalent to Git submodules
  ;; using "git worktree" (for example).  However, we expect that most
  ;; of them would prefer to treat those as separate projects anyway.
  (let* ((gitfile (expand-file-name ".git" root)))
    (cond
     ((file-directory-p gitfile)
      nil)
     ((with-temp-buffer
        (insert-file-contents gitfile)
        (goto-char (point-min))
        ;; Kind of a hack to distinguish a submodule from
        ;; other cases of .git files pointing elsewhere.
        (looking-at "gitdir: [./]+/\\.git/modules/"))
      t)
     (t nil))))

(cl-defmethod project-root ((project (head vc)))
  (nth 2 project))

(cl-defmethod project-external-roots ((project (head vc)))
  (project-subtract-directories
   (project-combine-directories
    (mapcar
     #'file-name-as-directory
     (funcall project-vc-external-roots-function)))
   (list (project-root project))))

(cl-defmethod project-files ((project (head vc)) &optional dirs)
  (mapcan
   (lambda (dir)
     (let ((ignores (project--value-in-dir 'project-vc-ignores (nth 2 project)))
           (backend (cadr project)))
       (when backend
         (require (intern (concat "vc-" (downcase (symbol-name backend))))))
       (project--filter-meta-files
        (if (and (file-equal-p dir (nth 2 project))
                 (or (eq backend 'Hg)
                     (and (eq backend 'Git)
                          (or (not ignores)
                              (version<= "1.9" (vc-git--program-version))))))
            (project--vc-list-files dir backend ignores)
          (project--files-in-directory dir (project--dir-ignores project dir))))))
   (or dirs (list (project-root project)))))

(declare-function vc-git--program-version "vc-git")
(declare-function vc-git--run-command-string "vc-git")
(declare-function vc-hg-command "vc-hg")

(defun project--vc-list-files (dir backend extra-ignores)
  (defvar vc-git-use-literal-pathspecs)
  (pcase backend
    (`Git
     (let* ((default-directory dir)
            (args '("-z"))
            (vc-git-use-literal-pathspecs nil)
            (include-untracked (project--value-in-dir
                                'project-vc-include-untracked
                                dir))
            (submodules (project--git-submodules))
            files)
       (setq args (append args '("-c" "--exclude-standard")
                          (when include-untracked '("-o"))))
       (when extra-ignores
         (setq args (append args
                            (cons "--"
                                  (mapcar
                                   (lambda (i)
                                     (format
                                      ":(exclude,glob,top)%s"
                                      (if (string-match "\\*\\*" i)
                                          ;; Looks like pathspec glob
                                          ;; format already.
                                          i
                                        (if (string-match "\\./" i)
                                            ;; ./abc -> abc
                                            (setq i (substring i 2))
                                          ;; abc -> **/abc
                                          (setq i (concat "**/" i))
                                          ;; FIXME: '**/abc' should also
                                          ;; match a directory with that
                                          ;; name, but doesn't (git 2.25.1).
                                          ;; Maybe we should replace
                                          ;; such entries with two.
                                          (if (string-match "/\\'" i)
                                              ;; abc/ -> abc/**
                                              (setq i (concat i "**"))))
                                        i)))
                                   extra-ignores)))))
       (setq files
<<<<<<< HEAD
             (mapcar
              (lambda (file) (concat (file-name-as-directory dir) file))
              (split-string
               (apply #'vc-git--run-command-string nil "ls-files" args)
               "\0" t)))
       (when (project--vc-merge-submodules-p default-directory)
         ;; Unfortunately, 'ls-files --recurse-submodules' conflicts with '-o'.
         (let* ((submodules (project--git-submodules))
                (sub-files
                 (mapcar
                  (lambda (module)
                    (when (file-directory-p module)
                      (project--vc-list-files
                       (concat (file-name-as-directory dir) module)
                       backend
                       extra-ignores)))
                  submodules)))
           (setq files (apply #'nconc files sub-files))))
=======
             (delq nil
                   (mapcar
                    (lambda (file)
                      (unless (member file submodules)
                        (concat default-directory file)))
                    (split-string
                     (apply #'vc-git--run-command-string nil "ls-files" args)
                     "\0" t))))
       (when (project--vc-merge-submodules-p default-directory)
         ;; Unfortunately, 'ls-files --recurse-submodules' conflicts with '-o'.
         (let ((sub-files
                (mapcar
                 (lambda (module)
                   (when (file-directory-p module)
                     (project--vc-list-files
                      (concat default-directory module)
                      backend
                      extra-ignores)))
                 submodules)))
           (setq files
                 (apply #'nconc files sub-files))))
>>>>>>> 271d8b70
       ;; 'git ls-files' returns duplicate entries for merge conflicts.
       ;; XXX: Better solutions welcome, but this seems cheap enough.
       (delete-consecutive-dups files)))
    (`Hg
     (let* ((default-directory dir)
            (include-untracked (project--value-in-dir
                                'project-vc-include-untracked
                                dir))
            (args (list (concat "-mcard" (and include-untracked "u"))
                        "--no-status"
                        "-0")))
       (when extra-ignores
         (setq args (nconc args (mapcan (lambda (i) (list "--exclude" i))
                                        extra-ignores))))
       (with-temp-buffer
         (apply #'vc-hg-command t 0 "." "status" args)
         (mapcar (lambda (s) (concat (file-name-as-directory dir) s))
                 (split-string (buffer-string) "\0" t)))))))

(defun project--vc-merge-submodules-p (dir)
  (project--value-in-dir
   'project-vc-merge-submodules
   dir))

(defun project--git-submodules ()
  ;; 'git submodule foreach' is much slower.
  (condition-case nil
      (with-temp-buffer
        (insert-file-contents ".gitmodules")
        (let (res)
          (goto-char (point-min))
          (while (re-search-forward "^[ \t]*path *= *\\(.+\\)" nil t)
            (push (match-string 1) res))
          (nreverse res)))
    (file-missing nil)))

(cl-defmethod project-ignores ((project (head vc)) dir)
  (let* ((root (nth 2 project))
         (backend (cadr project)))
    (append
     (when (and backend
                (file-equal-p dir root))
       (delq
        nil
        (mapcar
         (lambda (entry)
           (cond
            ((eq ?! (aref entry 0))
             ;; No support for whitelisting (yet).
             nil)
            ((string-match "\\(/\\)[^/]" entry)
             ;; FIXME: This seems to be Git-specific.
             ;; And / in the entry (start or even the middle) means
             ;; the pattern is "rooted".  Or actually it is then
             ;; relative to its respective .gitignore (of which there
             ;; could be several), but we only support .gitignore at
             ;; the root.
             (if (= (match-beginning 0) 0)
                 (replace-match "./" t t entry 1)
               (concat "./" entry)))
            (t entry)))
         (condition-case nil
             (vc-call-backend backend 'ignore-completion-table root)
           (vc-not-supported () nil)))))
     (project--value-in-dir 'project-vc-ignores root)
     (mapcar
      (lambda (dir)
        (concat dir "/"))
      vc-directory-exclusion-list))))

(defun project-combine-directories (&rest lists-of-dirs)
  "Return a sorted and culled list of directory names.
Appends the elements of LISTS-OF-DIRS together, removes
non-existing directories, as well as directories a parent of
whose is already in the list."
  (let* ((dirs (sort
                (mapcar
                 (lambda (dir)
                   (file-name-as-directory (expand-file-name dir)))
                 (apply #'append lists-of-dirs))
                #'string<))
         (ref dirs))
    ;; Delete subdirectories from the list.
    (while (cdr ref)
      (if (string-prefix-p (car ref) (cadr ref))
          (setcdr ref (cddr ref))
        (setq ref (cdr ref))))
    (cl-delete-if-not #'file-exists-p dirs)))

(defun project-subtract-directories (files dirs)
  "Return a list of elements from FILES that are outside of DIRS.
DIRS must contain directory names."
  ;; Sidestep the issue of expanded/abbreviated file names here.
  (cl-set-difference files dirs :test #'file-in-directory-p))

(defun project--value-in-dir (var dir)
  (with-temp-buffer
    (setq default-directory dir)
    (let ((enable-local-variables :all))
      (hack-dir-local-variables-non-file-buffer))
    (symbol-value var)))

(declare-function tramp-tramp-file-p "tramp")
(cl-defmethod project-buffers ((project (head vc)))
  (let* ((root (expand-file-name (file-name-as-directory (project-root project))))
         (modules (when (and (not (project--vc-merge-submodules-p root))
                             (not (project--submodule-p root)))
                    (mapcar (lambda (m) (format "%s%s/" root m))
                            (project--git-submodules))))
         bufs)
    (dolist (buf (buffer-list))
      (when-let ((dir (expand-file-name (buffer-local-value 'default-directory buf)))
                 (not-tramp-p (or (not (fboundp 'tramp-tramp-file-p))
                                  (not (funcall #'tramp-tramp-file-p dir))))
                 (project-p (equal project (project-current nil dir)))
                 (not-submod-p (cl-every (lambda (module)
                                           (not (string-prefix-p module dir)))
                                         modules)))
        (push buf bufs)))
    (nreverse bufs)))

(cl-defmethod project-name ((project (head vc)))
  (or (project--value-in-dir 'project-vc-name (project-root project))
      (cl-call-next-method)))


;;; Project commands

;;;###autoload
(defvar project-prefix-map
  (let ((map (make-sparse-keymap
              (lambda ()
                (when-let ((pr (project--most-recent-project)))
                  (format "[%s]" (project-name pr)))))))
    (define-key map "!" 'project-shell-command)
    (define-key map "&" 'project-async-shell-command)
    (define-key map "f" 'project-find-file)
    (define-key map "F" 'project-or-external-find-file)
    (define-key map "b" 'project-switch-to-buffer)
    (define-key map "s" 'project-shell)
    (define-key map "D" 'project-find-dir)
    (define-key map "d" 'project-dired)
    (define-key map "v" 'project-vc-dir)
    (define-key map "c" 'project-compile)
    (define-key map "e" 'project-eshell)
    (define-key map "k" 'project-kill-buffers)
    (define-key map "p" 'project-switch-project)
    (define-key map "g" 'project-find-regexp)
    (define-key map "G" 'project-or-external-find-regexp)
    (define-key map "r" 'project-query-replace-regexp)
    (define-key map "x" 'project-execute-extended-command)
    (define-key map "\C-b" 'project-list-buffers)
    map)
  "Keymap for project commands.")

;;;###autoload (define-key ctl-x-map "p" project-prefix-map)

(defvar project-other-window-map
  (let ((map (make-sparse-keymap)))
    (define-key map "\C-o" #'project-display-buffer)
    map)
  "Keymap for project commands that display buffers in other windows.")

(defvar project-other-frame-map
  (let ((map (make-sparse-keymap)))
    (define-key map "\C-o" #'project-display-buffer-other-frame)
    map)
  "Keymap for project commands that display buffers in other frames.")

(defun project--other-place-command (action &optional map)
  (let* ((key (read-key-sequence-vector nil t))
         (place-cmd (lookup-key map key))
         (generic-cmd (lookup-key project-prefix-map key))
         (switch-to-buffer-obey-display-actions t)
         ;; Don't override if KEY is frame- or window-specifically mapped.
         ;; This condition precludes place-specific maps from inheriting
         ;; from project-prefix-map (bug#42210)
         (display-buffer-overriding-action (unless place-cmd action)))
    (if-let ((cmd (or place-cmd generic-cmd)))
        (call-interactively cmd)
      (user-error "%s is undefined" (key-description key)))))

(defun project--other-place-prefix (place &optional extra-keymap)
  (cl-assert (member place '(window frame tab)))
  (prefix-command-preserve-state)
  (let ((inhibit-message t)) (funcall (intern (format "other-%s-prefix" place))))
  (message "Display next project command buffer in a new %s..." place)
  ;; Should return exitfun from set-transient-map
  (set-transient-map (if extra-keymap
                         (make-composed-keymap project-prefix-map
                                               extra-keymap)
                       project-prefix-map)))

;;;###autoload
(defun project-other-window-command ()
  "Run project command, displaying resultant buffer in another window.

The following commands are available:

\\{project-prefix-map}
\\{project-other-window-map}"
  (interactive)
  (if (< emacs-major-version 30)
      (project--other-place-command '((display-buffer-pop-up-window)
                                      (inhibit-same-window . t))
                                    project-other-window-map)
    (project--other-place-prefix 'window project-other-window-map)))

;;;###autoload (define-key ctl-x-4-map "p" #'project-other-window-command)

;;;###autoload
(defun project-other-frame-command ()
  "Run project command, displaying resultant buffer in another frame.

The following commands are available:

\\{project-prefix-map}
\\{project-other-frame-map}"
  (interactive)
  (if (< emacs-major-version 30)
      (project--other-place-command '((display-buffer-pop-up-frame))
                                    project-other-frame-map)
    (project--other-place-prefix 'frame project-other-frame-map)))

;;;###autoload (define-key ctl-x-5-map "p" #'project-other-frame-command)

;;;###autoload
(defun project-other-tab-command ()
  "Run project command, displaying resultant buffer in a new tab.

The following commands are available:

\\{project-prefix-map}"
  (interactive)
  (if (< emacs-major-version 30)
      (project--other-place-command '((display-buffer-in-new-tab)))
    (project--other-place-prefix 'tab)))

;;;###autoload
(when (bound-and-true-p tab-prefix-map)
  (define-key tab-prefix-map "p" #'project-other-tab-command))

(declare-function grep-read-files "grep")
(declare-function xref--find-ignores-arguments "xref")

;;;###autoload
(defun project-find-regexp (regexp)
  "Find all matches for REGEXP in the current project's roots.
With \\[universal-argument] prefix, you can specify the directory
to search in, and the file name pattern to search for.  The
pattern may use abbreviations defined in `grep-files-aliases',
e.g. entering `ch' is equivalent to `*.[ch]'.  As whitespace
triggers completion when entering a pattern, including it
requires quoting, e.g. `\\[quoted-insert]<space>'."
  (interactive (list (project--read-regexp)))
  (require 'xref)
  (require 'grep)
  (let* ((caller-dir default-directory)
         (pr (project-most-recent-project))
         (default-directory (project-root pr))
         (files
          (if (not current-prefix-arg)
              (project-files pr)
            (let ((dir (read-directory-name "Base directory: "
                                            caller-dir nil t)))
              (project--files-in-directory
               dir nil (grep-read-files regexp))))))
    (xref-show-xrefs
     (apply-partially #'project--find-regexp-in-files regexp files)
     nil)))

(defun project--dir-ignores (project dir)
  (let ((root (project-root project)))
    (if (not (file-in-directory-p dir root))
        (project-ignores nil nil)       ;The defaults.
      (let ((ignores (project-ignores project root)))
        (if (file-equal-p root dir)
            ignores
          ;; FIXME: Update the "rooted" ignores to relate to DIR instead.
          (cl-delete-if (lambda (str) (string-prefix-p "./" str))
                        ignores))))))

;;;###autoload
(defun project-or-external-find-regexp (regexp)
  "Find all matches for REGEXP in the project roots or external roots.
With \\[universal-argument] prefix, you can specify the file name
pattern to search for."
  (interactive (list (project--read-regexp)))
  (require 'xref)
  (let* ((pr (project-most-recent-project))
         (default-directory (project-root pr))
         (files
          (project-files pr (cons
                             (project-root pr)
                             (project-external-roots pr)))))
    (xref-show-xrefs
     (apply-partially #'project--find-regexp-in-files regexp files)
     nil)))

(defun project--find-regexp-in-files (regexp files)
  (unless files
    (user-error "Empty file list"))
  (let ((xrefs (xref-matches-in-files regexp files)))
    (unless xrefs
      (user-error "No matches for: %s" regexp))
    xrefs))

(defvar project-regexp-history-variable 'grep-regexp-history)

(defun project--read-regexp ()
  (let ((result "")
        (sym (thing-at-point 'symbol t)))
    (while (string-empty-p
            (setq result (read-regexp
                          (project--annotate-prompt
                           (project-most-recent-project) "Find regexp")
                          (when sym (regexp-quote sym))
                          project-regexp-history-variable))))
    result))

(defun project--find-default-from (filename project)
  "Ensure FILENAME is in PROJECT.

Usually, just return FILENAME.  But if
`project-current-directory-override' is set, adjust it to be
relative to PROJECT instead.

This supports using a relative file name from the current buffer
when switching projects with `project-switch-project' and then
using a command like `project-find-file'."
  (if-let (filename-proj (and project-current-directory-override
                            (project-current nil default-directory)))
      ;; file-name-concat requires Emacs 28+
      (concat (file-name-as-directory (project-root project))
              (file-relative-name filename (project-root filename-proj)))
    filename))

;;;###autoload
(defun project-find-file (&optional include-all)
  "Visit a file (with completion) in the current project.

The filename at point (determined by `thing-at-point'), if any,
is available as part of \"future history\".  If none, the current
buffer's file name is used.

If INCLUDE-ALL is non-nil, or with prefix argument when called
interactively, include all files under the project root, except
for VCS directories listed in `vc-directory-exclusion-list'."
  (interactive "P")
  (let* ((pr (project-most-recent-project))
         (root (project-root pr))
         (dirs (list root)))
    (project-find-file-in
     (or (thing-at-point 'filename)
         (and buffer-file-name (project--find-default-from buffer-file-name pr)))
     dirs pr include-all)))

;;;###autoload
(defun project-or-external-find-file (&optional include-all)
  "Visit a file (with completion) in the current project or external roots.

The filename at point (determined by `thing-at-point'), if any,
is available as part of \"future history\".  If none, the current
buffer's file name is used.

If INCLUDE-ALL is non-nil, or with prefix argument when called
interactively, include all files under the project root, except
for VCS directories listed in `vc-directory-exclusion-list'."
  (interactive "P")
  (defvar project-file-history-behavior)
  (let* ((pr (project-most-recent-project))
         (dirs (cons
                (project-root pr)
                (project-external-roots pr)))
         (project-file-history-behavior t))
    (project-find-file-in
     (or (thing-at-point 'filename)
         (and buffer-file-name (project--find-default-from buffer-file-name pr)))
     dirs pr include-all)))

(defcustom project-read-file-name-function #'project--read-file-cpd-relative
  "Function to call to read a file name from a list.
For the arguments list, see `project--read-file-cpd-relative'."
  :type '(choice (const :tag "Read with completion from relative names"
                        project--read-file-cpd-relative)
                 (const :tag "Read with completion from absolute names"
                        project--read-file-absolute)
                 (function :tag "Custom function" nil))
  :group 'project
  :version "27.1")

(defcustom project-file-history-behavior t
  "If `relativize', entries in `file-name-history' are adjusted.

History entries shown in `project-find-file', `project-find-dir',
(from `file-name-history') are adjusted to be relative to the
current project root, instead of the project which added those
paths.  This only affects history entries added by earlier calls
to `project-find-file' or `project-find-dir'.

This has the effect of sharing more history between projects."
  :type '(choice (const :tag "Default behavior" t)
                 (const :tag "Adjust to be relative to current" relativize))
  :group 'project
  :version "30.1")

(defun project--transplant-file-name (filename project)
  (when-let ((old-root (get-text-property 0 'project filename)))
    (abbreviate-file-name
     (expand-file-name
      (file-relative-name filename old-root)
      (project-root project)))))

(defun project--read-file-cpd-relative (prompt
                                        all-files &optional predicate
                                        hist mb-default)
  "Read a file name, prompting with PROMPT.
ALL-FILES is a list of possible file name completions.

PREDICATE and HIST have the same meaning as in `completing-read'.

MB-DEFAULT is used as part of \"future history\", to be inserted
by the user at will."
  (let* ((common-parent-directory
          (let ((common-prefix (try-completion "" all-files)))
            (if (> (length common-prefix) 0)
                (file-name-directory common-prefix))))
         (cpd-length (length common-parent-directory))
         (prompt (if (zerop cpd-length)
                     prompt
                   (concat prompt (format " in %s" common-parent-directory))))
         (included-cpd (when (member common-parent-directory all-files)
                         (setq all-files
                               (delete common-parent-directory all-files))
                         t))
         (mb-default (if (and common-parent-directory
                              mb-default
                              (file-name-absolute-p mb-default))
                         (file-relative-name mb-default common-parent-directory)
                       mb-default))
         (substrings (mapcar (lambda (s) (substring s cpd-length)) all-files))
         (_ (when included-cpd
              (setq substrings (cons "./" substrings))))
         (new-collection (project--file-completion-table substrings))
         (abbr-cpd (abbreviate-file-name common-parent-directory))
         (abbr-cpd-length (length abbr-cpd))
         (relname (cl-letf ((history-add-new-input nil)
			    ((symbol-value hist)
                             (mapcan
                              (lambda (s)
                                (and (string-prefix-p abbr-cpd s)
                                     (not (eq abbr-cpd-length (length s)))
                                     (list (substring s abbr-cpd-length))))
                              (symbol-value hist))))
                    (project--completing-read-strict prompt
                                                     new-collection
                                                     predicate
                                                     hist mb-default)))
         (absname (expand-file-name relname common-parent-directory)))
    absname))

(defun project--read-file-absolute (prompt
                                    all-files &optional predicate
                                    hist mb-default)
  (project--completing-read-strict prompt
                                   (project--file-completion-table all-files)
                                   predicate
                                   hist mb-default))

(defun project--read-file-name ( project prompt
                                 all-files &optional predicate
                                 hist mb-default)
  "Call `project-read-file-name-function' with appropriate history.

Depending on `project-file-history-behavior', entries are made
project-relative where possible."
  (let ((file
         (cl-letf ((history-add-new-input nil)
                   ((symbol-value hist)
                    (if (eq project-file-history-behavior 'relativize)
                        (mapcar
                         (lambda (f)
                           (or (project--transplant-file-name f project) f))
                         (symbol-value hist))
                      (symbol-value hist))))
           (funcall project-read-file-name-function
                    prompt all-files predicate hist mb-default))))
    (when (and hist history-add-new-input)
      (add-to-history hist
                      (propertize file 'project (project-root project))))
    file))

(defun project-find-file-in (suggested-filename dirs project &optional include-all)
  "Complete a file name in DIRS in PROJECT and visit the result.

SUGGESTED-FILENAME is a file name, or part of it, which
is used as part of \"future history\".

If INCLUDE-ALL is non-nil, or with prefix argument when called
interactively, include all files from DIRS, except for VCS
directories listed in `vc-directory-exclusion-list'."
  (let* ((vc-dirs-ignores (mapcar
                           (lambda (dir)
                             (concat dir "/"))
                           vc-directory-exclusion-list))
         (all-files (if include-all
                        (mapcan (lambda (dir)
                                  (project--files-in-directory dir vc-dirs-ignores))
                                dirs)
                      (project-files project dirs)))
         (completion-ignore-case read-file-name-completion-ignore-case)
         (file (project--read-file-name
                project (project--annotate-prompt
                         (project-most-recent-project) "Find file")
                all-files nil 'file-name-history
                suggested-filename)))
    (if (string-empty-p file)
        (user-error "You didn't specify the file")
      (find-file file))))

(defun project--completing-read-strict (prompt
                                        collection &optional predicate
                                        hist mb-default)
  (minibuffer-with-setup-hook
      (lambda ()
        (setq-local minibuffer-default-add-function
                    (lambda ()
                      (let ((minibuffer-default mb-default))
                        (minibuffer-default-add-completions)))))
    (completing-read (format "%s: " prompt)
                     collection predicate 'confirm
                     nil
                     hist)))

;;;###autoload
(defun project-find-dir ()
  "Start Dired in a directory inside the current project.

The current buffer's `default-directory' is available as part of
\"future history\"."
  (interactive)
  (let* ((project (project-most-recent-project))
         (all-files (project-files project))
         (completion-ignore-case read-file-name-completion-ignore-case)
         ;; FIXME: This misses directories without any files directly
         ;; inside.  Consider DIRS-ONLY as an argument for
         ;; `project-files-filtered', and see
         ;; https://stackoverflow.com/a/50685235/615245 for possible
         ;; implementation.
         (all-dirs (mapcar #'file-name-directory all-files))
         (dir (project--read-file-name
               project (project--annotate-prompt project "Dired")
               ;; Some completion UIs show duplicates.
               (delete-dups all-dirs)
               nil 'file-name-history
               (and default-directory
                    (project--find-default-from default-directory project)))))
    (dired dir)))

;;;###autoload
(defun project-dired ()
  "Start Dired in the current project's root."
  (interactive)
  (dired (project-root (project-most-recent-project))))

;;;###autoload
(defun project-vc-dir ()
  "Run VC-Dir in the current project's root."
  (interactive)
  (vc-dir (project-root (project-most-recent-project))))

(declare-function comint-check-proc "comint")

;;;###autoload
(defun project-shell ()
  "Start an inferior shell in the current project's root directory.
If a buffer already exists for running a shell in the project's root,
switch to it.  Otherwise, create a new shell buffer.
With \\[universal-argument] prefix arg, create a new inferior shell buffer even
if one already exists."
  (interactive)
  (require 'comint)
  (let* ((default-directory (project-root (project-most-recent-project)))
         (default-project-shell-name (project-prefixed-buffer-name "shell"))
         (shell-buffer (get-buffer default-project-shell-name)))
    (if (and shell-buffer (not current-prefix-arg))
        (if (comint-check-proc shell-buffer)
            (pop-to-buffer shell-buffer (bound-and-true-p display-comint-buffer-action))
          (shell shell-buffer))
      (shell (generate-new-buffer-name default-project-shell-name)))))

;;;###autoload
(defun project-eshell ()
  "Start Eshell in the current project's root directory.
If a buffer already exists for running Eshell in the project's root,
switch to it.  Otherwise, create a new Eshell buffer.
With \\[universal-argument] prefix arg, create a new Eshell buffer even
if one already exists."
  (interactive)
  (defvar eshell-buffer-name)
  (let* ((default-directory (project-root (project-most-recent-project)))
         (eshell-buffer-name (project-prefixed-buffer-name "eshell"))
         (eshell-buffer (get-buffer eshell-buffer-name)))
    (if (and eshell-buffer (not current-prefix-arg))
        (pop-to-buffer eshell-buffer (bound-and-true-p display-comint-buffer-action))
      (eshell t))))

;;;###autoload
(defun project-async-shell-command ()
  "Run `async-shell-command' in the current project's root directory."
  (declare (interactive-only async-shell-command))
  (interactive)
  (let ((default-directory (project-root (project-most-recent-project))))
    (call-interactively #'async-shell-command)))

;;;###autoload
(defun project-shell-command ()
  "Run `shell-command' in the current project's root directory."
  (declare (interactive-only shell-command))
  (interactive)
  (let ((default-directory (project-root (project-most-recent-project))))
    (call-interactively #'shell-command)))

(declare-function fileloop-continue "fileloop" ())

;;;###autoload
(defun project-search (regexp)
  "Search for REGEXP in all the files of the project.
Stops when a match is found.
To continue searching for the next match, use the
command \\[fileloop-continue]."
  (interactive "sSearch (regexp): ")
  (fileloop-initialize-search
<<<<<<< HEAD
   regexp (project-files (project-most-recent-project)) 'default)
=======
   regexp
   (project-files (project-current t))
   'default)
>>>>>>> 271d8b70
  (fileloop-continue))

;;;###autoload
(defun project-query-replace-regexp (from to)
  "Query-replace REGEXP in all the files of the project.
Stops when a match is found and prompts for whether to replace it.
At that prompt, the user must type a character saying what to do
with the match.  Type SPC or `y' to replace the match,
DEL or `n' to skip and go to the next match.  For more directions,
type \\[help-command] at that time.
If you exit the `query-replace', you can later continue the
`query-replace' loop using the command \\[fileloop-continue]."
  (interactive
   (let ((query-replace-read-from-regexp-default 'find-tag-default-as-regexp))
     (pcase-let ((`(,from ,to)
                  (query-replace-read-args (project--annotate-prompt
                                            (project-most-recent-project)
                                            "Query replace (regexp)") t t)))
       (list from to))))
  (fileloop-initialize-replace
   from to
<<<<<<< HEAD
   (cl-delete-if-not (lambda (file)
                       "Filter out git submodules, gpg keyfiles, etc."
                       (and (file-regular-p file)
                            (not (find-file-name-handler file 'insert-file-contents))))
                 (project-files (project-most-recent-project)))
=======
   (project-files (project-current t))
>>>>>>> 271d8b70
   'default)
  (fileloop-continue))

(defvar compilation-read-command)
(declare-function compilation-read-command "compile")

(defun project-prefixed-buffer-name (mode)
  (concat "*"
          (if-let ((proj (project-current nil)))
              (project-name proj)
            (file-name-nondirectory
             (directory-file-name default-directory)))
          "-"
          (downcase mode)
          "*"))

(defcustom project-compilation-buffer-name-function nil
  "Function to compute the name of a project compilation buffer.
If non-nil, it overrides `compilation-buffer-name-function' for
`project-compile'."
  :version "28.1"
  :group 'project
  :type '(choice (const :tag "Default" nil)
                 (const :tag "Prefixed with project name"
                        project-prefixed-buffer-name)
                 (function :tag "Custom function")))

;;;###autoload
(defun project-compile ()
  "Compile in the project root.
Note rather than utilize `compile-history', compile.el reassigns
`compilation-directory' and `compilation-command' for the benefit
of the `recompile' command."
  (declare (interactive-only compile))
  (interactive)
  (when-let ((project (project-most-recent-project))
             (default-directory (project-root project))
             (compilation-buffer-name-function
              (or project-compilation-buffer-name-function
                  compilation-buffer-name-function))
             (command (let ((eval-command (eval compile-command)))
                        (if (or (null eval-command)
                                compilation-read-command
                                current-prefix-arg)
                            (read-shell-command
                             (project--annotate-prompt
                              project
                              (format "Run in %s: " default-directory))
                             eval-command
                             (if (equal (car compile-history) eval-command)
                                 '(compile-history . 1)
                               'compile-history))
	                  eval-command))))
    (compile command (consp current-prefix-arg))))

(defcustom project-ignore-buffer-conditions nil
  "List of conditions to filter the buffers to be switched to.
If any of these conditions are satisfied for a buffer in the
current project, `project-switch-to-buffer',
`project-display-buffer' and `project-display-buffer-other-frame'
ignore it.
See the doc string of `project-kill-buffer-conditions' for the
general form of conditions."
  :type '(repeat (choice regexp function symbol
                         (cons :tag "Major mode"
                               (const major-mode) symbol)
                         (cons :tag "Derived mode"
                               (const derived-mode) symbol)
                         (cons :tag "Negation"
                               (const not) sexp)
                         (cons :tag "Conjunction"
                               (const and) sexp)
                         (cons :tag "Disjunction"
                               (const or) sexp)))
  :version "29.1"
  :group 'project
  :package-version '(project . "0.8.2"))

(defun project--read-project-buffer ()
  (let* ((pr (project-most-recent-project))
         (buffers (funcall (project--list-buffers-closure pr)))
         (name (read-buffer
                (project--annotate-prompt pr "Switch to: ")
                (buffer-name (car buffers))
                'confirm
                (lambda (buffer)
                  "BUFFER is an entry (BUF-NAME . BUF-OBJ)"
                  (and (memq (cdr buffer) buffers)
                       (not (project--buffer-check
                             (cdr buffer)
                             project-ignore-buffer-conditions)))))))
    (if (bufferp name) (buffer-name name) name)))

;;;###autoload
(defun project-switch-to-buffer (buffer-or-name)
  "Display buffer BUFFER-OR-NAME in the selected window.
When called interactively, prompts for a buffer belonging to the
current project.  Two buffers belong to the same project if their
project instances, as reported by `project-current' in each
buffer, are identical."
  (interactive (list (project--read-project-buffer)))
  (switch-to-buffer buffer-or-name))

;;;###autoload
(defun project-display-buffer (buffer-or-name)
  "Display BUFFER-OR-NAME in some window, without selecting it.
When called interactively, prompts for a buffer belonging to the
current project.  Two buffers belong to the same project if their
project instances, as reported by `project-current' in each
buffer, are identical.

This function uses `display-buffer' as a subroutine, which see
for how it is determined where the buffer will be displayed."
  (interactive (list (project--read-project-buffer)))
  (display-buffer buffer-or-name))

;;;###autoload
(defun project-display-buffer-other-frame (buffer-or-name)
  "Display BUFFER-OR-NAME preferably in another frame.
When called interactively, prompts for a buffer belonging to the
current project.  Two buffers belong to the same project if their
project instances, as reported by `project-current' in each
buffer, are identical.

This function uses `display-buffer-other-frame' as a subroutine,
which see for how it is determined where the buffer will be
displayed."
  (interactive (list (project--read-project-buffer)))
  (display-buffer-other-frame buffer-or-name))

(defun project--list-buffers-closure (&optional pr)
  (apply-partially
   (lambda (pr*)
     (seq-filter
      (lambda (buffer)
        (and (not (eq buffer (current-buffer)))
             (or (buffer-file-name buffer)
                 (and (not (eq (aref (buffer-name buffer) 0) ? ))
                      (not Buffer-menu-files-only)))))
      (project-buffers pr*)))
   (or pr (project-most-recent-project))))

;;;###autoload
(defun project-list-buffers (&optional arg)
  "Display a list of project buffers.
The list is displayed in a buffer named \"*Buffer List*\".

By default, all project buffers are listed except those whose names
start with a space (which are for internal use).  With prefix argument
ARG, show only buffers that are visiting files."
  (interactive "P")
  (display-buffer (list-buffers-noselect arg (project--list-buffers-closure))))

(defcustom project-kill-buffer-conditions
  '(buffer-file-name    ; All file-visiting buffers are included.
    ;; Most of temp and logging buffers (aside from hidden ones):
    (and
     (major-mode . fundamental-mode)
     "\\`[^ ]")
    ;; non-text buffer such as xref, occur, vc, log, ...
    (and (derived-mode . special-mode)
         (not (major-mode . help-mode))
         (not (derived-mode . gnus-mode)))
    (derived-mode . compilation-mode)
    (derived-mode . dired-mode)
    (derived-mode . diff-mode)
    (derived-mode . comint-mode)
    (derived-mode . eshell-mode)
    (derived-mode . change-log-mode))
  "List of conditions to kill buffers related to a project.
This list is used by `project-kill-buffers'.
Each condition is either:
- a regular expression, to match a buffer name,
- a predicate function that takes a buffer object as argument
  and returns non-nil if the buffer should be killed,
- a cons-cell, where the car describes how to interpret the cdr.
  The car can be one of the following:
  * `major-mode': the buffer is killed if the buffer's major
    mode is eq to the cons-cell's cdr.
  * `derived-mode': the buffer is killed if the buffer's major
    mode is derived from the major mode in the cons-cell's cdr.
  * `not': the cdr is interpreted as a negation of a condition.
  * `and': the cdr is a list of recursive conditions, that all have
    to be met.
  * `or': the cdr is a list of recursive conditions, of which at
    least one has to be met.

If any of these conditions are satisfied for a buffer in the
current project, it will be killed."
  :type '(repeat (choice regexp function symbol
                         (cons :tag "Major mode"
                               (const major-mode) symbol)
                         (cons :tag "Derived mode"
                               (const derived-mode) symbol)
                         (cons :tag "Negation"
                               (const not) sexp)
                         (cons :tag "Conjunction"
                               (const and) sexp)
                         (cons :tag "Disjunction"
                               (const or) sexp)))
  :version "29.1"
  :group 'project
  :package-version '(project . "0.8.2"))

(defcustom project-kill-buffers-display-buffer-list nil
  "Non-nil to display list of buffers to kill before killing project buffers.
Used by `project-kill-buffers'."
  :type 'boolean
  :version "29.1"
  :group 'project
  :package-version '(project . "0.8.2"))
;;;###autoload(put 'project-kill-buffers-display-buffer-list 'safe-local-variable #'booleanp)

;; FIXME: Could this be replaced by `buffer-match-p' in Emacs 29+?
(defun project--buffer-check (buf conditions)
  "Check if buffer BUF matches any element of the list CONDITIONS.
See `project-kill-buffer-conditions' or
`project-ignore-buffer-conditions' for more details on the
form of CONDITIONS."
  (catch 'match
    (dolist (c conditions)
      (when (cond
             ((stringp c)
              (string-match-p c (buffer-name buf)))
             ((functionp c)
              (funcall c buf))
             ((eq (car-safe c) 'major-mode)
              (eq (buffer-local-value 'major-mode buf)
                  (cdr c)))
             ((eq (car-safe c) 'derived-mode)
              (provided-mode-derived-p
               (buffer-local-value 'major-mode buf)
               (cdr c)))
             ((eq (car-safe c) 'not)
              (not (project--buffer-check buf (cdr c))))
             ((eq (car-safe c) 'or)
              (project--buffer-check buf (cdr c)))
             ((eq (car-safe c) 'and)
              (seq-every-p
               (apply-partially #'project--buffer-check
                                buf)
               (mapcar #'list (cdr c)))))
        (throw 'match t)))))

(defun project--buffers-to-kill (pr)
  "Return list of buffers in project PR to kill.
What buffers should or should not be killed is described
in `project-kill-buffer-conditions'."
  (let (bufs)
    (dolist (buf (project-buffers pr))
      (when (project--buffer-check buf project-kill-buffer-conditions)
        (push buf bufs)))
    bufs))

;;;###autoload
(defun project-kill-buffers (&optional no-confirm)
  "Kill the buffers belonging to the current project.
Two buffers belong to the same project if their project
instances, as reported by `project-current' in each buffer, are
identical.  Only the buffers that match a condition in
`project-kill-buffer-conditions' will be killed.  If NO-CONFIRM
is non-nil, the command will not ask the user for confirmation.
NO-CONFIRM is always nil when the command is invoked
interactively.

Also see the `project-kill-buffers-display-buffer-list' variable."
  (interactive)
  (let* ((pr (project-most-recent-project))
         (bufs (project--buffers-to-kill pr))
         (query-user (lambda ()
                       (yes-or-no-p
                        (project--annotate-prompt
                         pr
                         (format "Kill %d buffers in %s? "
                                 (length bufs)
                                 (project-root pr)))))))
    (cond (no-confirm
           (mapc #'kill-buffer bufs))
          ((null bufs)
           (message "No buffers to kill"))
          (project-kill-buffers-display-buffer-list
           (when
               (with-current-buffer-window
                   (get-buffer-create "*Buffer List*")
                   `(display-buffer--maybe-at-bottom
                     (dedicated . t)
                     (window-height . (fit-window-to-buffer))
                     (preserve-size . (nil . t))
                     (body-function
                      . ,#'(lambda (_window)
                             (list-buffers-noselect nil bufs))))
                   #'(lambda (window _value)
                       (with-selected-window window
                         (unwind-protect
                             (funcall query-user)
                           (when (window-live-p window)
                             (quit-restore-window window 'kill))))))
             (mapc #'kill-buffer bufs)))
          ((funcall query-user)
           (mapc #'kill-buffer bufs)))))


;;; Project list

(defcustom project-list-file (locate-user-emacs-file "projects")
  "File in which to save the list of known projects."
  :type 'file
  :version "28.1"
  :group 'project)

(defvar project--list (when (file-exists-p project-list-file)
                        (with-temp-buffer
                          (insert-file-contents project-list-file)
                          (cl-remove-duplicates
			   (seq-keep
			    (lambda (elem)
			      (when-let ((name (car-safe elem))
                                         (string-p (stringp name)))
			        (list (if (file-remote-p name) name
				        (abbreviate-file-name name)))))
			    (read (current-buffer)))
                           :test #'equal)))
  "List structure containing root directories of known projects.
With some possible metadata (to be decided).")

(defun project--write-project-list ()
  "Save `project--list' in `project-list-file'."
  (let ((filename project-list-file))
    (with-temp-buffer
      (insert ";;; -*- lisp-data -*-\n")
      (let ((print-length nil)
            (print-level nil))
        (pp (mapcar (lambda (elem)
                      (let ((name (car elem)))
                        (list (if (file-remote-p name) name
                                (expand-file-name name)))))
                    project--list)
            (current-buffer)))
      (write-region nil nil filename nil 'silent))))

(defsubst project--most-recent-project ()
  (or (project-current)
      (when-let ((mru (caar project--list)))
        (project--find-in-directory mru))))

;;;###autoload
(defun project-most-recent-project ()
  (let ((pr (or (project--most-recent-project)
                (project-get-project))))
    (prog1 pr (project-remember-project pr))))

;;;###autoload
(defun project-remember-project (pr &optional _no-write)
  "Add project PR to the front of the project list.
Save the result in `project-list-file' if the list of projects
has changed, and NO-WRITE is nil."
  (let* ((dir (abbreviate-file-name (project-root pr)))
         (extant (cl-find-if (lambda (entry) (equal dir (car entry)))
                             project--list)))
    (when (eq (current-buffer) (window-buffer))
      (setq project--list (delq extant project--list))
      (push (list dir) project--list))
    ;; Decided against writing to disk to update most recent project.
    (when (and (not extant)
               (not (bound-and-true-p ert--running-tests)))
      (project--write-project-list))))

(defun project--remove-from-project-list (project-root report-message)
  "Remove directory PROJECT-ROOT of a missing project from the project list.
If the directory was in the list before the removal, save the
result in `project-list-file'.  Announce the project's removal
from the list using REPORT-MESSAGE, which is a format string
passed to `message' as its first argument."
  (when-let ((ent (assoc (abbreviate-file-name project-root) project--list)))
    (setq project--list (delq ent project--list))
    (message report-message project-root)
    (project--write-project-list)))

;;;###autoload
(defun project-forget-project (project-root)
  "Remove directory PROJECT-ROOT from the project list.
PROJECT-ROOT is the root directory of a known project listed in
the project list."
  (interactive (list (funcall project-prompter)))
  (project--remove-from-project-list
   project-root "Project `%s' removed from known projects"))

(defun project--prev-buffer (predicate)
  "Return previous buffer satisfying PREDICATE which takes buffer."
  (let* ((switch-to-prev-buffer-skip
          (lambda (_window buffer _bury-or-kill)
            "Skip plus not is a double negative."
            (not (funcall predicate buffer))))
         (prev-buffer (save-window-excursion (switch-to-prev-buffer))))
    ;; `switch-to-prev-buffer' won't return nil if predicate cannot be met.
    ;; Thus, this end-run predicate check.
    (when (funcall predicate prev-buffer)
      prev-buffer)))

(defun project-prompt-project-dir ()
  "Prompt the user for a directory that is one of the known project roots.
It's also possible to enter an arbitrary directory not in the list."
  (let* (dir
         (from (project--most-recent-project))
         (dir-choice "... (choose a dir)")
         (choices (project--file-completion-table
                   (append project--list `(,dir-choice))))
         (default (when-let ((prev-buffer
                              (project--prev-buffer
                               (lambda (buffer)
                                 (when buffer
                                   (with-current-buffer buffer
                                     (when-let ((project (project-current)))
                                       (not (equal from project)))))))))
                    (with-current-buffer prev-buffer
                      (project-root (project-current))))))
    (while (string-empty-p
            ;; Even under require-match, `completing-read' allows RET
            ;; to yield an empty string.
            (setq dir (completing-read
                       (project--annotate-prompt
                        from
                        (format "Select project%s: "
                                (if default
                                    (format " (default %s)" default)
                                  "")))
                       choices nil t nil nil default))))
    (if (equal dir dir-choice)
        (read-directory-name (project--annotate-prompt from "Select directory: ")
                             default-directory nil t)
      dir)))

(defun project-prompt-project-name ()
  "Prompt the user for a project, by name, that is one of the known project roots.
The project is chosen among projects known from the project list,
see `project-list-file'.
It's also possible to enter an arbitrary directory not in the list."
  (let* ((dir-choice "... (choose a dir)")
         (choices
          (let (ret)
            (dolist (dir (project-known-project-roots))
              ;; we filter out directories that no longer map to a project,
              ;; since they don't have a clean project-name.
              (if-let (proj (project--find-in-directory dir))
                  (push (cons (project-name proj) proj) ret)))
            ret))
         ;; XXX: Just using this for the category (for the substring
         ;; completion style).
         (table (project--file-completion-table
                 (reverse (cons dir-choice choices))))
         (pr-name ""))
    (while (equal pr-name "")
      ;; If the user simply pressed RET, do this again until they don't.
      (setq pr-name (completing-read "Select project: " table nil t)))
    (if (equal pr-name dir-choice)
        (read-directory-name "Select directory: " default-directory nil t)
      (let ((proj (assoc pr-name choices)))
        (if (stringp proj) proj (project-root (cdr proj)))))))

;;;###autoload
(defun project-known-project-roots ()
  "Return the list of root directories of all known projects."
  (mapcar #'car project--list))

;;;###autoload
(defun project-execute-extended-command ()
  "Execute an extended command in project root."
  (declare (interactive-only command-execute))
  (interactive)
  (let ((default-directory (project-root (project-most-recent-project))))
    (call-interactively #'execute-extended-command)))

(defun project-remember-projects-under (dir &optional recursive)
  "Index all projects below a directory DIR.
If RECURSIVE is non-nil, recurse into all subdirectories to find
more projects.  After finishing, a message is printed summarizing
the progress.  The function returns the number of detected
projects."
  (interactive "DDirectory: \nP")
  (let ((queue (list dir))
        (count 0)
        (known (make-hash-table
                :size (* 2 (length project--list))
                :test #'equal )))
    (dolist (project (mapcar #'car project--list))
      (puthash project t known))
    (while queue
      (when-let ((subdir (pop queue))
                 ((file-directory-p subdir)))
        (when-let ((project (project--find-in-directory subdir))
                   (project-root (project-root project))
                   ((not (gethash project-root known))))
          (project-remember-project project)
          (puthash project-root t known)
          (message "Found %s..." project-root)
          (setq count (1+ count)))
        (when (and recursive (file-directory-p subdir))
          (setq queue
                (nconc
                 (directory-files
                  subdir t directory-files-no-dot-files-regexp t)
                 queue)))))
    (unless (eq recursive 'in-progress)
      (if (zerop count)
          (message "No projects were found")
        (project--write-project-list)
        (message "%d project%s were found"
                 count (if (= count 1) "" "s"))))
    count))

(defun project-forget-zombie-projects ()
  "Forget all known projects that don't exist any more."
  (interactive)
  (dolist (proj (project-known-project-roots))
    (unless (file-exists-p proj)
      (project-forget-project proj))))

(defun project-forget-projects-under (dir &optional recursive)
  "Forget all known projects below a directory DIR.
If RECURSIVE is non-nil, recurse into all subdirectories to
remove all known projects.  After finishing, a message is printed
summarizing the progress.  The function returns the number of
forgotten projects."
  (interactive "DDirectory: \nP")
  (let ((count 0))
    (if recursive
        (dolist (proj (project-known-project-roots))
          (when (file-in-directory-p proj dir)
            (project-forget-project proj)
            (setq count (1+ count))))
      (dolist (proj (project-known-project-roots))
        (when (file-equal-p (file-name-directory proj) dir)
          (project-forget-project proj)
          (setq count (1+ count)))))
    (if (zerop count)
        (message "No projects were forgotten")
      (project--write-project-list)
      (message "%d project%s were forgotten"
               count (if (= count 1) "" "s")))
    count))


;;; Project switching

(defcustom project-switch-commands
  '((project-find-file "Find file")
    (project-find-regexp "Find regexp")
    (project-dired "Dired")
    (project-vc-dir "VC-Dir")
    (project-eshell "Eshell"))
  "Alist mapping commands to descriptions.
Used by `project-switch-project' to construct a dispatch menu of
commands available upon \"switching\" to another project.

Each element is of the form (COMMAND LABEL &optional KEY) where
COMMAND is the command to run when KEY is pressed.  LABEL is used
to distinguish the menu entries in the dispatch menu.  If KEY is
absent, COMMAND must be bound in `project-prefix-map', and the
key is looked up in that map.

The value can also be a symbol, the name of the command to be
invoked immediately without any dispatch menu."
  :version "28.1"
  :group 'project
  :package-version '(project . "0.6.0")
  :type '(choice
          (repeat :tag "Commands menu"
           (list
            (symbol :tag "Command")
            (string :tag "Label")
            (choice :tag "Key to press"
                    (const :tag "Infer from the keymap" nil)
                    (character :tag "Explicit key"))))
          (symbol :tag "Single command")))

(defcustom project-switch-use-entire-map nil
  "Whether `project-switch-project' will use the entire `project-prefix-map'.
If nil, `project-switch-project' will only recognize commands
listed in `project-switch-commands', and will signal an error
when other commands are invoked.  If this is non-nil, all the
keys in `project-prefix-map' are valid even if they aren't
listed in the dispatch menu produced from `project-switch-commands'."
  :type 'boolean
  :group 'project
  :version "28.1")

(defcustom project-key-prompt-style (if (facep 'help-key-binding)
                                        t
                                      'brackets)
  "Which presentation to use when asking to choose a command by key.

When `brackets', use text brackets and `bold' for the character.
Otherwise, use the face `help-key-binding' in the prompt."
  :type '(choice (const :tag "Using help-key-binding face" t)
                 (const :tag "Using bold face and brackets" brackets))
  :group 'project
  :version "30.1")

(defun project--keymap-prompt ()
  "Return a prompt for the project switching using the prefix map."
  (let (keys)
    (map-keymap
     (lambda (evt _)
       (when (characterp evt) (push evt keys)))
     project-prefix-map)
    (mapconcat (lambda (key) (help-key-description (string key) nil)) keys " ")))

(defun project--menu-prompt ()
  "Return a prompt for the project switching dispatch menu."
  (mapconcat
   (pcase-lambda (`(,cmd ,label ,key))
     (when (characterp cmd) ; Old format, apparently user-customized.
       (let ((tmp cmd))
         ;; TODO: Add a deprecation warning, probably.
         (setq cmd key
               key tmp)))
     (let ((key (if key
                    (vector key)
                  (where-is-internal cmd (list project-prefix-map) t))))
       (if (not (eq project-key-prompt-style 'brackets))
           (format "%s %s"
                   (propertize (key-description key) 'face 'help-key-binding)
                   label)
         (format "[%s] %s"
                 (propertize (key-description key) 'face 'bold)
                 label))))
   project-switch-commands
   "  "))

(defun project--switch-project-command ()
  (let* ((commands-menu
          (mapcar
           (lambda (row)
             (if (characterp (car row))
                 ;; Deprecated format.
                 ;; XXX: Add a warning about it?
                 (reverse row)
               row))
           project-switch-commands))
         (commands-map
          (let ((temp-map (make-sparse-keymap)))
            (set-keymap-parent temp-map project-prefix-map)
            (dolist (row commands-menu temp-map)
              (when-let ((cmd (nth 0 row))
                         (keychar (nth 2 row)))
                (define-key temp-map (vector keychar) cmd)))))
         command
         choice)
    (while (not command)
      (let* ((overriding-local-map commands-map)
             (prompt (if project-switch-use-entire-map
                         (project--keymap-prompt)
                       (project--menu-prompt))))
        (when choice
          (setq prompt (concat prompt
                               (format " %s: %s"
                                       (propertize "Unrecognized input"
                                                   'face 'warning)
                                       (help-key-description choice nil)))))
        (setq choice (read-key-sequence (concat "Choose: " prompt)))
        (when (setq command (lookup-key commands-map choice))
          (when (numberp command) (setq command nil))
          (unless (or project-switch-use-entire-map
                      (assq command commands-menu))
            (setq command nil)))
        (let ((global-command (lookup-key (current-global-map) choice)))
          (when (memq global-command
                      '(keyboard-quit keyboard-escape-quit))
            (call-interactively global-command)))))
    (message nil)
    command))

;;;###autoload
(defun project-switch-project (dir)
  "Switch to another project by running an Emacs command.
The available commands are presented as a dispatch menu
made from `project-switch-commands'.

When called in a program, it will use the project corresponding
to directory DIR."
  (interactive (list (project-prompt-project-dir)))
  (if-let ((pr (let ((default-directory dir))
                 (project-current)))
           (mru (cl-find-if #'buffer-file-name (project-buffers pr))))
      (project-switch-to-buffer mru)
    (let ((command (if (symbolp project-switch-commands)
                       project-switch-commands
                     (project--switch-project-command))))
      (let ((project-current-directory-override dir))
        (call-interactively command)))))

;;;###autoload
(defun project-uniquify-dirname-transform (dirname)
  "Uniquify name of directory DIRNAME using `project-name', if in a project.

If you set `uniquify-dirname-transform' to this function,
slash-separated components from `project-name' will be appended to
the buffer's directory name when buffers from two different projects
would otherwise have the same name."
  (if-let (proj (project-current nil dirname))
      (let ((root (project-root proj)))
        (expand-file-name
         (file-name-concat
          (file-name-directory root)
          (project-name proj)
          (file-relative-name dirname root))))
    dirname))

;;; Project mode-line

;;;###autoload
(defcustom project-mode-line nil
  "Whether to show current project name and Project menu on the mode line.
This feature requires the presence of the following item in
`mode-line-format': `(project-mode-line project-mode-line-format)'; it
is part of the default mode line beginning with Emacs 30."
  :type 'boolean
  :group 'project
  :version "30.1")

(defvar project-menu-entry
  `(menu-item "Project" ,menu-bar-project-menu))

(defvar project-mode-line-map
  (let ((map (make-sparse-keymap)))
    (define-key map [mode-line down-mouse-1] project-menu-entry)
    map))

(defvar project-mode-line-face nil
  "Face name to use for the project name on the mode line.")

(defvar project-mode-line-format '(:eval (project-mode-line-format)))
(put 'project-mode-line-format 'risky-local-variable t)

(defun project-mode-line-format ()
  "Compose the project mode-line."
  (when-let ((project (project-current)))
    (concat
     " "
     (propertize
      (project-name project)
      'face project-mode-line-face
      'mouse-face 'mode-line-highlight
      'help-echo "mouse-1: Project menu"
      'local-map project-mode-line-map))))

(provide 'project)
;;; project.el ends here<|MERGE_RESOLUTION|>--- conflicted
+++ resolved
@@ -602,7 +602,6 @@
                                         i)))
                                    extra-ignores)))))
        (setq files
-<<<<<<< HEAD
              (mapcar
               (lambda (file) (concat (file-name-as-directory dir) file))
               (split-string
@@ -621,29 +620,6 @@
                        extra-ignores)))
                   submodules)))
            (setq files (apply #'nconc files sub-files))))
-=======
-             (delq nil
-                   (mapcar
-                    (lambda (file)
-                      (unless (member file submodules)
-                        (concat default-directory file)))
-                    (split-string
-                     (apply #'vc-git--run-command-string nil "ls-files" args)
-                     "\0" t))))
-       (when (project--vc-merge-submodules-p default-directory)
-         ;; Unfortunately, 'ls-files --recurse-submodules' conflicts with '-o'.
-         (let ((sub-files
-                (mapcar
-                 (lambda (module)
-                   (when (file-directory-p module)
-                     (project--vc-list-files
-                      (concat default-directory module)
-                      backend
-                      extra-ignores)))
-                 submodules)))
-           (setq files
-                 (apply #'nconc files sub-files))))
->>>>>>> 271d8b70
        ;; 'git ls-files' returns duplicate entries for merge conflicts.
        ;; XXX: Better solutions welcome, but this seems cheap enough.
        (delete-consecutive-dups files)))
@@ -1277,13 +1253,7 @@
 command \\[fileloop-continue]."
   (interactive "sSearch (regexp): ")
   (fileloop-initialize-search
-<<<<<<< HEAD
    regexp (project-files (project-most-recent-project)) 'default)
-=======
-   regexp
-   (project-files (project-current t))
-   'default)
->>>>>>> 271d8b70
   (fileloop-continue))
 
 ;;;###autoload
@@ -1305,15 +1275,11 @@
        (list from to))))
   (fileloop-initialize-replace
    from to
-<<<<<<< HEAD
    (cl-delete-if-not (lambda (file)
                        "Filter out git submodules, gpg keyfiles, etc."
                        (and (file-regular-p file)
                             (not (find-file-name-handler file 'insert-file-contents))))
                  (project-files (project-most-recent-project)))
-=======
-   (project-files (project-current t))
->>>>>>> 271d8b70
    'default)
   (fileloop-continue))
 
