;;; project.el --- Operations on the current project  -*- lexical-binding: t; -*-

;; Copyright (C) 2015-2022 Free Software Foundation, Inc.
;; Version: 0.9.3
;; Package-Requires: ((emacs "26.1") (xref "1.4.0"))

;; This is a GNU ELPA :core package.  Avoid using functionality that
;; not compatible with the version of Emacs recorded above.

;; This file is NOT part of GNU Emacs.

;; GNU Emacs is free software: you can redistribute it and/or modify
;; it under the terms of the GNU General Public License as published by
;; the Free Software Foundation, either version 3 of the License, or
;; (at your option) any later version.

;; GNU Emacs is distributed in the hope that it will be useful,
;; but WITHOUT ANY WARRANTY; without even the implied warranty of
;; MERCHANTABILITY or FITNESS FOR A PARTICULAR PURPOSE.  See the
;; GNU General Public License for more details.

;; You should have received a copy of the GNU General Public License
;; along with GNU Emacs.  If not, see <https://www.gnu.org/licenses/>.

;;; Commentary:

;; NOTE: The project API is still experimental and can change in major,
;; backward-incompatible ways.  Everyone is encouraged to try it, and
;; report to us any problems or use cases we hadn't anticipated, by
;; sending an email to emacs-devel, or `M-x report-emacs-bug'.
;;
;; This file contains generic infrastructure for dealing with
;; projects, some utility functions, and commands using that
;; infrastructure.
;;
;; The goal is to make it easier for Lisp programs to operate on the
;; current project, without having to know which package handles
;; detection of that project type, parsing its config files, etc.
;;
;; This file consists of following parts:
;;
;; Infrastructure (the public API):
;;
;; Function `project-current' that returns the current project
;; instance based on the value of the hook `project-find-functions',
;; and several generic functions that act on it.
;;
;; `project-root' must be defined for every project.
;; `project-files' can be overridden for performance purposes.
;; `project-ignores' and `project-external-roots' describe the project
;; files and its relations to external directories.  `project-files'
;; should be consistent with `project-ignores'.
;;
;; `project-buffers' can be overridden if the project has some unusual
;; shape (e.g. it contains files residing outside of its root, or some
;; files inside the root must not be considered a part of it).  It
;; should be consistent with `project-files'.
;;
;; This list can change in future versions.
;;
;; Transient project:
;;
;; An instance of this type can be returned by `project-current' if no
;; project was detected automatically, and the user had to pick a
;; directory manually.  The fileset it describes is the whole
;; directory, with the exception of some standard ignored files and
;; directories.  This type has little purpose otherwise, as the only
;; generic function it provides an override for is `project-root'.
;;
;; VC-aware project:
;;
;; Originally conceived as an example implementation, now it's a
;; relatively fast backend that delegates to 'git ls-files' or 'hg
;; status' to list the project's files.  It honors the VC ignore
;; files, but supports additions to the list using the user option
;; `project-vc-ignores' (usually through .dir-locals.el).  See the
;; customization group `project-vc' for other options that control its
;; behavior.
;;
;; If the repository is using any other VCS than Git or Hg, the file
;; listing uses the default mechanism based on `find-program'.
;;
;; This project type can also be used for non-VCS controlled
;; directories, see the variable `project-vc-extra-root-markers'.
;;
;; Utils:
;;
;; `project-combine-directories' and `project-subtract-directories',
;; mainly for use in the abovementioned generics' implementations.
;;
;; `project-known-project-roots' and `project-remember-project' to
;; interact with the "known projects" list.
;;
;; Commands:
;;
;; `project-prefix-map' contains the full list of commands defined in
;; this package.  This map uses the prefix `C-x p' by default.
;; Type `C-x p f' to find file in the current project.
;; Type `C-x p C-h' to see all available commands and bindings.
;;
;; All commands defined in this package are implemented using the
;; public API only.  As a result, they will work with any project
;; backend that follows the protocol.
;;
;; Any third-party code that wants to use this package should likewise
;; target the public API.  Use any of the built-in commands as the
;; example.
;;
;; How to create a new backend:
;;
;; - Consider whether you really should, or whether there are other
;; ways to reach your goals.  If the backend's performance is
;; significantly lower than that of the built-in one, and it's first
;; in the list, it will affect all commands that use it.  Unless you
;; are going to be using it only yourself or in special circumstances,
;; you will probably want it to be fast, and it's unlikely to be a
;; trivial endeavor.  `project-files' is the method to optimize (the
;; default implementation gets slower the more files the directory
;; has, and the longer the list of ignores is).
;;
;; - Choose the format of the value that represents a project for your
;; backend (we call it project instance).  Don't use any of the
;; formats from other backends.  The format can be arbitrary, as long
;; as the datatype is something `cl-defmethod' can dispatch on.  The
;; value should be stable (when compared with `equal') across
;; invocations, meaning calls to that function from buffers belonging
;; to the same project should return equal values.
;;
;; - Write a new function that will determine the current project
;; based on the directory and add it to `project-find-functions'
;; (which see) using `add-hook'.  It is a good idea to depend on the
;; directory only, and not on the current major mode, for example.
;; Because the usual expectation is that all files in the directory
;; belong to the same project (even if some/most of them are ignored).
;;
;; - Define new methods for some or all generic functions for this
;; backend using `cl-defmethod'.  A `project-root' method is
;; mandatory, `project-files' is recommended, the rest are optional.

;;; TODO:

;; * Reliably cache the list of files in the project, probably using
;;   filenotify.el (if supported) to invalidate.  And avoiding caching
;;   if it's not available (manual cache invalidation is not nice).
;;
;; * Build tool related functionality.  Start with a `project-build'
;;   command, which should provide completions on tasks to run, and
;;   maybe allow entering some additional arguments.  This might
;;   be handled better with a separate API, though.  Then we won't
;;   force every project backend to be aware of the build tool(s) the
;;   project is using.
;;
;; * Command to (re)build the tag files in all project roots.  To that
;;   end, we might need to add a way to provide file whitelist
;;   wildcards for each root to limit etags to certain files (in
;;   addition to the blacklist provided by ignores), and/or allow
;;   specifying additional tag regexps.
;;
;; * UI for the user to be able to pick the current project for the
;;   whole Emacs session, independent of the current directory.  Or,
;;   in the more advanced case, open a set of projects, and have some
;;   project-related commands to use them all.  E.g., have a command
;;   to search for a regexp across all open projects.
;;
;; * Support for project-local variables: a UI to edit them, and a
;;   utility function to retrieve a value.  Probably useless without
;;   support in various built-in commands.  In the API, we might get
;;   away with only adding a `project-configuration-directory' method,
;;   defaulting to the project root the current file/buffer is in.
;;   And prompting otherwise.  How to best mix that with backends that
;;   want to set/provide certain variables themselves, is up for
;;   discussion.

;;; Code:

<<<<<<< HEAD
=======
(require 'cl-generic)
>>>>>>> 03892d4f
(require 'cl-lib)
(require 'seq)
(eval-when-compile (require 'subr-x))

(defgroup project nil
  "Operations on the current project."
  :version "28.1"
  :group 'tools)

(defvar project-find-functions (list #'project-try-vc)
  "Special hook to find the project containing a given directory.
Each functions on this hook is called in turn with one
argument, the directory in which to look, and should return
either nil to mean that it is not applicable, or a project instance.
The exact form of the project instance is up to each respective
function; the only practical limitation is to use values that
`cl-defmethod' can dispatch on, like a cons cell, or a list, or a
CL struct.")

(define-obsolete-variable-alias
  'project-current-inhibit-prompt
  'project-current-directory-override
  "29.1")

(defvar project-current-directory-override nil
  "Value to use instead of `default-directory' when detecting the project.
When it is non-nil, `project-current' will always skip prompting too.")

;;;###autoload
(defun project-current (&optional maybe-prompt directory)
  "Return the project instance in DIRECTORY, defaulting to `default-directory'.

When no project is found in that directory, the result depends on
the value of MAYBE-PROMPT: if it is nil or omitted, return nil,
else ask the user for a directory in which to look for the
project, and if no project is found there, return a \"transient\"
project instance.

The \"transient\" project instance is a special kind of value
which denotes a project rooted in that directory and includes all
the files under the directory except for those that match entries
in `vc-directory-exclusion-list' or `grep-find-ignored-files'.

See the doc string of `project-find-functions' for the general form
of the project instance object."
  (unless directory (setq directory (or project-current-directory-override
                                        default-directory)))
  (let ((pr (project--find-in-directory directory)))
    (cond
     (pr)
     ((unless project-current-directory-override
        maybe-prompt)
      (setq directory (project-prompt-project-dir)
            pr (project--find-in-directory directory))))
    (when maybe-prompt
      (if pr
          (project-remember-project pr)
        (project--remove-from-project-list
         directory "Project `%s' not found; removed from list")
        (setq pr (cons 'transient directory))))
    pr))

(defun project--find-in-directory (dir)
  (run-hook-with-args-until-success 'project-find-functions dir))

(defvar project--within-roots-fallback nil)

(cl-defgeneric project-root (project)
  "Return root directory of the current project.

It usually contains the main build file, dependencies
configuration file, etc. Though neither is mandatory.

The directory name must be absolute.")

(cl-defmethod project-root (project
                            &context (project--within-roots-fallback
                                      (eql nil)))
  (let ((project--within-roots-fallback t))
    (project-root project)))

(cl-defgeneric project-roots (project)
  "Return the list containing the current project root.

The function is obsolete, all projects have one main root anyway,
and the rest should be possible to express through
`project-external-roots'."
  ;; FIXME: Can we specify project's version here?
  ;; FIXME: Could we make this affect cl-defmethod calls too?
  (declare (obsolete project-root "0.3.0"))
  (let ((project--within-roots-fallback t))
    (list (project-root project))))

;; FIXME: Add MODE argument, like in `ede-source-paths'?
(cl-defgeneric project-external-roots (_project)
  "Return the list of external roots for PROJECT.

It's the list of directories outside of the project that are
still related to it.  If the project deals with source code then,
depending on the languages used, this list should include the
headers search path, load path, class path, and so on."
  nil)

(cl-defgeneric project-name (project)
  "A human-readable name for the project.
Nominally unique, but not enforced."
  (file-name-nondirectory (directory-file-name (project-root project))))

(cl-defgeneric project-ignores (_project _dir)
  "Return the list of glob patterns to ignore inside DIR.
Patterns can match both regular files and directories.
To root an entry, start it with `./'.  To match directories only,
end it with `/'.  DIR must be either `project-root' or one of
`project-external-roots'."
  ;; TODO: Document and support regexp ignores as used by Hg.
  ;; TODO: Support whitelist entries.
  (require 'grep)
  (defvar grep-find-ignored-files)
  (nconc
   (mapcar
    (lambda (dir)
      (concat dir "/"))
    vc-directory-exclusion-list)
   grep-find-ignored-files))

(defun project--file-completion-table (all-files)
  (lambda (string pred action)
    (cond
     ((eq action 'metadata)
      '(metadata . ((category . project-file))))
     (t
      (complete-with-action action all-files string pred)))))

(cl-defmethod project-root ((project (head transient)))
  (cdr project))

(cl-defgeneric project-files (project &optional dirs)
  "Return a list of files in directories DIRS in PROJECT.
DIRS is a list of absolute directories; it should be some
subset of the project root and external roots.

The default implementation uses `find-program'.  PROJECT is used
to find the list of ignores for each directory."
  (mapcan
   (lambda (dir)
     (project--files-in-directory dir
                                  (project--dir-ignores project dir)))
   (or dirs
       (list (project-root project)))))

(defun project--files-in-directory (dir ignores &optional files)
  (require 'find-dired)
  (require 'xref)
  (let* ((default-directory dir)
         ;; Make sure ~/ etc. in local directory name is
         ;; expanded and not left for the shell command
         ;; to interpret.
         (localdir (file-name-unquote (file-local-name (expand-file-name dir))))
         (dfn (directory-file-name localdir))
         (command (format "%s -H . %s -type f %s -print0"
                          find-program
                          (xref--find-ignores-arguments ignores "./")
                          (if files
                              (concat (shell-quote-argument "(")
                                      " -name "
                                      (mapconcat
                                       #'shell-quote-argument
                                       (split-string files)
                                       (concat " -o -name "))
                                      " "
                                      (shell-quote-argument ")"))
                            "")))
         res)
    (with-temp-buffer
      (let ((status
             (process-file-shell-command command nil t))
            (pt (point-min)))
        (unless (zerop status)
          (goto-char (point-min))
          (if (and
               (not (eql status 127))
               (search-forward "Permission denied\n" nil t))
              (let ((end (1- (point))))
                (re-search-backward "\\`\\|\0")
                (error "File listing failed: %s"
                       (buffer-substring (1+ (point)) end)))
            (error "File listing failed: %s" (buffer-string))))
        (goto-char pt)
        (while (search-forward "\0" nil t)
          (push (buffer-substring-no-properties (1+ pt) (1- (point)))
                res)
          (setq pt (point)))))
    (project--remote-file-names
     (mapcar (lambda (s) (concat dfn s))
             (sort res #'string<)))))

(defun project--remote-file-names (local-files)
  "Return LOCAL-FILES as if they were on the system of `default-directory'.
Also quote LOCAL-FILES if `default-directory' is quoted."
  (let ((remote-id (file-remote-p default-directory)))
    (if (not remote-id)
        (if (file-name-quoted-p default-directory)
            (mapcar #'file-name-quote local-files)
          local-files)
      (mapcar (lambda (file)
                (concat remote-id file))
              local-files))))

(cl-defgeneric project-buffers (project)
  "Return the list of all live buffers that belong to PROJECT.

The default implementation matches each buffer to PROJECT root using
the buffer's value of `default-directory'."
  (let ((root (expand-file-name (file-name-as-directory (project-root project))))
        bufs)
    (dolist (buf (buffer-list))
      (when (string-prefix-p root (expand-file-name
                                   (buffer-local-value 'default-directory buf)))
        (push buf bufs)))
    (nreverse bufs)))

(defgroup project-vc nil
  "VC-aware project implementation."
  :version "25.1"
  :group 'project)

(defcustom project-vc-ignores nil
  "List of patterns to add to `project-ignores'."
  :type '(repeat string)
  :safe #'listp)

(defcustom project-vc-merge-submodules t
  "Non-nil to consider submodules part of the parent project.

After changing this variable (using Customize or .dir-locals.el)
you might have to restart Emacs to see the effect."
  :type 'boolean
  :version "28.1"
  :package-version '(project . "0.2.0")
  :safe #'booleanp)

(defcustom project-vc-include-untracked t
  "When non-nil, the VC-aware project backend includes untracked files."
  :type 'boolean
  :version "29.1"
  :safe #'booleanp)

(defcustom project-vc-name nil
  "When non-nil, the name of the current VC-aware project.

The best way to change the value a VC-aware project reports as
its name, is by setting this in .dir-locals.el."
  :type '(choice (const :tag "Default to the base name" nil)
                 (string :tag "Custom name"))
  :version "29.1"
  :package-version '(project . "0.9.0")
  :safe #'stringp)

;; Not using regexps because these wouldn't work in Git pathspecs, in
;; case we decide we need to be able to list nested projects.
(defcustom project-vc-extra-root-markers nil
  "List of additional markers to signal project roots.

A marker is either a base file name or a glob pattern for such.

A directory containing such a marker file or a file matching a
marker pattern will be recognized as the root of a VC-aware
project.

Example values: \".dir-locals.el\", \"package.json\", \"pom.xml\",
\"requirements.txt\", \"Gemfile\", \"*.gemspec\", \"autogen.sh\".

These will be used in addition to regular directory markers such
as \".git\", \".hg\", and so on, depending on the value of
`vc-handled-backends'.  It is most useful when a project has
subdirectories inside it that need to be considered as separate
projects.  It can also be used for projects outside of VC
repositories.

In either case, their behavior will still obey the relevant
variables, such as `project-vc-ignores' or `project-vc-name'."
  :type '(repeat string)
  :version "29.1"
  :package-version '(project . "0.9.0")
  :safe (lambda (val) (and (listp val) (cl-every #'stringp val))))

;; FIXME: Using the current approach, major modes are supposed to set
;; this variable to a buffer-local value.  So we don't have access to
;; the "external roots" of language A from buffers of language B, which
;; seems desirable in multi-language projects, at least for some
;; potential uses, like "jump to a file in project or external dirs".
;;
;; We could add a second argument to this function: a file extension,
;; or a language name.  Some projects will know the set of languages
;; used in them; for others, like the VC-aware type, we'll need
;; auto-detection.  I see two options:
;;
;; - That could be implemented as a separate second hook, with a
;;   list of functions that return file extensions.
;;
;; - This variable will be turned into a hook with "append" semantics,
;;   and each function in it will perform auto-detection when passed
;;   nil instead of an actual file extension.  Then this hook will, in
;;   general, be modified globally, and not from major mode functions.
;;
;; The second option seems simpler, but the first one has the
;; advantage that the user could override the list of languages used
;; in a project via a directory-local variable, thus skipping
;; languages they're not working on personally (in a big project), or
;; working around problems in language detection (the detection logic
;; might be imperfect for the project in question, or it might work
;; too slowly for the user's taste).
(defvar project-vc-external-roots-function (lambda () tags-table-list)
  "Function that returns a list of external roots.

It should return a list of directory roots that contain source
files related to the current buffer.

The directory names should be absolute.  Used in the VC-aware
project backend implementation of `project-external-roots'.")

(defun project-try-vc (dir)
  (defvar vc-svn-admin-directory)
  (require 'vc-svn)
  ;; FIXME: Learn to invalidate when the value of
  ;; `project-vc-merge-submodules' or `project-vc-extra-root-markers'
  ;; changes.
  (or (vc-file-getprop dir 'project-vc)
      (let* ((backend-markers-alist `((Git . ".git")
                                      (Hg . ".hg")
                                      (Bzr . ".bzr")
                                      (SVN . ,vc-svn-admin-directory)
                                      (DARCS . "_darcs")
                                      (Fossil . ".fslckout")))
             (backend-markers
              (delete
               nil
               (mapcar
                (lambda (b) (assoc-default b backend-markers-alist))
                vc-handled-backends)))
             (marker-re
              (mapconcat
               (lambda (m) (format "\\(%s\\)" (wildcard-to-regexp m)))
               (append backend-markers
                       (project--value-in-dir 'project-vc-extra-root-markers dir))
               "\\|"))
             (locate-dominating-stop-dir-regexp
              (or vc-ignore-dir-regexp locate-dominating-stop-dir-regexp))
             last-matches
             (root
              (locate-dominating-file
               dir
               (lambda (d)
                 ;; Maybe limit count to 100 when we can drop Emacs < 28.
                 (when (file-directory-p d)
                   (setq last-matches (directory-files d nil marker-re t))))))
             (backend
              (cl-find-if
               (lambda (b)
                 (member (assoc-default b backend-markers-alist)
                         last-matches))
               vc-handled-backends))
             project)
        (when (and
               (eq backend 'Git)
               (project--vc-merge-submodules-p root)
               (project--submodule-p root))
          (let* ((parent (file-name-directory (directory-file-name root))))
            (setq root (vc-call-backend 'Git 'root parent))))
        (when root
          (setq project (list 'vc backend root))
          ;; FIXME: Cache for a shorter time.
          (vc-file-setprop dir 'project-vc project)
          project))))

(defun project--submodule-p (root)
  ;; XXX: We only support Git submodules for now.
  ;;
  ;; For submodules, at least, we expect the users to prefer them to
  ;; be considered part of the parent project.  For those who don't,
  ;; there is the custom var now.
  ;;
  ;; Some users may also set up things equivalent to Git submodules
  ;; using "git worktree" (for example).  However, we expect that most
  ;; of them would prefer to treat those as separate projects anyway.
  (let* ((gitfile (expand-file-name ".git" root)))
    (cond
     ((file-directory-p gitfile)
      nil)
     ((with-temp-buffer
        (insert-file-contents gitfile)
        (goto-char (point-min))
        ;; Kind of a hack to distinguish a submodule from
        ;; other cases of .git files pointing elsewhere.
        (looking-at "gitdir: [./]+/\\.git/modules/"))
      t)
     (t nil))))

(cl-defmethod project-root ((project (head vc)))
  (nth 2 project))

(cl-defmethod project-external-roots ((project (head vc)))
  (project-subtract-directories
   (project-combine-directories
    (mapcar
     #'file-name-as-directory
     (funcall project-vc-external-roots-function)))
   (list (project-root project))))

(cl-defmethod project-files ((project (head vc)) &optional dirs)
  (mapcan
   (lambda (dir)
     (let ((ignores (project--value-in-dir 'project-vc-ignores (nth 2 project)))
           (backend (cadr project)))
       (when backend
         (require (intern (concat "vc-" (downcase (symbol-name backend))))))
       (if (and (file-equal-p dir (nth 2 project))
                (cond
                 ((eq backend 'Hg))
                 ((and (eq backend 'Git)
                       (or
                        (not ignores)
                        (version<= "1.9" (vc-git--program-version)))))))
           (project--vc-list-files dir backend ignores)
         (project--files-in-directory
          dir
          (project--dir-ignores project dir)))))
   (or dirs
       (list (project-root project)))))

(declare-function vc-git--program-version "vc-git")
(declare-function vc-git--run-command-string "vc-git")
(declare-function vc-hg-command "vc-hg")

(defun project--vc-list-files (dir backend extra-ignores)
  (defvar vc-git-use-literal-pathspecs)
  (pcase backend
    (`Git
     (let* ((default-directory (expand-file-name (file-name-as-directory dir)))
            (args '("-z"))
            (vc-git-use-literal-pathspecs nil)
            (include-untracked (project--value-in-dir
                                'project-vc-include-untracked
                                dir))
            files)
       (setq args (append args
                          '("-c" "--exclude-standard")
                          (and include-untracked '("-o"))))
       (when extra-ignores
         (setq args (append args
                            (cons "--"
                                  (mapcar
                                   (lambda (i)
                                     (format
                                      ":(exclude,glob,top)%s"
                                      (if (string-match "\\*\\*" i)
                                          ;; Looks like pathspec glob
                                          ;; format already.
                                          i
                                        (if (string-match "\\./" i)
                                            ;; ./abc -> abc
                                            (setq i (substring i 2))
                                          ;; abc -> **/abc
                                          (setq i (concat "**/" i))
                                          ;; FIXME: '**/abc' should also
                                          ;; match a directory with that
                                          ;; name, but doesn't (git 2.25.1).
                                          ;; Maybe we should replace
                                          ;; such entries with two.
                                          (if (string-match "/\\'" i)
                                              ;; abc/ -> abc/**
                                              (setq i (concat i "**"))))
                                        i)))
                                   extra-ignores)))))
       (setq files
             (mapcar
              (lambda (file) (concat default-directory file))
              (split-string
               (apply #'vc-git--run-command-string nil "ls-files" args)
               "\0" t)))
       (when (project--vc-merge-submodules-p default-directory)
         ;; Unfortunately, 'ls-files --recurse-submodules' conflicts with '-o'.
         (let* ((submodules (project--git-submodules))
                (sub-files
                 (mapcar
                  (lambda (module)
                    (when (file-directory-p module)
                      (project--vc-list-files
                       (concat default-directory module)
                       backend
                       extra-ignores)))
                  submodules)))
           (setq files
                 (apply #'nconc files sub-files))))
       ;; 'git ls-files' returns duplicate entries for merge conflicts.
       ;; XXX: Better solutions welcome, but this seems cheap enough.
       (delete-consecutive-dups files)))
    (`Hg
     (let* ((default-directory (expand-file-name (file-name-as-directory dir)))
            (include-untracked (project--value-in-dir
                                'project-vc-include-untracked
                                dir))
            (args (list (concat "-mcard" (and include-untracked "u"))
                        "--no-status"
                        "-0")))
       (when extra-ignores
         (setq args (nconc args
                           (mapcan
                            (lambda (i)
                              (list "--exclude" i))
                            extra-ignores))))
       (with-temp-buffer
         (apply #'vc-hg-command t 0 "." "status" args)
         (mapcar
          (lambda (s) (concat default-directory s))
          (split-string (buffer-string) "\0" t)))))))

(defun project--vc-merge-submodules-p (dir)
  (project--value-in-dir
   'project-vc-merge-submodules
   dir))

(defun project--git-submodules ()
  ;; 'git submodule foreach' is much slower.
  (condition-case nil
      (with-temp-buffer
        (insert-file-contents ".gitmodules")
        (let (res)
          (goto-char (point-min))
          (while (re-search-forward "^[ \t]*path *= *\\(.+\\)" nil t)
            (push (match-string 1) res))
          (nreverse res)))
    (file-missing nil)))

(cl-defmethod project-ignores ((project (head vc)) dir)
  (let* ((root (nth 2 project))
         backend)
    (append
     (when (and backend
                (file-equal-p dir root))
       (setq backend (cadr project))
       (delq
        nil
        (mapcar
         (lambda (entry)
           (cond
            ((eq ?! (aref entry 0))
             ;; No support for whitelisting (yet).
             nil)
            ((string-match "\\(/\\)[^/]" entry)
             ;; FIXME: This seems to be Git-specific.
             ;; And / in the entry (start or even the middle) means
             ;; the pattern is "rooted".  Or actually it is then
             ;; relative to its respective .gitignore (of which there
             ;; could be several), but we only support .gitignore at
             ;; the root.
             (if (= (match-beginning 0) 0)
                 (replace-match "./" t t entry 1)
               (concat "./" entry)))
            (t entry)))
         (condition-case nil
             (vc-call-backend backend 'ignore-completion-table root)
           (vc-not-supported () nil)))))
     (project--value-in-dir 'project-vc-ignores root)
     (mapcar
      (lambda (dir)
        (concat dir "/"))
      vc-directory-exclusion-list))))

(defun project-combine-directories (&rest lists-of-dirs)
  "Return a sorted and culled list of directory names.
Appends the elements of LISTS-OF-DIRS together, removes
non-existing directories, as well as directories a parent of
whose is already in the list."
  (let* ((dirs (sort
                (mapcar
                 (lambda (dir)
                   (file-name-as-directory (expand-file-name dir)))
                 (apply #'append lists-of-dirs))
                #'string<))
         (ref dirs))
    ;; Delete subdirectories from the list.
    (while (cdr ref)
      (if (string-prefix-p (car ref) (cadr ref))
          (setcdr ref (cddr ref))
        (setq ref (cdr ref))))
    (cl-delete-if-not #'file-exists-p dirs)))

(defun project-subtract-directories (files dirs)
  "Return a list of elements from FILES that are outside of DIRS.
DIRS must contain directory names."
  ;; Sidestep the issue of expanded/abbreviated file names here.
  (cl-set-difference files dirs :test #'file-in-directory-p))

(defun project--value-in-dir (var dir)
  (with-temp-buffer
    (setq default-directory dir)
    (let ((enable-local-variables :all))
      (hack-dir-local-variables-non-file-buffer))
    (symbol-value var)))

(cl-defmethod project-buffers ((project (head vc)))
  (let* ((root (expand-file-name (file-name-as-directory (project-root project))))
         (modules (unless (or (project--vc-merge-submodules-p root)
                              (project--submodule-p root))
                    (mapcar
                     (lambda (m) (format "%s%s/" root m))
                     (project--git-submodules))))
         dd
         bufs)
    (dolist (buf (buffer-list))
      (setq dd (expand-file-name (buffer-local-value 'default-directory buf)))
      (when (and (string-prefix-p root dd)
                 (not (cl-find-if (lambda (module) (string-prefix-p module dd))
                                  modules)))
        (push buf bufs)))
    (nreverse bufs)))

(cl-defmethod project-name ((_project (head vc)))
  (or project-vc-name
      (cl-call-next-method)))


;;; Project commands

;;;###autoload
(defvar project-prefix-map
  (let ((map (make-sparse-keymap)))
    (define-key map "!" 'project-shell-command)
    (define-key map "&" 'project-async-shell-command)
    (define-key map "f" 'project-find-file)
    (define-key map "F" 'project-or-external-find-file)
    (define-key map "b" 'project-switch-to-buffer)
    (define-key map "s" 'project-shell)
    (define-key map "d" 'project-find-dir)
    (define-key map "D" 'project-dired)
    (define-key map "v" 'project-vc-dir)
    (define-key map "c" 'project-compile)
    (define-key map "e" 'project-eshell)
    (define-key map "k" 'project-kill-buffers)
    (define-key map "p" 'project-switch-project)
    (define-key map "g" 'project-find-regexp)
    (define-key map "G" 'project-or-external-find-regexp)
    (define-key map "r" 'project-query-replace-regexp)
    (define-key map "x" 'project-execute-extended-command)
    (define-key map "\C-b" 'project-list-buffers)
    map)
  "Keymap for project commands.")

;;;###autoload (define-key ctl-x-map "p" project-prefix-map)

;; We can't have these place-specific maps inherit from
;; project-prefix-map because project--other-place-command needs to
;; know which map the key binding came from, as if it came from one of
;; these maps, we don't want to set display-buffer-overriding-action

(defvar project-other-window-map
  (let ((map (make-sparse-keymap)))
    (define-key map "\C-o" #'project-display-buffer)
    map)
  "Keymap for project commands that display buffers in other windows.")

(defvar project-other-frame-map
  (let ((map (make-sparse-keymap)))
    (define-key map "\C-o" #'project-display-buffer-other-frame)
    map)
  "Keymap for project commands that display buffers in other frames.")

(defun project--other-place-command (action &optional map)
  (let* ((key (read-key-sequence-vector nil t))
         (place-cmd (lookup-key map key))
         (generic-cmd (lookup-key project-prefix-map key))
         (switch-to-buffer-obey-display-actions t)
         (display-buffer-overriding-action (unless place-cmd action)))
    (if-let ((cmd (or place-cmd generic-cmd)))
        (call-interactively cmd)
      (user-error "%s is undefined" (key-description key)))))

;;;###autoload
(defun project-other-window-command ()
  "Run project command, displaying resultant buffer in another window.

The following commands are available:

\\{project-prefix-map}
\\{project-other-window-map}"
  (interactive)
  (project--other-place-command '((display-buffer-pop-up-window)
                                  (inhibit-same-window . t))
                                project-other-window-map))

;;;###autoload (define-key ctl-x-4-map "p" #'project-other-window-command)

;;;###autoload
(defun project-other-frame-command ()
  "Run project command, displaying resultant buffer in another frame.

The following commands are available:

\\{project-prefix-map}
\\{project-other-frame-map}"
  (interactive)
  (project--other-place-command '((display-buffer-pop-up-frame))
                                project-other-frame-map))

;;;###autoload (define-key ctl-x-5-map "p" #'project-other-frame-command)

;;;###autoload
(defun project-other-tab-command ()
  "Run project command, displaying resultant buffer in a new tab.

The following commands are available:

\\{project-prefix-map}"
  (interactive)
  (project--other-place-command '((display-buffer-in-new-tab))))

;;;###autoload
(when (bound-and-true-p tab-prefix-map)
  (define-key tab-prefix-map "p" #'project-other-tab-command))

(declare-function grep-read-files "grep")
(declare-function xref--find-ignores-arguments "xref")

;;;###autoload
(defun project-find-regexp (regexp)
  "Find all matches for REGEXP in the current project's roots.
With \\[universal-argument] prefix, you can specify the directory
to search in, and the file name pattern to search for.  The
pattern may use abbreviations defined in `grep-files-aliases',
e.g. entering `ch' is equivalent to `*.[ch]'.  As whitespace
triggers completion when entering a pattern, including it
requires quoting, e.g. `\\[quoted-insert]<space>'."
  (interactive (list (project--read-regexp)))
  (require 'xref)
  (require 'grep)
  (let* ((caller-dir default-directory)
         (pr (project-current t))
         (default-directory (project-root pr))
         (files
          (if (not current-prefix-arg)
              (project-files pr)
            (let ((dir (read-directory-name "Base directory: "
                                            caller-dir nil t)))
              (project--files-in-directory dir
                                           nil
                                           (grep-read-files regexp))))))
    (xref-show-xrefs
     (apply-partially #'project--find-regexp-in-files regexp files)
     nil)))

(defun project--dir-ignores (project dir)
  (let ((root (project-root project)))
    (if (not (file-in-directory-p dir root))
        (project-ignores nil nil)       ;The defaults.
      (let ((ignores (project-ignores project root)))
        (if (file-equal-p root dir)
            ignores
          ;; FIXME: Update the "rooted" ignores to relate to DIR instead.
          (cl-delete-if (lambda (str) (string-prefix-p "./" str))
                        ignores))))))

;;;###autoload
(defun project-or-external-find-regexp (regexp)
  "Find all matches for REGEXP in the project roots or external roots.
With \\[universal-argument] prefix, you can specify the file name
pattern to search for."
  (interactive (list (project--read-regexp)))
  (require 'xref)
  (let* ((pr (project-current t))
         (default-directory (project-root pr))
         (files
          (project-files pr (cons
                             (project-root pr)
                             (project-external-roots pr)))))
    (xref-show-xrefs
     (apply-partially #'project--find-regexp-in-files regexp files)
     nil)))

(defun project--find-regexp-in-files (regexp files)
  (unless files
    (user-error "Empty file list"))
  (let ((xrefs (xref-matches-in-files regexp files)))
    (unless xrefs
      (user-error "No matches for: %s" regexp))
    xrefs))

(defvar project-regexp-history-variable 'grep-regexp-history)

(defun project--read-regexp ()
  (let ((sym (thing-at-point 'symbol t)))
    (read-regexp "Find regexp" (and sym (regexp-quote sym))
                 project-regexp-history-variable)))

;;;###autoload
(defun project-find-file (&optional include-all)
  "Visit a file (with completion) in the current project.

The filename at point (determined by `thing-at-point'), if any,
is available as part of \"future history\".

If INCLUDE-ALL is non-nil, or with prefix argument when called
interactively, include all files under the project root, except
for VCS directories listed in `vc-directory-exclusion-list'."
  (interactive "P")
  (let* ((pr (project-current t))
         (root (project-root pr))
         (dirs (list root)))
    (project-find-file-in
     (or (thing-at-point 'filename)
         (and buffer-file-name (file-relative-name buffer-file-name root)))
     dirs pr include-all)))

;;;###autoload
(defun project-or-external-find-file (&optional include-all)
  "Visit a file (with completion) in the current project or external roots.

The filename at point (determined by `thing-at-point'), if any,
is available as part of \"future history\".

If INCLUDE-ALL is non-nil, or with prefix argument when called
interactively, include all files under the project root, except
for VCS directories listed in `vc-directory-exclusion-list'."
  (interactive "P")
  (let* ((pr (project-current t))
         (dirs (cons
                (project-root pr)
                (project-external-roots pr))))
    (project-find-file-in (thing-at-point 'filename) dirs pr include-all)))

(defcustom project-read-file-name-function #'project--read-file-cpd-relative
  "Function to call to read a file name from a list.
For the arguments list, see `project--read-file-cpd-relative'."
  :type '(choice (const :tag "Read with completion from relative names"
                        project--read-file-cpd-relative)
                 (const :tag "Read with completion from absolute names"
                        project--read-file-absolute)
                 (function :tag "Custom function" nil))
  :group 'project
  :version "27.1")

(defun project--read-file-cpd-relative (prompt
                                        all-files &optional predicate
                                        hist mb-default)
  "Read a file name, prompting with PROMPT.
ALL-FILES is a list of possible file name completions.

PREDICATE and HIST have the same meaning as in `completing-read'.

MB-DEFAULT is used as part of \"future history\", to be inserted
by the user at will."
  (let* ((common-parent-directory
          (let ((common-prefix (try-completion "" all-files)))
            (if (> (length common-prefix) 0)
                (file-name-directory common-prefix))))
         (cpd-length (length common-parent-directory))
         (prompt (if (zerop cpd-length)
                     prompt
                   (concat prompt (format " in %s" common-parent-directory))))
         (included-cpd (when (member common-parent-directory all-files)
                         (setq all-files
                               (delete common-parent-directory all-files))
                         t))
         (substrings (mapcar (lambda (s) (substring s cpd-length)) all-files))
         (_ (when included-cpd
              (setq substrings (cons "./" substrings))))
         (new-collection (project--file-completion-table substrings))
         (abbr-cpd (abbreviate-file-name common-parent-directory))
         (relname (cl-letf ((history-add-new-input nil)
                            ((symbol-value hist)
                             (mapcan
                              (lambda (s)
                                (and (string-prefix-p abbr-cpd s)
                                     (list (substring s (length abbr-cpd)))))
                              (symbol-value hist))))
                    (project--completing-read-strict prompt
                                                     new-collection
                                                     predicate
                                                     hist mb-default)))
         (absname (expand-file-name relname common-parent-directory)))
    (when (and hist history-add-new-input)
      (add-to-history hist (abbreviate-file-name absname)))
    absname))

(defun project--read-file-absolute (prompt
                                    all-files &optional predicate
                                    hist mb-default)
  (project--completing-read-strict prompt
                                   (project--file-completion-table all-files)
                                   predicate
                                   hist mb-default))

(defun project-find-file-in (suggested-filename dirs project &optional include-all)
  "Complete a file name in DIRS in PROJECT and visit the result.

SUGGESTED-FILENAME is a relative file name, or part of it, which
is used as part of \"future history\".

If INCLUDE-ALL is non-nil, or with prefix argument when called
interactively, include all files from DIRS, except for VCS
directories listed in `vc-directory-exclusion-list'."
  (let* ((vc-dirs-ignores (mapcar
                           (lambda (dir)
                             (concat dir "/"))
                           vc-directory-exclusion-list))
         (all-files
          (if include-all
              (mapcan
               (lambda (dir) (project--files-in-directory dir vc-dirs-ignores))
               dirs)
            (project-files project dirs)))
         (completion-ignore-case read-file-name-completion-ignore-case)
         (file (funcall project-read-file-name-function
                        "Find file" all-files nil 'file-name-history
                        suggested-filename)))
    (if (string= file "")
        (user-error "You didn't specify the file")
      (find-file file))))

(defun project--completing-read-strict (prompt
                                        collection &optional predicate
                                        hist mb-default)
  (minibuffer-with-setup-hook
      (lambda ()
        (setq-local minibuffer-default-add-function
                    (lambda ()
                      (let ((minibuffer-default mb-default))
                        (minibuffer-default-add-completions)))))
    (completing-read (format "%s: " prompt)
                     collection predicate 'confirm
                     nil
                     hist)))

;;;###autoload
(defun project-find-dir ()
  "Start Dired in a directory inside the current project."
  (interactive)
  (let* ((project (project-current t))
         (all-files (project-files project))
         (completion-ignore-case read-file-name-completion-ignore-case)
         ;; FIXME: This misses directories without any files directly
         ;; inside.  Consider DIRS-ONLY as an argument for
         ;; `project-files-filtered', and see
         ;; https://stackoverflow.com/a/50685235/615245 for possible
         ;; implementation.
         (all-dirs (mapcar #'file-name-directory all-files))
         (dir (funcall project-read-file-name-function
                       "Dired"
                       ;; Some completion UIs show duplicates.
                       (delete-dups all-dirs)
                       nil 'file-name-history)))
    (dired dir)))

;;;###autoload
(defun project-dired ()
  "Start Dired in the current project's root."
  (interactive)
  (dired (project-root (project-current t))))

;;;###autoload
(defun project-vc-dir ()
  "Run VC-Dir in the current project's root."
  (interactive)
  (vc-dir (project-root (project-current t))))

(declare-function comint-check-proc "comint")

;;;###autoload
(defun project-shell ()
  "Start an inferior shell in the current project's root directory.
If a buffer already exists for running a shell in the project's root,
switch to it.  Otherwise, create a new shell buffer.
With \\[universal-argument] prefix arg, create a new inferior shell buffer even
if one already exists."
  (interactive)
  (require 'comint)
  (let* ((default-directory (project-root (project-current t)))
         (default-project-shell-name (project-prefixed-buffer-name "shell"))
         (shell-buffer (get-buffer default-project-shell-name)))
    (if (and shell-buffer (not current-prefix-arg))
        (if (comint-check-proc shell-buffer)
            (pop-to-buffer shell-buffer (bound-and-true-p display-comint-buffer-action))
          (shell shell-buffer))
      (shell (generate-new-buffer-name default-project-shell-name)))))

;;;###autoload
(defun project-eshell ()
  "Start Eshell in the current project's root directory.
If a buffer already exists for running Eshell in the project's root,
switch to it.  Otherwise, create a new Eshell buffer.
With \\[universal-argument] prefix arg, create a new Eshell buffer even
if one already exists."
  (interactive)
  (defvar eshell-buffer-name)
  (let* ((default-directory (project-root (project-current t)))
         (eshell-buffer-name (project-prefixed-buffer-name "eshell"))
         (eshell-buffer (get-buffer eshell-buffer-name)))
    (if (and eshell-buffer (not current-prefix-arg))
        (pop-to-buffer eshell-buffer (bound-and-true-p display-comint-buffer-action))
      (eshell t))))

;;;###autoload
(defun project-async-shell-command ()
  "Run `async-shell-command' in the current project's root directory."
  (declare (interactive-only async-shell-command))
  (interactive)
  (let ((default-directory (project-root (project-current t))))
    (call-interactively #'async-shell-command)))

;;;###autoload
(defun project-shell-command ()
  "Run `shell-command' in the current project's root directory."
  (declare (interactive-only shell-command))
  (interactive)
  (let ((default-directory (project-root (project-current t))))
    (call-interactively #'shell-command)))

(declare-function fileloop-continue "fileloop" ())

;;;###autoload
(defun project-search (regexp)
  "Search for REGEXP in all the files of the project.
Stops when a match is found.
To continue searching for the next match, use the
command \\[fileloop-continue]."
  (interactive "sSearch (regexp): ")
  (fileloop-initialize-search
   regexp (project-files (project-current t)) 'default)
  (fileloop-continue))

;;;###autoload
(defun project-query-replace-regexp (from to)
  "Query-replace REGEXP in all the files of the project.
Stops when a match is found and prompts for whether to replace it.
At that prompt, the user must type a character saying what to do
with the match.  Type SPC or `y' to replace the match,
DEL or `n' to skip and go to the next match.  For more directions,
type \\[help-command] at that time.
If you exit the `query-replace', you can later continue the
`query-replace' loop using the command \\[fileloop-continue]."
  (interactive
   (let ((query-replace-read-from-regexp-default 'find-tag-default-as-regexp))
     (pcase-let ((`(,from ,to)
                  (query-replace-read-args "Query replace (regexp)" t t)))
       (list from to))))
  (fileloop-initialize-replace
   from to
   ;; XXX: Filter out Git submodules, which are not regular files.
   ;; `project-files' can return those, which is arguably suboptimal,
   ;; but removing them eagerly has performance cost.
   (cl-delete-if-not #'file-regular-p (project-files (project-current t)))
   'default)
  (fileloop-continue))

(defvar compilation-read-command)
(declare-function compilation-read-command "compile")

(defun project-prefixed-buffer-name (mode)
  (concat "*"
          (file-name-nondirectory
           (directory-file-name default-directory))
          "-"
          (downcase mode)
          "*"))

(defcustom project-compilation-buffer-name-function nil
  "Function to compute the name of a project compilation buffer.
If non-nil, it overrides `compilation-buffer-name-function' for
`project-compile'."
  :version "28.1"
  :group 'project
  :type '(choice (const :tag "Default" nil)
                 (const :tag "Prefixed with root directory name"
                        project-prefixed-buffer-name)
                 (function :tag "Custom function")))

;;;###autoload
(defun project-compile ()
  "Run `compile' in the project root."
  (declare (interactive-only compile))
  (interactive)
  (let ((default-directory (project-root (project-current t)))
        (compilation-buffer-name-function
         (or project-compilation-buffer-name-function
             compilation-buffer-name-function)))
    (call-interactively #'compile)))

(defcustom project-ignore-buffer-conditions nil
  "List of conditions to filter the buffers to be switched to.
If any of these conditions are satisfied for a buffer in the
current project, `project-switch-to-buffer',
`project-display-buffer' and `project-display-buffer-other-frame'
ignore it.
See the doc string of `project-kill-buffer-conditions' for the
general form of conditions."
  :type '(repeat (choice regexp function symbol
                         (cons :tag "Major mode"
                               (const major-mode) symbol)
                         (cons :tag "Derived mode"
                               (const derived-mode) symbol)
                         (cons :tag "Negation"
                               (const not) sexp)
                         (cons :tag "Conjunction"
                               (const and) sexp)
                         (cons :tag "Disjunction"
                               (const or) sexp)))
  :version "29.1"
  :group 'project
  :package-version '(project . "0.8.2"))

(defun project--read-project-buffer ()
  (let* ((pr (project-current t))
         (current-buffer (current-buffer))
         (other-buffer (other-buffer current-buffer))
         (other-name (buffer-name other-buffer))
         (buffers (project-buffers pr))
         (predicate
          (lambda (buffer)
            ;; BUFFER is an entry (BUF-NAME . BUF-OBJ) of Vbuffer_alist.
            (and (memq (cdr buffer) buffers)
                 (not
                  (project--buffer-check
                   (cdr buffer) project-ignore-buffer-conditions))))))
    (read-buffer
     "Switch to buffer: "
     (when (funcall predicate (cons other-name other-buffer))
       other-name)
     nil
     predicate)))

;;;###autoload
(defun project-switch-to-buffer (buffer-or-name)
  "Display buffer BUFFER-OR-NAME in the selected window.
When called interactively, prompts for a buffer belonging to the
current project.  Two buffers belong to the same project if their
project instances, as reported by `project-current' in each
buffer, are identical."
  (interactive (list (project--read-project-buffer)))
  (switch-to-buffer buffer-or-name))

;;;###autoload
(defun project-display-buffer (buffer-or-name)
  "Display BUFFER-OR-NAME in some window, without selecting it.
When called interactively, prompts for a buffer belonging to the
current project.  Two buffers belong to the same project if their
project instances, as reported by `project-current' in each
buffer, are identical.

This function uses `display-buffer' as a subroutine, which see
for how it is determined where the buffer will be displayed."
  (interactive (list (project--read-project-buffer)))
  (display-buffer buffer-or-name))

;;;###autoload
(defun project-display-buffer-other-frame (buffer-or-name)
  "Display BUFFER-OR-NAME preferably in another frame.
When called interactively, prompts for a buffer belonging to the
current project.  Two buffers belong to the same project if their
project instances, as reported by `project-current' in each
buffer, are identical.

This function uses `display-buffer-other-frame' as a subroutine,
which see for how it is determined where the buffer will be
displayed."
  (interactive (list (project--read-project-buffer)))
  (display-buffer-other-frame buffer-or-name))

;;;###autoload
(defun project-list-buffers (&optional arg)
  "Display a list of project buffers.
The list is displayed in a buffer named \"*Buffer List*\".

By default, all project buffers are listed except those whose names
start with a space (which are for internal use).  With prefix argument
ARG, show only buffers that are visiting files."
  (interactive "P")
  (let* ((pr (project-current t))
         (buffer-list-function
          (lambda ()
            (seq-filter
             (lambda (buffer)
               (let ((name (buffer-name buffer))
                     (file (buffer-file-name buffer)))
                 (and (or (not (string= (substring name 0 1) " "))
                          file)
                      (not (eq buffer (current-buffer)))
                      (or file (not Buffer-menu-files-only)))))
             (project-buffers pr)))))
    (display-buffer
     (if (version< emacs-version "29.0.50")
         (let ((buf (list-buffers-noselect
                     arg (with-current-buffer
                             (get-buffer-create "*Buffer List*")
                           (let ((Buffer-menu-files-only arg))
                             (funcall buffer-list-function))))))
           (with-current-buffer buf
             (setq-local revert-buffer-function
                         (lambda (&rest _ignored)
                           (list-buffers--refresh
                            (funcall buffer-list-function))
                           (tabulated-list-print t))))
           buf)
       (list-buffers-noselect arg buffer-list-function)))))

(defcustom project-kill-buffer-conditions
  '(buffer-file-name    ; All file-visiting buffers are included.
    ;; Most of temp and logging buffers (aside from hidden ones):
    (and
     (major-mode . fundamental-mode)
     "\\`[^ ]")
    ;; non-text buffer such as xref, occur, vc, log, ...
    (and (derived-mode . special-mode)
         (not (major-mode . help-mode))
         (not (derived-mode . gnus-mode)))
    (derived-mode . compilation-mode)
    (derived-mode . dired-mode)
    (derived-mode . diff-mode)
    (derived-mode . comint-mode)
    (derived-mode . eshell-mode)
    (derived-mode . change-log-mode))
  "List of conditions to kill buffers related to a project.
This list is used by `project-kill-buffers'.
Each condition is either:
- a regular expression, to match a buffer name,
- a predicate function that takes a buffer object as argument
  and returns non-nil if the buffer should be killed,
- a cons-cell, where the car describes how to interpret the cdr.
  The car can be one of the following:
  * `major-mode': the buffer is killed if the buffer's major
    mode is eq to the cons-cell's cdr.
  * `derived-mode': the buffer is killed if the buffer's major
    mode is derived from the major mode in the cons-cell's cdr.
  * `not': the cdr is interpreted as a negation of a condition.
  * `and': the cdr is a list of recursive conditions, that all have
    to be met.
  * `or': the cdr is a list of recursive conditions, of which at
    least one has to be met.

If any of these conditions are satisfied for a buffer in the
current project, it will be killed."
  :type '(repeat (choice regexp function symbol
                         (cons :tag "Major mode"
                               (const major-mode) symbol)
                         (cons :tag "Derived mode"
                               (const derived-mode) symbol)
                         (cons :tag "Negation"
                               (const not) sexp)
                         (cons :tag "Conjunction"
                               (const and) sexp)
                         (cons :tag "Disjunction"
                               (const or) sexp)))
  :version "29.1"
  :group 'project
  :package-version '(project . "0.8.2"))

(defcustom project-kill-buffers-display-buffer-list nil
  "Non-nil to display list of buffers to kill before killing project buffers.
Used by `project-kill-buffers'."
  :type 'boolean
  :version "29.1"
  :group 'project
  :package-version '(project . "0.8.2")
  :safe #'booleanp)

(defun project--buffer-check (buf conditions)
  "Check if buffer BUF matches any element of the list CONDITIONS.
See `project-kill-buffer-conditions' or
`project-ignore-buffer-conditions' for more details on the
form of CONDITIONS."
  (catch 'match
    (dolist (c conditions)
      (when (cond
             ((stringp c)
              (string-match-p c (buffer-name buf)))
             ((functionp c)
              (funcall c buf))
             ((eq (car-safe c) 'major-mode)
              (eq (buffer-local-value 'major-mode buf)
                  (cdr c)))
             ((eq (car-safe c) 'derived-mode)
              (provided-mode-derived-p
               (buffer-local-value 'major-mode buf)
               (cdr c)))
             ((eq (car-safe c) 'not)
              (not (project--buffer-check buf (cdr c))))
             ((eq (car-safe c) 'or)
              (project--buffer-check buf (cdr c)))
             ((eq (car-safe c) 'and)
              (seq-every-p
               (apply-partially #'project--buffer-check
                                buf)
               (mapcar #'list (cdr c)))))
        (throw 'match t)))))

(defun project--buffers-to-kill (pr)
  "Return list of buffers in project PR to kill.
What buffers should or should not be killed is described
in `project-kill-buffer-conditions'."
  (let (bufs)
    (dolist (buf (project-buffers pr))
      (when (project--buffer-check buf project-kill-buffer-conditions)
        (push buf bufs)))
    bufs))

;;;###autoload
(defun project-kill-buffers (&optional no-confirm)
  "Kill the buffers belonging to the current project.
Two buffers belong to the same project if their project
instances, as reported by `project-current' in each buffer, are
identical.  Only the buffers that match a condition in
`project-kill-buffer-conditions' will be killed.  If NO-CONFIRM
is non-nil, the command will not ask the user for confirmation.
NO-CONFIRM is always nil when the command is invoked
interactively.

Also see the `project-kill-buffers-display-buffer-list' variable."
  (interactive)
  (let* ((pr (project-current t))
         (bufs (project--buffers-to-kill pr))
         (query-user (lambda ()
                       (yes-or-no-p
                        (format "Kill %d buffers in %s? "
                                (length bufs)
                                (project-root pr))))))
    (cond (no-confirm
           (mapc #'kill-buffer bufs))
          ((null bufs)
           (message "No buffers to kill"))
          (project-kill-buffers-display-buffer-list
           (when
               (with-current-buffer-window
                   (get-buffer-create "*Buffer List*")
                   `(display-buffer--maybe-at-bottom
                     (dedicated . t)
                     (window-height . (fit-window-to-buffer))
                     (preserve-size . (nil . t))
                     (body-function
                      . ,#'(lambda (_window)
                             (list-buffers-noselect nil bufs))))
                   #'(lambda (window _value)
                       (with-selected-window window
                         (unwind-protect
                             (funcall query-user)
                           (when (window-live-p window)
                             (quit-restore-window window 'kill))))))
             (mapc #'kill-buffer bufs)))
          ((funcall query-user)
           (mapc #'kill-buffer bufs)))))


;;; Project list

(defcustom project-list-file (locate-user-emacs-file "projects")
  "File in which to save the list of known projects."
  :type 'file
  :version "28.1"
  :group 'project)

(defvar project--list 'unset
  "List structure containing root directories of known projects.
With some possible metadata (to be decided).")

(defun project--read-project-list ()
  "Initialize `project--list' using contents of `project-list-file'."
  (let ((filename project-list-file))
    (setq project--list
          (when (file-exists-p filename)
            (with-temp-buffer
              (insert-file-contents filename)
              (read (current-buffer)))))
    (unless (seq-every-p
             (lambda (elt) (stringp (car-safe elt)))
             project--list)
      (warn "Contents of %s are in wrong format, resetting"
            project-list-file)
      (setq project--list nil))))

(defun project--ensure-read-project-list ()
  "Initialize `project--list' if it isn't already initialized."
  (when (eq project--list 'unset)
    (project--read-project-list)))

(defun project--write-project-list ()
  "Save `project--list' in `project-list-file'."
  (let ((filename project-list-file))
    (with-temp-buffer
      (insert ";;; -*- lisp-data -*-\n")
      (let ((print-length nil)
            (print-level nil))
        (pp project--list (current-buffer)))
      (write-region nil nil filename nil 'silent))))

;;;###autoload
(defun project-remember-project (pr &optional no-write)
  "Add project PR to the front of the project list.
Save the result in `project-list-file' if the list of projects
has changed, and NO-WRITE is nil."
  (project--ensure-read-project-list)
  (let ((dir (project-root pr)))
    (unless (equal (caar project--list) dir)
      (dolist (ent project--list)
        (when (equal dir (car ent))
          (setq project--list (delq ent project--list))))
      (push (list dir) project--list)
      (unless no-write
        (project--write-project-list)))))

(defun project--remove-from-project-list (project-root report-message)
  "Remove directory PROJECT-ROOT of a missing project from the project list.
If the directory was in the list before the removal, save the
result in `project-list-file'.  Announce the project's removal
from the list using REPORT-MESSAGE, which is a format string
passed to `message' as its first argument."
  (project--ensure-read-project-list)
  (when-let ((ent (assoc project-root project--list)))
    (setq project--list (delq ent project--list))
    (message report-message project-root)
    (project--write-project-list)))

;;;###autoload
(defun project-forget-project (project-root)
  "Remove directory PROJECT-ROOT from the project list.
PROJECT-ROOT is the root directory of a known project listed in
the project list."
  (interactive (list (project-prompt-project-dir)))
  (project--remove-from-project-list
   project-root "Project `%s' removed from known projects"))

(defun project-prompt-project-dir ()
  "Prompt the user for a directory that is one of the known project roots.
The project is chosen among projects known from the project list,
see `project-list-file'.
It's also possible to enter an arbitrary directory not in the list."
  (project--ensure-read-project-list)
  (let* ((dir-choice "... (choose a dir)")
         (choices
          ;; XXX: Just using this for the category (for the substring
          ;; completion style).
          (project--file-completion-table
           (append project--list `(,dir-choice))))
         (pr-dir ""))
    (while (equal pr-dir "")
      ;; If the user simply pressed RET, do this again until they don't.
      (setq pr-dir (completing-read "Select project: " choices nil t)))
    (if (equal pr-dir dir-choice)
        (read-directory-name "Select directory: " default-directory nil t)
      pr-dir)))

;;;###autoload
(defun project-known-project-roots ()
  "Return the list of root directories of all known projects."
  (project--ensure-read-project-list)
  (mapcar #'car project--list))

;;;###autoload
(defun project-execute-extended-command ()
  "Execute an extended command in project root."
  (declare (interactive-only command-execute))
  (interactive)
  (let ((default-directory (project-root (project-current t))))
    (call-interactively #'execute-extended-command)))

(defun project-remember-projects-under (dir &optional recursive)
  "Index all projects below a directory DIR.
If RECURSIVE is non-nil, recurse into all subdirectories to find
more projects.  After finishing, a message is printed summarizing
the progress.  The function returns the number of detected
projects."
  (interactive "DDirectory: \nP")
  (project--ensure-read-project-list)
  (let ((queue (list dir))
        (count 0)
        (known (make-hash-table
                :size (* 2 (length project--list))
                :test #'equal )))
    (dolist (project (mapcar #'car project--list))
      (puthash project t known))
    (while queue
      (when-let ((subdir (pop queue))
                 ((file-directory-p subdir)))
        (when-let ((project (project--find-in-directory subdir))
                   (project-root (project-root project))
                   ((not (gethash project-root known))))
          (project-remember-project project t)
          (puthash project-root t known)
          (message "Found %s..." project-root)
          (setq count (1+ count)))
        (when (and recursive (file-directory-p subdir))
          (setq queue
                (nconc
                 (directory-files
                  subdir t directory-files-no-dot-files-regexp t)
                 queue)))))
    (unless (eq recursive 'in-progress)
      (if (zerop count)
          (message "No projects were found")
        (project--write-project-list)
        (message "%d project%s were found"
                 count (if (= count 1) "" "s"))))
    count))

(defun project-forget-zombie-projects ()
  "Forget all known projects that don't exist any more."
  (interactive)
  (dolist (proj (project-known-project-roots))
    (unless (file-exists-p proj)
      (project-forget-project proj))))

(defun project-forget-projects-under (dir &optional recursive)
  "Forget all known projects below a directory DIR.
If RECURSIVE is non-nil, recurse into all subdirectories to
remove all known projects.  After finishing, a message is printed
summarizing the progress.  The function returns the number of
forgotten projects."
  (interactive "DDirectory: \nP")
  (let ((count 0))
    (if recursive
        (dolist (proj (project-known-project-roots))
          (when (file-in-directory-p proj dir)
            (project-forget-project proj)
            (setq count (1+ count))))
      (dolist (proj (project-known-project-roots))
        (when (file-equal-p (file-name-directory proj) dir)
          (project-forget-project proj)
          (setq count (1+ count)))))
    (if (zerop count)
        (message "No projects were forgotten")
      (project--write-project-list)
      (message "%d project%s were forgotten"
               count (if (= count 1) "" "s")))
    count))


;;; Project switching

(defcustom project-switch-commands
  '((project-find-file "Find file")
    (project-find-regexp "Find regexp")
    (project-find-dir "Find directory")
    (project-vc-dir "VC-Dir")
    (project-eshell "Eshell"))
  "Alist mapping commands to descriptions.
Used by `project-switch-project' to construct a dispatch menu of
commands available upon \"switching\" to another project.

Each element is of the form (COMMAND LABEL &optional KEY) where
COMMAND is the command to run when KEY is pressed.  LABEL is used
to distinguish the menu entries in the dispatch menu.  If KEY is
absent, COMMAND must be bound in `project-prefix-map', and the
key is looked up in that map.

The value can also be a symbol, the name of the command to be
invoked immediately without any dispatch menu."
  :version "28.1"
  :group 'project
  :package-version '(project . "0.6.0")
  :type '(choice
          (repeat :tag "Commands menu"
           (list
            (symbol :tag "Command")
            (string :tag "Label")
            (choice :tag "Key to press"
                    (const :tag "Infer from the keymap" nil)
                    (character :tag "Explicit key"))))
          (symbol :tag "Single command")))

(defcustom project-switch-use-entire-map nil
  "Make `project-switch-project' use entire `project-prefix-map'.
If nil, `project-switch-project' will only recognize commands
listed in `project-switch-commands' and signal an error when
others are invoked.  Otherwise, all keys in `project-prefix-map'
are legal even if they aren't listed in the dispatch menu."
  :type 'boolean
  :group 'project
  :version "28.1")

(defun project--keymap-prompt ()
  "Return a prompt for the project switching dispatch menu."
  (mapconcat
   (pcase-lambda (`(,cmd ,label ,key))
     (when (characterp cmd) ; Old format, apparently user-customized.
       (let ((tmp cmd))
         ;; TODO: Add a deprecation warning, probably.
         (setq cmd key
               key tmp)))
     (let ((key (if key
                    (vector key)
                  (where-is-internal cmd (list project-prefix-map) t))))
       (format "[%s] %s"
               (propertize (key-description key) 'face 'bold)
               label)))
   project-switch-commands
   "  "))

(defun project--switch-project-command ()
  (let* ((commands-menu
          (mapcar
           (lambda (row)
             (if (characterp (car row))
                 ;; Deprecated format.
                 ;; XXX: Add a warning about it?
                 (reverse row)
               row))
           project-switch-commands))
         (commands-map
          (let ((temp-map (make-sparse-keymap)))
            (set-keymap-parent temp-map project-prefix-map)
            (dolist (row commands-menu temp-map)
              (when-let ((cmd (nth 0 row))
                         (keychar (nth 2 row)))
                (define-key temp-map (vector keychar) cmd)))))
         command)
    (while (not command)
      (let* ((overriding-local-map commands-map)
             (choice (read-key-sequence (project--keymap-prompt))))
        (when (setq command (lookup-key commands-map choice))
          (unless (or project-switch-use-entire-map
                      (assq command commands-menu))
            ;; TODO: Add some hint to the prompt, like "key not
            ;; recognized" or something.
            (setq command nil)))
        (let ((global-command (lookup-key (current-global-map) choice)))
          (when (memq global-command
                      '(keyboard-quit keyboard-escape-quit))
            (call-interactively global-command)))))
    command))

;;;###autoload
(defun project-switch-project (dir)
  "\"Switch\" to another project by running an Emacs command.
The available commands are presented as a dispatch menu
made from `project-switch-commands'.

When called in a program, it will use the project corresponding
to directory DIR."
  (interactive (list (project-prompt-project-dir)))
  (let ((command (if (symbolp project-switch-commands)
                     project-switch-commands
                   (project--switch-project-command))))
    (let ((project-current-directory-override dir))
      (call-interactively command))))

(provide 'project)
;;; project.el ends here<|MERGE_RESOLUTION|>--- conflicted
+++ resolved
@@ -173,10 +173,6 @@
 
 ;;; Code:
 
-<<<<<<< HEAD
-=======
-(require 'cl-generic)
->>>>>>> 03892d4f
 (require 'cl-lib)
 (require 'seq)
 (eval-when-compile (require 'subr-x))
