;;; project.el --- Operations on the current project  -*- lexical-binding: t; -*-

;; Copyright (C) 2015-2023 Free Software Foundation, Inc.
;; Version: 0.9.8
;; Package-Requires: ((emacs "26.1") (xref "1.4.0"))

;; This is a GNU ELPA :core package.  Avoid using functionality that
;; not compatible with the version of Emacs recorded above.

;; This file is NOT part of GNU Emacs.

;; GNU Emacs is free software: you can redistribute it and/or modify
;; it under the terms of the GNU General Public License as published by
;; the Free Software Foundation, either version 3 of the License, or
;; (at your option) any later version.

;; GNU Emacs is distributed in the hope that it will be useful,
;; but WITHOUT ANY WARRANTY; without even the implied warranty of
;; MERCHANTABILITY or FITNESS FOR A PARTICULAR PURPOSE.  See the
;; GNU General Public License for more details.

;; You should have received a copy of the GNU General Public License
;; along with GNU Emacs.  If not, see <https://www.gnu.org/licenses/>.

;;; Commentary:

;; NOTE: The project API is still experimental and can change in major,
;; backward-incompatible ways.  Everyone is encouraged to try it, and
;; report to us any problems or use cases we hadn't anticipated, by
;; sending an email to emacs-devel, or `M-x report-emacs-bug'.
;;
;; This file contains generic infrastructure for dealing with
;; projects, some utility functions, and commands using that
;; infrastructure.
;;
;; The goal is to make it easier for Lisp programs to operate on the
;; current project, without having to know which package handles
;; detection of that project type, parsing its config files, etc.
;;
;; This file consists of following parts:
;;
;; Infrastructure (the public API):
;;
;; Function `project-current' that returns the current project
;; instance based on the value of the hook `project-find-functions',
;; and several generic functions that act on it.
;;
;; `project-root' must be defined for every project.
;; `project-files' can be overridden for performance purposes.
;; `project-ignores' and `project-external-roots' describe the project
;; files and its relations to external directories.  `project-files'
;; should be consistent with `project-ignores'.
;;
;; `project-buffers' can be overridden if the project has some unusual
;; shape (e.g. it contains files residing outside of its root, or some
;; files inside the root must not be considered a part of it).  It
;; should be consistent with `project-files'.
;;
;; This list can change in future versions.
;;
;; Transient project:
;;
;; An instance of this type can be returned by `project-get-project' if no
;; project was detected automatically, and the user had to pick a
;; directory manually.  The fileset it describes is the whole
;; directory, with the exception of some standard ignored files and
;; directories.  This type has little purpose otherwise, as the only
;; generic function it provides an override for is `project-root'.
;;
;; VC-aware project:
;;
;; Originally conceived as an example implementation, now it's a
;; relatively fast backend that delegates to 'git ls-files' or 'hg
;; status' to list the project's files.  It honors the VC ignore
;; files, but supports additions to the list using the user option
;; `project-vc-ignores' (usually through .dir-locals.el).  See the
;; customization group `project-vc' for other options that control its
;; behavior.
;;
;; If the repository is using any other VCS than Git or Hg, the file
;; listing uses the default mechanism based on `find-program'.
;;
;; This project type can also be used for non-VCS controlled
;; directories, see the variable `project-vc-extra-root-markers'.
;;
;; Utils:
;;
;; `project-combine-directories' and `project-subtract-directories',
;; mainly for use in the abovementioned generics' implementations.
;;
;; `project-known-project-roots' and `project-remember-project' to
;; interact with the "known projects" list.
;;
;; Commands:
;;
;; `project-prefix-map' contains the full list of commands defined in
;; this package.  This map uses the prefix `C-x p' by default.
;; Type `C-x p f' to find file in the current project.
;; Type `C-x p C-h' to see all available commands and bindings.
;;
;; All commands defined in this package are implemented using the
;; public API only.  As a result, they will work with any project
;; backend that follows the protocol.
;;
;; Any third-party code that wants to use this package should likewise
;; target the public API.  Use any of the built-in commands as the
;; example.
;;
;; How to create a new backend:
;;
;; - Consider whether you really should, or whether there are other
;; ways to reach your goals.  If the backend's performance is
;; significantly lower than that of the built-in one, and it's first
;; in the list, it will affect all commands that use it.  Unless you
;; are going to be using it only yourself or in special circumstances,
;; you will probably want it to be fast, and it's unlikely to be a
;; trivial endeavor.  `project-files' is the method to optimize (the
;; default implementation gets slower the more files the directory
;; has, and the longer the list of ignores is).
;;
;; - Choose the format of the value that represents a project for your
;; backend (we call it project instance).  Don't use any of the
;; formats from other backends.  The format can be arbitrary, as long
;; as the datatype is something `cl-defmethod' can dispatch on.  The
;; value should be stable (when compared with `equal') across
;; invocations, meaning calls to that function from buffers belonging
;; to the same project should return equal values.
;;
;; - Write a new function that will determine the current project
;; based on the directory and add it to `project-find-functions'
;; (which see) using `add-hook'.  It is a good idea to depend on the
;; directory only, and not on the current major mode, for example.
;; Because the usual expectation is that all files in the directory
;; belong to the same project (even if some/most of them are ignored).
;;
;; - Define new methods for some or all generic functions for this
;; backend using `cl-defmethod'.  A `project-root' method is
;; mandatory, `project-files' is recommended, the rest are optional.

;;; TODO:

;; * Reliably cache the list of files in the project, probably using
;;   filenotify.el (if supported) to invalidate.  And avoiding caching
;;   if it's not available (manual cache invalidation is not nice).
;;
;; * Build tool related functionality.  Start with a `project-build'
;;   command, which should provide completions on tasks to run, and
;;   maybe allow entering some additional arguments.  This might
;;   be handled better with a separate API, though.  Then we won't
;;   force every project backend to be aware of the build tool(s) the
;;   project is using.
;;
;; * Command to (re)build the tag files in all project roots.  To that
;;   end, we might need to add a way to provide file whitelist
;;   wildcards for each root to limit etags to certain files (in
;;   addition to the blacklist provided by ignores), and/or allow
;;   specifying additional tag regexps.
;;
;; * UI for the user to be able to pick the current project for the
;;   whole Emacs session, independent of the current directory.  Or,
;;   in the more advanced case, open a set of projects, and have some
;;   project-related commands to use them all.  E.g., have a command
;;   to search for a regexp across all open projects.
;;
;; * Support for project-local variables: a UI to edit them, and a
;;   utility function to retrieve a value.  Probably useless without
;;   support in various built-in commands.  In the API, we might get
;;   away with only adding a `project-configuration-directory' method,
;;   defaulting to the project root the current file/buffer is in.
;;   And prompting otherwise.  How to best mix that with backends that
;;   want to set/provide certain variables themselves, is up for
;;   discussion.

;;; Code:

(require 'cl-lib)
(require 'compile)

(defgroup project nil
  "Operations on the current project."
  :version "28.1"
  :group 'tools)

(defvar project-find-functions (list #'project-try-vc)
  "Special hook to find the project containing a given directory.
Each functions on this hook is called in turn with one
argument, the directory in which to look, and should return
either nil to mean that it is not applicable, or a project instance.
The exact form of the project instance is up to each respective
function; the only practical limitation is to use values that
`cl-defmethod' can dispatch on, like a cons cell, or a list, or a
CL struct.")

(define-obsolete-variable-alias
  'project-current-inhibit-prompt
  'project-current-directory-override
  "29.1")

(defvar project-current-directory-override nil
  "Value to use instead of `default-directory' when detecting the project.
When it is non-nil, `project-current' will always skip prompting too.")

(defcustom project-prompter #'project-prompt-project-dir
  "Function to call to prompt for a project.
Called with no arguments and should return a project root dir."
  :type '(choice (const :tag "Prompt for a project directory"
                        project-prompt-project-dir)
                 (const :tag "Prompt for a project name"
                        project-prompt-project-name)
                 (function :tag "Custom function" nil))
  :group 'project
  :version "30.1")

;;;###autoload
<<<<<<< HEAD
(defun project-get-project (&optional directory)
  "Return the project for DIRECTORY, and mark as most recently used.
DIRECTORY defaults to `default-directory'.  If no project obtains
from DIRECTORY, prompt the user for an alternate directory.  If
no project obtains from the alternate, return the \"transient\"
project instance and do not adjust recently used projects."
  (let* ((directory (or directory
                        project-current-directory-override
                        default-directory))
         (pr (project--find-in-directory directory)))
    (when (and (not pr)
               (not project-current-directory-override))
      (setq directory (project-prompt-project-dir)
            pr (project--find-in-directory directory)))
    (if pr
        (prog1 pr
          (project-remember-project pr))
      (prog1 (cons 'transient directory)
=======
(defun project-current (&optional maybe-prompt directory)
  "Return the project instance in DIRECTORY, defaulting to `default-directory'.

When no project is found in that directory, the result depends on
the value of MAYBE-PROMPT: if it is nil or omitted, return nil,
else ask the user for a directory in which to look for the
project, and if no project is found there, return a \"transient\"
project instance.

The \"transient\" project instance is a special kind of value
which denotes a project rooted in that directory and includes all
the files under the directory except for those that match entries
in `vc-directory-exclusion-list' or `grep-find-ignored-files'.

See the doc string of `project-find-functions' for the general form
of the project instance object."
  (unless directory (setq directory (or project-current-directory-override
                                        default-directory)))
  (let ((pr (project--find-in-directory directory)))
    (cond
     (pr)
     ((unless project-current-directory-override
        maybe-prompt)
      (setq directory (funcall project-prompter)
            pr (project--find-in-directory directory))))
    (when maybe-prompt
      (if pr
          (project-remember-project pr)
>>>>>>> 9efa6d2c
        (project--remove-from-project-list
         directory "Project `%s' not found; removed from list")))))

;;;###autoload
(defun project-current (&optional maybe-prompt directory)
  "Return the project for DIRECTORY.
DIRECTORY defaults to `default-directory'.
Under MAYBE-PROMPT, calls `project-get-project'."
  ;; Gradually replace occurrences of (project-current t)
  ;; with (project-most-recent-project), and replace (project-current nil dir)
  ;; with (let ((default-directory dir)) (project-current))
  (if maybe-prompt
      (project-get-project directory)
    (let ((pr (project--find-in-directory
               (or directory
                   project-current-directory-override
                   default-directory))))
      (prog1 pr (when pr (project-remember-project pr))))))

(defun project--find-in-directory (dir)
  (run-hook-with-args-until-success 'project-find-functions dir))

(defvar project--within-roots-fallback nil)

(cl-defgeneric project-root (project)
  "Return root directory of the current project.

It usually contains the main build file, dependencies
configuration file, etc. Though neither is mandatory.

The directory name must be absolute.")

(cl-defmethod project-root (project
                            &context (project--within-roots-fallback
                                      (eql nil)))
  (let ((project--within-roots-fallback t))
    (project-root project)))

(cl-defgeneric project-roots (project)
  "Return the list containing the current project root.

The function is obsolete, all projects have one main root anyway,
and the rest should be possible to express through
`project-external-roots'."
  ;; FIXME: Can we specify project's version here?
  ;; FIXME: Could we make this affect cl-defmethod calls too?
  (declare (obsolete project-root "0.3.0"))
  (let ((project--within-roots-fallback t))
    (list (project-root project))))

;; FIXME: Add MODE argument, like in `ede-source-paths'?
(cl-defgeneric project-external-roots (_project)
  "Return the list of external roots for PROJECT.

It's the list of directories outside of the project that are
still related to it.  If the project deals with source code then,
depending on the languages used, this list should include the
headers search path, load path, class path, and so on."
  nil)

(cl-defgeneric project-name (project)
  "A human-readable name for the project.
Nominally unique, but not enforced."
  (file-name-nondirectory (directory-file-name (project-root project))))

(defsubst project--annotate-prompt (project prompt)
  (if project
      (format "[%s] %s" (project-name project) prompt)
    prompt))

(cl-defgeneric project-ignores (_project _dir)
  "Return the list of glob patterns to ignore inside DIR.
Patterns can match both regular files and directories.
To root an entry, start it with `./'.  To match directories only,
end it with `/'.  DIR must be either `project-root' or one of
`project-external-roots'."
  ;; TODO: Document and support regexp ignores as used by Hg.
  ;; TODO: Support whitelist entries.
  (require 'grep)
  (defvar grep-find-ignored-files)
  (nconc
   (mapcar
    (lambda (dir)
      (concat dir "/"))
    vc-directory-exclusion-list)
   grep-find-ignored-files))

(defun project--file-completion-table (all-files)
  (lambda (string pred action)
    (cond
     ((eq action 'metadata)
      '(metadata . ((category . project-file))))
     (t
      (complete-with-action action all-files string pred)))))

(cl-defmethod project-root ((project (head transient)))
  (cdr project))

(defsubst project--filter-meta-files (files)
  "Return FILES without autosave or backup entries."
  (cl-remove-if
   (lambda (name)
     (or (backup-file-name-p (file-name-nondirectory name))
         (auto-save-file-name-p (file-name-nondirectory name))))
   files))

(cl-defgeneric project-files (project &optional dirs)
  "Return a list of files in directories DIRS in PROJECT.
DIRS is a list of absolute directories; it should be some
subset of the project root and external roots.

The default implementation uses `find-program'.  PROJECT is used
to find the list of ignores for each directory."
  (project--filter-meta-files
   (mapcan (lambda (dir)
             (project--files-in-directory dir (project--dir-ignores project dir)))
           (or dirs (list (project-root project))))))

(defun project--files-in-directory (dir ignores &optional files)
  (require 'find-dired)
  (require 'xref)
  (let* ((default-directory dir)
         (command (format "%s -H . %s -type f %s -print0"
                          find-program
                          (xref--find-ignores-arguments ignores "./")
                          (if files
                              (concat (shell-quote-argument "(")
                                      " -name "
                                      (mapconcat
                                       #'shell-quote-argument
                                       (split-string files)
                                       (concat " -o -name "))
                                      " "
                                      (shell-quote-argument ")"))
                            "")))
         res)
    (with-temp-buffer
      (let ((status (process-file-shell-command command nil t))
            (pt (point-min)))
        (unless (zerop status)
          (goto-char (point-min))
          (if (and (not (eql status 127))
                   (search-forward "Permission denied\n" nil t))
              (let ((end (1- (point))))
                (re-search-backward "\\`\\|\0")
                (error "File listing failed: %s"
                       (buffer-substring (1+ (point)) end)))
            (error "File listing failed: %s" (buffer-string))))
        (goto-char pt)
        (while (search-forward "\0" nil t)
          (push (buffer-substring-no-properties (1+ pt) (1- (point))) res)
          (setq pt (point)))
        (setq res (sort res #'string<))))
    (let* ((remote-id (file-remote-p default-directory))
           (path (if remote-id
                     (concat remote-id
                             (directory-file-name
                              (file-name-unquote
                               (file-local-name
                                (expand-file-name default-directory)))))
                   (directory-file-name default-directory))))
      (mapcar (lambda (file) (concat path file)) res))))

(cl-defgeneric project-buffers (project)
  "Return the list of all live buffers that belong to PROJECT.

The default implementation matches each buffer to PROJECT root using
the buffer's value of `default-directory'."
  (let ((root (expand-file-name (file-name-as-directory (project-root project))))
        bufs)
    (dolist (buf (buffer-list))
      (when (string-prefix-p root (expand-file-name
                                   (buffer-local-value 'default-directory buf)))
        (push buf bufs)))
    (nreverse bufs)))

(defgroup project-vc nil
  "VC-aware project implementation."
  :version "25.1"
  :group 'project)

(defcustom project-vc-ignores nil
  "List of patterns to add to `project-ignores'."
  :type '(repeat string)
  :safe #'listp)

(defcustom project-vc-merge-submodules t
  "Non-nil to consider submodules part of the parent project.

After changing this variable (using Customize or .dir-locals.el)
you might have to restart Emacs to see the effect."
  :type 'boolean
  :version "28.1"
  :package-version '(project . "0.2.0")
  :safe #'booleanp)

(defcustom project-vc-include-untracked t
  "When non-nil, the VC-aware project backend includes untracked files."
  :type 'boolean
  :version "29.1"
  :safe #'booleanp)

(defcustom project-vc-name nil
  "When non-nil, the name of the current VC-aware project.

The best way to change the value a VC-aware project reports as
its name, is by setting this in .dir-locals.el."
  :type '(choice (const :tag "Default to the base name" nil)
                 (string :tag "Custom name"))
  :version "29.1"
  :package-version '(project . "0.9.0")
  :safe #'stringp)

;; Not using regexps because these wouldn't work in Git pathspecs, in
;; case we decide we need to be able to list nested projects.
(defcustom project-vc-extra-root-markers nil
  "List of additional markers to signal project roots.

A marker is either a base file name or a glob pattern for such.

A directory containing such a marker file or a file matching a
marker pattern will be recognized as the root of a VC-aware
project.

Example values: \".dir-locals.el\", \"package.json\", \"pom.xml\",
\"requirements.txt\", \"Gemfile\", \"*.gemspec\", \"autogen.sh\".

These will be used in addition to regular directory markers such
as \".git\", \".hg\", and so on, depending on the value of
`vc-handled-backends'.  It is most useful when a project has
subdirectories inside it that need to be considered as separate
projects.  It can also be used for projects outside of VC
repositories.

In either case, their behavior will still obey the relevant
variables, such as `project-vc-ignores' or `project-vc-name'."
  :type '(repeat string)
  :version "29.1"
  :package-version '(project . "0.9.0")
  :safe (lambda (val) (and (listp val) (cl-every #'stringp val))))

;; FIXME: Using the current approach, major modes are supposed to set
;; this variable to a buffer-local value.  So we don't have access to
;; the "external roots" of language A from buffers of language B, which
;; seems desirable in multi-language projects, at least for some
;; potential uses, like "jump to a file in project or external dirs".
;;
;; We could add a second argument to this function: a file extension,
;; or a language name.  Some projects will know the set of languages
;; used in them; for others, like the VC-aware type, we'll need
;; auto-detection.  I see two options:
;;
;; - That could be implemented as a separate second hook, with a
;;   list of functions that return file extensions.
;;
;; - This variable will be turned into a hook with "append" semantics,
;;   and each function in it will perform auto-detection when passed
;;   nil instead of an actual file extension.  Then this hook will, in
;;   general, be modified globally, and not from major mode functions.
;;
;; The second option seems simpler, but the first one has the
;; advantage that the user could override the list of languages used
;; in a project via a directory-local variable, thus skipping
;; languages they're not working on personally (in a big project), or
;; working around problems in language detection (the detection logic
;; might be imperfect for the project in question, or it might work
;; too slowly for the user's taste).
(defvar project-vc-external-roots-function (lambda () tags-table-list)
  "Function that returns a list of external roots.

It should return a list of directory roots that contain source
files related to the current buffer.

The directory names should be absolute.  Used in the VC-aware
project backend implementation of `project-external-roots'.")

(defvar project-vc-backend-markers-alist
  `((Git . ".git")
    (Hg . ".hg")
    (Bzr . ".bzr")
    ;; See the comment above `vc-svn-admin-directory' for why we're
    ;; duplicating the definition.
    (SVN . ,(if (and (memq system-type '(cygwin windows-nt ms-dos))
                     (getenv "SVN_ASP_DOT_NET_HACK"))
                "_svn"
              ".svn"))
    (DARCS . "_darcs")
    (Fossil . ".fslckout")
    (Got . ".got"))
  "Associative list assigning root markers to VC backend symbols.

See `project-vc-extra-root-markers' for the marker value format.")

(defun project-try-vc (dir)
  ;; FIXME: Learn to invalidate when the value of
  ;; `project-vc-merge-submodules' or `project-vc-extra-root-markers'
  ;; changes.
  (or (vc-file-getprop dir 'project-vc)
      (let* ((backend-markers
              (delete
               nil
               (mapcar
                (lambda (b) (assoc-default b project-vc-backend-markers-alist))
                vc-handled-backends)))
             (marker-re
              (concat
               "\\`"
               (mapconcat
                (lambda (m) (format "\\(%s\\)" (wildcard-to-regexp m)))
                (append backend-markers
                        (project--value-in-dir 'project-vc-extra-root-markers dir))
                "\\|")
               "\\'"))
             (locate-dominating-stop-dir-regexp
              (or vc-ignore-dir-regexp locate-dominating-stop-dir-regexp))
             last-matches
             (root
              (locate-dominating-file
               dir
               (lambda (d)
                 ;; Maybe limit count to 100 when we can drop Emacs < 28.
                 (when (file-directory-p d)
                   (setq last-matches (directory-files d nil marker-re t))))))
             (backend
              (cl-find-if
               (lambda (b)
                 (member (assoc-default b project-vc-backend-markers-alist)
                         last-matches))
               vc-handled-backends))
             project)
        (when (and
               (eq backend 'Git)
               (project--vc-merge-submodules-p root)
               (project--submodule-p root))
          (let* ((parent (file-name-directory (directory-file-name root))))
            (setq root (vc-call-backend 'Git 'root parent))))
        (when root
          (setq project (list 'vc backend root))
          ;; FIXME: Cache for a shorter time.
          (vc-file-setprop dir 'project-vc project)
          project))))

(defun project--submodule-p (root)
  ;; XXX: We only support Git submodules for now.
  ;;
  ;; For submodules, at least, we expect the users to prefer them to
  ;; be considered part of the parent project.  For those who don't,
  ;; there is the custom var now.
  ;;
  ;; Some users may also set up things equivalent to Git submodules
  ;; using "git worktree" (for example).  However, we expect that most
  ;; of them would prefer to treat those as separate projects anyway.
  (let* ((gitfile (expand-file-name ".git" root)))
    (cond
     ((file-directory-p gitfile)
      nil)
     ((with-temp-buffer
        (insert-file-contents gitfile)
        (goto-char (point-min))
        ;; Kind of a hack to distinguish a submodule from
        ;; other cases of .git files pointing elsewhere.
        (looking-at "gitdir: [./]+/\\.git/modules/"))
      t)
     (t nil))))

(cl-defmethod project-root ((project (head vc)))
  (nth 2 project))

(cl-defmethod project-external-roots ((project (head vc)))
  (project-subtract-directories
   (project-combine-directories
    (mapcar
     #'file-name-as-directory
     (funcall project-vc-external-roots-function)))
   (list (project-root project))))

(cl-defmethod project-files ((project (head vc)) &optional dirs)
  (mapcan
   (lambda (dir)
     (let ((ignores (project--value-in-dir 'project-vc-ignores (nth 2 project)))
           (backend (cadr project)))
       (when backend
         (require (intern (concat "vc-" (downcase (symbol-name backend))))))
       (project--filter-meta-files
        (if (and (file-equal-p dir (nth 2 project))
                 (or (eq backend 'Hg)
                     (and (eq backend 'Git)
                          (or (not ignores)
                              (version<= "1.9" (vc-git--program-version))))))
            (project--vc-list-files dir backend ignores)
          (project--files-in-directory dir (project--dir-ignores project dir))))))
   (or dirs (list (project-root project)))))

(declare-function vc-git--program-version "vc-git")
(declare-function vc-git--run-command-string "vc-git")
(declare-function vc-hg-command "vc-hg")

(defun project--vc-list-files (dir backend extra-ignores)
  (defvar vc-git-use-literal-pathspecs)
  (pcase backend
    (`Git
     (let* ((default-directory dir)
            (args '("-z"))
            (vc-git-use-literal-pathspecs nil)
            (include-untracked (project--value-in-dir
                                'project-vc-include-untracked
                                dir))
            files)
       (setq args (append args '("-c" "--exclude-standard")
                          (when include-untracked '("-o"))))
       (when extra-ignores
         (setq args (append args
                            (cons "--"
                                  (mapcar
                                   (lambda (i)
                                     (format
                                      ":(exclude,glob,top)%s"
                                      (if (string-match "\\*\\*" i)
                                          ;; Looks like pathspec glob
                                          ;; format already.
                                          i
                                        (if (string-match "\\./" i)
                                            ;; ./abc -> abc
                                            (setq i (substring i 2))
                                          ;; abc -> **/abc
                                          (setq i (concat "**/" i))
                                          ;; FIXME: '**/abc' should also
                                          ;; match a directory with that
                                          ;; name, but doesn't (git 2.25.1).
                                          ;; Maybe we should replace
                                          ;; such entries with two.
                                          (if (string-match "/\\'" i)
                                              ;; abc/ -> abc/**
                                              (setq i (concat i "**"))))
                                        i)))
                                   extra-ignores)))))
       (setq files
             (mapcar
              (lambda (file) (concat (file-name-as-directory dir) file))
              (split-string
               (apply #'vc-git--run-command-string nil "ls-files" args)
               "\0" t)))
       (when (project--vc-merge-submodules-p default-directory)
         ;; Unfortunately, 'ls-files --recurse-submodules' conflicts with '-o'.
         (let* ((submodules (project--git-submodules))
                (sub-files
                 (mapcar
                  (lambda (module)
                    (when (file-directory-p module)
                      (project--vc-list-files
                       (concat (file-name-as-directory dir) module)
                       backend
                       extra-ignores)))
                  submodules)))
           (setq files (apply #'nconc files sub-files))))
       ;; 'git ls-files' returns duplicate entries for merge conflicts.
       ;; XXX: Better solutions welcome, but this seems cheap enough.
       (delete-consecutive-dups files)))
    (`Hg
     (let* ((default-directory dir)
            (include-untracked (project--value-in-dir
                                'project-vc-include-untracked
                                dir))
            (args (list (concat "-mcard" (and include-untracked "u"))
                        "--no-status"
                        "-0")))
       (when extra-ignores
         (setq args (nconc args (mapcan (lambda (i) (list "--exclude" i))
                                        extra-ignores))))
       (with-temp-buffer
         (apply #'vc-hg-command t 0 "." "status" args)
         (mapcar (lambda (s) (concat (file-name-as-directory dir) s))
                 (split-string (buffer-string) "\0" t)))))))

(defun project--vc-merge-submodules-p (dir)
  (project--value-in-dir
   'project-vc-merge-submodules
   dir))

(defun project--git-submodules ()
  ;; 'git submodule foreach' is much slower.
  (condition-case nil
      (with-temp-buffer
        (insert-file-contents ".gitmodules")
        (let (res)
          (goto-char (point-min))
          (while (re-search-forward "^[ \t]*path *= *\\(.+\\)" nil t)
            (push (match-string 1) res))
          (nreverse res)))
    (file-missing nil)))

(cl-defmethod project-ignores ((project (head vc)) dir)
  (let* ((root (nth 2 project))
         backend)
    (append
     (when (and backend
                (file-equal-p dir root))
       (setq backend (cadr project))
       (delq
        nil
        (mapcar
         (lambda (entry)
           (cond
            ((eq ?! (aref entry 0))
             ;; No support for whitelisting (yet).
             nil)
            ((string-match "\\(/\\)[^/]" entry)
             ;; FIXME: This seems to be Git-specific.
             ;; And / in the entry (start or even the middle) means
             ;; the pattern is "rooted".  Or actually it is then
             ;; relative to its respective .gitignore (of which there
             ;; could be several), but we only support .gitignore at
             ;; the root.
             (if (= (match-beginning 0) 0)
                 (replace-match "./" t t entry 1)
               (concat "./" entry)))
            (t entry)))
         (condition-case nil
             (vc-call-backend backend 'ignore-completion-table root)
           (vc-not-supported () nil)))))
     (project--value-in-dir 'project-vc-ignores root)
     (mapcar
      (lambda (dir)
        (concat dir "/"))
      vc-directory-exclusion-list))))

(defun project-combine-directories (&rest lists-of-dirs)
  "Return a sorted and culled list of directory names.
Appends the elements of LISTS-OF-DIRS together, removes
non-existing directories, as well as directories a parent of
whose is already in the list."
  (let* ((dirs (sort
                (mapcar
                 (lambda (dir)
                   (file-name-as-directory (expand-file-name dir)))
                 (apply #'append lists-of-dirs))
                #'string<))
         (ref dirs))
    ;; Delete subdirectories from the list.
    (while (cdr ref)
      (if (string-prefix-p (car ref) (cadr ref))
          (setcdr ref (cddr ref))
        (setq ref (cdr ref))))
    (cl-delete-if-not #'file-exists-p dirs)))

(defun project-subtract-directories (files dirs)
  "Return a list of elements from FILES that are outside of DIRS.
DIRS must contain directory names."
  ;; Sidestep the issue of expanded/abbreviated file names here.
  (cl-set-difference files dirs :test #'file-in-directory-p))

(defun project--value-in-dir (var dir)
  (with-temp-buffer
    (setq default-directory dir)
    (let ((enable-local-variables :all))
      (hack-dir-local-variables-non-file-buffer))
    (symbol-value var)))

(cl-defmethod project-buffers ((project (head vc)))
  (let* ((root (expand-file-name (file-name-as-directory (project-root project))))
         (modules (unless (or (project--vc-merge-submodules-p root)
                              (project--submodule-p root))
                    (mapcar (lambda (m) (format "%s%s/" root m))
                            (project--git-submodules))))
         bufs)
    (dolist (buf (buffer-list))
      (when-let ((dir (expand-file-name (buffer-local-value 'default-directory buf)))
                 (project-p (equal project (project-current nil dir)))
                 (not-submod-p (cl-every (lambda (module)
                                           (not (string-prefix-p module dir)))
                                         modules)))
        (push buf bufs)))
    (nreverse bufs)))

(cl-defmethod project-name ((_project (head vc)))
  (or project-vc-name
      (cl-call-next-method)))


;;; Project commands

;;;###autoload
(defvar project-prefix-map
  (let ((map (make-sparse-keymap)))
    (define-key map "!" 'project-shell-command)
    (define-key map "&" 'project-async-shell-command)
    (define-key map "f" 'project-find-file)
    (define-key map "F" 'project-or-external-find-file)
    (define-key map "b" 'project-switch-to-buffer)
    (define-key map "s" 'project-shell)
    (define-key map "d" 'project-find-dir)
    (define-key map "D" 'project-dired)
    (define-key map "v" 'project-vc-dir)
    (define-key map "c" 'project-compile)
    (define-key map "e" 'project-eshell)
    (define-key map "k" 'project-kill-buffers)
    (define-key map "p" 'project-switch-project)
    (define-key map "g" 'project-find-regexp)
    (define-key map "G" 'project-or-external-find-regexp)
    (define-key map "r" 'project-query-replace-regexp)
    (define-key map "x" 'project-execute-extended-command)
    (define-key map "\C-b" 'project-list-buffers)
    map)
  "Keymap for project commands.")

;;;###autoload (define-key ctl-x-map "p" project-prefix-map)

;; We can't have these place-specific maps inherit from
;; project-prefix-map because project--other-place-command needs to
;; know which map the key binding came from, as if it came from one of
;; these maps, we don't want to set display-buffer-overriding-action

(defvar project-other-window-map
  (let ((map (make-sparse-keymap)))
    (define-key map "\C-o" #'project-display-buffer)
    map)
  "Keymap for project commands that display buffers in other windows.")

(defvar project-other-frame-map
  (let ((map (make-sparse-keymap)))
    (define-key map "\C-o" #'project-display-buffer-other-frame)
    map)
  "Keymap for project commands that display buffers in other frames.")

(defun project--other-place-command (action &optional map)
  (let* ((key (read-key-sequence-vector nil t))
         (place-cmd (lookup-key map key))
         (generic-cmd (lookup-key project-prefix-map key))
         (switch-to-buffer-obey-display-actions t)
         (display-buffer-overriding-action (unless place-cmd action)))
    (if-let ((cmd (or place-cmd generic-cmd)))
        (call-interactively cmd)
      (user-error "%s is undefined" (key-description key)))))

;;;###autoload
(defun project-other-window-command ()
  "Run project command, displaying resultant buffer in another window.

The following commands are available:

\\{project-prefix-map}
\\{project-other-window-map}"
  (interactive)
  (project--other-place-command '((display-buffer-pop-up-window)
                                  (inhibit-same-window . t))
                                project-other-window-map))

;;;###autoload (define-key ctl-x-4-map "p" #'project-other-window-command)

;;;###autoload
(defun project-other-frame-command ()
  "Run project command, displaying resultant buffer in another frame.

The following commands are available:

\\{project-prefix-map}
\\{project-other-frame-map}"
  (interactive)
  (project--other-place-command '((display-buffer-pop-up-frame))
                                project-other-frame-map))

;;;###autoload (define-key ctl-x-5-map "p" #'project-other-frame-command)

;;;###autoload
(defun project-other-tab-command ()
  "Run project command, displaying resultant buffer in a new tab.

The following commands are available:

\\{project-prefix-map}"
  (interactive)
  (project--other-place-command '((display-buffer-in-new-tab))))

;;;###autoload
(when (bound-and-true-p tab-prefix-map)
  (define-key tab-prefix-map "p" #'project-other-tab-command))

(declare-function grep-read-files "grep")
(declare-function xref--find-ignores-arguments "xref")

;;;###autoload
(defun project-find-regexp (regexp)
  "Find all matches for REGEXP in the current project's roots.
With \\[universal-argument] prefix, you can specify the directory
to search in, and the file name pattern to search for.  The
pattern may use abbreviations defined in `grep-files-aliases',
e.g. entering `ch' is equivalent to `*.[ch]'.  As whitespace
triggers completion when entering a pattern, including it
requires quoting, e.g. `\\[quoted-insert]<space>'."
  (interactive (list (project--read-regexp)))
  (require 'xref)
  (require 'grep)
  (let* ((caller-dir default-directory)
         (pr (project-most-recent-project))
         (default-directory (project-root pr))
         (files
          (if (not current-prefix-arg)
              (project-files pr)
            (let ((dir (read-directory-name "Base directory: "
                                            caller-dir nil t)))
              (project--files-in-directory
               dir nil (grep-read-files regexp))))))
    (xref-show-xrefs
     (apply-partially #'project--find-regexp-in-files regexp files)
     nil)))

(defun project--dir-ignores (project dir)
  (let ((root (project-root project)))
    (if (not (file-in-directory-p dir root))
        (project-ignores nil nil)       ;The defaults.
      (let ((ignores (project-ignores project root)))
        (if (file-equal-p root dir)
            ignores
          ;; FIXME: Update the "rooted" ignores to relate to DIR instead.
          (cl-delete-if (lambda (str) (string-prefix-p "./" str))
                        ignores))))))

;;;###autoload
(defun project-or-external-find-regexp (regexp)
  "Find all matches for REGEXP in the project roots or external roots.
With \\[universal-argument] prefix, you can specify the file name
pattern to search for."
  (interactive (list (project--read-regexp)))
  (require 'xref)
  (let* ((pr (project-most-recent-project))
         (default-directory (project-root pr))
         (files
          (project-files pr (cons
                             (project-root pr)
                             (project-external-roots pr)))))
    (xref-show-xrefs
     (apply-partially #'project--find-regexp-in-files regexp files)
     nil)))

(defun project--find-regexp-in-files (regexp files)
  (unless files
    (user-error "Empty file list"))
  (let ((xrefs (xref-matches-in-files regexp files)))
    (unless xrefs
      (user-error "No matches for: %s" regexp))
    xrefs))

(defvar project-regexp-history-variable 'grep-regexp-history)

(defun project--read-regexp ()
  (let ((sym (thing-at-point 'symbol t)))
    (read-regexp (project--annotate-prompt (project-most-recent-project) "Find regexp")
                 (when sym (regexp-quote sym))
                 project-regexp-history-variable)))

;;;###autoload
(defun project-find-file (&optional include-all)
  "Visit a file (with completion) in the current project.

The filename at point (determined by `thing-at-point'), if any,
is available as part of \"future history\".

If INCLUDE-ALL is non-nil, or with prefix argument when called
interactively, include all files under the project root, except
for VCS directories listed in `vc-directory-exclusion-list'."
  (interactive "P")
  (let* ((pr (project-most-recent-project))
         (root (project-root pr))
         (dirs (list root)))
    (project-find-file-in
     (or (thing-at-point 'filename)
         (and buffer-file-name (file-relative-name buffer-file-name root)))
     dirs pr include-all)))

;;;###autoload
(defun project-or-external-find-file (&optional include-all)
  "Visit a file (with completion) in the current project or external roots.

The filename at point (determined by `thing-at-point'), if any,
is available as part of \"future history\".

If INCLUDE-ALL is non-nil, or with prefix argument when called
interactively, include all files under the project root, except
for VCS directories listed in `vc-directory-exclusion-list'."
  (interactive "P")
  (let* ((pr (project-most-recent-project))
         (dirs (cons
                (project-root pr)
                (project-external-roots pr))))
    (project-find-file-in (thing-at-point 'filename) dirs pr include-all)))

(defcustom project-read-file-name-function #'project--read-file-cpd-relative
  "Function to call to read a file name from a list.
For the arguments list, see `project--read-file-cpd-relative'."
  :type '(choice (const :tag "Read with completion from relative names"
                        project--read-file-cpd-relative)
                 (const :tag "Read with completion from absolute names"
                        project--read-file-absolute)
                 (function :tag "Custom function" nil))
  :group 'project
  :version "27.1")

(defun project--read-file-cpd-relative (prompt
                                        all-files &optional predicate
                                        hist mb-default)
  "Read a file name, prompting with PROMPT.
ALL-FILES is a list of possible file name completions.

PREDICATE and HIST have the same meaning as in `completing-read'.

MB-DEFAULT is used as part of \"future history\", to be inserted
by the user at will."
  (let* ((common-parent-directory
          (or (let ((common-prefix (try-completion "" all-files)))
                (unless (zerop (length common-prefix))
                  (file-name-directory common-prefix)))
              ""))
         (relname (cl-letf* ((new-collection
                              (project--file-completion-table
                               (mapcar
                                (lambda (file)
                                  (let ((s (substring
                                            file (length common-parent-directory))))
                                    (if (string-empty-p s) "." s)))
                                all-files)))
                             (history-add-new-input nil)
                             (abbr-cpd (abbreviate-file-name common-parent-directory))
                             (abbr-cpd-length (length abbr-cpd))
                             ((symbol-value hist)
                              (mapcan
                               (lambda (s)
                                 (and (string-prefix-p abbr-cpd s)
                                      (not (eq abbr-cpd-length (length s)))
                                      (list (substring s abbr-cpd-length))))
                               (symbol-value hist))))
                    (project--completing-read-strict
                     (concat prompt
                             (unless (string-empty-p common-parent-directory)
                               (format " in %s" (directory-file-name
                                                 common-parent-directory))))
                     new-collection
                     predicate
                     hist mb-default)))
         (absname (expand-file-name relname common-parent-directory)))
    (prog1 absname
      (when (and hist history-add-new-input)
        (add-to-history hist (abbreviate-file-name absname))))))

(defun project--read-file-absolute (prompt
                                    all-files &optional predicate
                                    hist mb-default)
  (project--completing-read-strict prompt
                                   (project--file-completion-table all-files)
                                   predicate
                                   hist mb-default))

(defun project-find-file-in (suggested-filename dirs project &optional include-all)
  "Complete a file name in DIRS in PROJECT and visit the result.

SUGGESTED-FILENAME is a relative file name, or part of it, which
is used as part of \"future history\".

If INCLUDE-ALL is non-nil, or with prefix argument when called
interactively, include all files from DIRS, except for VCS
directories listed in `vc-directory-exclusion-list'."
  (let* ((vc-dirs-ignores (mapcar
                           (lambda (dir)
                             (concat dir "/"))
                           vc-directory-exclusion-list))
         (all-files (if include-all
                        (mapcan (lambda (dir)
                                  (project--files-in-directory dir vc-dirs-ignores))
                                dirs)
                      (project-files project dirs)))
         (completion-ignore-case read-file-name-completion-ignore-case)
         (file (funcall project-read-file-name-function
                        (project--annotate-prompt
                         (project-most-recent-project) "Find file")
                        all-files nil 'file-name-history
                        suggested-filename)))
    (if (string-empty-p file)
        (user-error "You didn't specify the file")
      (find-file file))))

(defun project--completing-read-strict (prompt
                                        collection &optional predicate
                                        hist mb-default)
  (minibuffer-with-setup-hook
      (lambda ()
        (setq-local minibuffer-default-add-function
                    (lambda ()
                      (let ((minibuffer-default mb-default))
                        (minibuffer-default-add-completions)))))
    (completing-read (format "%s: " prompt)
                     collection predicate 'confirm
                     nil
                     hist)))

;;;###autoload
(defun project-find-dir ()
  "Start Dired in a directory inside the current project."
  (interactive)
  (let* ((project (project-most-recent-project))
         (all-files (project-files project))
         (completion-ignore-case read-file-name-completion-ignore-case)
         ;; FIXME: This misses directories without any files directly
         ;; inside.  Consider DIRS-ONLY as an argument for
         ;; `project-files-filtered', and see
         ;; https://stackoverflow.com/a/50685235/615245 for possible
         ;; implementation.
         (all-dirs (mapcar #'file-name-directory all-files))
         (dir (funcall project-read-file-name-function
                       (project--annotate-prompt project "Dired")
                       ;; Some completion UIs show duplicates.
                       (delete-dups all-dirs)
                       nil 'file-name-history)))
    (dired dir)))

;;;###autoload
(defun project-dired ()
  "Start Dired in the current project's root."
  (interactive)
  (dired (project-root (project-most-recent-project))))

;;;###autoload
(defun project-vc-dir ()
  "Run VC-Dir in the current project's root."
  (interactive)
  (vc-dir (project-root (project-most-recent-project))))

(declare-function comint-check-proc "comint")

;;;###autoload
(defun project-shell ()
  "Start an inferior shell in the current project's root directory.
If a buffer already exists for running a shell in the project's root,
switch to it.  Otherwise, create a new shell buffer.
With \\[universal-argument] prefix arg, create a new inferior shell buffer even
if one already exists."
  (interactive)
  (require 'comint)
  (let* ((default-directory (project-root (project-most-recent-project)))
         (default-project-shell-name (project-prefixed-buffer-name "shell"))
         (shell-buffer (get-buffer default-project-shell-name)))
    (if (and shell-buffer (not current-prefix-arg))
        (if (comint-check-proc shell-buffer)
            (pop-to-buffer shell-buffer (bound-and-true-p display-comint-buffer-action))
          (shell shell-buffer))
      (shell (generate-new-buffer-name default-project-shell-name)))))

;;;###autoload
(defun project-eshell ()
  "Start Eshell in the current project's root directory.
If a buffer already exists for running Eshell in the project's root,
switch to it.  Otherwise, create a new Eshell buffer.
With \\[universal-argument] prefix arg, create a new Eshell buffer even
if one already exists."
  (interactive)
  (defvar eshell-buffer-name)
  (let* ((default-directory (project-root (project-most-recent-project)))
         (eshell-buffer-name (project-prefixed-buffer-name "eshell"))
         (eshell-buffer (get-buffer eshell-buffer-name)))
    (if (and eshell-buffer (not current-prefix-arg))
        (pop-to-buffer eshell-buffer (bound-and-true-p display-comint-buffer-action))
      (eshell t))))

;;;###autoload
(defun project-async-shell-command ()
  "Run `async-shell-command' in the current project's root directory."
  (declare (interactive-only async-shell-command))
  (interactive)
  (let ((default-directory (project-root (project-most-recent-project))))
    (call-interactively #'async-shell-command)))

;;;###autoload
(defun project-shell-command ()
  "Run `shell-command' in the current project's root directory."
  (declare (interactive-only shell-command))
  (interactive)
  (let ((default-directory (project-root (project-most-recent-project))))
    (call-interactively #'shell-command)))

(declare-function fileloop-continue "fileloop" ())

;;;###autoload
(defun project-search (regexp)
  "Search for REGEXP in all the files of the project.
Stops when a match is found.
To continue searching for the next match, use the
command \\[fileloop-continue]."
  (interactive "sSearch (regexp): ")
  (fileloop-initialize-search
   regexp (project-files (project-most-recent-project)) 'default)
  (fileloop-continue))

;;;###autoload
(defun project-query-replace-regexp (from to)
  "Query-replace REGEXP in all the files of the project.
Stops when a match is found and prompts for whether to replace it.
At that prompt, the user must type a character saying what to do
with the match.  Type SPC or `y' to replace the match,
DEL or `n' to skip and go to the next match.  For more directions,
type \\[help-command] at that time.
If you exit the `query-replace', you can later continue the
`query-replace' loop using the command \\[fileloop-continue]."
  (interactive
   (let ((query-replace-read-from-regexp-default 'find-tag-default-as-regexp))
     (pcase-let ((`(,from ,to)
                  (query-replace-read-args (project--annotate-prompt
                                            (project-most-recent-project)
                                            "Query replace (regexp)") t t)))
       (list from to))))
  (fileloop-initialize-replace
   from to
   (cl-delete-if-not (lambda (file)
                       "Filter out git submodules, gpg keyfiles, etc."
                       (and (file-regular-p file)
                            (not (find-file-name-handler file 'insert-file-contents))))
                 (project-files (project-most-recent-project)))
   'default)
  (fileloop-continue))

(defvar compilation-read-command)
(declare-function compilation-read-command "compile")

(defun project-prefixed-buffer-name (mode)
  (concat "*"
          (if-let ((proj (project-current nil)))
              (project-name proj)
            (file-name-nondirectory
             (directory-file-name default-directory)))
          "-"
          (downcase mode)
          "*"))

(defcustom project-compilation-buffer-name-function nil
  "Function to compute the name of a project compilation buffer.
If non-nil, it overrides `compilation-buffer-name-function' for
`project-compile'."
  :version "28.1"
  :group 'project
  :type '(choice (const :tag "Default" nil)
                 (const :tag "Prefixed with project name"
                        project-prefixed-buffer-name)
                 (function :tag "Custom function")))

;;;###autoload
(defun project-compile ()
  "Compile in the project root.
Note rather than utilize `compile-history', compile.el reassigns
`compilation-directory' and `compilation-command' for the benefit
of the `recompile' command."
  (declare (interactive-only compile))
  (interactive)
  (when-let ((project (project-most-recent-project))
             (default-directory (project-root project))
             (compilation-buffer-name-function
              (or project-compilation-buffer-name-function
                  compilation-buffer-name-function))
             (command (let ((eval-command (eval compile-command)))
                        (if (or (null eval-command)
                                compilation-read-command
                                current-prefix-arg)
                            (read-shell-command
                             (project--annotate-prompt
                              project
                              (format "Run in %s: " default-directory))
                             eval-command
                             compile-history)
	                  eval-command))))
    (compile command (consp current-prefix-arg))))

(defcustom project-ignore-buffer-conditions nil
  "List of conditions to filter the buffers to be switched to.
If any of these conditions are satisfied for a buffer in the
current project, `project-switch-to-buffer',
`project-display-buffer' and `project-display-buffer-other-frame'
ignore it.
See the doc string of `project-kill-buffer-conditions' for the
general form of conditions."
  :type '(repeat (choice regexp function symbol
                         (cons :tag "Major mode"
                               (const major-mode) symbol)
                         (cons :tag "Derived mode"
                               (const derived-mode) symbol)
                         (cons :tag "Negation"
                               (const not) sexp)
                         (cons :tag "Conjunction"
                               (const and) sexp)
                         (cons :tag "Disjunction"
                               (const or) sexp)))
  :version "29.1"
  :group 'project
  :package-version '(project . "0.8.2"))

(defun project--read-project-buffer ()
  (let* ((pr (project-most-recent-project))
         (buffers (funcall (project--list-buffers-closure pr)))
         (name (read-buffer
                (project--annotate-prompt pr "Switch to: ")
                (buffer-name (car buffers))
                'confirm
                (lambda (buffer)
                  "BUFFER is an entry (BUF-NAME . BUF-OBJ)"
                  (and (memq (cdr buffer) buffers)
                       (not (project--buffer-check
                             (cdr buffer)
                             project-ignore-buffer-conditions)))))))
    (if (bufferp name) (buffer-name name) name)))

;;;###autoload
(defun project-switch-to-buffer (buffer-or-name)
  "Display buffer BUFFER-OR-NAME in the selected window.
When called interactively, prompts for a buffer belonging to the
current project.  Two buffers belong to the same project if their
project instances, as reported by `project-current' in each
buffer, are identical."
  (interactive (list (project--read-project-buffer)))
  (switch-to-buffer buffer-or-name))

;;;###autoload
(defun project-display-buffer (buffer-or-name)
  "Display BUFFER-OR-NAME in some window, without selecting it.
When called interactively, prompts for a buffer belonging to the
current project.  Two buffers belong to the same project if their
project instances, as reported by `project-current' in each
buffer, are identical.

This function uses `display-buffer' as a subroutine, which see
for how it is determined where the buffer will be displayed."
  (interactive (list (project--read-project-buffer)))
  (display-buffer buffer-or-name))

;;;###autoload
(defun project-display-buffer-other-frame (buffer-or-name)
  "Display BUFFER-OR-NAME preferably in another frame.
When called interactively, prompts for a buffer belonging to the
current project.  Two buffers belong to the same project if their
project instances, as reported by `project-current' in each
buffer, are identical.

This function uses `display-buffer-other-frame' as a subroutine,
which see for how it is determined where the buffer will be
displayed."
  (interactive (list (project--read-project-buffer)))
  (display-buffer-other-frame buffer-or-name))

(defun project--list-buffers-closure (&optional pr)
  (apply-partially
   (lambda (pr*)
     (seq-filter
      (lambda (buffer)
        (and (not (eq buffer (current-buffer)))
             (or (buffer-file-name buffer)
                 (and (not (eq (aref (buffer-name buffer) 0) ? ))
                      (not Buffer-menu-files-only)))))
      (project-buffers pr*)))
   (or pr (project-most-recent-project))))

;;;###autoload
(defun project-list-buffers (&optional arg)
  "Display a list of project buffers.
The list is displayed in a buffer named \"*Buffer List*\".

By default, all project buffers are listed except those whose names
start with a space (which are for internal use).  With prefix argument
ARG, show only buffers that are visiting files."
  (interactive "P")
  (display-buffer (list-buffers-noselect arg (project--list-buffers-closure))))

(defcustom project-kill-buffer-conditions
  '(buffer-file-name    ; All file-visiting buffers are included.
    ;; Most of temp and logging buffers (aside from hidden ones):
    (and
     (major-mode . fundamental-mode)
     "\\`[^ ]")
    ;; non-text buffer such as xref, occur, vc, log, ...
    (and (derived-mode . special-mode)
         (not (major-mode . help-mode))
         (not (derived-mode . gnus-mode)))
    (derived-mode . compilation-mode)
    (derived-mode . dired-mode)
    (derived-mode . diff-mode)
    (derived-mode . comint-mode)
    (derived-mode . eshell-mode)
    (derived-mode . change-log-mode))
  "List of conditions to kill buffers related to a project.
This list is used by `project-kill-buffers'.
Each condition is either:
- a regular expression, to match a buffer name,
- a predicate function that takes a buffer object as argument
  and returns non-nil if the buffer should be killed,
- a cons-cell, where the car describes how to interpret the cdr.
  The car can be one of the following:
  * `major-mode': the buffer is killed if the buffer's major
    mode is eq to the cons-cell's cdr.
  * `derived-mode': the buffer is killed if the buffer's major
    mode is derived from the major mode in the cons-cell's cdr.
  * `not': the cdr is interpreted as a negation of a condition.
  * `and': the cdr is a list of recursive conditions, that all have
    to be met.
  * `or': the cdr is a list of recursive conditions, of which at
    least one has to be met.

If any of these conditions are satisfied for a buffer in the
current project, it will be killed."
  :type '(repeat (choice regexp function symbol
                         (cons :tag "Major mode"
                               (const major-mode) symbol)
                         (cons :tag "Derived mode"
                               (const derived-mode) symbol)
                         (cons :tag "Negation"
                               (const not) sexp)
                         (cons :tag "Conjunction"
                               (const and) sexp)
                         (cons :tag "Disjunction"
                               (const or) sexp)))
  :version "29.1"
  :group 'project
  :package-version '(project . "0.8.2"))

(defcustom project-kill-buffers-display-buffer-list nil
  "Non-nil to display list of buffers to kill before killing project buffers.
Used by `project-kill-buffers'."
  :type 'boolean
  :version "29.1"
  :group 'project
  :package-version '(project . "0.8.2")
  :safe #'booleanp)

(defun project--buffer-check (buf conditions)
  "Check if buffer BUF matches any element of the list CONDITIONS.
See `project-kill-buffer-conditions' or
`project-ignore-buffer-conditions' for more details on the
form of CONDITIONS."
  (catch 'match
    (dolist (c conditions)
      (when (cond
             ((stringp c)
              (string-match-p c (buffer-name buf)))
             ((functionp c)
              (funcall c buf))
             ((eq (car-safe c) 'major-mode)
              (eq (buffer-local-value 'major-mode buf)
                  (cdr c)))
             ((eq (car-safe c) 'derived-mode)
              (provided-mode-derived-p
               (buffer-local-value 'major-mode buf)
               (cdr c)))
             ((eq (car-safe c) 'not)
              (not (project--buffer-check buf (cdr c))))
             ((eq (car-safe c) 'or)
              (project--buffer-check buf (cdr c)))
             ((eq (car-safe c) 'and)
              (seq-every-p
               (apply-partially #'project--buffer-check
                                buf)
               (mapcar #'list (cdr c)))))
        (throw 'match t)))))

(defun project--buffers-to-kill (pr)
  "Return list of buffers in project PR to kill.
What buffers should or should not be killed is described
in `project-kill-buffer-conditions'."
  (let (bufs)
    (dolist (buf (project-buffers pr))
      (when (project--buffer-check buf project-kill-buffer-conditions)
        (push buf bufs)))
    bufs))

;;;###autoload
(defun project-kill-buffers (&optional no-confirm)
  "Kill the buffers belonging to the current project.
Two buffers belong to the same project if their project
instances, as reported by `project-current' in each buffer, are
identical.  Only the buffers that match a condition in
`project-kill-buffer-conditions' will be killed.  If NO-CONFIRM
is non-nil, the command will not ask the user for confirmation.
NO-CONFIRM is always nil when the command is invoked
interactively.

Also see the `project-kill-buffers-display-buffer-list' variable."
  (interactive)
  (let* ((pr (project-most-recent-project))
         (bufs (project--buffers-to-kill pr))
         (query-user (lambda ()
                       (yes-or-no-p
                        (project--annotate-prompt
                         pr
                         (format "Kill %d buffers in %s? "
                                 (length bufs)
                                 (project-root pr)))))))
    (cond (no-confirm
           (mapc #'kill-buffer bufs))
          ((null bufs)
           (message "No buffers to kill"))
          (project-kill-buffers-display-buffer-list
           (when
               (with-current-buffer-window
                   (get-buffer-create "*Buffer List*")
                   `(display-buffer--maybe-at-bottom
                     (dedicated . t)
                     (window-height . (fit-window-to-buffer))
                     (preserve-size . (nil . t))
                     (body-function
                      . ,#'(lambda (_window)
                             (list-buffers-noselect nil bufs))))
                   #'(lambda (window _value)
                       (with-selected-window window
                         (unwind-protect
                             (funcall query-user)
                           (when (window-live-p window)
                             (quit-restore-window window 'kill))))))
             (mapc #'kill-buffer bufs)))
          ((funcall query-user)
           (mapc #'kill-buffer bufs)))))


;;; Project list

(defcustom project-list-file (locate-user-emacs-file "projects")
  "File in which to save the list of known projects."
  :type 'file
  :version "28.1"
  :group 'project)

(defvar project--list 'unset
  "List structure containing root directories of known projects.
With some possible metadata (to be decided).")

(defun project--read-project-list ()
  "Initialize `project--list' using contents of `project-list-file'."
  (let ((filename project-list-file))
    (setq project--list
          (when (file-exists-p filename)
            (with-temp-buffer
              (insert-file-contents filename)
              (read (current-buffer)))))
    (unless (seq-every-p
             (lambda (elt) (stringp (car-safe elt)))
             project--list)
      (warn "Contents of %s are in wrong format, resetting"
            project-list-file)
      (setq project--list nil))))

(defun project--ensure-read-project-list ()
  "Initialize `project--list' if it isn't already initialized."
  (when (eq project--list 'unset)
    (project--read-project-list)))

(defun project--write-project-list ()
  "Save `project--list' in `project-list-file'."
  (let ((filename project-list-file))
    (with-temp-buffer
      (insert ";;; -*- lisp-data -*-\n")
      (let ((print-length nil)
            (print-level nil))
        (pp project--list (current-buffer)))
      (write-region nil nil filename nil 'silent))))

(defsubst project--most-recent-project ()
  (or (project-current)
      (when-let ((mru (caar project--list)))
        (project--find-in-directory mru))))

;;;###autoload
(defun project-most-recent-project ()
  (project--ensure-read-project-list)
  (let ((pr (or (project--most-recent-project)
                (project-get-project))))
    (prog1 pr (project-remember-project pr))))

;;;###autoload
(defun project-remember-project (pr &optional _no-write)
  "Add project PR to the front of the project list.
Save the result in `project-list-file' if the list of projects
has changed, and NO-WRITE is nil."
  (project--ensure-read-project-list)
  (let* ((dir (project-root pr))
         (extant (cl-find-if (lambda (entry) (equal dir (car entry)))
                             project--list)))
    (when (eq (current-buffer) (window-buffer))
      (setq project--list (delq extant project--list))
      (push (list dir) project--list))
    (when (and (not extant)
               (not (bound-and-true-p ert--running-tests)))
      (project--write-project-list))))

(defun project--remove-from-project-list (project-root report-message)
  "Remove directory PROJECT-ROOT of a missing project from the project list.
If the directory was in the list before the removal, save the
result in `project-list-file'.  Announce the project's removal
from the list using REPORT-MESSAGE, which is a format string
passed to `message' as its first argument."
  (project--ensure-read-project-list)
  (when-let ((ent (assoc project-root project--list)))
    (setq project--list (delq ent project--list))
    (message report-message project-root)
    (project--write-project-list)))

;;;###autoload
(defun project-forget-project (project-root)
  "Remove directory PROJECT-ROOT from the project list.
PROJECT-ROOT is the root directory of a known project listed in
the project list."
  (interactive (list (funcall project-prompter)))
  (project--remove-from-project-list
   project-root "Project `%s' removed from known projects"))

(defun project--prev-buffer (predicate)
  "Return previous buffer satisfying PREDICATE which takes buffer."
  (let* ((switch-to-prev-buffer-skip
          (lambda (_window buffer _bury-or-kill)
            "Skip plus not is a double negative."
            (not (funcall predicate buffer))))
         (prev-buffer (save-window-excursion (switch-to-prev-buffer))))
    ;; `switch-to-prev-buffer' won't return nil if predicate cannot be met.
    ;; Thus, this end-run predicate check.
    (when (funcall predicate prev-buffer)
      prev-buffer)))

(defun project-prompt-project-dir ()
  "Prompt the user for a directory that is one of the known project roots.
It's also possible to enter an arbitrary directory not in the list."
  (project--ensure-read-project-list)
  (let* (dir
         (from (project--most-recent-project))
         (dir-choice "... (choose a dir)")
         (choices (project--file-completion-table
                   (append project--list `(,dir-choice))))
         (default (when-let ((prev-buffer
                              (project--prev-buffer
                               (lambda (buffer)
                                 (when buffer
                                   (with-current-buffer buffer
                                     (when-let ((project (project-current)))
                                       (not (equal from project)))))))))
                    (with-current-buffer prev-buffer
                      (project-root (project-current))))))
    (while (string-empty-p
            ;; Even under require-match, `completing-read' allows RET
            ;; to yield an empty string.
            (setq dir (completing-read
                       (project--annotate-prompt
                        from
                        (format "Select project%s: "
                                (if default
                                    (format " (default %s)" default)
                                  "")))
                       choices nil t nil nil default))))
    (if (equal dir dir-choice)
        (read-directory-name (project--annotate-prompt from "Select directory: ")
                             default-directory nil t)
      dir)))

(defun project-prompt-project-name ()
  "Prompt the user for a project, by name, that is one of the known project roots.
The project is chosen among projects known from the project list,
see `project-list-file'.
It's also possible to enter an arbitrary directory not in the list."
  (let* ((dir-choice "... (choose a dir)")
         (choices
          (let (ret)
            (dolist (dir (project-known-project-roots))
              ;; we filter out directories that no longer map to a project,
              ;; since they don't have a clean project-name.
              (if-let (proj (project--find-in-directory dir))
                  (push (cons (project-name proj) proj) ret)))
            ret))
         ;; XXX: Just using this for the category (for the substring
         ;; completion style).
         (table (project--file-completion-table (cons dir-choice choices)))
         (pr-name ""))
    (while (equal pr-name "")
      ;; If the user simply pressed RET, do this again until they don't.
      (setq pr-name (completing-read "Select project: " table nil t)))
    (if (equal pr-name dir-choice)
        (read-directory-name "Select directory: " default-directory nil t)
      (let ((proj (assoc pr-name choices)))
        (if (stringp proj) proj (project-root (cdr proj)))))))

;;;###autoload
(defun project-known-project-roots ()
  "Return the list of root directories of all known projects."
  (project--ensure-read-project-list)
  (mapcar #'car project--list))

;;;###autoload
(defun project-execute-extended-command ()
  "Execute an extended command in project root."
  (declare (interactive-only command-execute))
  (interactive)
  (let ((default-directory (project-root (project-most-recent-project))))
    (call-interactively #'execute-extended-command)))

(defun project-remember-projects-under (dir &optional recursive)
  "Index all projects below a directory DIR.
If RECURSIVE is non-nil, recurse into all subdirectories to find
more projects.  After finishing, a message is printed summarizing
the progress.  The function returns the number of detected
projects."
  (interactive "DDirectory: \nP")
  (project--ensure-read-project-list)
  (let ((queue (list dir))
        (count 0)
        (known (make-hash-table
                :size (* 2 (length project--list))
                :test #'equal )))
    (dolist (project (mapcar #'car project--list))
      (puthash project t known))
    (while queue
      (when-let ((subdir (pop queue))
                 ((file-directory-p subdir)))
        (when-let ((project (project--find-in-directory subdir))
                   (project-root (project-root project))
                   ((not (gethash project-root known))))
          (project-remember-project project)
          (puthash project-root t known)
          (message "Found %s..." project-root)
          (setq count (1+ count)))
        (when (and recursive (file-directory-p subdir))
          (setq queue
                (nconc
                 (directory-files
                  subdir t directory-files-no-dot-files-regexp t)
                 queue)))))
    (unless (eq recursive 'in-progress)
      (if (zerop count)
          (message "No projects were found")
        (project--write-project-list)
        (message "%d project%s were found"
                 count (if (= count 1) "" "s"))))
    count))

(defun project-forget-zombie-projects ()
  "Forget all known projects that don't exist any more."
  (interactive)
  (dolist (proj (project-known-project-roots))
    (unless (file-exists-p proj)
      (project-forget-project proj))))

(defun project-forget-projects-under (dir &optional recursive)
  "Forget all known projects below a directory DIR.
If RECURSIVE is non-nil, recurse into all subdirectories to
remove all known projects.  After finishing, a message is printed
summarizing the progress.  The function returns the number of
forgotten projects."
  (interactive "DDirectory: \nP")
  (let ((count 0))
    (if recursive
        (dolist (proj (project-known-project-roots))
          (when (file-in-directory-p proj dir)
            (project-forget-project proj)
            (setq count (1+ count))))
      (dolist (proj (project-known-project-roots))
        (when (file-equal-p (file-name-directory proj) dir)
          (project-forget-project proj)
          (setq count (1+ count)))))
    (if (zerop count)
        (message "No projects were forgotten")
      (project--write-project-list)
      (message "%d project%s were forgotten"
               count (if (= count 1) "" "s")))
    count))


;;; Project switching

(defcustom project-switch-commands
  '((project-find-file "Find file")
    (project-find-regexp "Find regexp")
    (project-find-dir "Find directory")
    (project-vc-dir "VC-Dir")
    (project-eshell "Eshell"))
  "Alist mapping commands to descriptions.
Used by `project-switch-project' to construct a dispatch menu of
commands available upon \"switching\" to another project.

Each element is of the form (COMMAND LABEL &optional KEY) where
COMMAND is the command to run when KEY is pressed.  LABEL is used
to distinguish the menu entries in the dispatch menu.  If KEY is
absent, COMMAND must be bound in `project-prefix-map', and the
key is looked up in that map.

The value can also be a symbol, the name of the command to be
invoked immediately without any dispatch menu."
  :version "28.1"
  :group 'project
  :package-version '(project . "0.6.0")
  :type '(choice
          (repeat :tag "Commands menu"
           (list
            (symbol :tag "Command")
            (string :tag "Label")
            (choice :tag "Key to press"
                    (const :tag "Infer from the keymap" nil)
                    (character :tag "Explicit key"))))
          (symbol :tag "Single command")))

(defcustom project-switch-use-entire-map nil
  "Make `project-switch-project' use entire `project-prefix-map'.
If nil, `project-switch-project' will only recognize commands
listed in `project-switch-commands' and signal an error when
others are invoked.  Otherwise, all keys in `project-prefix-map'
are legal even if they aren't listed in the dispatch menu."
  :type 'boolean
  :group 'project
  :version "28.1")

(defun project--keymap-prompt ()
  "Return a prompt for the project switching dispatch menu."
  (mapconcat
   (pcase-lambda (`(,cmd ,label ,key))
     (when (characterp cmd) ; Old format, apparently user-customized.
       (let ((tmp cmd))
         ;; TODO: Add a deprecation warning, probably.
         (setq cmd key
               key tmp)))
     (let ((key (if key
                    (vector key)
                  (where-is-internal cmd (list project-prefix-map) t))))
       (format "[%s] %s"
               (propertize (key-description key) 'face 'bold)
               label)))
   project-switch-commands
   "  "))

(defun project--switch-project-command ()
  (let* ((commands-menu
          (mapcar
           (lambda (row)
             (if (characterp (car row))
                 ;; Deprecated format.
                 ;; XXX: Add a warning about it?
                 (reverse row)
               row))
           project-switch-commands))
         (commands-map
          (let ((temp-map (make-sparse-keymap)))
            (set-keymap-parent temp-map project-prefix-map)
            (dolist (row commands-menu temp-map)
              (when-let ((cmd (nth 0 row))
                         (keychar (nth 2 row)))
                (define-key temp-map (vector keychar) cmd)))))
         command)
    (while (not command)
      (let* ((overriding-local-map commands-map)
             (choice (read-key-sequence (project--keymap-prompt))))
        (when (setq command (lookup-key commands-map choice))
          (unless (or project-switch-use-entire-map
                      (assq command commands-menu))
            ;; TODO: Add some hint to the prompt, like "key not
            ;; recognized" or something.
            (setq command nil)))
        (let ((global-command (lookup-key (current-global-map) choice)))
          (when (memq global-command
                      '(keyboard-quit keyboard-escape-quit))
            (call-interactively global-command)))))
    command))

;;;###autoload
(defun project-switch-project (dir)
  "Switch to another project by running an Emacs command.
The available commands are presented as a dispatch menu
made from `project-switch-commands'.

When called in a program, it will use the project corresponding
to directory DIR."
<<<<<<< HEAD
  (interactive (list (project-prompt-project-dir)))
  (if-let ((pr (let ((default-directory dir))
                 (project-current)))
           (mru (cl-find-if #'buffer-file-name (project-buffers pr))))
      (project-switch-to-buffer mru)
    (let ((command (if (symbolp project-switch-commands)
                       project-switch-commands
                     (project--switch-project-command))))
      (let ((project-current-directory-override dir))
        (call-interactively command)))))
=======
  (interactive (list (funcall project-prompter)))
  (let ((command (if (symbolp project-switch-commands)
                     project-switch-commands
                   (project--switch-project-command))))
    (let ((project-current-directory-override dir))
      (call-interactively command))))
>>>>>>> 9efa6d2c

(provide 'project)
;;; project.el ends here<|MERGE_RESOLUTION|>--- conflicted
+++ resolved
@@ -212,7 +212,6 @@
   :version "30.1")
 
 ;;;###autoload
-<<<<<<< HEAD
 (defun project-get-project (&optional directory)
   "Return the project for DIRECTORY, and mark as most recently used.
 DIRECTORY defaults to `default-directory'.  If no project obtains
@@ -231,36 +230,6 @@
         (prog1 pr
           (project-remember-project pr))
       (prog1 (cons 'transient directory)
-=======
-(defun project-current (&optional maybe-prompt directory)
-  "Return the project instance in DIRECTORY, defaulting to `default-directory'.
-
-When no project is found in that directory, the result depends on
-the value of MAYBE-PROMPT: if it is nil or omitted, return nil,
-else ask the user for a directory in which to look for the
-project, and if no project is found there, return a \"transient\"
-project instance.
-
-The \"transient\" project instance is a special kind of value
-which denotes a project rooted in that directory and includes all
-the files under the directory except for those that match entries
-in `vc-directory-exclusion-list' or `grep-find-ignored-files'.
-
-See the doc string of `project-find-functions' for the general form
-of the project instance object."
-  (unless directory (setq directory (or project-current-directory-override
-                                        default-directory)))
-  (let ((pr (project--find-in-directory directory)))
-    (cond
-     (pr)
-     ((unless project-current-directory-override
-        maybe-prompt)
-      (setq directory (funcall project-prompter)
-            pr (project--find-in-directory directory))))
-    (when maybe-prompt
-      (if pr
-          (project-remember-project pr)
->>>>>>> 9efa6d2c
         (project--remove-from-project-list
          directory "Project `%s' not found; removed from list")))))
 
@@ -1924,7 +1893,6 @@
 
 When called in a program, it will use the project corresponding
 to directory DIR."
-<<<<<<< HEAD
   (interactive (list (project-prompt-project-dir)))
   (if-let ((pr (let ((default-directory dir))
                  (project-current)))
@@ -1935,14 +1903,6 @@
                      (project--switch-project-command))))
       (let ((project-current-directory-override dir))
         (call-interactively command)))))
-=======
-  (interactive (list (funcall project-prompter)))
-  (let ((command (if (symbolp project-switch-commands)
-                     project-switch-commands
-                   (project--switch-project-command))))
-    (let ((project-current-directory-override dir))
-      (call-interactively command))))
->>>>>>> 9efa6d2c
 
 (provide 'project)
 ;;; project.el ends here