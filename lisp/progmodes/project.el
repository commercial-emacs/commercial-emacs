;;; project.el --- Operations on the current project  -*- lexical-binding: t; -*-

;; Copyright (C) 2015-2022 Free Software Foundation, Inc.
;; Version: 0.8.3
;; Package-Requires: ((emacs "26.1") (xref "1.4.0"))

;; This is a GNU ELPA :core package.  Avoid using functionality that
;; not compatible with the version of Emacs recorded above.

;; This file is NOT part of GNU Emacs.

;; GNU Emacs is free software: you can redistribute it and/or modify
;; it under the terms of the GNU General Public License as published by
;; the Free Software Foundation, either version 3 of the License, or
;; (at your option) any later version.

;; GNU Emacs is distributed in the hope that it will be useful,
;; but WITHOUT ANY WARRANTY; without even the implied warranty of
;; MERCHANTABILITY or FITNESS FOR A PARTICULAR PURPOSE.  See the
;; GNU General Public License for more details.

;; You should have received a copy of the GNU General Public License
;; along with GNU Emacs.  If not, see <https://www.gnu.org/licenses/>.

;;; Commentary:

;; NOTE: The project API is still experimental and can change in major,
;; backward-incompatible ways.  Everyone is encouraged to try it, and
;; report to us any problems or use cases we hadn't anticipated, by
;; sending an email to emacs-devel, or `M-x report-emacs-bug'.
;;
;; This file contains generic infrastructure for dealing with
;; projects, some utility functions, and commands using that
;; infrastructure.
;;
;; The goal is to make it easier for Lisp programs to operate on the
;; current project, without having to know which package handles
;; detection of that project type, parsing its config files, etc.
;;
;; This file consists of following parts:
;;
;; Infrastructure (the public API):
;;
;; Function `project-current' that returns the current project
;; instance based on the value of the hook `project-find-functions',
;; and several generic functions that act on it.
;;
;; `project-root' must be defined for every project.
;; `project-files' can be overridden for performance purposes.
;; `project-ignores' and `project-external-roots' describe the project
;; files and its relations to external directories.  `project-files'
;; should be consistent with `project-ignores'.
;;
;; `project-buffers' can be overridden if the project has some unusual
;; shape (e.g. it contains files residing outside of its root, or some
;; files inside the root must not be considered a part of it).  It
;; should be consistent with `project-files'.
;;
;; This list can change in future versions.
;;
;; VC project:
;;
;; Originally conceived as an example implementation, now it's a
;; relatively fast backend that delegates to 'git ls-files' or 'hg
;; status' to list the project's files.  It honors the VC ignore
;; files, but supports additions to the list using the user option
;; `project-vc-ignores' (usually through .dir-locals.el).
;;
;; Utils:
;;
;; `project-combine-directories' and `project-subtract-directories',
;; mainly for use in the abovementioned generics' implementations.
;;
;; `project-known-project-roots' and `project-remember-project' to
;; interact with the "known projects" list.
;;
;; Commands:
;;
;; `project-prefix-map' contains the full list of commands defined in
;; this package.  This map uses the prefix `C-x p' by default.
;; Type `C-x p f' to find file in the current project.
;; Type `C-x p C-h' to see all available commands and bindings.
;;
;; All commands defined in this package are implemented using the
;; public API only.  As a result, they will work with any project
;; backend that follows the protocol.
;;
;; Any third-party code that wants to use this package should likewise
;; target the public API.  Use any of the built-in commands as the
;; example.
;;
;; How to create a new backend:
;;
;; - Consider whether you really should, or whether there are other
;; ways to reach your goals.  If the backend's performance is
;; significantly lower than that of the built-in one, and it's first
;; in the list, it will affect all commands that use it.  Unless you
;; are going to be using it only yourself or in special circumstances,
;; you will probably want it to be fast, and it's unlikely to be a
;; trivial endeavor.  `project-files' is the method to optimize (the
;; default implementation gets slower the more files the directory
;; has, and the longer the list of ignores is).
;;
;; - Choose the format of the value that represents a project for your
;; backend (we call it project instance).  Don't use any of the
;; formats from other backends.  The format can be arbitrary, as long
;; as the datatype is something `cl-defmethod' can dispatch on.  The
;; value should be stable (when compared with `equal') across
;; invocations, meaning calls to that function from buffers belonging
;; to the same project should return equal values.
;;
;; - Write a new function that will determine the current project
;; based on the directory and add it to `project-find-functions'
;; (which see) using `add-hook'.  It is a good idea to depend on the
;; directory only, and not on the current major mode, for example.
;; Because the usual expectation is that all files in the directory
;; belong to the same project (even if some/most of them are ignored).
;;
;; - Define new methods for some or all generic functions for this
;; backend using `cl-defmethod'.  A `project-root' method is
;; mandatory, `project-files' is recommended, the rest are optional.

;;; TODO:

;; * Reliably cache the list of files in the project, probably using
;;   filenotify.el (if supported) to invalidate.  And avoiding caching
;;   if it's not available (manual cache invalidation is not nice).
;;
;; * Build tool related functionality.  Start with a `project-build'
;;   command, which should provide completions on tasks to run, and
;;   maybe allow entering some additional arguments.  This might
;;   be handled better with a separate API, though.  Then we won't
;;   force every project backend to be aware of the build tool(s) the
;;   project is using.
;;
;; * Command to (re)build the tag files in all project roots.  To that
;;   end, we might need to add a way to provide file whitelist
;;   wildcards for each root to limit etags to certain files (in
;;   addition to the blacklist provided by ignores), and/or allow
;;   specifying additional tag regexps.
;;
;; * UI for the user to be able to pick the current project for the
;;   whole Emacs session, independent of the current directory.  Or,
;;   in the more advanced case, open a set of projects, and have some
;;   project-related commands to use them all.  E.g., have a command
;;   to search for a regexp across all open projects.
;;
;; * Support for project-local variables: a UI to edit them, and a
;;   utility function to retrieve a value.  Probably useless without
;;   support in various built-in commands.  In the API, we might get
;;   away with only adding a `project-configuration-directory' method,
;;   defaulting to the project root the current file/buffer is in.
;;   And prompting otherwise.  How to best mix that with backends that
;;   want to set/provide certain variables themselves, is up for
;;   discussion.

;;; Code:

(require 'cl-lib)
(require 'seq)
(eval-when-compile (require 'subr-x))

(defgroup project nil
  "Operations on the current project."
  :version "28.1"
  :group 'tools)

(defvar project-find-functions (list #'project-try-vc)
  "Special hook to find the project containing a given directory.
Each functions on this hook is called in turn with one
argument, the directory in which to look, and should return
either nil to mean that it is not applicable, or a project instance.
The exact form of the project instance is up to each respective
function; the only practical limitation is to use values that
`cl-defmethod' can dispatch on, like a cons cell, or a list, or a
CL struct.")

(define-obsolete-variable-alias
  'project-current-inhibit-prompt
  'project-current-directory-override
  "29.1")

(defvar project-current-directory-override nil
  "Value to use instead of `default-directory' when detecting the project.
When it is non-nil, `project-current' will always skip prompting too.")

;;;###autoload
(defun project-current (&optional maybe-prompt directory)
  "Return the project instance in DIRECTORY, defaulting to `default-directory'.

When no project is found in that directory, the result depends on
the value of MAYBE-PROMPT: if it is nil or omitted, return nil,
else ask the user for a directory in which to look for the
project, and if no project is found there, return a \"transient\"
project instance.

The \"transient\" project instance is a special kind of value
which denotes a project rooted in that directory and includes all
the files under the directory except for those that should be
ignored (per `project-ignores').

See the doc string of `project-find-functions' for the general form
of the project instance object."
  (unless directory (setq directory (or project-current-directory-override
                                        default-directory)))
  (let ((pr (project--find-in-directory directory)))
    (cond
     (pr)
     ((unless project-current-directory-override
        maybe-prompt)
      (setq directory (project-prompt-project-dir)
            pr (project--find-in-directory directory))))
    (when maybe-prompt
      (if pr
          (project-remember-project pr)
        (project--remove-from-project-list
         directory "Project `%s' not found; removed from list")
        (setq pr (cons 'transient directory))))
    pr))

(defun project--find-in-directory (dir)
  (run-hook-with-args-until-success 'project-find-functions dir))

(defvar project--within-roots-fallback nil)

(cl-defgeneric project-root (project)
  "Return root directory of the current project.

It usually contains the main build file, dependencies
configuration file, etc. Though neither is mandatory.

The directory name must be absolute.")

(cl-defmethod project-root (project
                            &context (project--within-roots-fallback
                                      (eql nil)))
  (cl-call-next-method project))

(cl-defgeneric project-roots (project)
  "Return the list containing the current project root.

The function is obsolete, all projects have one main root anyway,
and the rest should be possible to express through
`project-external-roots'."
  ;; FIXME: Can we specify project's version here?
  ;; FIXME: Could we make this affect cl-defmethod calls too?
  (declare (obsolete project-root "0.3.0"))
  (let ((project--within-roots-fallback t))
    (list (project-root project))))

;; FIXME: Add MODE argument, like in `ede-source-paths'?
(cl-defgeneric project-external-roots (_project)
  "Return the list of external roots for PROJECT.

It's the list of directories outside of the project that are
still related to it.  If the project deals with source code then,
depending on the languages used, this list should include the
headers search path, load path, class path, and so on."
  nil)

(cl-defgeneric project-name (project)
  "A human-readable name for the project.
Nominally unique, but not enforced."
  (file-name-base (directory-file-name (project-root project))))

(cl-defgeneric project-ignores (_project _dir)
  "Return the list of glob patterns to ignore inside DIR.
Patterns can match both regular files and directories.
To root an entry, start it with `./'.  To match directories only,
end it with `/'.  DIR must be either `project-root' or one of
`project-external-roots'."
  ;; TODO: Document and support regexp ignores as used by Hg.
  ;; TODO: Support whitelist entries.
  (require 'grep)
  (defvar grep-find-ignored-files)
  (nconc
   (mapcar
    (lambda (dir)
      (concat dir "/"))
    vc-directory-exclusion-list)
   grep-find-ignored-files))

(defun project--file-completion-table (all-files)
  (lambda (string pred action)
    (cond
     ((eq action 'metadata)
      '(metadata . ((category . project-file))))
     (t
      (complete-with-action action all-files string pred)))))

(cl-defmethod project-root ((project (head transient)))
  (cdr project))

(cl-defgeneric project-files (project &optional dirs)
  "Return a list of files in directories DIRS in PROJECT.
DIRS is a list of absolute directories; it should be some
subset of the project root and external roots.

The default implementation uses `find-program'.  PROJECT is used
to find the list of ignores for each directory."
  (mapcan
   (lambda (dir)
     (project--files-in-directory dir
                                  (project--dir-ignores project dir)))
   (or dirs
       (list (project-root project)))))

(defun project--files-in-directory (dir ignores &optional files)
  (require 'find-dired)
  (require 'xref)
  (let* ((default-directory dir)
         ;; Make sure ~/ etc. in local directory name is
         ;; expanded and not left for the shell command
         ;; to interpret.
         (localdir (file-name-unquote (file-local-name (expand-file-name dir))))
         (dfn (directory-file-name localdir))
         (command (format "%s -H . %s -type f %s -print0"
                          find-program
                          (xref--find-ignores-arguments ignores "./")
                          (if files
                              (concat (shell-quote-argument "(")
                                      " -name "
                                      (mapconcat
                                       #'shell-quote-argument
                                       (split-string files)
                                       (concat " -o -name "))
                                      " "
                                      (shell-quote-argument ")"))
                            "")))
         res)
    (with-temp-buffer
      (let ((status
             (process-file-shell-command command nil t))
            (pt (point-min)))
        (unless (zerop status)
          (goto-char (point-min))
          (if (and
               (not (eql status 127))
               (search-forward "Permission denied\n" nil t))
              (let ((end (1- (point))))
                (re-search-backward "\\`\\|\0")
                (error "File listing failed: %s"
                       (buffer-substring (1+ (point)) end)))
            (error "File listing failed: %s" (buffer-string))))
        (goto-char pt)
        (while (search-forward "\0" nil t)
          (push (buffer-substring-no-properties (1+ pt) (1- (point)))
                res)
          (setq pt (point)))))
    (project--remote-file-names
     (mapcar (lambda (s) (concat dfn s))
             (sort res #'string<)))))

(defun project--remote-file-names (local-files)
  "Return LOCAL-FILES as if they were on the system of `default-directory'.
Also quote LOCAL-FILES if `default-directory' is quoted."
  (let ((remote-id (file-remote-p default-directory)))
    (if (not remote-id)
        (if (file-name-quoted-p default-directory)
            (mapcar #'file-name-quote local-files)
          local-files)
      (mapcar (lambda (file)
                (concat remote-id file))
              local-files))))

(cl-defgeneric project-buffers (project)
  "Return the list of all live buffers that belong to PROJECT.

The default implementation matches each buffer to PROJECT root using
the buffer's value of `default-directory'."
  (let ((root (expand-file-name (file-name-as-directory (project-root project))))
        bufs)
    (dolist (buf (buffer-list))
      (when (string-prefix-p root (expand-file-name
                                   (buffer-local-value 'default-directory buf)))
        (push buf bufs)))
    (nreverse bufs)))

(defgroup project-vc nil
  "Project implementation based on the VC package."
  :version "25.1"
  :group 'project)

(defcustom project-vc-ignores nil
  "List of patterns to add to `project-ignores'."
  :type '(repeat string)
  :safe #'listp)

(defcustom project-vc-merge-submodules t
  "Non-nil to consider submodules part of the parent project.

After changing this variable (using Customize or .dir-locals.el)
you might have to restart Emacs to see the effect."
  :type 'boolean
  :version "28.1"
  :package-version '(project . "0.2.0")
  :safe #'booleanp)

(defcustom project-vc-include-untracked t
  "When non-nil, the VC project backend includes untracked files."
  :type 'boolean
  :version "29.1"
  :safe #'booleanp)

(defcustom project-vc-name nil
  "When non-nil, the name of the current VC project.

The best way to change the value a VC project reports as its
name, is by setting this in .dir-locals.el."
  :type 'string
  :version "29.1"
  :safe #'stringp)

;; FIXME: Using the current approach, major modes are supposed to set
;; this variable to a buffer-local value.  So we don't have access to
;; the "external roots" of language A from buffers of language B, which
;; seems desirable in multi-language projects, at least for some
;; potential uses, like "jump to a file in project or external dirs".
;;
;; We could add a second argument to this function: a file extension,
;; or a language name.  Some projects will know the set of languages
;; used in them; for others, like VC-based projects, we'll need
;; auto-detection.  I see two options:
;;
;; - That could be implemented as a separate second hook, with a
;;   list of functions that return file extensions.
;;
;; - This variable will be turned into a hook with "append" semantics,
;;   and each function in it will perform auto-detection when passed
;;   nil instead of an actual file extension.  Then this hook will, in
;;   general, be modified globally, and not from major mode functions.
;;
;; The second option seems simpler, but the first one has the
;; advantage that the user could override the list of languages used
;; in a project via a directory-local variable, thus skipping
;; languages they're not working on personally (in a big project), or
;; working around problems in language detection (the detection logic
;; might be imperfect for the project in question, or it might work
;; too slowly for the user's taste).
(defvar project-vc-external-roots-function (lambda () tags-table-list)
  "Function that returns a list of external roots.

It should return a list of directory roots that contain source
files related to the current buffer.

The directory names should be absolute.  Used in the VC project
backend implementation of `project-external-roots'.")

(defun project-try-vc (dir)
<<<<<<< HEAD
  (unless (vc-file-getprop dir 'project-vc)
    (let* ((backend (ignore-errors (vc-responsible-backend dir)))
           (root
            (pcase backend
              ('Git
               ;; Don't stop at submodule boundary.
               (or (vc-file-getprop dir 'project-git-root)
                   (let ((root (vc-call-backend backend 'root dir)))
                     (vc-file-setprop
                      dir 'project-git-root
                      (if (and
                           ;; FIXME: Invalidate the cache when the value
                           ;; of this variable changes.
                           (project--vc-merge-submodules-p root)
                           (project--submodule-p root))
                          (let* ((parent (file-name-directory
                                          (directory-file-name root))))
                            (vc-call-backend backend 'root parent))
                        root)))))
              ('nil nil)
              (_ (ignore-errors (vc-call-backend backend 'root dir))))))
      (when root
        ;; FIXME: Cache for a shorter time.
        (vc-file-setprop dir 'project-vc (cons 'vc root))
        (vc-file-setprop dir 'vc-backend backend))))
  (vc-file-getprop dir 'project-vc))
=======
  (or (vc-file-getprop dir 'project-vc)
      (let* ((backend (ignore-errors (vc-responsible-backend dir)))
             (root
              (pcase backend
                ('Git
                 ;; Don't stop at submodule boundary.
                 (or (vc-file-getprop dir 'project-git-root)
                     (let ((root (vc-call-backend backend 'root dir)))
                       (vc-file-setprop
                        dir 'project-git-root
                        (if (and
                             ;; FIXME: Invalidate the cache when the value
                             ;; of this variable changes.
                             project-vc-merge-submodules
                             (project--submodule-p root))
                            (let* ((parent (file-name-directory
                                            (directory-file-name root))))
                              (vc-call-backend backend 'root parent))
                          root)))))
                ('nil nil)
                (_ (ignore-errors (vc-call-backend backend 'root dir)))))
             project)
        (when root
          (setq project (list 'vc backend root))
          ;; FIXME: Cache for a shorter time.
          (vc-file-setprop dir 'project-vc project)
          project))))
>>>>>>> 2389158a

(defun project--submodule-p (root)
  ;; XXX: We only support Git submodules for now.
  ;;
  ;; For submodules, at least, we expect the users to prefer them to
  ;; be considered part of the parent project.  For those who don't,
  ;; there is the custom var now.
  ;;
  ;; Some users may also set up things equivalent to Git submodules
  ;; using "git worktree" (for example).  However, we expect that most
  ;; of them would prefer to treat those as separate projects anyway.
  (let* ((gitfile (expand-file-name ".git" root)))
    (cond
     ((file-directory-p gitfile)
      nil)
     ((with-temp-buffer
        (insert-file-contents gitfile)
        (goto-char (point-min))
        ;; Kind of a hack to distinguish a submodule from
        ;; other cases of .git files pointing elsewhere.
        (looking-at "gitdir: [./]+/\\.git/modules/"))
      t)
     (t nil))))

(cl-defmethod project-root ((project (head vc)))
  (cdr project))

(cl-defmethod project-external-roots ((project (head vc)))
  (project-subtract-directories
   (project-combine-directories
    (mapcar
     #'file-name-as-directory
     (funcall project-vc-external-roots-function)))
   (list (project-root project))))

(cl-defmethod project-files ((project (head vc)) &optional dirs)
  (mapcan
   (lambda (dir)
     (let ((ignores project-vc-ignores)
           backend)
       (if (and (file-equal-p dir (cdr project))
                (setq backend (or (vc-file-getprop dir 'vc-backend)
                                  (vc-responsible-backend dir)))
                (cond
                 ((eq backend 'Hg))
                 ((and (eq backend 'Git)
                       (or
                        (not ignores)
                        (version<= "1.9" (vc-git--program-version)))))))
           (project--vc-list-files dir backend ignores)
         (project--files-in-directory
          dir
          (project--dir-ignores project dir)))))
   (or dirs
       (list (project-root project)))))

(declare-function vc-git--program-version "vc-git")
(declare-function vc-git--run-command-string "vc-git")
(declare-function vc-hg-command "vc-hg")

(defun project--vc-list-files (dir backend extra-ignores)
  (defvar vc-git-use-literal-pathspecs)
  (pcase backend
    (`Git
     (let ((default-directory (expand-file-name (file-name-as-directory dir)))
           (args '("-z"))
           (vc-git-use-literal-pathspecs nil)
           files)
       (setq args (append args
                          '("-c" "--exclude-standard")
                          (and project-vc-include-untracked '("-o"))))
       (when extra-ignores
         (setq args (append args
                            (cons "--"
                                  (mapcar
                                   (lambda (i)
                                     (format
                                      ":(exclude,glob,top)%s"
                                      (if (string-match "\\*\\*" i)
                                          ;; Looks like pathspec glob
                                          ;; format already.
                                          i
                                        (if (string-match "\\./" i)
                                            ;; ./abc -> abc
                                            (setq i (substring i 2))
                                          ;; abc -> **/abc
                                          (setq i (concat "**/" i))
                                          ;; FIXME: '**/abc' should also
                                          ;; match a directory with that
                                          ;; name, but doesn't (git 2.25.1).
                                          ;; Maybe we should replace
                                          ;; such entries with two.
                                          (if (string-match "/\\'" i)
                                              ;; abc/ -> abc/**
                                              (setq i (concat i "**"))))
                                        i)))
                                   extra-ignores)))))
       (setq files
             (mapcar
              (lambda (file) (concat default-directory file))
              (split-string
               (apply #'vc-git--run-command-string nil "ls-files" args)
               "\0" t)))
       (when project-vc-merge-submodules
         ;; Unfortunately, 'ls-files --recurse-submodules' conflicts with '-o'.
         (let* ((submodules (project--git-submodules))
                (sub-files
                 (mapcar
                  (lambda (module)
                    (when (file-directory-p module)
                      (project--vc-list-files
                       (concat default-directory module)
                       backend
                       extra-ignores)))
                  submodules)))
           (setq files
                 (apply #'nconc files sub-files))))
       ;; 'git ls-files' returns duplicate entries for merge conflicts.
       ;; XXX: Better solutions welcome, but this seems cheap enough.
       (delete-consecutive-dups files)))
    (`Hg
     (let ((default-directory (expand-file-name (file-name-as-directory dir)))
           (args (list (concat "-mcard" (and project-vc-include-untracked "u"))
                       "--no-status"
                       "-0")))
       (when extra-ignores
         (setq args (nconc args
                           (mapcan
                            (lambda (i)
                              (list "--exclude" i))
                            extra-ignores))))
       (with-temp-buffer
         (apply #'vc-hg-command t 0 "." "status" args)
         (mapcar
          (lambda (s) (concat default-directory s))
          (split-string (buffer-string) "\0" t)))))))

(defun project--git-submodules ()
  ;; 'git submodule foreach' is much slower.
  (condition-case nil
      (with-temp-buffer
        (insert-file-contents ".gitmodules")
        (let (res)
          (goto-char (point-min))
          (while (re-search-forward "^[ \t]*path *= *\\(.+\\)" nil t)
            (push (match-string 1) res))
          (nreverse res)))
    (file-missing nil)))

(cl-defmethod project-ignores ((project (head vc)) dir)
  (let* ((root (cdr project))
         backend)
    (append
     (when (file-equal-p dir root)
       (setq backend (or (vc-file-getprop dir 'vc-backend)
                         (vc-responsible-backend root)))
       (delq
        nil
        (mapcar
         (lambda (entry)
           (cond
            ((eq ?! (aref entry 0))
             ;; No support for whitelisting (yet).
             nil)
            ((string-match "\\(/\\)[^/]" entry)
             ;; FIXME: This seems to be Git-specific.
             ;; And / in the entry (start or even the middle) means
             ;; the pattern is "rooted".  Or actually it is then
             ;; relative to its respective .gitignore (of which there
             ;; could be several), but we only support .gitignore at
             ;; the root.
             (if (= (match-beginning 0) 0)
                 (replace-match "./" t t entry 1)
               (concat "./" entry)))
            (t entry)))
         (condition-case nil
             (vc-call-backend backend 'ignore-completion-table root)
           (vc-not-supported () nil)))))
     project-vc-ignores
     (mapcar
      (lambda (dir)
        (concat dir "/"))
      vc-directory-exclusion-list))))

(defun project-combine-directories (&rest lists-of-dirs)
  "Return a sorted and culled list of directory names.
Appends the elements of LISTS-OF-DIRS together, removes
non-existing directories, as well as directories a parent of
whose is already in the list."
  (let* ((dirs (sort
                (mapcar
                 (lambda (dir)
                   (file-name-as-directory (expand-file-name dir)))
                 (apply #'append lists-of-dirs))
                #'string<))
         (ref dirs))
    ;; Delete subdirectories from the list.
    (while (cdr ref)
      (if (string-prefix-p (car ref) (cadr ref))
          (setcdr ref (cddr ref))
        (setq ref (cdr ref))))
    (cl-delete-if-not #'file-exists-p dirs)))

(defun project-subtract-directories (files dirs)
  "Return a list of elements from FILES that are outside of DIRS.
DIRS must contain directory names."
  ;; Sidestep the issue of expanded/abbreviated file names here.
  (cl-set-difference files dirs :test #'file-in-directory-p))

(cl-defmethod project-buffers ((project (head vc)))
  (let* ((root (expand-file-name (file-name-as-directory (project-root project))))
         (modules (unless (or project-vc-merge-submodules
                              (project--submodule-p root))
                    (mapcar
                     (lambda (m) (format "%s%s/" root m))
                     (project--git-submodules))))
         dd
         bufs)
    (dolist (buf (buffer-list))
      (setq dd (expand-file-name (buffer-local-value 'default-directory buf)))
      (when (and (string-prefix-p root dd)
                 (not (cl-find-if (lambda (module) (string-prefix-p module dd))
                                  modules)))
        (push buf bufs)))
    (nreverse bufs)))

(cl-defmethod project-name ((_project (head vc)))
  (or project-vc-name
      (cl-call-next-method)))


;;; Project commands

;;;###autoload
(defvar project-prefix-map
  (let ((map (make-sparse-keymap)))
    (define-key map "!" 'project-shell-command)
    (define-key map "&" 'project-async-shell-command)
    (define-key map "f" 'project-find-file)
    (define-key map "F" 'project-or-external-find-file)
    (define-key map "b" 'project-switch-to-buffer)
    (define-key map "s" 'project-shell)
    (define-key map "d" 'project-find-dir)
    (define-key map "D" 'project-dired)
    (define-key map "v" 'project-vc-dir)
    (define-key map "c" 'project-compile)
    (define-key map "e" 'project-eshell)
    (define-key map "k" 'project-kill-buffers)
    (define-key map "p" 'project-switch-project)
    (define-key map "g" 'project-find-regexp)
    (define-key map "G" 'project-or-external-find-regexp)
    (define-key map "r" 'project-query-replace-regexp)
    (define-key map "x" 'project-execute-extended-command)
    (define-key map "\C-b" 'project-list-buffers)
    map)
  "Keymap for project commands.")

;;;###autoload (define-key ctl-x-map "p" project-prefix-map)

;; We can't have these place-specific maps inherit from
;; project-prefix-map because project--other-place-command needs to
;; know which map the key binding came from, as if it came from one of
;; these maps, we don't want to set display-buffer-overriding-action

(defvar project-other-window-map
  (let ((map (make-sparse-keymap)))
    (define-key map "\C-o" #'project-display-buffer)
    map)
  "Keymap for project commands that display buffers in other windows.")

(defvar project-other-frame-map
  (let ((map (make-sparse-keymap)))
    (define-key map "\C-o" #'project-display-buffer-other-frame)
    map)
  "Keymap for project commands that display buffers in other frames.")

(defun project--other-place-command (action &optional map)
  (let* ((key (read-key-sequence-vector nil t))
         (place-cmd (lookup-key map key))
         (generic-cmd (lookup-key project-prefix-map key))
         (switch-to-buffer-obey-display-actions t)
         (display-buffer-overriding-action (unless place-cmd action)))
    (if-let ((cmd (or place-cmd generic-cmd)))
        (call-interactively cmd)
      (user-error "%s is undefined" (key-description key)))))

;;;###autoload
(defun project-other-window-command ()
  "Run project command, displaying resultant buffer in another window.

The following commands are available:

\\{project-prefix-map}
\\{project-other-window-map}"
  (interactive)
  (project--other-place-command '((display-buffer-pop-up-window)
                                  (inhibit-same-window . t))
                                project-other-window-map))

;;;###autoload (define-key ctl-x-4-map "p" #'project-other-window-command)

;;;###autoload
(defun project-other-frame-command ()
  "Run project command, displaying resultant buffer in another frame.

The following commands are available:

\\{project-prefix-map}
\\{project-other-frame-map}"
  (interactive)
  (project--other-place-command '((display-buffer-pop-up-frame))
                                project-other-frame-map))

;;;###autoload (define-key ctl-x-5-map "p" #'project-other-frame-command)

;;;###autoload
(defun project-other-tab-command ()
  "Run project command, displaying resultant buffer in a new tab.

The following commands are available:

\\{project-prefix-map}"
  (interactive)
  (project--other-place-command '((display-buffer-in-new-tab))))

;;;###autoload
(when (bound-and-true-p tab-prefix-map)
  (define-key tab-prefix-map "p" #'project-other-tab-command))

(declare-function grep-read-files "grep")
(declare-function xref--find-ignores-arguments "xref")

;;;###autoload
(defun project-find-regexp (regexp)
  "Find all matches for REGEXP in the current project's roots.
With \\[universal-argument] prefix, you can specify the directory
to search in, and the file name pattern to search for.  The
pattern may use abbreviations defined in `grep-files-aliases',
e.g. entering `ch' is equivalent to `*.[ch]'.  As whitespace
triggers completion when entering a pattern, including it
requires quoting, e.g. `\\[quoted-insert]<space>'."
  (interactive (list (project--read-regexp)))
  (require 'xref)
  (require 'grep)
  (let* ((caller-dir default-directory)
         (pr (project-current t))
         (default-directory (project-root pr))
         (files
          (if (not current-prefix-arg)
              (project-files pr)
            (let ((dir (read-directory-name "Base directory: "
                                            caller-dir nil t)))
              (project--files-in-directory dir
                                           nil
                                           (grep-read-files regexp))))))
    (xref-show-xrefs
     (apply-partially #'project--find-regexp-in-files regexp files)
     nil)))

(defun project--dir-ignores (project dir)
  (let ((root (project-root project)))
    (if (not (file-in-directory-p dir root))
        (project-ignores nil nil)       ;The defaults.
      (let ((ignores (project-ignores project root)))
        (if (file-equal-p root dir)
            ignores
          ;; FIXME: Update the "rooted" ignores to relate to DIR instead.
          (cl-delete-if (lambda (str) (string-prefix-p "./" str))
                        ignores))))))

;;;###autoload
(defun project-or-external-find-regexp (regexp)
  "Find all matches for REGEXP in the project roots or external roots.
With \\[universal-argument] prefix, you can specify the file name
pattern to search for."
  (interactive (list (project--read-regexp)))
  (require 'xref)
  (let* ((pr (project-current t))
         (default-directory (project-root pr))
         (files
          (project-files pr (cons
                             (project-root pr)
                             (project-external-roots pr)))))
    (xref-show-xrefs
     (apply-partially #'project--find-regexp-in-files regexp files)
     nil)))

(defun project--find-regexp-in-files (regexp files)
  (unless files
    (user-error "Empty file list"))
  (let ((xrefs (xref-matches-in-files regexp files)))
    (unless xrefs
      (user-error "No matches for: %s" regexp))
    xrefs))

(defvar project-regexp-history-variable 'grep-regexp-history)

(defun project--read-regexp ()
  (let ((sym (thing-at-point 'symbol t)))
    (read-regexp "Find regexp" (and sym (regexp-quote sym))
                 project-regexp-history-variable)))

;;;###autoload
(defun project-find-file (&optional include-all)
  "Visit a file (with completion) in the current project.

The filename at point (determined by `thing-at-point'), if any,
is available as part of \"future history\".

If INCLUDE-ALL is non-nil, or with prefix argument when called
interactively, include all files under the project root, except
for VCS directories listed in `vc-directory-exclusion-list'."
  (interactive "P")
  (let* ((pr (project-current t))
         (root (project-root pr))
         (dirs (list root)))
    (project-find-file-in
     (or (thing-at-point 'filename)
         (and buffer-file-name (file-relative-name buffer-file-name root)))
     dirs pr include-all)))

;;;###autoload
(defun project-or-external-find-file (&optional include-all)
  "Visit a file (with completion) in the current project or external roots.

The filename at point (determined by `thing-at-point'), if any,
is available as part of \"future history\".

If INCLUDE-ALL is non-nil, or with prefix argument when called
interactively, include all files under the project root, except
for VCS directories listed in `vc-directory-exclusion-list'."
  (interactive "P")
  (let* ((pr (project-current t))
         (dirs (cons
                (project-root pr)
                (project-external-roots pr))))
    (project-find-file-in (thing-at-point 'filename) dirs pr include-all)))

(defcustom project-read-file-name-function #'project--read-file-cpd-relative
  "Function to call to read a file name from a list.
For the arguments list, see `project--read-file-cpd-relative'."
  :type '(choice (const :tag "Read with completion from relative names"
                        project--read-file-cpd-relative)
                 (const :tag "Read with completion from absolute names"
                        project--read-file-absolute)
                 (function :tag "Custom function" nil))
  :group 'project
  :version "27.1")

(defun project--read-file-cpd-relative (prompt
                                        all-files &optional predicate
                                        hist mb-default)
  "Read a file name, prompting with PROMPT.
ALL-FILES is a list of possible file name completions.

PREDICATE and HIST have the same meaning as in `completing-read'.

MB-DEFAULT is used as part of \"future history\", to be inserted
by the user at will."
  (let* ((common-parent-directory
          (let ((common-prefix (try-completion "" all-files)))
            (if (> (length common-prefix) 0)
                (file-name-directory common-prefix))))
         (cpd-length (length common-parent-directory))
         (prompt (if (zerop cpd-length)
                     prompt
                   (concat prompt (format " in %s" common-parent-directory))))
         (included-cpd (when (member common-parent-directory all-files)
                         (setq all-files
                               (delete common-parent-directory all-files))
                         t))
         (substrings (mapcar (lambda (s) (substring s cpd-length)) all-files))
         (_ (when included-cpd
              (setq substrings (cons "./" substrings))))
         (new-collection (project--file-completion-table substrings))
         (res (project--completing-read-strict prompt
                                               new-collection
                                               predicate
                                               hist mb-default)))
    (concat common-parent-directory res)))

(defun project--read-file-absolute (prompt
                                    all-files &optional predicate
                                    hist mb-default)
  (project--completing-read-strict prompt
                                   (project--file-completion-table all-files)
                                   predicate
                                   hist mb-default))

(defun project-find-file-in (suggested-filename dirs project &optional include-all)
  "Complete a file name in DIRS in PROJECT and visit the result.

SUGGESTED-FILENAME is a relative file name, or part of it, which
is used as part of \"future history\".

If INCLUDE-ALL is non-nil, or with prefix argument when called
interactively, include all files from DIRS, except for VCS
directories listed in `vc-directory-exclusion-list'."
  (let* ((vc-dirs-ignores (mapcar
                           (lambda (dir)
                             (concat dir "/"))
                           vc-directory-exclusion-list))
         (all-files
          (if include-all
              (mapcan
               (lambda (dir) (project--files-in-directory dir vc-dirs-ignores))
               dirs)
            (project-files project dirs)))
         (completion-ignore-case read-file-name-completion-ignore-case)
         (file (funcall project-read-file-name-function
                        "Find file" all-files nil 'file-name-history
                        suggested-filename)))
    (if (string= file "")
        (user-error "You didn't specify the file")
      (find-file file))))

(defun project--completing-read-strict (prompt
                                        collection &optional predicate
                                        hist mb-default)
  (minibuffer-with-setup-hook
      (lambda ()
        (setq-local minibuffer-default-add-function
                    (lambda ()
                      (let ((minibuffer-default mb-default))
                        (minibuffer-default-add-completions)))))
    (completing-read (format "%s: " prompt)
                     collection predicate 'confirm
                     nil
                     hist)))

;;;###autoload
(defun project-find-dir ()
  "Start Dired in a directory inside the current project."
  (interactive)
  (let* ((project (project-current t))
         (all-files (project-files project))
         (completion-ignore-case read-file-name-completion-ignore-case)
         ;; FIXME: This misses directories without any files directly
         ;; inside.  Consider DIRS-ONLY as an argument for
         ;; `project-files-filtered', and see
         ;; https://stackoverflow.com/a/50685235/615245 for possible
         ;; implementation.
         (all-dirs (mapcar #'file-name-directory all-files))
         (dir (funcall project-read-file-name-function
                       "Dired"
                       ;; Some completion UIs show duplicates.
                       (delete-dups all-dirs)
                       nil 'file-name-history)))
    (dired dir)))

;;;###autoload
(defun project-dired ()
  "Start Dired in the current project's root."
  (interactive)
  (dired (project-root (project-current t))))

;;;###autoload
(defun project-vc-dir ()
  "Run VC-Dir in the current project's root."
  (interactive)
  (vc-dir (project-root (project-current t))))

(declare-function comint-check-proc "comint")

;;;###autoload
(defun project-shell ()
  "Start an inferior shell in the current project's root directory.
If a buffer already exists for running a shell in the project's root,
switch to it.  Otherwise, create a new shell buffer.
With \\[universal-argument] prefix arg, create a new inferior shell buffer even
if one already exists."
  (interactive)
  (require 'comint)
  (let* ((default-directory (project-root (project-current t)))
         (default-project-shell-name (project-prefixed-buffer-name "shell"))
         (shell-buffer (get-buffer default-project-shell-name)))
    (if (and shell-buffer (not current-prefix-arg))
        (if (comint-check-proc shell-buffer)
            (pop-to-buffer shell-buffer (bound-and-true-p display-comint-buffer-action))
          (shell shell-buffer))
      (shell (generate-new-buffer-name default-project-shell-name)))))

;;;###autoload
(defun project-eshell ()
  "Start Eshell in the current project's root directory.
If a buffer already exists for running Eshell in the project's root,
switch to it.  Otherwise, create a new Eshell buffer.
With \\[universal-argument] prefix arg, create a new Eshell buffer even
if one already exists."
  (interactive)
  (defvar eshell-buffer-name)
  (let* ((default-directory (project-root (project-current t)))
         (eshell-buffer-name (project-prefixed-buffer-name "eshell"))
         (eshell-buffer (get-buffer eshell-buffer-name)))
    (if (and eshell-buffer (not current-prefix-arg))
        (pop-to-buffer eshell-buffer (bound-and-true-p display-comint-buffer-action))
      (eshell t))))

;;;###autoload
(defun project-async-shell-command ()
  "Run `async-shell-command' in the current project's root directory."
  (declare (interactive-only async-shell-command))
  (interactive)
  (let ((default-directory (project-root (project-current t))))
    (call-interactively #'async-shell-command)))

;;;###autoload
(defun project-shell-command ()
  "Run `shell-command' in the current project's root directory."
  (declare (interactive-only shell-command))
  (interactive)
  (let ((default-directory (project-root (project-current t))))
    (call-interactively #'shell-command)))

(declare-function fileloop-continue "fileloop" ())

;;;###autoload
(defun project-search (regexp)
  "Search for REGEXP in all the files of the project.
Stops when a match is found.
To continue searching for the next match, use the
command \\[fileloop-continue]."
  (interactive "sSearch (regexp): ")
  (fileloop-initialize-search
   regexp (project-files (project-current t)) 'default)
  (fileloop-continue))

;;;###autoload
(defun project-query-replace-regexp (from to)
  "Query-replace REGEXP in all the files of the project.
Stops when a match is found and prompts for whether to replace it.
At that prompt, the user must type a character saying what to do
with the match.  Type SPC or `y' to replace the match,
DEL or `n' to skip and go to the next match.  For more directions,
type \\[help-command] at that time.
If you exit the `query-replace', you can later continue the
`query-replace' loop using the command \\[fileloop-continue]."
  (interactive
   (let ((query-replace-read-from-regexp-default 'find-tag-default-as-regexp))
     (pcase-let ((`(,from ,to)
                  (query-replace-read-args "Query replace (regexp)" t t)))
       (list from to))))
  (fileloop-initialize-replace
   from to
   ;; XXX: Filter out Git submodules, which are not regular files.
   ;; `project-files' can return those, which is arguably suboptimal,
   ;; but removing them eagerly has performance cost.
   (cl-delete-if-not #'file-regular-p (project-files (project-current t)))
   'default)
  (fileloop-continue))

(defvar compilation-read-command)
(declare-function compilation-read-command "compile")

(defun project-prefixed-buffer-name (mode)
  (concat "*"
          (file-name-nondirectory
           (directory-file-name default-directory))
          "-"
          (downcase mode)
          "*"))

(defcustom project-compilation-buffer-name-function nil
  "Function to compute the name of a project compilation buffer.
If non-nil, it overrides `compilation-buffer-name-function' for
`project-compile'."
  :version "28.1"
  :group 'project
  :type '(choice (const :tag "Default" nil)
                 (const :tag "Prefixed with root directory name"
                        project-prefixed-buffer-name)
                 (function :tag "Custom function")))

;;;###autoload
(defun project-compile ()
  "Run `compile' in the project root."
  (declare (interactive-only compile))
  (interactive)
  (let ((default-directory (project-root (project-current t)))
        (compilation-buffer-name-function
         (or project-compilation-buffer-name-function
             compilation-buffer-name-function)))
    (call-interactively #'compile)))

(defcustom project-ignore-buffer-conditions nil
  "List of conditions to filter the buffers to be switched to.
If any of these conditions are satisfied for a buffer in the
current project, `project-switch-to-buffer',
`project-display-buffer' and `project-display-buffer-other-frame'
ignore it.
See the doc string of `project-kill-buffer-conditions' for the
general form of conditions."
  :type '(repeat (choice regexp function symbol
                         (cons :tag "Major mode"
                               (const major-mode) symbol)
                         (cons :tag "Derived mode"
                               (const derived-mode) symbol)
                         (cons :tag "Negation"
                               (const not) sexp)
                         (cons :tag "Conjunction"
                               (const and) sexp)
                         (cons :tag "Disjunction"
                               (const or) sexp)))
  :version "29.1"
  :group 'project
  :package-version '(project . "0.8.2"))

(defun project--read-project-buffer ()
  (let* ((pr (project-current t))
         (current-buffer (current-buffer))
         (other-buffer (other-buffer current-buffer))
         (other-name (buffer-name other-buffer))
         (buffers (project-buffers pr))
         (predicate
          (lambda (buffer)
            ;; BUFFER is an entry (BUF-NAME . BUF-OBJ) of Vbuffer_alist.
            (and (memq (cdr buffer) buffers)
                 (not
                  (project--buffer-check
                   (cdr buffer) project-ignore-buffer-conditions))))))
    (read-buffer
     "Switch to buffer: "
     (when (funcall predicate (cons other-name other-buffer))
       other-name)
     nil
     predicate)))

;;;###autoload
(defun project-switch-to-buffer (buffer-or-name)
  "Display buffer BUFFER-OR-NAME in the selected window.
When called interactively, prompts for a buffer belonging to the
current project.  Two buffers belong to the same project if their
project instances, as reported by `project-current' in each
buffer, are identical."
  (interactive (list (project--read-project-buffer)))
  (switch-to-buffer buffer-or-name))

;;;###autoload
(defun project-display-buffer (buffer-or-name)
  "Display BUFFER-OR-NAME in some window, without selecting it.
When called interactively, prompts for a buffer belonging to the
current project.  Two buffers belong to the same project if their
project instances, as reported by `project-current' in each
buffer, are identical.

This function uses `display-buffer' as a subroutine, which see
for how it is determined where the buffer will be displayed."
  (interactive (list (project--read-project-buffer)))
  (display-buffer buffer-or-name))

;;;###autoload
(defun project-display-buffer-other-frame (buffer-or-name)
  "Display BUFFER-OR-NAME preferably in another frame.
When called interactively, prompts for a buffer belonging to the
current project.  Two buffers belong to the same project if their
project instances, as reported by `project-current' in each
buffer, are identical.

This function uses `display-buffer-other-frame' as a subroutine,
which see for how it is determined where the buffer will be
displayed."
  (interactive (list (project--read-project-buffer)))
  (display-buffer-other-frame buffer-or-name))

;;;###autoload
(defun project-list-buffers (&optional arg)
  "Display a list of project buffers.
The list is displayed in a buffer named \"*Buffer List*\".

By default, all project buffers are listed except those whose names
start with a space (which are for internal use).  With prefix argument
ARG, show only buffers that are visiting files."
  (interactive "P")
  (let ((pr (project-current t)))
    (display-buffer
     (if (version< emacs-version "29.0.50")
         (let ((buf (list-buffers-noselect arg (project-buffers pr))))
           (with-current-buffer buf
             (setq-local revert-buffer-function
                         (lambda (&rest _ignored)
                           (list-buffers--refresh (project-buffers pr))
                           (tabulated-list-print t))))
           buf)
       (list-buffers-noselect
        arg nil (lambda (buf) (memq buf (project-buffers pr))))))))

(defcustom project-kill-buffer-conditions
  '(buffer-file-name    ; All file-visiting buffers are included.
    ;; Most of temp and logging buffers (aside from hidden ones):
    (and
     (major-mode . fundamental-mode)
     "\\`[^ ]")
    ;; non-text buffer such as xref, occur, vc, log, ...
    (and (derived-mode . special-mode)
         (not (major-mode . help-mode))
         (not (derived-mode . gnus-mode)))
    (derived-mode . compilation-mode)
    (derived-mode . dired-mode)
    (derived-mode . diff-mode)
    (derived-mode . comint-mode)
    (derived-mode . eshell-mode)
    (derived-mode . change-log-mode))
  "List of conditions to kill buffers related to a project.
This list is used by `project-kill-buffers'.
Each condition is either:
- a regular expression, to match a buffer name,
- a predicate function that takes a buffer object as argument
  and returns non-nil if the buffer should be killed,
- a cons-cell, where the car describes how to interpret the cdr.
  The car can be one of the following:
  * `major-mode': the buffer is killed if the buffer's major
    mode is eq to the cons-cell's cdr.
  * `derived-mode': the buffer is killed if the buffer's major
    mode is derived from the major mode in the cons-cell's cdr.
  * `not': the cdr is interpreted as a negation of a condition.
  * `and': the cdr is a list of recursive conditions, that all have
    to be met.
  * `or': the cdr is a list of recursive conditions, of which at
    least one has to be met.

If any of these conditions are satisfied for a buffer in the
current project, it will be killed."
  :type '(repeat (choice regexp function symbol
                         (cons :tag "Major mode"
                               (const major-mode) symbol)
                         (cons :tag "Derived mode"
                               (const derived-mode) symbol)
                         (cons :tag "Negation"
                               (const not) sexp)
                         (cons :tag "Conjunction"
                               (const and) sexp)
                         (cons :tag "Disjunction"
                               (const or) sexp)))
  :version "29.1"
  :group 'project
  :package-version '(project . "0.8.2"))

(defcustom project-kill-buffers-display-buffer-list nil
  "Non-nil to display list of buffers to kill before killing project buffers.
Used by `project-kill-buffers'."
  :type 'boolean
  :version "29.1"
  :group 'project
  :package-version '(project . "0.8.2")
  :safe #'booleanp)

(defun project--buffer-check (buf conditions)
  "Check if buffer BUF matches any element of the list CONDITIONS.
See `project-kill-buffer-conditions' or
`project-ignore-buffer-conditions' for more details on the
form of CONDITIONS."
  (catch 'match
    (dolist (c conditions)
      (when (cond
             ((stringp c)
              (string-match-p c (buffer-name buf)))
             ((functionp c)
              (funcall c buf))
             ((eq (car-safe c) 'major-mode)
              (eq (buffer-local-value 'major-mode buf)
                  (cdr c)))
             ((eq (car-safe c) 'derived-mode)
              (provided-mode-derived-p
               (buffer-local-value 'major-mode buf)
               (cdr c)))
             ((eq (car-safe c) 'not)
              (not (project--buffer-check buf (cdr c))))
             ((eq (car-safe c) 'or)
              (project--buffer-check buf (cdr c)))
             ((eq (car-safe c) 'and)
              (seq-every-p
               (apply-partially #'project--buffer-check
                                buf)
               (mapcar #'list (cdr c)))))
        (throw 'match t)))))

(defun project--buffers-to-kill (pr)
  "Return list of buffers in project PR to kill.
What buffers should or should not be killed is described
in `project-kill-buffer-conditions'."
  (let (bufs)
    (dolist (buf (project-buffers pr))
      (when (project--buffer-check buf project-kill-buffer-conditions)
        (push buf bufs)))
    bufs))

;;;###autoload
(defun project-kill-buffers (&optional no-confirm)
  "Kill the buffers belonging to the current project.
Two buffers belong to the same project if their project
instances, as reported by `project-current' in each buffer, are
identical.  Only the buffers that match a condition in
`project-kill-buffer-conditions' will be killed.  If NO-CONFIRM
is non-nil, the command will not ask the user for confirmation.
NO-CONFIRM is always nil when the command is invoked
interactively.

Also see the `project-kill-buffers-display-buffer-list' variable."
  (interactive)
  (let* ((pr (project-current t))
         (bufs (project--buffers-to-kill pr))
         (query-user (lambda ()
                       (yes-or-no-p
                        (format "Kill %d buffers in %s? "
                                (length bufs)
                                (project-root pr))))))
    (cond (no-confirm
           (mapc #'kill-buffer bufs))
          ((null bufs)
           (message "No buffers to kill"))
          (project-kill-buffers-display-buffer-list
           (when
               (with-current-buffer-window
                   (get-buffer-create "*Buffer List*")
                   `(display-buffer--maybe-at-bottom
                     (dedicated . t)
                     (window-height . (fit-window-to-buffer))
                     (preserve-size . (nil . t))
                     (body-function
                      . ,#'(lambda (_window)
                             (list-buffers-noselect nil bufs))))
                   #'(lambda (window _value)
                       (with-selected-window window
                         (unwind-protect
                             (funcall query-user)
                           (when (window-live-p window)
                             (quit-restore-window window 'kill))))))
             (mapc #'kill-buffer bufs)))
          ((funcall query-user)
           (mapc #'kill-buffer bufs)))))


;;; Project list

(defcustom project-list-file (locate-user-emacs-file "projects")
  "File in which to save the list of known projects."
  :type 'file
  :version "28.1"
  :group 'project)

(defvar project--list 'unset
  "List structure containing root directories of known projects.
With some possible metadata (to be decided).")

(defun project--read-project-list ()
  "Initialize `project--list' using contents of `project-list-file'."
  (let ((filename project-list-file))
    (setq project--list
          (when (file-exists-p filename)
            (with-temp-buffer
              (insert-file-contents filename)
              (read (current-buffer)))))
    (unless (seq-every-p
             (lambda (elt) (stringp (car-safe elt)))
             project--list)
      (warn "Contents of %s are in wrong format, resetting"
            project-list-file)
      (setq project--list nil))))

(defun project--ensure-read-project-list ()
  "Initialize `project--list' if it isn't already initialized."
  (when (eq project--list 'unset)
    (project--read-project-list)))

(defun project--write-project-list ()
  "Save `project--list' in `project-list-file'."
  (let ((filename project-list-file))
    (with-temp-buffer
      (insert ";;; -*- lisp-data -*-\n")
      (let ((print-length nil)
            (print-level nil))
        (pp project--list (current-buffer)))
      (write-region nil nil filename nil 'silent))))

;;;###autoload
(defun project-remember-project (pr &optional no-write)
  "Add project PR to the front of the project list.
Save the result in `project-list-file' if the list of projects
has changed, and NO-WRITE is nil."
  (project--ensure-read-project-list)
  (let ((dir (project-root pr)))
    (unless (equal (caar project--list) dir)
      (dolist (ent project--list)
        (when (equal dir (car ent))
          (setq project--list (delq ent project--list))))
      (push (list dir) project--list)
      (unless no-write
        (project--write-project-list)))))

(defun project--remove-from-project-list (project-root report-message)
  "Remove directory PROJECT-ROOT of a missing project from the project list.
If the directory was in the list before the removal, save the
result in `project-list-file'.  Announce the project's removal
from the list using REPORT-MESSAGE, which is a format string
passed to `message' as its first argument."
  (project--ensure-read-project-list)
  (when-let ((ent (assoc project-root project--list)))
    (setq project--list (delq ent project--list))
    (message report-message project-root)
    (project--write-project-list)))

;;;###autoload
(defun project-forget-project (project-root)
  "Remove directory PROJECT-ROOT from the project list.
PROJECT-ROOT is the root directory of a known project listed in
the project list."
  (interactive (list (project-prompt-project-dir)))
  (project--remove-from-project-list
   project-root "Project `%s' removed from known projects"))

(defun project-prompt-project-dir ()
  "Prompt the user for a directory that is one of the known project roots.
The project is chosen among projects known from the project list,
see `project-list-file'.
It's also possible to enter an arbitrary directory not in the list."
  (project--ensure-read-project-list)
  (let* ((dir-choice "... (choose a dir)")
         (choices
          ;; XXX: Just using this for the category (for the substring
          ;; completion style).
          (project--file-completion-table
           (append project--list `(,dir-choice))))
         (pr-dir ""))
    (while (equal pr-dir "")
      ;; If the user simply pressed RET, do this again until they don't.
      (setq pr-dir (completing-read "Select project: " choices nil t)))
    (if (equal pr-dir dir-choice)
        (read-directory-name "Select directory: " default-directory nil t)
      pr-dir)))

;;;###autoload
(defun project-known-project-roots ()
  "Return the list of root directories of all known projects."
  (project--ensure-read-project-list)
  (mapcar #'car project--list))

;;;###autoload
(defun project-execute-extended-command ()
  "Execute an extended command in project root."
  (declare (interactive-only command-execute))
  (interactive)
  (let ((default-directory (project-root (project-current t))))
    (call-interactively #'execute-extended-command)))

(defun project-remember-projects-under (dir &optional recursive)
  "Index all projects below a directory DIR.
If RECURSIVE is non-nil, recurse into all subdirectories to find
more projects.  After finishing, a message is printed summarizing
the progress.  The function returns the number of detected
projects."
  (interactive "DDirectory: \nP")
  (project--ensure-read-project-list)
  (let ((queue (list dir))
        (count 0)
        (known (make-hash-table
                :size (* 2 (length project--list))
                :test #'equal )))
    (dolist (project (mapcar #'car project--list))
      (puthash project t known))
    (while queue
      (when-let ((subdir (pop queue))
                 ((file-directory-p subdir)))
        (when-let ((project (project--find-in-directory subdir))
                   (project-root (project-root project))
                   ((not (gethash project-root known))))
          (project-remember-project project t)
          (puthash project-root t known)
          (message "Found %s..." project-root)
          (setq count (1+ count)))
        (when (and recursive (file-directory-p subdir))
          (setq queue
                (nconc
                 (directory-files
                  subdir t directory-files-no-dot-files-regexp t)
                 queue)))))
    (unless (eq recursive 'in-progress)
      (if (zerop count)
          (message "No projects were found")
        (project--write-project-list)
        (message "%d project%s were found"
                 count (if (= count 1) "" "s"))))
    count))

(defun project-forget-zombie-projects ()
  "Forget all known projects that don't exist any more."
  (interactive)
  (dolist (proj (project-known-project-roots))
    (unless (file-exists-p proj)
      (project-forget-project proj))))

(defun project-forget-projects-under (dir &optional recursive)
  "Forget all known projects below a directory DIR.
If RECURSIVE is non-nil, recurse into all subdirectories to
remove all known projects.  After finishing, a message is printed
summarizing the progress.  The function returns the number of
forgotten projects."
  (interactive "DDirectory: \nP")
  (let ((count 0))
    (if recursive
        (dolist (proj (project-known-project-roots))
          (when (file-in-directory-p proj dir)
            (project-forget-project proj)
            (setq count (1+ count))))
      (dolist (proj (project-known-project-roots))
        (when (file-equal-p (file-name-directory proj) dir)
          (project-forget-project proj)
          (setq count (1+ count)))))
    (if (zerop count)
        (message "No projects were forgotten")
      (project--write-project-list)
      (message "%d project%s were forgotten"
               count (if (= count 1) "" "s")))
    count))


;;; Project switching

(defcustom project-switch-commands
  '((project-find-file "Find file")
    (project-find-regexp "Find regexp")
    (project-find-dir "Find directory")
    (project-vc-dir "VC-Dir")
    (project-eshell "Eshell"))
  "Alist mapping commands to descriptions.
Used by `project-switch-project' to construct a dispatch menu of
commands available upon \"switching\" to another project.

Each element is of the form (COMMAND LABEL &optional KEY) where
COMMAND is the command to run when KEY is pressed.  LABEL is used
to distinguish the menu entries in the dispatch menu.  If KEY is
absent, COMMAND must be bound in `project-prefix-map', and the
key is looked up in that map.

The value can also be a symbol, the name of the command to be
invoked immediately without any dispatch menu."
  :version "28.1"
  :group 'project
  :package-version '(project . "0.6.0")
  :type '(choice
          (repeat :tag "Commands menu"
           (list
            (symbol :tag "Command")
            (string :tag "Label")
            (choice :tag "Key to press"
                    (const :tag "Infer from the keymap" nil)
                    (character :tag "Explicit key"))))
          (symbol :tag "Single command")))

(defcustom project-switch-use-entire-map nil
  "Make `project-switch-project' use entire `project-prefix-map'.
If nil, `project-switch-project' will only recognize commands
listed in `project-switch-commands' and signal an error when
others are invoked.  Otherwise, all keys in `project-prefix-map'
are legal even if they aren't listed in the dispatch menu."
  :type 'boolean
  :group 'project
  :version "28.1")

(defun project--keymap-prompt ()
  "Return a prompt for the project switching dispatch menu."
  (mapconcat
   (pcase-lambda (`(,cmd ,label ,key))
     (when (characterp cmd) ; Old format, apparently user-customized.
       (let ((tmp cmd))
         ;; TODO: Add a deprecation warning, probably.
         (setq cmd key
               key tmp)))
     (let ((key (if key
                    (vector key)
                  (where-is-internal cmd (list project-prefix-map) t))))
       (format "[%s] %s"
               (propertize (key-description key) 'face 'bold)
               label)))
   project-switch-commands
   "  "))

(defun project--switch-project-command ()
  (let* ((commands-menu
          (mapcar
           (lambda (row)
             (if (characterp (car row))
                 ;; Deprecated format.
                 ;; XXX: Add a warning about it?
                 (reverse row)
               row))
           project-switch-commands))
         (commands-map
          (let ((temp-map (make-sparse-keymap)))
            (set-keymap-parent temp-map project-prefix-map)
            (dolist (row commands-menu temp-map)
              (when-let ((cmd (nth 0 row))
                         (keychar (nth 2 row)))
                (define-key temp-map (vector keychar) cmd)))))
         command)
    (while (not command)
      (let* ((overriding-local-map commands-map)
             (choice (read-key-sequence (project--keymap-prompt))))
        (when (setq command (lookup-key commands-map choice))
          (unless (or project-switch-use-entire-map
                      (assq command commands-menu))
            ;; TODO: Add some hint to the prompt, like "key not
            ;; recognized" or something.
            (setq command nil)))
        (let ((global-command (lookup-key (current-global-map) choice)))
          (when (memq global-command
                      '(keyboard-quit keyboard-escape-quit))
            (call-interactively global-command)))))
    command))

;;;###autoload
(defun project-switch-project (dir)
  "\"Switch\" to another project by running an Emacs command.
The available commands are presented as a dispatch menu
made from `project-switch-commands'.

When called in a program, it will use the project corresponding
to directory DIR."
  (interactive (list (project-prompt-project-dir)))
  (let ((command (if (symbolp project-switch-commands)
                     project-switch-commands
                   (project--switch-project-command))))
    (let ((project-current-directory-override dir))
      (call-interactively command))))

(provide 'project)
;;; project.el ends here<|MERGE_RESOLUTION|>--- conflicted
+++ resolved
@@ -447,7 +447,6 @@
 backend implementation of `project-external-roots'.")
 
 (defun project-try-vc (dir)
-<<<<<<< HEAD
   (unless (vc-file-getprop dir 'project-vc)
     (let* ((backend (ignore-errors (vc-responsible-backend dir)))
            (root
@@ -474,35 +473,6 @@
         (vc-file-setprop dir 'project-vc (cons 'vc root))
         (vc-file-setprop dir 'vc-backend backend))))
   (vc-file-getprop dir 'project-vc))
-=======
-  (or (vc-file-getprop dir 'project-vc)
-      (let* ((backend (ignore-errors (vc-responsible-backend dir)))
-             (root
-              (pcase backend
-                ('Git
-                 ;; Don't stop at submodule boundary.
-                 (or (vc-file-getprop dir 'project-git-root)
-                     (let ((root (vc-call-backend backend 'root dir)))
-                       (vc-file-setprop
-                        dir 'project-git-root
-                        (if (and
-                             ;; FIXME: Invalidate the cache when the value
-                             ;; of this variable changes.
-                             project-vc-merge-submodules
-                             (project--submodule-p root))
-                            (let* ((parent (file-name-directory
-                                            (directory-file-name root))))
-                              (vc-call-backend backend 'root parent))
-                          root)))))
-                ('nil nil)
-                (_ (ignore-errors (vc-call-backend backend 'root dir)))))
-             project)
-        (when root
-          (setq project (list 'vc backend root))
-          ;; FIXME: Cache for a shorter time.
-          (vc-file-setprop dir 'project-vc project)
-          project))))
->>>>>>> 2389158a
 
 (defun project--submodule-p (root)
   ;; XXX: We only support Git submodules for now.
