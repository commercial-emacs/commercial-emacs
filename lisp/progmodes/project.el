--- conflicted
+++ resolved
@@ -1622,7 +1622,6 @@
             (current-buffer)))
       (write-region nil nil filename nil 'silent))))
 
-<<<<<<< HEAD
 (defsubst project--most-recent-project ()
   (or (project-current)
       (when-let ((mru (caar project--list)))
@@ -1649,21 +1648,6 @@
     (when (and (not extant)
                (not (bound-and-true-p ert--running-tests)))
       (project--write-project-list))))
-=======
-(defun project--remember-dir (root &optional no-write)
-  "Add project root ROOT to the front of the project list.
-Save the result in `project-list-file' if the list of projects
-has changed, and NO-WRITE is nil."
-  (project--ensure-read-project-list)
-  (let ((dir (abbreviate-file-name root)))
-    (unless (equal (caar project--list) dir)
-      (dolist (ent project--list)
-        (when (equal dir (car ent))
-          (setq project--list (delq ent project--list))))
-      (push (list dir) project--list)
-      (unless no-write
-        (project--write-project-list)))))
->>>>>>> 207ee7f9
 
 ;;;###autoload
 (defun project-remember-project (pr &optional no-write)
@@ -1692,7 +1676,6 @@
   (project--remove-from-project-list
    project-root "Project `%s' removed from known projects"))
 
-<<<<<<< HEAD
 (defun project--prev-buffer (predicate)
   "Return previous buffer satisfying PREDICATE which takes buffer."
   (let* ((switch-to-prev-buffer-skip
@@ -1704,14 +1687,10 @@
     ;; Thus, this end-run predicate check.
     (when (funcall predicate prev-buffer)
       prev-buffer)))
-=======
-(defvar project--dir-history)
->>>>>>> 207ee7f9
 
 (defun project-prompt-project-dir ()
   "Prompt the user for a directory that is one of the known project roots.
 It's also possible to enter an arbitrary directory not in the list."
-<<<<<<< HEAD
   (let* (dir
          (from (project--most-recent-project))
          (dir-choice "... (choose a dir)")
@@ -1741,25 +1720,6 @@
         (read-directory-name (project--annotate-prompt from "Select directory: ")
                              default-directory nil t)
       dir)))
-=======
-  (project--ensure-read-project-list)
-  (let* ((dir-choice "... (choose a dir)")
-         (choices
-          ;; XXX: Just using this for the category (for the substring
-          ;; completion style).
-          (project--file-completion-table
-           (append project--list `(,dir-choice))))
-         (project--dir-history (project-known-project-roots))
-         (pr-dir ""))
-    (while (equal pr-dir "")
-      ;; If the user simply pressed RET, do this again until they don't.
-      (setq pr-dir
-            (let (history-add-new-input)
-              (completing-read "Select project: " choices nil t nil 'project--dir-history))))
-    (if (equal pr-dir dir-choice)
-        (read-directory-name "Select directory: " default-directory nil t)
-      pr-dir)))
->>>>>>> 207ee7f9
 
 (defvar project--name-history)
 
@@ -2061,7 +2021,6 @@
 
 When called in a program, it will use the project corresponding
 to directory DIR."
-<<<<<<< HEAD
   (interactive (list (project-prompt-project-dir)))
   (if-let ((pr (let ((default-directory dir))
                  (project-current)))
@@ -2072,20 +2031,6 @@
                      (project--switch-project-command))))
       (let ((project-current-directory-override dir))
         (call-interactively command)))))
-=======
-  (interactive (list (funcall project-prompter)))
-  (project--remember-dir dir)
-  (let ((command (if (symbolp project-switch-commands)
-                     project-switch-commands
-                   (project--switch-project-command)))
-        (buffer (current-buffer)))
-    (unwind-protect
-        (progn
-          (setq-local project-current-directory-override dir)
-          (call-interactively command))
-      (with-current-buffer buffer
-        (kill-local-variable 'project-current-directory-override)))))
->>>>>>> 207ee7f9
 
 ;;;###autoload
 (defun project-uniquify-dirname-transform (dirname)
