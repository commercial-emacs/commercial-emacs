;;; project.el --- Operations on the current project  -*- lexical-binding: t; -*-

;; Copyright (C) 2015-2023 Free Software Foundation, Inc.
;; Version: 0.9.8
;; Package-Requires: ((emacs "26.1") (xref "1.4.0"))

;; This is a GNU ELPA :core package.  Avoid using functionality that
;; not compatible with the version of Emacs recorded above.

;; This file is NOT part of GNU Emacs.

;; GNU Emacs is free software: you can redistribute it and/or modify
;; it under the terms of the GNU General Public License as published by
;; the Free Software Foundation, either version 3 of the License, or
;; (at your option) any later version.

;; GNU Emacs is distributed in the hope that it will be useful,
;; but WITHOUT ANY WARRANTY; without even the implied warranty of
;; MERCHANTABILITY or FITNESS FOR A PARTICULAR PURPOSE.  See the
;; GNU General Public License for more details.

;; You should have received a copy of the GNU General Public License
;; along with GNU Emacs.  If not, see <https://www.gnu.org/licenses/>.

;;; Commentary:

;; This file contains generic infrastructure for dealing with
;; projects, some utility functions, and commands using that
;; infrastructure.
;;
;; The goal is to make it easier for Lisp programs to operate on the
;; current project, without having to know which package handles
;; detection of that project type, parsing its config files, etc.
;;
;; This file consists of following parts:
;;
;; Infrastructure (the public API):
;;
;; Function `project-current' that returns the current project
;; instance based on the value of the hook `project-find-functions',
;; and several generic functions that act on it.
;;
;; `project-root' must be defined for every project.
;; `project-files' can be overridden for performance purposes.
;; `project-ignores' and `project-external-roots' describe the project
;; files and its relations to external directories.  `project-files'
;; should be consistent with `project-ignores'.
;;
;; `project-buffers' can be overridden if the project has some unusual
;; shape (e.g. it contains files residing outside of its root, or some
;; files inside the root must not be considered a part of it).  It
;; should be consistent with `project-files'.
;;
;; This list can change in future versions.
;;
;; Transient project:
;;
;; An instance of this type can be returned by `project-get-project' if no
;; project was detected automatically, and the user had to pick a
;; directory manually.  The fileset it describes is the whole
;; directory, with the exception of some standard ignored files and
;; directories.  This type has little purpose otherwise, as the only
;; generic function it provides an override for is `project-root'.
;;
;; VC-aware project:
;;
;; Originally conceived as an example implementation, now it's a
;; relatively fast backend that delegates to 'git ls-files' or 'hg
;; status' to list the project's files.  It honors the VC ignore
;; files, but supports additions to the list using the user option
;; `project-vc-ignores' (usually through .dir-locals.el).  See the
;; customization group `project-vc' for other options that control its
;; behavior.
;;
;; If the repository is using any other VCS than Git or Hg, the file
;; listing uses the default mechanism based on `find-program'.
;;
;; This project type can also be used for non-VCS controlled
;; directories, see the variable `project-vc-extra-root-markers'.
;;
;; Utils:
;;
;; `project-combine-directories' and `project-subtract-directories',
;; mainly for use in the abovementioned generics' implementations.
;;
;; `project-known-project-roots' and `project-remember-project' to
;; interact with the "known projects" list.
;;
;; Commands:
;;
;; `project-prefix-map' contains the full list of commands defined in
;; this package.  This map uses the prefix `C-x p' by default.
;; Type `C-x p f' to find file in the current project.
;; Type `C-x p C-h' to see all available commands and bindings.
;;
;; All commands defined in this package are implemented using the
;; public API only.  As a result, they will work with any project
;; backend that follows the protocol.
;;
;; Any third-party code that wants to use this package should likewise
;; target the public API.  Use any of the built-in commands as the
;; example.
;;
;; How to create a new backend:
;;
;; - Consider whether you really should, or whether there are other
;; ways to reach your goals.  If the backend's performance is
;; significantly lower than that of the built-in one, and it's first
;; in the list, it will affect all commands that use it.  Unless you
;; are going to be using it only yourself or in special circumstances,
;; you will probably want it to be fast, and it's unlikely to be a
;; trivial endeavor.  `project-files' is the method to optimize (the
;; default implementation gets slower the more files the directory
;; has, and the longer the list of ignores is).
;;
;; - Choose the format of the value that represents a project for your
;; backend (we call it project instance).  Don't use any of the
;; formats from other backends.  The format can be arbitrary, as long
;; as the datatype is something `cl-defmethod' can dispatch on.  The
;; value should be stable (when compared with `equal') across
;; invocations, meaning calls to that function from buffers belonging
;; to the same project should return equal values.
;;
;; - Write a new function that will determine the current project
;; based on the directory and add it to `project-find-functions'
;; (which see) using `add-hook'.  It is a good idea to depend on the
;; directory only, and not on the current major mode, for example.
;; Because the usual expectation is that all files in the directory
;; belong to the same project (even if some/most of them are ignored).
;;
;; - Define new methods for some or all generic functions for this
;; backend using `cl-defmethod'.  A `project-root' method is
;; mandatory, `project-files' is recommended, the rest are optional.

;;; TODO:

;; * Reliably cache the list of files in the project, probably using
;;   filenotify.el (if supported) to invalidate.  And avoiding caching
;;   if it's not available (manual cache invalidation is not nice).
;;
;; * Build tool related functionality.  Start with a `project-build'
;;   command, which should provide completions on tasks to run, and
;;   maybe allow entering some additional arguments.  This might
;;   be handled better with a separate API, though.  Then we won't
;;   force every project backend to be aware of the build tool(s) the
;;   project is using.
;;
;; * Command to (re)build the tag files in all project roots.  To that
;;   end, we might need to add a way to provide file whitelist
;;   wildcards for each root to limit etags to certain files (in
;;   addition to the blacklist provided by ignores), and/or allow
;;   specifying additional tag regexps.
;;
;; * UI for the user to be able to pick the current project for the
;;   whole Emacs session, independent of the current directory.  Or,
;;   in the more advanced case, open a set of projects, and have some
;;   project-related commands to use them all.  E.g., have a command
;;   to search for a regexp across all open projects.
;;
;; * Support for project-local variables: a UI to edit them, and a
;;   utility function to retrieve a value.  Probably useless without
;;   support in various built-in commands.  In the API, we might get
;;   away with only adding a `project-configuration-directory' method,
;;   defaulting to the project root the current file/buffer is in.
;;   And prompting otherwise.  How to best mix that with backends that
;;   want to set/provide certain variables themselves, is up for
;;   discussion.

;;; Code:

(require 'cl-lib)
(require 'compile)
(require 'vc-svn)

(defgroup project nil
  "Operations on the current project."
  :version "28.1"
  :group 'tools)

(defvar project-find-functions (list #'project-try-vc)
  "Identify project for prevailing directory.
Functions added to this abnormal hook must accept
a directory and return a project instance, the
type of which must be dispatchable by `cl-defmethod',
i.e., a cons or cl-struct.")

(define-obsolete-variable-alias
  'project-current-inhibit-prompt
  'project-current-directory-override
  "29.1")

(defvar project-current-directory-override nil
  "Value to use instead of `default-directory' when detecting the project.
When it is non-nil, `project-current' will always skip prompting too.")

(defcustom project-prompter #'project-prompt-project-dir
  "Function to call to prompt for a project.
Called with no arguments and should return a project root dir."
  :type '(choice (const :tag "Prompt for a project directory"
                        project-prompt-project-dir)
                 (const :tag "Prompt for a project name"
                        project-prompt-project-name)
                 (function :tag "Custom function" nil))
  :group 'project
  :version "30.1")

;;;###autoload
(defun project-get-project (&optional directory)
  "Return the project for DIRECTORY, and mark as most recently used.
DIRECTORY defaults to `default-directory'.  If no project obtains
from DIRECTORY, prompt the user for an alternate directory.  If
no project obtains from the alternate, return the \"transient\"
project instance and do not adjust recently used projects."
  (let* ((directory (or directory
                        project-current-directory-override
                        default-directory))
         (pr (project--find-in-directory directory)))
    (when (and (not pr)
               (not project-current-directory-override))
      (setq directory (project-prompt-project-dir)
            pr (project--find-in-directory directory)))
    (if pr
        (prog1 pr
          (project-remember-project pr))
      (prog1 (cons 'transient directory)
        (project--remove-from-project-list
         directory "Project `%s' not found; removed from list")))))

;;;###autoload
(defun project-current (&optional maybe-prompt directory)
  "Return the project for DIRECTORY.
DIRECTORY defaults to `default-directory'.
Under MAYBE-PROMPT, calls `project-get-project'."
  ;; Gradually replace occurrences of (project-current t)
  ;; with (project-most-recent-project), and replace (project-current nil dir)
  ;; with (let ((default-directory dir)) (project-current))
  (if maybe-prompt
      (project-get-project directory)
    (let ((pr (project--find-in-directory
               (or directory
                   project-current-directory-override
                   default-directory))))
      (prog1 pr (when pr (project-remember-project pr))))))

(defsubst project--find-in-directory (dir)
  (run-hook-with-args-until-success 'project-find-functions dir))

(defvar project--within-roots-fallback nil)

(cl-defgeneric project-root (project)
  "Return root directory of the current project.

It usually contains the main build file, dependencies
configuration file, etc. Though neither is mandatory.

The directory name must be absolute.")

(cl-defmethod project-root (project
                            &context (project--within-roots-fallback
                                      (eql nil)))
  (let ((project--within-roots-fallback t))
    (project-root project)))

(cl-defgeneric project-roots (project)
  "Return the list containing the current project root.

The function is obsolete, all projects have one main root anyway,
and the rest should be possible to express through
`project-external-roots'."
  ;; FIXME: Can we specify project's version here?
  ;; FIXME: Could we make this affect cl-defmethod calls too?
  (declare (obsolete project-root "0.3.0"))
  (let ((project--within-roots-fallback t))
    (list (project-root project))))

;; FIXME: Add MODE argument, like in `ede-source-paths'?
(cl-defgeneric project-external-roots (_project)
  "Return the list of external roots for PROJECT.

It's the list of directories outside of the project that are
still related to it.  If the project deals with source code then,
depending on the languages used, this list should include the
headers search path, load path, class path, and so on."
  nil)

(cl-defgeneric project-name (project)
  "A human-readable name for the project.
Nominally unique, but not enforced."
  (file-name-nondirectory (directory-file-name (project-root project))))

(defsubst project--annotate-prompt (project prompt)
  (if project
      (format "[%s] %s" (project-name project) prompt)
    prompt))

(cl-defgeneric project-ignores (_project _dir)
  "Return the list of glob patterns to ignore inside DIR.
Patterns can match both regular files and directories.
To root an entry, start it with `./'.  To match directories only,
end it with `/'.  DIR must be either `project-root' or one of
`project-external-roots'."
  ;; TODO: Document and support regexp ignores as used by Hg.
  ;; TODO: Support whitelist entries.
  (require 'grep)
  (defvar grep-find-ignored-files)
  (nconc
   (mapcar
    (lambda (dir)
      (concat dir "/"))
    vc-directory-exclusion-list)
   grep-find-ignored-files))

(defun project--file-completion-table (all-files)
  (lambda (string pred action)
    (cond
     ((eq action 'metadata)
      '(metadata . ((category . project-file))))
     (t
      (complete-with-action action all-files string pred)))))

(cl-defmethod project-root ((project (head transient)))
  (cdr project))

(defsubst project--filter-meta-files (files)
  "Return FILES without autosave or backup entries."
  (cl-remove-if
   (lambda (name)
     (or (backup-file-name-p (file-name-nondirectory name))
         (auto-save-file-name-p (file-name-nondirectory name))))
   files))

(cl-defgeneric project-files (project &optional dirs)
  "Return a list of files in directories DIRS in PROJECT.
DIRS is a list of absolute directories; it should be some
subset of the project root and external roots.

The default implementation uses `find-program'.  PROJECT is used
to find the list of ignores for each directory."
  (project--filter-meta-files
   (mapcan (lambda (dir)
             (project--files-in-directory dir (project--dir-ignores project dir)))
           (or dirs (list (project-root project))))))

(defun project--files-in-directory (dir ignores &optional files)
  (require 'find-dired)
  (require 'xref)
  (let* ((default-directory dir)
         (command (format "%s -H . %s -type f %s -print0"
                          find-program
                          (xref--find-ignores-arguments ignores "./")
                          (if files
                              (concat (shell-quote-argument "(")
                                      " -name "
                                      (mapconcat
                                       #'shell-quote-argument
                                       (split-string files)
                                       (concat " -o -name "))
                                      " "
                                      (shell-quote-argument ")"))
                            "")))
         res)
    (with-temp-buffer
      (let ((status (process-file-shell-command command nil t))
            (pt (point-min)))
        (unless (zerop status)
          (goto-char (point-min))
          (if (and (not (eql status 127))
                   (search-forward "Permission denied\n" nil t))
              (let ((end (1- (point))))
                (re-search-backward "\\`\\|\0")
                (error "File listing failed: %s"
                       (buffer-substring (1+ (point)) end)))
            (error "File listing failed: %s" (buffer-string))))
        (goto-char pt)
        (while (search-forward "\0" nil t)
          (push (buffer-substring-no-properties (1+ pt) (1- (point))) res)
          (setq pt (point)))
        (setq res (sort res #'string<))))
    (let* ((remote-id (file-remote-p default-directory))
           (path (if remote-id
                     (concat remote-id
                             (directory-file-name
                              (file-name-unquote
                               (file-local-name
                                (expand-file-name default-directory)))))
                   (directory-file-name default-directory))))
      (mapcar (lambda (file) (concat path file)) res))))

(cl-defgeneric project-buffers (project)
  "Return the list of all live buffers that belong to PROJECT.

The default implementation matches each buffer to PROJECT root using
the buffer's value of `default-directory'."
  (let ((root (expand-file-name (file-name-as-directory (project-root project))))
        bufs)
    (dolist (buf (buffer-list))
      (when (string-prefix-p root (expand-file-name
                                   (buffer-local-value 'default-directory buf)))
        (push buf bufs)))
    (nreverse bufs)))

(defgroup project-vc nil
  "VC-aware project implementation."
  :version "25.1"
  :group 'project)

(defcustom project-vc-ignores nil
  "List of patterns to add to `project-ignores'."
  :type '(repeat string))
;;;###autoload(put 'project-vc-ignores 'safe-local-variable #'listp)

(defcustom project-vc-merge-submodules t
  "Non-nil to consider submodules part of the parent project.

After changing this variable (using Customize or .dir-locals.el)
you might have to restart Emacs to see the effect."
  :type 'boolean
  :version "28.1"
  :package-version '(project . "0.2.0"))
;;;###autoload(put 'project-vc-merge-submodules 'safe-local-variable #'booleanp)

(defcustom project-vc-include-untracked t
  "When non-nil, the VC-aware project backend includes untracked files."
  :type 'boolean
  :version "29.1")
;;;###autoload(put 'project-vc-include-untracked 'safe-local-variable #'booleanp)

(defcustom project-vc-name nil
  "When non-nil, the name of the current VC-aware project.

The best way to change the value a VC-aware project reports as
its name, is by setting this in .dir-locals.el."
  :type '(choice (const :tag "Default to the base name" nil)
                 (string :tag "Custom name"))
  :version "29.1"
  :package-version '(project . "0.9.0"))
;;;###autoload(put 'project-vc-name 'safe-local-variable #'stringp)

(defcustom project-vc-extra-root-markers nil
  "Identify a project that isn't version-controlled.

Examples include \".dir-locals.el\", \"package.json\", \"pom.xml\",
\"requirements.txt\", \"Gemfile\", \"*.gemspec\", \"autogen.sh\"."
  :type '(repeat string)
  :version "29.1"
  :package-version '(project . "0.9.0"))
;;;###autoload(put 'project-vc-extra-root-markers 'safe-local-variable (lambda (val) (and (listp val) (not (memq nil (mapcar #'stringp val))))))

(defvar project-vc-external-roots-function (lambda () tags-table-list)
  "Function that returns a list of external roots.

It should return a list of directory roots that contain source
files related to the current buffer.

The directory names should be absolute.  Used in the VC-aware
project backend implementation of `project-external-roots'.")

(defvar project-vc-backend-markers-alist
  `((Git . ".git")
    (Hg . ".hg")
    (Bzr . ".bzr")
    (SVN . ,vc-svn-admin-directory)
    (DARCS . "_darcs")
    (Fossil . ".fslckout")
    (Got . ".got"))
  "Associative list assigning root markers to VC backend symbols.
See `project-vc-extra-root-markers' for the marker value format.")

(defun project-try-vc (dir)
  "Return DIR's \\='project-vc property consisting of backend and root."
  (let* ((locate-dominating-stop-dir-regexp
          (or vc-ignore-dir-regexp locate-dominating-stop-dir-regexp))
         (extra-markers (project--value-in-dir 'project-vc-extra-root-markers dir))
         (marker-p
          (lambda (d)
            (when-let ((prop
                        (or (vc-file-getprop d 'project-vc)
                            (when-let ((files (when (file-directory-p d)
                                                (directory-files d nil nil 'nosort))))
                              (catch 'done
                                (dolist (pair project-vc-backend-markers-alist)
                                  (cl-destructuring-bind (backend . marker) pair
                                    (when (cl-some
                                           (let (case-fold-search)
                                             (apply-partially #'string-match-p
                                                              (wildcard-to-regexp marker)))
                                           files)
                                      (let ((root d))
                                        (when (and (eq backend 'Git)
                                                   (project--vc-merge-submodules-p root)
                                                   (project--submodule-p root))
                                          (setq root (vc-call-backend
                                                      'Git 'root
                                                      (file-name-directory (directory-file-name root)))))
                                        (throw 'done (list 'vc backend root))))))
                                (dolist (marker extra-markers)
                                  (when (cl-some
                                         (let (case-fold-search)
                                           (apply-partially #'string-match-p
                                                            (wildcard-to-regexp marker)))
                                         files)
                                    (throw 'done (list 'vc nil d)))))))))
              (prog1 t (vc-file-setprop dir 'project-vc prop))))))
    (locate-dominating-file dir marker-p))
  (vc-file-getprop dir 'project-vc))

(defun project--submodule-p (root)
  ;; XXX: We only support Git submodules for now.
  ;;
  ;; For submodules, at least, we expect the users to prefer them to
  ;; be considered part of the parent project.  For those who don't,
  ;; there is the custom var now.
  ;;
  ;; Some users may also set up things equivalent to Git submodules
  ;; using "git worktree" (for example).  However, we expect that most
  ;; of them would prefer to treat those as separate projects anyway.
  (let* ((gitfile (expand-file-name ".git" root)))
    (cond
     ((file-directory-p gitfile)
      nil)
     ((with-temp-buffer
        (insert-file-contents gitfile)
        (goto-char (point-min))
        ;; Kind of a hack to distinguish a submodule from
        ;; other cases of .git files pointing elsewhere.
        (looking-at "gitdir: [./]+/\\.git/modules/"))
      t)
     (t nil))))

(cl-defmethod project-root ((project (head vc)))
  (nth 2 project))

(cl-defmethod project-external-roots ((project (head vc)))
  (project-subtract-directories
   (project-combine-directories
    (mapcar
     #'file-name-as-directory
     (funcall project-vc-external-roots-function)))
   (list (project-root project))))

(cl-defmethod project-files ((project (head vc)) &optional dirs)
  (mapcan
   (lambda (dir)
     (let ((ignores (project--value-in-dir 'project-vc-ignores (nth 2 project)))
           (backend (cadr project)))
       (when backend
         (require (intern (concat "vc-" (downcase (symbol-name backend))))))
       (project--filter-meta-files
        (if (and (file-equal-p dir (nth 2 project))
                 (or (eq backend 'Hg)
                     (and (eq backend 'Git)
                          (or (not ignores)
                              (version<= "1.9" (vc-git--program-version))))))
            (project--vc-list-files dir backend ignores)
          (project--files-in-directory dir (project--dir-ignores project dir))))))
   (or dirs (list (project-root project)))))

(declare-function vc-git--program-version "vc-git")
(declare-function vc-git--run-command-string "vc-git")
(declare-function vc-hg-command "vc-hg")

(defun project--vc-list-files (dir backend extra-ignores)
  (defvar vc-git-use-literal-pathspecs)
  (pcase backend
    (`Git
     (let* ((default-directory dir)
            (args '("-z"))
            (vc-git-use-literal-pathspecs nil)
            (include-untracked (project--value-in-dir
                                'project-vc-include-untracked
                                dir))
            files)
       (setq args (append args '("-c" "--exclude-standard")
                          (when include-untracked '("-o"))))
       (when extra-ignores
         (setq args (append args
                            (cons "--"
                                  (mapcar
                                   (lambda (i)
                                     (format
                                      ":(exclude,glob,top)%s"
                                      (if (string-match "\\*\\*" i)
                                          ;; Looks like pathspec glob
                                          ;; format already.
                                          i
                                        (if (string-match "\\./" i)
                                            ;; ./abc -> abc
                                            (setq i (substring i 2))
                                          ;; abc -> **/abc
                                          (setq i (concat "**/" i))
                                          ;; FIXME: '**/abc' should also
                                          ;; match a directory with that
                                          ;; name, but doesn't (git 2.25.1).
                                          ;; Maybe we should replace
                                          ;; such entries with two.
                                          (if (string-match "/\\'" i)
                                              ;; abc/ -> abc/**
                                              (setq i (concat i "**"))))
                                        i)))
                                   extra-ignores)))))
       (setq files
             (mapcar
              (lambda (file) (concat (file-name-as-directory dir) file))
              (split-string
               (apply #'vc-git--run-command-string nil "ls-files" args)
               "\0" t)))
       (when (project--vc-merge-submodules-p default-directory)
         ;; Unfortunately, 'ls-files --recurse-submodules' conflicts with '-o'.
         (let* ((submodules (project--git-submodules))
                (sub-files
                 (mapcar
                  (lambda (module)
                    (when (file-directory-p module)
                      (project--vc-list-files
                       (concat (file-name-as-directory dir) module)
                       backend
                       extra-ignores)))
                  submodules)))
           (setq files (apply #'nconc files sub-files))))
       ;; 'git ls-files' returns duplicate entries for merge conflicts.
       ;; XXX: Better solutions welcome, but this seems cheap enough.
       (delete-consecutive-dups files)))
    (`Hg
     (let* ((default-directory dir)
            (include-untracked (project--value-in-dir
                                'project-vc-include-untracked
                                dir))
            (args (list (concat "-mcard" (and include-untracked "u"))
                        "--no-status"
                        "-0")))
       (when extra-ignores
         (setq args (nconc args (mapcan (lambda (i) (list "--exclude" i))
                                        extra-ignores))))
       (with-temp-buffer
         (apply #'vc-hg-command t 0 "." "status" args)
         (mapcar (lambda (s) (concat (file-name-as-directory dir) s))
                 (split-string (buffer-string) "\0" t)))))))

(defun project--vc-merge-submodules-p (dir)
  (project--value-in-dir
   'project-vc-merge-submodules
   dir))

(defun project--git-submodules ()
  ;; 'git submodule foreach' is much slower.
  (condition-case nil
      (with-temp-buffer
        (insert-file-contents ".gitmodules")
        (let (res)
          (goto-char (point-min))
          (while (re-search-forward "^[ \t]*path *= *\\(.+\\)" nil t)
            (push (match-string 1) res))
          (nreverse res)))
    (file-missing nil)))

(cl-defmethod project-ignores ((project (head vc)) dir)
  (let* ((root (nth 2 project))
         backend)
    (append
     (when (and backend
                (file-equal-p dir root))
       (setq backend (cadr project))
       (delq
        nil
        (mapcar
         (lambda (entry)
           (cond
            ((eq ?! (aref entry 0))
             ;; No support for whitelisting (yet).
             nil)
            ((string-match "\\(/\\)[^/]" entry)
             ;; FIXME: This seems to be Git-specific.
             ;; And / in the entry (start or even the middle) means
             ;; the pattern is "rooted".  Or actually it is then
             ;; relative to its respective .gitignore (of which there
             ;; could be several), but we only support .gitignore at
             ;; the root.
             (if (= (match-beginning 0) 0)
                 (replace-match "./" t t entry 1)
               (concat "./" entry)))
            (t entry)))
         (condition-case nil
             (vc-call-backend backend 'ignore-completion-table root)
           (vc-not-supported () nil)))))
     (project--value-in-dir 'project-vc-ignores root)
     (mapcar
      (lambda (dir)
        (concat dir "/"))
      vc-directory-exclusion-list))))

(defun project-combine-directories (&rest lists-of-dirs)
  "Return a sorted and culled list of directory names.
Appends the elements of LISTS-OF-DIRS together, removes
non-existing directories, as well as directories a parent of
whose is already in the list."
  (let* ((dirs (sort
                (mapcar
                 (lambda (dir)
                   (file-name-as-directory (expand-file-name dir)))
                 (apply #'append lists-of-dirs))
                #'string<))
         (ref dirs))
    ;; Delete subdirectories from the list.
    (while (cdr ref)
      (if (string-prefix-p (car ref) (cadr ref))
          (setcdr ref (cddr ref))
        (setq ref (cdr ref))))
    (cl-delete-if-not #'file-exists-p dirs)))

(defun project-subtract-directories (files dirs)
  "Return a list of elements from FILES that are outside of DIRS.
DIRS must contain directory names."
  ;; Sidestep the issue of expanded/abbreviated file names here.
  (cl-set-difference files dirs :test #'file-in-directory-p))

(defun project--value-in-dir (var dir)
  (with-temp-buffer
    (setq default-directory dir)
    (let ((enable-local-variables :all))
      (hack-dir-local-variables-non-file-buffer))
    (symbol-value var)))

(declare-function tramp-tramp-file-p "tramp")
(cl-defmethod project-buffers ((project (head vc)))
  (let* ((root (expand-file-name (file-name-as-directory (project-root project))))
         (modules (when (and (not (project--vc-merge-submodules-p root))
                             (not (project--submodule-p root)))
                    (mapcar (lambda (m) (format "%s%s/" root m))
                            (project--git-submodules))))
         bufs)
    (dolist (buf (buffer-list))
      (when-let ((dir (expand-file-name (buffer-local-value 'default-directory buf)))
                 (not-tramp-p (or (not (fboundp 'tramp-tramp-file-p))
                                  (not (funcall #'tramp-tramp-file-p dir))))
                 (project-p (equal project (project-current nil dir)))
                 (not-submod-p (cl-every (lambda (module)
                                           (not (string-prefix-p module dir)))
                                         modules)))
        (push buf bufs)))
    (nreverse bufs)))

(cl-defmethod project-name ((project (head vc)))
  (or (project--value-in-dir 'project-vc-name (project-root project))
      (cl-call-next-method)))


;;; Project commands

;;;###autoload
(defvar project-prefix-map
  (let ((map (make-sparse-keymap
              (lambda ()
                (when-let ((pr (project--most-recent-project)))
                  (format "[%s]" (project-name pr)))))))
    (define-key map "!" 'project-shell-command)
    (define-key map "&" 'project-async-shell-command)
    (define-key map "f" 'project-find-file)
    (define-key map "F" 'project-or-external-find-file)
    (define-key map "b" 'project-switch-to-buffer)
    (define-key map "s" 'project-shell)
    (define-key map "D" 'project-find-dir)
    (define-key map "d" 'project-dired)
    (define-key map "v" 'project-vc-dir)
    (define-key map "c" 'project-compile)
    (define-key map "e" 'project-eshell)
    (define-key map "k" 'project-kill-buffers)
    (define-key map "p" 'project-switch-project)
    (define-key map "g" 'project-find-regexp)
    (define-key map "G" 'project-or-external-find-regexp)
    (define-key map "r" 'project-query-replace-regexp)
    (define-key map "x" 'project-execute-extended-command)
    (define-key map "\C-b" 'project-list-buffers)
    map)
  "Keymap for project commands.")

;;;###autoload (define-key ctl-x-map "p" project-prefix-map)

(defvar project-other-window-map
  (let ((map (make-sparse-keymap)))
    (define-key map "\C-o" #'project-display-buffer)
    map)
  "Keymap for project commands that display buffers in other windows.")

(defvar project-other-frame-map
  (let ((map (make-sparse-keymap)))
    (define-key map "\C-o" #'project-display-buffer-other-frame)
    map)
  "Keymap for project commands that display buffers in other frames.")

(defun project--other-place-command (action &optional map)
  (let* ((key (read-key-sequence-vector nil t))
         (place-cmd (lookup-key map key))
         (generic-cmd (lookup-key project-prefix-map key))
         (switch-to-buffer-obey-display-actions t)
         ;; Don't override if KEY is frame- or window-specifically mapped.
         ;; This condition precludes place-specific maps from inheriting
         ;; from project-prefix-map (bug#42210)
         (display-buffer-overriding-action (unless place-cmd action)))
    (if-let ((cmd (or place-cmd generic-cmd)))
        (call-interactively cmd)
      (user-error "%s is undefined" (key-description key)))))

;;;###autoload
(defun project-other-window-command ()
  "Run project command, displaying resultant buffer in another window.

The following commands are available:

\\{project-prefix-map}
\\{project-other-window-map}"
  (interactive)
  (project--other-place-command '((display-buffer-pop-up-window)
                                  (inhibit-same-window . t))
                                project-other-window-map))

;;;###autoload (define-key ctl-x-4-map "p" #'project-other-window-command)

;;;###autoload
(defun project-other-frame-command ()
  "Run project command, displaying resultant buffer in another frame.

The following commands are available:

\\{project-prefix-map}
\\{project-other-frame-map}"
  (interactive)
  (project--other-place-command '((display-buffer-pop-up-frame))
                                project-other-frame-map))

;;;###autoload (define-key ctl-x-5-map "p" #'project-other-frame-command)

;;;###autoload
(defun project-other-tab-command ()
  "Run project command, displaying resultant buffer in a new tab.

The following commands are available:

\\{project-prefix-map}"
  (interactive)
  (project--other-place-command '((display-buffer-in-new-tab))))

;;;###autoload
(when (bound-and-true-p tab-prefix-map)
  (define-key tab-prefix-map "p" #'project-other-tab-command))

(declare-function grep-read-files "grep")
(declare-function xref--find-ignores-arguments "xref")

;;;###autoload
(defun project-find-regexp (regexp)
  "Find all matches for REGEXP in the current project's roots.
With \\[universal-argument] prefix, you can specify the directory
to search in, and the file name pattern to search for.  The
pattern may use abbreviations defined in `grep-files-aliases',
e.g. entering `ch' is equivalent to `*.[ch]'.  As whitespace
triggers completion when entering a pattern, including it
requires quoting, e.g. `\\[quoted-insert]<space>'."
  (interactive (list (project--read-regexp)))
  (require 'xref)
  (require 'grep)
  (let* ((caller-dir default-directory)
         (pr (project-most-recent-project))
         (default-directory (project-root pr))
         (files
          (if (not current-prefix-arg)
              (project-files pr)
            (let ((dir (read-directory-name "Base directory: "
                                            caller-dir nil t)))
              (project--files-in-directory
               dir nil (grep-read-files regexp))))))
    (xref-show-xrefs
     (apply-partially #'project--find-regexp-in-files regexp files)
     nil)))

(defun project--dir-ignores (project dir)
  (let ((root (project-root project)))
    (if (not (file-in-directory-p dir root))
        (project-ignores nil nil)       ;The defaults.
      (let ((ignores (project-ignores project root)))
        (if (file-equal-p root dir)
            ignores
          ;; FIXME: Update the "rooted" ignores to relate to DIR instead.
          (cl-delete-if (lambda (str) (string-prefix-p "./" str))
                        ignores))))))

;;;###autoload
(defun project-or-external-find-regexp (regexp)
  "Find all matches for REGEXP in the project roots or external roots.
With \\[universal-argument] prefix, you can specify the file name
pattern to search for."
  (interactive (list (project--read-regexp)))
  (require 'xref)
  (let* ((pr (project-most-recent-project))
         (default-directory (project-root pr))
         (files
          (project-files pr (cons
                             (project-root pr)
                             (project-external-roots pr)))))
    (xref-show-xrefs
     (apply-partially #'project--find-regexp-in-files regexp files)
     nil)))

(defun project--find-regexp-in-files (regexp files)
  (unless files
    (user-error "Empty file list"))
  (let ((xrefs (xref-matches-in-files regexp files)))
    (unless xrefs
      (user-error "No matches for: %s" regexp))
    xrefs))

(defvar project-regexp-history-variable 'grep-regexp-history)

(defun project--read-regexp ()
  (let ((result "")
        (sym (thing-at-point 'symbol t)))
    (while (string-empty-p
            (setq result (read-regexp
                          (project--annotate-prompt
                           (project-most-recent-project) "Find regexp")
                          (when sym (regexp-quote sym))
                          project-regexp-history-variable))))
    result))

(defun project--find-default-from (filename project)
  "Ensure FILENAME is in PROJECT.

Usually, just return FILENAME.  But if
`project-current-directory-override' is set, adjust it to be
relative to PROJECT instead.

This supports using a relative file name from the current buffer
when switching projects with `project-switch-project' and then
using a command like `project-find-file'."
  (if-let (filename-proj (and project-current-directory-override
                            (project-current nil default-directory)))
      ;; file-name-concat requires Emacs 28+
      (concat (file-name-as-directory (project-root project))
              (file-relative-name filename (project-root filename-proj)))
    filename))

;;;###autoload
(defun project-find-file (&optional include-all)
  "Visit a file (with completion) in the current project.

The filename at point (determined by `thing-at-point'), if any,
is available as part of \"future history\".  If none, the current
buffer's file name is used.

If INCLUDE-ALL is non-nil, or with prefix argument when called
interactively, include all files under the project root, except
for VCS directories listed in `vc-directory-exclusion-list'."
  (interactive "P")
  (let* ((pr (project-most-recent-project))
         (root (project-root pr))
         (dirs (list root)))
    (project-find-file-in
     (or (thing-at-point 'filename)
         (and buffer-file-name (project--find-default-from buffer-file-name pr)))
     dirs pr include-all)))

;;;###autoload
(defun project-or-external-find-file (&optional include-all)
  "Visit a file (with completion) in the current project or external roots.

The filename at point (determined by `thing-at-point'), if any,
is available as part of \"future history\".  If none, the current
buffer's file name is used.

If INCLUDE-ALL is non-nil, or with prefix argument when called
interactively, include all files under the project root, except
for VCS directories listed in `vc-directory-exclusion-list'."
  (interactive "P")
<<<<<<< HEAD
  (let* ((pr (project-most-recent-project))
=======
  (defvar project-file-history-behavior)
  (let* ((pr (project-current t))
>>>>>>> 45555c1b
         (dirs (cons
                (project-root pr)
                (project-external-roots pr)))
         (project-file-history-behavior t))
    (project-find-file-in
     (or (thing-at-point 'filename)
         (and buffer-file-name (project--find-default-from buffer-file-name pr)))
     dirs pr include-all)))

(defcustom project-read-file-name-function #'project--read-file-cpd-relative
  "Function to call to read a file name from a list.
For the arguments list, see `project--read-file-cpd-relative'."
  :type '(choice (const :tag "Read with completion from relative names"
                        project--read-file-cpd-relative)
                 (const :tag "Read with completion from absolute names"
                        project--read-file-absolute)
                 (function :tag "Custom function" nil))
  :group 'project
  :version "27.1")

(defcustom project-file-history-behavior t
  "If `relativize', entries in `file-name-history' are adjusted.

History entries shown in `project-find-file', `project-find-dir',
(from `file-name-history') are adjusted to be relative to the
current project root, instead of the project which added those
paths.  This only affects history entries added by earlier calls
to `project-find-file' or `project-find-dir'.

This has the effect of sharing more history between projects."
  :type '(choice (const t :tag "Default behavior")
                 (const relativize :tag "Adjust to be relative to current")))

(defun project--transplant-file-name (filename project)
  (when-let ((old-root (get-text-property 0 'project filename)))
    (abbreviate-file-name
     (expand-file-name
      (file-relative-name filename old-root)
      (project-root project)))))

(defun project--read-file-cpd-relative (prompt
                                        all-files &optional predicate
                                        hist mb-default)
  "Read a file name, prompting with PROMPT.
ALL-FILES is a list of possible file name completions.

PREDICATE and HIST have the same meaning as in `completing-read'.

MB-DEFAULT is used as part of \"future history\", to be inserted
by the user at will."
  (let* ((common-parent-directory
<<<<<<< HEAD
          (or (let ((common-prefix (try-completion "" all-files)))
                (unless (zerop (length common-prefix))
                  (file-name-directory common-prefix)))
              ""))
         (relname (cl-letf* ((new-collection
                              (project--file-completion-table
                               (mapcar
                                (lambda (file)
                                  (let ((s (substring
                                            file (length common-parent-directory))))
                                    (if (string-empty-p s) "." s)))
                                all-files)))
                             (history-add-new-input nil)
                             (abbr-cpd (abbreviate-file-name common-parent-directory))
                             (abbr-cpd-length (length abbr-cpd))
                             ((symbol-value hist)
                              (mapcan
                               (lambda (s)
                                 (and (string-prefix-p abbr-cpd s)
                                      (not (eq abbr-cpd-length (length s)))
                                      (list (substring s abbr-cpd-length))))
                               (symbol-value hist))))
                    (project--completing-read-strict
                     (concat prompt
                             (unless (string-empty-p common-parent-directory)
                               (format " in %s" (directory-file-name
                                                 common-parent-directory))))
                     new-collection
                     predicate
                     hist mb-default)))
         (absname (expand-file-name relname common-parent-directory)))
    (prog1 absname
      (when (and hist history-add-new-input)
        (add-to-history hist (abbreviate-file-name absname))))))
=======
          (let ((common-prefix (try-completion "" all-files)))
            (if (> (length common-prefix) 0)
                (file-name-directory common-prefix))))
         (cpd-length (length common-parent-directory))
         (prompt (if (zerop cpd-length)
                     prompt
                   (concat prompt (format " in %s" common-parent-directory))))
         (included-cpd (when (member common-parent-directory all-files)
                         (setq all-files
                               (delete common-parent-directory all-files))
                         t))
         (mb-default (if (and common-parent-directory
                              mb-default
                              (file-name-absolute-p mb-default))
                         (file-relative-name mb-default common-parent-directory)
                       mb-default))
         (substrings (mapcar (lambda (s) (substring s cpd-length)) all-files))
         (_ (when included-cpd
              (setq substrings (cons "./" substrings))))
         (new-collection (project--file-completion-table substrings))
         (abbr-cpd (abbreviate-file-name common-parent-directory))
         (abbr-cpd-length (length abbr-cpd))
         (relname (cl-letf (((symbol-value hist)
                             (mapcan
                              (lambda (s)
                                (and (string-prefix-p abbr-cpd s)
                                     (not (eq abbr-cpd-length (length s)))
                                     (list (substring s abbr-cpd-length))))
                              (symbol-value hist))))
                    (project--completing-read-strict prompt
                                                     new-collection
                                                     predicate
                                                     hist mb-default)))
         (absname (expand-file-name relname common-parent-directory)))
    absname))
>>>>>>> 45555c1b

(defun project--read-file-absolute (prompt
                                    all-files &optional predicate
                                    hist mb-default)
  (project--completing-read-strict prompt
                                   (project--file-completion-table all-files)
                                   predicate
                                   hist mb-default))

(defun project--read-file-name ( project prompt
                                 all-files &optional predicate
                                 hist mb-default)
  "Call `project-read-file-name-function' with appropriate history.

Depending on `project-file-history-behavior', entries are made
project-relative where possible."
  (let ((file
         (cl-letf ((history-add-new-input nil)
                   ((symbol-value hist)
                    (if (eq project-file-history-behavior 'relativize)
                        (mapcar
                         (lambda (f)
                           (or (project--transplant-file-name f project) f))
                         (symbol-value hist))
                      (symbol-value hist))))
           (funcall project-read-file-name-function
                    prompt all-files predicate hist mb-default))))
    (when (and hist history-add-new-input)
      (add-to-history hist
                      (propertize file 'project (project-root project))))
    file))

(defun project-find-file-in (suggested-filename dirs project &optional include-all)
  "Complete a file name in DIRS in PROJECT and visit the result.

SUGGESTED-FILENAME is a file name, or part of it, which
is used as part of \"future history\".

If INCLUDE-ALL is non-nil, or with prefix argument when called
interactively, include all files from DIRS, except for VCS
directories listed in `vc-directory-exclusion-list'."
  (let* ((vc-dirs-ignores (mapcar
                           (lambda (dir)
                             (concat dir "/"))
                           vc-directory-exclusion-list))
         (all-files (if include-all
                        (mapcan (lambda (dir)
                                  (project--files-in-directory dir vc-dirs-ignores))
                                dirs)
                      (project-files project dirs)))
         (completion-ignore-case read-file-name-completion-ignore-case)
<<<<<<< HEAD
         (file (funcall project-read-file-name-function
                        (project--annotate-prompt
                         (project-most-recent-project) "Find file")
                        all-files nil 'file-name-history
                        suggested-filename)))
    (if (string-empty-p file)
=======
         (file (project--read-file-name
                project "Find file"
                all-files nil 'file-name-history
                suggested-filename)))
    (if (string= file "")
>>>>>>> 45555c1b
        (user-error "You didn't specify the file")
      (find-file file))))

(defun project--completing-read-strict (prompt
                                        collection &optional predicate
                                        hist mb-default)
  (minibuffer-with-setup-hook
      (lambda ()
        (setq-local minibuffer-default-add-function
                    (lambda ()
                      (let ((minibuffer-default mb-default))
                        (minibuffer-default-add-completions)))))
    (completing-read (format "%s: " prompt)
                     collection predicate 'confirm
                     nil
                     hist)))

;;;###autoload
(defun project-find-dir ()
  "Start Dired in a directory inside the current project.

The current buffer's `default-directory' is available as part of
\"future history\"."
  (interactive)
  (let* ((project (project-most-recent-project))
         (all-files (project-files project))
         (completion-ignore-case read-file-name-completion-ignore-case)
         ;; FIXME: This misses directories without any files directly
         ;; inside.  Consider DIRS-ONLY as an argument for
         ;; `project-files-filtered', and see
         ;; https://stackoverflow.com/a/50685235/615245 for possible
         ;; implementation.
         (all-dirs (mapcar #'file-name-directory all-files))
<<<<<<< HEAD
         (dir (funcall project-read-file-name-function
                       (project--annotate-prompt project "Dired")
                       ;; Some completion UIs show duplicates.
                       (delete-dups all-dirs)
                       nil 'file-name-history)))
=======
         (dir (project--read-file-name
               project "Dired"
               ;; Some completion UIs show duplicates.
               (delete-dups all-dirs)
               nil 'file-name-history
               (and default-directory
                    (project--find-default-from default-directory project)))))
>>>>>>> 45555c1b
    (dired dir)))

;;;###autoload
(defun project-dired ()
  "Start Dired in the current project's root."
  (interactive)
  (dired (project-root (project-most-recent-project))))

;;;###autoload
(defun project-vc-dir ()
  "Run VC-Dir in the current project's root."
  (interactive)
  (vc-dir (project-root (project-most-recent-project))))

(declare-function comint-check-proc "comint")

;;;###autoload
(defun project-shell ()
  "Start an inferior shell in the current project's root directory.
If a buffer already exists for running a shell in the project's root,
switch to it.  Otherwise, create a new shell buffer.
With \\[universal-argument] prefix arg, create a new inferior shell buffer even
if one already exists."
  (interactive)
  (require 'comint)
  (let* ((default-directory (project-root (project-most-recent-project)))
         (default-project-shell-name (project-prefixed-buffer-name "shell"))
         (shell-buffer (get-buffer default-project-shell-name)))
    (if (and shell-buffer (not current-prefix-arg))
        (if (comint-check-proc shell-buffer)
            (pop-to-buffer shell-buffer (bound-and-true-p display-comint-buffer-action))
          (shell shell-buffer))
      (shell (generate-new-buffer-name default-project-shell-name)))))

;;;###autoload
(defun project-eshell ()
  "Start Eshell in the current project's root directory.
If a buffer already exists for running Eshell in the project's root,
switch to it.  Otherwise, create a new Eshell buffer.
With \\[universal-argument] prefix arg, create a new Eshell buffer even
if one already exists."
  (interactive)
  (defvar eshell-buffer-name)
  (let* ((default-directory (project-root (project-most-recent-project)))
         (eshell-buffer-name (project-prefixed-buffer-name "eshell"))
         (eshell-buffer (get-buffer eshell-buffer-name)))
    (if (and eshell-buffer (not current-prefix-arg))
        (pop-to-buffer eshell-buffer (bound-and-true-p display-comint-buffer-action))
      (eshell t))))

;;;###autoload
(defun project-async-shell-command ()
  "Run `async-shell-command' in the current project's root directory."
  (declare (interactive-only async-shell-command))
  (interactive)
  (let ((default-directory (project-root (project-most-recent-project))))
    (call-interactively #'async-shell-command)))

;;;###autoload
(defun project-shell-command ()
  "Run `shell-command' in the current project's root directory."
  (declare (interactive-only shell-command))
  (interactive)
  (let ((default-directory (project-root (project-most-recent-project))))
    (call-interactively #'shell-command)))

(declare-function fileloop-continue "fileloop" ())

;;;###autoload
(defun project-search (regexp)
  "Search for REGEXP in all the files of the project.
Stops when a match is found.
To continue searching for the next match, use the
command \\[fileloop-continue]."
  (interactive "sSearch (regexp): ")
  (fileloop-initialize-search
   regexp (project-files (project-most-recent-project)) 'default)
  (fileloop-continue))

;;;###autoload
(defun project-query-replace-regexp (from to)
  "Query-replace REGEXP in all the files of the project.
Stops when a match is found and prompts for whether to replace it.
At that prompt, the user must type a character saying what to do
with the match.  Type SPC or `y' to replace the match,
DEL or `n' to skip and go to the next match.  For more directions,
type \\[help-command] at that time.
If you exit the `query-replace', you can later continue the
`query-replace' loop using the command \\[fileloop-continue]."
  (interactive
   (let ((query-replace-read-from-regexp-default 'find-tag-default-as-regexp))
     (pcase-let ((`(,from ,to)
                  (query-replace-read-args (project--annotate-prompt
                                            (project-most-recent-project)
                                            "Query replace (regexp)") t t)))
       (list from to))))
  (fileloop-initialize-replace
   from to
   (cl-delete-if-not (lambda (file)
                       "Filter out git submodules, gpg keyfiles, etc."
                       (and (file-regular-p file)
                            (not (find-file-name-handler file 'insert-file-contents))))
                 (project-files (project-most-recent-project)))
   'default)
  (fileloop-continue))

(defvar compilation-read-command)
(declare-function compilation-read-command "compile")

(defun project-prefixed-buffer-name (mode)
  (concat "*"
          (if-let ((proj (project-current nil)))
              (project-name proj)
            (file-name-nondirectory
             (directory-file-name default-directory)))
          "-"
          (downcase mode)
          "*"))

(defcustom project-compilation-buffer-name-function nil
  "Function to compute the name of a project compilation buffer.
If non-nil, it overrides `compilation-buffer-name-function' for
`project-compile'."
  :version "28.1"
  :group 'project
  :type '(choice (const :tag "Default" nil)
                 (const :tag "Prefixed with project name"
                        project-prefixed-buffer-name)
                 (function :tag "Custom function")))

;;;###autoload
(defun project-compile ()
  "Compile in the project root.
Note rather than utilize `compile-history', compile.el reassigns
`compilation-directory' and `compilation-command' for the benefit
of the `recompile' command."
  (declare (interactive-only compile))
  (interactive)
  (when-let ((project (project-most-recent-project))
             (default-directory (project-root project))
             (compilation-buffer-name-function
              (or project-compilation-buffer-name-function
                  compilation-buffer-name-function))
             (command (let ((eval-command (eval compile-command)))
                        (if (or (null eval-command)
                                compilation-read-command
                                current-prefix-arg)
                            (read-shell-command
                             (project--annotate-prompt
                              project
                              (format "Run in %s: " default-directory))
                             eval-command
                             (if (equal (car compile-history) eval-command)
                                 '(compile-history . 1)
                               'compile-history))
	                  eval-command))))
    (compile command (consp current-prefix-arg))))

(defcustom project-ignore-buffer-conditions nil
  "List of conditions to filter the buffers to be switched to.
If any of these conditions are satisfied for a buffer in the
current project, `project-switch-to-buffer',
`project-display-buffer' and `project-display-buffer-other-frame'
ignore it.
See the doc string of `project-kill-buffer-conditions' for the
general form of conditions."
  :type '(repeat (choice regexp function symbol
                         (cons :tag "Major mode"
                               (const major-mode) symbol)
                         (cons :tag "Derived mode"
                               (const derived-mode) symbol)
                         (cons :tag "Negation"
                               (const not) sexp)
                         (cons :tag "Conjunction"
                               (const and) sexp)
                         (cons :tag "Disjunction"
                               (const or) sexp)))
  :version "29.1"
  :group 'project
  :package-version '(project . "0.8.2"))

(defun project--read-project-buffer ()
  (let* ((pr (project-most-recent-project))
         (buffers (funcall (project--list-buffers-closure pr)))
         (name (read-buffer
                (project--annotate-prompt pr "Switch to: ")
                (buffer-name (car buffers))
                'confirm
                (lambda (buffer)
                  "BUFFER is an entry (BUF-NAME . BUF-OBJ)"
                  (and (memq (cdr buffer) buffers)
                       (not (project--buffer-check
                             (cdr buffer)
                             project-ignore-buffer-conditions)))))))
    (if (bufferp name) (buffer-name name) name)))

;;;###autoload
(defun project-switch-to-buffer (buffer-or-name)
  "Display buffer BUFFER-OR-NAME in the selected window.
When called interactively, prompts for a buffer belonging to the
current project.  Two buffers belong to the same project if their
project instances, as reported by `project-current' in each
buffer, are identical."
  (interactive (list (project--read-project-buffer)))
  (switch-to-buffer buffer-or-name))

;;;###autoload
(defun project-display-buffer (buffer-or-name)
  "Display BUFFER-OR-NAME in some window, without selecting it.
When called interactively, prompts for a buffer belonging to the
current project.  Two buffers belong to the same project if their
project instances, as reported by `project-current' in each
buffer, are identical.

This function uses `display-buffer' as a subroutine, which see
for how it is determined where the buffer will be displayed."
  (interactive (list (project--read-project-buffer)))
  (display-buffer buffer-or-name))

;;;###autoload
(defun project-display-buffer-other-frame (buffer-or-name)
  "Display BUFFER-OR-NAME preferably in another frame.
When called interactively, prompts for a buffer belonging to the
current project.  Two buffers belong to the same project if their
project instances, as reported by `project-current' in each
buffer, are identical.

This function uses `display-buffer-other-frame' as a subroutine,
which see for how it is determined where the buffer will be
displayed."
  (interactive (list (project--read-project-buffer)))
  (display-buffer-other-frame buffer-or-name))

(defun project--list-buffers-closure (&optional pr)
  (apply-partially
   (lambda (pr*)
     (seq-filter
      (lambda (buffer)
        (and (not (eq buffer (current-buffer)))
             (or (buffer-file-name buffer)
                 (and (not (eq (aref (buffer-name buffer) 0) ? ))
                      (not Buffer-menu-files-only)))))
      (project-buffers pr*)))
   (or pr (project-most-recent-project))))

;;;###autoload
(defun project-list-buffers (&optional arg)
  "Display a list of project buffers.
The list is displayed in a buffer named \"*Buffer List*\".

By default, all project buffers are listed except those whose names
start with a space (which are for internal use).  With prefix argument
ARG, show only buffers that are visiting files."
  (interactive "P")
  (display-buffer (list-buffers-noselect arg (project--list-buffers-closure))))

(defcustom project-kill-buffer-conditions
  '(buffer-file-name    ; All file-visiting buffers are included.
    ;; Most of temp and logging buffers (aside from hidden ones):
    (and
     (major-mode . fundamental-mode)
     "\\`[^ ]")
    ;; non-text buffer such as xref, occur, vc, log, ...
    (and (derived-mode . special-mode)
         (not (major-mode . help-mode))
         (not (derived-mode . gnus-mode)))
    (derived-mode . compilation-mode)
    (derived-mode . dired-mode)
    (derived-mode . diff-mode)
    (derived-mode . comint-mode)
    (derived-mode . eshell-mode)
    (derived-mode . change-log-mode))
  "List of conditions to kill buffers related to a project.
This list is used by `project-kill-buffers'.
Each condition is either:
- a regular expression, to match a buffer name,
- a predicate function that takes a buffer object as argument
  and returns non-nil if the buffer should be killed,
- a cons-cell, where the car describes how to interpret the cdr.
  The car can be one of the following:
  * `major-mode': the buffer is killed if the buffer's major
    mode is eq to the cons-cell's cdr.
  * `derived-mode': the buffer is killed if the buffer's major
    mode is derived from the major mode in the cons-cell's cdr.
  * `not': the cdr is interpreted as a negation of a condition.
  * `and': the cdr is a list of recursive conditions, that all have
    to be met.
  * `or': the cdr is a list of recursive conditions, of which at
    least one has to be met.

If any of these conditions are satisfied for a buffer in the
current project, it will be killed."
  :type '(repeat (choice regexp function symbol
                         (cons :tag "Major mode"
                               (const major-mode) symbol)
                         (cons :tag "Derived mode"
                               (const derived-mode) symbol)
                         (cons :tag "Negation"
                               (const not) sexp)
                         (cons :tag "Conjunction"
                               (const and) sexp)
                         (cons :tag "Disjunction"
                               (const or) sexp)))
  :version "29.1"
  :group 'project
  :package-version '(project . "0.8.2"))

(defcustom project-kill-buffers-display-buffer-list nil
  "Non-nil to display list of buffers to kill before killing project buffers.
Used by `project-kill-buffers'."
  :type 'boolean
  :version "29.1"
  :group 'project
  :package-version '(project . "0.8.2"))
;;;###autoload(put 'project-kill-buffers-display-buffer-list 'safe-local-variable #'booleanp)

;; FIXME: Could this be replaced by `buffer-match-p' in Emacs 29+?
(defun project--buffer-check (buf conditions)
  "Check if buffer BUF matches any element of the list CONDITIONS.
See `project-kill-buffer-conditions' or
`project-ignore-buffer-conditions' for more details on the
form of CONDITIONS."
  (catch 'match
    (dolist (c conditions)
      (when (cond
             ((stringp c)
              (string-match-p c (buffer-name buf)))
             ((functionp c)
              (funcall c buf))
             ((eq (car-safe c) 'major-mode)
              (eq (buffer-local-value 'major-mode buf)
                  (cdr c)))
             ((eq (car-safe c) 'derived-mode)
              (provided-mode-derived-p
               (buffer-local-value 'major-mode buf)
               (cdr c)))
             ((eq (car-safe c) 'not)
              (not (project--buffer-check buf (cdr c))))
             ((eq (car-safe c) 'or)
              (project--buffer-check buf (cdr c)))
             ((eq (car-safe c) 'and)
              (seq-every-p
               (apply-partially #'project--buffer-check
                                buf)
               (mapcar #'list (cdr c)))))
        (throw 'match t)))))

(defun project--buffers-to-kill (pr)
  "Return list of buffers in project PR to kill.
What buffers should or should not be killed is described
in `project-kill-buffer-conditions'."
  (let (bufs)
    (dolist (buf (project-buffers pr))
      (when (project--buffer-check buf project-kill-buffer-conditions)
        (push buf bufs)))
    bufs))

;;;###autoload
(defun project-kill-buffers (&optional no-confirm)
  "Kill the buffers belonging to the current project.
Two buffers belong to the same project if their project
instances, as reported by `project-current' in each buffer, are
identical.  Only the buffers that match a condition in
`project-kill-buffer-conditions' will be killed.  If NO-CONFIRM
is non-nil, the command will not ask the user for confirmation.
NO-CONFIRM is always nil when the command is invoked
interactively.

Also see the `project-kill-buffers-display-buffer-list' variable."
  (interactive)
  (let* ((pr (project-most-recent-project))
         (bufs (project--buffers-to-kill pr))
         (query-user (lambda ()
                       (yes-or-no-p
                        (project--annotate-prompt
                         pr
                         (format "Kill %d buffers in %s? "
                                 (length bufs)
                                 (project-root pr)))))))
    (cond (no-confirm
           (mapc #'kill-buffer bufs))
          ((null bufs)
           (message "No buffers to kill"))
          (project-kill-buffers-display-buffer-list
           (when
               (with-current-buffer-window
                   (get-buffer-create "*Buffer List*")
                   `(display-buffer--maybe-at-bottom
                     (dedicated . t)
                     (window-height . (fit-window-to-buffer))
                     (preserve-size . (nil . t))
                     (body-function
                      . ,#'(lambda (_window)
                             (list-buffers-noselect nil bufs))))
                   #'(lambda (window _value)
                       (with-selected-window window
                         (unwind-protect
                             (funcall query-user)
                           (when (window-live-p window)
                             (quit-restore-window window 'kill))))))
             (mapc #'kill-buffer bufs)))
          ((funcall query-user)
           (mapc #'kill-buffer bufs)))))


;;; Project list

(defcustom project-list-file (locate-user-emacs-file "projects")
  "File in which to save the list of known projects."
  :type 'file
  :version "28.1"
  :group 'project)

(defvar project--list (let ((prospective
                             (when (file-exists-p project-list-file)
                               (with-temp-buffer
                                 (insert-file-contents project-list-file)
				 (mapcar
				  (lambda (elem)
				    (let ((name (car elem)))
				      (list (if (file-remote-p name) name
					      (abbreviate-file-name name)))))
				  (read (current-buffer)))))))
                          (if (seq-every-p
                               (lambda (elt) (stringp (car-safe elt)))
                               prospective)
                              prospective
                            (prog1 nil
                              (warn "Contents of %s are in wrong format, resetting"
                                    project-list-file))))
  "List structure containing root directories of known projects.
With some possible metadata (to be decided).")

(defun project--write-project-list ()
  "Save `project--list' in `project-list-file'."
  (let ((filename project-list-file))
    (with-temp-buffer
      (insert ";;; -*- lisp-data -*-\n")
      (let ((print-length nil)
            (print-level nil))
        (pp (mapcar (lambda (elem)
                      (let ((name (car elem)))
                        (list (if (file-remote-p name) name
                                (expand-file-name name)))))
                    project--list)
            (current-buffer)))
      (write-region nil nil filename nil 'silent))))

(defsubst project--most-recent-project ()
  (or (project-current)
      (when-let ((mru (caar project--list)))
        (project--find-in-directory mru))))

;;;###autoload
(defun project-most-recent-project ()
  (let ((pr (or (project--most-recent-project)
                (project-get-project))))
    (prog1 pr (project-remember-project pr))))

;;;###autoload
(defun project-remember-project (pr &optional _no-write)
  "Add project PR to the front of the project list.
Save the result in `project-list-file' if the list of projects
has changed, and NO-WRITE is nil."
  (let* ((dir (abbreviate-file-name (project-root pr)))
         (extant (cl-find-if (lambda (entry) (equal dir (car entry)))
                             project--list)))
    (when (eq (current-buffer) (window-buffer))
      (setq project--list (delq extant project--list))
      (push (list dir) project--list))
    (when (and (not extant)
               (not (bound-and-true-p ert--running-tests)))
      (project--write-project-list))))

(defun project--remove-from-project-list (project-root report-message)
  "Remove directory PROJECT-ROOT of a missing project from the project list.
If the directory was in the list before the removal, save the
result in `project-list-file'.  Announce the project's removal
from the list using REPORT-MESSAGE, which is a format string
passed to `message' as its first argument."
  (when-let ((ent (assoc (abbreviate-file-name project-root) project--list)))
    (setq project--list (delq ent project--list))
    (message report-message project-root)
    (project--write-project-list)))

;;;###autoload
(defun project-forget-project (project-root)
  "Remove directory PROJECT-ROOT from the project list.
PROJECT-ROOT is the root directory of a known project listed in
the project list."
  (interactive (list (funcall project-prompter)))
  (project--remove-from-project-list
   project-root "Project `%s' removed from known projects"))

(defun project--prev-buffer (predicate)
  "Return previous buffer satisfying PREDICATE which takes buffer."
  (let* ((switch-to-prev-buffer-skip
          (lambda (_window buffer _bury-or-kill)
            "Skip plus not is a double negative."
            (not (funcall predicate buffer))))
         (prev-buffer (save-window-excursion (switch-to-prev-buffer))))
    ;; `switch-to-prev-buffer' won't return nil if predicate cannot be met.
    ;; Thus, this end-run predicate check.
    (when (funcall predicate prev-buffer)
      prev-buffer)))

(defun project-prompt-project-dir ()
  "Prompt the user for a directory that is one of the known project roots.
It's also possible to enter an arbitrary directory not in the list."
  (let* (dir
         (from (project--most-recent-project))
         (dir-choice "... (choose a dir)")
         (choices (project--file-completion-table
                   (append project--list `(,dir-choice))))
         (default (when-let ((prev-buffer
                              (project--prev-buffer
                               (lambda (buffer)
                                 (when buffer
                                   (with-current-buffer buffer
                                     (when-let ((project (project-current)))
                                       (not (equal from project)))))))))
                    (with-current-buffer prev-buffer
                      (project-root (project-current))))))
    (while (string-empty-p
            ;; Even under require-match, `completing-read' allows RET
            ;; to yield an empty string.
            (setq dir (completing-read
                       (project--annotate-prompt
                        from
                        (format "Select project%s: "
                                (if default
                                    (format " (default %s)" default)
                                  "")))
                       choices nil t nil nil default))))
    (if (equal dir dir-choice)
        (read-directory-name (project--annotate-prompt from "Select directory: ")
                             default-directory nil t)
      dir)))

(defun project-prompt-project-name ()
  "Prompt the user for a project, by name, that is one of the known project roots.
The project is chosen among projects known from the project list,
see `project-list-file'.
It's also possible to enter an arbitrary directory not in the list."
  (let* ((dir-choice "... (choose a dir)")
         (choices
          (let (ret)
            (dolist (dir (project-known-project-roots))
              ;; we filter out directories that no longer map to a project,
              ;; since they don't have a clean project-name.
              (if-let (proj (project--find-in-directory dir))
                  (push (cons (project-name proj) proj) ret)))
            ret))
         ;; XXX: Just using this for the category (for the substring
         ;; completion style).
         (table (project--file-completion-table
                 (reverse (cons dir-choice choices))))
         (pr-name ""))
    (while (equal pr-name "")
      ;; If the user simply pressed RET, do this again until they don't.
      (setq pr-name (completing-read "Select project: " table nil t)))
    (if (equal pr-name dir-choice)
        (read-directory-name "Select directory: " default-directory nil t)
      (let ((proj (assoc pr-name choices)))
        (if (stringp proj) proj (project-root (cdr proj)))))))

;;;###autoload
(defun project-known-project-roots ()
  "Return the list of root directories of all known projects."
  (mapcar #'car project--list))

;;;###autoload
(defun project-execute-extended-command ()
  "Execute an extended command in project root."
  (declare (interactive-only command-execute))
  (interactive)
  (let ((default-directory (project-root (project-most-recent-project))))
    (call-interactively #'execute-extended-command)))

(defun project-remember-projects-under (dir &optional recursive)
  "Index all projects below a directory DIR.
If RECURSIVE is non-nil, recurse into all subdirectories to find
more projects.  After finishing, a message is printed summarizing
the progress.  The function returns the number of detected
projects."
  (interactive "DDirectory: \nP")
  (let ((queue (list dir))
        (count 0)
        (known (make-hash-table
                :size (* 2 (length project--list))
                :test #'equal )))
    (dolist (project (mapcar #'car project--list))
      (puthash project t known))
    (while queue
      (when-let ((subdir (pop queue))
                 ((file-directory-p subdir)))
        (when-let ((project (project--find-in-directory subdir))
                   (project-root (project-root project))
                   ((not (gethash project-root known))))
          (project-remember-project project)
          (puthash project-root t known)
          (message "Found %s..." project-root)
          (setq count (1+ count)))
        (when (and recursive (file-directory-p subdir))
          (setq queue
                (nconc
                 (directory-files
                  subdir t directory-files-no-dot-files-regexp t)
                 queue)))))
    (unless (eq recursive 'in-progress)
      (if (zerop count)
          (message "No projects were found")
        (project--write-project-list)
        (message "%d project%s were found"
                 count (if (= count 1) "" "s"))))
    count))

(defun project-forget-zombie-projects ()
  "Forget all known projects that don't exist any more."
  (interactive)
  (dolist (proj (project-known-project-roots))
    (unless (file-exists-p proj)
      (project-forget-project proj))))

(defun project-forget-projects-under (dir &optional recursive)
  "Forget all known projects below a directory DIR.
If RECURSIVE is non-nil, recurse into all subdirectories to
remove all known projects.  After finishing, a message is printed
summarizing the progress.  The function returns the number of
forgotten projects."
  (interactive "DDirectory: \nP")
  (let ((count 0))
    (if recursive
        (dolist (proj (project-known-project-roots))
          (when (file-in-directory-p proj dir)
            (project-forget-project proj)
            (setq count (1+ count))))
      (dolist (proj (project-known-project-roots))
        (when (file-equal-p (file-name-directory proj) dir)
          (project-forget-project proj)
          (setq count (1+ count)))))
    (if (zerop count)
        (message "No projects were forgotten")
      (project--write-project-list)
      (message "%d project%s were forgotten"
               count (if (= count 1) "" "s")))
    count))


;;; Project switching

(defcustom project-switch-commands
  '((project-find-file "Find file")
    (project-find-regexp "Find regexp")
    (project-dired "Dired")
    (project-vc-dir "VC-Dir")
    (project-eshell "Eshell"))
  "Alist mapping commands to descriptions.
Used by `project-switch-project' to construct a dispatch menu of
commands available upon \"switching\" to another project.

Each element is of the form (COMMAND LABEL &optional KEY) where
COMMAND is the command to run when KEY is pressed.  LABEL is used
to distinguish the menu entries in the dispatch menu.  If KEY is
absent, COMMAND must be bound in `project-prefix-map', and the
key is looked up in that map.

The value can also be a symbol, the name of the command to be
invoked immediately without any dispatch menu."
  :version "28.1"
  :group 'project
  :package-version '(project . "0.6.0")
  :type '(choice
          (repeat :tag "Commands menu"
           (list
            (symbol :tag "Command")
            (string :tag "Label")
            (choice :tag "Key to press"
                    (const :tag "Infer from the keymap" nil)
                    (character :tag "Explicit key"))))
          (symbol :tag "Single command")))

(defcustom project-switch-use-entire-map nil
  "Whether `project-switch-project' will use the entire `project-prefix-map'.
If nil, `project-switch-project' will only recognize commands
listed in `project-switch-commands', and will signal an error
when other commands are invoked.  If this is non-nil, all the
keys in `project-prefix-map' are valid even if they aren't
listed in the dispatch menu produced from `project-switch-commands'."
  :type 'boolean
  :group 'project
  :version "28.1")

(defun project--keymap-prompt ()
  "Return a prompt for the project switching dispatch menu."
  (mapconcat
   (pcase-lambda (`(,cmd ,label ,key))
     (when (characterp cmd) ; Old format, apparently user-customized.
       (let ((tmp cmd))
         ;; TODO: Add a deprecation warning, probably.
         (setq cmd key
               key tmp)))
     (let ((key (if key
                    (vector key)
                  (where-is-internal cmd (list project-prefix-map) t))))
       (if (facep 'help-key-binding)
           (format "%s %s"
                   (propertize (key-description key) 'face 'help-key-binding)
                   label)
         (format "[%s] %s"
                 (propertize (key-description key) 'face 'bold)
                 label))))
   project-switch-commands
   "  "))

(defun project--switch-project-command ()
  (let* ((commands-menu
          (mapcar
           (lambda (row)
             (if (characterp (car row))
                 ;; Deprecated format.
                 ;; XXX: Add a warning about it?
                 (reverse row)
               row))
           project-switch-commands))
         (commands-map
          (let ((temp-map (make-sparse-keymap)))
            (set-keymap-parent temp-map project-prefix-map)
            (dolist (row commands-menu temp-map)
              (when-let ((cmd (nth 0 row))
                         (keychar (nth 2 row)))
                (define-key temp-map (vector keychar) cmd)))))
         command)
    (while (not command)
      (let* ((overriding-local-map commands-map)
             (choice (read-key-sequence (project--keymap-prompt))))
        (when (setq command (lookup-key commands-map choice))
          (unless (or project-switch-use-entire-map
                      (assq command commands-menu))
            ;; TODO: Add some hint to the prompt, like "key not
            ;; recognized" or something.
            (setq command nil)))
        (let ((global-command (lookup-key (current-global-map) choice)))
          (when (memq global-command
                      '(keyboard-quit keyboard-escape-quit))
            (call-interactively global-command)))))
    command))

;;;###autoload
(defun project-switch-project (dir)
  "Switch to another project by running an Emacs command.
The available commands are presented as a dispatch menu
made from `project-switch-commands'.

When called in a program, it will use the project corresponding
to directory DIR."
  (interactive (list (project-prompt-project-dir)))
  (if-let ((pr (let ((default-directory dir))
                 (project-current)))
           (mru (cl-find-if #'buffer-file-name (project-buffers pr))))
      (project-switch-to-buffer mru)
    (let ((command (if (symbolp project-switch-commands)
                       project-switch-commands
                     (project--switch-project-command))))
      (let ((project-current-directory-override dir))
        (call-interactively command)))))

;;;###autoload
(defun project-uniquify-dirname-transform (dirname)
  "Uniquify name of directory DIRNAME using `project-name', if in a project.

If you set `uniquify-dirname-transform' to this function,
slash-separated components from `project-name' will be appended to
the buffer's directory name when buffers from two different projects
would otherwise have the same name."
  (if-let (proj (project-current nil dirname))
      (let ((root (project-root proj)))
        (expand-file-name
         (file-name-concat
          (file-name-directory root)
          (project-name proj)
          (file-relative-name dirname root))))
    dirname))

(provide 'project)
;;; project.el ends here<|MERGE_RESOLUTION|>--- conflicted
+++ resolved
@@ -970,12 +970,7 @@
 interactively, include all files under the project root, except
 for VCS directories listed in `vc-directory-exclusion-list'."
   (interactive "P")
-<<<<<<< HEAD
   (let* ((pr (project-most-recent-project))
-=======
-  (defvar project-file-history-behavior)
-  (let* ((pr (project-current t))
->>>>>>> 45555c1b
          (dirs (cons
                 (project-root pr)
                 (project-external-roots pr)))
@@ -1027,7 +1022,6 @@
 MB-DEFAULT is used as part of \"future history\", to be inserted
 by the user at will."
   (let* ((common-parent-directory
-<<<<<<< HEAD
           (or (let ((common-prefix (try-completion "" all-files)))
                 (unless (zerop (length common-prefix))
                   (file-name-directory common-prefix)))
@@ -1062,43 +1056,6 @@
     (prog1 absname
       (when (and hist history-add-new-input)
         (add-to-history hist (abbreviate-file-name absname))))))
-=======
-          (let ((common-prefix (try-completion "" all-files)))
-            (if (> (length common-prefix) 0)
-                (file-name-directory common-prefix))))
-         (cpd-length (length common-parent-directory))
-         (prompt (if (zerop cpd-length)
-                     prompt
-                   (concat prompt (format " in %s" common-parent-directory))))
-         (included-cpd (when (member common-parent-directory all-files)
-                         (setq all-files
-                               (delete common-parent-directory all-files))
-                         t))
-         (mb-default (if (and common-parent-directory
-                              mb-default
-                              (file-name-absolute-p mb-default))
-                         (file-relative-name mb-default common-parent-directory)
-                       mb-default))
-         (substrings (mapcar (lambda (s) (substring s cpd-length)) all-files))
-         (_ (when included-cpd
-              (setq substrings (cons "./" substrings))))
-         (new-collection (project--file-completion-table substrings))
-         (abbr-cpd (abbreviate-file-name common-parent-directory))
-         (abbr-cpd-length (length abbr-cpd))
-         (relname (cl-letf (((symbol-value hist)
-                             (mapcan
-                              (lambda (s)
-                                (and (string-prefix-p abbr-cpd s)
-                                     (not (eq abbr-cpd-length (length s)))
-                                     (list (substring s abbr-cpd-length))))
-                              (symbol-value hist))))
-                    (project--completing-read-strict prompt
-                                                     new-collection
-                                                     predicate
-                                                     hist mb-default)))
-         (absname (expand-file-name relname common-parent-directory)))
-    absname))
->>>>>>> 45555c1b
 
 (defun project--read-file-absolute (prompt
                                     all-files &optional predicate
@@ -1150,20 +1107,12 @@
                                 dirs)
                       (project-files project dirs)))
          (completion-ignore-case read-file-name-completion-ignore-case)
-<<<<<<< HEAD
          (file (funcall project-read-file-name-function
                         (project--annotate-prompt
                          (project-most-recent-project) "Find file")
                         all-files nil 'file-name-history
                         suggested-filename)))
     (if (string-empty-p file)
-=======
-         (file (project--read-file-name
-                project "Find file"
-                all-files nil 'file-name-history
-                suggested-filename)))
-    (if (string= file "")
->>>>>>> 45555c1b
         (user-error "You didn't specify the file")
       (find-file file))))
 
@@ -1197,21 +1146,11 @@
          ;; https://stackoverflow.com/a/50685235/615245 for possible
          ;; implementation.
          (all-dirs (mapcar #'file-name-directory all-files))
-<<<<<<< HEAD
          (dir (funcall project-read-file-name-function
                        (project--annotate-prompt project "Dired")
                        ;; Some completion UIs show duplicates.
                        (delete-dups all-dirs)
                        nil 'file-name-history)))
-=======
-         (dir (project--read-file-name
-               project "Dired"
-               ;; Some completion UIs show duplicates.
-               (delete-dups all-dirs)
-               nil 'file-name-history
-               (and default-directory
-                    (project--find-default-from default-directory project)))))
->>>>>>> 45555c1b
     (dired dir)))
 
 ;;;###autoload
