;;; project.el --- Operations on the current project  -*- lexical-binding: t; -*-

;; Copyright (C) 2015-2022 Free Software Foundation, Inc.
;; Version: 0.9.0
;; Package-Requires: ((emacs "26.1") (xref "1.4.0"))

;; This is a GNU ELPA :core package.  Avoid using functionality that
;; not compatible with the version of Emacs recorded above.

;; This file is NOT part of GNU Emacs.

;; GNU Emacs is free software: you can redistribute it and/or modify
;; it under the terms of the GNU General Public License as published by
;; the Free Software Foundation, either version 3 of the License, or
;; (at your option) any later version.

;; GNU Emacs is distributed in the hope that it will be useful,
;; but WITHOUT ANY WARRANTY; without even the implied warranty of
;; MERCHANTABILITY or FITNESS FOR A PARTICULAR PURPOSE.  See the
;; GNU General Public License for more details.

;; You should have received a copy of the GNU General Public License
;; along with GNU Emacs.  If not, see <https://www.gnu.org/licenses/>.

;;; Commentary:

;; NOTE: The project API is still experimental and can change in major,
;; backward-incompatible ways.  Everyone is encouraged to try it, and
;; report to us any problems or use cases we hadn't anticipated, by
;; sending an email to emacs-devel, or `M-x report-emacs-bug'.
;;
;; This file contains generic infrastructure for dealing with
;; projects, some utility functions, and commands using that
;; infrastructure.
;;
;; The goal is to make it easier for Lisp programs to operate on the
;; current project, without having to know which package handles
;; detection of that project type, parsing its config files, etc.
;;
;; This file consists of following parts:
;;
;; Infrastructure (the public API):
;;
;; Function `project-current' that returns the current project
;; instance based on the value of the hook `project-find-functions',
;; and several generic functions that act on it.
;;
;; `project-root' must be defined for every project.
;; `project-files' can be overridden for performance purposes.
;; `project-ignores' and `project-external-roots' describe the project
;; files and its relations to external directories.  `project-files'
;; should be consistent with `project-ignores'.
;;
;; `project-buffers' can be overridden if the project has some unusual
;; shape (e.g. it contains files residing outside of its root, or some
;; files inside the root must not be considered a part of it).  It
;; should be consistent with `project-files'.
;;
;; This list can change in future versions.
;;
;; Transient project:
;;
;; An instance of this type can be returned by `project-current' if no
;; project was detected automatically, and the user had to pick a
;; directory manually.  The fileset it describes is the whole
;; directory, with the exception of some standard ignored files and
;; directories.  This type has little purpose otherwise, as the only
;; generic function it provides an override for is `project-root'.
;;
;; VC-aware project:
;;
;; Originally conceived as an example implementation, now it's a
;; relatively fast backend that delegates to 'git ls-files' or 'hg
;; status' to list the project's files.  It honors the VC ignore
;; files, but supports additions to the list using the user option
;; `project-vc-ignores' (usually through .dir-locals.el).  See the
;; customization group `project-vc' for other options that control its
;; behavior.
;;
;; If the repository is using any other VCS than Git or Hg, the file
;; listing uses the default mechanism based on `find-program'.
;;
;; This project type can also be used for non-VCS controlled
;; directories, see the variable `project-vc-extra-root-markers'.
;;
;; Utils:
;;
;; `project-combine-directories' and `project-subtract-directories',
;; mainly for use in the abovementioned generics' implementations.
;;
;; `project-known-project-roots' and `project-remember-project' to
;; interact with the "known projects" list.
;;
;; Commands:
;;
;; `project-prefix-map' contains the full list of commands defined in
;; this package.  This map uses the prefix `C-x p' by default.
;; Type `C-x p f' to find file in the current project.
;; Type `C-x p C-h' to see all available commands and bindings.
;;
;; All commands defined in this package are implemented using the
;; public API only.  As a result, they will work with any project
;; backend that follows the protocol.
;;
;; Any third-party code that wants to use this package should likewise
;; target the public API.  Use any of the built-in commands as the
;; example.
;;
;; How to create a new backend:
;;
;; - Consider whether you really should, or whether there are other
;; ways to reach your goals.  If the backend's performance is
;; significantly lower than that of the built-in one, and it's first
;; in the list, it will affect all commands that use it.  Unless you
;; are going to be using it only yourself or in special circumstances,
;; you will probably want it to be fast, and it's unlikely to be a
;; trivial endeavor.  `project-files' is the method to optimize (the
;; default implementation gets slower the more files the directory
;; has, and the longer the list of ignores is).
;;
;; - Choose the format of the value that represents a project for your
;; backend (we call it project instance).  Don't use any of the
;; formats from other backends.  The format can be arbitrary, as long
;; as the datatype is something `cl-defmethod' can dispatch on.  The
;; value should be stable (when compared with `equal') across
;; invocations, meaning calls to that function from buffers belonging
;; to the same project should return equal values.
;;
;; - Write a new function that will determine the current project
;; based on the directory and add it to `project-find-functions'
;; (which see) using `add-hook'.  It is a good idea to depend on the
;; directory only, and not on the current major mode, for example.
;; Because the usual expectation is that all files in the directory
;; belong to the same project (even if some/most of them are ignored).
;;
;; - Define new methods for some or all generic functions for this
;; backend using `cl-defmethod'.  A `project-root' method is
;; mandatory, `project-files' is recommended, the rest are optional.

;;; TODO:

;; * Reliably cache the list of files in the project, probably using
;;   filenotify.el (if supported) to invalidate.  And avoiding caching
;;   if it's not available (manual cache invalidation is not nice).
;;
;; * Build tool related functionality.  Start with a `project-build'
;;   command, which should provide completions on tasks to run, and
;;   maybe allow entering some additional arguments.  This might
;;   be handled better with a separate API, though.  Then we won't
;;   force every project backend to be aware of the build tool(s) the
;;   project is using.
;;
;; * Command to (re)build the tag files in all project roots.  To that
;;   end, we might need to add a way to provide file whitelist
;;   wildcards for each root to limit etags to certain files (in
;;   addition to the blacklist provided by ignores), and/or allow
;;   specifying additional tag regexps.
;;
;; * UI for the user to be able to pick the current project for the
;;   whole Emacs session, independent of the current directory.  Or,
;;   in the more advanced case, open a set of projects, and have some
;;   project-related commands to use them all.  E.g., have a command
;;   to search for a regexp across all open projects.
;;
;; * Support for project-local variables: a UI to edit them, and a
;;   utility function to retrieve a value.  Probably useless without
;;   support in various built-in commands.  In the API, we might get
;;   away with only adding a `project-configuration-directory' method,
;;   defaulting to the project root the current file/buffer is in.
;;   And prompting otherwise.  How to best mix that with backends that
;;   want to set/provide certain variables themselves, is up for
;;   discussion.

;;; Code:

(require 'cl-lib)
(require 'seq)
(eval-when-compile (require 'subr-x))

(defgroup project nil
  "Operations on the current project."
  :version "28.1"
  :group 'tools)

(defvar project-find-functions (list #'project-try-vc)
  "Special hook to find the project containing a given directory.
Each functions on this hook is called in turn with one
argument, the directory in which to look, and should return
either nil to mean that it is not applicable, or a project instance.
The exact form of the project instance is up to each respective
function; the only practical limitation is to use values that
`cl-defmethod' can dispatch on, like a cons cell, or a list, or a
CL struct.")

(define-obsolete-variable-alias
  'project-current-inhibit-prompt
  'project-current-directory-override
  "29.1")

(defvar project-current-directory-override nil
  "Value to use instead of `default-directory' when detecting the project.
When it is non-nil, `project-current' will always skip prompting too.")

;;;###autoload
(defun project-current (&optional maybe-prompt directory)
  "Return the project instance in DIRECTORY, defaulting to `default-directory'.

When no project is found in that directory, the result depends on
the value of MAYBE-PROMPT: if it is nil or omitted, return nil,
else ask the user for a directory in which to look for the
project, and if no project is found there, return a \"transient\"
project instance.

The \"transient\" project instance is a special kind of value
which denotes a project rooted in that directory and includes all
the files under the directory except for those that match entries
in `vc-directory-exclusion-list' or `grep-find-ignored-files'.

See the doc string of `project-find-functions' for the general form
of the project instance object."
  (unless directory (setq directory (or project-current-directory-override
                                        default-directory)))
  (let ((pr (project--find-in-directory directory)))
    (cond
     (pr)
     ((unless project-current-directory-override
        maybe-prompt)
      (setq directory (project-prompt-project-dir)
            pr (project--find-in-directory directory))))
    (when maybe-prompt
      (if pr
          (project-remember-project pr)
        (project--remove-from-project-list
         directory "Project `%s' not found; removed from list")
        (setq pr (cons 'transient directory))))
    pr))

(defun project--find-in-directory (dir)
  (run-hook-with-args-until-success 'project-find-functions dir))

(defvar project--within-roots-fallback nil)

(cl-defgeneric project-root (project)
  "Return root directory of the current project.

It usually contains the main build file, dependencies
configuration file, etc. Though neither is mandatory.

The directory name must be absolute.")

(cl-defmethod project-root (project
                            &context (project--within-roots-fallback
                                      (eql nil)))
  (cl-call-next-method project))

(cl-defgeneric project-roots (project)
  "Return the list containing the current project root.

The function is obsolete, all projects have one main root anyway,
and the rest should be possible to express through
`project-external-roots'."
  ;; FIXME: Can we specify project's version here?
  ;; FIXME: Could we make this affect cl-defmethod calls too?
  (declare (obsolete project-root "0.3.0"))
  (let ((project--within-roots-fallback t))
    (list (project-root project))))

;; FIXME: Add MODE argument, like in `ede-source-paths'?
(cl-defgeneric project-external-roots (_project)
  "Return the list of external roots for PROJECT.

It's the list of directories outside of the project that are
still related to it.  If the project deals with source code then,
depending on the languages used, this list should include the
headers search path, load path, class path, and so on."
  nil)

(cl-defgeneric project-name (project)
  "A human-readable name for the project.
Nominally unique, but not enforced."
  (file-name-base (directory-file-name (project-root project))))

(cl-defgeneric project-ignores (_project _dir)
  "Return the list of glob patterns to ignore inside DIR.
Patterns can match both regular files and directories.
To root an entry, start it with `./'.  To match directories only,
end it with `/'.  DIR must be either `project-root' or one of
`project-external-roots'."
  ;; TODO: Document and support regexp ignores as used by Hg.
  ;; TODO: Support whitelist entries.
  (require 'grep)
  (defvar grep-find-ignored-files)
  (nconc
   (mapcar
    (lambda (dir)
      (concat dir "/"))
    vc-directory-exclusion-list)
   grep-find-ignored-files))

(defun project--file-completion-table (all-files)
  (lambda (string pred action)
    (cond
     ((eq action 'metadata)
      '(metadata . ((category . project-file))))
     (t
      (complete-with-action action all-files string pred)))))

(cl-defmethod project-root ((project (head transient)))
  (cdr project))

(cl-defgeneric project-files (project &optional dirs)
  "Return a list of files in directories DIRS in PROJECT.
DIRS is a list of absolute directories; it should be some
subset of the project root and external roots.

The default implementation uses `find-program'.  PROJECT is used
to find the list of ignores for each directory."
  (mapcan
   (lambda (dir)
     (project--files-in-directory dir
                                  (project--dir-ignores project dir)))
   (or dirs
       (list (project-root project)))))

(defun project--files-in-directory (dir ignores &optional files)
  (require 'find-dired)
  (require 'xref)
  (let* ((default-directory dir)
         ;; Make sure ~/ etc. in local directory name is
         ;; expanded and not left for the shell command
         ;; to interpret.
         (localdir (file-name-unquote (file-local-name (expand-file-name dir))))
         (dfn (directory-file-name localdir))
         (command (format "%s -H . %s -type f %s -print0"
                          find-program
                          (xref--find-ignores-arguments ignores "./")
                          (if files
                              (concat (shell-quote-argument "(")
                                      " -name "
                                      (mapconcat
                                       #'shell-quote-argument
                                       (split-string files)
                                       (concat " -o -name "))
                                      " "
                                      (shell-quote-argument ")"))
                            "")))
         res)
    (with-temp-buffer
      (let ((status
             (process-file-shell-command command nil t))
            (pt (point-min)))
        (unless (zerop status)
          (goto-char (point-min))
          (if (and
               (not (eql status 127))
               (search-forward "Permission denied\n" nil t))
              (let ((end (1- (point))))
                (re-search-backward "\\`\\|\0")
                (error "File listing failed: %s"
                       (buffer-substring (1+ (point)) end)))
            (error "File listing failed: %s" (buffer-string))))
        (goto-char pt)
        (while (search-forward "\0" nil t)
          (push (buffer-substring-no-properties (1+ pt) (1- (point)))
                res)
          (setq pt (point)))))
    (project--remote-file-names
     (mapcar (lambda (s) (concat dfn s))
             (sort res #'string<)))))

(defun project--remote-file-names (local-files)
  "Return LOCAL-FILES as if they were on the system of `default-directory'.
Also quote LOCAL-FILES if `default-directory' is quoted."
  (let ((remote-id (file-remote-p default-directory)))
    (if (not remote-id)
        (if (file-name-quoted-p default-directory)
            (mapcar #'file-name-quote local-files)
          local-files)
      (mapcar (lambda (file)
                (concat remote-id file))
              local-files))))

(cl-defgeneric project-buffers (project)
  "Return the list of all live buffers that belong to PROJECT.

The default implementation matches each buffer to PROJECT root using
the buffer's value of `default-directory'."
  (let ((root (expand-file-name (file-name-as-directory (project-root project))))
        bufs)
    (dolist (buf (buffer-list))
      (when (string-prefix-p root (expand-file-name
                                   (buffer-local-value 'default-directory buf)))
        (push buf bufs)))
    (nreverse bufs)))

(defgroup project-vc nil
  "VC-aware project implementation."
  :version "25.1"
  :group 'project)

(defcustom project-vc-ignores nil
  "List of patterns to add to `project-ignores'."
  :type '(repeat string)
  :safe #'listp)

(defcustom project-vc-merge-submodules t
  "Non-nil to consider submodules part of the parent project.

After changing this variable (using Customize or .dir-locals.el)
you might have to restart Emacs to see the effect."
  :type 'boolean
  :version "28.1"
  :package-version '(project . "0.2.0")
  :safe #'booleanp)

(defcustom project-vc-include-untracked t
  "When non-nil, the VC-aware project backend includes untracked files."
  :type 'boolean
  :version "29.1"
  :safe #'booleanp)

(defcustom project-vc-name nil
  "When non-nil, the name of the current VC-aware project.

The best way to change the value a VC-aware project reports as
its name, is by setting this in .dir-locals.el."
  :type '(choice (const :tag "Default to the base name" nil)
                 (string :tag "Custom name"))
  :version "29.1"
  :package-version '(project . "0.9.0")
  :safe #'stringp)

;; Not using regexps because these wouldn't work in Git pathspecs, in
;; case we decide we need to be able to list nested projects.
(defcustom project-vc-extra-root-markers nil
  "List of additional markers to signal project roots.

A marker is either a base file name or a glob pattern for such.

A directory containing such a marker file or a file matching a
marker pattern will be recognized as the root of a VC-aware
project.

Example values: \".dir-locals.el\", \"package.json\", \"pom.xml\",
\"requirements.txt\", \"Gemfile\", \"*.gemspec\", \"autogen.sh\".

These will be used in addition to regular directory markers such
as \".git\", \".hg\", and so on, depending on the value of
`vc-handled-backends'.  It is most useful when a project has
subdirectories inside it that need to be considered as separate
projects.  It can also be used for projects outside of VC
repositories.

In either case, their behavior will still obey the relevant
variables, such as `project-vc-ignores' or `project-vc-name'."
  :type 'list
  :version "29.1"
  :package-version '(project . "0.9.0")
  :safe (lambda (val) (and (listp val) (cl-every #'stringp val))))

;; FIXME: Using the current approach, major modes are supposed to set
;; this variable to a buffer-local value.  So we don't have access to
;; the "external roots" of language A from buffers of language B, which
;; seems desirable in multi-language projects, at least for some
;; potential uses, like "jump to a file in project or external dirs".
;;
;; We could add a second argument to this function: a file extension,
;; or a language name.  Some projects will know the set of languages
;; used in them; for others, like the VC-aware type, we'll need
;; auto-detection.  I see two options:
;;
;; - That could be implemented as a separate second hook, with a
;;   list of functions that return file extensions.
;;
;; - This variable will be turned into a hook with "append" semantics,
;;   and each function in it will perform auto-detection when passed
;;   nil instead of an actual file extension.  Then this hook will, in
;;   general, be modified globally, and not from major mode functions.
;;
;; The second option seems simpler, but the first one has the
;; advantage that the user could override the list of languages used
;; in a project via a directory-local variable, thus skipping
;; languages they're not working on personally (in a big project), or
;; working around problems in language detection (the detection logic
;; might be imperfect for the project in question, or it might work
;; too slowly for the user's taste).
(defvar project-vc-external-roots-function (lambda () tags-table-list)
  "Function that returns a list of external roots.

It should return a list of directory roots that contain source
files related to the current buffer.

The directory names should be absolute.  Used in the VC-aware
project backend implementation of `project-external-roots'.")

(defun project-try-vc (dir)
<<<<<<< HEAD
  (unless (vc-file-getprop dir 'project-vc)
    (let* ((backend (ignore-errors (vc-responsible-backend dir)))
           (root
            (pcase backend
              ('Git
               ;; Don't stop at submodule boundary.
               (or (vc-file-getprop dir 'project-git-root)
                   (let ((root (vc-call-backend backend 'root dir)))
                     (vc-file-setprop
                      dir 'project-git-root
                      (if (and
                           ;; FIXME: Invalidate the cache when the value
                           ;; of this variable changes.
                           project-vc-merge-submodules
                           (project--submodule-p root))
                          (let* ((parent (file-name-directory
                                          (directory-file-name root))))
                            (vc-call-backend backend 'root parent))
                        root)))))
              ('nil nil)
              (_ (ignore-errors (vc-call-backend backend 'root dir))))))
      (when root
        ;; FIXME: Cache for a shorter time.
        (vc-file-setprop dir 'project-vc (cons 'vc root))
        (vc-file-setprop dir 'vc-backend backend))))
  (vc-file-getprop dir 'project-vc))
=======
  (defvar vc-svn-admin-directory)
  (require 'vc-svn)
  ;; FIXME: Learn to invalidate when the value of
  ;; `project-vc-merge-submodules' or `project-vc-extra-root-markers'
  ;; changes.
  (or (vc-file-getprop dir 'project-vc)
      (let* ((backend-markers-alist `((Git . ".git")
                                      (Hg . ".hg")
                                      (Bzr . ".bzr")
                                      (SVN . ,vc-svn-admin-directory)
                                      (DARCS . "_darcs")
                                      (Fossil . ".fslckout")))
             (backend-markers
              (delete
               nil
               (mapcar
                (lambda (b) (assoc-default b backend-markers-alist))
                vc-handled-backends)))
             (marker-re
              (mapconcat
               (lambda (m) (format "\\(%s\\)" (wildcard-to-regexp m)))
               (append backend-markers project-vc-extra-root-markers)
               "\\|"))
             (locate-dominating-stop-dir-regexp
              (or vc-ignore-dir-regexp locate-dominating-stop-dir-regexp))
             last-matches
             (root
              (locate-dominating-file
               dir
               (lambda (d)
                 ;; Maybe limit count to 100 when we can drop Emacs < 28.
                 (setq last-matches (directory-files d nil marker-re t)))))
             (backend
              (cl-find-if
               (lambda (b)
                 (member (assoc-default b backend-markers-alist)
                         last-matches))
               vc-handled-backends))
             project)
        (when (and
               (eq backend 'Git)
               project-vc-merge-submodules
               (project--submodule-p root))
          (let* ((parent (file-name-directory (directory-file-name root))))
            (setq root (vc-call-backend 'Git 'root parent))))
        (when root
          (setq project (list 'vc backend root))
          ;; FIXME: Cache for a shorter time.
          (vc-file-setprop dir 'project-vc project)
          project))))
>>>>>>> ff64a85b

(defun project--submodule-p (root)
  ;; XXX: We only support Git submodules for now.
  ;;
  ;; For submodules, at least, we expect the users to prefer them to
  ;; be considered part of the parent project.  For those who don't,
  ;; there is the custom var now.
  ;;
  ;; Some users may also set up things equivalent to Git submodules
  ;; using "git worktree" (for example).  However, we expect that most
  ;; of them would prefer to treat those as separate projects anyway.
  (let* ((gitfile (expand-file-name ".git" root)))
    (cond
     ((file-directory-p gitfile)
      nil)
     ((with-temp-buffer
        (insert-file-contents gitfile)
        (goto-char (point-min))
        ;; Kind of a hack to distinguish a submodule from
        ;; other cases of .git files pointing elsewhere.
        (looking-at "gitdir: [./]+/\\.git/modules/"))
      t)
     (t nil))))

(cl-defmethod project-root ((project (head vc)))
  (cdr project))

(cl-defmethod project-external-roots ((project (head vc)))
  (project-subtract-directories
   (project-combine-directories
    (mapcar
     #'file-name-as-directory
     (funcall project-vc-external-roots-function)))
   (list (project-root project))))

(cl-defmethod project-files ((project (head vc)) &optional dirs)
  (mapcan
   (lambda (dir)
     (let ((ignores project-vc-ignores)
           backend)
       (if (and (file-equal-p dir (cdr project))
                (setq backend (or (vc-file-getprop dir 'vc-backend)
                                  (vc-responsible-backend dir)))
                (cond
                 ((eq backend 'Hg))
                 ((and (eq backend 'Git)
                       (or
                        (not ignores)
                        (version<= "1.9" (vc-git--program-version)))))))
           (project--vc-list-files dir backend ignores)
         (project--files-in-directory
          dir
          (project--dir-ignores project dir)))))
   (or dirs
       (list (project-root project)))))

(declare-function vc-git--program-version "vc-git")
(declare-function vc-git--run-command-string "vc-git")
(declare-function vc-hg-command "vc-hg")

(defun project--vc-list-files (dir backend extra-ignores)
  (defvar vc-git-use-literal-pathspecs)
  (pcase backend
    (`Git
     (let ((default-directory (expand-file-name (file-name-as-directory dir)))
           (args '("-z"))
           (vc-git-use-literal-pathspecs nil)
           files)
       (setq args (append args
                          '("-c" "--exclude-standard")
                          (and project-vc-include-untracked '("-o"))))
       (when extra-ignores
         (setq args (append args
                            (cons "--"
                                  (mapcar
                                   (lambda (i)
                                     (format
                                      ":(exclude,glob,top)%s"
                                      (if (string-match "\\*\\*" i)
                                          ;; Looks like pathspec glob
                                          ;; format already.
                                          i
                                        (if (string-match "\\./" i)
                                            ;; ./abc -> abc
                                            (setq i (substring i 2))
                                          ;; abc -> **/abc
                                          (setq i (concat "**/" i))
                                          ;; FIXME: '**/abc' should also
                                          ;; match a directory with that
                                          ;; name, but doesn't (git 2.25.1).
                                          ;; Maybe we should replace
                                          ;; such entries with two.
                                          (if (string-match "/\\'" i)
                                              ;; abc/ -> abc/**
                                              (setq i (concat i "**"))))
                                        i)))
                                   extra-ignores)))))
       (setq files
             (mapcar
              (lambda (file) (concat default-directory file))
              (split-string
               (apply #'vc-git--run-command-string nil "ls-files" args)
               "\0" t)))
       (when project-vc-merge-submodules
         ;; Unfortunately, 'ls-files --recurse-submodules' conflicts with '-o'.
         (let* ((submodules (project--git-submodules))
                (sub-files
                 (mapcar
                  (lambda (module)
                    (when (file-directory-p module)
                      (project--vc-list-files
                       (concat default-directory module)
                       backend
                       extra-ignores)))
                  submodules)))
           (setq files
                 (apply #'nconc files sub-files))))
       ;; 'git ls-files' returns duplicate entries for merge conflicts.
       ;; XXX: Better solutions welcome, but this seems cheap enough.
       (delete-consecutive-dups files)))
    (`Hg
     (let ((default-directory (expand-file-name (file-name-as-directory dir)))
           (args (list (concat "-mcard" (and project-vc-include-untracked "u"))
                       "--no-status"
                       "-0")))
       (when extra-ignores
         (setq args (nconc args
                           (mapcan
                            (lambda (i)
                              (list "--exclude" i))
                            extra-ignores))))
       (with-temp-buffer
         (apply #'vc-hg-command t 0 "." "status" args)
         (mapcar
          (lambda (s) (concat default-directory s))
          (split-string (buffer-string) "\0" t)))))))

(defun project--git-submodules ()
  ;; 'git submodule foreach' is much slower.
  (condition-case nil
      (with-temp-buffer
        (insert-file-contents ".gitmodules")
        (let (res)
          (goto-char (point-min))
          (while (re-search-forward "^[ \t]*path *= *\\(.+\\)" nil t)
            (push (match-string 1) res))
          (nreverse res)))
    (file-missing nil)))

(cl-defmethod project-ignores ((project (head vc)) dir)
  (let* ((root (cdr project))
         backend)
    (append
<<<<<<< HEAD
     (when (file-equal-p dir root)
       (setq backend (or (vc-file-getprop dir 'vc-backend)
                         (vc-responsible-backend root)))
=======
     (when (and backend
                (file-equal-p dir root))
       (setq backend (cadr project))
>>>>>>> ff64a85b
       (delq
        nil
        (mapcar
         (lambda (entry)
           (cond
            ((eq ?! (aref entry 0))
             ;; No support for whitelisting (yet).
             nil)
            ((string-match "\\(/\\)[^/]" entry)
             ;; FIXME: This seems to be Git-specific.
             ;; And / in the entry (start or even the middle) means
             ;; the pattern is "rooted".  Or actually it is then
             ;; relative to its respective .gitignore (of which there
             ;; could be several), but we only support .gitignore at
             ;; the root.
             (if (= (match-beginning 0) 0)
                 (replace-match "./" t t entry 1)
               (concat "./" entry)))
            (t entry)))
         (condition-case nil
             (vc-call-backend backend 'ignore-completion-table root)
           (vc-not-supported () nil)))))
     project-vc-ignores
     (mapcar
      (lambda (dir)
        (concat dir "/"))
      vc-directory-exclusion-list))))

(defun project-combine-directories (&rest lists-of-dirs)
  "Return a sorted and culled list of directory names.
Appends the elements of LISTS-OF-DIRS together, removes
non-existing directories, as well as directories a parent of
whose is already in the list."
  (let* ((dirs (sort
                (mapcar
                 (lambda (dir)
                   (file-name-as-directory (expand-file-name dir)))
                 (apply #'append lists-of-dirs))
                #'string<))
         (ref dirs))
    ;; Delete subdirectories from the list.
    (while (cdr ref)
      (if (string-prefix-p (car ref) (cadr ref))
          (setcdr ref (cddr ref))
        (setq ref (cdr ref))))
    (cl-delete-if-not #'file-exists-p dirs)))

(defun project-subtract-directories (files dirs)
  "Return a list of elements from FILES that are outside of DIRS.
DIRS must contain directory names."
  ;; Sidestep the issue of expanded/abbreviated file names here.
  (cl-set-difference files dirs :test #'file-in-directory-p))

(cl-defmethod project-buffers ((project (head vc)))
  (let* ((root (expand-file-name (file-name-as-directory (project-root project))))
         (modules (unless (or project-vc-merge-submodules
                              (project--submodule-p root))
                    (mapcar
                     (lambda (m) (format "%s%s/" root m))
                     (project--git-submodules))))
         dd
         bufs)
    (dolist (buf (buffer-list))
      (setq dd (expand-file-name (buffer-local-value 'default-directory buf)))
      (when (and (string-prefix-p root dd)
                 (not (cl-find-if (lambda (module) (string-prefix-p module dd))
                                  modules)))
        (push buf bufs)))
    (nreverse bufs)))

(cl-defmethod project-name ((_project (head vc)))
  (or project-vc-name
      (cl-call-next-method)))


;;; Project commands

;;;###autoload
(defvar project-prefix-map
  (let ((map (make-sparse-keymap)))
    (define-key map "!" 'project-shell-command)
    (define-key map "&" 'project-async-shell-command)
    (define-key map "f" 'project-find-file)
    (define-key map "F" 'project-or-external-find-file)
    (define-key map "b" 'project-switch-to-buffer)
    (define-key map "s" 'project-shell)
    (define-key map "d" 'project-find-dir)
    (define-key map "D" 'project-dired)
    (define-key map "v" 'project-vc-dir)
    (define-key map "c" 'project-compile)
    (define-key map "e" 'project-eshell)
    (define-key map "k" 'project-kill-buffers)
    (define-key map "p" 'project-switch-project)
    (define-key map "g" 'project-find-regexp)
    (define-key map "G" 'project-or-external-find-regexp)
    (define-key map "r" 'project-query-replace-regexp)
    (define-key map "x" 'project-execute-extended-command)
    (define-key map "\C-b" 'project-list-buffers)
    map)
  "Keymap for project commands.")

;;;###autoload (define-key ctl-x-map "p" project-prefix-map)

;; We can't have these place-specific maps inherit from
;; project-prefix-map because project--other-place-command needs to
;; know which map the key binding came from, as if it came from one of
;; these maps, we don't want to set display-buffer-overriding-action

(defvar project-other-window-map
  (let ((map (make-sparse-keymap)))
    (define-key map "\C-o" #'project-display-buffer)
    map)
  "Keymap for project commands that display buffers in other windows.")

(defvar project-other-frame-map
  (let ((map (make-sparse-keymap)))
    (define-key map "\C-o" #'project-display-buffer-other-frame)
    map)
  "Keymap for project commands that display buffers in other frames.")

(defun project--other-place-command (action &optional map)
  (let* ((key (read-key-sequence-vector nil t))
         (place-cmd (lookup-key map key))
         (generic-cmd (lookup-key project-prefix-map key))
         (switch-to-buffer-obey-display-actions t)
         (display-buffer-overriding-action (unless place-cmd action)))
    (if-let ((cmd (or place-cmd generic-cmd)))
        (call-interactively cmd)
      (user-error "%s is undefined" (key-description key)))))

;;;###autoload
(defun project-other-window-command ()
  "Run project command, displaying resultant buffer in another window.

The following commands are available:

\\{project-prefix-map}
\\{project-other-window-map}"
  (interactive)
  (project--other-place-command '((display-buffer-pop-up-window)
                                  (inhibit-same-window . t))
                                project-other-window-map))

;;;###autoload (define-key ctl-x-4-map "p" #'project-other-window-command)

;;;###autoload
(defun project-other-frame-command ()
  "Run project command, displaying resultant buffer in another frame.

The following commands are available:

\\{project-prefix-map}
\\{project-other-frame-map}"
  (interactive)
  (project--other-place-command '((display-buffer-pop-up-frame))
                                project-other-frame-map))

;;;###autoload (define-key ctl-x-5-map "p" #'project-other-frame-command)

;;;###autoload
(defun project-other-tab-command ()
  "Run project command, displaying resultant buffer in a new tab.

The following commands are available:

\\{project-prefix-map}"
  (interactive)
  (project--other-place-command '((display-buffer-in-new-tab))))

;;;###autoload
(when (bound-and-true-p tab-prefix-map)
  (define-key tab-prefix-map "p" #'project-other-tab-command))

(declare-function grep-read-files "grep")
(declare-function xref--find-ignores-arguments "xref")

;;;###autoload
(defun project-find-regexp (regexp)
  "Find all matches for REGEXP in the current project's roots.
With \\[universal-argument] prefix, you can specify the directory
to search in, and the file name pattern to search for.  The
pattern may use abbreviations defined in `grep-files-aliases',
e.g. entering `ch' is equivalent to `*.[ch]'.  As whitespace
triggers completion when entering a pattern, including it
requires quoting, e.g. `\\[quoted-insert]<space>'."
  (interactive (list (project--read-regexp)))
  (require 'xref)
  (require 'grep)
  (let* ((caller-dir default-directory)
         (pr (project-current t))
         (default-directory (project-root pr))
         (files
          (if (not current-prefix-arg)
              (project-files pr)
            (let ((dir (read-directory-name "Base directory: "
                                            caller-dir nil t)))
              (project--files-in-directory dir
                                           nil
                                           (grep-read-files regexp))))))
    (xref-show-xrefs
     (apply-partially #'project--find-regexp-in-files regexp files)
     nil)))

(defun project--dir-ignores (project dir)
  (let ((root (project-root project)))
    (if (not (file-in-directory-p dir root))
        (project-ignores nil nil)       ;The defaults.
      (let ((ignores (project-ignores project root)))
        (if (file-equal-p root dir)
            ignores
          ;; FIXME: Update the "rooted" ignores to relate to DIR instead.
          (cl-delete-if (lambda (str) (string-prefix-p "./" str))
                        ignores))))))

;;;###autoload
(defun project-or-external-find-regexp (regexp)
  "Find all matches for REGEXP in the project roots or external roots.
With \\[universal-argument] prefix, you can specify the file name
pattern to search for."
  (interactive (list (project--read-regexp)))
  (require 'xref)
  (let* ((pr (project-current t))
         (default-directory (project-root pr))
         (files
          (project-files pr (cons
                             (project-root pr)
                             (project-external-roots pr)))))
    (xref-show-xrefs
     (apply-partially #'project--find-regexp-in-files regexp files)
     nil)))

(defun project--find-regexp-in-files (regexp files)
  (unless files
    (user-error "Empty file list"))
  (let ((xrefs (xref-matches-in-files regexp files)))
    (unless xrefs
      (user-error "No matches for: %s" regexp))
    xrefs))

(defvar project-regexp-history-variable 'grep-regexp-history)

(defun project--read-regexp ()
  (let ((sym (thing-at-point 'symbol t)))
    (read-regexp "Find regexp" (and sym (regexp-quote sym))
                 project-regexp-history-variable)))

;;;###autoload
(defun project-find-file (&optional include-all)
  "Visit a file (with completion) in the current project.

The filename at point (determined by `thing-at-point'), if any,
is available as part of \"future history\".

If INCLUDE-ALL is non-nil, or with prefix argument when called
interactively, include all files under the project root, except
for VCS directories listed in `vc-directory-exclusion-list'."
  (interactive "P")
  (let* ((pr (project-current t))
         (root (project-root pr))
         (dirs (list root)))
    (project-find-file-in
     (or (thing-at-point 'filename)
         (and buffer-file-name (file-relative-name buffer-file-name root)))
     dirs pr include-all)))

;;;###autoload
(defun project-or-external-find-file (&optional include-all)
  "Visit a file (with completion) in the current project or external roots.

The filename at point (determined by `thing-at-point'), if any,
is available as part of \"future history\".

If INCLUDE-ALL is non-nil, or with prefix argument when called
interactively, include all files under the project root, except
for VCS directories listed in `vc-directory-exclusion-list'."
  (interactive "P")
  (let* ((pr (project-current t))
         (dirs (cons
                (project-root pr)
                (project-external-roots pr))))
    (project-find-file-in (thing-at-point 'filename) dirs pr include-all)))

(defcustom project-read-file-name-function #'project--read-file-cpd-relative
  "Function to call to read a file name from a list.
For the arguments list, see `project--read-file-cpd-relative'."
  :type '(choice (const :tag "Read with completion from relative names"
                        project--read-file-cpd-relative)
                 (const :tag "Read with completion from absolute names"
                        project--read-file-absolute)
                 (function :tag "Custom function" nil))
  :group 'project
  :version "27.1")

(defun project--read-file-cpd-relative (prompt
                                        all-files &optional predicate
                                        hist mb-default)
  "Read a file name, prompting with PROMPT.
ALL-FILES is a list of possible file name completions.

PREDICATE and HIST have the same meaning as in `completing-read'.

MB-DEFAULT is used as part of \"future history\", to be inserted
by the user at will."
  (let* ((common-parent-directory
          (let ((common-prefix (try-completion "" all-files)))
            (if (> (length common-prefix) 0)
                (file-name-directory common-prefix))))
         (cpd-length (length common-parent-directory))
         (prompt (if (zerop cpd-length)
                     prompt
                   (concat prompt (format " in %s" common-parent-directory))))
         (included-cpd (when (member common-parent-directory all-files)
                         (setq all-files
                               (delete common-parent-directory all-files))
                         t))
         (substrings (mapcar (lambda (s) (substring s cpd-length)) all-files))
         (_ (when included-cpd
              (setq substrings (cons "./" substrings))))
         (new-collection (project--file-completion-table substrings))
         (relname (let ((history-add-new-input nil))
                    (project--completing-read-strict prompt
                                                     new-collection
                                                     predicate
                                                     hist mb-default)))
         (absname (expand-file-name relname common-parent-directory)))
    (when (and hist history-add-new-input)
      (add-to-history hist (abbreviate-file-name absname)))
    absname))

(defun project--read-file-absolute (prompt
                                    all-files &optional predicate
                                    hist mb-default)
  (project--completing-read-strict prompt
                                   (project--file-completion-table all-files)
                                   predicate
                                   hist mb-default))

(defun project-find-file-in (suggested-filename dirs project &optional include-all)
  "Complete a file name in DIRS in PROJECT and visit the result.

SUGGESTED-FILENAME is a relative file name, or part of it, which
is used as part of \"future history\".

If INCLUDE-ALL is non-nil, or with prefix argument when called
interactively, include all files from DIRS, except for VCS
directories listed in `vc-directory-exclusion-list'."
  (let* ((vc-dirs-ignores (mapcar
                           (lambda (dir)
                             (concat dir "/"))
                           vc-directory-exclusion-list))
         (all-files
          (if include-all
              (mapcan
               (lambda (dir) (project--files-in-directory dir vc-dirs-ignores))
               dirs)
            (project-files project dirs)))
         (completion-ignore-case read-file-name-completion-ignore-case)
         (file (funcall project-read-file-name-function
                        "Find file" all-files nil 'file-name-history
                        suggested-filename)))
    (if (string= file "")
        (user-error "You didn't specify the file")
      (find-file file))))

(defun project--completing-read-strict (prompt
                                        collection &optional predicate
                                        hist mb-default)
  (minibuffer-with-setup-hook
      (lambda ()
        (setq-local minibuffer-default-add-function
                    (lambda ()
                      (let ((minibuffer-default mb-default))
                        (minibuffer-default-add-completions)))))
    (completing-read (format "%s: " prompt)
                     collection predicate 'confirm
                     nil
                     hist)))

;;;###autoload
(defun project-find-dir ()
  "Start Dired in a directory inside the current project."
  (interactive)
  (let* ((project (project-current t))
         (all-files (project-files project))
         (completion-ignore-case read-file-name-completion-ignore-case)
         ;; FIXME: This misses directories without any files directly
         ;; inside.  Consider DIRS-ONLY as an argument for
         ;; `project-files-filtered', and see
         ;; https://stackoverflow.com/a/50685235/615245 for possible
         ;; implementation.
         (all-dirs (mapcar #'file-name-directory all-files))
         (dir (funcall project-read-file-name-function
                       "Dired"
                       ;; Some completion UIs show duplicates.
                       (delete-dups all-dirs)
                       nil 'file-name-history)))
    (dired dir)))

;;;###autoload
(defun project-dired ()
  "Start Dired in the current project's root."
  (interactive)
  (dired (project-root (project-current t))))

;;;###autoload
(defun project-vc-dir ()
  "Run VC-Dir in the current project's root."
  (interactive)
  (vc-dir (project-root (project-current t))))

(declare-function comint-check-proc "comint")

;;;###autoload
(defun project-shell ()
  "Start an inferior shell in the current project's root directory.
If a buffer already exists for running a shell in the project's root,
switch to it.  Otherwise, create a new shell buffer.
With \\[universal-argument] prefix arg, create a new inferior shell buffer even
if one already exists."
  (interactive)
  (require 'comint)
  (let* ((default-directory (project-root (project-current t)))
         (default-project-shell-name (project-prefixed-buffer-name "shell"))
         (shell-buffer (get-buffer default-project-shell-name)))
    (if (and shell-buffer (not current-prefix-arg))
        (if (comint-check-proc shell-buffer)
            (pop-to-buffer shell-buffer (bound-and-true-p display-comint-buffer-action))
          (shell shell-buffer))
      (shell (generate-new-buffer-name default-project-shell-name)))))

;;;###autoload
(defun project-eshell ()
  "Start Eshell in the current project's root directory.
If a buffer already exists for running Eshell in the project's root,
switch to it.  Otherwise, create a new Eshell buffer.
With \\[universal-argument] prefix arg, create a new Eshell buffer even
if one already exists."
  (interactive)
  (defvar eshell-buffer-name)
  (let* ((default-directory (project-root (project-current t)))
         (eshell-buffer-name (project-prefixed-buffer-name "eshell"))
         (eshell-buffer (get-buffer eshell-buffer-name)))
    (if (and eshell-buffer (not current-prefix-arg))
        (pop-to-buffer eshell-buffer (bound-and-true-p display-comint-buffer-action))
      (eshell t))))

;;;###autoload
(defun project-async-shell-command ()
  "Run `async-shell-command' in the current project's root directory."
  (declare (interactive-only async-shell-command))
  (interactive)
  (let ((default-directory (project-root (project-current t))))
    (call-interactively #'async-shell-command)))

;;;###autoload
(defun project-shell-command ()
  "Run `shell-command' in the current project's root directory."
  (declare (interactive-only shell-command))
  (interactive)
  (let ((default-directory (project-root (project-current t))))
    (call-interactively #'shell-command)))

(declare-function fileloop-continue "fileloop" ())

;;;###autoload
(defun project-search (regexp)
  "Search for REGEXP in all the files of the project.
Stops when a match is found.
To continue searching for the next match, use the
command \\[fileloop-continue]."
  (interactive "sSearch (regexp): ")
  (fileloop-initialize-search
   regexp (project-files (project-current t)) 'default)
  (fileloop-continue))

;;;###autoload
(defun project-query-replace-regexp (from to)
  "Query-replace REGEXP in all the files of the project.
Stops when a match is found and prompts for whether to replace it.
At that prompt, the user must type a character saying what to do
with the match.  Type SPC or `y' to replace the match,
DEL or `n' to skip and go to the next match.  For more directions,
type \\[help-command] at that time.
If you exit the `query-replace', you can later continue the
`query-replace' loop using the command \\[fileloop-continue]."
  (interactive
   (let ((query-replace-read-from-regexp-default 'find-tag-default-as-regexp))
     (pcase-let ((`(,from ,to)
                  (query-replace-read-args "Query replace (regexp)" t t)))
       (list from to))))
  (fileloop-initialize-replace
   from to
   ;; XXX: Filter out Git submodules, which are not regular files.
   ;; `project-files' can return those, which is arguably suboptimal,
   ;; but removing them eagerly has performance cost.
   (cl-delete-if-not #'file-regular-p (project-files (project-current t)))
   'default)
  (fileloop-continue))

(defvar compilation-read-command)
(declare-function compilation-read-command "compile")

(defun project-prefixed-buffer-name (mode)
  (concat "*"
          (file-name-nondirectory
           (directory-file-name default-directory))
          "-"
          (downcase mode)
          "*"))

(defcustom project-compilation-buffer-name-function nil
  "Function to compute the name of a project compilation buffer.
If non-nil, it overrides `compilation-buffer-name-function' for
`project-compile'."
  :version "28.1"
  :group 'project
  :type '(choice (const :tag "Default" nil)
                 (const :tag "Prefixed with root directory name"
                        project-prefixed-buffer-name)
                 (function :tag "Custom function")))

;;;###autoload
(defun project-compile ()
  "Run `compile' in the project root."
  (declare (interactive-only compile))
  (interactive)
  (let ((default-directory (project-root (project-current t)))
        (compilation-buffer-name-function
         (or project-compilation-buffer-name-function
             compilation-buffer-name-function)))
    (call-interactively #'compile)))

(defcustom project-ignore-buffer-conditions nil
  "List of conditions to filter the buffers to be switched to.
If any of these conditions are satisfied for a buffer in the
current project, `project-switch-to-buffer',
`project-display-buffer' and `project-display-buffer-other-frame'
ignore it.
See the doc string of `project-kill-buffer-conditions' for the
general form of conditions."
  :type '(repeat (choice regexp function symbol
                         (cons :tag "Major mode"
                               (const major-mode) symbol)
                         (cons :tag "Derived mode"
                               (const derived-mode) symbol)
                         (cons :tag "Negation"
                               (const not) sexp)
                         (cons :tag "Conjunction"
                               (const and) sexp)
                         (cons :tag "Disjunction"
                               (const or) sexp)))
  :version "29.1"
  :group 'project
  :package-version '(project . "0.8.2"))

(defun project--read-project-buffer ()
  (let* ((pr (project-current t))
         (current-buffer (current-buffer))
         (other-buffer (other-buffer current-buffer))
         (other-name (buffer-name other-buffer))
         (buffers (project-buffers pr))
         (predicate
          (lambda (buffer)
            ;; BUFFER is an entry (BUF-NAME . BUF-OBJ) of Vbuffer_alist.
            (and (memq (cdr buffer) buffers)
                 (not
                  (project--buffer-check
                   (cdr buffer) project-ignore-buffer-conditions))))))
    (read-buffer
     "Switch to buffer: "
     (when (funcall predicate (cons other-name other-buffer))
       other-name)
     nil
     predicate)))

;;;###autoload
(defun project-switch-to-buffer (buffer-or-name)
  "Display buffer BUFFER-OR-NAME in the selected window.
When called interactively, prompts for a buffer belonging to the
current project.  Two buffers belong to the same project if their
project instances, as reported by `project-current' in each
buffer, are identical."
  (interactive (list (project--read-project-buffer)))
  (switch-to-buffer buffer-or-name))

;;;###autoload
(defun project-display-buffer (buffer-or-name)
  "Display BUFFER-OR-NAME in some window, without selecting it.
When called interactively, prompts for a buffer belonging to the
current project.  Two buffers belong to the same project if their
project instances, as reported by `project-current' in each
buffer, are identical.

This function uses `display-buffer' as a subroutine, which see
for how it is determined where the buffer will be displayed."
  (interactive (list (project--read-project-buffer)))
  (display-buffer buffer-or-name))

;;;###autoload
(defun project-display-buffer-other-frame (buffer-or-name)
  "Display BUFFER-OR-NAME preferably in another frame.
When called interactively, prompts for a buffer belonging to the
current project.  Two buffers belong to the same project if their
project instances, as reported by `project-current' in each
buffer, are identical.

This function uses `display-buffer-other-frame' as a subroutine,
which see for how it is determined where the buffer will be
displayed."
  (interactive (list (project--read-project-buffer)))
  (display-buffer-other-frame buffer-or-name))

;;;###autoload
(defun project-list-buffers (&optional arg)
  "Display a list of project buffers.
The list is displayed in a buffer named \"*Buffer List*\".

By default, all project buffers are listed except those whose names
start with a space (which are for internal use).  With prefix argument
ARG, show only buffers that are visiting files."
  (interactive "P")
  (let ((pr (project-current t)))
    (display-buffer
     (if (version< emacs-version "29.0.50")
         (let ((buf (list-buffers-noselect arg (project-buffers pr))))
           (with-current-buffer buf
             (setq-local revert-buffer-function
                         (lambda (&rest _ignored)
                           (list-buffers--refresh (project-buffers pr))
                           (tabulated-list-print t))))
           buf)
       (list-buffers-noselect
        arg nil (lambda (buf) (memq buf (project-buffers pr))))))))

(defcustom project-kill-buffer-conditions
  '(buffer-file-name    ; All file-visiting buffers are included.
    ;; Most of temp and logging buffers (aside from hidden ones):
    (and
     (major-mode . fundamental-mode)
     "\\`[^ ]")
    ;; non-text buffer such as xref, occur, vc, log, ...
    (and (derived-mode . special-mode)
         (not (major-mode . help-mode))
         (not (derived-mode . gnus-mode)))
    (derived-mode . compilation-mode)
    (derived-mode . dired-mode)
    (derived-mode . diff-mode)
    (derived-mode . comint-mode)
    (derived-mode . eshell-mode)
    (derived-mode . change-log-mode))
  "List of conditions to kill buffers related to a project.
This list is used by `project-kill-buffers'.
Each condition is either:
- a regular expression, to match a buffer name,
- a predicate function that takes a buffer object as argument
  and returns non-nil if the buffer should be killed,
- a cons-cell, where the car describes how to interpret the cdr.
  The car can be one of the following:
  * `major-mode': the buffer is killed if the buffer's major
    mode is eq to the cons-cell's cdr.
  * `derived-mode': the buffer is killed if the buffer's major
    mode is derived from the major mode in the cons-cell's cdr.
  * `not': the cdr is interpreted as a negation of a condition.
  * `and': the cdr is a list of recursive conditions, that all have
    to be met.
  * `or': the cdr is a list of recursive conditions, of which at
    least one has to be met.

If any of these conditions are satisfied for a buffer in the
current project, it will be killed."
  :type '(repeat (choice regexp function symbol
                         (cons :tag "Major mode"
                               (const major-mode) symbol)
                         (cons :tag "Derived mode"
                               (const derived-mode) symbol)
                         (cons :tag "Negation"
                               (const not) sexp)
                         (cons :tag "Conjunction"
                               (const and) sexp)
                         (cons :tag "Disjunction"
                               (const or) sexp)))
  :version "29.1"
  :group 'project
  :package-version '(project . "0.8.2"))

(defcustom project-kill-buffers-display-buffer-list nil
  "Non-nil to display list of buffers to kill before killing project buffers.
Used by `project-kill-buffers'."
  :type 'boolean
  :version "29.1"
  :group 'project
  :package-version '(project . "0.8.2")
  :safe #'booleanp)

(defun project--buffer-check (buf conditions)
  "Check if buffer BUF matches any element of the list CONDITIONS.
See `project-kill-buffer-conditions' or
`project-ignore-buffer-conditions' for more details on the
form of CONDITIONS."
  (catch 'match
    (dolist (c conditions)
      (when (cond
             ((stringp c)
              (string-match-p c (buffer-name buf)))
             ((functionp c)
              (funcall c buf))
             ((eq (car-safe c) 'major-mode)
              (eq (buffer-local-value 'major-mode buf)
                  (cdr c)))
             ((eq (car-safe c) 'derived-mode)
              (provided-mode-derived-p
               (buffer-local-value 'major-mode buf)
               (cdr c)))
             ((eq (car-safe c) 'not)
              (not (project--buffer-check buf (cdr c))))
             ((eq (car-safe c) 'or)
              (project--buffer-check buf (cdr c)))
             ((eq (car-safe c) 'and)
              (seq-every-p
               (apply-partially #'project--buffer-check
                                buf)
               (mapcar #'list (cdr c)))))
        (throw 'match t)))))

(defun project--buffers-to-kill (pr)
  "Return list of buffers in project PR to kill.
What buffers should or should not be killed is described
in `project-kill-buffer-conditions'."
  (let (bufs)
    (dolist (buf (project-buffers pr))
      (when (project--buffer-check buf project-kill-buffer-conditions)
        (push buf bufs)))
    bufs))

;;;###autoload
(defun project-kill-buffers (&optional no-confirm)
  "Kill the buffers belonging to the current project.
Two buffers belong to the same project if their project
instances, as reported by `project-current' in each buffer, are
identical.  Only the buffers that match a condition in
`project-kill-buffer-conditions' will be killed.  If NO-CONFIRM
is non-nil, the command will not ask the user for confirmation.
NO-CONFIRM is always nil when the command is invoked
interactively.

Also see the `project-kill-buffers-display-buffer-list' variable."
  (interactive)
  (let* ((pr (project-current t))
         (bufs (project--buffers-to-kill pr))
         (query-user (lambda ()
                       (yes-or-no-p
                        (format "Kill %d buffers in %s? "
                                (length bufs)
                                (project-root pr))))))
    (cond (no-confirm
           (mapc #'kill-buffer bufs))
          ((null bufs)
           (message "No buffers to kill"))
          (project-kill-buffers-display-buffer-list
           (when
               (with-current-buffer-window
                   (get-buffer-create "*Buffer List*")
                   `(display-buffer--maybe-at-bottom
                     (dedicated . t)
                     (window-height . (fit-window-to-buffer))
                     (preserve-size . (nil . t))
                     (body-function
                      . ,#'(lambda (_window)
                             (list-buffers-noselect nil bufs))))
                   #'(lambda (window _value)
                       (with-selected-window window
                         (unwind-protect
                             (funcall query-user)
                           (when (window-live-p window)
                             (quit-restore-window window 'kill))))))
             (mapc #'kill-buffer bufs)))
          ((funcall query-user)
           (mapc #'kill-buffer bufs)))))


;;; Project list

(defcustom project-list-file (locate-user-emacs-file "projects")
  "File in which to save the list of known projects."
  :type 'file
  :version "28.1"
  :group 'project)

(defvar project--list 'unset
  "List structure containing root directories of known projects.
With some possible metadata (to be decided).")

(defun project--read-project-list ()
  "Initialize `project--list' using contents of `project-list-file'."
  (let ((filename project-list-file))
    (setq project--list
          (when (file-exists-p filename)
            (with-temp-buffer
              (insert-file-contents filename)
              (read (current-buffer)))))
    (unless (seq-every-p
             (lambda (elt) (stringp (car-safe elt)))
             project--list)
      (warn "Contents of %s are in wrong format, resetting"
            project-list-file)
      (setq project--list nil))))

(defun project--ensure-read-project-list ()
  "Initialize `project--list' if it isn't already initialized."
  (when (eq project--list 'unset)
    (project--read-project-list)))

(defun project--write-project-list ()
  "Save `project--list' in `project-list-file'."
  (let ((filename project-list-file))
    (with-temp-buffer
      (insert ";;; -*- lisp-data -*-\n")
      (let ((print-length nil)
            (print-level nil))
        (pp project--list (current-buffer)))
      (write-region nil nil filename nil 'silent))))

;;;###autoload
(defun project-remember-project (pr &optional no-write)
  "Add project PR to the front of the project list.
Save the result in `project-list-file' if the list of projects
has changed, and NO-WRITE is nil."
  (project--ensure-read-project-list)
  (let ((dir (project-root pr)))
    (unless (equal (caar project--list) dir)
      (dolist (ent project--list)
        (when (equal dir (car ent))
          (setq project--list (delq ent project--list))))
      (push (list dir) project--list)
      (unless no-write
        (project--write-project-list)))))

(defun project--remove-from-project-list (project-root report-message)
  "Remove directory PROJECT-ROOT of a missing project from the project list.
If the directory was in the list before the removal, save the
result in `project-list-file'.  Announce the project's removal
from the list using REPORT-MESSAGE, which is a format string
passed to `message' as its first argument."
  (project--ensure-read-project-list)
  (when-let ((ent (assoc project-root project--list)))
    (setq project--list (delq ent project--list))
    (message report-message project-root)
    (project--write-project-list)))

;;;###autoload
(defun project-forget-project (project-root)
  "Remove directory PROJECT-ROOT from the project list.
PROJECT-ROOT is the root directory of a known project listed in
the project list."
  (interactive (list (project-prompt-project-dir)))
  (project--remove-from-project-list
   project-root "Project `%s' removed from known projects"))

(defun project-prompt-project-dir ()
  "Prompt the user for a directory that is one of the known project roots.
The project is chosen among projects known from the project list,
see `project-list-file'.
It's also possible to enter an arbitrary directory not in the list."
  (project--ensure-read-project-list)
  (let* ((dir-choice "... (choose a dir)")
         (choices
          ;; XXX: Just using this for the category (for the substring
          ;; completion style).
          (project--file-completion-table
           (append project--list `(,dir-choice))))
         (pr-dir ""))
    (while (equal pr-dir "")
      ;; If the user simply pressed RET, do this again until they don't.
      (setq pr-dir (completing-read "Select project: " choices nil t)))
    (if (equal pr-dir dir-choice)
        (read-directory-name "Select directory: " default-directory nil t)
      pr-dir)))

;;;###autoload
(defun project-known-project-roots ()
  "Return the list of root directories of all known projects."
  (project--ensure-read-project-list)
  (mapcar #'car project--list))

;;;###autoload
(defun project-execute-extended-command ()
  "Execute an extended command in project root."
  (declare (interactive-only command-execute))
  (interactive)
  (let ((default-directory (project-root (project-current t))))
    (call-interactively #'execute-extended-command)))

(defun project-remember-projects-under (dir &optional recursive)
  "Index all projects below a directory DIR.
If RECURSIVE is non-nil, recurse into all subdirectories to find
more projects.  After finishing, a message is printed summarizing
the progress.  The function returns the number of detected
projects."
  (interactive "DDirectory: \nP")
  (project--ensure-read-project-list)
  (let ((queue (list dir))
        (count 0)
        (known (make-hash-table
                :size (* 2 (length project--list))
                :test #'equal )))
    (dolist (project (mapcar #'car project--list))
      (puthash project t known))
    (while queue
      (when-let ((subdir (pop queue))
                 ((file-directory-p subdir)))
        (when-let ((project (project--find-in-directory subdir))
                   (project-root (project-root project))
                   ((not (gethash project-root known))))
          (project-remember-project project t)
          (puthash project-root t known)
          (message "Found %s..." project-root)
          (setq count (1+ count)))
        (when (and recursive (file-directory-p subdir))
          (setq queue
                (nconc
                 (directory-files
                  subdir t directory-files-no-dot-files-regexp t)
                 queue)))))
    (unless (eq recursive 'in-progress)
      (if (zerop count)
          (message "No projects were found")
        (project--write-project-list)
        (message "%d project%s were found"
                 count (if (= count 1) "" "s"))))
    count))

(defun project-forget-zombie-projects ()
  "Forget all known projects that don't exist any more."
  (interactive)
  (dolist (proj (project-known-project-roots))
    (unless (file-exists-p proj)
      (project-forget-project proj))))

(defun project-forget-projects-under (dir &optional recursive)
  "Forget all known projects below a directory DIR.
If RECURSIVE is non-nil, recurse into all subdirectories to
remove all known projects.  After finishing, a message is printed
summarizing the progress.  The function returns the number of
forgotten projects."
  (interactive "DDirectory: \nP")
  (let ((count 0))
    (if recursive
        (dolist (proj (project-known-project-roots))
          (when (file-in-directory-p proj dir)
            (project-forget-project proj)
            (setq count (1+ count))))
      (dolist (proj (project-known-project-roots))
        (when (file-equal-p (file-name-directory proj) dir)
          (project-forget-project proj)
          (setq count (1+ count)))))
    (if (zerop count)
        (message "No projects were forgotten")
      (project--write-project-list)
      (message "%d project%s were forgotten"
               count (if (= count 1) "" "s")))
    count))


;;; Project switching

(defcustom project-switch-commands
  '((project-find-file "Find file")
    (project-find-regexp "Find regexp")
    (project-find-dir "Find directory")
    (project-vc-dir "VC-Dir")
    (project-eshell "Eshell"))
  "Alist mapping commands to descriptions.
Used by `project-switch-project' to construct a dispatch menu of
commands available upon \"switching\" to another project.

Each element is of the form (COMMAND LABEL &optional KEY) where
COMMAND is the command to run when KEY is pressed.  LABEL is used
to distinguish the menu entries in the dispatch menu.  If KEY is
absent, COMMAND must be bound in `project-prefix-map', and the
key is looked up in that map.

The value can also be a symbol, the name of the command to be
invoked immediately without any dispatch menu."
  :version "28.1"
  :group 'project
  :package-version '(project . "0.6.0")
  :type '(choice
          (repeat :tag "Commands menu"
           (list
            (symbol :tag "Command")
            (string :tag "Label")
            (choice :tag "Key to press"
                    (const :tag "Infer from the keymap" nil)
                    (character :tag "Explicit key"))))
          (symbol :tag "Single command")))

(defcustom project-switch-use-entire-map nil
  "Make `project-switch-project' use entire `project-prefix-map'.
If nil, `project-switch-project' will only recognize commands
listed in `project-switch-commands' and signal an error when
others are invoked.  Otherwise, all keys in `project-prefix-map'
are legal even if they aren't listed in the dispatch menu."
  :type 'boolean
  :group 'project
  :version "28.1")

(defun project--keymap-prompt ()
  "Return a prompt for the project switching dispatch menu."
  (mapconcat
   (pcase-lambda (`(,cmd ,label ,key))
     (when (characterp cmd) ; Old format, apparently user-customized.
       (let ((tmp cmd))
         ;; TODO: Add a deprecation warning, probably.
         (setq cmd key
               key tmp)))
     (let ((key (if key
                    (vector key)
                  (where-is-internal cmd (list project-prefix-map) t))))
       (format "[%s] %s"
               (propertize (key-description key) 'face 'bold)
               label)))
   project-switch-commands
   "  "))

(defun project--switch-project-command ()
  (let* ((commands-menu
          (mapcar
           (lambda (row)
             (if (characterp (car row))
                 ;; Deprecated format.
                 ;; XXX: Add a warning about it?
                 (reverse row)
               row))
           project-switch-commands))
         (commands-map
          (let ((temp-map (make-sparse-keymap)))
            (set-keymap-parent temp-map project-prefix-map)
            (dolist (row commands-menu temp-map)
              (when-let ((cmd (nth 0 row))
                         (keychar (nth 2 row)))
                (define-key temp-map (vector keychar) cmd)))))
         command)
    (while (not command)
      (let* ((overriding-local-map commands-map)
             (choice (read-key-sequence (project--keymap-prompt))))
        (when (setq command (lookup-key commands-map choice))
          (unless (or project-switch-use-entire-map
                      (assq command commands-menu))
            ;; TODO: Add some hint to the prompt, like "key not
            ;; recognized" or something.
            (setq command nil)))
        (let ((global-command (lookup-key (current-global-map) choice)))
          (when (memq global-command
                      '(keyboard-quit keyboard-escape-quit))
            (call-interactively global-command)))))
    command))

;;;###autoload
(defun project-switch-project (dir)
  "\"Switch\" to another project by running an Emacs command.
The available commands are presented as a dispatch menu
made from `project-switch-commands'.

When called in a program, it will use the project corresponding
to directory DIR."
  (interactive (list (project-prompt-project-dir)))
  (let ((command (if (symbolp project-switch-commands)
                     project-switch-commands
                   (project--switch-project-command))))
    (let ((project-current-directory-override dir))
      (call-interactively command))))

(provide 'project)
;;; project.el ends here<|MERGE_RESOLUTION|>--- conflicted
+++ resolved
@@ -494,7 +494,6 @@
 project backend implementation of `project-external-roots'.")
 
 (defun project-try-vc (dir)
-<<<<<<< HEAD
   (unless (vc-file-getprop dir 'project-vc)
     (let* ((backend (ignore-errors (vc-responsible-backend dir)))
            (root
@@ -521,58 +520,6 @@
         (vc-file-setprop dir 'project-vc (cons 'vc root))
         (vc-file-setprop dir 'vc-backend backend))))
   (vc-file-getprop dir 'project-vc))
-=======
-  (defvar vc-svn-admin-directory)
-  (require 'vc-svn)
-  ;; FIXME: Learn to invalidate when the value of
-  ;; `project-vc-merge-submodules' or `project-vc-extra-root-markers'
-  ;; changes.
-  (or (vc-file-getprop dir 'project-vc)
-      (let* ((backend-markers-alist `((Git . ".git")
-                                      (Hg . ".hg")
-                                      (Bzr . ".bzr")
-                                      (SVN . ,vc-svn-admin-directory)
-                                      (DARCS . "_darcs")
-                                      (Fossil . ".fslckout")))
-             (backend-markers
-              (delete
-               nil
-               (mapcar
-                (lambda (b) (assoc-default b backend-markers-alist))
-                vc-handled-backends)))
-             (marker-re
-              (mapconcat
-               (lambda (m) (format "\\(%s\\)" (wildcard-to-regexp m)))
-               (append backend-markers project-vc-extra-root-markers)
-               "\\|"))
-             (locate-dominating-stop-dir-regexp
-              (or vc-ignore-dir-regexp locate-dominating-stop-dir-regexp))
-             last-matches
-             (root
-              (locate-dominating-file
-               dir
-               (lambda (d)
-                 ;; Maybe limit count to 100 when we can drop Emacs < 28.
-                 (setq last-matches (directory-files d nil marker-re t)))))
-             (backend
-              (cl-find-if
-               (lambda (b)
-                 (member (assoc-default b backend-markers-alist)
-                         last-matches))
-               vc-handled-backends))
-             project)
-        (when (and
-               (eq backend 'Git)
-               project-vc-merge-submodules
-               (project--submodule-p root))
-          (let* ((parent (file-name-directory (directory-file-name root))))
-            (setq root (vc-call-backend 'Git 'root parent))))
-        (when root
-          (setq project (list 'vc backend root))
-          ;; FIXME: Cache for a shorter time.
-          (vc-file-setprop dir 'project-vc project)
-          project))))
->>>>>>> ff64a85b
 
 (defun project--submodule-p (root)
   ;; XXX: We only support Git submodules for now.
@@ -726,15 +673,9 @@
   (let* ((root (cdr project))
          backend)
     (append
-<<<<<<< HEAD
      (when (file-equal-p dir root)
        (setq backend (or (vc-file-getprop dir 'vc-backend)
                          (vc-responsible-backend root)))
-=======
-     (when (and backend
-                (file-equal-p dir root))
-       (setq backend (cadr project))
->>>>>>> ff64a85b
        (delq
         nil
         (mapcar
