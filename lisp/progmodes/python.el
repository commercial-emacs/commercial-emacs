--- conflicted
+++ resolved
@@ -294,14 +294,6 @@
   :version "29.1"
   :type 'string)
 
-<<<<<<< HEAD
-=======
-(defcustom python-interpreter-args ""
-  "Arguments for the Python interpreter for noninteractive use."
-  :version "30.1"
-  :type 'string)
-
->>>>>>> e72afa9d
  
 ;;; Bindings
