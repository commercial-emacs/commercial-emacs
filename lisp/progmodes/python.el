;;; python.el --- Python's flying circus support for Emacs -*- lexical-binding: t -*-

;; Copyright (C) 2003-2022 Free Software Foundation, Inc.

;; Author: Fabián E. Gallina <fgallina@gnu.org>
;; URL: https://github.com/fgallina/python.el
;; Version: 0.28
;; Package-Requires: ((emacs "24.4") (compat "28.1.2.1") (seq "2.23"))
;; Maintainer: emacs-devel@gnu.org
;; Created: Jul 2010
;; Keywords: languages

;; This file is NOT part of GNU Emacs.

;; GNU Emacs is free software: you can redistribute it and/or modify
;; it under the terms of the GNU General Public License as published
;; by the Free Software Foundation, either version 3 of the License,
;; or (at your option) any later version.

;; GNU Emacs is distributed in the hope that it will be useful, but
;; WITHOUT ANY WARRANTY; without even the implied warranty of
;; MERCHANTABILITY or FITNESS FOR A PARTICULAR PURPOSE.  See the GNU
;; General Public License for more details.

;; You should have received a copy of the GNU General Public License
;; along with GNU Emacs.  If not, see <https://www.gnu.org/licenses/>.

;;; Commentary:

;; Major mode for editing Python files with some fontification and
;; indentation bits extracted from original Dave Love's python.el
;; found in GNU Emacs.

;; Implements Syntax highlighting, Indentation, Movement, Shell
;; interaction, Shell completion, Shell virtualenv support, Shell
;; package support, Shell syntax highlighting, Pdb tracking, Symbol
;; completion, Skeletons, FFAP, Code Check, ElDoc, Imenu, Flymake,
;; Import management.

;; Syntax highlighting: Fontification of code is provided and supports
;; python's triple quoted strings properly.

;; Indentation: Automatic indentation with indentation cycling is
;; provided, it allows you to navigate different available levels of
;; indentation by hitting <tab> several times.  Also electric-indent-mode
;; is supported such that when inserting a colon the current line is
;; dedented automatically if needed.

;; Movement: `beginning-of-defun' and `end-of-defun' functions are
;; properly implemented.  There are also specialized
;; `forward-sentence' and `backward-sentence' replacements called
;; `python-nav-forward-block', `python-nav-backward-block'
;; respectively which navigate between beginning of blocks of code.
;; Extra functions `python-nav-forward-statement',
;; `python-nav-backward-statement',
;; `python-nav-beginning-of-statement', `python-nav-end-of-statement',
;; `python-nav-beginning-of-block', `python-nav-end-of-block' and
;; `python-nav-if-name-main' are included but no bound to any key.

;; Shell interaction: is provided and allows opening Python shells
;; inside Emacs and executing any block of code of your current buffer
;; in that inferior Python process.

;; Besides that only the standard CPython (2.x and 3.x) shell and
;; IPython are officially supported out of the box, the interaction
;; should support any other readline based Python shells as well
;; (e.g. Jython and PyPy have been reported to work).  You can change
;; your default interpreter and commandline arguments by setting the
;; `python-shell-interpreter' and `python-shell-interpreter-args'
;; variables.  This example enables IPython globally:

;; (setq python-shell-interpreter "ipython"
;;       python-shell-interpreter-args "--simple-prompt")

;; Using the "console" subcommand to start IPython in server-client
;; mode is known to fail intermittently due a bug on IPython itself
;; (see URL `https://debbugs.gnu.org/cgi/bugreport.cgi?bug=18052#27').
;; There seems to be a race condition in the IPython server (A.K.A
;; kernel) when code is sent while it is still initializing, sometimes
;; causing the shell to get stalled.  With that said, if an IPython
;; kernel is already running, "console --existing" seems to work fine.

;; Running IPython on Windows needs more tweaking.  The way you should
;; set `python-shell-interpreter' and `python-shell-interpreter-args'
;; is as follows (of course you need to modify the paths according to
;; your system):

;; (setq python-shell-interpreter "C:/Python27/python.exe"
;;       python-shell-interpreter-args
;;       "-i C:/Python27/Scripts/ipython-script.py")

;; Missing or delayed output used to happen due to differences between
;; Operating Systems' pipe buffering (e.g. CPython 3.3.4 in Windows 7.
;; See URL `https://debbugs.gnu.org/cgi/bugreport.cgi?bug=17304').  To
;; avoid this, the `python-shell-unbuffered' defaults to non-nil and
;; controls whether `python-shell--calculate-process-environment'
;; should set the "PYTHONUNBUFFERED" environment variable on startup:
;; See URL `https://docs.python.org/3/using/cmdline.html#cmdoption-u'.

;; The interaction relies upon having prompts for input (e.g. ">>> "
;; and "... " in standard Python shell) and output (e.g. "Out[1]: " in
;; IPython) detected properly.  Failing that Emacs may hang but, in
;; the case that happens, you can recover with \\[keyboard-quit].  To
;; avoid this issue, a two-step prompt autodetection mechanism is
;; provided: the first step is manual and consists of a collection of
;; regular expressions matching common prompts for Python shells
;; stored in `python-shell-prompt-input-regexps' and
;; `python-shell-prompt-output-regexps', and dir-local friendly vars
;; `python-shell-prompt-regexp', `python-shell-prompt-block-regexp',
;; `python-shell-prompt-output-regexp' which are appended to the
;; former automatically when a shell spawns; the second step is
;; automatic and depends on the `python-shell-prompt-detect' helper
;; function.  See its docstring for details on global variables that
;; modify its behavior.

;; Shell completion: hitting tab will try to complete the current
;; word.  The two built-in mechanisms depend on Python's readline
;; module: the "native" completion is tried first and is activated
;; when `python-shell-completion-native-enable' is non-nil, the
;; current `python-shell-interpreter' is not a member of the
;; `python-shell-completion-native-disabled-interpreters' variable and
;; `python-shell-completion-native-setup' succeeds; the "fallback" or
;; "legacy" mechanism works by executing Python code in the background
;; and enables auto-completion for shells that do not support
;; receiving escape sequences (with some limitations, i.e. completion
;; in blocks does not work).  The code executed for the "fallback"
;; completion can be found in `python-shell-completion-setup-code' and
;; `python-shell-completion-string-code' variables.  Their default
;; values enable completion for both CPython and IPython, and probably
;; any readline based shell (it's known to work with PyPy).  If your
;; Python installation lacks readline (like CPython for Windows),
;; installing pyreadline (URL `https://ipython.org/pyreadline.html')
;; should suffice.  To troubleshoot why you are not getting any
;; completions, you can try the following in your Python shell:

;; >>> import readline, rlcompleter

;; If you see an error, then you need to either install pyreadline or
;; setup custom code that avoids that dependency.

;; Shell virtualenv support: The shell also contains support for
;; virtualenvs and other special environment modifications thanks to
;; `python-shell-process-environment' and `python-shell-exec-path'.
;; These two variables allows you to modify execution paths and
;; environment variables to make easy for you to setup virtualenv rules
;; or behavior modifications when running shells.  Here is an example
;; of how to make shell processes to be run using the /path/to/env/
;; virtualenv:

;; (setq python-shell-process-environment
;;       (list
;;        (format "PATH=%s" (mapconcat
;;                           #'identity
;;                           (reverse
;;                            (cons (getenv "PATH")
;;                                  '("/path/to/env/bin/")))
;;                           ":"))
;;        "VIRTUAL_ENV=/path/to/env/"))
;; (python-shell-exec-path . ("/path/to/env/bin/"))

;; Since the above is cumbersome and can be programmatically
;; calculated, the variable `python-shell-virtualenv-root' is
;; provided.  When this variable is set with the path of the
;; virtualenv to use, `process-environment' and `exec-path' get proper
;; values in order to run shells inside the specified virtualenv.  So
;; the following will achieve the same as the previous example:

;; (setq python-shell-virtualenv-root "/path/to/env/")

;; Also the `python-shell-extra-pythonpaths' variable have been
;; introduced as simple way of adding paths to the PYTHONPATH without
;; affecting existing values.

;; Shell package support: you can enable a package in the current
;; shell so that relative imports work properly using the
;; `python-shell-package-enable' command.

;; Shell remote support: remote Python shells are started with the
;; correct environment for files opened remotely through tramp, also
;; respecting dir-local variables provided `enable-remote-dir-locals'
;; is non-nil.  The logic for this is transparently handled by the
;; `python-shell-with-environment' macro.

;; Shell syntax highlighting: when enabled current input in shell is
;; highlighted.  The variable `python-shell-font-lock-enable' controls
;; activation of this feature globally when shells are started.
;; Activation/deactivation can be also controlled on the fly via the
;; `python-shell-font-lock-toggle' command.

;; Pdb tracking: when you execute a block of code that contains some
;; call to pdb (or ipdb) it will prompt the block of code and will
;; follow the execution of pdb marking the current line with an arrow.

;; Symbol completion: you can complete the symbol at point.  It uses
;; the shell completion in background so you should run
;; `python-shell-send-buffer' from time to time to get better results.

;; Skeletons: skeletons are provided for simple inserting of things like class,
;; def, for, import, if, try, and while.  These skeletons are
;; integrated with abbrev.  If you have `abbrev-mode' activated and
;; `python-skeleton-autoinsert' is set to t, then whenever you type
;; the name of any of those defined and hit SPC, they will be
;; automatically expanded.  As an alternative you can use the defined
;; skeleton commands: `python-skeleton-<foo>'.

;; FFAP: You can find the filename for a given module when using ffap
;; out of the box.  This feature needs an inferior python shell
;; running.

;; Code check: Check the current file for errors with `python-check'
;; using the program defined in `python-check-command'.

;; ElDoc: returns documentation for object at point by using the
;; inferior python subprocess to inspect its documentation.  As you
;; might guessed you should run `python-shell-send-buffer' from time
;; to time to get better results too.

;; Imenu: There are two index building functions to be used as
;; `imenu-create-index-function': `python-imenu-create-index' (the
;; default one, builds the alist in form of a tree) and
;; `python-imenu-create-flat-index'.  See also
;; `python-imenu-format-item-label-function',
;; `python-imenu-format-parent-item-label-function',
;; `python-imenu-format-parent-item-jump-label-function' variables for
;; changing the way labels are formatted in the tree version.

;; If you used python-mode.el you may miss auto-indentation when
;; inserting newlines.  To achieve the same behavior you have two
;; options:

;; 1) Enable the minor-mode `electric-indent-mode' (enabled by
;;    default) and use RET.  If this mode is disabled use
;;    `newline-and-indent', bound to C-j.

;; 2) Add the following hook in your .emacs:

;; (add-hook 'python-mode-hook
;;   (lambda ()
;;     (define-key python-mode-map "\C-m" 'newline-and-indent)))

;; I'd recommend the first one since you'll get the same behavior for
;; all modes out-of-the-box.

;; Flymake: A Flymake backend, using the pyflakes program by default,
;; is provided.  You can also use flake8 or pylint by customizing
;; `python-flymake-command'.

;; Import management: The commands `python-sort-imports',
;; `python-add-import', `python-remove-import', and
;; `python-fix-imports' automate the editing of import statements at
;; the top of the buffer, which tend to be a tedious task in larger
;; projects.  These commands require that the isort library is
;; available to the interpreter pointed at by `python-interpreter'.
;; The last command also requires pyflakes.  These dependencies can be
;; installed, among other methods, with the following command:
;;
;;     pip install isort pyflakes

;;; Code:

(require 'ansi-color)
(require 'cl-lib)
(require 'comint)
(require 'compat nil 'noerror)
(require 'project nil 'noerror)
(require 'seq)
(eval-when-compile (require 'subr-x))   ;For `string-empty-p'.

;; Avoid compiler warnings
(defvar compilation-error-regexp-alist)
(defvar outline-heading-end-regexp)

(autoload 'comint-mode "comint")
(autoload 'help-function-arglist "help-fns")

;;;###autoload
(add-to-list 'auto-mode-alist (cons (purecopy "\\.py[iw]?\\'") 'python-mode))
;;;###autoload
(add-to-list 'interpreter-mode-alist (cons (purecopy "python[0-9.]*") 'python-mode))

(defgroup python nil
  "Python Language's flying circus support for Emacs."
  :group 'languages
  :version "24.3"
  :link '(emacs-commentary-link "python"))

(defcustom python-interpreter "python"
  "Python interpreter for noninteractive use.
To customize the Python shell, modify `python-shell-interpreter'
instead."
  :version "29.1"
  :type 'string)


;;; Bindings

(defvar python-mode-map
  (let ((map (make-sparse-keymap)))
    ;; Movement
    (define-key map [remap backward-sentence] #'python-nav-backward-block)
    (define-key map [remap forward-sentence] #'python-nav-forward-block)
    (define-key map [remap backward-up-list] #'python-nav-backward-up-list)
    (define-key map [remap up-list] #'python-nav-up-list)
    (define-key map [remap mark-defun] #'python-mark-defun)
    (define-key map "\C-c\C-j" #'imenu)
    ;; Indent specific
    (define-key map "\177" #'python-indent-dedent-line-backspace)
    (define-key map (kbd "<backtab>") #'python-indent-dedent-line)
    (define-key map "\C-c<" #'python-indent-shift-left)
    (define-key map "\C-c>" #'python-indent-shift-right)
    ;; Skeletons
    (define-key map "\C-c\C-tc" #'python-skeleton-class)
    (define-key map "\C-c\C-td" #'python-skeleton-def)
    (define-key map "\C-c\C-tf" #'python-skeleton-for)
    (define-key map "\C-c\C-ti" #'python-skeleton-if)
    (define-key map "\C-c\C-tm" #'python-skeleton-import)
    (define-key map "\C-c\C-tt" #'python-skeleton-try)
    (define-key map "\C-c\C-tw" #'python-skeleton-while)
    ;; Shell interaction
    (define-key map "\C-c\C-p" #'run-python)
    (define-key map "\C-c\C-s" #'python-shell-send-string)
    (define-key map "\C-c\C-e" #'python-shell-send-statement)
    (define-key map "\C-c\C-r" #'python-shell-send-region)
    (define-key map "\C-\M-x"  #'python-shell-send-defun)
    (define-key map "\C-c\C-c" #'python-shell-send-buffer)
    (define-key map "\C-c\C-l" #'python-shell-send-file)
    (define-key map "\C-c\C-z" #'python-shell-switch-to-shell)
    ;; Some util commands
    (define-key map "\C-c\C-v" #'python-check)
    (define-key map "\C-c\C-f" #'python-eldoc-at-point)
    (define-key map "\C-c\C-d" #'python-describe-at-point)
    ;; Import management
    (define-key map "\C-c\C-ia" #'python-add-import)
    (define-key map "\C-c\C-if" #'python-fix-imports)
    (define-key map "\C-c\C-ir" #'python-remove-import)
    (define-key map "\C-c\C-is" #'python-sort-imports)
    ;; Utilities
    (substitute-key-definition #'complete-symbol #'completion-at-point
                               map global-map)
    (easy-menu-define python-menu map "Python Mode menu"
      '("Python"
        :help "Python-specific Features"
        ["Shift region left" python-indent-shift-left :active mark-active
         :help "Shift region left by a single indentation step"]
        ["Shift region right" python-indent-shift-right :active mark-active
         :help "Shift region right by a single indentation step"]
        "-"
        ["Start of def/class" beginning-of-defun
         :help "Go to start of outermost definition around point"]
        ["End of def/class" end-of-defun
         :help "Go to end of definition around point"]
        ["Mark def/class" mark-defun
         :help "Mark outermost definition around point"]
        ["Jump to def/class" imenu
         :help "Jump to a class or function definition"]
        "--"
        ("Skeletons")
        "---"
        ["Start interpreter" run-python
         :help "Run inferior Python process in a separate buffer"]
        ["Switch to shell" python-shell-switch-to-shell
         :help "Switch to running inferior Python process"]
        ["Eval string" python-shell-send-string
         :help "Eval string in inferior Python session"]
        ["Eval buffer" python-shell-send-buffer
         :help "Eval buffer in inferior Python session"]
        ["Eval statement" python-shell-send-statement
         :help "Eval statement in inferior Python session"]
        ["Eval region" python-shell-send-region
         :help "Eval region in inferior Python session"]
        ["Eval defun" python-shell-send-defun
         :help "Eval defun in inferior Python session"]
        ["Eval file" python-shell-send-file
         :help "Eval file in inferior Python session"]
        ["Debugger" pdb :help "Run pdb under GUD"]
        "----"
        ["Check file" python-check
         :help "Check file for errors"]
        ["Help on symbol" python-eldoc-at-point
         :help "Get help on symbol at point"]
        ["Complete symbol" completion-at-point
         :help "Complete symbol before point"]
        "-----"
        ["Add import" python-add-import
         :help "Add an import statement to the top of this buffer"]
        ["Remove import" python-remove-import
         :help "Remove an import statement from the top of this buffer"]
        ["Sort imports" python-sort-imports
         :help "Sort the import statements at the top of this buffer"]
        ["Fix imports" python-fix-imports
         :help "Add missing imports and remove unused ones from the current buffer"]
        ))
    map)
  "Keymap for `python-mode'.")


;;; Python specialized rx

(defmacro python-rx (&rest regexps)
  "Python mode specialized rx macro.
This variant of `rx' supports common Python named REGEXPS."
  `(rx-let ((sp-bsnl (or space (and ?\\ ?\n)))
            (sp-nl (or space (and (? ?\\) ?\n)))
            (block-start       (seq symbol-start
                                    (or "def" "class" "if" "elif" "else" "try"
                                        "except" "finally" "for" "while" "with"
                                        ;; Python 3.10+ PEP634
                                        "match" "case"
                                        ;; Python 3.5+ PEP492
                                        (and "async" (+ space)
                                             (or "def" "for" "with")))
                                    symbol-end))
            (dedenter          (seq symbol-start
                                    (or "elif" "else" "except" "finally")
                                    symbol-end))
            (block-ender       (seq symbol-start
                                    (or
                                     "break" "continue" "pass" "raise" "return")
                                    symbol-end))
            (decorator         (seq line-start (* space) ?@ (any letter ?_)
                                    (* (any word ?_))))
            (defun             (seq symbol-start
                                    (or "def" "class"
                                        ;; Python 3.5+ PEP492
                                        (and "async" (+ space) "def"))
                                    symbol-end))
            (if-name-main      (seq line-start "if" (+ space) "__name__"
                                    (+ space) "==" (+ space)
                                    (any ?' ?\") "__main__" (any ?' ?\")
                                    (* space) ?:))
            (symbol-name       (seq (any letter ?_) (* (any word ?_))))
            (assignment-target (seq (? ?*)
                                    (* symbol-name ?.) symbol-name
                                    (? ?\[ (+ (not ?\])) ?\])))
            (grouped-assignment-target (seq (? ?*)
                                            (* symbol-name ?.) (group symbol-name)
                                            (? ?\[ (+ (not ?\])) ?\])))
            (open-paren        (or "{" "[" "("))
            (close-paren       (or "}" "]" ")"))
            (simple-operator   (any ?+ ?- ?/ ?& ?^ ?~ ?| ?* ?< ?> ?= ?%))
            (not-simple-operator (not (or simple-operator ?\n)))
            (operator          (or "==" ">=" "is" "not"
                                   "**" "//" "<<" ">>" "<=" "!="
                                   "+" "-" "/" "&" "^" "~" "|" "*" "<" ">"
                                   "=" "%"))
            (assignment-operator (or "+=" "-=" "*=" "/=" "//=" "%=" "**="
                                     ">>=" "<<=" "&=" "^=" "|="
                                     "="))
            (string-delimiter  (seq
                                ;; Match even number of backslashes.
                                (or (not (any ?\\ ?\' ?\")) point
                                    ;; Quotes might be preceded by an
                                    ;; escaped quote.
                                    (and (or (not (any ?\\)) point) ?\\
                                         (* ?\\ ?\\) (any ?\' ?\")))
                                (* ?\\ ?\\)
                                ;; Match single or triple quotes of any kind.
                                (group (or  "\"\"\"" "\"" "'''" "'"))))
            (coding-cookie (seq line-start ?# (* space)
                                (or
                                 ;; # coding=<encoding name>
                                 (: "coding" (or ?: ?=) (* space)
                                    (group-n 1 (+ (or word ?-))))
                                 ;; # -*- coding: <encoding name> -*-
                                 (: "-*-" (* space) "coding:" (* space)
                                    (group-n 1 (+ (or word ?-)))
                                    (* space) "-*-")
                                 ;; # vim: set fileencoding=<encoding name> :
                                 (: "vim:" (* space) "set" (+ space)
                                    "fileencoding" (* space) ?= (* space)
                                    (group-n 1 (+ (or word ?-)))
                                    (* space) ":"))))
            (bytes-escape-sequence
             (seq (not "\\")
                  (group (or "\\\\" "\\'" "\\a" "\\b" "\\f"
                             "\\n" "\\r" "\\t" "\\v"
                             (seq "\\" (** 1 3 (in "0-7")))
                             (seq "\\x" hex hex)))))
            (string-escape-sequence
             (or bytes-escape-sequence
                 (seq (not "\\")
                      (or (group-n 1 "\\u" (= 4 hex))
                          (group-n 1 "\\U" (= 8 hex))
                          (group-n 1 "\\N{" (*? anychar) "}"))))))
     (rx ,@regexps)))


;;; Font-lock and syntax

(eval-and-compile
  (defun python-syntax--context-compiler-macro (form type &optional syntax-ppss)
    (pcase type
      (''comment
       `(let ((ppss (or ,syntax-ppss (syntax-ppss))))
          (and (nth 4 ppss) (nth 8 ppss))))
      (''string
       `(let ((ppss (or ,syntax-ppss (syntax-ppss))))
          (and (nth 3 ppss) (nth 8 ppss))))
      (''paren
       `(nth 1 (or ,syntax-ppss (syntax-ppss))))
      (_ form))))

(defun python-syntax-context (type &optional syntax-ppss)
  "Return non-nil if point is on TYPE using SYNTAX-PPSS.
TYPE can be `comment', `string' or `paren'.  It returns the start
character address of the specified TYPE."
  (declare (compiler-macro python-syntax--context-compiler-macro))
  (let ((ppss (or syntax-ppss (syntax-ppss))))
    (pcase type
      ('comment (and (nth 4 ppss) (nth 8 ppss)))
      ('string (and (nth 3 ppss) (nth 8 ppss)))
      ('paren (nth 1 ppss))
      (_ nil))))

(defun python-syntax-context-type (&optional syntax-ppss)
  "Return the context type using SYNTAX-PPSS.
The type returned can be `comment', `string' or `paren'."
  (let ((ppss (or syntax-ppss (syntax-ppss))))
    (cond
     ((nth 8 ppss) (if (nth 4 ppss) 'comment 'string))
     ((nth 1 ppss) 'paren))))

(defsubst python-syntax-comment-or-string-p (&optional ppss)
  "Return non-nil if PPSS is inside comment or string."
  (nth 8 (or ppss (syntax-ppss))))

(defsubst python-syntax-closing-paren-p ()
  "Return non-nil if char after point is a closing paren."
  (eql (syntax-class (syntax-after (point)))
       (syntax-class (string-to-syntax ")"))))

(defun python-font-lock-syntactic-face-function (state)
  "Return syntactic face given STATE."
  (if (nth 3 state)
      (if (python-info-docstring-p state)
          font-lock-doc-face
        font-lock-string-face)
    font-lock-comment-face))

(defconst python--f-string-start-regexp
  (rx bow
      (or "f" "F" "fr" "Fr" "fR" "FR" "rf" "rF" "Rf" "RF")
      (or "\"" "\"\"\"" "'" "'''"))
  "A regular expression matching the beginning of an f-string.

See URL `https://docs.python.org/3/reference/lexical_analysis.html#string-and-bytes-literals'.")

(defun python--f-string-p (ppss)
  "Return non-nil if the pos where PPSS was found is inside an f-string."
  (and (nth 3 ppss)
       (let* ((spos (1- (nth 8 ppss)))
              (before-quote
               (buffer-substring-no-properties (max (- spos 4) (point-min))
                                               (min (+ spos 2) (point-max)))))
         (and (string-match-p python--f-string-start-regexp before-quote)
              (or (< (point-min) spos)
                  (not (memq (char-syntax (char-before spos)) '(?w ?_))))))))

(defun python--font-lock-f-strings (limit)
  "Mark {...} holes as being code.
Remove the (presumably `font-lock-string-face') `face' property from
the {...} holes that appear within f-strings."
  ;; FIXME: This will fail to properly highlight strings appearing
  ;; within the {...} of an f-string.
  ;; We could presumably fix it by running
  ;; `font-lock-default-fontify-syntactically-region' (as is done in
  ;; `sm-c--cpp-fontify-syntactically', for example) after removing
  ;; the `face' property, but I'm not sure it's worth the effort and
  ;; the risks.
  (let ((ppss (syntax-ppss)))
    (while
        (progn
          (while (and (not (python--f-string-p ppss))
                      (re-search-forward python--f-string-start-regexp limit 'move))
            (setq ppss (syntax-ppss)))
          (< (point) limit))
      (cl-assert (python--f-string-p ppss))
      (let ((send (save-excursion
                   (goto-char (nth 8 ppss))
                   (condition-case nil
                       (progn (let ((forward-sexp-function nil))
                                (forward-sexp 1))
                              (min limit (1- (point))))
                     (scan-error limit)))))
        (while (re-search-forward "{" send t)
          (if (eq ?\{ (char-after))
              (forward-char 1)          ;Just skip over {{
            (let ((beg (match-beginning 0))
                  (end (condition-case nil
                           (progn (up-list 1) (min send (point)))
                         (scan-error send))))
              (goto-char end)
              (put-text-property beg end 'face nil))))
        (goto-char (min limit (1+ send)))
        (setq ppss (syntax-ppss))))))

(defconst python--not-raw-bytes-literal-start-regexp
  (rx (or bos (not alnum)) (or "b" "B") (or "\"" "\"\"\"" "'" "'''") eos)
  "A regular expression matching the start of a not-raw bytes literal.")

(defconst python--not-raw-string-literal-start-regexp
  (rx bos (or
           ;; Multi-line string literals
           (seq (? (? (not alnum)) (or "u" "U" "F" "f")) (or "\"\"\"" "'''"))
           (seq (? anychar) (not alnum) (or "\"\"\"" "'''"))
           ;; Single line string literals
           (seq (? (** 0 2 anychar) (not alnum)) (or "u" "U" "F" "f") (or "'" "\""))
           (seq (? (** 0 3 anychar) (not (any "'\"" alnum))) (or "'" "\"")))
      eos)
  "A regular expression matching the start of a not-raw string literal.")

(defun python--string-bytes-literal-matcher (regexp start-regexp)
  "Match REGEXP within a string or bytes literal whose start matches START-REGEXP."
  (lambda (limit)
    (cl-loop for result = (re-search-forward regexp limit t)
             for result-valid = (and
                                 result
                                 (when-let* ((pos (nth 8 (syntax-ppss)))
                                             (before-quote
                                              (buffer-substring-no-properties
                                               (max (- pos 4) (point-min))
                                               (min (+ pos 1) (point-max)))))
                                   (backward-char)
                                   (string-match-p start-regexp before-quote)))
             until (or (not result) result-valid)
             finally return (and result-valid result))))

(defvar python-font-lock-keywords-level-1
  `((,(python-rx symbol-start "def" (1+ sp-bsnl) (group symbol-name))
     (1 font-lock-function-name-face))
    (,(python-rx symbol-start "class" (1+ sp-bsnl) (group symbol-name))
     (1 font-lock-type-face)))
  "Font lock keywords to use in `python-mode' for level 1 decoration.

This is the minimum decoration level, including function and
class declarations.")

(defvar python-font-lock-keywords-level-2
  `(,@python-font-lock-keywords-level-1
    ,(rx symbol-start
         (or
          "and" "del" "from" "not" "while" "as" "elif" "global" "or" "with"
          "assert" "else" "if" "pass" "yield" "break" "except" "import" "class"
          "in" "raise" "continue" "finally" "is" "return" "def" "for" "lambda"
          "try"
          ;; False, None, and True are listed as keywords on the Python 3
          ;; documentation, but since they also qualify as constants they are
          ;; fontified like that in order to keep font-lock consistent between
          ;; Python versions.
          "nonlocal"
          ;; Python 3.5+ PEP492
          (and "async" (+ space) (or "def" "for" "with"))
          "await"
          ;; Python 3.10+
          "match" "case"
          ;; Extra:
          "self")
         symbol-end)
    ;; Builtins
    (,(rx symbol-start
          (or
           "abs" "all" "any" "bin" "bool" "callable" "chr" "classmethod"
           "compile" "complex" "delattr" "dict" "dir" "divmod" "enumerate"
           "eval" "filter" "float" "format" "frozenset" "getattr" "globals"
           "hasattr" "hash" "help" "hex" "id" "input" "int" "isinstance"
           "issubclass" "iter" "len" "list" "locals" "map" "max" "memoryview"
           "min" "next" "object" "oct" "open" "ord" "pow" "print" "property"
           "range" "repr" "reversed" "round" "set" "setattr" "slice" "sorted"
           "staticmethod" "str" "sum" "super" "tuple" "type" "vars" "zip"
           "__import__"
           ;; Python 2:
           "basestring" "cmp" "execfile" "file" "long" "raw_input" "reduce"
           "reload" "unichr" "unicode" "xrange" "apply" "buffer" "coerce"
           "intern"
           ;; Python 3:
           "ascii" "breakpoint" "bytearray" "bytes" "exec"
           ;; Special attributes:
           ;; https://docs.python.org/3/reference/datamodel.html
           "__annotations__" "__closure__" "__code__"
           "__defaults__" "__dict__" "__doc__" "__globals__"
           "__kwdefaults__" "__name__" "__module__" "__package__"
           "__qualname__"
           ;; Extras:
           "__all__")
          symbol-end) . font-lock-builtin-face))
  "Font lock keywords to use in `python-mode' for level 2 decoration.

This is the medium decoration level, including everything in
`python-font-lock-keywords-level-1', as well as keywords and
builtins.")

(defun python-font-lock-assignment-matcher (regexp)
  "Font lock matcher for assignments based on REGEXP.
Search for next occurrence if REGEXP matched within a `paren'
context (to avoid, e.g., default values for arguments or passing
arguments by name being treated as assignments) or is followed by
an '=' sign (to avoid '==' being treated as an assignment.  Set
point to the position one character before the end of the
occurrence found so that subsequent searches can detect the '='
sign in chained assignment."
  (lambda (limit)
    (cl-loop while (re-search-forward regexp limit t)
             unless (or (python-syntax-context 'paren)
                        (equal (char-after) ?=))
               return (progn (backward-char) t))))

(defvar python-font-lock-keywords-maximum-decoration
  `((python--font-lock-f-strings)
    ,@python-font-lock-keywords-level-2
    ;; Constants
    (,(rx symbol-start
          (or
           "Ellipsis" "False" "None" "NotImplemented" "True" "__debug__"
           ;; copyright, license, credits, quit and exit are added by the site
           ;; module and they are not intended to be used in programs
           "copyright" "credits" "exit" "license" "quit")
          symbol-end)
     . font-lock-constant-face)
    ;; Decorators.
    (,(rx line-start (* (any " \t")) (group "@" (1+ (or word ?_))
                                            (0+ "." (1+ (or word ?_)))))
     (1 font-lock-type-face))
    ;; Builtin Exceptions
    (,(rx symbol-start
          (or
           ;; Python 2 and 3:
           "ArithmeticError" "AssertionError" "AttributeError" "BaseException"
           "BufferError" "BytesWarning" "DeprecationWarning" "EOFError"
           "EnvironmentError" "Exception" "FloatingPointError" "FutureWarning"
           "GeneratorExit" "IOError" "ImportError" "ImportWarning"
           "IndentationError" "IndexError" "KeyError" "KeyboardInterrupt"
           "LookupError" "MemoryError" "NameError" "NotImplementedError"
           "OSError" "OverflowError" "PendingDeprecationWarning"
           "ReferenceError" "RuntimeError" "RuntimeWarning" "StopIteration"
           "SyntaxError" "SyntaxWarning" "SystemError" "SystemExit" "TabError"
           "TypeError" "UnboundLocalError" "UnicodeDecodeError"
           "UnicodeEncodeError" "UnicodeError" "UnicodeTranslateError"
           "UnicodeWarning" "UserWarning" "ValueError" "Warning"
           "ZeroDivisionError"
           ;; Python 2:
           "StandardError"
           ;; Python 3:
           "BlockingIOError" "BrokenPipeError" "ChildProcessError"
           "ConnectionAbortedError" "ConnectionError" "ConnectionRefusedError"
           "ConnectionResetError" "FileExistsError" "FileNotFoundError"
           "InterruptedError" "IsADirectoryError" "NotADirectoryError"
           "PermissionError" "ProcessLookupError" "RecursionError"
           "ResourceWarning" "StopAsyncIteration" "TimeoutError"
           ;; OS specific
           "VMSError" "WindowsError"
           )
          symbol-end)
     . font-lock-type-face)
    ;; multiple assignment
    ;; (note that type hints are not allowed for multiple assignments)
    ;;   a, b, c = 1, 2, 3
    ;;   a, *b, c = 1, 2, 3, 4, 5
    ;;   [a, b] = (1, 2)
    ;;   (l[1], l[2]) = (10, 11)
    ;;   (a, b, c, *d) = *x, y = 5, 6, 7, 8, 9
    ;;   (a,) = 'foo'
    ;;   (*a,) = ['foo', 'bar', 'baz']
    ;;   d.x, d.y[0], *d.z = 'a', 'b', 'c', 'd', 'e'
    ;; and variants thereof
    ;; the cases
    ;;   (a) = 5
    ;;   [a] = 5,
    ;;   [*a] = 5, 6
    ;; are handled separately below
    (,(python-font-lock-assignment-matcher
        (python-rx (? (or "[" "(") (* sp-nl))
                   grouped-assignment-target (* sp-nl) ?, (* sp-nl)
                   (* assignment-target (* sp-nl) ?, (* sp-nl))
                   (? assignment-target (* sp-nl))
                   (? ?, (* sp-nl))
                   (? (or ")" "]") (* sp-bsnl))
                   (group assignment-operator)))
     (1 font-lock-variable-name-face)
     (,(python-rx grouped-assignment-target)
      (progn
        (goto-char (match-end 1))       ; go back after the first symbol
        (match-beginning 2))            ; limit the search until the assignment
      nil
      (1 font-lock-variable-name-face)))
    ;; single assignment with type hints, e.g.
    ;;   a: int = 5
    ;;   b: Tuple[Optional[int], Union[Sequence[str], str]] = (None, 'foo')
    ;;   c: Collection = {1, 2, 3}
    ;;   d: Mapping[int, str] = {1: 'bar', 2: 'baz'}
    (,(python-font-lock-assignment-matcher
       (python-rx (or line-start ?\;) (* sp-bsnl)
                  grouped-assignment-target (* sp-bsnl)
                  (? ?: (* sp-bsnl) (+ not-simple-operator) (* sp-bsnl))
                  assignment-operator))
     (1 font-lock-variable-name-face))
    ;; special cases
    ;;   (a) = 5
    ;;   [a] = 5,
    ;;   [*a] = 5, 6
    (,(python-font-lock-assignment-matcher
       (python-rx (or line-start ?\; ?=) (* sp-bsnl)
                  (or "[" "(") (* sp-nl)
                  grouped-assignment-target (* sp-nl)
                  (or ")" "]") (* sp-bsnl)
                  assignment-operator))
     (1 font-lock-variable-name-face))
    ;; escape sequences within bytes literals
    ;;   "\\" "\'" "\a" "\b" "\f" "\n" "\r" "\t" "\v"
    ;;   "\ooo" character with octal value ooo
    ;;   "\xhh" character with hex value hh
    (,(python--string-bytes-literal-matcher
       (python-rx bytes-escape-sequence)
       python--not-raw-bytes-literal-start-regexp)
     (1 font-lock-constant-face t))
    ;; escape sequences within string literals, the same as appear in bytes
    ;; literals in addition to:
    ;;   "\uxxxx" Character with 16-bit hex value xxxx
    ;;   "\Uxxxxxxxx" Character with 32-bit hex value xxxxxxxx
    ;;   "\N{name}" Character named name in the Unicode database
    (,(python--string-bytes-literal-matcher
       (python-rx string-escape-sequence)
       python--not-raw-string-literal-start-regexp)
     (1 'font-lock-constant-face t)))
  "Font lock keywords to use in `python-mode' for maximum decoration.

This decoration level includes everything in
`python-font-lock-keywords-level-2', as well as constants,
decorators, exceptions, and assignments.")

(defvar python-font-lock-keywords
  '(python-font-lock-keywords-level-1   ; When `font-lock-maximum-decoration' is nil.
    python-font-lock-keywords-level-1   ; When `font-lock-maximum-decoration' is 1.
    python-font-lock-keywords-level-2   ; When `font-lock-maximum-decoration' is 2.
    python-font-lock-keywords-maximum-decoration ; When `font-lock-maximum-decoration'
                                                 ; is more than 1, or t (which it is,
                                                 ; by default).
    )
  "List of font lock keyword specifications to use in `python-mode'.

Which one will be chosen depends on the value of
`font-lock-maximum-decoration'.")

(defun python-font-lock-extend-region (beg end _old-len)
  "Extend font-lock region given by BEG and END to statement boundaries."
  (save-excursion
    (save-match-data
      (goto-char beg)
      (python-nav-beginning-of-statement)
      (setq beg (point))
      (goto-char end)
      (python-nav-end-of-statement)
      (setq end (point))
      (cons beg end))))


(defconst python-syntax-propertize-function
  (syntax-propertize-rules
   ((rx (or "\"\"\"" "'''"))
    (0 (ignore (python-syntax-stringify))))))

(define-obsolete-variable-alias 'python--prettify-symbols-alist
  'python-prettify-symbols-alist "26.1")

(defvar python-prettify-symbols-alist
  '(("lambda"  . ?λ)
    ("and" . ?∧)
    ("or" . ?∨))
  "Value for `prettify-symbols-alist' in `python-mode'.")

(defsubst python-syntax-count-quotes (quote-char &optional point limit)
  "Count number of quotes around point (max is 3).
QUOTE-CHAR is the quote char to count.  Optional argument POINT is
the point where scan starts (defaults to current point), and LIMIT
is used to limit the scan."
  (let ((i 0))
    (while (and (< i 3)
                (or (not limit) (< (+ point i) limit))
                (eq (char-after (+ point i)) quote-char))
      (setq i (1+ i)))
    i))

(defun python-syntax-stringify ()
  "Put `syntax-table' property correctly on single/triple quotes."
  (let* ((ppss (save-excursion (backward-char 3) (syntax-ppss)))
         (string-start (and (eq t (nth 3 ppss)) (nth 8 ppss)))
         (quote-starting-pos (- (point) 3))
         (quote-ending-pos (point)))
    (cond ((or (nth 4 ppss)             ;Inside a comment
               (and string-start
                    ;; Inside of a string quoted with different triple quotes.
                    (not (eql (char-after string-start)
                              (char-after quote-starting-pos)))))
           ;; Do nothing.
           nil)
          ((nth 5 ppss)
           ;; The first quote is escaped, so it's not part of a triple quote!
           (goto-char (1+ quote-starting-pos)))
          ((null string-start)
           ;; This set of quotes delimit the start of a string.  Put
           ;; string fence syntax on last quote. (bug#49518)
           ;; FIXME: This makes sexp-movement a bit suboptimal since """a"""
           ;; is now treated as 3 strings.
           ;; We could probably have our cake and eat it too by
           ;; putting the string fence on the first quote and then
           ;; convincing `syntax-ppss-flush-cache' to flush to before
           ;; that fence when any char of the 3-char delimiter
           ;; is modified.
           (put-text-property (1- quote-ending-pos) quote-ending-pos
                              'syntax-table (string-to-syntax "|")))
          (t
           ;; This set of quotes delimit the end of a string.  Put
           ;; string fence syntax on first quote. (bug#49518)
           (put-text-property quote-starting-pos (1+ quote-starting-pos)
                              'syntax-table (string-to-syntax "|"))))))

(defvar python-mode-syntax-table
  (let ((table (make-syntax-table)))
    ;; Give punctuation syntax to ASCII that normally has symbol
    ;; syntax or has word syntax and isn't a letter.
    (let ((symbol (string-to-syntax "_"))
          (sst (standard-syntax-table)))
      (dotimes (i 128)
        (unless (= i ?_)
          (if (equal symbol (aref sst i))
              (modify-syntax-entry i "." table)))))
    (modify-syntax-entry ?$ "." table)
    (modify-syntax-entry ?% "." table)
    ;; exceptions
    (modify-syntax-entry ?# "<" table)
    (modify-syntax-entry ?\n ">" table)
    (modify-syntax-entry ?' "\"" table)
    (modify-syntax-entry ?` "$" table)
    table)
  "Syntax table for Python files.")

(defvar python-dotty-syntax-table
  (let ((table (make-syntax-table python-mode-syntax-table)))
    (modify-syntax-entry ?. "w" table)
    (modify-syntax-entry ?_ "w" table)
    table)
  "Dotty syntax table for Python files.
It makes underscores and dots word constituent chars.")


;;; Indentation

(defcustom python-indent-offset 4
  "Default indentation offset for Python."
  :type 'integer
  :safe 'integerp)

(defcustom python-indent-guess-indent-offset t
  "Non-nil tells Python mode to guess `python-indent-offset' value."
  :type 'boolean
  :safe 'booleanp)

(defcustom python-indent-guess-indent-offset-verbose t
  "Non-nil means to emit a warning when indentation guessing fails."
  :version "25.1"
  :type 'boolean
  :safe' booleanp)

(defcustom python-indent-trigger-commands
  '(indent-for-tab-command yas-expand yas/expand)
  "Commands that might trigger a `python-indent-line' call."
  :type '(repeat symbol))

(defcustom python-indent-def-block-scale 2
  "Multiplier applied to indentation inside multi-line def blocks."
  :version "26.1"
  :type 'integer
  :safe 'natnump)

(defvar python-indent-current-level 0
  "Deprecated var available for compatibility.")

(defvar python-indent-levels '(0)
  "Deprecated var available for compatibility.")

(make-obsolete-variable
 'python-indent-current-level
 "The indentation API changed to avoid global state.
The function `python-indent-calculate-levels' does not use it
anymore.  If you were defadvising it and or depended on this
variable for indentation customizations, refactor your code to
work on `python-indent-calculate-indentation' instead."
 "24.5")

(make-obsolete-variable
 'python-indent-levels
 "The indentation API changed to avoid global state.
The function `python-indent-calculate-levels' does not use it
anymore.  If you were defadvising it and or depended on this
variable for indentation customizations, refactor your code to
work on `python-indent-calculate-indentation' instead."
 "24.5")

(defun python-indent-guess-indent-offset ()
  "Guess and set `python-indent-offset' for the current buffer."
  (interactive)
  (save-excursion
    (save-restriction
      (widen)
      (goto-char (point-min))
      (let ((block-end))
        (while (and (not block-end)
                    (re-search-forward
                     (python-rx line-start block-start) nil t))
          (when (and
                 (not (python-syntax-context-type))
                 (progn
                   (goto-char (line-end-position))
                   (python-util-forward-comment -1)
                   (if (equal (char-before) ?:)
                       t
                     (forward-line 1)
                     (when (python-info-block-continuation-line-p)
                       (while (and (python-info-continuation-line-p)
                                   (not (eobp)))
                         (forward-line 1))
                       (python-util-forward-comment -1)
                       (when (equal (char-before) ?:)
                         t)))))
            (setq block-end (point-marker))))
        (let ((indentation
               (when block-end
                 (goto-char block-end)
                 (python-util-forward-comment)
                 (current-indentation))))
          (if (and indentation (not (zerop indentation)))
              (setq-local python-indent-offset indentation)
            (when python-indent-guess-indent-offset-verbose
              (message "Can't guess python-indent-offset, using defaults: %s"
                       python-indent-offset))))))))

(defun python-indent-context ()
  "Get information about the current indentation context.
Context is returned in a cons with the form (STATUS . START).

STATUS can be one of the following:

keyword
-------

:after-comment
 - Point is after a comment line.
 - START is the position of the \"#\" character.
:inside-string
 - Point is inside string.
 - START is the position of the first quote that starts it.
:no-indent
 - No possible indentation case matches.
 - START is always zero.

:inside-paren
 - Fallback case when point is inside paren.
 - START is the first non space char position *after* the open paren.
:inside-paren-at-closing-nested-paren
 - Point is on a line that contains a nested paren closer.
 - START is the position of the open paren it closes.
:inside-paren-at-closing-paren
 - Point is on a line that contains a paren closer.
 - START is the position of the open paren.
:inside-paren-newline-start
 - Point is inside a paren with items starting in their own line.
 - START is the position of the open paren.
:inside-paren-newline-start-from-block
 - Point is inside a paren with items starting in their own line
   from a block start.
 - START is the position of the open paren.

:after-backslash
 - Fallback case when point is after backslash.
 - START is the char after the position of the backslash.
:after-backslash-assignment-continuation
 - Point is after a backslashed assignment.
 - START is the char after the position of the backslash.
:after-backslash-block-continuation
 - Point is after a backslashed block continuation.
 - START is the char after the position of the backslash.
:after-backslash-dotted-continuation
 - Point is after a backslashed dotted continuation.  Previous
   line must contain a dot to align with.
 - START is the char after the position of the backslash.
:after-backslash-first-line
 - First line following a backslashed continuation.
 - START is the char after the position of the backslash.

:after-block-end
 - Point is after a line containing a block ender.
 - START is the position where the ender starts.
:after-block-start
 - Point is after a line starting a block.
 - START is the position where the block starts.
:after-line
 - Point is after a simple line.
 - START is the position where the previous line starts.
:at-dedenter-block-start
 - Point is on a line starting a dedenter block.
 - START is the position where the dedenter block starts."
    (let ((ppss (save-excursion
                  (beginning-of-line)
                  (syntax-ppss))))
      (cond
       ;; Beginning of buffer.
       ((= (line-number-at-pos) 1)
        (cons :no-indent 0))
       ;; Inside a string.
       ((let ((start (python-syntax-context 'string ppss)))
          (when start
            (cons (if (python-info-docstring-p)
                      :inside-docstring
                    :inside-string) start))))
       ;; Inside a paren.
       ((let* ((start (python-syntax-context 'paren ppss))
               (starts-in-newline
                (when start
                  (save-excursion
                    (goto-char start)
                    (forward-char)
                    (not
                     (= (line-number-at-pos)
                        (progn
                          (python-util-forward-comment)
                          (line-number-at-pos))))))))
          (when start
            (cond
             ;; Current line only holds the closing paren.
             ((save-excursion
                (skip-syntax-forward " ")
                (when (and (python-syntax-closing-paren-p)
                           (progn
                             (forward-char 1)
                             (not (python-syntax-context 'paren))))
                  (cons :inside-paren-at-closing-paren start))))
             ;; Current line only holds a closing paren for nested.
             ((save-excursion
                (back-to-indentation)
                (python-syntax-closing-paren-p))
              (cons :inside-paren-at-closing-nested-paren start))
             ;; This line starts from an opening block in its own line.
             ((save-excursion
                (goto-char start)
                (when (and
                       starts-in-newline
                       (save-excursion
                         (back-to-indentation)
                         (looking-at (python-rx block-start))))
                  (cons
                   :inside-paren-newline-start-from-block start))))
             (starts-in-newline
              (cons :inside-paren-newline-start start))
             ;; General case.
             (t (cons :inside-paren
                      (save-excursion
                        (goto-char (1+ start))
                        (skip-syntax-forward "(" 1)
                        (skip-syntax-forward " ")
                        (point))))))))
       ;; After backslash.
       ((let ((start (when (not (python-syntax-comment-or-string-p ppss))
                       (python-info-line-ends-backslash-p
                        (1- (line-number-at-pos))))))
          (when start
            (cond
             ;; Continuation of dotted expression.
             ((save-excursion
                (back-to-indentation)
                (when (eq (char-after) ?\.)
                  ;; Move point back until it's not inside a paren.
                  (while (prog2
                             (forward-line -1)
                             (and (not (bobp))
                                  (python-syntax-context 'paren))))
                  (goto-char (line-end-position))
                  (while (and (search-backward
                               "." (line-beginning-position) t)
                              (python-syntax-context-type)))
                  ;; Ensure previous statement has dot to align with.
                  (when (and (eq (char-after) ?\.)
                             (not (python-syntax-context-type)))
                    (cons :after-backslash-dotted-continuation (point))))))
             ;; Continuation of block definition.
             ((let ((block-continuation-start
                     (python-info-block-continuation-line-p)))
                (when block-continuation-start
                  (save-excursion
                    (goto-char block-continuation-start)
                    (re-search-forward
                     (python-rx block-start (* space))
                     (line-end-position) t)
                    (cons :after-backslash-block-continuation (point))))))
             ;; Continuation of assignment.
             ((let ((assignment-continuation-start
                     (python-info-assignment-continuation-line-p)))
                (when assignment-continuation-start
                  (save-excursion
                    (goto-char assignment-continuation-start)
                    (cons :after-backslash-assignment-continuation (point))))))
             ;; First line after backslash continuation start.
             ((save-excursion
                (goto-char start)
                (when (or (= (line-number-at-pos) 1)
                          (not (python-info-beginning-of-backslash
                                (1- (line-number-at-pos)))))
                  (cons :after-backslash-first-line start))))
             ;; General case.
             (t (cons :after-backslash start))))))
       ;; After beginning of block.
       ((let ((start (save-excursion
                       (back-to-indentation)
                       (python-util-forward-comment -1)
                       (when (equal (char-before) ?:)
                         (python-nav-beginning-of-block)))))
          (when start
            (cons :after-block-start start))))
       ;; At dedenter statement.
       ((let ((start (python-info-dedenter-statement-p)))
          (when start
            (cons :at-dedenter-block-start start))))
       ;; After normal line, comment or ender (default case).
       ((save-excursion
          (back-to-indentation)
          (skip-chars-backward " \t\n")
          (if (bobp)
              (cons :no-indent 0)
            (python-nav-beginning-of-statement)
            (cons
             (cond ((python-info-current-line-comment-p)
                    :after-comment)
                   ((save-excursion
                      (goto-char (line-end-position))
                      (python-util-forward-comment -1)
                      (python-nav-beginning-of-statement)
                      (looking-at (python-rx block-ender)))
                    :after-block-end)
                   (t :after-line))
             (point))))))))

(defun python-indent--calculate-indentation ()
  "Internal implementation of `python-indent-calculate-indentation'.
May return an integer for the maximum possible indentation at
current context or a list of integers.  The latter case is only
happening for :at-dedenter-block-start context since the
possibilities can be narrowed to specific indentation points."
    (save-excursion
      (pcase (python-indent-context)
        (`(:no-indent . ,_) (prog-first-column)) ; usually 0
        (`(,(or :after-line
                :after-comment
                :inside-string
                :after-backslash) . ,start)
         ;; Copy previous indentation.
         (goto-char start)
         (current-indentation))
        (`(,(or :inside-paren-at-closing-paren
                :inside-paren-at-closing-nested-paren) . ,start)
         (goto-char (+ 1 start))
         (if (looking-at "[ \t]*\\(?:#\\|$\\)")
             ;; Copy previous indentation.
             (current-indentation)
           ;; Align with opening paren.
           (current-column)))
        (`(:inside-docstring . ,start)
         (let* ((line-indentation (current-indentation))
                (base-indent (progn
                               (goto-char start)
                               (current-indentation))))
           (max line-indentation base-indent)))
        (`(,(or :after-block-start
                :after-backslash-first-line
                :after-backslash-assignment-continuation
                :inside-paren-newline-start) . ,start)
         ;; Add one indentation level.
         (goto-char start)
         (+ (current-indentation) python-indent-offset))
        (`(:after-backslash-block-continuation . ,start)
         (goto-char start)
         (let ((column (current-column)))
           (if (= column (+ (current-indentation) python-indent-offset))
               ;; Add one level to avoid same indent as next logical line.
               (+ column python-indent-offset)
             column)))
        (`(,(or :inside-paren
                :after-backslash-dotted-continuation) . ,start)
         ;; Use the column given by the context.
         (goto-char start)
         (current-column))
        (`(:after-block-end . ,start)
         ;; Subtract one indentation level.
         (goto-char start)
         (- (current-indentation) python-indent-offset))
        (`(:at-dedenter-block-start . ,_)
         ;; List all possible indentation levels from opening blocks.
         (let ((opening-block-start-points
                (python-info-dedenter-opening-block-positions)))
           (if (not opening-block-start-points)
               (prog-first-column) ; if not found default to first column
             (mapcar (lambda (pos)
                       (save-excursion
                         (goto-char pos)
                         (current-indentation)))
                     opening-block-start-points))))
        (`(,(or :inside-paren-newline-start-from-block) . ,start)
         (goto-char start)
         (+ (current-indentation)
            (* python-indent-offset python-indent-def-block-scale))))))

(defun python-indent--calculate-levels (indentation)
  "Calculate levels list given INDENTATION.
Argument INDENTATION can either be an integer or a list of
integers.  Levels are returned in ascending order, and in the
case INDENTATION is a list, this order is enforced."
  (if (listp indentation)
      (sort (copy-sequence indentation) #'<)
    (nconc (number-sequence (prog-first-column) (1- indentation)
                            python-indent-offset)
           (list indentation))))

(defun python-indent--previous-level (levels indentation)
  "Return previous level from LEVELS relative to INDENTATION."
  (let* ((levels (sort (copy-sequence levels) #'>))
         (default (car levels)))
    (catch 'return
      (dolist (level levels)
        (when (funcall #'< level indentation)
          (throw 'return level)))
      default)))

(defun python-indent-calculate-indentation (&optional previous)
  "Calculate indentation.
Get indentation of PREVIOUS level when argument is non-nil.
Return the max level of the cycle when indentation reaches the
minimum."
  (let* ((indentation (python-indent--calculate-indentation))
         (levels (python-indent--calculate-levels indentation)))
    (if previous
        (python-indent--previous-level levels (current-indentation))
      (if levels
          (apply #'max levels)
        (prog-first-column)))))

(defun python-indent-line (&optional previous)
  "Internal implementation of `python-indent-line-function'.
Use the PREVIOUS level when argument is non-nil, otherwise indent
to the maximum available level.  When indentation is the minimum
possible and PREVIOUS is non-nil, cycle back to the maximum
level."
  (let ((follow-indentation-p
         ;; Check if point is within indentation.
         (and (<= (line-beginning-position) (point))
              (>= (+ (line-beginning-position)
                     (current-indentation))
                  (point)))))
    (save-excursion
      (indent-line-to
       (python-indent-calculate-indentation previous))
      (python-info-dedenter-opening-block-message))
    (when follow-indentation-p
      (back-to-indentation))))

(defun python-indent-calculate-levels ()
  "Return possible indentation levels."
  (python-indent--calculate-levels
   (python-indent--calculate-indentation)))

(defun python-indent-line-function ()
  "`indent-line-function' for Python mode.
When the variable `last-command' is equal to one of the symbols
inside `python-indent-trigger-commands' it cycles possible
indentation levels from right to left."
  (python-indent-line
   (and (memq this-command python-indent-trigger-commands)
        (eq last-command this-command))))

(defun python-indent-dedent-line ()
  "De-indent current line."
  (interactive "*")
  (when (and (not (bolp))
           (not (python-syntax-comment-or-string-p))
           (= (current-indentation) (current-column)))
      (python-indent-line t)
      t))

(defun python-indent-dedent-line-backspace (arg)
  "De-indent current line.
Argument ARG is passed to `backward-delete-char-untabify' when
point is not in between the indentation."
  (interactive "*p")
  (unless (python-indent-dedent-line)
    (backward-delete-char-untabify arg)))

(put 'python-indent-dedent-line-backspace 'delete-selection 'supersede)

(defun python-indent-region (start end)
  "Indent a Python region automagically.

Called from a program, START and END specify the region to indent."
  (let ((deactivate-mark nil))
    (save-excursion
      (goto-char end)
      (setq end (point-marker))
      (goto-char start)
      (or (bolp) (forward-line 1))
      (while (< (point) end)
        (or (and (bolp) (eolp))
            (when (and
                   ;; Skip if previous line is empty or a comment.
                   (save-excursion
                     (let ((line-is-comment-p
                            (python-info-current-line-comment-p)))
                       (forward-line -1)
                       (not
                        (or (and (python-info-current-line-comment-p)
                                 ;; Unless this line is a comment too.
                                 (not line-is-comment-p))
                            (python-info-current-line-empty-p)))))
                   ;; Don't mess with strings, unless it's the
                   ;; enclosing set of quotes or a docstring.
                   (or (not (python-syntax-context 'string))
                       (equal
                        (syntax-after
                         (+ (1- (point))
                            (current-indentation)
                            (python-syntax-count-quotes (char-after) (point))))
                        (string-to-syntax "|"))
                       (python-info-docstring-p))
                   ;; Skip if current line is a block start, a
                   ;; dedenter or block ender.
                   (save-excursion
                     (back-to-indentation)
                     (not (looking-at
                           (python-rx
                            (or block-start dedenter block-ender))))))
              (python-indent-line)))
        (forward-line 1))
      (move-marker end nil))))

(defun python-indent-shift-left (start end &optional count)
  "Shift lines contained in region START END by COUNT columns to the left.
COUNT defaults to `python-indent-offset'.  If region isn't
active, the current line is shifted.  The shifted region includes
the lines in which START and END lie.  An error is signaled if
any lines in the region are indented less than COUNT columns."
  (interactive
   (if mark-active
       (list (region-beginning) (region-end) current-prefix-arg)
     (list (line-beginning-position) (line-end-position) current-prefix-arg)))
  (if count
      (setq count (prefix-numeric-value count))
    (setq count python-indent-offset))
  (when (> count 0)
    (let ((deactivate-mark nil))
      (save-excursion
        (goto-char start)
        (while (< (point) end)
          (if (and (< (current-indentation) count)
                   (not (looking-at "[ \t]*$")))
              (user-error "Can't shift all lines enough"))
          (forward-line))
        (indent-rigidly start end (- count))))))

(defun python-indent-shift-right (start end &optional count)
  "Shift lines contained in region START END by COUNT columns to the right.
COUNT defaults to `python-indent-offset'.  If region isn't
active, the current line is shifted.  The shifted region includes
the lines in which START and END lie."
  (interactive
   (if mark-active
       (list (region-beginning) (region-end) current-prefix-arg)
     (list (line-beginning-position) (line-end-position) current-prefix-arg)))
  (let ((deactivate-mark nil))
    (setq count (if count (prefix-numeric-value count)
                  python-indent-offset))
    (indent-rigidly start end count)))

(defun python-indent-post-self-insert-function ()
  "Adjust indentation after insertion of some characters.
This function is intended to be added to `post-self-insert-hook.'
If a line renders a paren alone, after adding a char before it,
the line will be re-indented automatically if needed."
  (when (and electric-indent-mode
             (eq (char-before) last-command-event)
             (not (python-syntax-context 'string))
             (save-excursion
               (beginning-of-line)
               (not (python-syntax-context 'string (syntax-ppss)))))
    (cond
     ;; Electric indent inside parens
     ((and
       (not (bolp))
       (let ((paren-start (python-syntax-context 'paren)))
         ;; Check that point is inside parens.
         (when paren-start
           (not
            ;; Filter the case where input is happening in the same
            ;; line where the open paren is.
            (= (line-number-at-pos)
               (line-number-at-pos paren-start)))))
       ;; When content has been added before the closing paren or a
       ;; comma has been inserted, it's ok to do the trick.
       (or
        (memq (char-after) '(?\) ?\] ?\}))
        (eq (char-before) ?,)))
      (save-excursion
        (goto-char (line-beginning-position))
        (let ((indentation (python-indent-calculate-indentation)))
          (when (and (numberp indentation) (< (current-indentation) indentation))
            (indent-line-to indentation)))))
     ;; Electric colon
     ((and (eq ?: last-command-event)
           (memq ?: electric-indent-chars)
           (not current-prefix-arg)
           ;; Trigger electric colon only at end of line
           (eolp)
           ;; Avoid re-indenting on extra colon
           (not (equal ?: (char-before (1- (point)))))
           (not (python-syntax-comment-or-string-p)))
      ;; Just re-indent dedenters
      (let ((dedenter-pos (python-info-dedenter-statement-p)))
        (when dedenter-pos
          (let ((start (copy-marker dedenter-pos))
                (end (point-marker)))
            (save-excursion
              (goto-char start)
              (python-indent-line)
              (unless (= (line-number-at-pos start)
                         (line-number-at-pos end))
                ;; Reindent region if this is a multiline statement
                (python-indent-region start end))))))))))


;;; Mark

(defun python-mark-defun (&optional allow-extend)
  "Put mark at end of this defun, point at beginning.
The defun marked is the one that contains point or follows point.

Interactively (or with ALLOW-EXTEND non-nil), if this command is
repeated or (in Transient Mark mode) if the mark is active, it
marks the next defun after the ones already marked."
  (interactive "p")
  (when (python-info-looking-at-beginning-of-defun)
    (end-of-line 1))
  (mark-defun allow-extend))


;;; Navigation

(defcustom python-forward-sexp-function #'python-nav-forward-sexp
  "Function to use when navigating between expressions."
  :version "28.1"
  :type '(choice (const :tag "Python blocks" python-nav-forward-sexp)
                 (const :tag "CC-mode like" nil)
                 function))

(defvar python-nav-beginning-of-defun-regexp
  (python-rx line-start (* space) defun (+ sp-bsnl) (group symbol-name))
  "Regexp matching class or function definition.
The name of the defun should be grouped so it can be retrieved
via `match-string'.")

(defvar python-nav-beginning-of-block-regexp
  (python-rx line-start (* space) block-start)
  "Regexp matching block start.")

(defun python-nav--beginning-of-defun (&optional arg)
  "Internal implementation of `python-nav-beginning-of-defun'.
With positive ARG search backwards, else search forwards."
  (when (or (null arg) (= arg 0)) (setq arg 1))
  (let* ((re-search-fn (if (> arg 0)
                           #'re-search-backward
                         #'re-search-forward))
         (line-beg-pos (line-beginning-position))
         (line-content-start (+ line-beg-pos (current-indentation)))
         (pos (point-marker))
         (min-indentation (if (python-info-current-line-empty-p)
                              most-positive-fixnum
                            (current-indentation)))
         (body-indentation
          (and (> arg 0)
               (or (and (python-info-looking-at-beginning-of-defun nil t)
                        (+ (save-excursion
                             (python-nav-beginning-of-statement)
                             (current-indentation))
                           python-indent-offset))
                   (save-excursion
                     (while
                         (and
                          (python-nav-backward-block)
                          (or (not (python-info-looking-at-beginning-of-defun))
                              (>= (current-indentation) min-indentation))
                          (setq min-indentation
                                (min min-indentation (current-indentation)))))
                     (or (and (python-info-looking-at-beginning-of-defun)
                              (+ (current-indentation) python-indent-offset))
                         0)))))
         (found
          (progn
            (when (and (python-info-looking-at-beginning-of-defun nil t)
                       (or (< arg 0)
                           ;; If looking at beginning of defun, and if
                           ;; pos is > line-content-start, ensure a
                           ;; backward re search match this defun by
                           ;; going to end of line before calling
                           ;; re-search-fn bug#40563
                           (and (> arg 0)
                                (or (python-info-continuation-line-p)
                                    (> pos line-content-start)))))
              (python-nav-end-of-statement))

            (while (and (funcall re-search-fn
                                 python-nav-beginning-of-defun-regexp nil t)
                        (or (python-syntax-context-type)
                            ;; Handle nested defuns when moving
                            ;; backwards by checking indentation.
                            (and (> arg 0)
                                 (not (= (current-indentation) 0))
                                 (>= (current-indentation) body-indentation)))))
            (and (python-info-looking-at-beginning-of-defun nil t)
                 (or (not (= (line-number-at-pos pos)
                             (line-number-at-pos)))
                     (and (>= (point) line-beg-pos)
                          (<= (point) line-content-start)
                          (> pos line-content-start)))))))
    (if found
        (progn
          (when (< arg 0)
            (python-nav-beginning-of-statement))
          (beginning-of-line 1)
          t)
      (and (goto-char pos) nil))))

(defun python-nav-beginning-of-defun (&optional arg)
  "Move point to `beginning-of-defun'.
With positive ARG search backwards else search forward.
ARG nil or 0 defaults to 1.  When searching backwards,
nested defuns are handled with care depending on current
point position.  Return non-nil if point is moved to
`beginning-of-defun'."
  (when (or (null arg) (= arg 0)) (setq arg 1))
  (let ((found))
    (while (and (not (= arg 0))
                (let ((keep-searching-p
                       (python-nav--beginning-of-defun arg)))
                  (when (and keep-searching-p (null found))
                    (setq found t))
                  keep-searching-p))
      (setq arg (if (> arg 0) (1- arg) (1+ arg))))
    found))

(defun python-nav-end-of-defun ()
  "Move point to the end of def or class.
Returns nil if point is not in a def or class."
  (interactive)
  (let ((beg-defun-indent)
        (beg-pos (point)))
    (when (or (python-info-looking-at-beginning-of-defun)
              (python-nav-beginning-of-defun 1)
              (python-nav-beginning-of-defun -1))
      (setq beg-defun-indent (current-indentation))
      (while (progn
               (python-nav-end-of-statement)
               (python-util-forward-comment 1)
               (and (> (current-indentation) beg-defun-indent)
                    (not (eobp)))))
      (python-util-forward-comment -1)
      (forward-line 1)
      ;; Ensure point moves forward.
      (and (> beg-pos (point)) (goto-char beg-pos))
      ;; Return non-nil if we did something (because then we were in a
      ;; def/class).
      (/= beg-pos (point)))))

(defun python-nav--syntactically (fn poscompfn &optional contextfn)
  "Move point using FN avoiding places with specific context.
FN must take no arguments.  POSCOMPFN is a two arguments function
used to compare current and previous point after it is moved
using FN, this is normally a less-than or greater-than
comparison.  Optional argument CONTEXTFN defaults to
`python-syntax-context-type' and is used for checking current
point context, it must return a non-nil value if this point must
be skipped."
  (let ((contextfn (or contextfn 'python-syntax-context-type))
        (start-pos (point-marker))
        (prev-pos))
    (catch 'found
      (while t
        (let* ((newpos
                (and (funcall fn) (point-marker)))
               (context (funcall contextfn)))
          (cond ((and (not context) newpos
                      (or (and (not prev-pos) newpos)
                          (and prev-pos newpos
                               (funcall poscompfn newpos prev-pos))))
                 (throw 'found (point-marker)))
                ((and newpos context)
                 (setq prev-pos (point)))
                (t (when (not newpos) (goto-char start-pos))
                   (throw 'found nil))))))))

(defun python-nav--forward-defun (arg)
  "Internal implementation of python-nav-{backward,forward}-defun.
Uses ARG to define which function to call, and how many times
repeat it."
  (let ((found))
    (while (and (> arg 0)
                (setq found
                      (python-nav--syntactically
                       (lambda ()
                         (re-search-forward
                          python-nav-beginning-of-defun-regexp nil t))
                       '>)))
      (setq arg (1- arg)))
    (while (and (< arg 0)
                (setq found
                      (python-nav--syntactically
                       (lambda ()
                         (re-search-backward
                          python-nav-beginning-of-defun-regexp nil t))
                       '<)))
      (setq arg (1+ arg)))
    found))

(defun python-nav-backward-defun (&optional arg)
  "Navigate to closer defun backward ARG times.
Unlikely `python-nav-beginning-of-defun' this doesn't care about
nested definitions."
  (interactive "^p")
  (python-nav--forward-defun (- (or arg 1))))

(defun python-nav-forward-defun (&optional arg)
  "Navigate to closer defun forward ARG times.
Unlikely `python-nav-beginning-of-defun' this doesn't care about
nested definitions."
  (interactive "^p")
  (python-nav--forward-defun (or arg 1)))

(defun python-nav-beginning-of-statement ()
  "Move to start of current statement."
  (interactive "^")
  (forward-line 0)
  (let* ((ppss (syntax-ppss))
         (context-point
          (or
           (python-syntax-context 'paren ppss)
           (python-syntax-context 'string ppss))))
    (cond ((bobp))
          (context-point
           (goto-char context-point)
           (python-nav-beginning-of-statement))
          ((save-excursion
             (forward-line -1)
             (python-info-line-ends-backslash-p))
           (forward-line -1)
           (python-nav-beginning-of-statement))))
  (back-to-indentation)
  (point-marker))

(defun python-nav-end-of-statement (&optional noend)
  "Move to end of current statement.
Optional argument NOEND is internal and makes the logic to not
jump to the end of line when moving forward searching for the end
of the statement."
  (interactive "^")
  (let (string-start bs-pos (last-string-end 0))
    (while (and (or noend (goto-char (line-end-position)))
                (not (eobp))
                (cond ((setq string-start (python-syntax-context 'string))
                       ;; The condition can be nil if syntax table
                       ;; text properties and the `syntax-ppss' cache
                       ;; are somehow out of whack.  This has been
                       ;; observed when using `syntax-ppss' during
                       ;; narrowing.
                       ;; It can also fail in cases where the buffer is in
                       ;; the process of being modified, e.g. when creating
                       ;; a string with `electric-pair-mode' disabled such
                       ;; that there can be an unmatched single quote
                       (when (>= string-start last-string-end)
                         (goto-char string-start)
                         (if (python-syntax-context 'paren)
                             ;; Ended up inside a paren, roll again.
                             (python-nav-end-of-statement t)
                           ;; This is not inside a paren, move to the
                           ;; end of this string.
                           (goto-char (+ (point)
                                         (python-syntax-count-quotes
                                          (char-after (point)) (point))))
                           (setq last-string-end
                                 (or (re-search-forward
                                      (rx (syntax string-delimiter)) nil t)
                                     (goto-char (point-max)))))))
                      ((python-syntax-context 'paren)
                       ;; The statement won't end before we've escaped
                       ;; at least one level of parenthesis.
                       (condition-case err
                           (goto-char (scan-lists (point) 1 -1))
                         (scan-error (goto-char (nth 3 err)))))
                      ((setq bs-pos (python-info-line-ends-backslash-p))
                       (goto-char bs-pos)
                       (forward-line 1))))))
  (point-marker))

(defun python-nav-backward-statement (&optional arg)
  "Move backward to previous statement.
With ARG, repeat.  See `python-nav-forward-statement'."
  (interactive "^p")
  (or arg (setq arg 1))
  (python-nav-forward-statement (- arg)))

(defun python-nav-forward-statement (&optional arg)
  "Move forward to next statement.
With ARG, repeat.  With negative argument, move ARG times
backward to previous statement."
  (interactive "^p")
  (or arg (setq arg 1))
  (while (> arg 0)
    (python-nav-end-of-statement)
    (python-util-forward-comment)
    (python-nav-beginning-of-statement)
    (setq arg (1- arg)))
  (while (< arg 0)
    (python-nav-beginning-of-statement)
    (python-util-forward-comment -1)
    (python-nav-beginning-of-statement)
    (setq arg (1+ arg))))

(defun python-nav-beginning-of-block ()
  "Move to start of current block."
  (interactive "^")
  (let ((starting-pos (point)))
    ;; Go to first line beginning a statement
    (while (and (not (bobp))
                (or (and (python-nav-beginning-of-statement) nil)
                    (python-info-current-line-comment-p)
                    (python-info-current-line-empty-p)))
      (forward-line -1))
    (if (progn
          (python-nav-beginning-of-statement)
          (looking-at (python-rx block-start)))
        (point-marker)
      (let ((block-matching-indent
             (- (current-indentation) python-indent-offset)))
        (while
            (and (python-nav-backward-block)
                 (> (current-indentation) block-matching-indent)))
        (if (and (looking-at (python-rx block-start))
                 (= (current-indentation) block-matching-indent))
            (point-marker)
          (and (goto-char starting-pos) nil))))))

(defun python-nav-end-of-block ()
  "Move to end of current block."
  (interactive "^")
  (when (python-nav-beginning-of-block)
    (let ((block-indentation (current-indentation)))
      (python-nav-end-of-statement)
      (while (and (forward-line 1)
                  (not (eobp))
                  (or (and (> (current-indentation) block-indentation)
                           (let ((start (point)))
                             (python-nav-end-of-statement)
                             ;; must move forward otherwise infinite loop
                             (> (point) start)))
                      (python-info-current-line-comment-p)
                      (python-info-current-line-empty-p))))
      (python-util-forward-comment -1)
      (point-marker))))

(defun python-nav-backward-block (&optional arg)
  "Move backward to previous block of code.
With ARG, repeat.  See `python-nav-forward-block'."
  (interactive "^p")
  (or arg (setq arg 1))
  (python-nav-forward-block (- arg)))

(defun python-nav-forward-block (&optional arg)
  "Move forward to next block of code.
With ARG, repeat.  With negative argument, move ARG times
backward to previous block."
  (interactive "^p")
  (or arg (setq arg 1))
  (let ((block-start-regexp
         (python-rx line-start (* whitespace) block-start))
        (starting-pos (point))
        (orig-arg arg))
    (while (> arg 0)
      (python-nav-end-of-statement)
      (while (and
              (re-search-forward block-start-regexp nil t)
              (python-syntax-context-type)))
      (setq arg (1- arg)))
    (while (< arg 0)
      (python-nav-beginning-of-statement)
      (while (and
              (re-search-backward block-start-regexp nil t)
              (python-syntax-context-type)))
      (setq arg (1+ arg)))
    (python-nav-beginning-of-statement)
    (if (or (and (> orig-arg 0) (< (point) starting-pos))
            (not (looking-at (python-rx block-start))))
        (and (goto-char starting-pos) nil)
      (and (not (= (point) starting-pos)) (point-marker)))))

(defun python-nav--lisp-forward-sexp (&optional arg)
  "Standard version `forward-sexp'.
It ignores completely the value of `forward-sexp-function' by
setting it to nil before calling `forward-sexp'.  With positive
ARG move forward only one sexp, else move backwards."
  (let ((forward-sexp-function)
        (arg (if (or (not arg) (> arg 0)) 1 -1)))
    (forward-sexp arg)))

(defun python-nav--lisp-forward-sexp-safe (&optional arg)
  "Safe version of standard `forward-sexp'.
When at end of sexp (i.e. looking at an opening/closing paren)
skips it instead of throwing an error.  With positive ARG move
forward only one sexp, else move backwards."
  (let* ((arg (if (or (not arg) (> arg 0)) 1 -1))
         (paren-regexp
          (if (> arg 0) (python-rx close-paren) (python-rx open-paren)))
         (search-fn
          (if (> arg 0) #'re-search-forward #'re-search-backward)))
    (condition-case nil
        (python-nav--lisp-forward-sexp arg)
      (error
       (while (and (funcall search-fn paren-regexp nil t)
                   (python-syntax-context 'paren)))))))

(defun python-nav--forward-sexp (&optional dir safe skip-parens-p)
  "Move to forward sexp.
With positive optional argument DIR direction move forward, else
backwards.  When optional argument SAFE is non-nil do not throw
errors when at end of sexp, skip it instead.  With optional
argument SKIP-PARENS-P force sexp motion to ignore parenthesized
expressions when looking at them in either direction."
  (setq dir (or dir 1))
  (unless (= dir 0)
    (let* ((forward-p (if (> dir 0)
                          (and (setq dir 1) t)
                        (and (setq dir -1) nil)))
           (context-type (python-syntax-context-type)))
      (cond
       ((memq context-type '(string comment))
        ;; Inside of a string, get out of it.
        (let ((forward-sexp-function))
          (forward-sexp dir)))
       ((and (not skip-parens-p)
             (or (eq context-type 'paren)
                 (if forward-p
                     (eq (syntax-class (syntax-after (point)))
                         (car (string-to-syntax "(")))
                   (eq (syntax-class (syntax-after (1- (point))))
                       (car (string-to-syntax ")"))))))
        ;; Inside a paren or looking at it, lisp knows what to do.
        (if safe
            (python-nav--lisp-forward-sexp-safe dir)
          (python-nav--lisp-forward-sexp dir)))
       (t
        ;; This part handles the lispy feel of
        ;; `python-nav-forward-sexp'.  Knowing everything about the
        ;; current context and the context of the next sexp tries to
        ;; follow the lisp sexp motion commands in a symmetric manner.
        (let* ((context
                (cond
                 ((python-info-beginning-of-block-p) 'block-start)
                 ((python-info-end-of-block-p) 'block-end)
                 ((python-info-beginning-of-statement-p) 'statement-start)
                 ((python-info-end-of-statement-p) 'statement-end)))
               (next-sexp-pos
                (save-excursion
                  (if safe
                      (python-nav--lisp-forward-sexp-safe dir)
                    (python-nav--lisp-forward-sexp dir))
                  (point)))
               (next-sexp-context
                (save-excursion
                  (goto-char next-sexp-pos)
                  (cond
                   ((python-info-beginning-of-block-p) 'block-start)
                   ((python-info-end-of-block-p) 'block-end)
                   ((python-info-beginning-of-statement-p) 'statement-start)
                   ((python-info-end-of-statement-p) 'statement-end)
                   ((python-info-statement-starts-block-p) 'starts-block)
                   ((python-info-statement-ends-block-p) 'ends-block)))))
          (if forward-p
              (cond ((and (not (eobp))
                          (python-info-current-line-empty-p))
                     (python-util-forward-comment dir)
                     (python-nav--forward-sexp dir safe skip-parens-p))
                    ((eq context 'block-start)
                     (python-nav-end-of-block))
                    ((eq context 'statement-start)
                     (python-nav-end-of-statement))
                    ((and (memq context '(statement-end block-end))
                          (eq next-sexp-context 'ends-block))
                     (goto-char next-sexp-pos)
                     (python-nav-end-of-block))
                    ((and (memq context '(statement-end block-end))
                          (eq next-sexp-context 'starts-block))
                     (goto-char next-sexp-pos)
                     (python-nav-end-of-block))
                    ((memq context '(statement-end block-end))
                     (goto-char next-sexp-pos)
                     (python-nav-end-of-statement))
                    (t (goto-char next-sexp-pos)))
            (cond ((and (not (bobp))
                        (python-info-current-line-empty-p))
                   (python-util-forward-comment dir)
                   (python-nav--forward-sexp dir safe skip-parens-p))
                  ((eq context 'block-end)
                   (python-nav-beginning-of-block))
                  ((eq context 'statement-end)
                   (python-nav-beginning-of-statement))
                  ((and (memq context '(statement-start block-start))
                        (eq next-sexp-context 'starts-block))
                   (goto-char next-sexp-pos)
                   (python-nav-beginning-of-block))
                  ((and (memq context '(statement-start block-start))
                        (eq next-sexp-context 'ends-block))
                   (goto-char next-sexp-pos)
                   (python-nav-beginning-of-block))
                  ((memq context '(statement-start block-start))
                   (goto-char next-sexp-pos)
                   (python-nav-beginning-of-statement))
                  (t (goto-char next-sexp-pos))))))))))

(defun python-nav-forward-sexp (&optional arg safe skip-parens-p)
  "Move forward across expressions.
With ARG, do it that many times.  Negative arg -N means move
backward N times.  When optional argument SAFE is non-nil do not
throw errors when at end of sexp, skip it instead.  With optional
argument SKIP-PARENS-P force sexp motion to ignore parenthesized
expressions when looking at them in either direction (forced to t
in interactive calls)."
  (interactive "^p")
  (or arg (setq arg 1))
  ;; Do not follow parens on interactive calls.  This hack to detect
  ;; if the function was called interactively copes with the way
  ;; `forward-sexp' works by calling `forward-sexp-function', losing
  ;; interactive detection by checking `current-prefix-arg'.  The
  ;; reason to make this distinction is that lisp functions like
  ;; `blink-matching-open' get confused causing issues like the one in
  ;; Bug#16191.  With this approach the user gets a symmetric behavior
  ;; when working interactively while called functions expecting
  ;; paren-based sexp motion work just fine.
  (or
   skip-parens-p
   (setq skip-parens-p
         (memq real-this-command
               (list
                #'forward-sexp #'backward-sexp
                #'python-nav-forward-sexp #'python-nav-backward-sexp
                #'python-nav-forward-sexp-safe #'python-nav-backward-sexp))))
  (while (> arg 0)
    (python-nav--forward-sexp 1 safe skip-parens-p)
    (setq arg (1- arg)))
  (while (< arg 0)
    (python-nav--forward-sexp -1 safe skip-parens-p)
    (setq arg (1+ arg))))

(defun python-nav-backward-sexp (&optional arg safe skip-parens-p)
  "Move backward across expressions.
With ARG, do it that many times.  Negative arg -N means move
forward N times.  When optional argument SAFE is non-nil do not
throw errors when at end of sexp, skip it instead.  With optional
argument SKIP-PARENS-P force sexp motion to ignore parenthesized
expressions when looking at them in either direction (forced to t
in interactive calls)."
  (interactive "^p")
  (or arg (setq arg 1))
  (python-nav-forward-sexp (- arg) safe skip-parens-p))

(defun python-nav-forward-sexp-safe (&optional arg skip-parens-p)
  "Move forward safely across expressions.
With ARG, do it that many times.  Negative arg -N means move
backward N times.  With optional argument SKIP-PARENS-P force
sexp motion to ignore parenthesized expressions when looking at
them in either direction (forced to t in interactive calls)."
  (interactive "^p")
  (python-nav-forward-sexp arg t skip-parens-p))

(defun python-nav-backward-sexp-safe (&optional arg skip-parens-p)
  "Move backward safely across expressions.
With ARG, do it that many times.  Negative arg -N means move
forward N times.  With optional argument SKIP-PARENS-P force sexp
motion to ignore parenthesized expressions when looking at them in
either direction (forced to t in interactive calls)."
  (interactive "^p")
  (python-nav-backward-sexp arg t skip-parens-p))

(defun python-nav--up-list (&optional dir)
  "Internal implementation of `python-nav-up-list'.
DIR is always 1 or -1 and comes sanitized from
`python-nav-up-list' calls."
  (let ((context (python-syntax-context-type))
        (forward-p (> dir 0)))
    (cond
     ((memq context '(string comment)))
     ((eq context 'paren)
      (let ((forward-sexp-function))
        (up-list dir)))
     ((and forward-p (python-info-end-of-block-p))
      (let ((parent-end-pos
             (save-excursion
               (let ((indentation (and
                                   (python-nav-beginning-of-block)
                                   (current-indentation))))
                 (while (and indentation
                             (> indentation 0)
                             (>= (current-indentation) indentation)
                             (python-nav-backward-block)))
                 (python-nav-end-of-block)))))
        (and (> (or parent-end-pos (point)) (point))
             (goto-char parent-end-pos))))
     (forward-p (python-nav-end-of-block))
     ((and (not forward-p)
           (> (current-indentation) 0)
           (python-info-beginning-of-block-p))
      (let ((prev-block-pos
             (save-excursion
               (let ((indentation (current-indentation)))
                 (while (and (python-nav-backward-block)
                             (>= (current-indentation) indentation))))
               (point))))
        (and (> (point) prev-block-pos)
             (goto-char prev-block-pos))))
     ((not forward-p) (python-nav-beginning-of-block)))))

(defun python-nav-up-list (&optional arg)
  "Move forward out of one level of parentheses (or blocks).
With ARG, do this that many times.
A negative argument means move backward but still to a less deep spot.
This command assumes point is not in a string or comment."
  (interactive "^p")
  (or arg (setq arg 1))
  (while (> arg 0)
    (python-nav--up-list 1)
    (setq arg (1- arg)))
  (while (< arg 0)
    (python-nav--up-list -1)
    (setq arg (1+ arg))))

(defun python-nav-backward-up-list (&optional arg)
  "Move backward out of one level of parentheses (or blocks).
With ARG, do this that many times.
A negative argument means move forward but still to a less deep spot.
This command assumes point is not in a string or comment."
  (interactive "^p")
  (or arg (setq arg 1))
  (python-nav-up-list (- arg)))

(defun python-nav-if-name-main ()
  "Move point at the beginning the __main__ block.
When \"if __name__ == \\='__main__\\=':\" is found returns its
position, else returns nil."
  (interactive)
  (let ((point (point))
        (found (catch 'found
                 (goto-char (point-min))
                 (while (re-search-forward
                         (python-rx line-start
                                    "if" (+ space)
                                    "__name__" (+ space)
                                    "==" (+ space)
                                    (group-n 1 (or ?\" ?\'))
                                    "__main__" (backref 1) (* space) ":")
                         nil t)
                   (when (not (python-syntax-context-type))
                     (beginning-of-line)
                     (throw 'found t))))))
    (if found
        (point)
      (ignore (goto-char point)))))


;;; Shell integration

(defcustom python-shell-buffer-name "Python"
  "Default buffer name for Python interpreter."
  :type 'string
  :safe 'stringp)

(defcustom python-shell-interpreter
  (cond ((executable-find "python3") "python3")
        ((executable-find "python") "python")
        (t "python3"))
  "Default Python interpreter for shell.

Some Python interpreters also require changes to
`python-shell-interpreter-args'.  In particular, setting
`python-shell-interpreter' to \"ipython3\" requires setting
`python-shell-interpreter-args' to \"--simple-prompt\"."
  :version "28.1"
  :type 'string)

(defcustom python-shell-internal-buffer-name "Python Internal"
  "Default buffer name for the Internal Python interpreter."
  :type 'string
  :safe 'stringp)

(defcustom python-shell-interpreter-args "-i"
  "Default arguments for the Python interpreter."
  :type 'string)

(defcustom python-shell-interpreter-interactive-arg "-i"
  "Interpreter argument to force it to run interactively."
  :type 'string
  :version "24.4")

(defcustom python-shell-prompt-detect-enabled t
  "Non-nil enables autodetection of interpreter prompts."
  :type 'boolean
  :safe 'booleanp
  :version "24.4")

(defcustom python-shell-prompt-detect-failure-warning t
  "Non-nil enables warnings when detection of prompts fail."
  :type 'boolean
  :safe 'booleanp
  :version "24.4")

(defcustom python-shell-prompt-input-regexps
  '(">>> " "\\.\\.\\. "                 ; Python
    "In \\[[0-9]+\\]: "                 ; IPython
    "   \\.\\.\\.: "                    ; IPython
    ;; Using ipdb outside IPython may fail to cleanup and leave static
    ;; IPython prompts activated, this adds some safeguard for that.
    "In : " "\\.\\.\\.: ")
  "List of regular expressions matching input prompts."
  :type '(repeat regexp)
  :version "24.4")

(defcustom python-shell-prompt-output-regexps
  '(""                                  ; Python
    "Out\\[[0-9]+\\]: "                 ; IPython
    "Out :")                            ; ipdb safeguard
  "List of regular expressions matching output prompts."
  :type '(repeat regexp)
  :version "24.4")

(defcustom python-shell-prompt-regexp ">>> "
  "Regular expression matching top level input prompt of Python shell.
It should not contain a caret (^) at the beginning."
  :type 'regexp)

(defcustom python-shell-prompt-block-regexp "\\.\\.\\.:? "
  "Regular expression matching block input prompt of Python shell.
It should not contain a caret (^) at the beginning."
  :type 'regexp)

(defcustom python-shell-prompt-output-regexp ""
  "Regular expression matching output prompt of Python shell.
It should not contain a caret (^) at the beginning."
  :type 'regexp)

(defcustom python-shell-prompt-pdb-regexp "[(<]*[Ii]?[Pp]db[>)]+ "
  "Regular expression matching pdb input prompt of Python shell.
It should not contain a caret (^) at the beginning."
  :type 'regexp)

(define-obsolete-variable-alias
  'python-shell-enable-font-lock 'python-shell-font-lock-enable "25.1")

(defcustom python-shell-font-lock-enable t
  "Should syntax highlighting be enabled in the Python shell buffer?
Restart the Python shell after changing this variable for it to take effect."
  :type 'boolean
  :safe 'booleanp)

(defcustom python-shell-unbuffered t
  "Should shell output be unbuffered?.
When non-nil, this may prevent delayed and missing output in the
Python shell.  See commentary for details."
  :type 'boolean
  :safe 'booleanp)

(defcustom python-shell-process-environment nil
  "List of overridden environment variables for subprocesses to inherit.
Each element should be a string of the form ENVVARNAME=VALUE.
When this variable is non-nil, values are exported into the
process environment before starting it.  Any variables already
present in the current environment are superseded by variables
set here."
  :type '(repeat string))

(defcustom python-shell-extra-pythonpaths nil
  "List of extra pythonpaths for Python shell.
When this variable is non-nil, values added at the beginning of
the PYTHONPATH before starting processes.  Any values present
here that already exists in PYTHONPATH are moved to the beginning
of the list so that they are prioritized when looking for
modules."
  :type '(repeat string))

(defcustom python-shell-exec-path nil
  "List of paths for searching executables.
When this variable is non-nil, values added at the beginning of
the PATH before starting processes.  Any values present here that
already exists in PATH are moved to the beginning of the list so
that they are prioritized when looking for executables."
  :type '(repeat string))

(defcustom python-shell-remote-exec-path nil
  "List of paths to be ensured remotely for searching executables.
When this variable is non-nil, values are exported into remote
hosts PATH before starting processes.  Values defined in
`python-shell-exec-path' will take precedence to paths defined
here.  Normally you won't use this variable directly unless you
plan to ensure a particular set of paths to all Python shell
executed through tramp connections."
  :version "25.1"
  :type '(repeat string))

(define-obsolete-variable-alias
  'python-shell-virtualenv-path 'python-shell-virtualenv-root "25.1")

(defcustom python-shell-virtualenv-root nil
  "Path to virtualenv root.
This variable, when set to a string, makes the environment to be
modified such that shells are started within the specified
virtualenv."
  :type '(choice (const nil) directory))

(defcustom python-shell-setup-codes nil
  "List of code run by `python-shell-send-setup-code'."
  :type '(repeat symbol))

(defcustom python-shell-compilation-regexp-alist
  `((,(rx line-start (1+ (any " \t")) "File \""
          (group (1+ (not (any "\"<")))) ; avoid `<stdin>' &c
          "\", line " (group (1+ digit)))
     1 2)
    (,(rx " in file " (group (1+ not-newline)) " on line "
          (group (1+ digit)))
     1 2)
    (,(rx line-start "> " (group (1+ (not (any "(\"<"))))
          "(" (group (1+ digit)) ")" (1+ (not (any "("))) "()")
     1 2))
  "`compilation-error-regexp-alist' for inferior Python."
  :type '(alist regexp))

(defcustom python-shell-dedicated nil
  "Whether to make Python shells dedicated by default.
This option influences `run-python' when called without a prefix
argument.  If `buffer' or `project', create a Python shell
dedicated to the current buffer or its project (if one is found)."
  :version "29.1"
  :type '(choice (const :tag "To buffer" buffer)
                 (const :tag "To project" project)
                 (const :tag "Not dedicated" nil)))

(defvar python-shell-output-filter-in-progress nil)
(defvar python-shell-output-filter-buffer nil)

(defmacro python-shell--add-to-path-with-priority (pathvar paths)
  "Modify PATHVAR and ensure PATHS are added only once at beginning."
  `(dolist (path (reverse ,paths))
     (cl-delete path ,pathvar :test #'string=)
     (cl-pushnew path ,pathvar :test #'string=)))

(defun python-shell-calculate-pythonpath ()
  "Calculate the PYTHONPATH using `python-shell-extra-pythonpaths'."
  (let ((pythonpath
         (split-string
          (or (getenv "PYTHONPATH") "") path-separator 'omit)))
    (python-shell--add-to-path-with-priority
     pythonpath python-shell-extra-pythonpaths)
    (mapconcat #'identity pythonpath path-separator)))

(defun python-shell-calculate-process-environment ()
  (declare (obsolete python-shell--calculate-process-environment "29.1"))
  (defvar tramp-remote-process-environment)
  (let* ((remote-p (file-remote-p default-directory)))
    (append (python-shell--calculate-process-environment)
            (if remote-p
                tramp-remote-process-environment
              process-environment))))

(defun python-shell--calculate-process-environment ()
  "Return a list of entries to add to the `process-environment'.
Prepends `python-shell-process-environment', sets extra
pythonpaths from `python-shell-extra-pythonpaths' and sets a few
virtualenv related vars."
  (let* ((virtualenv (when python-shell-virtualenv-root
                       (directory-file-name python-shell-virtualenv-root)))
         (res python-shell-process-environment))
    (when python-shell-unbuffered
      (push "PYTHONUNBUFFERED=1" res))
    (when python-shell-extra-pythonpaths
      (push (concat "PYTHONPATH=" (python-shell-calculate-pythonpath)) res))
    (if (not virtualenv)
        nil
      (push "PYTHONHOME" res)
      (push (concat "VIRTUAL_ENV=" virtualenv) res))
    res))

(defun python-shell-calculate-exec-path ()
  "Calculate `exec-path'.
Prepends `python-shell-exec-path' and adds the binary directory
for virtualenv if `python-shell-virtualenv-root' is set - this
will use the python interpreter from inside the virtualenv when
starting the shell.  If `default-directory' points to a remote host,
the returned value appends `python-shell-remote-exec-path' instead
of `exec-path'."
  (let ((new-path (copy-sequence
                   (if (file-remote-p default-directory)
                       python-shell-remote-exec-path
                     exec-path)))

        ;; Windows and POSIX systems use different venv directory structures
        (virtualenv-bin-dir (if (eq system-type 'windows-nt) "Scripts" "bin")))
    (python-shell--add-to-path-with-priority
     new-path python-shell-exec-path)
    (if (not python-shell-virtualenv-root)
        new-path
      (python-shell--add-to-path-with-priority
       new-path
       (list (expand-file-name virtualenv-bin-dir python-shell-virtualenv-root)))
      new-path)))

(defun python-shell-tramp-refresh-remote-path (vec paths)
  "Update VEC's remote-path giving PATHS priority."
  (cl-assert (featurep 'tramp))
  (declare-function tramp-set-remote-path "tramp-sh")
  (declare-function tramp-set-connection-property "tramp-cache")
  (declare-function tramp-get-connection-property "tramp-cache")
  (let ((remote-path (tramp-get-connection-property vec "remote-path" nil)))
    (when remote-path
      ;; FIXME: This part of the Tramp code still knows about Python!
      (python-shell--add-to-path-with-priority remote-path paths)
      (tramp-set-connection-property vec "remote-path" remote-path)
      (tramp-set-remote-path vec))))


(defun python-shell-tramp-refresh-process-environment (vec env)
  "Update VEC's process environment with ENV."
  (cl-assert (featurep 'tramp))
  (defvar tramp-end-of-heredoc)
  (defvar tramp-end-of-output)
  ;; Do we even know that `tramp-sh' is loaded at this point?
  ;; What about files accessed via FTP, sudo, ...?
  (declare-function tramp-send-command "tramp-sh")
  ;; Stolen from `tramp-open-connection-setup-interactive-shell'.
  (let ((env (append (when (fboundp 'tramp-get-remote-locale)
                       ;; Emacs<24.4 compat.
                       (list (tramp-get-remote-locale vec)))
		     (copy-sequence env)))
        (tramp-end-of-heredoc
         (if (boundp 'tramp-end-of-heredoc)
             tramp-end-of-heredoc
           (md5 tramp-end-of-output)))
	unset vars item)
    (while env
      (setq item (split-string (car env) "=" 'omit))
      (setcdr item (mapconcat #'identity (cdr item) "="))
      (if (and (stringp (cdr item)) (not (string-equal (cdr item) "")))
	  (push (format "%s %s" (car item) (cdr item)) vars)
	(push (car item) unset))
      (setq env (cdr env)))
    (when vars
      (tramp-send-command
       vec
       (format "while read var val; do export $var=$val; done <<'%s'\n%s\n%s"
	       tramp-end-of-heredoc
	       (mapconcat #'identity vars "\n")
	       tramp-end-of-heredoc)
       t))
    (when unset
      (tramp-send-command
       vec (format "unset %s" (mapconcat #'identity unset " ")) t))))

(defmacro python-shell-with-environment (&rest body)
  "Modify shell environment during execution of BODY.
Temporarily sets `process-environment' and `exec-path' during
execution of body.  If `default-directory' points to a remote
machine then modifies `tramp-remote-process-environment' and
`python-shell-remote-exec-path' instead."
  (declare (indent 0) (debug (body)))
  `(python-shell--with-environment
    (python-shell--calculate-process-environment)
    (lambda () ,@body)))

(defun python-shell--with-environment (extraenv bodyfun)
  ;; FIXME: This is where the generic code delegates to Tramp.
  (let* ((vec
          (and (file-remote-p default-directory)
               (fboundp 'tramp-dissect-file-name)
               (ignore-errors
                 (tramp-dissect-file-name default-directory 'noexpand)))))
    (if vec
        (python-shell--tramp-with-environment vec extraenv bodyfun)
      (let ((process-environment
             (append extraenv process-environment))
            (exec-path
             ;; FIXME: This is still Python-specific.
             (python-shell-calculate-exec-path)))
        (funcall bodyfun)))))

(defun python-shell--tramp-with-environment (vec extraenv bodyfun)
  (defvar tramp-remote-process-environment)
  (declare-function tramp-get-connection-process "tramp" (vec))
  (let* ((tramp-remote-process-environment
          (append extraenv tramp-remote-process-environment)))
    (when (tramp-get-connection-process vec)
      ;; For already existing connections, the new exec path must
      ;; be re-set, otherwise it won't take effect.  One example
      ;; of such case is when remote dir-locals are read and
      ;; *then* subprocesses are triggered within the same
      ;; connection.
      (python-shell-tramp-refresh-remote-path
       ;; FIXME: This is still Python-specific.
       vec (python-shell-calculate-exec-path))
      ;; The `tramp-remote-process-environment' variable is only
      ;; effective when the started process is an interactive
      ;; shell, otherwise (like in the case of processes started
      ;; with `process-file') the environment is not changed.
      ;; This makes environment modifications effective
      ;; unconditionally.
      (python-shell-tramp-refresh-process-environment
       vec tramp-remote-process-environment))
    (funcall bodyfun)))

(defvar python-shell--prompt-calculated-input-regexp nil
  "Calculated input prompt regexp for inferior python shell.
Do not set this variable directly, instead use
`python-shell-prompt-set-calculated-regexps'.")

(defvar python-shell--block-prompt nil
  "Input block prompt for inferior python shell.
Do not set this variable directly, instead use
`python-shell-prompt-set-calculated-regexps'.")

(defvar python-shell--prompt-calculated-output-regexp nil
  "Calculated output prompt regexp for inferior python shell.
Do not set this variable directly, instead use
`python-shell-prompt-set-calculated-regexps'.")

(defalias 'python--parse-json-array
  (if (fboundp 'json-parse-string)
      (lambda (string)
        (json-parse-string string :array-type 'list))
    (require 'json)
    (defvar json-array-type)
    (declare-function json-read-from-string "json" (string))
    (lambda (string)
      (let ((json-array-type 'list))
        (json-read-from-string string))))
  "Parse the JSON array in STRING into a Lisp list.")

(defun python-shell-prompt-detect ()
  "Detect prompts for the current `python-shell-interpreter'.
When prompts can be retrieved successfully from the
`python-shell-interpreter' run with
`python-shell-interpreter-interactive-arg', returns a list of
three elements, where the first two are input prompts and the
last one is an output prompt.  When no prompts can be detected
and `python-shell-prompt-detect-failure-warning' is non-nil,
shows a warning with instructions to avoid hangs and returns nil.
When `python-shell-prompt-detect-enabled' is nil avoids any
detection and just returns nil."
  (when python-shell-prompt-detect-enabled
    (python-shell-with-environment
      (let* ((code (concat
                    "import sys\n"
                    "ps = [getattr(sys, 'ps%s' % i, '') for i in range(1,4)]\n"
                    ;; JSON is built manually for compatibility
                    "ps_json = '\\n[\"%s\", \"%s\", \"%s\"]\\n' % tuple(ps)\n"
                    "print (ps_json)\n"
                    "sys.exit(0)\n"))
             (interpreter python-shell-interpreter)
             (interpreter-arg python-shell-interpreter-interactive-arg)
             (output
              (with-temp-buffer
                ;; TODO: improve error handling by using
                ;; `condition-case' and displaying the error message to
                ;; the user in the no-prompts warning.
                (ignore-errors
                  (let ((code-file
                         ;; Python 2.x on Windows does not handle
                         ;; carriage returns in unbuffered mode.
                         (let ((inhibit-eol-conversion (getenv "PYTHONUNBUFFERED")))
                           (python-shell--save-temp-file code))))
                    (unwind-protect
                        ;; Use `process-file' as it is remote-host friendly.
                        (process-file
                         interpreter
                         code-file
                         '(t nil)
                         nil
                         interpreter-arg)
                      ;; Try to cleanup
                      (delete-file code-file))))
                (buffer-string)))
             (prompts
              (catch 'prompts
                (dolist (line (split-string output "\n" t))
                  (let ((res
                         ;; Check if current line is a valid JSON array.
                         (and (string-prefix-p "[\"" line)
                              (ignore-errors
                                ;; Return prompts as a list.
                                (python--parse-json-array line)))))
                    ;; The list must contain 3 strings, where the first
                    ;; is the input prompt, the second is the block
                    ;; prompt and the last one is the output prompt.  The
                    ;; input prompt is the only one that can't be empty.
                    (when (and (= (length res) 3)
                               (cl-every #'stringp res)
                               (not (string= (car res) "")))
                      (throw 'prompts res))))
                nil)))
        (when (and (not prompts)
                   python-shell-prompt-detect-failure-warning)
          (lwarn
           '(python python-shell-prompt-regexp)
           :warning
           (concat
            "Python shell prompts cannot be detected.\n"
            "If your emacs session hangs when starting python shells\n"
            "recover with `keyboard-quit' and then try fixing the\n"
            "interactive flag for your interpreter by adjusting the\n"
            "`python-shell-interpreter-interactive-arg' or add regexps\n"
            "matching shell prompts in the directory-local friendly vars:\n"
            "  + `python-shell-prompt-regexp'\n"
            "  + `python-shell-prompt-block-regexp'\n"
            "  + `python-shell-prompt-output-regexp'\n"
            "Or alternatively in:\n"
            "  + `python-shell-prompt-input-regexps'\n"
            "  + `python-shell-prompt-output-regexps'")))
        prompts))))

(defun python-shell-prompt-validate-regexps ()
  "Validate all user provided regexps for prompts.
Signals `user-error' if any of these vars contain invalid
regexps: `python-shell-prompt-regexp',
`python-shell-prompt-block-regexp',
`python-shell-prompt-pdb-regexp',
`python-shell-prompt-output-regexp',
`python-shell-prompt-input-regexps',
`python-shell-prompt-output-regexps'."
  (dolist (symbol (list 'python-shell-prompt-input-regexps
                        'python-shell-prompt-output-regexps
                        'python-shell-prompt-regexp
                        'python-shell-prompt-block-regexp
                        'python-shell-prompt-pdb-regexp
                        'python-shell-prompt-output-regexp))
    (dolist (regexp (let ((regexps (symbol-value symbol)))
                      (if (listp regexps)
                          regexps
                        (list regexps))))
      (when (not (python-util-valid-regexp-p regexp))
        (user-error "Invalid regexp %s in `%s'"
                    regexp symbol)))))

(defun python-shell-prompt-set-calculated-regexps ()
  "Detect and set input and output prompt regexps.
Build and set the values for
`python-shell--prompt-calculated-input-regexp' and
`python-shell--prompt-calculated-output-regexp' using the values
from `python-shell-prompt-regexp',
`python-shell-prompt-block-regexp',
`python-shell-prompt-pdb-regexp',
`python-shell-prompt-output-regexp',
`python-shell-prompt-input-regexps',
`python-shell-prompt-output-regexps' and detected prompts from
`python-shell-prompt-detect'."
  (when (not (and python-shell--prompt-calculated-input-regexp
                  python-shell--prompt-calculated-output-regexp))
    (let* ((detected-prompts (python-shell-prompt-detect))
           (input-prompts nil)
           (output-prompts nil)
           (build-regexp
            (lambda (prompts)
              (concat "^\\("
                      (mapconcat #'identity
                                 (sort prompts
                                       (lambda (a b)
                                         (let ((length-a (length a))
                                               (length-b (length b)))
                                           (if (= length-a length-b)
                                               (string< a b)
                                             (> (length a) (length b))))))
                                 "\\|")
                      "\\)"))))
      ;; Validate ALL regexps
      (python-shell-prompt-validate-regexps)
      ;; Collect all user defined input prompts
      (dolist (prompt (append python-shell-prompt-input-regexps
                              (list python-shell-prompt-regexp
                                    python-shell-prompt-block-regexp
                                    python-shell-prompt-pdb-regexp)))
        (cl-pushnew prompt input-prompts :test #'string=))
      ;; Collect all user defined output prompts
      (dolist (prompt (cons python-shell-prompt-output-regexp
                            python-shell-prompt-output-regexps))
        (cl-pushnew prompt output-prompts :test #'string=))
      ;; Collect detected prompts if any
      (when detected-prompts
        (dolist (prompt (butlast detected-prompts))
          (setq prompt (regexp-quote prompt))
          (cl-pushnew prompt input-prompts :test #'string=))
        (setq python-shell--block-prompt (nth 1 detected-prompts))
        (cl-pushnew (regexp-quote
                     (car (last detected-prompts)))
                    output-prompts :test #'string=))
      ;; Set input and output prompt regexps from collected prompts
      (setq python-shell--prompt-calculated-input-regexp
            (funcall build-regexp input-prompts)
            python-shell--prompt-calculated-output-regexp
            (funcall build-regexp output-prompts)))))

(defun python-shell-get-process-name (dedicated)
  "Calculate the appropriate process name for inferior Python process.
If DEDICATED is nil, this is simply `python-shell-buffer-name'.
If DEDICATED is `buffer' or `project', append the current buffer
name respectively the current project name."
  (pcase dedicated
    ('nil python-shell-buffer-name)
    ('project
     (if-let ((proj (and (featurep 'project)
                         (project-current))))
         (format "%s[%s]" python-shell-buffer-name (file-name-nondirectory
                                                    (directory-file-name
                                                     (project-root proj))))
       python-shell-buffer-name))
    (_ (format "%s[%s]" python-shell-buffer-name (buffer-name)))))

(defun python-shell-internal-get-process-name ()
  "Calculate the appropriate process name for Internal Python process.
The name is calculated from `python-shell-buffer-name' and
the `buffer-name'."
  (format "%s[%s]" python-shell-internal-buffer-name (buffer-name)))

(defun python-shell-calculate-command ()
  "Calculate the string used to execute the inferior Python process."
  (format "%s %s"
          ;; `python-shell-make-comint' expects to be able to
          ;; `split-string-and-unquote' the result of this function.
          (combine-and-quote-strings (list python-shell-interpreter))
          python-shell-interpreter-args))

(define-obsolete-function-alias
  'python-shell-parse-command
  #'python-shell-calculate-command "25.1")

(defvar python-shell--package-depth 10)

(defun python-shell-package-enable (directory package)
  "Add DIRECTORY parent to $PYTHONPATH and enable PACKAGE."
  (interactive
   (let* ((dir (expand-file-name
                (read-directory-name
                 "Package root: "
                 (file-name-directory
                  (or (buffer-file-name) default-directory)))))
          (name (completing-read
                 "Package: "
                 (python-util-list-packages
                  dir python-shell--package-depth))))
     (list dir name)))
  (python-shell-send-string
   (format
    (concat
     "import os.path;import sys;"
     "sys.path.append(os.path.dirname(os.path.dirname(%s)));"
     "__package__ = %s;"
     "import %s")
    (python-shell--encode-string directory)
    (python-shell--encode-string package)
    package)
   (python-shell-get-process)))

(defun python-shell-accept-process-output (process &optional timeout regexp)
  "Accept PROCESS output with TIMEOUT until REGEXP is found.
Optional argument TIMEOUT is the timeout argument to
`accept-process-output' calls.  Optional argument REGEXP
overrides the regexp to match the end of output, defaults to
`comint-prompt-regexp'.  Returns non-nil when output was
properly captured.

This utility is useful in situations where the output may be
received in chunks, since `accept-process-output' gives no
guarantees they will be grabbed in a single call.  An example use
case for this would be the CPython shell start-up, where the
banner and the initial prompt are received separately."
  (let ((regexp (or regexp comint-prompt-regexp)))
    (catch 'found
      (while t
        (when (not (accept-process-output process timeout))
          (throw 'found nil))
        (when (looking-back
               regexp (car (python-util-comint-last-prompt)))
          (throw 'found t))))))

(defun python-shell-comint-end-of-output-p (output)
  "Return non-nil if OUTPUT ends with input prompt."
  (string-match
   ;; XXX: It seems on macOS an extra carriage return is attached
   ;; at the end of output, this handles that too.
   (concat
    "\r?\n?"
    ;; Remove initial caret from calculated regexp
    (replace-regexp-in-string
     (rx string-start ?^) ""
     python-shell--prompt-calculated-input-regexp)
    (rx eos))
   output))

(define-obsolete-function-alias
  'python-comint-output-filter-function
  #'ansi-color-filter-apply
  "25.1")

(defun python-comint-postoutput-scroll-to-bottom (output)
  "Faster version of `comint-postoutput-scroll-to-bottom'.
Avoids `recenter' calls until OUTPUT is completely sent."
  (declare (obsolete nil "29.1")) ; Not used.
  (when (and (not (string= "" output))
             (python-shell-comint-end-of-output-p
              (ansi-color-filter-apply output)))
    (comint-postoutput-scroll-to-bottom output))
  output)

(defvar python-shell--parent-buffer nil)

(defmacro python-shell-with-shell-buffer (&rest body)
  "Execute the forms in BODY with the shell buffer temporarily current.
Signals an error if no shell buffer is available for current buffer."
  (declare (indent 0) (debug t))
  (let ((shell-process (make-symbol "shell-process")))
    `(let ((,shell-process (python-shell-get-process-or-error)))
       (with-current-buffer (process-buffer ,shell-process)
         ,@body))))

(defvar python-shell--font-lock-buffer nil)

(defun python-shell-font-lock-get-or-create-buffer ()
  "Get or create a font-lock buffer for current inferior process."
  (python-shell-with-shell-buffer
    (if python-shell--font-lock-buffer
        python-shell--font-lock-buffer
      (let ((process-name
             (process-name (get-buffer-process (current-buffer)))))
        (generate-new-buffer
         (format " *%s-font-lock*" process-name))))))

(defun python-shell-font-lock-kill-buffer ()
  "Kill the font-lock buffer safely."
  (when (and python-shell--font-lock-buffer
             (buffer-live-p python-shell--font-lock-buffer))
    (kill-buffer python-shell--font-lock-buffer)
    (when (derived-mode-p 'inferior-python-mode)
      (setq python-shell--font-lock-buffer nil))))

(defmacro python-shell-font-lock-with-font-lock-buffer (&rest body)
  "Execute the forms in BODY in the font-lock buffer.
The value returned is the value of the last form in BODY.  See
also `with-current-buffer'."
  (declare (indent 0) (debug t))
  `(python-shell-with-shell-buffer
     (save-current-buffer
       (when (not (and python-shell--font-lock-buffer
                       (get-buffer python-shell--font-lock-buffer)))
         (setq python-shell--font-lock-buffer
               (python-shell-font-lock-get-or-create-buffer)))
       (set-buffer python-shell--font-lock-buffer)
       (when (not font-lock-mode)
         (font-lock-mode 1))
       (setq-local delay-mode-hooks t)
       (let ((python-indent-guess-indent-offset nil))
         (when (not (derived-mode-p 'python-mode))
           (python-mode))
         ,@body))))

(defun python-shell-font-lock-cleanup-buffer ()
  "Cleanup the font-lock buffer.
Provided as a command because this might be handy if something
goes wrong and syntax highlighting in the shell gets messed up."
  (interactive)
  (python-shell-with-shell-buffer
    (python-shell-font-lock-with-font-lock-buffer
      (erase-buffer))))

(defun python-shell-font-lock-comint-output-filter-function (output)
  "Clean up the font-lock buffer after any OUTPUT."
   (unless (string= output "") ;; See Bug#33959.
    (if (let ((output (ansi-color-filter-apply output)))
          (and (python-shell-comint-end-of-output-p output)
               ;; Assume "..." represents a continuation prompt.
               (not (string-match "\\.\\.\\." output))))
        ;; If output ends with an initial (not continuation) input prompt
        ;; then the font-lock buffer must be cleaned up.
        (python-shell-font-lock-cleanup-buffer)
      ;; Otherwise just add a newline.
      (python-shell-font-lock-with-font-lock-buffer
        (goto-char (point-max))
        (newline)))
    output))

(defun python-shell-font-lock-post-command-hook ()
  "Fontifies current line in shell buffer."
  (let ((prompt-end (cdr (python-util-comint-last-prompt))))
    (when (and prompt-end (> (point) prompt-end)
               (process-live-p (get-buffer-process (current-buffer))))
      (let* ((input (buffer-substring-no-properties
                     prompt-end (point-max)))
             (deactivate-mark nil)
             (start-pos prompt-end)
             (buffer-undo-list t)
             (replacement
              (python-shell-font-lock-with-font-lock-buffer
                (delete-region (point-min) (point-max))
                (insert input)
                (font-lock-ensure)
                (buffer-string)))
             (replacement-length (length replacement))
             (i 0))
        ;; Inject text properties to get input fontified.
        (while (not (= i replacement-length))
          (let* ((plist (text-properties-at i replacement))
                 (next-change (or (next-property-change i replacement)
                                  replacement-length))
                 (plist (let ((face (plist-get plist 'face)))
                          (if (not face)
                              plist
                            ;; Replace FACE text properties with
                            ;; FONT-LOCK-FACE so input is fontified.
                            (plist-put plist 'face nil)
                            (plist-put plist 'font-lock-face face)))))
            (set-text-properties
             (+ start-pos i) (+ start-pos next-change) plist)
            (setq i next-change)))))))

(defun python-shell-font-lock-turn-on (&optional msg)
  "Turn on shell font-lock.
With argument MSG show activation message."
  (interactive "p")
  (python-shell-with-shell-buffer
    (python-shell-font-lock-kill-buffer)
    (setq-local python-shell--font-lock-buffer nil)
    (add-hook 'post-command-hook
              #'python-shell-font-lock-post-command-hook nil 'local)
    (add-hook 'kill-buffer-hook
              #'python-shell-font-lock-kill-buffer nil 'local)
    (add-hook 'comint-output-filter-functions
              #'python-shell-font-lock-comint-output-filter-function
              'append 'local)
    (when msg
      (message "Shell font-lock is enabled"))))

(defun python-shell-font-lock-turn-off (&optional msg)
  "Turn off shell font-lock.
With argument MSG show deactivation message."
  (interactive "p")
  (python-shell-with-shell-buffer
    (python-shell-font-lock-kill-buffer)
    (when (python-util-comint-last-prompt)
      ;; Cleanup current fontification
      (remove-text-properties
       (cdr (python-util-comint-last-prompt))
       (line-end-position)
       '(face nil font-lock-face nil)))
    (setq-local python-shell--font-lock-buffer nil)
    (remove-hook 'post-command-hook
                 #'python-shell-font-lock-post-command-hook 'local)
    (remove-hook 'kill-buffer-hook
                 #'python-shell-font-lock-kill-buffer 'local)
    (remove-hook 'comint-output-filter-functions
                 #'python-shell-font-lock-comint-output-filter-function
                 'local)
    (when msg
      (message "Shell font-lock is disabled"))))

(defun python-shell-font-lock-toggle (&optional msg)
  "Toggle font-lock for shell.
With argument MSG show activation/deactivation message."
  (interactive "p")
  (python-shell-with-shell-buffer
    (setq-local python-shell-font-lock-enable
                (not python-shell-font-lock-enable))
    (if python-shell-font-lock-enable
        (python-shell-font-lock-turn-on msg)
      (python-shell-font-lock-turn-off msg))
    python-shell-font-lock-enable))

(defvar python-shell--first-prompt-received-output-buffer nil)
(defvar python-shell--first-prompt-received nil)

(defcustom python-shell-first-prompt-hook nil
  "Hook run upon first (non-pdb) shell prompt detection.
This is the place for shell setup functions that need to wait for
output.  Since the first prompt is ensured, this helps the
current process to not hang while waiting.  This is useful to
safely attach setup code for long-running processes that
eventually provide a shell."
  :version "25.1"
  :type 'hook)

(defconst python-shell-eval-setup-code
  "\
def __PYTHON_EL_eval(source, filename):
    import ast, sys
    if sys.version_info[0] == 2:
        from __builtin__ import compile, eval, globals
    else:
        from builtins import compile, eval, globals
    try:
        p, e = ast.parse(source, filename), None
    except SyntaxError:
        t, v, tb = sys.exc_info()
        sys.excepthook(t, v, tb.tb_next)
        return
    if p.body and isinstance(p.body[-1], ast.Expr):
        e = p.body.pop()
    try:
        g = globals()
        exec(compile(p, filename, 'exec'), g, g)
        if e:
            return eval(compile(ast.Expression(e.value), filename, 'eval'), g, g)
    except Exception:
        t, v, tb = sys.exc_info()
        sys.excepthook(t, v, tb.tb_next)"
  "Code used to evaluate statements in inferior Python processes.")

(defconst python-shell-eval-file-setup-code
  "\
def __PYTHON_EL_eval_file(filename, tempname, delete):
    import codecs, os, re
    pattern = r'^[ \t\f]*#.*?coding[:=][ \t]*([-_.a-zA-Z0-9]+)'
    with codecs.open(tempname or filename, encoding='latin-1') as file:
        match = re.match(pattern, file.readline())
        match = match or re.match(pattern, file.readline())
        encoding = match.group(1) if match else 'utf-8'
    with codecs.open(tempname or filename, encoding=encoding) as file:
        source = file.read().encode(encoding)
    if delete and tempname:
        os.remove(tempname)
    return __PYTHON_EL_eval(source, filename)"
  "Code used to evaluate files in inferior Python processes.
The coding cookie regexp is specified in PEP 263.")

(defun python-shell-comint-watch-for-first-prompt-output-filter (output)
  "Run `python-shell-first-prompt-hook' when first prompt is found in OUTPUT."
  (when (not python-shell--first-prompt-received)
    (setq-local python-shell--first-prompt-received-output-buffer
                (concat python-shell--first-prompt-received-output-buffer
                        (ansi-color-filter-apply output)))
    (when (python-shell-comint-end-of-output-p
           python-shell--first-prompt-received-output-buffer)
      (if (string-match-p
           (concat python-shell-prompt-pdb-regexp (rx eos))
           (or python-shell--first-prompt-received-output-buffer ""))
          ;; Skip pdb prompts and reset the buffer.
          (setq python-shell--first-prompt-received-output-buffer nil)
        (setq-local python-shell--first-prompt-received t)
        (setq python-shell--first-prompt-received-output-buffer nil)
        (cl-letf (((symbol-function 'python-shell-send-string)
                   (lambda (string process)
                     (comint-send-string
                      process
                      (format "exec(%s)\n" (python-shell--encode-string string))))))
          ;; Bootstrap: the normal definition of `python-shell-send-string'
          ;; depends on the Python code sent here.
          (python-shell-send-string-no-output python-shell-eval-setup-code)
          (python-shell-send-string-no-output python-shell-eval-file-setup-code))
        (with-current-buffer (current-buffer)
          (let ((inhibit-quit nil))
            (run-hooks 'python-shell-first-prompt-hook))))))
  output)

;; Used to hold user interactive overrides to
;; `python-shell-interpreter' and `python-shell-interpreter-args' that
;; will be made buffer-local by `inferior-python-mode':
(defvar python-shell--interpreter)
(defvar python-shell--interpreter-args)

(define-derived-mode inferior-python-mode comint-mode "Inferior Python"
  "Major mode for Python inferior process.
Runs a Python interpreter as a subprocess of Emacs, with Python
I/O through an Emacs buffer.  Variables `python-shell-interpreter'
and `python-shell-interpreter-args' control which Python
interpreter is run.  Variables
`python-shell-prompt-regexp',
`python-shell-prompt-output-regexp',
`python-shell-prompt-block-regexp',
`python-shell-font-lock-enable',
`python-shell-completion-setup-code',
`python-shell-completion-string-code',
`python-eldoc-setup-code',
`python-ffap-setup-code' can
customize this mode for different Python interpreters.

This mode resets `comint-output-filter-functions' locally, so you
may want to re-add custom functions to it using the
`inferior-python-mode-hook'.

You can also add additional setup code to be run at
initialization of the interpreter via `python-shell-setup-codes'
variable.

\(Type \\[describe-mode] in the process buffer for a list of commands.)"
  (when python-shell--parent-buffer
    (python-util-clone-local-variables python-shell--parent-buffer))
  (setq-local indent-tabs-mode nil)
  ;; Users can interactively override default values for
  ;; `python-shell-interpreter' and `python-shell-interpreter-args'
  ;; when calling `run-python'.  This ensures values let-bound in
  ;; `python-shell-make-comint' are locally set if needed.
  (setq-local python-shell-interpreter
              (or python-shell--interpreter python-shell-interpreter))
  (setq-local python-shell-interpreter-args
              (or python-shell--interpreter-args python-shell-interpreter-args))
  (setq-local python-shell--prompt-calculated-input-regexp nil)
  (setq-local python-shell--block-prompt nil)
  (setq-local python-shell--prompt-calculated-output-regexp nil)
  (python-shell-prompt-set-calculated-regexps)
  (setq comint-prompt-regexp python-shell--prompt-calculated-input-regexp)
  (setq-local comint-prompt-read-only t)
  (setq mode-line-process '(":%s"))
  (setq-local comint-output-filter-functions
              '(ansi-color-process-output
                python-shell-comint-watch-for-first-prompt-output-filter
                comint-watch-for-password-prompt))
  (setq-local comint-highlight-input nil)
  (setq-local compilation-error-regexp-alist
              python-shell-compilation-regexp-alist)
  (setq-local scroll-conservatively 1)
  (add-hook 'completion-at-point-functions
            #'python-shell-completion-at-point nil 'local)
  (define-key inferior-python-mode-map "\t"
    #'python-shell-completion-complete-or-indent)
  (make-local-variable 'python-shell-internal-last-output)
  (when python-shell-font-lock-enable
    (python-shell-font-lock-turn-on))
  (compilation-shell-minor-mode 1)
  (python-pdbtrack-setup-tracking))

(defun python-shell-make-comint (cmd proc-name &optional show internal)
  "Create a Python shell comint buffer.
CMD is the Python command to be executed and PROC-NAME is the
process name the comint buffer will get.  After the comint buffer
is created the `inferior-python-mode' is activated.  When
optional argument SHOW is non-nil the buffer is shown.  When
optional argument INTERNAL is non-nil this process is run on a
buffer with a name that starts with a space, following the Emacs
convention for temporary/internal buffers, and also makes sure
the user is not queried for confirmation when the process is
killed."
  (save-excursion
    (python-shell-with-environment
      (let* ((proc-buffer-name
              (format (if (not internal) "*%s*" " *%s*") proc-name)))
        (when (not (comint-check-proc proc-buffer-name))
          (let* ((cmdlist (split-string-and-unquote cmd))
                 (interpreter (car cmdlist))
                 (args (cdr cmdlist))
                 (buffer (apply #'make-comint-in-buffer proc-name
                                proc-buffer-name
                                interpreter nil args))
                 (python-shell--parent-buffer (current-buffer))
                 (process (get-buffer-process buffer))
                 ;; Users can override the interpreter and args
                 ;; interactively when calling `run-python', let-binding
                 ;; these allows having the new right values in all
                 ;; setup code that is done in `inferior-python-mode',
                 ;; which is important, especially for prompt detection.
                 (python-shell--interpreter interpreter)
                 (python-shell--interpreter-args
                  (mapconcat #'identity args " ")))
            (with-current-buffer buffer
              (inferior-python-mode))
            (and internal (set-process-query-on-exit-flag process nil))))
        (when show
          (pop-to-buffer proc-buffer-name))
        proc-buffer-name))))

;;;###autoload
(defun run-python (&optional cmd dedicated show)
  "Run an inferior Python process.

Argument CMD defaults to `python-shell-calculate-command' return
value.  When called interactively with `prefix-arg', it allows
the user to edit such value and choose whether the interpreter
should be DEDICATED to the current buffer or project.  When
numeric prefix arg is other than 0 or 4 do not SHOW.

For a given buffer and same values of DEDICATED, if a process is
already running for it, it will do nothing.  This means that if
the current buffer is using a global process, the user is still
able to switch it to use a dedicated one.

Runs the hook `inferior-python-mode-hook' after
`comint-mode-hook' is run.  (Type \\[describe-mode] in the
process buffer for a list of commands.)"
  (interactive
   (if current-prefix-arg
       (list
        (read-shell-command "Run Python: " (python-shell-calculate-command))
        (alist-get (car (read-multiple-choice "Make dedicated process?"
                                              '((?b "to buffer")
                                                (?p "to project")
                                                (?n "no"))))
                   '((?b . buffer) (?p . project)))
        (= (prefix-numeric-value current-prefix-arg) 4))
     (list (python-shell-calculate-command)
           python-shell-dedicated
           t)))
  (let* ((project (and (eq 'project dedicated)
                       (featurep 'project)
                       (project-current t)))
         (default-directory (if project
                                (project-root project)
                              default-directory))
         (buffer (python-shell-make-comint
                  (or cmd (python-shell-calculate-command))
                  (python-shell-get-process-name dedicated)
                  show)))
    (get-buffer-process buffer)))

(defun python-shell-restart (&optional show)
  "Restart the Python shell.
Optional argument SHOW (interactively, the prefix argument), if
non-nil, means also display the Python shell buffer."
  (interactive "P")
  (with-current-buffer
      (or (and (derived-mode-p 'inferior-python-mode)
               (current-buffer))
          (seq-some (lambda (dedicated)
                      (get-buffer (format "*%s*" (python-shell-get-process-name
                                                  dedicated))))
                    '(buffer project nil))
          (user-error "No Python shell"))
    (when-let ((proc (get-buffer-process (current-buffer))))
      (kill-process proc)
      (while (accept-process-output proc)))
    (python-shell-make-comint (python-shell-calculate-command)
                              (string-trim (buffer-name) "\\*" "\\*")
                              show)))

(defun run-python-internal ()
  "Run an inferior Internal Python process.
Input and output via buffer named after
`python-shell-internal-buffer-name' and what
`python-shell-internal-get-process-name' returns.

This new kind of shell is intended to be used for generic
communication related to defined configurations; the main
difference with global or dedicated shells is that these ones are
attached to a configuration, not a buffer.  This means that can
be used for example to retrieve the sys.path and other stuff,
without messing with user shells.  Note that
`python-shell-font-lock-enable' and `inferior-python-mode-hook'
are set to nil for these shells, so setup codes are not sent at
startup."
  (let ((python-shell-font-lock-enable nil)
        (inferior-python-mode-hook nil))
    (get-buffer-process
     (python-shell-make-comint
      (python-shell-calculate-command)
      (python-shell-internal-get-process-name) nil t))))

(defun python-shell-get-buffer ()
  "Return inferior Python buffer for current buffer.
If current buffer is in `inferior-python-mode', return it."
  (if (derived-mode-p 'inferior-python-mode)
      (current-buffer)
    (seq-some
     (lambda (dedicated)
       (let* ((proc-name (python-shell-get-process-name dedicated))
              (buffer-name (format "*%s*" proc-name)))
         (when (comint-check-proc buffer-name)
           buffer-name)))
     '(buffer project nil))))

(defun python-shell-get-process ()
  "Return inferior Python process for current buffer."
  (get-buffer-process (python-shell-get-buffer)))

(defun python-shell-get-process-or-error (&optional interactivep)
  "Return inferior Python process for current buffer or signal error.
When argument INTERACTIVEP is non-nil, use `user-error' instead
of `error' with a user-friendly message."
  (or (python-shell-get-process)
      (if interactivep
          (user-error
           (substitute-command-keys
            "Start a Python process first with \\`M-x run-python' or `%s'")
           ;; Get the binding.
           (key-description
            (where-is-internal
             #'run-python overriding-local-map t)))
        (error "No inferior Python process running"))))

(defun python-shell-get-or-create-process (&optional cmd dedicated show)
  "Get or create an inferior Python process for current buffer and return it.
Arguments CMD, DEDICATED and SHOW are those of `run-python' and
are used to start the shell.  If those arguments are not
provided, `run-python' is called interactively and the user will
be asked for their values."
  (let ((shell-process (python-shell-get-process)))
    (when (not shell-process)
      (if (not cmd)
          ;; XXX: Refactor code such that calling `run-python'
          ;; interactively is not needed anymore.
          (call-interactively 'run-python)
        (run-python cmd dedicated show)))
    (or shell-process (python-shell-get-process))))

(make-obsolete
 #'python-shell-get-or-create-process
 "Instead call `python-shell-get-process' and create one if returns nil."
 "25.1")

(defvar python-shell-internal-buffer nil
  "Current internal shell buffer for the current buffer.
This is really not necessary at all for the code to work but it's
there for compatibility with CEDET.")

(defvar python-shell-internal-last-output nil
  "Last output captured by the internal shell.
This is really not necessary at all for the code to work but it's
there for compatibility with CEDET.")

(defun python-shell-internal-get-or-create-process ()
  "Get or create an inferior Internal Python process."
  (let ((proc-name (python-shell-internal-get-process-name)))
    (if (process-live-p proc-name)
        (get-process proc-name)
      (run-python-internal))))

(defun python-shell--save-temp-file (string)
  (let* ((temporary-file-directory
          (if (file-remote-p default-directory)
              (concat (file-remote-p default-directory) "/tmp")
            temporary-file-directory))
         (temp-file-name (make-temp-file "py"))
         (coding-system-for-write (python-info-encoding)))
    (with-temp-file temp-file-name
      (if (bufferp string)
          (insert-buffer-substring string)
        (insert string))
      (delete-trailing-whitespace))
    temp-file-name))

(defalias 'python-shell--encode-string
  (let ((fun (if (and (fboundp 'json-serialize)
                      (>= emacs-major-version 28))
                 'json-serialize
               (require 'json)
               'json-encode-string)))
    (lambda (text)
      (if (stringp text)
          (funcall fun text)
        (signal 'wrong-type-argument (list 'stringp text)))))
  "Encode TEXT as a valid Python string.")

(defun python-shell-send-string (string &optional process msg)
  "Send STRING to inferior Python PROCESS.
When optional argument MSG is non-nil, forces display of a
user-friendly message if there's no process running; defaults to
t when called interactively."
  (interactive
   (list (read-string "Python command: ") nil t))
  (let ((process (or process (python-shell-get-process-or-error msg)))
        (code (format "__PYTHON_EL_eval(%s, %s)\n"
                      (python-shell--encode-string string)
                      (python-shell--encode-string (or (buffer-file-name)
                                                       "<string>")))))
    (unless python-shell-output-filter-in-progress
      (with-current-buffer (process-buffer process)
        (save-excursion
          (goto-char (process-mark process))
          (insert-before-markers "\n"))))
    (if (or (null (process-tty-name process))
            (<= (string-bytes code)
                (or (bound-and-true-p comint-max-line-length)
                    1024))) ;; For Emacs < 28
        (comint-send-string process code)
      (let* ((temp-file-name (with-current-buffer (process-buffer process)
                               (python-shell--save-temp-file string)))
             (file-name (or (buffer-file-name) temp-file-name)))
        (python-shell-send-file file-name process temp-file-name t)))))

(defun python-shell-output-filter (string)
  "Filter used in `python-shell-send-string-no-output' to grab output.
STRING is the output received to this point from the process.
This filter saves received output from the process in
`python-shell-output-filter-buffer' and stops receiving it after
detecting a prompt at the end of the buffer."
  (setq
   string (ansi-color-filter-apply string)
   python-shell-output-filter-buffer
   (concat python-shell-output-filter-buffer string))
  (when (python-shell-comint-end-of-output-p
         python-shell-output-filter-buffer)
    ;; Output ends when `python-shell-output-filter-buffer' contains
    ;; the prompt attached at the end of it.
    (setq python-shell-output-filter-in-progress nil
          python-shell-output-filter-buffer
          (substring python-shell-output-filter-buffer
                     0 (match-beginning 0)))
    (when (string-match
           python-shell--prompt-calculated-output-regexp
           python-shell-output-filter-buffer)
      ;; Some shells, like IPython might append a prompt before the
      ;; output, clean that.
      (setq python-shell-output-filter-buffer
            (substring python-shell-output-filter-buffer (match-end 0)))))
  "")

(defun python-shell-send-string-no-output (string &optional process)
  "Send STRING to PROCESS and inhibit output.
Return the output."
  (or process (setq process (python-shell-get-process-or-error)))
  (cl-letf* (((process-filter process)
              (lambda (_proc str)
                (with-current-buffer (process-buffer process)
                  (python-shell-output-filter str))))
             (python-shell-output-filter-in-progress t)
             (inhibit-quit t)
             (buffer (process-buffer process))
             (last-prompt (cond ((boundp 'comint-last-prompt-overlay)
                                 'comint-last-prompt-overlay)
                                ((boundp 'comint-last-prompt)
                                 'comint-last-prompt)))
             (last-prompt-value (buffer-local-value last-prompt buffer)))
    (or
     (with-local-quit
       (unwind-protect
           (python-shell-send-string string process)
         (when last-prompt
           (with-current-buffer buffer
             (set last-prompt last-prompt-value))))
       (while python-shell-output-filter-in-progress
         ;; `python-shell-output-filter' takes care of setting
         ;; `python-shell-output-filter-in-progress' to NIL after it
         ;; detects end of output.
         (accept-process-output process))
       (prog1
           python-shell-output-filter-buffer
         (setq python-shell-output-filter-buffer nil)))
     (with-current-buffer buffer
       (comint-interrupt-subjob)))))

(defun python-shell-internal-send-string (string)
  "Send STRING to the Internal Python interpreter.
Returns the output.  See `python-shell-send-string-no-output'."
  ;; XXX Remove `python-shell-internal-last-output' once CEDET is
  ;; updated to support this new mode.
  (setq python-shell-internal-last-output
        (python-shell-send-string-no-output
         ;; Makes this function compatible with the old
         ;; python-send-receive. (At least for CEDET).
         (replace-regexp-in-string "_emacs_out +" "" string)
         (python-shell-internal-get-or-create-process))))

(defun python-shell-buffer-substring (start end &optional nomain no-cookie)
  "Send buffer substring from START to END formatted for shell.
This is a wrapper over `buffer-substring' that takes care of
different transformations for the code sent to be evaluated in
the python shell:
  1. When optional argument NOMAIN is non-nil everything under an
     \"if __name__ == \\='__main__\\='\" block will be removed.
  2. When a subregion of the buffer is sent, it takes care of
     appending extra empty lines so tracebacks are correct.
  3. When the region sent is a substring of the current buffer, a
     coding cookie is added.
  4. Wraps indented regions under an \"if True:\" block so the
     interpreter evaluates them correctly."
  (let* ((start (save-excursion
                  ;; If we're at the start of the expression, and
                  ;; there's just blank space ahead of it, then expand
                  ;; the region to include the start of the line.
                  ;; This makes things work better with the rest of
                  ;; the data we're sending over.
                  (goto-char start)
                  (if (string-blank-p
                       (buffer-substring (line-beginning-position) start))
                      (line-beginning-position)
                    start)))
         (substring (buffer-substring-no-properties start end))
         (starts-at-point-min-p (save-restriction
                                  (widen)
                                  (= (point-min) start)))
         (encoding (python-info-encoding))
         (toplevel-p (zerop (save-excursion
                              (goto-char start)
                              (python-util-forward-comment 1)
                              (current-indentation))))
         (fillstr (cond (starts-at-point-min-p
                         nil)
                        ((not no-cookie)
                         (concat
                          (format "# -*- coding: %s -*-\n" encoding)
                          (make-string
                           ;; Subtract 2 because of the coding cookie.
                           (- (line-number-at-pos start) 2) ?\n)))
                        (t
                         (make-string (- (line-number-at-pos start) 1) ?\n)))))
    (with-temp-buffer
      (python-mode)
      (when fillstr
        (insert fillstr))
      (when (not toplevel-p)
        (forward-line -1)
        (insert "if True:\n")
        (delete-region (point) (line-end-position)))
      (insert substring)
      (when nomain
        (let* ((if-name-main-start-end
                (and nomain
                     (save-excursion
                       (when (python-nav-if-name-main)
                         (cons (point)
                               (progn (python-nav-forward-sexp-safe)
                                      ;; Include ending newline
                                      (forward-line 1)
                                      (point)))))))
               ;; Oh destructuring bind, how I miss you.
               (if-name-main-start (car if-name-main-start-end))
               (if-name-main-end (cdr if-name-main-start-end))
               (fillstr (make-string
                         (- (line-number-at-pos if-name-main-end)
                            (line-number-at-pos if-name-main-start)) ?\n)))
          (when if-name-main-start-end
            (goto-char if-name-main-start)
            (delete-region if-name-main-start if-name-main-end)
            (insert fillstr))))
      ;; Ensure there's only one coding cookie in the generated string.
      (goto-char (point-min))
      (when (looking-at-p (python-rx coding-cookie))
        (forward-line 1)
        (when (looking-at-p (python-rx coding-cookie))
          (delete-region
           (line-beginning-position) (line-end-position))))
      (buffer-substring-no-properties (point-min) (point-max)))))

(declare-function compilation-forget-errors "compile")

(defun python-shell-send-region (start end &optional send-main msg
                                       no-cookie)
  "Send the region delimited by START and END to inferior Python process.
When optional argument SEND-MAIN is non-nil, allow execution of
code inside blocks delimited by \"if __name__== \\='__main__\\=':\".
When called interactively SEND-MAIN defaults to nil, unless it's
called with prefix argument.  When optional argument MSG is
non-nil, forces display of a user-friendly message if there's no
process running; defaults to t when called interactively."
  (interactive
   (list (region-beginning) (region-end) current-prefix-arg t))
  (let* ((string (python-shell-buffer-substring start end (not send-main)
                                                no-cookie))
         (process (python-shell-get-process-or-error msg))
         (original-string (buffer-substring-no-properties start end))
         (_ (string-match "\\`\n*\\(.*\\)" original-string)))
    (message "Sent: %s..." (match-string 1 original-string))
    ;; Recalculate positions to avoid landing on the wrong line if
    ;; lines have been removed/added.
    (with-current-buffer (process-buffer process)
      (compilation-forget-errors))
    (python-shell-send-string string process)
    (deactivate-mark)))

(defun python-shell-send-statement (&optional send-main msg)
  "Send the statement at point to inferior Python process.
The statement is delimited by `python-nav-beginning-of-statement' and
`python-nav-end-of-statement', but if the region  is active, the text
in the region is sent instead via `python-shell-send-region'.
Optional argument SEND-MAIN, if non-nil, means allow execution of code
inside blocks delimited by \"if __name__ == \\='__main__\\=':\".
Interactively, SEND-MAIN is the prefix argument.
Optional argument MSG, if non-nil, forces display of a user-friendly
message if there's no process running; it defaults to t when called
interactively."
  (interactive (list current-prefix-arg t))
  (if (region-active-p)
      (python-shell-send-region (region-beginning) (region-end) send-main msg)
    (python-shell-send-region
     (save-excursion (python-nav-beginning-of-statement))
     (save-excursion (python-nav-end-of-statement))
     send-main msg t)))

(defun python-shell-send-buffer (&optional send-main msg)
  "Send the entire buffer to inferior Python process.
When optional argument SEND-MAIN is non-nil, allow execution of
code inside blocks delimited by \"if __name__== \\='__main__\\=':\".
When called interactively SEND-MAIN defaults to nil, unless it's
called with prefix argument.  When optional argument MSG is
non-nil, forces display of a user-friendly message if there's no
process running; defaults to t when called interactively."
  (interactive (list current-prefix-arg t))
  (save-restriction
    (widen)
    (python-shell-send-region (point-min) (point-max) send-main msg)))

(defun python-shell-send-defun (&optional arg msg)
  "Send the current defun to inferior Python process.
When argument ARG is non-nil do not include decorators.  When
optional argument MSG is non-nil, forces display of a
user-friendly message if there's no process running; defaults to
t when called interactively."
  (interactive (list current-prefix-arg t))
  (let ((starting-pos (point)))
    (save-excursion
      (python-shell-send-region
       (progn
         (end-of-line 1)
         (while (and (or (python-nav-beginning-of-defun)
                         (beginning-of-line 1))
                     (> (current-indentation) 0)))
         (when (not arg)
           (while (and
                   (eq (forward-line -1) 0)
                   (if (looking-at (python-rx decorator))
                       t
                     (forward-line 1)
                     nil))))
         (point-marker))
       (progn
         (goto-char starting-pos)
         (or (python-nav-end-of-defun)
             (end-of-line 1))
         (point-marker))
       nil ;; noop
       msg))))

(defun python-shell-send-file (file-name &optional process temp-file-name
                                         delete msg)
  "Send FILE-NAME to inferior Python PROCESS.

If TEMP-FILE-NAME is passed then that file is used for processing
instead, while internally the shell will continue to use
FILE-NAME.  FILE-NAME can be remote, but TEMP-FILE-NAME must be
in the same host as PROCESS.  If TEMP-FILE-NAME and DELETE are
non-nil, then TEMP-FILE-NAME is deleted after evaluation is
performed.

When optional argument MSG is non-nil, forces display of a
user-friendly message if there's no process running; defaults to
t when called interactively."
  (interactive
   (list
    (read-file-name "File to send: ")   ; file-name
    nil                                 ; process
    nil                                 ; temp-file-name
    nil                                 ; delete
    t))                                 ; msg
  (setq process (or process (python-shell-get-process-or-error msg)))
  (with-current-buffer (process-buffer process)
    (unless (or temp-file-name
                (string= (file-remote-p file-name)
                         (file-remote-p default-directory)))
      (setq delete t
            temp-file-name (with-temp-buffer
                             (insert-file-contents file-name)
                             (python-shell--save-temp-file (current-buffer))))))
  (let* ((file-name (file-local-name (expand-file-name file-name)))
         (temp-file-name (when temp-file-name
                           (file-local-name (expand-file-name
                                             temp-file-name)))))
    (comint-send-string
     process
     (format
      "__PYTHON_EL_eval_file(%s, %s, %s)\n"
      (python-shell--encode-string file-name)
      (python-shell--encode-string (or temp-file-name ""))
      (if delete "True" "False")))))

(defun python-shell-switch-to-shell (&optional msg)
  "Switch to inferior Python process buffer.
When optional argument MSG is non-nil, forces display of a
user-friendly message if there's no process running; defaults to
t when called interactively."
  (interactive "p")
  (pop-to-buffer
   (process-buffer (python-shell-get-process-or-error msg))
   nil 'mark-for-redisplay))

(defun python-shell-send-setup-code ()
  "Send all setup code for shell.
This function takes the list of setup code to send from the
`python-shell-setup-codes' list."
  (when python-shell-setup-codes
    (let ((process (python-shell-get-process))
          (code (concat
                 (mapconcat
                  (lambda (elt)
                    (cond ((stringp elt) elt)
                          ((symbolp elt) (symbol-value elt))
                          (t "")))
                  python-shell-setup-codes
                  "\n\nprint ('python.el: sent setup code')"))))
      (python-shell-send-string code process)
      (python-shell-accept-process-output process))))

(add-hook 'python-shell-first-prompt-hook
          #'python-shell-send-setup-code)


;;; Shell completion

(defcustom python-shell-completion-setup-code
  "
def __PYTHON_EL_get_completions(text):
    completions = []
    completer = None

    try:
        import readline

        try:
            import __builtin__
        except ImportError:
            # Python 3
            import builtins as __builtin__
        builtins = dir(__builtin__)

        is_ipython = ('__IPYTHON__' in builtins or
                      '__IPYTHON__active' in builtins)
        splits = text.split()
        is_module = splits and splits[0] in ('from', 'import')

        if is_ipython and is_module:
            from IPython.core.completerlib import module_completion
            completions = module_completion(text.strip())
        elif is_ipython and '__IP' in builtins:
            completions = __IP.complete(text)
        elif is_ipython and 'get_ipython' in builtins:
            completions = get_ipython().Completer.all_completions(text)
        else:
            # Try to reuse current completer.
            completer = readline.get_completer()
            if not completer:
                # importing rlcompleter sets the completer, use it as a
                # last resort to avoid breaking customizations.
                import rlcompleter
                completer = readline.get_completer()
            if getattr(completer, 'PYTHON_EL_WRAPPED', False):
                completer.print_mode = False
            i = 0
            while True:
                completion = completer(text, i)
                if not completion:
                    break
                i += 1
                completions.append(completion)
    except:
        pass
    finally:
        if getattr(completer, 'PYTHON_EL_WRAPPED', False):
            completer.print_mode = True
    return completions"
  "Code used to setup completion in inferior Python processes."
  :type 'string)

(define-obsolete-variable-alias
  'python-shell-completion-module-string-code
  'python-shell-completion-string-code
  "24.4"
  "Completion string code must also autocomplete modules.")

(define-obsolete-variable-alias
  'python-shell-completion-pdb-string-code
  'python-shell-completion-string-code
  "25.1"
  "Completion string code must work for (i)pdb.")

(defcustom python-shell-completion-native-disabled-interpreters
  ;; PyPy's readline cannot handle some escape sequences yet.  Native
  ;; completion doesn't work on w32 (Bug#28580).
  (if (eq system-type 'windows-nt) '("")
    '("pypy"))
  "List of disabled interpreters.
When a match is found, native completion is disabled."
  :version "28.1"
  :type '(repeat string))

(defcustom python-shell-completion-native-enable t
  "Enable readline based native completion."
  :version "25.1"
  :type 'boolean)

(defcustom python-shell-completion-native-output-timeout 5.0
  "Time in seconds to wait for completion output before giving up."
  :version "25.1"
  :type 'float)

(defcustom python-shell-completion-native-try-output-timeout 1.0
  "Time in seconds to wait for *trying* native completion output."
  :version "25.1"
  :type 'float)

(defvar python-shell-completion-native-redirect-buffer
  " *Python completions redirect*"
  "Buffer to be used to redirect output of readline commands.")

(defun python-shell-completion-native-interpreter-disabled-p ()
  "Return non-nil if interpreter has native completion disabled."
  (when python-shell-completion-native-disabled-interpreters
    (string-match
     (regexp-opt python-shell-completion-native-disabled-interpreters)
     (file-name-nondirectory python-shell-interpreter))))

(defun python-shell-completion-native-try ()
  "Return non-nil if can trigger native completion."
  (let ((python-shell-completion-native-enable t)
        (python-shell-completion-native-output-timeout
         python-shell-completion-native-try-output-timeout))
    (python-shell-completion-native-get-completions
     (get-buffer-process (current-buffer))
     "_")))

(defun python-shell-completion-native-setup ()
  "Try to setup native completion, return non-nil on success."
  (let* ((process (python-shell-get-process))
         (output (python-shell-send-string-no-output "
def __PYTHON_EL_native_completion_setup():
    try:
        import readline

        try:
            import __builtin__
        except ImportError:
            # Python 3
            import builtins as __builtin__

        builtins = dir(__builtin__)
        is_ipython = ('__IPYTHON__' in builtins or
                      '__IPYTHON__active' in builtins)

        class __PYTHON_EL_Completer:
            '''Completer wrapper that prints candidates to stdout.

            It wraps an existing completer function and changes its behavior so
            that the user input is unchanged and real candidates are printed to
            stdout.

            Returned candidates are '0__dummy_completion__' and
            '1__dummy_completion__' in that order ('0__dummy_completion__' is
            returned repeatedly until all possible candidates are consumed).

            The real candidates are printed to stdout so that they can be
            easily retrieved through comint output redirect trickery.
            '''

            PYTHON_EL_WRAPPED = True

            def __init__(self, completer):
                self.completer = completer
                self.last_completion = None
                self.print_mode = True

            def __call__(self, text, state):
                if state == 0:
                    # Set the first dummy completion.
                    self.last_completion = None
                    completion = '0__dummy_completion__'
                else:
                    completion = self.completer(text, state - 1)

                if not completion:
                    if self.last_completion != '1__dummy_completion__':
                        # When no more completions are available, returning a
                        # dummy with non-sharing prefix allow ensuring output
                        # while preventing changes to current input.
                        # Coincidentally it's also the end of output.
                        completion = '1__dummy_completion__'
                elif completion.endswith('('):
                    # Remove parens on callables as it breaks completion on
                    # arguments (e.g. str(Ari<tab>)).
                    completion = completion[:-1]
                self.last_completion = completion

                if completion in (
                        '0__dummy_completion__', '1__dummy_completion__'):
                    return completion
                elif completion:
                    # For every non-dummy completion, return a repeated dummy
                    # one and print the real candidate so it can be retrieved
                    # by comint output filters.
                    if self.print_mode:
                        print (completion)
                        return '0__dummy_completion__'
                    else:
                        return completion
                else:
                    return completion

        completer = readline.get_completer()

        if not completer:
            # Used as last resort to avoid breaking customizations.
            import rlcompleter
            completer = readline.get_completer()

        if completer and not getattr(completer, 'PYTHON_EL_WRAPPED', False):
            # Wrap the existing completer function only once.
            new_completer = __PYTHON_EL_Completer(completer)
            if not is_ipython:
                readline.set_completer(new_completer)
            else:
                # Try both initializations to cope with all IPython versions.
                # This works fine for IPython 3.x but not for earlier:
                readline.set_completer(new_completer)
                # IPython<3 hacks readline such that `readline.set_completer`
                # won't work.  This workaround injects the new completer
                # function into the existing instance directly:
                instance = getattr(completer, 'im_self', completer.__self__)
                instance.rlcomplete = new_completer

        if readline.__doc__ and 'libedit' in readline.__doc__:
            raise Exception('''libedit based readline is known not to work,
      see etc/PROBLEMS under \"In Inferior Python mode, input is echoed\".''')
            readline.parse_and_bind('bind ^I rl_complete')
        else:
            readline.parse_and_bind('tab: complete')
            # Require just one tab to send output.
            readline.parse_and_bind('set show-all-if-ambiguous on')
            # Avoid replacing common prefix with ellipsis.
            readline.parse_and_bind('set completion-prefix-display-length 0')

        print ('python.el: native completion setup loaded')
    except:
        import sys
        print ('python.el: native completion setup failed, %s: %s'
               % sys.exc_info()[:2])

__PYTHON_EL_native_completion_setup()" process)))
    (when (string-match-p "python\\.el: native completion setup loaded"
                          output)
      (python-shell-completion-native-try))))

(defun python-shell-completion-native-turn-off (&optional msg)
  "Turn off shell native completions.
With argument MSG show deactivation message."
  (interactive "p")
  (python-shell-with-shell-buffer
    (setq-local python-shell-completion-native-enable nil)
    (when msg
      (message "Shell native completion is disabled, using fallback"))))

(defun python-shell-completion-native-turn-on (&optional msg)
  "Turn on shell native completions.
With argument MSG show deactivation message."
  (interactive "p")
  (python-shell-with-shell-buffer
    (setq-local python-shell-completion-native-enable t)
    (python-shell-completion-native-turn-on-maybe msg)))

(defun python-shell-completion-native-turn-on-maybe (&optional msg)
  "Turn on native completions if enabled and available.
With argument MSG show activation/deactivation message."
  (interactive "p")
  (python-shell-with-shell-buffer
    (when python-shell-completion-native-enable
      (cond
       ((python-shell-completion-native-interpreter-disabled-p)
        (python-shell-completion-native-turn-off msg))
       ((python-shell-completion-native-setup)
        (when msg
          (message "Shell native completion is enabled.")))
       (t (lwarn
           '(python python-shell-completion-native-turn-on-maybe)
           :warning
           (concat
            "Your `python-shell-interpreter' doesn't seem to "
            "support readline, yet `python-shell-completion-native-enable' "
            (format "was t and %S is not part of the "
                    (file-name-nondirectory python-shell-interpreter))
            "`python-shell-completion-native-disabled-interpreters' "
            "list.  Native completions have been disabled locally. "
            "Consider installing the python package \"readline\". "))
          (python-shell-completion-native-turn-off msg))))))

(defun python-shell-completion-native-turn-on-maybe-with-msg ()
  "Like `python-shell-completion-native-turn-on-maybe' but force messages."
  (python-shell-completion-native-turn-on-maybe t))

(add-hook 'python-shell-first-prompt-hook
          #'python-shell-completion-native-turn-on-maybe-with-msg)

(defun python-shell-completion-native-toggle (&optional msg)
  "Toggle shell native completion.
With argument MSG show activation/deactivation message."
  (interactive "p")
  (python-shell-with-shell-buffer
    (if python-shell-completion-native-enable
        (python-shell-completion-native-turn-off msg)
      (python-shell-completion-native-turn-on msg))
    python-shell-completion-native-enable))

(defun python-shell-completion-native-get-completions (process input)
  "Get completions of INPUT using native readline for PROCESS."
  (with-current-buffer (process-buffer process)
    (let* ((original-filter-fn (process-filter process))
           (redirect-buffer (get-buffer-create
                             python-shell-completion-native-redirect-buffer))
           (trigger "\t")
           (new-input (concat input trigger))
           (input-length
            (save-excursion
              (+ (- (point-max) (comint-bol)) (length new-input))))
           (delete-line-command (make-string input-length ?\b))
           (input-to-send (concat new-input delete-line-command)))
      ;; Ensure restoring the process filter, even if the user quits
      ;; or there's some other error.
      (unwind-protect
          (with-current-buffer redirect-buffer
            ;; Cleanup the redirect buffer
            (erase-buffer)
            ;; Mimic `comint-redirect-send-command', unfortunately it
            ;; can't be used here because it expects a newline in the
            ;; command and that's exactly what we are trying to avoid.
            (let ((comint-redirect-echo-input nil)
                  (comint-redirect-completed nil)
                  (comint-redirect-perform-sanity-check nil)
                  (comint-redirect-insert-matching-regexp t)
                  (comint-redirect-finished-regexp
                   "1__dummy_completion__.*\n")
                  (comint-redirect-output-buffer redirect-buffer))
              ;; Compatibility with Emacs 24.x.  Comint changed and
              ;; now `comint-redirect-filter' gets 3 args.  This
              ;; checks which version of `comint-redirect-filter' is
              ;; in use based on its args and uses `apply-partially'
              ;; to make it up for the 3 args case.
              (if (= (length
                      (help-function-arglist 'comint-redirect-filter))
                     3)
                  (set-process-filter
                   process (apply-partially
                            #'comint-redirect-filter original-filter-fn))
                (set-process-filter process #'comint-redirect-filter))
              (process-send-string process input-to-send)
              ;; Grab output until our dummy completion used as
              ;; output end marker is found.
              (when (python-shell-accept-process-output
                     process python-shell-completion-native-output-timeout
                     comint-redirect-finished-regexp)
                (re-search-backward "0__dummy_completion__" nil t)
                (cl-remove-duplicates
                 (split-string
                  (buffer-substring-no-properties
                   (line-beginning-position) (point-min))
                  "[ \f\t\n\r\v()]+" t)
                 :test #'string=))))
        (set-process-filter process original-filter-fn)))))

(defun python-shell-completion-get-completions (process input)
  "Get completions of INPUT using PROCESS."
  (with-current-buffer (process-buffer process)
    (let ((completions
           (python-util-strip-string
            (python-shell-send-string-no-output
             (format
              "%s\nprint(';'.join(__PYTHON_EL_get_completions(%s)))"
              python-shell-completion-setup-code
              (python-shell--encode-string input))
             process))))
      (when (> (length completions) 2)
        (split-string completions
                      "^'\\|^\"\\|;\\|'$\\|\"$" t)))))

(defvar-local python-shell--capf-cache nil
  "Variable to store cached completions and invalidation keys.")

(defun python-shell-completion-at-point (&optional process)
  "Function for `completion-at-point-functions' in `inferior-python-mode'.
Optional argument PROCESS forces completions to be retrieved
using that one instead of current buffer's process."
  (setq process (or process (get-buffer-process (current-buffer))))
  (let* ((is-shell-buffer (derived-mode-p 'inferior-python-mode))
         (line-start (if is-shell-buffer
                         ;; Working on a shell buffer: use prompt end.
                         (cdr (python-util-comint-last-prompt))
                       (line-beginning-position)))
         (import-statement
          (when (string-match-p
                 (rx (* space) word-start (or "from" "import") word-end space)
                 (buffer-substring-no-properties line-start (point)))
            (buffer-substring-no-properties line-start (point))))
         (start
          (if (< (point) line-start)
              (point)
            (save-excursion
              (if (not (re-search-backward
                        (python-rx
                         (or whitespace open-paren close-paren
                             string-delimiter simple-operator))
                        line-start
                        t 1))
                  line-start
                (forward-char (length (match-string-no-properties 0)))
                (point)))))
         (end (point))
         (prompt-boundaries
          (with-current-buffer (process-buffer process)
            (python-util-comint-last-prompt)))
         (prompt
          (with-current-buffer (process-buffer process)
            (when prompt-boundaries
              (buffer-substring-no-properties
               (car prompt-boundaries) (cdr prompt-boundaries)))))
         (completion-fn
          (with-current-buffer (process-buffer process)
            (cond ((or (null prompt)
                       (and is-shell-buffer
                            (< (point) (cdr prompt-boundaries)))
                       (and (not is-shell-buffer)
                            (string-match-p
                             python-shell-prompt-pdb-regexp prompt)))
                   #'ignore)
                  ((or (not python-shell-completion-native-enable)
                       ;; Even if native completion is enabled, for
                       ;; pdb interaction always use the fallback
                       ;; mechanism since the completer is changed.
                       ;; Also, since pdb interaction is single-line
                       ;; based, this is enough.
                       (string-match-p python-shell-prompt-pdb-regexp prompt))
                   (if (or (equal python-shell--block-prompt prompt)
                           (string-match-p
                            python-shell-prompt-block-regexp prompt))
                       ;; The non-native completion mechanism sends
                       ;; newlines to the interpreter, so we can't use
                       ;; it during a multiline statement (Bug#28051).
                       #'ignore
                     #'python-shell-completion-get-completions))
                  (t #'python-shell-completion-native-get-completions))))
         (prev-prompt (car python-shell--capf-cache))
         (re (or (cadr python-shell--capf-cache) regexp-unmatchable))
         (prefix (buffer-substring-no-properties start end)))
    ;; To invalidate the cache, we check if the prompt position or the
    ;; completion prefix changed.
    (unless (and (equal prev-prompt (car prompt-boundaries))
                 (string-match re prefix))
      (setq python-shell--capf-cache
            `(,(car prompt-boundaries)
              ,(if (string-empty-p prefix)
                   regexp-unmatchable
                 (concat "\\`" (regexp-quote prefix) "\\(?:\\sw\\|\\s_\\)*\\'"))
              ,@(funcall completion-fn process (or import-statement prefix)))))
    (list start end (cddr python-shell--capf-cache))))

(define-obsolete-function-alias
  'python-shell-completion-complete-at-point
  #'python-shell-completion-at-point
  "25.1")

(defun python-shell-completion-complete-or-indent ()
  "Complete or indent depending on the context.
If content before pointer is all whitespace, indent.
If not try to complete."
  (interactive)
  (if (string-match "^[[:space:]]*$"
                    (buffer-substring (comint-line-beginning-position)
                                      (point)))
      (indent-for-tab-command)
    (completion-at-point)))


;;; PDB Track integration

(defcustom python-pdbtrack-activate t
  "Non-nil makes Python shell enable pdbtracking.
Pdbtracking would open the file for current stack frame found in pdb output by
`python-pdbtrack-stacktrace-info-regexp' and add overlay arrow in currently
inspected line in that file.

After the command listed in `python-pdbtrack-continue-command' or
`python-pdbtrack-exit-command' is sent to pdb, the pdbtracking session is
considered over.  The overlay arrow will be removed from the currently tracked
buffer.  Additionally, if `python-pdbtrack-kill-buffers' is non-nil, all
files opened by pdbtracking will be killed."
  :type 'boolean
  :safe 'booleanp)

(defcustom python-pdbtrack-stacktrace-info-regexp
  "> \\([^\"(]+\\)(\\([0-9]+\\))\\([?a-zA-Z0-9_<>]+\\)()"
  "Regular expression matching stacktrace information.
Used to extract the current line and module being inspected.

Must match lines with real filename, like
 > /path/to/file.py(42)<module>()->None
and lines in which filename starts with `<', e.g.
 > <stdin>(1)<module>()->None

In the first case /path/to/file.py file will be visited and overlay icon
will be placed in line 42.
In the second case pdbtracking session will be considered over because
the top stack frame has been reached.

Filename is expected in the first parenthesized expression.
Line number is expected in the second parenthesized expression."
  :type 'regexp
  :version "27.1"
  :safe 'stringp)

(defcustom python-pdbtrack-continue-command '("c" "cont" "continue")
  "Pdb `continue' command aliases.
After one of these commands is sent to pdb, the pdbtracking session is
considered over.

This command is remembered by pdbtracking.  If the next command sent to pdb
is the empty string, it is treated as `continue' if the previous command
was `continue'.  This behavior slightly differentiates the `continue' command
from the `exit' command listed in `python-pdbtrack-exit-command'.

See `python-pdbtrack-activate' for pdbtracking session overview."
  :type '(repeat string)
  :version "27.1")

(defcustom python-pdbtrack-exit-command '("q" "quit" "exit")
  "Pdb `exit' command aliases.
After one of this commands is sent to pdb, pdbtracking session is
considered over.

See `python-pdbtrack-activate' for pdbtracking session overview."
  :type '(repeat string)
  :version "27.1")

(defcustom python-pdbtrack-kill-buffers t
  "If non-nil, kill buffers when pdbtracking session is over.
Only buffers opened by pdbtracking will be killed.

See `python-pdbtrack-activate' for pdbtracking session overview."
  :type 'boolean
  :version "27.1")

(defvar python-pdbtrack-tracked-buffer nil
  "Variable containing the value of the current tracked buffer.
Never set this variable directly, use
`python-pdbtrack-set-tracked-buffer' instead.")

(defvar python-pdbtrack-buffers-to-kill nil
  "List of buffers to be deleted after tracking finishes.")

(defvar python-pdbtrack-prev-command-continue nil
  "Is t if previous pdb command was `continue'.")

(defun python-pdbtrack-set-tracked-buffer (file-name)
  "Set the buffer for FILE-NAME as the tracked buffer.
Internally it uses the `python-pdbtrack-tracked-buffer' variable.
Returns the tracked buffer."
  (let* ((file-name-prospect (concat (file-remote-p default-directory)
                              file-name))
         (file-buffer (get-file-buffer file-name-prospect)))
    (unless file-buffer
      (cond
       ((file-exists-p file-name-prospect)
        (setq file-buffer (find-file-noselect file-name-prospect)))
       ((and (not (equal file-name file-name-prospect))
             (file-exists-p file-name))
        ;; Fallback to a locally available copy of the file.
        (setq file-buffer (find-file-noselect file-name-prospect))))
      (when (and python-pdbtrack-kill-buffers
                 (not (member file-buffer python-pdbtrack-buffers-to-kill)))
        (add-to-list 'python-pdbtrack-buffers-to-kill file-buffer)))
    (setq python-pdbtrack-tracked-buffer file-buffer)
    file-buffer))

(defun python-pdbtrack-unset-tracked-buffer ()
  "Untrack currently tracked buffer."
  (when (buffer-live-p python-pdbtrack-tracked-buffer)
    (with-current-buffer python-pdbtrack-tracked-buffer
      (set-marker overlay-arrow-position nil)))
  (setq python-pdbtrack-tracked-buffer nil))

(defun python-pdbtrack-tracking-finish ()
  "Finish tracking."
  (python-pdbtrack-unset-tracked-buffer)
  (when python-pdbtrack-kill-buffers
    (mapc (lambda (buffer)
            (ignore-errors (kill-buffer buffer)))
            python-pdbtrack-buffers-to-kill))
  (setq python-pdbtrack-buffers-to-kill nil))

(defun python-pdbtrack-process-sentinel (process _event)
  "Untrack buffers when PROCESS is killed."
  (unless (process-live-p process)
    (let ((buffer (process-buffer process)))
      (when (buffer-live-p buffer)
        (with-current-buffer buffer
          (python-pdbtrack-tracking-finish))))))

(defun python-pdbtrack-comint-input-filter-function (input)
  "Finish tracking session depending on command in INPUT.
Commands that must finish the tracking session are listed in
`python-pdbtrack-exit-command'."
  (when (and python-pdbtrack-tracked-buffer
             ;; Empty input is sent by C-d or `comint-send-eof'
             (or (string-empty-p input)
                 ;; "n some text" is "n" command for pdb. Split input and get firs part
                 (let* ((command (car (split-string (string-trim input) " "))))
                   (setq python-pdbtrack-prev-command-continue
                         (or (member command python-pdbtrack-continue-command)
                             ;; if command is empty and previous command was 'continue'
                             ;; then current command is 'continue' too.
                             (and (string-empty-p command)
                                  python-pdbtrack-prev-command-continue)))
                   (or python-pdbtrack-prev-command-continue
                       (member command python-pdbtrack-exit-command)))))
    (python-pdbtrack-tracking-finish)))

(defun python-pdbtrack-comint-output-filter-function (output)
  "Move overlay arrow to current pdb line in tracked buffer.
Argument OUTPUT is a string with the output from the comint process."
  (when (and python-pdbtrack-activate (not (string= output "")))
    (let* ((full-output (ansi-color-filter-apply
                         (buffer-substring comint-last-input-end (point-max))))
           (line-number)
           (file-name
            (with-temp-buffer
              (insert full-output)
              ;; When the debugger encounters a pdb.set_trace()
              ;; command, it prints a single stack frame.  Sometimes
              ;; it prints a bit of extra information about the
              ;; arguments of the present function.  When ipdb
              ;; encounters an exception, it prints the _entire_ stack
              ;; trace.  To handle all of these cases, we want to find
              ;; the _last_ stack frame printed in the most recent
              ;; batch of output, then jump to the corresponding
              ;; file/line number.
              ;; Parse output only if at pdb prompt to avoid double code
              ;; run in situation when output and pdb prompt received in
              ;; different hunks
              (goto-char (point-max))
              (goto-char (line-beginning-position))
              (when (and (looking-at python-shell-prompt-pdb-regexp)
                         (re-search-backward python-pdbtrack-stacktrace-info-regexp nil t))
                (setq line-number (string-to-number
                                   (match-string-no-properties 2)))
                (match-string-no-properties 1)))))
      (when (and file-name line-number)
        (if (string-prefix-p "<" file-name)
            ;; Finish tracking session if stacktrace info is like
            ;; "> <stdin>(1)<module>()->None"
            (python-pdbtrack-tracking-finish)
          (python-pdbtrack-unset-tracked-buffer)
          (let* ((tracked-buffer (python-pdbtrack-set-tracked-buffer file-name))
                 (shell-buffer (current-buffer))
                 (tracked-buffer-window (get-buffer-window tracked-buffer))
                 (tracked-buffer-line-pos))
            (with-current-buffer tracked-buffer
              (setq-local overlay-arrow-position (make-marker))
              (setq tracked-buffer-line-pos (progn
                                              (goto-char (point-min))
                                              (forward-line (1- line-number))
                                              (point-marker)))
              (when tracked-buffer-window
                (set-window-point
                 tracked-buffer-window tracked-buffer-line-pos))
              (set-marker overlay-arrow-position tracked-buffer-line-pos))
            (pop-to-buffer tracked-buffer)
            (switch-to-buffer-other-window shell-buffer))))))
  output)

(defun python-pdbtrack-setup-tracking ()
  "Setup pdb tracking in current buffer."
  (make-local-variable 'python-pdbtrack-buffers-to-kill)
  (make-local-variable 'python-pdbtrack-tracked-buffer)
  (add-hook 'comint-input-filter-functions
            #'python-pdbtrack-comint-input-filter-function nil t)
  (add-to-list (make-local-variable 'comint-output-filter-functions)
               #'python-pdbtrack-comint-output-filter-function)
  (add-function :before (process-sentinel (get-buffer-process (current-buffer)))
                #'python-pdbtrack-process-sentinel)
  (add-hook 'kill-buffer-hook #'python-pdbtrack-tracking-finish nil t))


;;; Symbol completion

(defun python-completion-at-point ()
  "Function for `completion-at-point-functions' in `python-mode'.
For this to work as best as possible you should call
`python-shell-send-buffer' from time to time so context in
inferior Python process is updated properly."
  (let ((process (python-shell-get-process)))
    (when (and process
               (python-shell-with-shell-buffer
                 (python-util-comint-end-of-output-p)))
      (python-shell-completion-at-point process))))

(define-obsolete-function-alias
  'python-completion-complete-at-point
  #'python-completion-at-point
  "25.1")


;;; Fill paragraph

(defcustom python-fill-comment-function 'python-fill-comment
  "Function to fill comments.
This is the function used by `python-fill-paragraph' to
fill comments."
  :type 'symbol)

(defcustom python-fill-string-function 'python-fill-string
  "Function to fill strings.
This is the function used by `python-fill-paragraph' to
fill strings."
  :type 'symbol)

(defcustom python-fill-decorator-function 'python-fill-decorator
  "Function to fill decorators.
This is the function used by `python-fill-paragraph' to
fill decorators."
  :type 'symbol)

(defcustom python-fill-paren-function 'python-fill-paren
  "Function to fill parens.
This is the function used by `python-fill-paragraph' to
fill parens."
  :type 'symbol)

(defcustom python-fill-docstring-style 'pep-257
  "Style used to fill docstrings.
This affects `python-fill-string' behavior with regards to
triple quotes positioning.

Possible values are `django', `onetwo', `pep-257', `pep-257-nn',
`symmetric', and nil.  A value of nil won't care about quotes
position and will treat docstrings a normal string, any other
value may result in one of the following docstring styles:

`django':

    \"\"\"
    Process foo, return bar.
    \"\"\"

    \"\"\"
    Process foo, return bar.

    If processing fails throw ProcessingError.
    \"\"\"

`onetwo':

    \"\"\"Process foo, return bar.\"\"\"

    \"\"\"
    Process foo, return bar.

    If processing fails throw ProcessingError.

    \"\"\"

`pep-257':

    \"\"\"Process foo, return bar.\"\"\"

    \"\"\"Process foo, return bar.

    If processing fails throw ProcessingError.

    \"\"\"

`pep-257-nn':

    \"\"\"Process foo, return bar.\"\"\"

    \"\"\"Process foo, return bar.

    If processing fails throw ProcessingError.
    \"\"\"

`symmetric':

    \"\"\"Process foo, return bar.\"\"\"

    \"\"\"
    Process foo, return bar.

    If processing fails throw ProcessingError.
    \"\"\""
  :type '(choice
          (const :tag "Don't format docstrings" nil)
          (const :tag "Django's coding standards style." django)
          (const :tag "One newline and start and Two at end style." onetwo)
          (const :tag "PEP-257 with 2 newlines at end of string." pep-257)
          (const :tag "PEP-257 with 1 newline at end of string." pep-257-nn)
          (const :tag "Symmetric style." symmetric))
  :safe (lambda (val)
          (memq val '(django onetwo pep-257 pep-257-nn symmetric nil))))

(defun python-fill-paragraph (&optional justify)
  "`fill-paragraph-function' handling multi-line strings and possibly comments.
If any of the current line is in or at the end of a multi-line string,
fill the string or the paragraph of it that point is in, preserving
the string's indentation.
Optional argument JUSTIFY defines if the paragraph should be justified."
  (interactive "P")
  (save-excursion
    (cond
     ;; Comments
     ((python-syntax-context 'comment)
      (funcall python-fill-comment-function justify))
     ;; Strings/Docstrings
     ((save-excursion (or (python-syntax-context 'string)
                          (equal (string-to-syntax "|")
                                 (syntax-after (point)))))
      (funcall python-fill-string-function justify))
     ;; Decorators
     ((equal (char-after (save-excursion
                           (python-nav-beginning-of-statement))) ?@)
      (funcall python-fill-decorator-function justify))
     ;; Parens
     ((or (python-syntax-context 'paren)
          (looking-at (python-rx open-paren))
          (save-excursion
            (skip-syntax-forward "^(" (line-end-position))
            (looking-at (python-rx open-paren))))
      (funcall python-fill-paren-function justify))
     (t t))))

(defun python-fill-comment (&optional justify)
  "Comment fill function for `python-fill-paragraph'.
JUSTIFY should be used (if applicable) as in `fill-paragraph'."
  (fill-comment-paragraph justify))

(defun python-fill-string (&optional justify)
  "String fill function for `python-fill-paragraph'.
JUSTIFY should be used (if applicable) as in `fill-paragraph'."
  (let* ((str-start-pos
          (set-marker
           (make-marker)
           (or (python-syntax-context 'string)
               (and (equal (string-to-syntax "|")
                           (syntax-after (point)))
                    (point)))))
         ;; JT@2021-09-21: Since bug#49518's fix this will always be 1
         (num-quotes (python-syntax-count-quotes
                      (char-after str-start-pos) str-start-pos))
         (str-line-start-pos
          (save-excursion
            (goto-char str-start-pos)
            (beginning-of-line)
            (point-marker)))
         (str-end-pos
          (save-excursion
            (goto-char (+ str-start-pos num-quotes))
            (or (re-search-forward (rx (syntax string-delimiter)) nil t)
                (goto-char (point-max)))
            (point-marker)))
         (multi-line-p
          ;; Docstring styles may vary for one-liners and multi-liners.
          (> (count-matches "\n" str-start-pos str-end-pos) 0))
         (delimiters-style
          (pcase python-fill-docstring-style
            ;; delimiters-style is a cons cell with the form
            ;; (START-NEWLINES .  END-NEWLINES). When any of the sexps
            ;; is NIL means to not add any newlines for start or end
            ;; of docstring.  See `python-fill-docstring-style' for a
            ;; graphic idea of each style.
            ('django (cons 1 1))
            ('onetwo (and multi-line-p (cons 1 2)))
            ('pep-257 (and multi-line-p (cons nil 2)))
            ('pep-257-nn (and multi-line-p (cons nil 1)))
            ('symmetric (and multi-line-p (cons 1 1)))))
         (fill-paragraph-function))
    (save-restriction
      (narrow-to-region str-line-start-pos str-end-pos)
      (fill-paragraph justify))
    (save-excursion
      (when (and (python-info-docstring-p) python-fill-docstring-style)
        ;; Add the number of newlines indicated by the selected style
        ;; at the start of the docstring.
        (goto-char (+ str-start-pos num-quotes))
        (delete-region (point) (progn
                                 (skip-syntax-forward "> ")
                                 (point)))
        (and (car delimiters-style)
             (or (newline (car delimiters-style)) t)
             ;; Indent only if a newline is added.
             (indent-according-to-mode))
        ;; Add the number of newlines indicated by the selected style
        ;; at the end of the docstring.
        (goto-char (if (not (= str-end-pos (point-max)))
                       (- str-end-pos num-quotes)
                     str-end-pos))
        (delete-region (point) (progn
                                 (skip-syntax-backward "> ")
                                 (point)))
        (and (cdr delimiters-style)
             ;; Add newlines only if string ends.
             (not (= str-end-pos (point-max)))
             (or (newline (cdr delimiters-style)) t)
             ;; Again indent only if a newline is added.
             (indent-according-to-mode))))) t)

(defun python-fill-decorator (&optional _justify)
  "Decorator fill function for `python-fill-paragraph'.
JUSTIFY should be used (if applicable) as in `fill-paragraph'."
  t)

(defun python-fill-paren (&optional justify)
  "Paren fill function for `python-fill-paragraph'.
JUSTIFY should be used (if applicable) as in `fill-paragraph'."
  (save-restriction
    (narrow-to-region (progn
                        (while (python-syntax-context 'paren)
                          (goto-char (1- (point))))
                        (line-beginning-position))
                      (progn
                        (when (not (python-syntax-context 'paren))
                          (end-of-line)
                          (when (not (python-syntax-context 'paren))
                            (skip-syntax-backward "^)")))
                        (while (and (python-syntax-context 'paren)
                                    (not (eobp)))
                          (goto-char (1+ (point))))
                        (point)))
    (let ((paragraph-start "\f\\|[ \t]*$")
          (paragraph-separate ",")
          (fill-paragraph-function))
      (goto-char (point-min))
      (fill-paragraph justify))
    (while (not (eobp))
      (forward-line 1)
      (python-indent-line)
      (goto-char (line-end-position))))
  t)

(defun python-do-auto-fill ()
  "Like `do-auto-fill', but bind `fill-indent-according-to-mode'."
  ;; See Bug#36056.
  (let ((fill-indent-according-to-mode t))
    (do-auto-fill)))


;;; Skeletons

(defcustom python-skeleton-autoinsert nil
  "Non-nil means template skeletons will be automagically inserted.
This happens when pressing \"if<SPACE>\", for example, to prompt for
the if condition."
  :type 'boolean
  :safe 'booleanp)

(defvar python-skeleton-available '()
  "Internal list of available skeletons.")

(define-abbrev-table 'python-mode-skeleton-abbrev-table ()
  "Abbrev table for Python mode skeletons."
  :case-fixed t
  ;; Allow / inside abbrevs.
  :regexp "\\(?:^\\|[^/]\\)\\<\\([[:word:]/]+\\)\\W*"
  ;; Only expand in code.
  :enable-function (lambda ()
                     (and
                      (not (python-syntax-comment-or-string-p))
                      python-skeleton-autoinsert)))

(defun python--completion-predicate (_ buffer)
  (provided-mode-derived-p
   (buffer-local-value 'major-mode buffer)
   'python-mode))

(defmacro python-skeleton-define (name doc &rest skel)
  "Define a `python-mode' skeleton using NAME DOC and SKEL.
The skeleton will be bound to python-skeleton-NAME and will
be added to `python-mode-skeleton-abbrev-table'."
  (declare (indent 2))
  (let* ((name (symbol-name name))
         (function-name (intern (concat "python-skeleton-" name))))
    `(progn
       (put ',function-name 'completion-predicate #'python--completion-predicate)
       (define-abbrev python-mode-skeleton-abbrev-table
         ,name "" ',function-name :system t)
       (setq python-skeleton-available
             (cons ',function-name python-skeleton-available))
       (define-skeleton ,function-name
         ,(or doc
              (format "Insert %s statement." name))
         ,@skel))))

(define-abbrev-table 'python-mode-abbrev-table ()
  "Abbrev table for Python mode."
  :parents (list python-mode-skeleton-abbrev-table))

(defmacro python-define-auxiliary-skeleton (name &optional doc &rest skel)
  "Define a `python-mode' auxiliary skeleton using NAME DOC and SKEL.
The skeleton will be bound to python-skeleton-NAME."
  (declare (indent 2))
  (let* ((name (symbol-name name))
         (function-name (intern (concat "python-skeleton--" name)))
         (msg (funcall (if (fboundp 'format-message) #'format-message #'format)
                       "Add `%s' clause? " name)))
    (when (not skel)
      (setq skel
            `(< ,(format "%s:" name) \n \n
                > _ \n)))
    `(progn
       (put ',function-name 'completion-predicate #'ignore)
       (define-skeleton ,function-name
         ,(or doc
              (format "Auxiliary skeleton for %s statement." name))
         nil
         (unless (y-or-n-p ,msg)
           (signal 'quit t))
         ,@skel))))

(python-define-auxiliary-skeleton else)

(python-define-auxiliary-skeleton except)

(python-define-auxiliary-skeleton finally)

(python-skeleton-define if nil
  "Condition: "
  "if " str ":" \n
  _ \n
  ("other condition, %s: "
   <
   "elif " str ":" \n
   > _ \n nil)
  '(python-skeleton--else) | ^)

(python-skeleton-define while nil
  "Condition: "
  "while " str ":" \n
  > _ \n
  '(python-skeleton--else) | ^)

(python-skeleton-define for nil
  "Iteration spec: "
  "for " str ":" \n
  > _ \n
  '(python-skeleton--else) | ^)

(python-skeleton-define import nil
  "Import from module: "
  "from " str & " " | -5
  "import "
  ("Identifier: " str ", ") -2 \n _)

(python-skeleton-define try nil
  nil
  "try:" \n
  > _ \n
  ("Exception, %s: "
   <
   "except " str ":" \n
   > _ \n nil)
  resume:
  '(python-skeleton--except)
  '(python-skeleton--else)
  '(python-skeleton--finally) | ^)

(python-skeleton-define def nil
  "Function name: "
  "def " str "(" ("Parameter, %s: "
                  (unless (equal ?\( (char-before)) ", ")
                  str) "):" \n
                  "\"\"\"" - "\"\"\"" \n
                  > _ \n)

(python-skeleton-define class nil
  "Class name: "
  "class " str "(" ("Inheritance, %s: "
                    (unless (equal ?\( (char-before)) ", ")
                    str)
  & ")" | -1
  ":" \n
  "\"\"\"" - "\"\"\"" \n
  > _ \n)

(defun python-skeleton-add-menu-items ()
  "Add menu items to Python->Skeletons menu."
  (let ((skeletons (sort python-skeleton-available #'string<)))
    (dolist (skeleton skeletons)
      (easy-menu-add-item
       nil '("Python" "Skeletons")
       `[,(format
           "Insert %s" (nth 2 (split-string (symbol-name skeleton) "-")))
         ,skeleton t]))))

;;; FFAP

(defcustom python-ffap-setup-code
  "
def __FFAP_get_module_path(objstr):
    try:
        import inspect
        import os.path
        # NameError exceptions are delayed until this point.
        obj = eval(objstr)
        module = inspect.getmodule(obj)
        filename = module.__file__
        ext = os.path.splitext(filename)[1]
        if ext in ('.pyc', '.pyo'):
            # Point to the source file.
            filename = filename[:-1]
        if os.path.exists(filename):
            return filename
        return ''
    except:
        return ''"
  "Python code to get a module path."
  :type 'string)

(defun python-ffap-module-path (module)
  "Function for `ffap-alist' to return path for MODULE."
  (when-let ((process (python-shell-get-process))
             (ready (python-shell-with-shell-buffer
                      (python-util-comint-end-of-output-p)))
             (module-file
              (python-shell-send-string-no-output
               (format "%s\nprint(__FFAP_get_module_path(%s))"
                       python-ffap-setup-code
                       (python-shell--encode-string module)))))
    (unless (string-empty-p module-file)
      (python-util-strip-string (car (last (split-string module-file "\r\n")))))))

(defvar ffap-alist)

(eval-after-load "ffap"
  '(progn
     (push '(python-mode . python-ffap-module-path) ffap-alist)
     (push '(inferior-python-mode . python-ffap-module-path) ffap-alist)))


;;; Code check

(defcustom python-check-command
  (cond ((executable-find "pyflakes") "pyflakes")
        ((executable-find "epylint") "epylint")
        (t "pyflakes"))
  "Command used to check a Python file."
  :type 'string
  :version "29.1")

(defcustom python-check-buffer-name
  "*Python check: %s*"
  "Buffer name used for check commands."
  :type 'string)

(defvar python-check-custom-command nil
  "Internal use.")
;; XXX: Avoid `defvar-local' for compat with Emacs<24.3
(make-variable-buffer-local 'python-check-custom-command)

(defun python-check (command)
  "Check a Python file (default current buffer's file).
Runs COMMAND, a shell command, as if by `compile'.
See `python-check-command' for the default."
  (interactive
   (list (read-string "Check command: "
                      (or python-check-custom-command
                          (concat python-check-command " "
                                  (shell-quote-argument
                                   (or
                                    (let ((name (buffer-file-name)))
                                      (and name
                                           (file-name-nondirectory name)))
                                    "")))))))
  (setq python-check-custom-command command)
  (save-some-buffers (not compilation-ask-about-save) nil)
  (python-shell-with-environment
    (compilation-start command nil
                       (lambda (_modename)
                         (format python-check-buffer-name command)))))


;;; ElDoc

(defcustom python-eldoc-setup-code
  "def __PYDOC_get_help(obj):
    try:
        import inspect
        try:
            str_type = basestring
            argspec_function = inspect.getargspec
        except NameError:
            str_type = str
            argspec_function = inspect.getfullargspec
        if isinstance(obj, str_type):
            obj = eval(obj, globals())
        doc = inspect.getdoc(obj)
        if not doc and callable(obj):
            target = None
            if inspect.isclass(obj) and hasattr(obj, '__init__'):
                target = obj.__init__
                objtype = 'class'
            else:
                target = obj
                objtype = 'def'
            if target:
                if hasattr(inspect, 'signature'):
                    args = str(inspect.signature(target))
                else:
                    args = inspect.formatargspec(*argspec_function(target))
                name = obj.__name__
                doc = '{objtype} {name}{args}'.format(
                    objtype=objtype, name=name, args=args
                )
        else:
            doc = doc.splitlines()[0]
    except:
        doc = ''
    return doc"
  "Python code to setup documentation retrieval."
  :type 'string)

(defun python-eldoc--get-symbol-at-point ()
  "Get the current symbol for eldoc.
Returns the current symbol handling point within arguments."
  (save-excursion
    (let ((start (python-syntax-context 'paren)))
      (when start
        (goto-char start))
      (when (or start
                (eobp)
                (memq (char-syntax (char-after)) '(?\ ?-)))
        ;; Try to adjust to closest symbol if not in one.
        (python-util-forward-comment -1)))
    (python-info-current-symbol t)))

(defun python-eldoc--get-doc-at-point (&optional force-input force-process)
  "Internal implementation to get documentation at point.
If not FORCE-INPUT is passed then what `python-eldoc--get-symbol-at-point'
returns will be used.  If not FORCE-PROCESS is passed what
`python-shell-get-process' returns is used."
  (let ((process (or force-process (python-shell-get-process))))
    (when (and process
               (python-shell-with-shell-buffer
                 (python-util-comint-end-of-output-p)))
      (let* ((input (or force-input
                        (python-eldoc--get-symbol-at-point)))
             (docstring
              (when input
                ;; Prevent resizing the echo area when iPython is
                ;; enabled.  Bug#18794.
                (python-util-strip-string
                 (python-shell-send-string-no-output
                  (format
                   "%s\nprint(__PYDOC_get_help(%s))"
                   python-eldoc-setup-code
                   (python-shell--encode-string input))
                  process)))))
        (unless (string-empty-p docstring)
          docstring)))))

(defvar-local python-eldoc-get-doc t
  "Non-nil means eldoc should fetch the documentation automatically.
Set to nil by `python-eldoc-function' if
`python-eldoc-function-timeout-permanent' is non-nil and
`python-eldoc-function' times out.")

(defcustom python-eldoc-function-timeout 1
  "Timeout for `python-eldoc-function' in seconds."
  :type 'integer
  :version "25.1")

(defcustom python-eldoc-function-timeout-permanent t
  "If non-nil, a timeout in Python-Eldoc will disable it permanently.
Python-Eldoc can be re-enabled manually by setting `python-eldoc-get-doc'
back to t in the affected buffer."
  :type 'boolean
  :version "25.1")

(defun python-eldoc-function (&rest _ignored)
  "`eldoc-documentation-function' for Python.
For this to work as best as possible you should call
`python-shell-send-buffer' from time to time so context in
inferior Python process is updated properly.

If `python-eldoc-function-timeout' seconds elapse before this
function returns then if
`python-eldoc-function-timeout-permanent' is non-nil
`python-eldoc-get-doc' will be set to nil and eldoc will no
longer return the documentation at the point automatically.

Set `python-eldoc-get-doc' to t to reenable eldoc documentation
fetching."
  (when python-eldoc-get-doc
    (with-timeout (python-eldoc-function-timeout
                   (if python-eldoc-function-timeout-permanent
                       (progn
                         (message "ElDoc echo-area display muted in this buffer, see `python-eldoc-function'")
                         (setq python-eldoc-get-doc nil))
                     (message "`python-eldoc-function' timed out, see `python-eldoc-function-timeout'")))
      (python-eldoc--get-doc-at-point))))

(defun python-eldoc-at-point (symbol)
  "Get help on SYMBOL using `help'.
Interactively, prompt for symbol."
  (interactive
   (let ((symbol (python-eldoc--get-symbol-at-point))
         (enable-recursive-minibuffers t))
     (list (read-string
            ;; `format-prompt' is new in Emacs 28.1.
            (if (fboundp 'format-prompt)
                (format-prompt "Describe symbol" symbol)
              (if symbol
                  (format "Describe symbol (default %s): " symbol)
                "Describe symbol: "))
            nil nil symbol))))
  (message (python-eldoc--get-doc-at-point symbol)))

(defun python-describe-at-point (symbol process)
  (interactive (list (python-info-current-symbol)
                     (python-shell-get-process)))
  (comint-send-string process (concat "help('" symbol "')\n")))


;;; Hideshow

(defun python-hideshow-forward-sexp-function (_arg)
  "Python specific `forward-sexp' function for `hs-minor-mode'.
Argument ARG is ignored."
  (python-nav-end-of-block))

(defun python-hideshow-find-next-block (regexp maxp comments)
  "Python specific `hs-find-next-block' function for `hs-minor-mode'.
Call `python-nav-forward-block' to find next block and check if
block-start ends within MAXP.  If COMMENTS is not nil, comments
are also searched.  REGEXP is passed to `looking-at' to set
`match-data'."
  (let* ((next-block (save-excursion
                       (or (and
                            (python-info-looking-at-beginning-of-block)
                            (re-search-forward
                             (python-rx block-start) maxp t))
                           (and (python-nav-forward-block)
                                (< (point) maxp)
                                (re-search-forward
                                 (python-rx block-start) maxp t))
                           (1+ maxp))))
         (next-comment
          (or (when comments
                (save-excursion
                  (cl-loop while (re-search-forward "#" maxp t)
                           if (python-syntax-context 'comment)
                           return (point))))
              (1+ maxp)))
         (next-block-or-comment (min next-block next-comment)))
    (when (<= next-block-or-comment maxp)
      (goto-char next-block-or-comment)
      (save-excursion
        (beginning-of-line)
        (looking-at regexp)))))


;;; Imenu

(defvar python-imenu-format-item-label-function
  'python-imenu-format-item-label
  "Imenu function used to format an item label.
It must be a function with two arguments: TYPE and NAME.")

(defvar python-imenu-format-parent-item-label-function
  'python-imenu-format-parent-item-label
  "Imenu function used to format a parent item label.
It must be a function with two arguments: TYPE and NAME.")

(defvar python-imenu-format-parent-item-jump-label-function
  'python-imenu-format-parent-item-jump-label
  "Imenu function used to format a parent jump item label.
It must be a function with two arguments: TYPE and NAME.")

(defun python-imenu-format-item-label (type name)
  "Return Imenu label for single node using TYPE and NAME."
  (format "%s (%s)" name type))

(defun python-imenu-format-parent-item-label (type name)
  "Return Imenu label for parent node using TYPE and NAME."
  (format "%s..." (python-imenu-format-item-label type name)))

(defun python-imenu-format-parent-item-jump-label (type _name)
  "Return Imenu label for parent node jump using TYPE and NAME."
  (if (string= type "class")
      "*class definition*"
    "*function definition*"))

(defun python-imenu--get-defun-type-name ()
  "Return defun type and name at current position."
  (when (looking-at python-nav-beginning-of-defun-regexp)
    (let ((split (split-string (match-string-no-properties 0))))
      (if (= (length split) 2)
          split
        (list (concat (car split) " " (cadr split))
              (car (last split)))))))

(defun python-imenu--put-parent (type name pos tree)
  "Add the parent with TYPE, NAME and POS to TREE."
  (let ((label
         (funcall python-imenu-format-item-label-function type name))
        (jump-label
         (funcall python-imenu-format-parent-item-jump-label-function type name)))
    (if (not tree)
        (cons label pos)
      (cons label (cons (cons jump-label pos) tree)))))

(defun python-imenu--build-tree (&optional min-indent prev-indent tree)
  "Recursively build the tree of nested definitions of a node.
Arguments MIN-INDENT, PREV-INDENT and TREE are internal and should
not be passed explicitly unless you know what you are doing."
  (setq min-indent (or min-indent 0)
        prev-indent (or prev-indent python-indent-offset))
  (let* ((pos (python-nav-backward-defun))
         (defun-type-name (and pos (python-imenu--get-defun-type-name)))
         (type (car defun-type-name))
         (name (cadr defun-type-name))
         (label (when name
                  (funcall python-imenu-format-item-label-function type name)))
         (indent (current-indentation))
         (children-indent-limit (+ python-indent-offset min-indent)))
    (cond ((not pos)
           ;; Nothing found, probably near to bobp.
           nil)
          ((<= indent min-indent)
           ;; The current indentation points that this is a parent
           ;; node, add it to the tree and stop recursing.
           (python-imenu--put-parent type name pos tree))
          (t
           (python-imenu--build-tree
            min-indent
            indent
            (if (<= indent children-indent-limit)
                ;; This lies within the children indent offset range,
                ;; so it's a normal child of its parent (i.e., not
                ;; a child of a child).
                (cons (cons label pos) tree)
              ;; Oh no, a child of a child?!  Fear not, we
              ;; know how to roll.  We recursively parse these by
              ;; swapping prev-indent and min-indent plus adding this
              ;; newly found item to a fresh subtree.  This works, I
              ;; promise.
              (cons
               (python-imenu--build-tree
                prev-indent indent (list (cons label pos)))
               tree)))))))

(defun python-imenu-create-index ()
  "Return tree Imenu alist for the current Python buffer.
Change `python-imenu-format-item-label-function',
`python-imenu-format-parent-item-label-function',
`python-imenu-format-parent-item-jump-label-function' to
customize how labels are formatted."
  (goto-char (point-max))
  (let ((index)
        (tree))
    (while (setq tree (python-imenu--build-tree))
      (setq index (cons tree index)))
    index))

(defun python-imenu-create-flat-index (&optional alist prefix)
  "Return flat outline of the current Python buffer for Imenu.
Optional argument ALIST is the tree to be flattened; when nil
`python-imenu-create-index' is used with
`python-imenu-format-parent-item-jump-label-function'
`python-imenu-format-parent-item-label-function'
`python-imenu-format-item-label-function' set to
  (lambda (type name) name)
Optional argument PREFIX is used in recursive calls and should
not be passed explicitly.

Converts this:

    ((\"Foo\" . 103)
     (\"Bar\" . 138)
     (\"decorator\"
      (\"decorator\" . 173)
      (\"wrap\"
       (\"wrap\" . 353)
       (\"wrapped_f\" . 393))))

To this:

    ((\"Foo\" . 103)
     (\"Bar\" . 138)
     (\"decorator\" . 173)
     (\"decorator.wrap\" . 353)
     (\"decorator.wrapped_f\" . 393))"
  ;; Inspired by imenu--flatten-index-alist removed in revno 21853.
  (apply
   #'nconc
   (mapcar
    (lambda (item)
      (let ((name (if prefix
                      (concat prefix "." (car item))
                    (car item)))
            (pos (cdr item)))
        (cond ((or (numberp pos) (markerp pos))
               (list (cons name pos)))
              ((listp pos)
               (cons
                (cons name (cdar pos))
                (python-imenu-create-flat-index (cddr item) name))))))
    (or alist
        (let* ((fn (lambda (_type name) name))
               (python-imenu-format-item-label-function fn)
              (python-imenu-format-parent-item-label-function fn)
              (python-imenu-format-parent-item-jump-label-function fn))
          (python-imenu-create-index))))))


;;; Misc helpers

(defun python-info-current-defun (&optional include-type)
  "Return name of surrounding function with Python compatible dotty syntax.
Optional argument INCLUDE-TYPE indicates to include the type of the defun.
This function can be used as the value of `add-log-current-defun-function'
since it returns nil if point is not inside a defun."
  (save-restriction
    (widen)
    (save-excursion
      (end-of-line 1)
      (let ((names)
            (starting-indentation (current-indentation))
            (starting-pos (point))
            (first-run t)
            (last-indent)
            (type))
        (catch 'exit
          (while (python-nav-beginning-of-defun 1)
            (when (save-match-data
                    (and
                     (or (not last-indent)
                         (< (current-indentation) last-indent))
                     (or
                      (and first-run
                           (save-excursion
                             ;; If this is the first run, we may add
                             ;; the current defun at point.
                             (setq first-run nil)
                             (goto-char starting-pos)
                             (python-nav-beginning-of-statement)
                             (beginning-of-line 1)
                             (looking-at-p
                              python-nav-beginning-of-defun-regexp)))
                      (< starting-pos
                         (save-excursion
                           (let ((min-indent
                                  (+ (current-indentation)
                                     python-indent-offset)))
                             (if (< starting-indentation  min-indent)
                                 ;; If the starting indentation is not
                                 ;; within the min defun indent make the
                                 ;; check fail.
                                 starting-pos
                               ;; Else go to the end of defun and add
                               ;; up the current indentation to the
                               ;; ending position.
                               (python-nav-end-of-defun)
                               (+ (point)
                                  (if (>= (current-indentation) min-indent)
                                      (1+ (current-indentation))
                                    0)))))))))
              (save-match-data (setq last-indent (current-indentation)))
              (if (or (not include-type) type)
                  (setq names (cons (match-string-no-properties 1) names))
                (let ((match (split-string (match-string-no-properties 0))))
                  (setq type (car match))
                  (setq names (cons (cadr match) names)))))
            ;; Stop searching ASAP.
            (and (= (current-indentation) 0) (throw 'exit t))))
        (and names
             (concat (and type (format "%s " type))
                     (mapconcat #'identity names ".")))))))

(defun python-info-current-symbol (&optional replace-self)
  "Return current symbol using dotty syntax.
With optional argument REPLACE-SELF convert \"self\" to current
parent defun name."
  (let ((name
         (and (not (python-syntax-comment-or-string-p))
              (with-syntax-table python-dotty-syntax-table
                (let ((sym (symbol-at-point)))
                  (and sym
                       (substring-no-properties (symbol-name sym))))))))
    (when name
      (if (not replace-self)
          name
        (let ((current-defun (python-info-current-defun)))
          (if (not current-defun)
              name
            (replace-regexp-in-string
             (python-rx line-start word-start "self" word-end ?.)
             (concat
              (mapconcat #'identity
                         (butlast (split-string current-defun "\\."))
                         ".")
              ".")
             name)))))))

(defun python-info-statement-starts-block-p ()
  "Return non-nil if current statement opens a block."
  (save-excursion
    (python-nav-beginning-of-statement)
    (looking-at (python-rx block-start))))

(defun python-info-statement-ends-block-p ()
  "Return non-nil if point is at end of block."
  (let ((end-of-block-pos (save-excursion
                            (python-nav-end-of-block)))
        (end-of-statement-pos (save-excursion
                                (python-nav-end-of-statement))))
    (and end-of-block-pos end-of-statement-pos
         (= end-of-block-pos end-of-statement-pos))))

(defun python-info-beginning-of-statement-p ()
  "Return non-nil if point is at beginning of statement."
  (= (point) (save-excursion
               (python-nav-beginning-of-statement)
               (point))))

(defun python-info-end-of-statement-p ()
  "Return non-nil if point is at end of statement."
  (= (point) (save-excursion
               (python-nav-end-of-statement)
               (point))))

(defun python-info-beginning-of-block-p ()
  "Return non-nil if point is at beginning of block."
  (and (python-info-beginning-of-statement-p)
       (python-info-statement-starts-block-p)))

(defun python-info-end-of-block-p ()
  "Return non-nil if point is at end of block."
  (and (python-info-end-of-statement-p)
       (python-info-statement-ends-block-p)))

(define-obsolete-function-alias
  'python-info-closing-block
  #'python-info-dedenter-opening-block-position "24.4")

(defun python-info-dedenter-opening-block-position ()
  "Return the point of the closest block the current line closes.
Returns nil if point is not on a dedenter statement or no opening
block can be detected.  The latter case meaning current file is
likely an invalid python file."
  (let ((positions (python-info-dedenter-opening-block-positions))
        (indentation (current-indentation))
        (position))
    (while (and (not position)
                positions)
      (save-excursion
        (goto-char (car positions))
        (if (<= (current-indentation) indentation)
            (setq position (car positions))
          (setq positions (cdr positions)))))
    position))

(defun python-info-dedenter-opening-block-positions ()
  "Return points of blocks the current line may close sorted by closer.
Returns nil if point is not on a dedenter statement or no opening
block can be detected.  The latter case meaning current file is
likely an invalid python file."
  (save-excursion
    (let ((dedenter-pos (python-info-dedenter-statement-p)))
      (when dedenter-pos
        (goto-char dedenter-pos)
        (let* ((cur-line (line-beginning-position))
               (pairs '(("elif" "elif" "if")
                        ("else" "if" "elif" "except" "for" "while")
                        ("except" "except" "try")
                        ("finally" "else" "except" "try")))
               (dedenter (match-string-no-properties 0))
               (possible-opening-blocks (cdr (assoc-string dedenter pairs)))
               (collected-indentations)
               (opening-blocks))
          (catch 'exit
            (while (python-nav--syntactically
                    (lambda ()
                      (re-search-backward (python-rx block-start) nil t))
                    #'<)
              (let ((indentation (current-indentation)))
                (when (and (not (memq indentation collected-indentations))
                           (or (not collected-indentations)
                               (< indentation
                                  (apply #'min collected-indentations)))
                           ;; There must be no line with indentation
                           ;; smaller than `indentation' (except for
                           ;; blank lines) between the found opening
                           ;; block and the current line, otherwise it
                           ;; is not an opening block.
                           (save-excursion
                             (python-nav-end-of-statement)
                             (forward-line)
                             (let ((no-back-indent t))
                               (save-match-data
                                 (while (and (< (point) cur-line)
                                             (setq no-back-indent
                                                   (or (> (current-indentation) indentation)
                                                       (python-info-current-line-empty-p)
                                                       (python-info-current-line-comment-p))))
                                   (forward-line)))
                               no-back-indent)))
                  (setq collected-indentations
                        (cons indentation collected-indentations))
                  (when (member (match-string-no-properties 0)
                                possible-opening-blocks)
                    (setq opening-blocks (cons (point) opening-blocks))))
                (when (zerop indentation)
                  (throw 'exit nil)))))
          ;; sort by closer
          (nreverse opening-blocks))))))

(define-obsolete-function-alias
  'python-info-closing-block-message
  #'python-info-dedenter-opening-block-message "24.4")

(defun python-info-dedenter-opening-block-message  ()
  "Message the first line of the block the current statement closes."
  (let ((point (python-info-dedenter-opening-block-position)))
    (when point
        (message "Closes %s" (save-excursion
                               (goto-char point)
                               (buffer-substring
                                (point) (line-end-position)))))))

(defun python-info-dedenter-statement-p ()
  "Return point if current statement is a dedenter.
Sets `match-data' to the keyword that starts the dedenter
statement."
  (save-excursion
    (python-nav-beginning-of-statement)
    (when (and (not (python-syntax-context-type))
               (looking-at (python-rx dedenter)))
      (point))))

(defun python-info-line-ends-backslash-p (&optional line-number)
  "Return non-nil if current line ends with backslash.
With optional argument LINE-NUMBER, check that line instead."
  (save-excursion
      (when line-number
        (python-util-goto-line line-number))
      (while (and (not (eobp))
                  (goto-char (line-end-position))
                  (python-syntax-context 'paren)
                  (not (equal (char-before (point)) ?\\)))
        (forward-line 1))
      (when (equal (char-before) ?\\)
        (point-marker))))

(defun python-info-beginning-of-backslash (&optional line-number)
  "Return the point where the backslashed line starts.
Optional argument LINE-NUMBER forces the line number to check against."
  (save-excursion
      (when line-number
        (python-util-goto-line line-number))
      (when (python-info-line-ends-backslash-p)
        (while (save-excursion
                 (goto-char (line-beginning-position))
                 (python-syntax-context 'paren))
          (forward-line -1))
        (back-to-indentation)
        (point-marker))))

(defun python-info-continuation-line-p ()
  "Check if current line is continuation of another.
When current line is continuation of another return the point
where the continued line ends."
  (save-excursion
      (let* ((context-type (progn
                             (back-to-indentation)
                             (python-syntax-context-type)))
             (line-start (line-number-at-pos))
             (context-start (when context-type
                              (python-syntax-context context-type))))
        (cond ((equal context-type 'paren)
               ;; Lines inside a paren are always a continuation line
               ;; (except the first one).
               (python-util-forward-comment -1)
               (point-marker))
              ((member context-type '(string comment))
               ;; move forward an roll again
               (goto-char context-start)
               (python-util-forward-comment)
               (python-info-continuation-line-p))
              (t
               ;; Not within a paren, string or comment, the only way
               ;; we are dealing with a continuation line is that
               ;; previous line contains a backslash, and this can
               ;; only be the previous line from current
               (back-to-indentation)
               (python-util-forward-comment -1)
               (when (and (equal (1- line-start) (line-number-at-pos))
                          (python-info-line-ends-backslash-p))
                 (point-marker)))))))

(defun python-info-block-continuation-line-p ()
  "Return non-nil if current line is a continuation of a block."
  (save-excursion
    (when (python-info-continuation-line-p)
      (forward-line -1)
      (back-to-indentation)
      (when (looking-at (python-rx block-start))
        (point-marker)))))

(defun python-info-assignment-statement-p (&optional current-line-only)
  "Check if current line is an assignment.
With argument CURRENT-LINE-ONLY is non-nil, don't follow any
continuations, just check the if current line is an assignment."
  (save-excursion
    (let ((found nil))
      (if current-line-only
          (back-to-indentation)
        (python-nav-beginning-of-statement))
      (while (and
              (re-search-forward (python-rx not-simple-operator
                                            assignment-operator
                                            (group not-simple-operator))
                                 (line-end-position) t)
              (not found))
        (save-excursion
          ;; The assignment operator should not be inside a string.
          (backward-char (length (match-string-no-properties 1)))
          (setq found (not (python-syntax-context-type)))))
      (when found
        (skip-syntax-forward " ")
        (point-marker)))))

;; TODO: rename to clarify this is only for the first continuation
;; line or remove it and move its body to `python-indent-context'.
(defun python-info-assignment-continuation-line-p ()
  "Check if current line is the first continuation of an assignment.
When current line is continuation of another with an assignment
return the point of the first non-blank character after the
operator."
  (save-excursion
    (when (python-info-continuation-line-p)
      (forward-line -1)
      (python-info-assignment-statement-p t))))

(defun python-info-looking-at-beginning-of-defun (&optional syntax-ppss
                                                            check-statement)
  "Check if point is at `beginning-of-defun' using SYNTAX-PPSS.
When CHECK-STATEMENT is non-nil, the current statement is checked
instead of the current physical line."
  (save-excursion
    (when check-statement
      (python-nav-beginning-of-statement))
    (beginning-of-line 1)
    (and (not (python-syntax-context-type (or syntax-ppss (syntax-ppss))))
         (looking-at python-nav-beginning-of-defun-regexp))))

(defun python-info-looking-at-beginning-of-block ()
  "Check if point is at the beginning of block."
  (let ((pos (point)))
    (save-excursion
      (python-nav-beginning-of-statement)
      (beginning-of-line)
      (and
       (<= (point) pos (+ (point) (current-indentation)))
       (looking-at python-nav-beginning-of-block-regexp)))))

(defun python-info-current-line-comment-p ()
  "Return non-nil if current line is a comment line."
  (char-equal
   (or (char-after (+ (line-beginning-position) (current-indentation))) ?_)
   ?#))

(defun python-info-current-line-empty-p ()
  "Return non-nil if current line is empty, ignoring whitespace."
  (save-excursion
    (beginning-of-line 1)
    (looking-at
     (python-rx line-start (* whitespace)
                (group (* not-newline))
                (* whitespace) line-end))
    (string-equal "" (match-string-no-properties 1))))

(defun python-info-docstring-p (&optional syntax-ppss)
  "Return non-nil if point is in a docstring.
When optional argument SYNTAX-PPSS is given, use that instead of
point's current `syntax-ppss'."
  ;;; https://www.python.org/dev/peps/pep-0257/#what-is-a-docstring
  (save-excursion
    (when (and syntax-ppss (python-syntax-context 'string syntax-ppss))
      (goto-char (nth 8 syntax-ppss)))
    (python-nav-beginning-of-statement)
    (let ((counter 1)
          (indentation (current-indentation))
          (backward-sexp-point)
          (re (concat "[uU]?[rR]?"
                      (python-rx string-delimiter))))
      (when (and
             (not (python-info-assignment-statement-p))
             (looking-at-p re)
             ;; Allow up to two consecutive docstrings only.
             (>=
              2
              (let (last-backward-sexp-point)
                (while (and (<= counter 2)
                            (save-excursion
                              (python-nav-backward-sexp)
                              (setq backward-sexp-point (point))
                              (and (= indentation (current-indentation))
                                   ;; Make sure we're always moving point.
                                   ;; If we get stuck in the same position
                                   ;; on consecutive loop iterations,
                                   ;; bail out.
                                   (prog1 (not (eql last-backward-sexp-point
                                                    backward-sexp-point))
                                     (setq last-backward-sexp-point
                                           backward-sexp-point))
                                   (looking-at-p
                                    (concat "[uU]?[rR]?"
                                            (python-rx string-delimiter))))))
                  ;; Previous sexp was a string, restore point.
                  (goto-char backward-sexp-point)
                  (cl-incf counter))
                counter)))
        (python-util-forward-comment -1)
        (python-nav-beginning-of-statement)
        (cond ((bobp))
              ((python-info-assignment-statement-p) t)
              ((python-info-looking-at-beginning-of-defun))
              (t nil))))))

(defun python-info-encoding-from-cookie ()
  "Detect current buffer's encoding from its coding cookie.
Returns the encoding as a symbol."
  (let ((first-two-lines
         (save-excursion
           (save-restriction
             (widen)
             (goto-char (point-min))
             (forward-line 2)
             (buffer-substring-no-properties
              (point)
              (point-min))))))
    (when (string-match (python-rx coding-cookie) first-two-lines)
      (intern (match-string-no-properties 1 first-two-lines)))))

(defun python-info-encoding ()
  "Return encoding for file.
Try `python-info-encoding-from-cookie', if none is found then
default to utf-8."
  ;; If no encoding is defined, then it's safe to use UTF-8: Python 2
  ;; uses ASCII as default while Python 3 uses UTF-8.  This means that
  ;; in the worst case scenario python.el will make things work for
  ;; Python 2 files with unicode data and no encoding defined.
  (or (python-info-encoding-from-cookie)
      'utf-8))


;;; Utility functions

(defun python-util-goto-line (line-number)
  "Move point to LINE-NUMBER."
  (goto-char (point-min))
  (forward-line (1- line-number)))

;; Stolen from org-mode
(defun python-util-clone-local-variables (from-buffer &optional regexp)
  "Clone local variables from FROM-BUFFER.
Optional argument REGEXP selects variables to clone and defaults
to \"^python-\"."
  (mapc
   (lambda (pair)
     (and (symbolp (car pair))
          (string-match (or regexp "^python-")
                        (symbol-name (car pair)))
          (set (make-local-variable (car pair))
               (cdr pair))))
   (buffer-local-variables from-buffer)))

(defvar comint-last-prompt-overlay)     ; Shut up, byte compiler.

(defun python-util-comint-last-prompt ()
  "Return comint last prompt overlay start and end.
This is for compatibility with Emacs < 24.4."
  (cond ((bound-and-true-p comint-last-prompt-overlay)
         (cons (overlay-start comint-last-prompt-overlay)
               (overlay-end comint-last-prompt-overlay)))
        ((bound-and-true-p comint-last-prompt)
         comint-last-prompt)
        (t nil)))

(defun python-util-comint-end-of-output-p ()
  "Return non-nil if the last prompt matches input prompt."
  (when-let ((prompt (python-util-comint-last-prompt)))
    (python-shell-comint-end-of-output-p
     (buffer-substring-no-properties
      (car prompt) (cdr prompt)))))

(defun python-util-forward-comment (&optional direction)
  "Python mode specific version of `forward-comment'.
Optional argument DIRECTION defines the direction to move to."
  (let ((comment-start (python-syntax-context 'comment))
        (factor (if (< (or direction 0) 0)
                    -99999
                  99999)))
    (when comment-start
      (goto-char comment-start))
    (forward-comment factor)))

(defun python-util-list-directories (directory &optional predicate max-depth)
  "List DIRECTORY subdirs, filtered by PREDICATE and limited by MAX-DEPTH.
Argument PREDICATE defaults to `identity' and must be a function
that takes one argument (a full path) and returns non-nil for
allowed files.  When optional argument MAX-DEPTH is non-nil, stop
searching when depth is reached, else don't limit."
  (let* ((dir (expand-file-name directory))
         (dir-length (length dir))
         (predicate (or predicate #'identity))
         (to-scan (list dir))
         (tally nil))
    (while to-scan
      (let ((current-dir (car to-scan)))
        (when (funcall predicate current-dir)
          (setq tally (cons current-dir tally)))
        (setq to-scan (append (cdr to-scan)
                              (python-util-list-files
                               current-dir #'file-directory-p)
                              nil))
        (when (and max-depth
                   (<= max-depth
                       (length (split-string
                                (substring current-dir dir-length)
                                "/\\|\\\\" t))))
          (setq to-scan nil))))
    (nreverse tally)))

(defun python-util-list-files (dir &optional predicate)
  "List files in DIR, filtering with PREDICATE.
Argument PREDICATE defaults to `identity' and must be a function
that takes one argument (a full path) and returns non-nil for
allowed files."
  (let ((dir-name (file-name-as-directory dir)))
    (apply #'nconc
           (mapcar (lambda (file-name)
                     (let ((full-file-name
                            (expand-file-name file-name dir-name)))
                       (when (and
                              (not (member file-name '("." "..")))
                              (funcall (or predicate #'identity)
                                       full-file-name))
                         (list full-file-name))))
                   (directory-files dir-name)))))

(defun python-util-list-packages (dir &optional max-depth)
  "List packages in DIR, limited by MAX-DEPTH.
When optional argument MAX-DEPTH is non-nil, stop searching when
depth is reached, else don't limit."
  (let* ((dir (expand-file-name dir))
         (parent-dir (file-name-directory
                      (directory-file-name
                       (file-name-directory
                        (file-name-as-directory dir)))))
         (subpath-length (length parent-dir)))
    (mapcar
     (lambda (file-name)
       (replace-regexp-in-string
        (rx (or ?\\ ?/)) "." (substring file-name subpath-length)))
     (python-util-list-directories
      (directory-file-name dir)
      (lambda (dir)
        (file-exists-p (expand-file-name "__init__.py" dir)))
      max-depth))))

(defun python-util-popn (lst n)
  "Return LST first N elements.
N should be an integer, when negative its opposite is used.
When N is bigger than the length of LST, the list is
returned as is."
  (let* ((n (min (abs n)))
         (len (length lst))
         (acc))
    (if (> n len)
        lst
      (while (< 0 n)
        (setq acc (cons (car lst) acc)
              lst (cdr lst)
              n (1- n)))
      (reverse acc))))

(defun python-util-strip-string (string)
  "Strip STRING whitespace and newlines from end and beginning."
  (replace-regexp-in-string
   (rx (or (: string-start (* (any whitespace ?\r ?\n)))
           (: (* (any whitespace ?\r ?\n)) string-end)))
   ""
   string))

(defun python-util-valid-regexp-p (regexp)
  "Return non-nil if REGEXP is valid."
  (ignore-errors (string-match regexp "") t))


;;; Flymake integration

(defgroup python-flymake nil
  "Integration between Python and Flymake."
  :group 'python
  :link '(custom-group-link :tag "Flymake" flymake)
  :version "26.1")

(defcustom python-flymake-command '("pyflakes")
  "The external tool that will be used to perform the syntax check.
This is a non empty list of strings, the checker tool possibly followed by
required arguments.  Once launched it will receive the Python source to be
checked as its standard input.
To use `flake8' you would set this to (\"flake8\" \"-\").
To use `pylint' you would set this to (\"pylint\" \"--from-stdin\" \"stdin\")."
  :version "26.1"
  :type '(choice (const :tag "Pyflakes" ("pyflakes"))
                 (const :tag "Flake8" ("flake8" "-"))
                 (const :tag "Pylint" ("pylint" "--from-stdin" "stdin"))
                 (repeat :tag "Custom command" string)))

;; The default regexp accommodates for older pyflakes, which did not
;; report the column number, and at the same time it's compatible with
;; flake8 output, although it may be redefined to explicitly match the
;; TYPE
(defcustom python-flymake-command-output-pattern
  (list
   "^\\(?:<?stdin>?\\):\\(?1:[0-9]+\\):\\(?:\\(?2:[0-9]+\\):?\\)? \\(?3:.*\\)$"
   1 2 nil 3)
  "Specify how to parse the output of `python-flymake-command'.
The value has the form (REGEXP LINE COLUMN TYPE MESSAGE): if
REGEXP matches, the LINE'th subexpression gives the line number,
the COLUMN'th subexpression gives the column number on that line,
the TYPE'th subexpression gives the type of the message and the
MESSAGE'th gives the message text itself.

If COLUMN or TYPE are nil or that index didn't match, that
information is not present on the matched line and a default will
be used."
  :type '(list regexp
               (integer :tag "Line's index")
               (choice
                (const :tag "No column" nil)
                (integer :tag "Column's index"))
               (choice
                (const :tag "No type" nil)
                (integer :tag "Type's index"))
               (integer :tag "Message's index"))
  :version "29.1")

(defcustom python-flymake-msg-alist
  '(("\\(^redefinition\\|.*unused.*\\|used$\\)" . :warning))
  "Alist used to associate messages to their types.
Each element should be a cons-cell (REGEXP . TYPE), where TYPE
should be a diagnostic type symbol like `:error', `:warning' or
`:note'.  For example, when using `flake8' a possible
configuration could be:

  ((\"\\(^redefinition\\|.*unused.*\\|used$\\)\" . :warning)
   (\"^E999\" . :error)
   (\"^[EW][0-9]+\" . :note))

By default messages are considered errors."
  :version "26.1"
  :type '(alist :key-type (regexp)
                :value-type (symbol)))

(defvar-local python--flymake-proc nil)

(defun python--flymake-parse-output (source proc report-fn)
  "Collect diagnostics parsing checker tool's output line by line."
  (let ((rx (nth 0 python-flymake-command-output-pattern))
        (lineidx (nth 1 python-flymake-command-output-pattern))
        (colidx (nth 2 python-flymake-command-output-pattern))
        (typeidx (nth 3 python-flymake-command-output-pattern))
        (msgidx (nth 4 python-flymake-command-output-pattern)))
    (with-current-buffer (process-buffer proc)
      (goto-char (point-min))
      (cl-loop
       while (search-forward-regexp rx nil t)
       for msg = (match-string msgidx)
       for (beg . end) = (flymake-diag-region
                          source
                          (string-to-number
                           (match-string lineidx))
                          (and colidx
                               (match-string colidx)
                               (string-to-number
                                (match-string colidx))))
       for type = (or (and typeidx
                           (match-string typeidx)
                           (assoc-default
                            (match-string typeidx)
                            python-flymake-msg-alist
                            #'string-match))
                      (assoc-default msg
                                     python-flymake-msg-alist
                                     #'string-match)
                      :error)
       collect (flymake-make-diagnostic
                source beg end type msg)
       into diags
       finally (funcall report-fn diags)))))

(defun python-flymake (report-fn &rest _args)
  "Flymake backend for Python.
This backend uses `python-flymake-command' (which see) to launch a process
that is passed the current buffer's content via stdin.
REPORT-FN is Flymake's callback function."
  (unless (executable-find (car python-flymake-command))
    (error "Cannot find a suitable checker"))

  (when (process-live-p python--flymake-proc)
    (kill-process python--flymake-proc))

  (let ((source (current-buffer)))
    (save-restriction
      (widen)
      (setq python--flymake-proc
            (make-process
             :name "python-flymake"
             :noquery t
             :connection-type 'pipe
             :buffer (generate-new-buffer " *python-flymake*")
             :command python-flymake-command
             :sentinel
             (lambda (proc _event)
               (when (eq 'exit (process-status proc))
                 (unwind-protect
                     (when (with-current-buffer source
                             (eq proc python--flymake-proc))
                       (python--flymake-parse-output source proc report-fn))
                   (kill-buffer (process-buffer proc)))))))
      (process-send-region python--flymake-proc (point-min) (point-max))
      (process-send-eof python--flymake-proc))))


;;; Import management
(defconst python--list-imports "\
from isort import find_imports_in_stream, find_imports_in_paths
from sys import argv, stdin

query, files, result = argv[1] or None, argv[2:], {}

if files:
    imports = find_imports_in_paths(files, top_only=True)
else:
    imports = find_imports_in_stream(stdin, top_only=True)

for imp in imports:
    if query is None or query == (imp.alias or imp.attribute or imp.module):
        key = (imp.module, imp.attribute or '', imp.alias or '')
        if key not in result:
            result[key] = imp.statement()

for key in sorted(result):
    print(result[key])
"
  "Script to list import statements in Python code.")

(defvar python-import-history nil
  "History variable for `python-import' commands.")

(defun python--import-sources ()
  "List files containing Python imports that may be useful in the current buffer."
  (if-let (((featurep 'project))        ;For compatibility with Emacs < 26
           (proj (project-current)))
      (seq-filter (lambda (s) (string-match-p "\\.py[ciw]?\\'" s))
                  (project-files proj))
    (list default-directory)))

(defun python--list-imports (name source)
  "List all Python imports matching NAME in SOURCE.
If NAME is nil, list all imports.  SOURCE can be a buffer or a
list of file names or directories; the latter are searched
recursively."
  (let ((buffer (current-buffer)))
    (with-temp-buffer
      (let* ((temp (current-buffer))
             (status (if (bufferp source)
                         (with-current-buffer source
                           (call-process-region (point-min) (point-max)
                                                python-interpreter
                                                nil (list temp nil) nil
                                                "-c" python--list-imports
                                                (or name "")))
                       (with-current-buffer buffer
                         (apply #'call-process
                                python-interpreter
                                nil (list temp nil) nil
                                "-c" python--list-imports
                                (or name "")
                                (mapcar #'file-local-name source)))))
             lines)
        (unless (eq 0 status)
          (error "%s exited with status %s (maybe isort is missing?)"
                 python-interpreter status))
        (goto-char (point-min))
        (while (not (eobp))
	  (push (buffer-substring-no-properties (point) (pos-eol))
                lines)
	  (forward-line 1))
        (nreverse lines)))))

(defun python--query-import (name source prompt)
  "Read a Python import statement defining NAME.
A list of candidates is produced by `python--list-imports' using
the NAME and SOURCE arguments.  An interactive query, using the
PROMPT string, is made unless there is a single candidate."
  (let* ((cands (python--list-imports name source))
         ;; Don't use DEF argument of `completing-read', so it is able
         ;; to return the empty string.
         (minibuffer-default-add-function
          (lambda ()
            (setq minibuffer-default (with-minibuffer-selected-window
                                       (thing-at-point 'symbol)))))
         (statement (cond ((and name (length= cands 1))
                           (car cands))
                          (prompt
                           (completing-read prompt
                                            (or cands python-import-history)
                                            nil nil nil
                                            'python-import-history)))))
    (unless (string-empty-p statement)
      statement)))

(defun python--do-isort (&rest args)
  "Edit the current buffer using isort called with ARGS.
Return non-nil if the buffer was actually modified."
  (let ((buffer (current-buffer)))
    (with-temp-buffer
      (let ((temp (current-buffer)))
        (with-current-buffer buffer
          (let ((status (apply #'call-process-region
                               (point-min) (point-max)
                               python-interpreter
                               nil (list temp nil) nil
                               "-m" "isort" "-" args))
                (tick (buffer-chars-modified-tick)))
            (unless (eq 0 status)
              (error "%s exited with status %s (maybe isort is missing?)"
                     python-interpreter status))
            (replace-buffer-contents temp)
            (not (eq tick (buffer-chars-modified-tick)))))))))

;;;###autoload
(defun python-add-import (name)
  "Add an import statement to the current buffer.

Interactively, ask for an import statement using all imports
found in the current project as suggestions.  With a prefix
argument, restrict the suggestions to imports defining the symbol
at point.  If there is only one such suggestion, act without
asking.

When calling from Lisp, use a non-nil NAME to restrict the
suggestions to imports defining NAME."
  (interactive (list (when current-prefix-arg (thing-at-point 'symbol))))
  (when-let ((statement (python--query-import name
                                              (python--import-sources)
                                              "Add import: ")))
    (if (python--do-isort "--add" statement)
        (message "Added `%s'" statement)
      (message "(No changes in Python imports needed)"))))

;;;###autoload
(defun python-import-symbol-at-point ()
  "Add an import statement for the symbol at point to the current buffer.
This works like `python-add-import', but with the opposite
behavior regarding the prefix argument."
  (interactive nil)
  (python-add-import (unless current-prefix-arg (thing-at-point 'symbol))))

;;;###autoload
(defun python-remove-import (name)
  "Remove an import statement from the current buffer.

Interactively, ask for an import statement to remove, displaying
the imports of the current buffer as suggestions.  With a prefix
argument, restrict the suggestions to imports defining the symbol
at point.  If there is only one such suggestion, act without
asking."
  (interactive (list (when current-prefix-arg (thing-at-point 'symbol))))
  (when-let ((statement (python--query-import name (current-buffer)
                                              "Remove import: ")))
    (if (python--do-isort "--rm" statement)
        (message "Removed `%s'" statement)
      (message "(No changes in Python imports needed)"))))

;;;###autoload
(defun python-sort-imports ()
  "Sort Python imports in the current buffer."
  (interactive)
  (if (python--do-isort)
      (message "Sorted imports")
    (message "(No changes in Python imports needed)")))

;;;###autoload
(defun python-fix-imports ()
  "Add missing imports and remove unused ones from the current buffer."
  (interactive)
  (let ((buffer (current-buffer))
        undefined unused add remove)
    ;; Compute list of undefined and unused names
    (with-temp-buffer
      (let ((temp (current-buffer)))
        (with-current-buffer buffer
          (call-process-region (point-min) (point-max)
                               python-interpreter
                               nil temp nil
                               "-m" "pyflakes"))
        (goto-char (point-min))
        (when (looking-at-p ".* No module named pyflakes$")
          (error "%s couldn't find pyflakes" python-interpreter))
        (while (not (eobp))
          (cond ((looking-at ".* undefined name '\\([^']+\\)'$")
                 (push (match-string 1) undefined))
                ((looking-at ".*'\\([^']+\\)' imported but unused$")
                 (push (match-string 1) unused)))
	  (forward-line 1))))
    ;; Compute imports to be added
    (dolist (name (seq-uniq undefined))
      (when-let ((statement (python--query-import name
                                                  (python--import-sources)
                                                  (format "\
Add import for undefined name `%s' (empty to skip): "
                                                          name))))
        (push statement add)))
    ;; Compute imports to be removed
    (dolist (name (seq-uniq unused))
      ;; The unused imported names, as provided by pyflakes, are of
      ;; the form "module.var" or "module.var as alias", independently
      ;; of style of import statement used.
      (let* ((filter
              (lambda (statement)
                (string= name
                         (thread-last
                           statement
                           (replace-regexp-in-string "^\\(from\\|import\\) " "")
                           (replace-regexp-in-string " import " ".")))))
             (statements (seq-filter filter (python--list-imports nil buffer))))
        (when (length= statements 1)
          (push (car statements) remove))))
    ;; Edit buffer and say goodbye
    (if (not (or add remove))
        (message "(No changes in Python imports needed)")
      (apply #'python--do-isort
             (append (mapcan (lambda (x) (list "--add" x)) add)
                     (mapcan (lambda (x) (list "--rm" x)) remove)))
      (message "%s" (concat (when add "Added ")
                            (when add (string-join add ", "))
                            (when remove (if add " and removed " "Removed "))
                            (when remove (string-join remove ", " )))))))


;;; Major mode
(defun python-electric-pair-string-delimiter ()
  (when (and electric-pair-mode
             (memq last-command-event '(?\" ?\'))
             (let ((count 0))
               (while (eq (char-before (- (point) count)) last-command-event)
                 (cl-incf count))
               (= count 3))
             (eq (char-after) last-command-event))
    (save-excursion (insert (make-string 2 last-command-event)))))

(defvar electric-indent-inhibit)
(defvar prettify-symbols-alist)

;;;###autoload
(define-derived-mode python-mode prog-mode "Python"
  "Major mode for editing Python files.

\\{python-mode-map}"
  (setq-local tab-width 8)
  (setq-local indent-tabs-mode nil)

  (setq-local comment-start "# ")
  (setq-local comment-start-skip "#+\\s-*")

  (setq-local parse-sexp-lookup-properties t)
  (setq-local parse-sexp-ignore-comments t)

  (setq-local forward-sexp-function python-forward-sexp-function)

  (setq-local font-lock-defaults
              `(,python-font-lock-keywords
                nil nil nil nil
                (font-lock-syntactic-face-function
                 . python-font-lock-syntactic-face-function)
                (font-lock-extend-after-change-region-function
                 . python-font-lock-extend-region)))

  (setq-local syntax-propertize-function
              python-syntax-propertize-function)

  (setq-local indent-line-function #'python-indent-line-function)
  (setq-local indent-region-function #'python-indent-region)
  ;; Because indentation is not redundant, we cannot safely reindent code.
  (setq-local electric-indent-inhibit t)
  (setq-local electric-indent-chars
              (cons ?: electric-indent-chars))

  ;; Add """ ... """ pairing to electric-pair-mode.
  (add-hook 'post-self-insert-hook
            #'python-electric-pair-string-delimiter 'append t)

  (setq-local paragraph-start "\\s-*$")
  (setq-local fill-paragraph-function #'python-fill-paragraph)
  (setq-local normal-auto-fill-function #'python-do-auto-fill)

  (setq-local beginning-of-defun-function #'python-nav-beginning-of-defun)
  (setq-local end-of-defun-function #'python-nav-end-of-defun)

  (add-hook 'completion-at-point-functions
            #'python-completion-at-point nil 'local)

  (add-hook 'post-self-insert-hook
            #'python-indent-post-self-insert-function 'append 'local)

  (setq-local imenu-create-index-function
              #'python-imenu-create-index)

  (setq-local add-log-current-defun-function
              #'python-info-current-defun)

  (add-hook 'which-func-functions #'python-info-current-defun nil t)

  (setq-local skeleton-further-elements
              '((abbrev-mode nil)
                (< '(backward-delete-char-untabify (min python-indent-offset
                                                        (current-column))))
                (^ '(- (1+ (current-indentation))))))

  (with-no-warnings
    ;; suppress warnings about eldoc-documentation-function being obsolete
   (if (null eldoc-documentation-function)
       ;; Emacs<25
       (setq-local eldoc-documentation-function #'python-eldoc-function)
     (if (boundp 'eldoc-documentation-functions)
         (add-hook 'eldoc-documentation-functions #'python-eldoc-function nil t)
       (add-function :before-until (local 'eldoc-documentation-function)
                     #'python-eldoc-function))))

  (add-to-list
   'hs-special-modes-alist
   `(python-mode
     ,python-nav-beginning-of-block-regexp
     ;; Use the empty string as end regexp so it doesn't default to
     ;; "\\s)".  This way parens at end of defun are properly hidden.
     ""
     "#"
     python-hideshow-forward-sexp-function
     nil
     python-nav-beginning-of-block
     python-hideshow-find-next-block
     python-info-looking-at-beginning-of-block))

  (setq-local outline-regexp (python-rx (* space) block-start))
  (setq-local outline-level
              (lambda ()
                "`outline-level' function for Python mode."
                (1+ (/ (current-indentation) python-indent-offset))))

  (setq-local prettify-symbols-alist python-prettify-symbols-alist)

  (python-skeleton-add-menu-items)

  (make-local-variable 'python-shell-internal-buffer)

  (add-hook 'flymake-diagnostic-functions #'python-flymake nil t))

<<<<<<< HEAD
=======
;;;###autoload
(define-derived-mode python-mode python-base-mode "Python"
  "Major mode for editing Python files.

\\{python-mode-map}"
  (setq-local font-lock-defaults
              `(,python-font-lock-keywords
                nil nil nil nil
                (font-lock-syntactic-face-function
                 . python-font-lock-syntactic-face-function)
                (font-lock-extend-after-change-region-function
                 . python-font-lock-extend-region)))
  (setq-local syntax-propertize-function
              python-syntax-propertize-function)
  (setq-local imenu-create-index-function
              #'python-imenu-create-index)

  (add-hook 'which-func-functions #'python-info-current-defun nil t)

  (when python-indent-guess-indent-offset
    (python-indent-guess-indent-offset)))

;;;###autoload
(define-derived-mode python-ts-mode python-base-mode "Python"
  "Major mode for editing Python files, using tree-sitter library.

\\{python-ts-mode-map}"
  (when (treesit-ready-p 'python)
    (treesit-parser-create 'python)
    (setq-local treesit-font-lock-feature-list
                '(( comment definition)
                  ( keyword string type)
                  ( assignment builtin constant decorator
                    escape-sequence number property string-interpolation )
                  ( bracket delimiter operator)))
    (setq-local treesit-font-lock-settings python--treesit-settings)
    (setq-local imenu-create-index-function
                #'python-imenu-treesit-create-index)
    (setq-local treesit-defun-type-regexp (rx (or "function" "class")
                                              "_definition"))
    (treesit-major-mode-setup)

  (when python-indent-guess-indent-offset
    (python-indent-guess-indent-offset))))

>>>>>>> 26c2ebd0
;;; Completion predicates for M-x
;; Commands that only make sense when editing Python code
(dolist (sym '(python-add-import
               python-check
               python-fill-paragraph
               python-fix-imports
               python-indent-dedent-line
               python-indent-dedent-line-backspace
               python-indent-guess-indent-offset
               python-indent-shift-left
               python-indent-shift-right
               python-mark-defun
               python-nav-backward-block
               python-nav-backward-defun
               python-nav-backward-sexp
               python-nav-backward-sexp-safe
               python-nav-backward-statement
               python-nav-backward-up-list
               python-nav-beginning-of-block
               python-nav-beginning-of-statement
               python-nav-end-of-block
               python-nav-end-of-defun
               python-nav-end-of-statement
               python-nav-forward-block
               python-nav-forward-defun
               python-nav-forward-sexp
               python-nav-forward-sexp-safe
               python-nav-forward-statement
               python-nav-if-name-main
               python-nav-up-list
               python-remove-import
               python-shell-send-buffer
               python-shell-send-defun
               python-shell-send-statement
               python-sort-imports))
  (put sym 'completion-predicate #'python--completion-predicate))

(defun python-shell--completion-predicate (_ buffer)
  (provided-mode-derived-p
   (buffer-local-value 'major-mode buffer)
   'python-mode 'inferior-python-mode))

;; Commands that only make sense in the Python shell or when editing
;; Python code.
(dolist (sym '(python-describe-at-point
               python-eldoc-at-point
               python-shell-completion-native-toggle
               python-shell-completion-native-turn-off
               python-shell-completion-native-turn-on
               python-shell-completion-native-turn-on-maybe
               python-shell-font-lock-cleanup-buffer
               python-shell-font-lock-toggle
               python-shell-font-lock-turn-off
               python-shell-font-lock-turn-on
               python-shell-package-enable
               python-shell-completion-complete-or-indent  ))
  (put sym 'completion-predicate #'python-shell--completion-predicate))

(provide 'python)

;;; python.el ends here<|MERGE_RESOLUTION|>--- conflicted
+++ resolved
@@ -6276,54 +6276,6 @@
 
   (add-hook 'flymake-diagnostic-functions #'python-flymake nil t))
 
-<<<<<<< HEAD
-=======
-;;;###autoload
-(define-derived-mode python-mode python-base-mode "Python"
-  "Major mode for editing Python files.
-
-\\{python-mode-map}"
-  (setq-local font-lock-defaults
-              `(,python-font-lock-keywords
-                nil nil nil nil
-                (font-lock-syntactic-face-function
-                 . python-font-lock-syntactic-face-function)
-                (font-lock-extend-after-change-region-function
-                 . python-font-lock-extend-region)))
-  (setq-local syntax-propertize-function
-              python-syntax-propertize-function)
-  (setq-local imenu-create-index-function
-              #'python-imenu-create-index)
-
-  (add-hook 'which-func-functions #'python-info-current-defun nil t)
-
-  (when python-indent-guess-indent-offset
-    (python-indent-guess-indent-offset)))
-
-;;;###autoload
-(define-derived-mode python-ts-mode python-base-mode "Python"
-  "Major mode for editing Python files, using tree-sitter library.
-
-\\{python-ts-mode-map}"
-  (when (treesit-ready-p 'python)
-    (treesit-parser-create 'python)
-    (setq-local treesit-font-lock-feature-list
-                '(( comment definition)
-                  ( keyword string type)
-                  ( assignment builtin constant decorator
-                    escape-sequence number property string-interpolation )
-                  ( bracket delimiter operator)))
-    (setq-local treesit-font-lock-settings python--treesit-settings)
-    (setq-local imenu-create-index-function
-                #'python-imenu-treesit-create-index)
-    (setq-local treesit-defun-type-regexp (rx (or "function" "class")
-                                              "_definition"))
-    (treesit-major-mode-setup)
-
-  (when python-indent-guess-indent-offset
-    (python-indent-guess-indent-offset))))
-
->>>>>>> 26c2ebd0
 ;;; Completion predicates for M-x
 ;; Commands that only make sense when editing Python code
 (dolist (sym '(python-add-import
