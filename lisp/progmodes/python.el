--- conflicted
+++ resolved
@@ -953,411 +953,6 @@
   "Dotty syntax table for Python files.
 It makes underscores and dots word constituent chars.")
 
-<<<<<<< HEAD
-=======
-;;; Tree-sitter font-lock
-
-;; NOTE: Tree-sitter and font-lock works differently so this can't
-;; merge with `python-font-lock-keywords-level-2'.
-
-(defvar python--treesit-keywords
-  '("as" "assert" "async" "await" "break" "case" "class" "continue" "def"
-    "del" "elif" "else" "except" "exec" "finally" "for" "from"
-    "global" "if" "import" "lambda" "match" "nonlocal" "pass" "print"
-    "raise" "return" "try" "while" "with" "yield"
-    ;; These are technically operators, but we fontify them as
-    ;; keywords.
-    "and" "in" "is" "not" "or" "not in" "is not"))
-
-(defvar python--treesit-builtin-types
-  '("int" "float" "complex" "bool" "list" "tuple" "range" "str"
-    "bytes" "bytearray" "memoryview" "set" "frozenset" "dict"))
-
-(defvar python--treesit-type-regex
-  (rx-to-string `(seq bol (or
-                           ,@python--treesit-builtin-types
-                           (seq (?  "_") (any "A-Z") (+ (any "a-zA-Z_0-9"))))
-                  eol)))
-
-(defvar python--treesit-builtins
-  (append python--treesit-builtin-types
-          '("abs" "all" "any" "ascii" "bin" "breakpoint"
-            "callable" "chr" "classmethod" "compile"
-            "delattr" "dir" "divmod" "enumerate" "eval" "exec"
-            "filter" "format" "getattr" "globals"
-            "hasattr" "hash" "help" "hex" "id" "input" "isinstance"
-            "issubclass" "iter" "len" "locals" "map" "max"
-            "min" "next" "object" "oct" "open" "ord" "pow"
-            "print" "property" "repr" "reversed" "round"
-            "setattr" "slice" "sorted" "staticmethod" "sum" "super"
-            "type" "vars" "zip" "__import__")))
-
-(defvar python--treesit-constants
-  '("Ellipsis" "False" "None" "NotImplemented" "True" "__debug__"
-    "copyright" "credits" "exit" "license" "quit"))
-
-(defvar python--treesit-operators
-  '("-" "-=" "!=" "*" "**" "**=" "*=" "/" "//" "//=" "/=" "&" "%" "%="
-    "^" "+" "->" "+=" "<" "<<" "<=" "<>" "=" ":=" "==" ">" ">=" ">>" "|"
-    "~" "@" "@="))
-
-(defvar python--treesit-special-attributes
-  '("__annotations__" "__closure__" "__code__"
-    "__defaults__" "__dict__" "__doc__" "__globals__"
-    "__kwdefaults__" "__name__" "__module__" "__package__"
-    "__qualname__" "__all__"))
-
-(defvar python--treesit-exceptions
-  '(;; Python 2 and 3:
-    "ArithmeticError" "AssertionError" "AttributeError" "BaseException"
-    "BufferError" "BytesWarning" "DeprecationWarning" "EOFError"
-    "EnvironmentError" "Exception" "FloatingPointError" "FutureWarning"
-    "GeneratorExit" "IOError" "ImportError" "ImportWarning"
-    "IndentationError" "IndexError" "KeyError" "KeyboardInterrupt"
-    "LookupError" "MemoryError" "NameError" "NotImplementedError"
-    "OSError" "OverflowError" "PendingDeprecationWarning"
-    "ReferenceError" "RuntimeError" "RuntimeWarning" "StopIteration"
-    "SyntaxError" "SyntaxWarning" "SystemError" "SystemExit" "TabError"
-    "TypeError" "UnboundLocalError" "UnicodeDecodeError"
-    "UnicodeEncodeError" "UnicodeError" "UnicodeTranslateError"
-    "UnicodeWarning" "UserWarning" "ValueError" "Warning"
-    "ZeroDivisionError"
-    ;; Python 2:
-    "StandardError"
-    ;; Python 3:
-    "BlockingIOError" "BrokenPipeError" "ChildProcessError"
-    "ConnectionAbortedError" "ConnectionError" "ConnectionRefusedError"
-    "ConnectionResetError" "FileExistsError" "FileNotFoundError"
-    "InterruptedError" "IsADirectoryError" "NotADirectoryError"
-    "PermissionError" "ProcessLookupError" "RecursionError"
-    "ResourceWarning" "StopAsyncIteration" "TimeoutError"
-    ;; OS specific
-    "VMSError" "WindowsError"
-    ))
-
-(defun python--treesit-fontify-string (node override start end &rest _)
-  "Fontify string.
-NODE is the string node.  Do not fontify the initial f for
-f-strings.  OVERRIDE is the override flag described in
-`treesit-font-lock-rules'.  START and END mark the region to be
-fontified."
-  (let* ((maybe-expression (treesit-node-parent node))
-         (grandparent (treesit-node-parent
-                       (treesit-node-parent
-                        maybe-expression)))
-         (maybe-defun grandparent)
-         (face (if (and (or (member (treesit-node-type maybe-defun)
-                                    '("function_definition"
-                                      "class_definition"))
-                            ;; If the grandparent is null, meaning the
-                            ;; string is top-level, and the string has
-                            ;; no node or only comment preceding it,
-                            ;; it's a BOF docstring.
-                            (and (null grandparent)
-                                 (cl-loop
-                                  for prev = (treesit-node-prev-sibling
-                                              maybe-expression)
-                                  then (treesit-node-prev-sibling prev)
-                                  while prev
-                                  if (not (equal (treesit-node-type prev)
-                                                 "comment"))
-                                  return nil
-                                  finally return t)))
-                        ;; This check filters out this case:
-                        ;; def function():
-                        ;;     return "some string"
-                        (equal (treesit-node-type maybe-expression)
-                               "expression_statement"))
-                   'font-lock-doc-face
-                 'font-lock-string-face))
-
-         (ignore-interpolation (not
-                                (seq-some
-                                 (lambda (feats) (memq 'string-interpolation feats))
-                                 (seq-take treesit-font-lock-feature-list treesit-font-lock-level))))
-         ;; If interpolation is enabled, highlight only
-         ;; string_start/string_content/string_end children.  Do not
-         ;; touch interpolation node that can occur inside of the
-         ;; string.
-         (string-nodes (if ignore-interpolation
-                           (list node)
-                         (treesit-filter-child
-                          node
-                          (lambda (ch) (member (treesit-node-type ch)
-                                               '("string_start"
-                                                 "string_content"
-                                                 "string_end")))
-                          t))))
-
-    (dolist (string-node string-nodes)
-      (let ((string-beg (treesit-node-start string-node))
-            (string-end (treesit-node-end string-node)))
-        (when (or ignore-interpolation
-                  (equal (treesit-node-type string-node) "string_start"))
-          ;; Don't highlight string prefixes like f/r/b.
-          (save-excursion
-            (goto-char string-beg)
-            (when (re-search-forward "[\"']" string-end t)
-              (setq string-beg (match-beginning 0)))))
-
-        (treesit-fontify-with-override
-         string-beg string-end face override start end)))))
-
-(defun python--treesit-fontify-union-types (node override start end &optional type-regex &rest _)
-  "Fontify nested union types in the type hints.
-For examlpe, Lvl1 | Lvl2[Lvl3[Lvl4[Lvl5 | None]], Lvl2].  This
-structure is represented via nesting binary_operator and
-subscript nodes.  This function iterates over all levels and
-highlight identifier nodes. If TYPE-REGEX is not nil fontify type
-identifier only if it matches against TYPE-REGEX. NODE is the
-binary_operator node.  OVERRIDE is the override flag described in
-`treesit-font-lock-rules'.  START and END mark the region to be
-fontified."
-  (dolist (child (treesit-node-children node t))
-    (let (font-node)
-      (pcase (treesit-node-type child)
-        ((or "identifier" "none")
-         (setq font-node child))
-        ("attribute"
-         (when-let ((type-node (treesit-node-child-by-field-name child "attribute")))
-           (setq font-node type-node)))
-        ((or "binary_operator" "subscript")
-         (python--treesit-fontify-union-types child override start end type-regex)))
-
-      (when (and font-node
-                 (or (null type-regex)
-                     (let ((case-fold-search nil))
-                       (string-match-p type-regex (treesit-node-text font-node)))))
-        (treesit-fontify-with-override
-         (treesit-node-start font-node) (treesit-node-end font-node)
-         'font-lock-type-face override start end)))))
-
-(defun python--treesit-fontify-union-types-strict (node override start end &rest _)
-  "Fontify nested union types.
-Same as `python--treesit-fontify-union-types' but type identifier
-should match against `python--treesit-type-regex'.  For NODE,
-OVERRIDE, START and END description see
-`python--treesit-fontify-union-types'."
-  (python--treesit-fontify-union-types node override start end python--treesit-type-regex))
-
-(defun python--treesit-fontify-dotted-decorator (node override start end &rest _)
-  "Fontify dotted decorators.
-For example @pytes.mark.skip.  Iterate over all nested attribute
-nodes and highlight identifier nodes.  NODE is the first attribute
-node.  OVERRIDE is the override flag described in
-`treesit-font-lock-rules'.  START and END mark the region to be
-fontified."
-  (dolist (child (treesit-node-children node t))
-    (pcase (treesit-node-type child)
-      ("identifier"
-       (treesit-fontify-with-override
-        (treesit-node-start child) (treesit-node-end child)
-        'font-lock-type-face override start end))
-      ("attribute"
-       (python--treesit-fontify-dotted-decorator child override start end)))))
-
-(defvar python--treesit-settings
-  (treesit-font-lock-rules
-   :feature 'comment
-   :language 'python
-   '((comment) @font-lock-comment-face)
-
-   :feature 'string
-   :language 'python
-   '((string) @python--treesit-fontify-string
-     (interpolation ["{" "}"] @font-lock-misc-punctuation-face))
-
-
-   :feature 'keyword
-   :language 'python
-   `([,@python--treesit-keywords] @font-lock-keyword-face
-     ((identifier) @font-lock-keyword-face
-      (:match "\\`self\\'" @font-lock-keyword-face)))
-
-   :feature 'definition
-   :language 'python
-   '((function_definition
-      name: (identifier) @font-lock-function-name-face)
-     (class_definition
-      name: (identifier) @font-lock-type-face)
-     (parameters (identifier) @font-lock-variable-name-face)
-     (parameters (default_parameter name: (identifier) @font-lock-variable-name-face)))
-
-   :feature 'builtin
-   :language 'python
-   `(((identifier) @font-lock-builtin-face
-      (:match ,(rx-to-string
-                `(seq bol
-                      (or ,@python--treesit-builtins
-                          ,@python--treesit-special-attributes)
-                      eol))
-              @font-lock-builtin-face)))
-
-   :feature 'decorator
-   :language 'python
-   '((decorator "@" @font-lock-type-face)
-     (decorator (call function: (identifier) @font-lock-type-face))
-     (decorator (identifier) @font-lock-type-face)
-     (decorator [(attribute) (call (attribute))] @python--treesit-fontify-dotted-decorator))
-
-   :feature 'function
-   :language 'python
-   '((call function: (identifier) @font-lock-function-call-face)
-     (call function: (attribute
-                      attribute: (identifier) @font-lock-function-call-face)))
-
-   :feature 'constant
-   :language 'python
-   '([(true) (false) (none)] @font-lock-constant-face)
-
-   :feature 'assignment
-   :language 'python
-   `(;; Variable names and LHS.
-     (assignment left: (identifier)
-                 @font-lock-variable-name-face)
-     (assignment left: (attribute
-                        attribute: (identifier)
-                        @font-lock-variable-name-face))
-     (augmented_assignment left: (identifier)
-                           @font-lock-variable-name-face)
-     (named_expression name: (identifier)
-                       @font-lock-variable-name-face)
-     (pattern_list [(identifier)
-                    (list_splat_pattern (identifier))]
-                   @font-lock-variable-name-face)
-     (tuple_pattern [(identifier)
-                     (list_splat_pattern (identifier))]
-                    @font-lock-variable-name-face)
-     (list_pattern [(identifier)
-                    (list_splat_pattern (identifier))]
-                   @font-lock-variable-name-face))
-
-
-   :feature 'type
-   :language 'python
-   ;; Override built-in faces when dict/list are used for type hints.
-   :override t
-   `(((identifier) @font-lock-type-face
-      (:match ,(rx-to-string
-                `(seq bol (or ,@python--treesit-exceptions)
-                  eol))
-              @font-lock-type-face))
-     (type [(identifier) (none)] @font-lock-type-face)
-     (type (attribute attribute: (identifier) @font-lock-type-face))
-     ;; We don't want to highlight a package of the type
-     ;; (e.g. pack.ClassName).  So explicitly exclude patterns with
-     ;; attribute, since we handle dotted type name in the previous
-     ;; rule.  The following rule handle
-     ;; generic_type/list/tuple/splat_type nodes.
-     (type (_ !attribute [[(identifier) (none)] @font-lock-type-face
-                          (attribute attribute: (identifier) @font-lock-type-face) ]))
-     ;; collections.abc.Iterator[T] case.
-     (type (subscript (attribute attribute: (identifier) @font-lock-type-face)))
-     ;; Nested optional type hints, e.g. val: Lvl1 | Lvl2[Lvl3[Lvl4]].
-     (type (binary_operator) @python--treesit-fontify-union-types)
-     ;;class Type(Base1, Sequence[T]).
-     (class_definition
-      superclasses:
-      (argument_list [(identifier) @font-lock-type-face
-                      (attribute attribute: (identifier) @font-lock-type-face)
-                      (subscript (identifier) @font-lock-type-face)
-                      (subscript (attribute attribute: (identifier) @font-lock-type-face))]))
-
-     ;; Patern matching: case [str(), pack0.Type0()].  Take only the
-     ;; last identifier.
-     (class_pattern (dotted_name (identifier) @font-lock-type-face :anchor))
-
-     ;; Highlight the second argument as a type in isinstance/issubclass.
-     ((call function: (identifier) @func-name
-            (argument_list :anchor (_)
-                           [(identifier) @font-lock-type-face
-                            (attribute attribute: (identifier) @font-lock-type-face)
-                            (tuple (identifier) @font-lock-type-face)
-                            (tuple (attribute attribute: (identifier) @font-lock-type-face))]
-                           (:match ,python--treesit-type-regex @font-lock-type-face)))
-      (:match "^is\\(?:instance\\|subclass\\)$" @func-name))
-
-     ;; isinstance(t, int|float).
-     ((call function: (identifier) @func-name
-            (argument_list :anchor (_)
-                           (binary_operator) @python--treesit-fontify-union-types-strict))
-      (:match "^is\\(?:instance\\|subclass\\)$" @func-name)))
-
-   :feature 'escape-sequence
-   :language 'python
-   :override t
-   '((escape_sequence) @font-lock-escape-face)
-
-   :feature 'number
-   :language 'python
-   '([(integer) (float)] @font-lock-number-face)
-
-   :feature 'property
-   :language 'python
-   '((attribute
-      attribute: (identifier) @font-lock-property-use-face)
-     (class_definition
-      body: (block
-             (expression_statement
-              (assignment left:
-                          (identifier) @font-lock-property-use-face)))))
-
-   :feature 'operator
-   :language 'python
-   `([,@python--treesit-operators] @font-lock-operator-face)
-
-   :feature 'bracket
-   :language 'python
-   '(["(" ")" "[" "]" "{" "}"] @font-lock-bracket-face)
-
-   :feature 'delimiter
-   :language 'python
-   '(["," "." ":" ";" (ellipsis)] @font-lock-delimiter-face)
-
-   :feature 'variable
-   :language 'python
-   '((identifier) @python--treesit-fontify-variable))
-  "Tree-sitter font-lock settings.")
-
-(defun python--treesit-variable-p (node)
-  "Check whether NODE is a variable.
-NODE's type should be \"identifier\"."
-  ;; An identifier can be a function/class name, a property, or a
-  ;; variables.  This function filters out function/class names,
-  ;; properties and method parameters.
-  (pcase (treesit-node-type (treesit-node-parent node))
-    ((or "function_definition" "class_definition" "parameters") nil)
-    ("attribute"
-     (pcase (treesit-node-field-name node)
-       ("object" t)
-       (_ nil)))
-    (_ t)))
-
-(defun python--treesit-fontify-variable (node override start end &rest _)
-  "Fontify an identifier node if it is a variable.
-For NODE, OVERRIDE, START, END, and ARGS, see
-`treesit-font-lock-rules'."
-  (when (python--treesit-variable-p node)
-    (treesit-fontify-with-override
-     (treesit-node-start node) (treesit-node-end node)
-     'font-lock-variable-use-face override start end)))
-
-(defun python--treesit-syntax-propertize (start end)
-  "Propertize triple-quote strings between START and END."
-  (save-excursion
-    (goto-char start)
-    (while (re-search-forward (rx (or "\"\"\"" "'''")) end t)
-      (let ((node (treesit-node-at (point))))
-        ;; The triple quotes surround a non-empty string.
-        (when (equal (treesit-node-type node) "string_content")
-          (let ((start (treesit-node-start node))
-                (end (treesit-node-end node)))
-            (put-text-property (1- start) start
-                               'syntax-table (string-to-syntax "|"))
-            (put-text-property end (min (1+ end) (point-max))
-                               'syntax-table (string-to-syntax "|"))))))))
-
->>>>>>> d2528f5c
  
 ;;; Indentation
