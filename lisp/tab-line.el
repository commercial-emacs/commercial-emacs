--- conflicted
+++ resolved
@@ -1017,64 +1017,6 @@
 
  
-<<<<<<< HEAD
-=======
-;;; Touch screen support.
-
-(defvar touch-screen-delay)
-
-(defun tab-line-track-tap (event &optional function)
-  "Track a tap starting from EVENT.
-If EVENT is not a `touchscreen-begin' event, return t.
-Otherwise, return t if the tap completes successfully, and nil if
-the tap should be ignored.
-
-If FUNCTION is specified and the tap does not complete within
-`touch-screen-delay' seconds, display the appropriate context
-menu by calling FUNCTION with EVENT, and return nil."
-  (if (not (eq (car-safe event) 'touchscreen-begin))
-      t
-    (let ((result (catch 'context-menu
-                    (let (timer)
-                      (unwind-protect
-                          (progn
-                            (when function
-                              (setq timer
-                                    (run-at-time touch-screen-delay t
-                                                 #'throw 'context-menu
-                                                 'context-menu)))
-                            (touch-screen-track-tap event))
-                        (when timer
-                          (cancel-timer timer)))))))
-      (cond ((eq result 'context-menu)
-             (prog1 nil
-               (funcall function event)))
-            (result t)))))
-
-(defun tab-line-event-start (event)
-  "Like `event-start'.
-However, return the correct mouse position list if EVENT is a
-`touchscreen-begin' event."
-  (or (and (eq (car-safe event) 'touchscreen-begin)
-           (cdadr event))
-      (event-start event)))
-
--
-(defvar-keymap tab-line-mode-map
-  :doc "Keymap for keys of `tab-line-mode'."
-  "C-x <left>"    #'tab-line-switch-to-prev-tab
-  "C-x C-<left>"  #'tab-line-switch-to-prev-tab
-  "C-x <right>"   #'tab-line-switch-to-next-tab
-  "C-x C-<right>" #'tab-line-switch-to-next-tab)
-
-(defvar-keymap tab-line-switch-repeat-map
-  :doc "Keymap to repeat tab/buffer cycling.  Used in `repeat-mode'."
-  :repeat t
-  "<left>"  #'tab-line-switch-to-prev-tab
-  "<right>" #'tab-line-switch-to-next-tab)
-
->>>>>>> 230eecf1
 ;;;###autoload
 (define-minor-mode tab-line-mode
   "Toggle display of tab line in the windows displaying the current buffer."
