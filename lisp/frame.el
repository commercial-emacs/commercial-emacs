;;; frame.el --- multi-frame management independent of window systems  -*- lexical-binding:t -*-

;; Copyright (C) 1993-1994, 1996-1997, 2000-2022 Free Software
;; Foundation, Inc.

;; Maintainer: emacs-devel@gnu.org
;; Keywords: internal
;; Package: emacs

;; This file is NOT part of GNU Emacs.

;; GNU Emacs is free software: you can redistribute it and/or modify
;; it under the terms of the GNU General Public License as published by
;; the Free Software Foundation, either version 3 of the License, or
;; (at your option) any later version.

;; GNU Emacs is distributed in the hope that it will be useful,
;; but WITHOUT ANY WARRANTY; without even the implied warranty of
;; MERCHANTABILITY or FITNESS FOR A PARTICULAR PURPOSE.  See the
;; GNU General Public License for more details.

;; You should have received a copy of the GNU General Public License
;; along with GNU Emacs.  If not, see <https://www.gnu.org/licenses/>.

;;; Commentary:

;;; Code:
(eval-when-compile (require 'cl-lib))

(cl-defgeneric frame-creation-function (params)
  "Method for window-system dependent functions to create a new frame.
The window system startup file should add its frame creation
function to this method, which should take an alist of parameters
as its argument.")

(cl-generic-define-context-rewriter window-system (value)
  ;; If `value' is a `consp', it's probably an old-style specializer,
  ;; so just use it, and anyway `eql' isn't very useful on cons cells.
  `(window-system ,(if (consp value) value `(eql ',value))))

(cl-defmethod frame-creation-function (params &context (window-system nil))
  ;; It's tempting to get rid of tty-create-frame-with-faces and turn it into
  ;; this method (i.e. move this method to faces.el), but faces.el is loaded
  ;; much earlier from loadup.el (before cl-generic and even before
  ;; cl-preloaded), so we'd first have to reorder that part.
  (tty-create-frame-with-faces params))

(defvar window-system-default-frame-alist nil
  "Window-system dependent default frame parameters.
The value should be an alist of elements (WINDOW-SYSTEM . ALIST),
where WINDOW-SYSTEM is a window system symbol (as returned by `framep')
and ALIST is a frame parameter alist like `default-frame-alist'.
Then, for frames on WINDOW-SYSTEM, any parameters specified in
ALIST supersede the corresponding parameters specified in
`default-frame-alist'.")

(defvar display-format-alist nil
  "Alist of patterns to decode display names.
The car of each entry is a regular expression matching a display
name string.  The cdr is a symbol giving the window-system that
handles the corresponding kind of display.")

;; The initial value given here used to ask for a minibuffer.
;; But that's not necessary, because the default is to have one.
;; By not specifying it here, we let an X resource specify it.
(defcustom initial-frame-alist nil
  "Alist of parameters for the initial X window frame.
You can set this in your init file; for example,

 (setq initial-frame-alist
       \\='((top . 1) (left . 1) (width . 80) (height . 55)))

Parameters specified here supersede the values given in
`default-frame-alist'.

If the value calls for a frame without a minibuffer, and you have
not created a minibuffer frame on your own, a minibuffer frame is
created according to `minibuffer-frame-alist'.

You can specify geometry-related options for just the initial
frame by setting this variable in your init file; however, they
won't take effect until Emacs reads your init file, which happens
after creating the initial frame.  If you want the initial frame
to have the proper geometry as soon as it appears, you need to
use this three-step process:
* Specify X resources to give the geometry you want.
* Set `default-frame-alist' to override these options so that they
  don't affect subsequent frames.
* Set `initial-frame-alist' in a way that matches the X resources,
  to override what you put in `default-frame-alist'."
  :type '(repeat (cons :format "%v"
		       (symbol :tag "Parameter")
		       (sexp :tag "Value")))
  :group 'frames)

(defcustom minibuffer-frame-alist '((width . 80) (height . 2))
  "Alist of parameters for the initial minibuffer frame.
This is the minibuffer frame created if `initial-frame-alist'
calls for a frame without a minibuffer.  The parameters specified
here supersede those given in `default-frame-alist', for the
initial minibuffer frame.

You can set this in your init file; for example,

 (setq minibuffer-frame-alist
       \\='((top . 1) (left . 1) (width . 80) (height . 2)))

It is not necessary to include (minibuffer . only); that is
appended when the minibuffer frame is created."
  :type '(repeat (cons :format "%v"
		       (symbol :tag "Parameter")
		       (sexp :tag "Value")))
  :group 'frames)

(defun handle-delete-frame (event)
  "Handle delete-frame events from the X server."
  (interactive "e")
  (let* ((frame (posn-window (event-start event))))
    (if (catch 'other-frame
          (dolist (frame-1 (frame-list))
            ;; A valid "other" frame is visible, has its `delete-before'
            ;; parameter unset and is not a child frame.
            (when (and (not (eq frame-1 frame))
                       (frame-visible-p frame-1)
                       (not (frame-parent frame-1))
                       (not (frame-parameter frame-1 'delete-before)))
              (throw 'other-frame t))))
	(delete-frame frame t)
      ;; Gildea@x.org says it is ok to ask questions before terminating.
      (save-buffers-kill-emacs))))

(defun frame-focus-state (&optional frame)
  "Return FRAME's last known focus state.
If nil or omitted, FRAME defaults to the selected frame.

Return nil if the frame is definitely known not be focused, t if
the frame is known to be focused, and `unknown' if we don't know."
  (let* ((frame (or frame (selected-frame)))
         (tty-top-frame (tty-top-frame frame)))
    (if (not tty-top-frame)
        (frame-parameter frame 'last-focus-update)
      ;; All tty frames are frame-visible-p if the terminal is
      ;; visible, so check whether the frame is the top tty frame
      ;; before checking visibility.
      (cond ((not (eq tty-top-frame frame)) nil)
            ((not (frame-visible-p frame)) nil)
            (t (let ((tty-focus-state
                      (terminal-parameter frame 'tty-focus-state)))
                 (cond ((eq tty-focus-state 'focused) t)
                       ((eq tty-focus-state 'defocused) nil)
                       (t 'unknown))))))))

(defvar after-focus-change-function #'ignore
  "Function called after frame focus may have changed.

This function is called with no arguments when Emacs notices that
the set of focused frames may have changed.  Code wanting to do
something when frame focus changes should use `add-function' to
add a function to this one, and in this added function, re-scan
the set of focused frames, calling `frame-focus-state' to
retrieve the last known focus state of each frame.  Focus events
are delivered asynchronously, and frame input focus according to
an external system may not correspond to the notion of the Emacs
selected frame.  Multiple frames may appear to have input focus
simultaneously due to focus event delivery differences, the
presence of multiple Emacs terminals, and other factors, and code
should be robust in the face of this situation.

Depending on window system, focus events may also be delivered
repeatedly and with different focus states before settling to the
expected values.  Code relying on focus notifications should
\"debounce\" any user-visible updates arising from focus changes,
perhaps by deferring work until redisplay.

This function may be called in arbitrary contexts, including from
inside `read-event', so take the same care as you might when
writing a process filter.")

(defvar focus-in-hook nil
  "Normal hook run when a frame gains focus.
The frame gaining focus is selected at the time this hook is run.

This hook is obsolete.  Despite its name, this hook may be run in
situations other than when a frame obtains input focus: for
example, we also run this hook when switching the selected frame
internally to handle certain input events (like mouse wheel
scrolling) even when the user's notion of input focus
hasn't changed.

Prefer using `after-focus-change-function'.")
(make-obsolete-variable
 'focus-in-hook "after-focus-change-function" "27.1" 'set)

(defvar focus-out-hook nil
  "Normal hook run when all frames lost input focus.

This hook is obsolete; see `focus-in-hook'.  Depending on timing,
this hook may be delivered when a frame does in fact have focus.
Prefer `after-focus-change-function'.")
(make-obsolete-variable
 'focus-out-hook "after-focus-change-function" "27.1" 'set)

(defun handle-focus-in (event)
  "Handle a focus-in event.
Focus-in events are bound to this function; do not change this
binding.  Focus-in events occur when a frame receives focus from
the window system."
  ;; N.B. tty focus goes down a different path; see xterm.el.
  (interactive "e")
  (unless (eq (car-safe event) 'focus-in)
    (error "handle-focus-in should handle focus-in events"))
  (let ((frame (nth 1 event)))
    (when (frame-live-p frame)
      (internal-handle-focus-in event)
      (setf (frame-parameter frame 'last-focus-update) t)
      (run-hooks 'focus-in-hook)))
  (funcall after-focus-change-function))

(defun handle-focus-out (event)
  "Handle a focus-out event.
Focus-out events are bound to this function; do not change this
binding.  Focus-out events occur when a frame loses focus, but
that's not the whole story: see `after-focus-change-function'."
  ;; N.B. tty focus goes down a different path; see xterm.el.
  (interactive "e")
  (unless (eq (car event) 'focus-out)
    (error "handle-focus-out should handle focus-out events"))
  (let ((frame (nth 1 event)))
    (when (frame-live-p frame)
      (setf (frame-parameter frame 'last-focus-update) nil)
      (run-hooks 'focus-out-hook)))
  (funcall after-focus-change-function))

(defun handle-move-frame (event)
  "Handle a move-frame event.
This function runs the abnormal hook `move-frame-functions'."
  (interactive "e")
  (let ((frame (posn-window (event-start event))))
    (run-hook-with-args 'move-frame-functions frame)))

;;;; Arrangement of frames at startup

;; 1) Load the window system startup file from the lisp library and read the
;; high-priority arguments (-q and the like).  The window system startup
;; file should create any frames specified in the window system defaults.
;;
;; 2) If no frames have been opened, we open an initial text frame.
;;
;; 3) Once the init file is done, we apply any newly set parameters
;; in initial-frame-alist to the frame.

;; If we create the initial frame, this is it.
(defvar frame-initial-frame nil)

;; Record the parameters used in frame-initialize to make the initial frame.
(defvar frame-initial-frame-alist)

(defvar frame-initial-geometry-arguments nil)

;; startup.el calls this function before loading the user's init
;; file - if there is no frame with a minibuffer open now, create
;; one to display messages while loading the init file.
(defun frame-initialize ()
  "Create an initial frame if necessary."
  ;; Are we actually running under a window system at all?
  (if (and initial-window-system
	   (not noninteractive)
	   (not (eq initial-window-system 'pc)))
      (progn
	;; If there is no frame with a minibuffer besides the terminal
	;; frame, then we need to create the opening frame.  Make sure
	;; it has a minibuffer, but let initial-frame-alist omit the
	;; minibuffer spec.
	(or (delq terminal-frame (minibuffer-frame-list))
	    (progn
	      (setq frame-initial-frame-alist
		    (append initial-frame-alist default-frame-alist nil))
	      (setq frame-initial-frame-alist
		    (cons (cons 'window-system initial-window-system)
			  frame-initial-frame-alist))
	      (setq default-minibuffer-frame
		    (setq frame-initial-frame
			  (make-frame frame-initial-frame-alist)))
	      ;; Delete any specifications for window geometry parameters
	      ;; so that we won't reapply them in frame-notice-user-settings.
	      ;; It would be wrong to reapply them then,
	      ;; because that would override explicit user resizing.
	      (setq initial-frame-alist
		    (frame-remove-geometry-params initial-frame-alist))))
	;; Copy the environment of the Emacs process into the new frame.
	(set-frame-parameter frame-initial-frame 'environment
			     (frame-parameter terminal-frame 'environment))
	;; At this point, we know that we have a frame open, so we
	;; can delete the terminal frame.
	(delete-frame terminal-frame)
	(setq terminal-frame nil))))

(defvar frame-notice-user-settings t
  "Non-nil means function `frame-notice-user-settings' wasn't run yet.")

(declare-function tool-bar-mode "tool-bar" (&optional arg))
(declare-function tool-bar-height "xdisp.c" (&optional frame pixelwise))

(defalias 'tool-bar-lines-needed #'tool-bar-height)

;; startup.el calls this function after loading the user's init
;; file.  Now default-frame-alist and initial-frame-alist contain
;; information to which we must react; do what needs to be done.
(defun frame-notice-user-settings ()
  "Act on user's init file settings of frame parameters.
React to settings of `initial-frame-alist',
`window-system-default-frame-alist' and `default-frame-alist'
there (in decreasing order of priority)."
  ;; Creating and deleting frames may shift the selected frame around,
  ;; and thus the current buffer.  Protect against that.  We don't
  ;; want to use save-excursion here, because that may also try to set
  ;; the buffer of the selected window, which fails when the selected
  ;; window is the minibuffer.
  (let* ((old-buffer (current-buffer))
	 (window-system-frame-alist
          (cdr (assq initial-window-system
                     window-system-default-frame-alist)))
         (minibuffer
          (cdr (or (assq 'minibuffer initial-frame-alist)
		   (assq 'minibuffer window-system-frame-alist)
		   (assq 'minibuffer default-frame-alist)
		   '(minibuffer . t)))))

    (when (and frame-notice-user-settings
	       (null frame-initial-frame))
      ;; This case happens when we don't have a window system, and
      ;; also for MS-DOS frames.
      (let ((parms (frame-parameters)))
	;; Don't change the frame names.
	(setq parms (delq (assq 'name parms) parms))
	;; Can't modify the minibuffer parameter, so don't try.
	(setq parms (delq (assq 'minibuffer parms) parms))
	(modify-frame-parameters
	 nil
	 (if initial-window-system
	     parms
	   ;; initial-frame-alist and default-frame-alist were already
	   ;; applied in pc-win.el.
	   (append initial-frame-alist window-system-frame-alist
		   default-frame-alist parms nil)))
	(if (null initial-window-system) ;; MS-DOS does this differently in pc-win.el
	    (let ((newparms (frame-parameters))
		  (frame (selected-frame)))
	      (tty-handle-reverse-video frame newparms)
	      ;; tty-handle-reverse-video might change the frame's
	      ;; color parameters, and we need to use the updated
	      ;; value below.
	      (setq newparms (frame-parameters))
	      ;; If we changed the background color, we need to update
	      ;; the background-mode parameter, and maybe some faces,
	      ;; too.
	      (when (assq 'background-color newparms)
		(unless (or (assq 'background-mode initial-frame-alist)
			    (assq 'background-mode default-frame-alist))
		  (frame-set-background-mode frame))
		(face-set-after-frame-default frame newparms))))))

    ;; If the initial frame is still around, apply initial-frame-alist
    ;; and default-frame-alist to it.
    (when (frame-live-p frame-initial-frame)
      ;; When tab-bar has been switched off, correct the frame size
      ;; by the lines added in x-create-frame for the tab-bar and
      ;; switch `tab-bar-mode' off.
      (when (display-graphic-p)
        (declare-function tab-bar-height "xdisp.c" (&optional frame pixelwise))
	(let* ((init-lines
		(assq 'tab-bar-lines initial-frame-alist))
	       (other-lines
		(or (assq 'tab-bar-lines window-system-frame-alist)
		    (assq 'tab-bar-lines default-frame-alist)))
	       (lines (or init-lines other-lines))
	       (height (tab-bar-height frame-initial-frame t)))
	  ;; Adjust frame top if either zero (nil) tab bar lines have
	  ;; been requested in the most relevant of the frame's alists
	  ;; or tab bar mode has been explicitly turned off in the
	  ;; user's init file.
	  (when (and (> height 0)
		     (or (and lines
			      (or (null (cdr lines))
				  (eq 0 (cdr lines))))
			 (not tab-bar-mode)))
	    (let* ((initial-top
		    (cdr (assq 'top frame-initial-geometry-arguments)))
		   (top (frame-parameter frame-initial-frame 'top)))
	      (when (and (consp initial-top) (eq '- (car initial-top)))
		(let ((adjusted-top
		       (cond
			((and (consp top) (eq '+ (car top)))
			 (list '+ (+ (cadr top) height)))
			((and (consp top) (eq '- (car top)))
			 (list '- (- (cadr top) height)))
			(t (+ top height)))))
		  (modify-frame-parameters
		   frame-initial-frame `((top . ,adjusted-top))))))
	    ;; Reset `tab-bar-mode' when zero tab bar lines have been
	    ;; requested for the window-system or default frame alists.
	    (when (and tab-bar-mode
		       (and other-lines
			    (or (null (cdr other-lines))
				(eq 0 (cdr other-lines)))))
	      (tab-bar-mode -1)))))

      ;; When tool-bar has been switched off, correct the frame size
      ;; by the lines added in x-create-frame for the tool-bar and
      ;; switch `tool-bar-mode' off.
      (when (display-graphic-p)
	(let* ((init-lines
		(assq 'tool-bar-lines initial-frame-alist))
	       (other-lines
		(or (assq 'tool-bar-lines window-system-frame-alist)
		    (assq 'tool-bar-lines default-frame-alist)))
	       (lines (or init-lines other-lines))
	       (height (tool-bar-height frame-initial-frame t)))
	  ;; Adjust frame top if either zero (nil) tool bar lines have
	  ;; been requested in the most relevant of the frame's alists
	  ;; or tool bar mode has been explicitly turned off in the
	  ;; user's init file.
	  (when (and (> height 0)
		     (or (and lines
			      (or (null (cdr lines))
				  (eq 0 (cdr lines))))
			 (not tool-bar-mode)))
	    (let* ((initial-top
		    (cdr (assq 'top frame-initial-geometry-arguments)))
		   (top (frame-parameter frame-initial-frame 'top)))
	      (when (and (consp initial-top) (eq '- (car initial-top)))
		(let ((adjusted-top
		       (cond
			((and (consp top) (eq '+ (car top)))
			 (list '+ (+ (cadr top) height)))
			((and (consp top) (eq '- (car top)))
			 (list '- (- (cadr top) height)))
			(t (+ top height)))))
		  (modify-frame-parameters
		   frame-initial-frame `((top . ,adjusted-top))))))
	    ;; Reset `tool-bar-mode' when zero tool bar lines have been
	    ;; requested for the window-system or default frame alists.
	    (when (and tool-bar-mode
		       (and other-lines
			    (or (null (cdr other-lines))
				(eq 0 (cdr other-lines)))))
	      (tool-bar-mode -1)))))

      ;; The initial frame we create above always has a minibuffer.
      ;; If the user wants to remove it, or make it a minibuffer-only
      ;; frame, then we'll have to delete the current frame and make a
      ;; new one; you can't remove or add a root window to/from an
      ;; existing frame.
      ;;
      ;; NOTE: default-frame-alist was nil when we created the
      ;; existing frame.  We need to explicitly include
      ;; default-frame-alist in the parameters of the screen we
      ;; create here, so that its new value, gleaned from the user's
      ;; init file, will be applied to the existing screen.
      (if (not (eq minibuffer t))
	  ;; Create the new frame.
	  (let (parms new)
	    ;; MS-Windows needs this to avoid inflooping below.
	    (if (eq system-type 'windows-nt)
		(sit-for 0 t))
	    ;; If the frame isn't visible yet, wait till it is.
	    ;; If the user has to position the window,
	    ;; Emacs doesn't know its real position until
	    ;; the frame is seen to be visible.
	    (while (not (cdr (assq 'visibility
				   (frame-parameters frame-initial-frame))))
	      (sleep-for 1))
	    (setq parms (frame-parameters frame-initial-frame))

            ;; Get rid of `name' unless it was specified explicitly before.
	    (or (assq 'name frame-initial-frame-alist)
		(setq parms (delq (assq 'name parms) parms)))
	    ;; An explicit parent-id is a request to XEmbed the frame.
	    (or (assq 'parent-id frame-initial-frame-alist)
                (setq parms (delq (assq 'parent-id parms) parms)))

	    (setq parms (append initial-frame-alist
				window-system-frame-alist
				default-frame-alist
				parms
				nil))

	    (when (eq minibuffer 'child-frame)
              ;; When the minibuffer shall be shown in a child frame,
              ;; remove the 'minibuffer' parameter from PARMS.  It
              ;; will get assigned by the usual routines to the child
              ;; frame's root window below.
              (setq parms (cons '(minibuffer)
				(delq (assq 'minibuffer parms) parms))))

            ;; Get rid of `reverse', because that was handled
	    ;; when we first made the frame.
	    (setq parms (cons '(reverse) (delq (assq 'reverse parms) parms)))

	    (if (assq 'height frame-initial-geometry-arguments)
		(setq parms (assq-delete-all 'height parms)))
	    (if (assq 'width frame-initial-geometry-arguments)
		(setq parms (assq-delete-all 'width parms)))
	    (if (assq 'left frame-initial-geometry-arguments)
		(setq parms (assq-delete-all 'left parms)))
	    (if (assq 'top frame-initial-geometry-arguments)
		(setq parms (assq-delete-all 'top parms)))
	    (setq new
		  (make-frame
		   ;; Use the geometry args that created the existing
		   ;; frame, rather than the parms we get for it.
		   (append frame-initial-geometry-arguments
			   '((user-size . t) (user-position . t))
			   parms)))
	    ;; The initial frame, which we are about to delete, may be
	    ;; the only frame with a minibuffer.  If it is, create a
	    ;; new one.
	    (or (delq frame-initial-frame (minibuffer-frame-list))
                (and (eq minibuffer 'child-frame)
                     ;; Create a minibuffer child frame and parent it
                     ;; immediately.  Take any other parameters for
                     ;; the child frame from 'minibuffer-frame-list'.
                     (let* ((minibuffer-frame-alist
                             (cons `(parent-frame . ,new) minibuffer-frame-alist)))
                       (make-initial-minibuffer-frame nil)
                       ;; With a minibuffer child frame we do not want
                       ;; to select the minibuffer frame initially as
                       ;; we do for standard minibuffer-only frames.
                       (select-frame new)))
                (make-initial-minibuffer-frame nil))

	    ;; If the initial frame is serving as a surrogate
	    ;; minibuffer frame for any frames, we need to wean them
	    ;; onto a new frame.  The default-minibuffer-frame
	    ;; variable must be handled similarly.
	    (let ((users-of-initial
		   (filtered-frame-list
                    (lambda (frame)
                      (and (not (eq frame frame-initial-frame))
                           (eq (window-frame
                                (minibuffer-window frame))
                               frame-initial-frame))))))
              (if (or users-of-initial
		      (eq default-minibuffer-frame frame-initial-frame))

		  ;; Choose an appropriate frame.  Prefer frames which
		  ;; are only minibuffers.
		  (let* ((new-surrogate
			  (car
			   (or (filtered-frame-list
                                (lambda (frame)
                                  (eq (cdr (assq 'minibuffer
                                                 (frame-parameters frame)))
                                      'only)))
			       (minibuffer-frame-list))))
			 (new-minibuffer (minibuffer-window new-surrogate)))

		    (if (eq default-minibuffer-frame frame-initial-frame)
			(setq default-minibuffer-frame new-surrogate))

		    ;; Wean the frames using frame-initial-frame as
		    ;; their minibuffer frame.
		    (dolist (frame users-of-initial)
                      (modify-frame-parameters
                       frame (list (cons 'minibuffer new-minibuffer)))))))

            ;; Redirect events enqueued at this frame to the new frame.
	    ;; Is this a good idea?
	    (redirect-frame-focus frame-initial-frame new)

	    ;; Finally, get rid of the old frame.
	    (delete-frame frame-initial-frame t))

	;; Otherwise, we don't need all that rigmarole; just apply
	;; the new parameters.
	(let (newparms allparms tail)
	  (setq allparms (append initial-frame-alist
				 window-system-frame-alist
				 default-frame-alist nil))
	  (if (assq 'height frame-initial-geometry-arguments)
	      (setq allparms (assq-delete-all 'height allparms)))
	  (if (assq 'width frame-initial-geometry-arguments)
	      (setq allparms (assq-delete-all 'width allparms)))
	  (if (assq 'left frame-initial-geometry-arguments)
	      (setq allparms (assq-delete-all 'left allparms)))
	  (if (assq 'top frame-initial-geometry-arguments)
	      (setq allparms (assq-delete-all 'top allparms)))
	  (setq tail allparms)
	  ;; Find just the parms that have changed since we first
	  ;; made this frame.  Those are the ones actually set by
          ;; the init file.  For those parms whose values we already knew
	  ;; (such as those spec'd by command line options)
	  ;; it is undesirable to specify the parm again
          ;; once the user has seen the frame and been able to alter it
	  ;; manually.
	  (let (newval oldval)
	    (dolist (entry tail)
	      (setq oldval (assq (car entry) frame-initial-frame-alist))
	      (setq newval (cdr (assq (car entry) allparms)))
	      (or (and oldval (eq (cdr oldval) newval))
		  (setq newparms
			(cons (cons (car entry) newval) newparms)))))
	  (setq newparms (nreverse newparms))

	  (let ((new-bg (assq 'background-color newparms)))
	    ;; If the `background-color' parameter is changed, apply
	    ;; it first, then make sure that the `background-mode'
	    ;; parameter and other faces are updated, before applying
	    ;; the other parameters.
	    (when new-bg
	      (modify-frame-parameters frame-initial-frame
				       (list new-bg))
	      (unless (assq 'background-mode newparms)
		(frame-set-background-mode frame-initial-frame))
	      (face-set-after-frame-default frame-initial-frame)
	      (setq newparms (delq new-bg newparms)))

	    (modify-frame-parameters frame-initial-frame newparms)))))

    ;; Restore the original buffer.
    (set-buffer old-buffer)

    ;; Make sure the initial frame can be GC'd if it is ever deleted.
    ;; Make sure frame-notice-user-settings does nothing if called twice.
    (setq frame-notice-user-settings nil)
    (setq frame-initial-frame nil)))

(defun make-initial-minibuffer-frame (display)
  (let ((parms (append minibuffer-frame-alist '((minibuffer . only)))))
    (if display
	(make-frame-on-display display parms)
      (make-frame parms))))

;;;; Creation of additional frames, and other frame miscellanea

(defun modify-all-frames-parameters (alist)
  "Modify all current and future frames' parameters according to ALIST.
This changes `default-frame-alist' and possibly `initial-frame-alist'.
Furthermore, this function removes all parameters in ALIST from
`window-system-default-frame-alist'.
See help of `modify-frame-parameters' for more information."
  (dolist (frame (frame-list))
    (modify-frame-parameters frame alist))

  (dolist (pair alist) ;; conses to add/replace
    ;; initial-frame-alist needs setting only when
    ;; frame-notice-user-settings is true.
    (and frame-notice-user-settings
	 (setq initial-frame-alist
	       (assq-delete-all (car pair) initial-frame-alist)))
    (setq default-frame-alist
	  (assq-delete-all (car pair) default-frame-alist))
    ;; Remove any similar settings from the window-system specific
    ;; parameters---they would override default-frame-alist.
    (dolist (w window-system-default-frame-alist)
      (setcdr w (assq-delete-all (car pair) (cdr w)))))

  (and frame-notice-user-settings
       (setq initial-frame-alist (append initial-frame-alist alist)))
  (setq default-frame-alist (append default-frame-alist alist)))

(defun get-other-frame ()
  "Return some frame other than the current frame.
Create one if necessary.  Note that the minibuffer frame, if separate,
is not considered (see `next-frame')."
  (if (equal (next-frame) (selected-frame)) (make-frame) (next-frame)))

(defun next-window-any-frame ()
  "Select the next window, regardless of which frame it is on."
  (interactive)
  (select-window (next-window (selected-window)
			      (> (minibuffer-depth) 0)
			      0))
  (select-frame-set-input-focus (selected-frame)))

(defun previous-window-any-frame ()
  "Select the previous window, regardless of which frame it is on."
  (interactive)
  (select-window (previous-window (selected-window)
				  (> (minibuffer-depth) 0)
				  0))
  (select-frame-set-input-focus (selected-frame)))

(defalias 'next-multiframe-window #'next-window-any-frame)
(defalias 'previous-multiframe-window #'previous-window-any-frame)

(defun window-system-for-display (display)
  "Return the window system for DISPLAY.
Return nil if we don't know how to interpret DISPLAY."
  ;; MS-Windows doesn't know how to create a GUI frame in a -nw session.
  (if (and (eq system-type 'windows-nt)
	   (null (window-system))
	   (not (daemonp)))
      nil
    (cl-loop for descriptor in display-format-alist
	     for pattern = (car descriptor)
	     for system = (cdr descriptor)
	     when (string-match-p pattern display) return system)))

(defun make-frame-on-display (display &optional parameters)
  "Make a frame on display DISPLAY.
The optional argument PARAMETERS specifies additional frame parameters."
  (interactive (if (fboundp 'x-display-list)
                   (list (completing-read "Make frame on display: "
                                          (x-display-list) nil
                                          nil (car (x-display-list))
                                          nil (car (x-display-list))))
                 (user-error "This Emacs build does not support X displays")))
  (make-frame (cons (cons 'display display) parameters)))

(defun make-frame-on-current-monitor (&optional parameters)
  "Make a frame on the currently selected monitor.
Like `make-frame-on-monitor' and with the same PARAMETERS as in `make-frame'."
  (interactive)
  (let* ((monitor-workarea
          (cdr (assq 'workarea (frame-monitor-attributes))))
         (geometry-parameters
          (when monitor-workarea
            `((top . ,(nth 1 monitor-workarea))
              (left . ,(nth 0 monitor-workarea))))))
    (make-frame (append geometry-parameters parameters))))

(defun make-frame-on-monitor (monitor &optional display parameters)
  "Make a frame on monitor MONITOR.
The optional argument DISPLAY can be a display name, and the optional
argument PARAMETERS specifies additional frame parameters."
  (interactive
   (list
    (let* ((default (cdr (assq 'name (frame-monitor-attributes)))))
      (completing-read
       (format-prompt "Make frame on monitor" default)
       (or (delq nil (mapcar (lambda (a)
                               (cdr (assq 'name a)))
                             (display-monitor-attributes-list)))
           '(""))
       nil nil nil nil default))))
  (let* ((monitor-workarea
          (catch 'done
            (dolist (a (display-monitor-attributes-list display))
              (when (equal (cdr (assq 'name a)) monitor)
                (throw 'done (cdr (assq 'workarea a)))))))
         (geometry-parameters
          (when monitor-workarea
            `((top . ,(nth 1 monitor-workarea))
              (left . ,(nth 0 monitor-workarea))))))
    (make-frame (append geometry-parameters parameters))))

(declare-function x-close-connection "xfns.c" (terminal))

(defun close-display-connection (display)
  "Close the connection to a display, deleting all its associated frames.
For DISPLAY, specify either a frame or a display name (a string).
If DISPLAY is nil, that stands for the selected frame's display."
  (interactive
   (list
    (let* ((default (frame-parameter nil 'display))
           (display (completing-read
                     (format-prompt "Close display" default)
                     (delete-dups
                      (mapcar (lambda (frame)
                                (frame-parameter frame 'display))
                              (frame-list)))
                     nil t nil nil
                     default)))
      (if (zerop (length display)) default display))))
  (let ((frames (delq nil
                      (mapcar (lambda (frame)
                                (if (equal display
                                           (frame-parameter frame 'display))
                                    frame))
                              (frame-list)))))
    (if (and (consp frames)
             (not (y-or-n-p (if (cdr frames)
                                (format "Delete %s frames? " (length frames))
                              (format "Delete %s ? " (car frames))))))
        (error "Abort!")
      (mapc #'delete-frame frames)
      (x-close-connection display))))

(defun make-frame-command ()
  "Make a new frame, on the same terminal as the selected frame.
If the terminal is a text-only terminal, this also selects the
new frame.

When called from Lisp, returns the new frame."
  (interactive)
  (if (display-graphic-p)
      (make-frame)
    (select-frame (make-frame))))

(defun clone-frame (&optional frame no-windows)
  "Make a new frame with the same parameters and windows as FRAME.
With a prefix arg NO-WINDOWS, don't clone the window configuration.

FRAME defaults to the selected frame.  The frame is created on the
same terminal as FRAME.  If the terminal is a text-only terminal then
also select the new frame."
  (interactive (list (selected-frame) current-prefix-arg))
  (let* ((frame (or frame (selected-frame)))
         (windows (unless no-windows
                    (window-state-get (frame-root-window frame))))
         (default-frame-alist
          (seq-remove (lambda (elem)
                        (memq (car elem) frame-internal-parameters))
                      (frame-parameters frame)))
         (new-frame (make-frame)))
    (when windows
      (window-state-put windows (frame-root-window new-frame) 'safe))
    (unless (display-graphic-p)
      (select-frame new-frame))
    new-frame))

(defvar before-make-frame-hook nil
  "Functions to run before `make-frame' creates a new frame.
Note that these functions are usually not run for the initial
frame, unless you add them to the hook in your early-init file.")

(defvar after-make-frame-functions nil
  "Functions to run after `make-frame' created a new frame.
The functions are run with one argument, the newly created
frame.
Note that these functions are usually not run for the initial
frame, unless you add them to the hook in your early-init file.")

(defvar after-setting-font-hook nil
  "Functions to run after a frame's font has been changed.")

(defvar frame-inherited-parameters '()
  "Parameters `make-frame' copies from the selected to the new frame.")

(defvar x-display-name)

(defun make-frame (&optional parameters)
  "Return a newly created frame displaying the current buffer.
Optional argument PARAMETERS is an alist of frame parameters for
the new frame.  Each element of PARAMETERS should have the
form (NAME . VALUE), for example:

 (name . STRING)	The frame should be named STRING.

 (width . NUMBER)	The frame should be NUMBER characters in width.
 (height . NUMBER)	The frame should be NUMBER text lines high.

 (minibuffer . t)	The frame should have a minibuffer.
 (minibuffer . nil)	The frame should have no minibuffer.
 (minibuffer . only)	The frame should contain only a minibuffer.
 (minibuffer . WINDOW)	The frame should use WINDOW as its minibuffer window.

 (window-system . nil)	The frame should be displayed on a terminal device.
 (window-system . x)	The frame should be displayed in an X window.

 (display . \":0\")     The frame should appear on display :0.

 (terminal . TERMINAL)  The frame should use the terminal object TERMINAL.

In addition, any parameter specified in `default-frame-alist',
but not present in PARAMETERS, is applied.

Before creating the frame (via `frame-creation-function'), this
function runs the hook `before-make-frame-hook'.  After creating
the frame, it runs the hook `after-make-frame-functions' with one
argument, the newly created frame.

If a display parameter is supplied and a window-system is not,
guess the window-system from the display.

On graphical displays, this function does not itself make the new
frame the selected frame.  However, the window system may select
the new frame according to its own rules."
  (interactive)
  (let* ((display (cdr (assq 'display parameters)))
         (w (cond
             ((assq 'terminal parameters)
              (let ((type (terminal-live-p
                           (cdr (assq 'terminal parameters)))))
                (cond
                 ((eq t type) nil)
                 ((null type) (error "Terminal %s does not exist"
                                     (cdr (assq 'terminal parameters))))
                 (t type))))
             ((assq 'window-system parameters)
              (cdr (assq 'window-system parameters)))
             (display
              (or (window-system-for-display display)
                  (error "Don't know how to interpret display %S"
                         display)))
             (t window-system)))
	 (params parameters)
	 frame child-frame)

    (unless (get w 'window-system-initialized)
      (let ((window-system w))          ;Hack attack!
        (window-system-initialization display))
      (setq x-display-name display)
      (put w 'window-system-initialized t))

    ;; Add parameters from `window-system-default-frame-alist'.
    (dolist (p (cdr (assq w window-system-default-frame-alist)))
      (unless (assq (car p) params)
	(push p params)))
    ;; Add parameters from `default-frame-alist'.
    (dolist (p default-frame-alist)
      (unless (assq (car p) params)
	(push p params)))
    ;; Add parameters from `frame-inherited-parameters' unless they are
    ;; overridden by explicit parameters.
    (dolist (param frame-inherited-parameters)
      (unless (assq param parameters)
        (let ((val (frame-parameter nil param)))
          (when val (push (cons param val) params)))))

    (when (eq (cdr (or (assq 'minibuffer params) '(minibuffer . t)))
              'child-frame)
      ;; If the 'minibuffer' parameter equals 'child-frame' make a
      ;; frame without minibuffer first using the root window of
      ;; 'default-minibuffer-frame' as its minibuffer window
      (setq child-frame t)
      (setq params (cons '(minibuffer)
                         (delq (assq 'minibuffer params) params))))

    ;; Now make the frame.
    (run-hooks 'before-make-frame-hook)

    (setq frame (let ((window-system w)) ; Hack attack!
                  (frame-creation-function params)))

    (when child-frame
      ;; When we want to equip the new frame with a minibuffer-only
      ;; child frame, make that frame and reparent it immediately.
      (setq child-frame
            (make-frame
             (append
              `((display . ,display) (minibuffer . only)
                (parent-frame . ,frame))
              minibuffer-frame-alist)))
      (when (frame-live-p child-frame)
        ;; Have the 'minibuffer' parameter of our new frame refer to
        ;; its child frame's root window.
        (set-frame-parameter
         frame 'minibuffer (frame-root-window child-frame))))

    (normal-erase-is-backspace-setup-frame frame)

    ;; We can run `window-configuration-change-hook' for this frame now.
    (frame-after-make-frame frame t)
    (run-hook-with-args 'after-make-frame-functions frame)
    frame))

(defun filtered-frame-list (predicate)
  "Return a list of all live frames which satisfy PREDICATE."
  (let* ((frames (frame-list))
	 (list frames))
    (while (consp frames)
      (unless (funcall predicate (car frames))
	(setcar frames nil))
      (setq frames (cdr frames)))
    (delq nil list)))

(defun minibuffer-frame-list ()
  "Return a list of all frames with their own minibuffers."
  (filtered-frame-list
   (lambda (frame)
     (eq frame (window-frame (minibuffer-window frame))))))

;; Used to be called `terminal-id' in termdev.el.
(defun get-device-terminal (device)
  "Return the terminal corresponding to DEVICE.
DEVICE can be a terminal, a frame, nil (meaning the selected frame's terminal),
the name of an X display device (HOST.SERVER.SCREEN) or a tty device file."
  (cond
   ((or (null device) (framep device))
    (frame-terminal device))
   ((stringp device)
    (let ((f (car (filtered-frame-list
                   (lambda (frame)
                     (or (equal (frame-parameter frame 'display) device)
                         (equal (frame-parameter frame 'tty) device)))))))
      (or f (error "Display %s does not exist" device))
      (frame-terminal f)))
   ((terminal-live-p device) device)
   (t
    (error "Invalid argument %s in `get-device-terminal'" device))))

(defun frames-on-display-list (&optional device)
  "Return a list of all frames on DEVICE.

DEVICE should be a terminal, a frame,
or a name of an X display or tty (a string of the form
HOST:SERVER.SCREEN).

If DEVICE is omitted or nil, it defaults to the selected
frame's terminal device."
  (let* ((terminal (get-device-terminal device))
	 (func #'(lambda (frame)
		   (eq (frame-terminal frame) terminal))))
    (filtered-frame-list func)))

(defun framep-on-display (&optional terminal)
  "Return the type of frames on TERMINAL.
TERMINAL may be a terminal id, a display name or a frame.  If it
is a frame, its type is returned.  If TERMINAL is omitted or nil,
it defaults to the selected frame's terminal device.  All frames
on a given display are of the same type."
  (or (terminal-live-p terminal)
      (framep terminal)
      (framep (car (frames-on-display-list terminal)))))

(defun frame-remove-geometry-params (param-list)
  "Return the parameter list PARAM-LIST, but with geometry specs removed.
This deletes all bindings in PARAM-LIST for `top', `left', `width',
`height', `user-size' and `user-position' parameters.
Emacs uses this to avoid overriding explicit moves and resizings from
the user during startup."
  (setq param-list (cons nil param-list))
  (let ((tail param-list))
    (while (consp (cdr tail))
      (if (and (consp (car (cdr tail)))
	       (memq (car (car (cdr tail)))
		     '(height width top left user-position user-size)))
	  (progn
	    (setq frame-initial-geometry-arguments
		  (cons (car (cdr tail)) frame-initial-geometry-arguments))
	    (setcdr tail (cdr (cdr tail))))
	(setq tail (cdr tail)))))
  (setq frame-initial-geometry-arguments
	(nreverse frame-initial-geometry-arguments))
  (cdr param-list))

(declare-function x-focus-frame "frame.c" (frame &optional noactivate))

(defun select-frame-set-input-focus (frame &optional norecord)
  "Select FRAME, raise it, and set input focus, if possible.
If `mouse-autoselect-window' is non-nil, also move mouse pointer
to FRAME's selected window.  Otherwise, if `focus-follows-mouse'
is non-nil, move mouse cursor to FRAME.

Optional argument NORECORD means to neither change the order of
recently selected windows nor the buffer list."
  (select-frame frame norecord)
  (raise-frame frame)
  ;; Ensure, if possible, that FRAME gets input focus.
  (when (display-multi-frame-p frame)
    (x-focus-frame frame))
  ;; Move mouse cursor if necessary.
  (cond
   (mouse-autoselect-window
    (let ((edges (window-edges (frame-selected-window frame)
                               t nil t)))
      ;; Move mouse cursor into FRAME's selected window to avoid that
      ;; Emacs mouse-autoselects another window.
      (set-mouse-pixel-position frame (1- (nth 2 edges)) (nth 1 edges))))
   (focus-follows-mouse
    ;; Move mouse cursor into FRAME to avoid that another frame gets
    ;; selected by the window manager.
    (set-mouse-position frame (1- (frame-width frame)) 0))))

(defun other-frame (arg)
  "Select the ARGth different visible frame on current display, and raise it.
All frames are arranged in a cyclic order.
This command selects the frame ARG steps away in that order.
A negative ARG moves in the opposite order.

To make this command work properly, you must tell Emacs how the
system (or the window manager) generally handles focus-switching
between windows.  If moving the mouse onto a window selects
it (gives it focus), set `focus-follows-mouse' to t.  Otherwise,
that variable should be nil."
  (interactive "p")
  (let ((sframe (selected-frame))
        (frame (selected-frame)))
    (while (> arg 0)
      (setq frame (next-frame frame))
      (while (and (not (eq frame sframe))
                  (not (eq (frame-visible-p frame) t)))
	(setq frame (next-frame frame)))
      (setq arg (1- arg)))
    (while (< arg 0)
      (setq frame (previous-frame frame))
      (while (and (not (eq frame sframe))
                  (not (eq (frame-visible-p frame) t)))
	(setq frame (previous-frame frame)))
      (setq arg (1+ arg)))
    (select-frame-set-input-focus frame)))

(defun other-frame-prefix ()
  "Display the buffer of the next command in a new frame.
The next buffer is the buffer displayed by the next command invoked
immediately after this command (ignoring reading from the minibuffer).
Creates a new frame before displaying the buffer.
When `switch-to-buffer-obey-display-actions' is non-nil,
`switch-to-buffer' commands are also supported."
  (interactive)
  (display-buffer-override-next-command
   (lambda (buffer alist)
     (cons (display-buffer-pop-up-frame
            buffer (append '((inhibit-same-window . t))
                           alist))
           'frame))
   nil "[other-frame]")
  (message "Display next command buffer in a new frame..."))

(defun iconify-or-deiconify-frame ()
  "Iconify the selected frame, or deiconify if it's currently an icon."
  (interactive)
  (if (eq (cdr (assq 'visibility (frame-parameters))) t)
      (iconify-frame)
    (make-frame-visible)))

(defun suspend-frame ()
  "Do whatever is right to suspend the current frame.
Calls `suspend-emacs' if invoked from the controlling tty device,
`suspend-tty' from a secondary tty device, and
`iconify-or-deiconify-frame' from a graphical frame."
  (interactive)
  (cond
   ((display-multi-frame-p) (iconify-or-deiconify-frame))
   ((eq (framep (selected-frame)) t)
    (if (controlling-tty-p)
        (suspend-emacs)
      (suspend-tty)))
   (t (suspend-emacs))))

(defun make-frame-names-alist ()
  ;; Only consider the frames on the same display.
  (let* ((current-frame (selected-frame))
	 (falist
	  (cons
	   (cons (frame-parameter current-frame 'name) current-frame) nil))
	 (frame (next-frame nil 0)))
    (while (not (eq frame current-frame))
      (progn
	(push (cons (frame-parameter frame 'name) frame) falist)
	(setq frame (next-frame frame 0))))
    falist))

(defvar frame-name-history nil)
(defun select-frame-by-name (name)
  "Select the frame whose name is NAME and raise it.
Frames on the current terminal are checked first.
If there is no frame by that name, signal an error."
  (interactive
   (let* ((frame-names-alist (make-frame-names-alist))
	   (default (car (car frame-names-alist)))
	   (input (completing-read
		   (format-prompt "Select Frame" default)
		   frame-names-alist nil t nil 'frame-name-history)))
     (if (= (length input) 0)
	 (list default)
       (list input))))
  (select-frame-set-input-focus
   ;; Prefer frames on the current display.
   (or (cdr (assoc name (make-frame-names-alist)))
       (catch 'done
         (dolist (frame (frame-list))
           (when (equal (frame-parameter frame 'name) name)
             (throw 'done frame))))
       (error "There is no frame named `%s'" name))))


;;;; Background mode.

(defcustom frame-background-mode nil
  "The brightness of the background.
Set this to the symbol `dark' if your background color is dark,
`light' if your background is light, or nil (automatic by default)
if you want Emacs to examine the brightness for you.

If you change this without using customize, you should use
`frame-set-background-mode' to update existing frames;
e.g. (mapc \\='frame-set-background-mode (frame-list))."
  :group 'faces
  :set #'(lambda (var value)
	   (set-default var value)
	   (mapc #'frame-set-background-mode (frame-list)))
  :initialize #'custom-initialize-changed
  :type '(choice (const dark)
		 (const light)
		 (const :tag "automatic" nil)))

(declare-function x-get-resource "frame.c"
		  (attribute class &optional component subclass))

;; Only used if window-system is not null.
(declare-function x-display-grayscale-p "xfns.c" (&optional terminal))

(defvar inhibit-frame-set-background-mode nil)

(defun frame--current-backround-mode (frame)
  (let* ((frame-default-bg-mode (frame-terminal-default-bg-mode frame))
         (bg-color (frame-parameter frame 'background-color))
         (tty-type (tty-type frame))
         (default-bg-mode
	   (if (or (window-system frame)
		   (and tty-type
			(string-match "^\\(xterm\\|rxvt\\|dtterm\\|eterm\\)"
				      tty-type)))
	       'light
	     'dark)))
    (cond (frame-default-bg-mode)
	  ((equal bg-color "unspecified-fg") ; inverted colors
	   (if (eq default-bg-mode 'light) 'dark 'light))
	  ((not (color-values bg-color frame))
	   default-bg-mode)
	  ((color-dark-p (mapcar (lambda (c) (/ c 65535.0))
	                         (color-values bg-color frame)))
	   'dark)
	  (t 'light))))

(defun frame-set-background-mode (frame &optional keep-face-specs)
  "Set up display-dependent faces on FRAME.
Display-dependent faces are those which have different definitions
according to the `background-mode' and `display-type' frame parameters.

If optional arg KEEP-FACE-SPECS is non-nil, don't recalculate
face specs for the new background mode."
  (unless inhibit-frame-set-background-mode
    (let* ((bg-mode
	    (frame--current-backround-mode frame))
	   (display-type
	    (cond ((null (window-system frame))
		   (if (tty-display-color-p frame) 'color 'mono))
		  ((display-color-p frame)
		   'color)
		  ((x-display-grayscale-p frame)
		   'grayscale)
		  (t 'mono)))
	   (old-bg-mode
	    (frame-parameter frame 'background-mode))
	   (old-display-type
	    (frame-parameter frame 'display-type)))

      (unless (and (eq bg-mode old-bg-mode) (eq display-type old-display-type))
	(let ((locally-modified-faces nil)
	      ;; Prevent face-spec-recalc from calling this function
	      ;; again, resulting in a loop (bug#911).
	      (inhibit-frame-set-background-mode t)
	      (params (list (cons 'background-mode bg-mode)
			    (cons 'display-type display-type))))
	  (if keep-face-specs
	      (modify-frame-parameters frame params)
	    ;; If we are recomputing face specs, first collect a list
	    ;; of faces that don't match their face-specs.  These are
	    ;; the faces modified on FRAME, and we avoid changing them
	    ;; below.  Use a negative list to avoid consing (we assume
	    ;; most faces are unmodified).
	    (dolist (face (face-list))
	      (and (not (get face 'face-override-spec))
		   (not (and
                         ;; If the face was not yet realized for the
                         ;; frame, face-spec-match-p will signal an
                         ;; error, so treat such a missing face as
                         ;; having a mismatched spec; the call to
                         ;; face-spec-recalc below will then realize
                         ;; the face for the frame.  This happens
                         ;; during startup with -rv on the command
                         ;; line for the initial frame, because frames
                         ;; are not recorded in the pdump file.
                         (gethash face (frame--face-hash-table))
                         (face-spec-match-p face
                                            (face-user-default-spec face)
                                            frame)))
		   (push face locally-modified-faces)))
	    ;; Now change to the new frame parameters
	    (modify-frame-parameters frame params)
	    ;; For all unmodified named faces, choose face specs
	    ;; matching the new frame parameters.
	    (dolist (face (face-list))
	      (unless (memq face locally-modified-faces)
		(face-spec-recalc face frame)))))))))

(defun frame-terminal-default-bg-mode (frame)
  "Return the default background mode of FRAME.
This checks the `frame-background-mode' variable, the X resource
named \"backgroundMode\" (if FRAME is an X frame), and finally
the `background-mode' terminal parameter."
  (or frame-background-mode
      (let ((bg-resource
	     (and (window-system frame)
		  (x-get-resource "backgroundMode" "BackgroundMode"))))
	(if bg-resource
	    (intern (downcase bg-resource))))
      (terminal-parameter frame 'background-mode)))

;; FIXME: This needs to be significantly improved before we can use it:
;; - Fix the "scope" to be consistent: the code below is partly per-frame
;;   and partly all-frames :-(
;; - Make it interact correctly with color themes (e.g. modus-themes).
;;   Maybe automatically disabling color themes that disagree with the
;;   selected value of `dark-mode'.
;; - Check interaction with "(in|re)verse-video".
;;
;; (define-minor-mode dark-mode
;;   "Use light text on dark background."
;;   :global t
;;   :group 'faces
;;   (when (eq dark-mode
;;             (eq 'light (frame--current-backround-mode (selected-frame))))
;;     ;; FIXME: Change the face's SPEC instead?
;;     (set-face-attribute 'default nil
;;                         :foreground (face-attribute 'default :background)
;;                         :background (face-attribute 'default :foreground))
;;     (frame-set-background-mode (selected-frame))))


;;;; Frame configurations

(defun current-frame-configuration ()
  "Return a list describing the positions and states of all frames.
Its car is `frame-configuration'.
Each element of the cdr is a list of the form (FRAME ALIST WINDOW-CONFIG),
where
  FRAME is a frame object,
  ALIST is an association list specifying some of FRAME's parameters, and
  WINDOW-CONFIG is a window configuration object for FRAME."
  (cons 'frame-configuration
	(mapcar (lambda (frame)
                  (list frame
                        (frame-parameters frame)
                        (current-window-configuration frame)))
		(frame-list))))

(defun set-frame-configuration (configuration &optional nodelete)
  "Restore the frames to the state described by CONFIGURATION.
Each frame listed in CONFIGURATION has its position, size, window
configuration, and other parameters set as specified in CONFIGURATION.
However, this function does not restore deleted frames.

Ordinarily, this function deletes all existing frames not
listed in CONFIGURATION.  But if optional second argument NODELETE
is given and non-nil, the unwanted frames are iconified instead."
  (or (frame-configuration-p configuration)
      (signal 'wrong-type-argument
	      (list 'frame-configuration-p configuration)))
  (let ((config-alist (cdr configuration))
	frames-to-delete)
    (dolist (frame (frame-list))
      (let ((parameters (assq frame config-alist)))
        (if parameters
            (progn
              (modify-frame-parameters
               frame
               ;; Since we can't set a frame's minibuffer status,
               ;; we might as well omit the parameter altogether.
               (let* ((parms (nth 1 parameters))
		      (mini (assq 'minibuffer parms))
		      (name (assq 'name parms))
		      (explicit-name (cdr (assq 'explicit-name parms))))
		 (when mini (setq parms (delq mini parms)))
		 ;; Leave name in iff it was set explicitly.
		 ;; This should fix the behavior reported in
		 ;; https://lists.gnu.org/r/emacs-devel/2007-08/msg01632.html
		 (when (and name (not explicit-name))
		   (setq parms (delq name parms)))
                 parms))
              (set-window-configuration (nth 2 parameters)))
          (setq frames-to-delete (cons frame frames-to-delete)))))
    (mapc (if nodelete
              ;; Note: making frames invisible here was tried
              ;; but led to some strange behavior--each time the frame
              ;; was made visible again, the window manager asked afresh
              ;; for where to put it.
              'iconify-frame
            'delete-frame)
          frames-to-delete)))

;;;; Convenience functions for accessing and interactively changing
;;;; frame parameters.

(defun frame-height (&optional frame)
  "Return number of lines available for display on FRAME.
If FRAME is omitted, describe the currently selected frame.
Exactly what is included in the return value depends on the
window-system and toolkit in use - see `frame-pixel-height' for
more details.  The lines are in units of the default font height.

The result is roughly related to the frame pixel height via
height in pixels = height in lines * `frame-char-height'.
However, this is only approximate, and is complicated e.g. by the
fact that individual window lines and menu bar lines can have
differing font heights."
  (cdr (assq 'height (frame-parameters frame))))

(defun frame-width (&optional frame)
  "Return number of columns available for display on FRAME.
If FRAME is omitted, describe the currently selected frame."
  (cdr (assq 'width (frame-parameters frame))))

(defalias 'frame-border-width #'frame-internal-border-width)
(defalias 'frame-pixel-width #'frame-native-width)
(defalias 'frame-pixel-height #'frame-native-height)

(defun frame-inner-width (&optional frame)
  "Return inner width of FRAME in pixels.
FRAME defaults to the selected frame."
  (setq frame (window-normalize-frame frame))
  (- (frame-native-width frame)
     (* 2 (frame-internal-border-width frame))))

(defun frame-inner-height (&optional frame)
  "Return inner height of FRAME in pixels.
FRAME defaults to the selected frame."
  (setq frame (window-normalize-frame frame))
  (- (frame-native-height frame)
     (if (fboundp 'tab-bar-height) (tab-bar-height frame t) 0)
     (* 2 (frame-internal-border-width frame))))

(defun frame-outer-width (&optional frame)
  "Return outer width of FRAME in pixels.
FRAME defaults to the selected frame."
  (setq frame (window-normalize-frame frame))
  (let ((edges (frame-edges frame 'outer-edges)))
    (- (nth 2 edges) (nth 0 edges))))

(defun frame-outer-height (&optional frame)
  "Return outer height of FRAME in pixels.
FRAME defaults to the selected frame."
  (setq frame (window-normalize-frame frame))
  (let ((edges (frame-edges frame 'outer-edges)))
    (- (nth 3 edges) (nth 1 edges))))

(declare-function x-list-fonts "xfaces.c"
                  (pattern &optional face frame maximum width))

(defun set-frame-font (font &optional keep-size frames inhibit-customize)
  "Set the default font to FONT.
When called interactively, prompt for the name of a font, and use
that font on the selected frame.  When called from Lisp, FONT
should be a font name (a string), a font object, font entity, or
font spec.

If KEEP-SIZE is nil, keep the number of frame lines and columns
fixed.  If KEEP-SIZE is non-nil (or with a prefix argument), try
to keep the current frame size fixed (in pixels) by adjusting the
number of lines and columns.

If FRAMES is nil, apply the font to the selected frame only.
If FRAMES is non-nil, it should be a list of frames to act upon,
or t meaning all existing graphical frames.
Also, if FRAMES is non-nil, alter the user's Customization settings
as though the font-related attributes of the `default' face had been
\"set in this session\", so that the font is applied to future frames.

If INHIBIT-CUSTOMIZE is non-nil, don't update the user's
Customization settings."
  (interactive
   (let* ((completion-ignore-case t)
          (default (frame-parameter nil 'font))
	  (font (completing-read (format-prompt "Font name" default)
				 ;; x-list-fonts will fail with an error
				 ;; if this frame doesn't support fonts.
				 (x-list-fonts "*" nil (selected-frame))
                                 nil nil nil nil default)))
     (list font current-prefix-arg nil)))
  (when (or (stringp font) (fontp font))
    (let* ((this-frame (selected-frame))
	   ;; FRAMES nil means affect the selected frame.
	   (frame-list (cond ((null frames)
			      (list this-frame))
			     ((eq frames t)
			      (frame-list))
			     (t frames)))
	   height width)
      (dolist (f frame-list)
	(when (display-multi-font-p f)
	  (if keep-size
	      (setq height (* (frame-parameter f 'height)
			      (frame-char-height f))
		    width  (* (frame-parameter f 'width)
			      (frame-char-width f))))
	  ;; When set-face-attribute is called for :font, Emacs
	  ;; guesses the best font according to other face attributes
	  ;; (:width, :weight, etc.) so reset them too (Bug#2476).
	  (set-face-attribute 'default f
			      :width 'normal :weight 'normal
			      :slant 'normal :font font)
	  (if keep-size
	      (modify-frame-parameters
	       f
	       (list (cons 'height (round height (frame-char-height f)))
		     (cons 'width  (round width  (frame-char-width f))))))))
      (when (and frames
                 (not inhibit-customize))
	;; Alter the user's Custom setting of the `default' face, but
	;; only for font-related attributes.
	(let ((specs (cadr (assq 'user (get 'default 'theme-face))))
	      (attrs '(:family :foundry :slant :weight :height :width))
	      (new-specs nil))
	  (if (null specs) (setq specs '((t nil))))
	  (dolist (spec specs)
	    ;; Each SPEC has the form (DISPLAY ATTRIBUTE-PLIST)
	    (let ((display (nth 0 spec))
		  (plist   (copy-tree (nth 1 spec))))
	      ;; Alter only DISPLAY conditions matching this frame.
	      (when (or (memq display '(t default))
			(face-spec-set-match-display display this-frame))
		(dolist (attr attrs)
		  (setq plist (plist-put plist attr
					 (face-attribute 'default attr)))))
	      (push (list display plist) new-specs)))
	  (setq new-specs (nreverse new-specs))
	  (put 'default 'customized-face new-specs)
	  (custom-push-theme 'theme-face 'default 'user 'set new-specs)
	  (put 'default 'face-modified nil))))
    (run-hooks 'after-setting-font-hook 'after-setting-font-hooks)))

(defun set-frame-parameter (frame parameter value)
  "Set frame parameter PARAMETER to VALUE on FRAME.
If FRAME is nil, it defaults to the selected frame.
See `modify-frame-parameters'."
  (modify-frame-parameters frame (list (cons parameter value))))

(defun set-background-color (color-name)
  "Set the background color of the selected frame to COLOR-NAME.
When called interactively, prompt for the name of the color to use.
To get the frame's current background color, use `frame-parameters'."
  (interactive (list (read-color "Background color: ")))
  (modify-frame-parameters (selected-frame)
			   (list (cons 'background-color color-name)))
  (or window-system
      (face-set-after-frame-default (selected-frame)
				    (list
				     (cons 'background-color color-name)
				     ;; Pass the foreground-color as
				     ;; well, if defined, to avoid
				     ;; losing it when faces are reset
				     ;; to their defaults.
				     (assq 'foreground-color
					   (frame-parameters))))))

(defun set-foreground-color (color-name)
  "Set the foreground color of the selected frame to COLOR-NAME.
When called interactively, prompt for the name of the color to use.
To get the frame's current foreground color, use `frame-parameters'."
  (interactive (list (read-color "Foreground color: " nil nil nil t)))
  (modify-frame-parameters (selected-frame)
			   (list (cons 'foreground-color color-name)))
  (or window-system
      (face-set-after-frame-default (selected-frame)
				    (list
				     (cons 'foreground-color color-name)
				     ;; Pass the background-color as
				     ;; well, if defined, to avoid
				     ;; losing it when faces are reset
				     ;; to their defaults.
				     (assq 'background-color
					   (frame-parameters))))))

(defun set-cursor-color (color-name)
  "Set the text cursor color of the selected frame to COLOR-NAME.
When called interactively, prompt for the name of the color to use.
This works by setting the `cursor-color' frame parameter on the
selected frame.

You can also set the text cursor color, for all frames, by
customizing the `cursor' face."
  (interactive (list (read-color "Cursor color: ")))
  (modify-frame-parameters (selected-frame)
			   (list (cons 'cursor-color color-name))))

(defun set-mouse-color (color-name)
  "Set the color of the mouse pointer of the selected frame to COLOR-NAME.
When called interactively, prompt for the name of the color to use.
To get the frame's current mouse color, use `frame-parameters'."
  (interactive (list (read-color "Mouse color: ")))
  (modify-frame-parameters (selected-frame)
			   (list (cons 'mouse-color
				       (or color-name
					   (cdr (assq 'mouse-color
						      (frame-parameters))))))))

(defun set-border-color (color-name)
  "Set the color of the border of the selected frame to COLOR-NAME.
When called interactively, prompt for the name of the color to use.
To get the frame's current border color, use `frame-parameters'."
  (interactive (list (read-color "Border color: ")))
  (modify-frame-parameters (selected-frame)
			   (list (cons 'border-color color-name))))

(define-minor-mode auto-raise-mode
  "Toggle whether or not selected frames should auto-raise.

Auto Raise mode does nothing under most window managers, which
switch focus on mouse clicks.  It only has an effect if your
window manager switches focus on mouse movement (in which case
you should also change `focus-follows-mouse' to t).  Then,
enabling Auto Raise mode causes any graphical Emacs frame which
acquires focus to be automatically raised.

Note that this minor mode controls Emacs's own auto-raise
feature.  Window managers that switch focus on mouse movement
often have their own auto-raise feature."
  ;; This isn't really a global minor mode; rather, it's local to the
  ;; selected frame, but declaring it as global prevents a misleading
  ;; "Auto-Raise mode enabled in current buffer" message from being
  ;; displayed when it is turned on.
  :global t
  :variable (frame-parameter nil 'auto-raise)
  (if (frame-parameter nil 'auto-raise)
      (raise-frame)))

(define-minor-mode auto-lower-mode
  "Toggle whether or not the selected frame should auto-lower.

Auto Lower mode does nothing under most window managers, which
switch focus on mouse clicks.  It only has an effect if your
window manager switches focus on mouse movement (in which case
you should also change `focus-follows-mouse' to t).  Then,
enabling Auto Lower Mode causes any graphical Emacs frame which
loses focus to be automatically lowered.

Note that this minor mode controls Emacs's own auto-lower
feature.  Window managers that switch focus on mouse movement
often have their own features for raising or lowering frames."
  :variable (frame-parameter nil 'auto-lower))

(defun set-frame-name (name)
  "Set the name of the selected frame to NAME.
When called interactively, prompt for the name of the frame.
On text terminals, the frame name is displayed on the mode line.
On graphical displays, it is displayed on the frame's title bar."
  (interactive
   (let ((default (cdr (assq 'name (frame-parameters)))))
     (list (read-string (format-prompt "Frame name" default) nil nil
                        default))))
  (modify-frame-parameters (selected-frame)
			   (list (cons 'name name))))

(defun frame-current-scroll-bars (&optional frame)
  "Return the current scroll-bar types for frame FRAME.
Value is a cons (VERTICAL . HORIZ0NTAL) where VERTICAL specifies
the current location of the vertical scroll-bars (`left', `right'
or nil), and HORIZONTAL specifies the current location of the
horizontal scroll bars (`bottom' or nil).  FRAME must specify a
live frame and defaults to the selected one."
  (let* ((frame (window-normalize-frame frame))
	 (vertical (frame-parameter frame 'vertical-scroll-bars))
	 (horizontal (frame-parameter frame 'horizontal-scroll-bars)))
    (unless (memq vertical '(left right nil))
      (setq vertical default-frame-scroll-bars))
    (cons vertical (and horizontal 'bottom))))

(declare-function x-frame-geometry "xfns.c" (&optional frame))
(declare-function w32-frame-geometry "w32fns.c" (&optional frame))
(declare-function ns-frame-geometry "nsfns.m" (&optional frame))
(declare-function pgtk-frame-geometry "pgtkfns.c" (&optional frame))
(declare-function haiku-frame-geometry "haikufns.c" (&optional frame))

(defun frame-geometry (&optional frame)
  "Return geometric attributes of FRAME.
FRAME must be a live frame and defaults to the selected one.  The return
value is an association list of the attributes listed below.  All height
and width values are in pixels.

`outer-position' is a cons of the outer left and top edges of FRAME
  relative to the origin - the position (0, 0) - of FRAME's display.

`outer-size' is a cons of the outer width and height of FRAME.  The
  outer size includes the title bar and the external borders as well as
  any menu and/or tool bar of frame.

`external-border-size' is a cons of the horizontal and vertical width of
  FRAME's external borders as supplied by the window manager.

`title-bar-size' is a cons of the width and height of the title bar of
  FRAME as supplied by the window manager.  If both of them are zero,
  FRAME has no title bar.  If only the width is zero, Emacs was not
  able to retrieve the width information.

`menu-bar-external', if non-nil, means the menu bar is external (never
  included in the inner edges of FRAME).

`menu-bar-size' is a cons of the width and height of the menu bar of
  FRAME.

`tool-bar-external', if non-nil, means the tool bar is external (never
  included in the inner edges of FRAME).

`tool-bar-position' tells on which side the tool bar on FRAME is and can
  be one of `left', `top', `right' or `bottom'.  If this is nil, FRAME
  has no tool bar.

`tool-bar-size' is a cons of the width and height of the tool bar of
  FRAME.

`internal-border-width' is the width of the internal border of
  FRAME."
  (let* ((frame (window-normalize-frame frame))
	 (frame-type (framep-on-display frame)))
    (cond
     ((eq frame-type 'x)
      (x-frame-geometry frame))
     ((eq frame-type 'w32)
      (w32-frame-geometry frame))
     ((eq frame-type 'ns)
      (ns-frame-geometry frame))
     ((eq frame-type 'pgtk)
      (pgtk-frame-geometry frame))
     ((eq frame-type 'haiku)
      (haiku-frame-geometry frame))
     (t
      (list
       '(outer-position 0 . 0)
       (cons 'outer-size (cons (frame-width frame) (frame-height frame)))
       '(external-border-size 0 . 0)
       '(outer-border-width . 0)
       '(title-bar-size 0 . 0)
       '(menu-bar-external . nil)
       (let ((menu-bar-lines (frame-parameter frame 'menu-bar-lines)))
	 (cons 'menu-bar-size
	       (if menu-bar-lines
		   (cons (frame-width frame) 1)
		 1 0)))
       '(tool-bar-external . nil)
       '(tool-bar-position . nil)
       '(tool-bar-size 0 . 0)
       '(tab-bar-size 0 . 0)
       (cons 'internal-border-width
	     (frame-parameter frame 'internal-border-width)))))))

(defun frame--size-history (&optional frame)
  "Print history of resize operations for FRAME.
This function dumps a prettified version of `frame-size-history'
into a buffer called *frame-size-history*.  The optional argument
FRAME denotes the frame whose history will be dumped; it defaults
to the selected frame.

Storing information about resize operations is off by default.
If you set the variable `frame-size-history' like this

(setq frame-size-history \\='(100))

then Emacs will save information about the next 100 significant
operations affecting any frame's size in that variable.  This
function prints the entries for FRAME stored in that variable in
a more legible way.

All lines start with an indication of the requested action.  An
entry like `menu-bar-lines' or `scroll-bar-width' indicates that
a change of the corresponding frame parameter or Lisp variable
was requested.  An entry like gui_figure_window_size indicates
that that C function was executed, an entry like ConfigureNotify
indicates that that event was received.

In long entries, a number in parentheses displays the INHIBIT
parameter passed to the C function adjust_frame_size.  Such
entries may also display changes of frame rectangles in a form
like R=n1xn2~>n3xn4 where R denotes the rectangle type (TS for
text, NS for native and IS for inner frame rectangle sizes, all
in pixels, TC for text rectangle sizes in frame columns and
lines), n1 and n2 denote the old width and height and n3 and n4
the new width and height in the according units.  MS stands for
the minimum inner frame size in pixels, IH and IV, if present,
indicate that resizing horizontally and/or vertically was
inhibited (either by `frame-inhibit-implied-resize' or because of
the frame's fullscreen state).

Shorter entries represent C functions that process width and
height changes of the native rectangle where PS stands for the
frame's present pixel width and height, XS for a requested pixel
width and height and DS for some earlier requested but so far
delayed pixel width and height.

Very short entries represent calls of C functions that do not
directly ask for size changes but may indirectly affect the size
of frames like calls to map a frame or change its visibility."
  (let ((history (reverse frame-size-history))
	entry item)
    (setq frame (window-normalize-frame frame))
    (with-current-buffer (get-buffer-create "*frame-size-history*")
      (erase-buffer)
      (insert (format "Frame size history of %s\n" frame))
      (while (consp (setq entry (pop history)))
        (setq item (car entry))
	(cond
         ((not (consp item))
          ;; An item added quickly for debugging purposes.
          (insert (format "%s\n" entry)))
         ((and (eq (nth 0 item) frame) (= (nth 1 item) 1))
          ;; Length 1 is a "plain event".
          (insert (format "%s\n" (nth 2 item))))
         ((and (eq (nth 0 item) frame) (= (nth 1 item) 2))
          ;; Length 2 is an "extra" item.
          (insert (format "%s" (nth 2 item)))
          (setq item (nth 0 (cdr entry)))
          (insert (format ", PS=%sx%s" (nth 0 item) (nth 1 item)))
          (when (or (>= (nth 2 item) 0) (>= (nth 3 item) 0))
            (insert (format ", XS=%sx%s" (nth 2 item) (nth 3 item))))
          (setq item (nth 1 (cdr entry)))
          (when (or (>= (nth 0 item) 0) (>= (nth 1 item) 0))
            (insert (format ", DS=%sx%s" (nth 0 item) (nth 1 item))))
          (insert "\n"))
         ((and (eq (nth 0 item) frame) (= (nth 1 item) 5))
          ;; Length 5 is an `adjust-frame-size' item.
          (insert (format "%s (%s)" (nth 3 item) (nth 2 item)))
          (setq item (nth 0 (cdr entry)))
          (unless (and (= (nth 0 item) (nth 2 item))
                       (= (nth 1 item) (nth 3 item)))
            (insert (format ", TS=%sx%s~>%sx%s"
                            (nth 0 item) (nth 1 item) (nth 2 item) (nth 3 item))))
          (setq item (nth 1 (cdr entry)))
          (unless (and (= (nth 0 item) (nth 2 item))
                       (= (nth 1 item) (nth 3 item)))
            (insert (format ", TC=%sx%s~>%sx%s"
                            (nth 0 item) (nth 1 item) (nth 2 item) (nth 3 item))))
          (setq item (nth 2 (cdr entry)))
          (unless (and (= (nth 0 item) (nth 2 item))
                       (= (nth 1 item) (nth 3 item)))
            (insert (format ", NS=%sx%s~>%sx%s"
                            (nth 0 item) (nth 1 item) (nth 2 item) (nth 3 item))))
          (setq item (nth 3 (cdr entry)))
          (unless (and (= (nth 0 item) (nth 2 item))
                       (= (nth 1 item) (nth 3 item)))
            (insert (format ", IS=%sx%s~>%sx%s"
                            (nth 0 item) (nth 1 item) (nth 2 item) (nth 3 item))))
          (setq item (nth 4 (cdr entry)))
          (insert (format ", MS=%sx%s" (nth 0 item) (nth 1 item)))
          (when (nth 2 item) (insert " IH"))
          (when (nth 3 item) (insert " IV"))
          (insert "\n")))))))

(declare-function x-frame-edges "xfns.c" (&optional frame type))
(declare-function w32-frame-edges "w32fns.c" (&optional frame type))
(declare-function ns-frame-edges "nsfns.m" (&optional frame type))
(declare-function pgtk-frame-edges "pgtkfns.c" (&optional frame type))
(declare-function haiku-frame-edges "haikufns.c" (&optional frame type))

(defun frame-edges (&optional frame type)
  "Return coordinates of FRAME's edges.
FRAME must be a live frame and defaults to the selected one.  The
list returned has the form (LEFT TOP RIGHT BOTTOM) where all
values are in pixels relative to the origin - the position (0, 0)
- of FRAME's display.  For terminal frames all values are
relative to LEFT and TOP which are both zero.

Optional argument TYPE specifies the type of the edges.  TYPE
`outer-edges' means to return the outer edges of FRAME.  TYPE
`native-edges' (or nil) means to return the native edges of
FRAME.  TYPE `inner-edges' means to return the inner edges of
FRAME."
  (let* ((frame (window-normalize-frame frame))
	 (frame-type (framep-on-display frame)))
    (cond
     ((eq frame-type 'x)
      (x-frame-edges frame type))
     ((eq frame-type 'w32)
      (w32-frame-edges frame type))
     ((eq frame-type 'ns)
      (ns-frame-edges frame type))
     ((eq frame-type 'pgtk)
      (pgtk-frame-edges frame type))
     ((eq frame-type 'haiku)
      (haiku-frame-edges frame type))
     (t
      (list 0 0 (frame-width frame) (frame-height frame))))))

(declare-function w32-mouse-absolute-pixel-position "w32fns.c")
(declare-function x-mouse-absolute-pixel-position "xfns.c")
(declare-function ns-mouse-absolute-pixel-position "nsfns.m")
(declare-function pgtk-mouse-absolute-pixel-position "pgtkfns.c")
(declare-function haiku-mouse-absolute-pixel-position "haikufns.c")

(defun mouse-absolute-pixel-position ()
  "Return absolute position of mouse cursor in pixels.
The position is returned as a cons cell (X . Y) of the
coordinates of the mouse cursor position in pixels relative to a
position (0, 0) of the selected frame's terminal."
  (let ((frame-type (framep-on-display)))
    (cond
     ((eq frame-type 'x)
      (x-mouse-absolute-pixel-position))
     ((eq frame-type 'w32)
      (w32-mouse-absolute-pixel-position))
     ((eq frame-type 'ns)
      (ns-mouse-absolute-pixel-position))
     ((eq frame-type 'pgtk)
      (pgtk-mouse-absolute-pixel-position))
     ((eq frame-type 'haiku)
      (haiku-mouse-absolute-pixel-position))
     (t
      (cons 0 0)))))

(declare-function pgtk-set-mouse-absolute-pixel-position "pgtkfns.c" (x y))
(declare-function ns-set-mouse-absolute-pixel-position "nsfns.m" (x y))
(declare-function w32-set-mouse-absolute-pixel-position "w32fns.c" (x y))
(declare-function x-set-mouse-absolute-pixel-position "xfns.c" (x y))
(declare-function haiku-set-mouse-absolute-pixel-position "haikufns.c" (x y))

(defun set-mouse-absolute-pixel-position (x y)
  "Move mouse pointer to absolute pixel position (X, Y).
The coordinates X and Y are interpreted in pixels relative to a
position (0, 0) of the selected frame's terminal."
  (let ((frame-type (framep-on-display)))
    (cond
     ((eq frame-type 'pgtk)
      (pgtk-set-mouse-absolute-pixel-position x y))
     ((eq frame-type 'ns)
      (ns-set-mouse-absolute-pixel-position x y))
     ((eq frame-type 'x)
      (x-set-mouse-absolute-pixel-position x y))
     ((eq frame-type 'w32)
      (w32-set-mouse-absolute-pixel-position x y))
     ((eq frame-type 'haiku)
      (haiku-set-mouse-absolute-pixel-position x y)))))

(defun frame-monitor-attributes (&optional frame)
  "Return the attributes of the physical monitor dominating FRAME.
If FRAME is omitted or nil, describe the currently selected frame.

A frame is dominated by a physical monitor when either the
largest area of the frame resides in the monitor, or the monitor
is the closest to the frame if the frame does not intersect any
physical monitors.

See `display-monitor-attributes-list' for the list of attribute
keys and their meanings."
  (or frame (setq frame (selected-frame)))
  (cl-loop for attributes in (display-monitor-attributes-list frame)
	   for frames = (cdr (assq 'frames attributes))
	   if (memq frame frames) return attributes
	   ;; On broken frames monitor attributes,
	   ;; fall back to the last monitor.
	   finally return attributes))

(defun frame-monitor-attribute (attribute &optional frame x y)
  "Return the value of ATTRIBUTE on FRAME's monitor.
If FRAME is omitted or nil, use currently selected frame.

By default, the current monitor is the physical monitor
dominating the selected frame.  A frame is dominated by a
physical monitor when either the largest area of the frame
resides in the monitor, or the monitor is the closest to the
frame if the frame does not intersect any physical monitors.

If X and Y are both numbers, then ignore the value of FRAME; the
monitor is determined to be the physical monitor that contains
the pixel coordinate (X, Y).

See `display-monitor-attributes-list' for the list of attribute
keys and their meanings."
  (if (and (numberp x)
           (numberp y))
      (cl-loop for monitor in (display-monitor-attributes-list)
               for geometry = (alist-get 'geometry monitor)
               for min-x = (pop geometry)
               for min-y = (pop geometry)
               for max-x = (+ min-x (pop geometry))
               for max-y = (+ min-y (car geometry))
               when (and (<= min-x x)
                         (< x max-x)
                         (<= min-y y)
                         (< y max-y))
               return (alist-get attribute monitor))
    (alist-get attribute (frame-monitor-attributes frame))))

(defun frame-monitor-geometry (&optional frame x y)
    "Return the geometry of FRAME's monitor.
FRAME can be a frame name, a terminal name, or a frame.
If FRAME is omitted or nil, use the currently selected frame.

By default, the current monitor is said to be the physical
monitor dominating the selected frame.  A frame is dominated by
a physical monitor when either the largest area of the frame resides
in the monitor, or the monitor is the closest to the frame if the
frame does not intersect any physical monitors.

If X and Y are both numbers, then ignore the value of FRAME; the
monitor is determined to be the physical monitor that contains
the pixel coordinate (X, Y).

See `display-monitor-attributes-list' for information on the
geometry attribute."
  (frame-monitor-attribute 'geometry frame x y))

(defun frame-monitor-workarea (&optional frame x y)
  "Return the workarea of FRAME's monitor.
FRAME can be a frame name, a terminal name, or a frame.
If FRAME is omitted or nil, use currently selected frame.

By default, the current monitor is said to be the physical
monitor dominating the selected frame.  A frame is dominated by
a physical monitor when either the largest area of the frame resides
in the monitor, or the monitor is the closest to the frame if the
frame does not intersect any physical monitors.

If X and Y are both numbers, then ignore the value of FRAME; the
monitor is determined to be the physical monitor that contains
the pixel coordinate (X, Y).

See `display-monitor-attributes-list' for information on the
workarea attribute."
  (frame-monitor-attribute 'workarea frame x y))

(declare-function x-frame-list-z-order "xfns.c" (&optional display))
(declare-function w32-frame-list-z-order "w32fns.c" (&optional display))
(declare-function ns-frame-list-z-order "nsfns.m" (&optional display))
;; TODO: implement this on PGTK.
;; (declare-function pgtk-frame-list-z-order "pgtkfns.c" (&optional display))
(declare-function haiku-frame-list-z-order "haikufns.c" (&optional display))

(defun frame-list-z-order (&optional display)
  "Return list of Emacs' frames, in Z (stacking) order.
The optional argument DISPLAY specifies which display to poll.
DISPLAY should be either a frame or a display name (a string).
If omitted or nil, that stands for the selected frame's display.

Frames are listed from topmost (first) to bottommost (last).  As
a special case, if DISPLAY is non-nil and specifies a live frame,
return the child frames of that frame in Z (stacking) order.

Return nil if DISPLAY contains no Emacs frame."
  (let ((frame-type (framep-on-display display)))
    (cond
     ((eq frame-type 'x)
      (x-frame-list-z-order display))
     ((eq frame-type 'w32)
      (w32-frame-list-z-order display))
     ((eq frame-type 'ns)
      (ns-frame-list-z-order display))
     ((eq frame-type 'pgtk)
      ;; This is currently not supported on PGTK.
      ;; (pgtk-frame-list-z-order display)
      nil)
     ((eq frame-type 'haiku)
      (haiku-frame-list-z-order display)))))

(declare-function x-frame-restack "xfns.c" (frame1 frame2 &optional above))
(declare-function w32-frame-restack "w32fns.c" (frame1 frame2 &optional above))
(declare-function ns-frame-restack "nsfns.m" (frame1 frame2 &optional above))
(declare-function pgtk-frame-restack "pgtkfns.c" (frame1 frame2 &optional above))
(declare-function haiku-frame-restack "haikufns.c" (frame1 frame2 &optional above))

(defun frame-restack (frame1 frame2 &optional above)
  "Restack FRAME1 below FRAME2.
This implies that if both frames are visible and the display
areas of these frames overlap, FRAME2 will (partially) obscure
FRAME1.  If the optional third argument ABOVE is non-nil, restack
FRAME1 above FRAME2.  This means that if both frames are visible
and the display areas of these frames overlap, FRAME1 will
\(partially) obscure FRAME2.

This may be thought of as an atomic action performed in two
steps: The first step removes FRAME1's window-system window from
the display.  The second step reinserts FRAME1's window
below (above if ABOVE is true) that of FRAME2.  Hence the
position of FRAME2 in its display's Z (stacking) order relative
to all other frames excluding FRAME1 remains unaltered.

Some window managers may refuse to restack windows."
  (if (and (frame-live-p frame1)
           (frame-live-p frame2)
           (equal (frame-parameter frame1 'display)
                  (frame-parameter frame2 'display)))
      (let ((frame-type (framep-on-display frame1)))
        (cond
         ((eq frame-type 'x)
          (x-frame-restack frame1 frame2 above))
         ((eq frame-type 'w32)
          (w32-frame-restack frame1 frame2 above))
         ((eq frame-type 'ns)
          (ns-frame-restack frame1 frame2 above))
         ((eq frame-type 'haiku)
          (haiku-frame-restack frame1 frame2 above))
         ((eq frame-type 'pgtk)
          (pgtk-frame-restack frame1 frame2 above))))
    (error "Cannot restack frames")))

(defun frame-size-changed-p (&optional frame)
  "Return non-nil when the size of FRAME has changed.
More precisely, return non-nil when the inner width or height of
FRAME has changed since `window-size-change-functions' was run
for FRAME."
  (let* ((frame (window-normalize-frame frame))
         (root (frame-root-window frame))
         (mini (minibuffer-window frame))
         (mini-old-height 0)
         (mini-height 0))
    ;; FRAME's minibuffer window counts iff it's on FRAME and FRAME is
    ;; not a minibuffer-only frame.
    (when (and (eq (window-frame mini) frame) (not (eq mini root)))
      (setq mini-old-height (window-old-pixel-height mini))
      (setq mini-height (window-pixel-height mini)))
    ;; Return non-nil when either the width of the root or the sum of
    ;; the heights of root and minibuffer window changed.
    (or (/= (window-old-pixel-width root) (window-pixel-width root))
        (/= (+ (window-old-pixel-height root) mini-old-height)
            (+ (window-pixel-height root) mini-height)))))

;;;; Frame/display capabilities.

;; These functions should make the features they test explicit in
;; their names, so that when capabilities or the corresponding Emacs
;; features change, it will be easy to find all the tests for such
;; capabilities by a simple text search.  See more about the history
;; and the intent of these functions in
;; https://lists.gnu.org/archive/html/bug-gnu-emacs/2019-04/msg00004.html
;; or in https://debbugs.gnu.org/cgi/bugreport.cgi?bug=35058#17.

(declare-function msdos-mouse-p "dosfns.c")

(defun display-mouse-p (&optional display)
  "Return non-nil if DISPLAY has a mouse available.
DISPLAY can be a display name, a frame, or nil (meaning the selected
frame's display)."
  (let ((frame-type (framep-on-display display)))
    (cond
     ((eq frame-type 'pc)
      (msdos-mouse-p))
     ((eq frame-type 'w32)
      (with-no-warnings
       (> w32-num-mouse-buttons 0)))
     ((memq frame-type '(x ns haiku pgtk))
      t)    ;; We assume X, NeXTstep, GTK, and Haiku *always* have a pointing device
     (t
      (or (and (featurep 'xt-mouse)
	       xterm-mouse-mode)
	  ;; t-mouse is distributed with the GPM package.  It doesn't have
	  ;; a toggle.
	  (featurep 't-mouse)
	  ;; No way to check whether a w32 console has a mouse, assume
	  ;; it always does.
	  (boundp 'w32-use-full-screen-buffer))))))

(defun display-popup-menus-p (&optional display)
  "Return non-nil if popup menus are supported on DISPLAY.
DISPLAY can be a display name, a frame, or nil (meaning the selected
frame's display).
Support for popup menus requires that the mouse be available."
  (display-mouse-p display))

(defun display-graphic-p (&optional display)
  "Return non-nil if DISPLAY is a graphic display.
Graphical displays are those which are capable of displaying several
frames and several different fonts at once.  This is true for displays
that use a window system such as X, and false for text-only terminals.
DISPLAY can be a display name, a frame, or nil (meaning the selected
frame's display)."
  (not (null (memq (framep-on-display display) '(x w32 ns pgtk haiku)))))

(defun display-images-p (&optional display)
  "Return non-nil if DISPLAY can display images.

DISPLAY can be a display name, a frame, or nil (meaning the selected
frame's display)."
  (and (display-graphic-p display)
       (fboundp 'image-mask-p)
       (fboundp 'image-size)))

(defalias 'display-blink-cursor-p #'display-graphic-p)
(defalias 'display-multi-frame-p #'display-graphic-p)
(defalias 'display-multi-font-p #'display-graphic-p)

(defcustom tty-select-active-regions nil
  "If non-nil, update PRIMARY window-system selection on text-mode frames.
On a text-mode terminal that supports setSelection command, if
this variable is non-nil, Emacs will set the PRIMARY selection
from the active region, according to `select-active-regions'.
This is currently supported only on xterm."
  :version "29.1"
  :type 'boolean)

(defun display-selections-p (&optional display)
  "Return non-nil if DISPLAY supports selections.
A selection is a way to transfer text or other data between programs
via special system buffers called `selection' or `clipboard'.
DISPLAY can be a display name, a frame, or nil (meaning the selected
frame's display)."
  (let ((frame-type (framep-on-display display)))
    (cond
     ((eq frame-type 'pc)
      ;; MS-DOS frames support selections when Emacs runs inside
      ;; a Windows DOS Box.
      (with-no-warnings
       (not (null dos-windows-version))))
     ((memq frame-type '(x w32 ns pgtk))
      t)
<<<<<<< HEAD
     ((and (bound-and-true-p xterm-select-active-regions)
=======
     ((and tty-select-active-regions
>>>>>>> 9b448246
           (terminal-parameter nil 'xterm--set-selection))
      t)
     (t
      nil))))

(defun display-symbol-keys-p (&optional display)
  "Return non-nil if DISPLAY supports symbol names as keys.
This means that, for example, DISPLAY can differentiate between
the keybinding RET and [return]."
  (let ((frame-type (framep-on-display display)))
    (or (memq frame-type '(x w32 ns pc pgtk))
        ;; MS-DOS and MS-Windows terminals have built-in support for
        ;; function (symbol) keys
        (memq system-type '(ms-dos windows-nt)))))

(declare-function x-display-screens "xfns.c" (&optional terminal))

(defun display-screens (&optional display)
  "Return the number of screens associated with DISPLAY.
DISPLAY should be either a frame or a display name (a string).
If DISPLAY is omitted or nil, it defaults to the selected frame's display."
  (let ((frame-type (framep-on-display display)))
    (cond
     ((memq frame-type '(x w32 ns haiku pgtk))
      (x-display-screens display))
     (t
      1))))

(declare-function x-display-pixel-height "xfns.c" (&optional terminal))

(defun display-pixel-height (&optional display)
  "Return the height of DISPLAY's screen in pixels.
DISPLAY can be a display name or a frame.
If DISPLAY is omitted or nil, it defaults to the selected frame's display.

For character terminals, each character counts as a single pixel.

For graphical terminals, note that on \"multi-monitor\" setups this
refers to the pixel height for all physical monitors associated
with DISPLAY.  To get information for each physical monitor, use
`display-monitor-attributes-list'."
  (let ((frame-type (framep-on-display display)))
    (cond
     ((memq frame-type '(x w32 ns haiku pgtk))
      (x-display-pixel-height display))
     (t
      (frame-height (if (framep display) display (selected-frame)))))))

(declare-function x-display-pixel-width "xfns.c" (&optional terminal))

(defun display-pixel-width (&optional display)
  "Return the width of DISPLAY's screen in pixels.
DISPLAY can be a display name or a frame.
If DISPLAY is omitted or nil, it defaults to the selected frame's display.

For character terminals, each character counts as a single pixel.

For graphical terminals, note that on \"multi-monitor\" setups this
refers to the pixel width for all physical monitors associated
with DISPLAY.  To get information for each physical monitor, use
`display-monitor-attributes-list'."
  (let ((frame-type (framep-on-display display)))
    (cond
     ((memq frame-type '(x w32 ns haiku pgtk))
      (x-display-pixel-width display))
     (t
      (frame-width (if (framep display) display (selected-frame)))))))

(defcustom display-mm-dimensions-alist nil
  "Alist for specifying screen dimensions in millimeters.
The functions `display-mm-height' and `display-mm-width' consult
this list before asking the system.

Each element has the form (DISPLAY . (WIDTH . HEIGHT)), e.g.
\(\":0.0\" . (287 . 215)).

If `display' is t, it specifies dimensions for all graphical displays
not explicitly specified."
  :version "22.1"
  :type '(alist :key-type (choice (string :tag "Display name")
				  (const :tag "Default" t))
		:value-type (cons :tag "Dimensions"
				  (integer :tag "Width")
				  (integer :tag "Height")))
  :group 'frames)

(declare-function x-display-mm-height "xfns.c" (&optional terminal))

(defun display-mm-height (&optional display)
  "Return the height of DISPLAY's screen in millimeters.
If the information is unavailable, this function returns nil.
DISPLAY can be a display name or a frame.
If DISPLAY is omitted or nil, it defaults to the selected frame's display.

You can override what the system thinks the result should be by
adding an entry to `display-mm-dimensions-alist'.

For graphical terminals, note that on \"multi-monitor\" setups this
refers to the height in millimeters for all physical monitors
associated with DISPLAY.  To get information for each physical
monitor, use `display-monitor-attributes-list'."
  (and (memq (framep-on-display display) '(x w32 ns haiku pgtk))
       (or (cddr (assoc (or display (frame-parameter nil 'display))
			display-mm-dimensions-alist))
	   (cddr (assoc t display-mm-dimensions-alist))
	   (x-display-mm-height display))))

(declare-function x-display-mm-width "xfns.c" (&optional terminal))

(defun display-mm-width (&optional display)
  "Return the width of DISPLAY's screen in millimeters.
If the information is unavailable, this function returns nil.
DISPLAY can be a display name or a frame.
If DISPLAY is omitted or nil, it defaults to the selected frame's display.

You can override what the system thinks the result should be by
adding an entry to `display-mm-dimensions-alist'.

For graphical terminals, note that on \"multi-monitor\" setups this
refers to the width in millimeters for all physical monitors
associated with DISPLAY.  To get information for each physical
monitor, use `display-monitor-attributes-list'."
  (and (memq (framep-on-display display) '(x w32 ns haiku pgtk))
       (or (cadr (assoc (or display (frame-parameter nil 'display))
			display-mm-dimensions-alist))
	   (cadr (assoc t display-mm-dimensions-alist))
	   (x-display-mm-width display))))

(declare-function x-display-backing-store "xfns.c" (&optional terminal))

;; In NS port, the return value may be `buffered', `retained', or
;; `non-retained'.  See src/nsfns.m.
(defun display-backing-store (&optional display)
  "Return the backing store capability of DISPLAY's screen.
The value may be `always', `when-mapped', `not-useful', or nil if
the question is inapplicable to a certain kind of display.
DISPLAY can be a display name or a frame.
If DISPLAY is omitted or nil, it defaults to the selected frame's display."
  (let ((frame-type (framep-on-display display)))
    (cond
     ((memq frame-type '(x w32 ns haiku pgtk))
      (x-display-backing-store display))
     (t
      'not-useful))))

(declare-function x-display-save-under "xfns.c" (&optional terminal))

(defun display-save-under (&optional display)
  "Return non-nil if DISPLAY's screen supports the SaveUnder feature.
DISPLAY can be a display name or a frame.
If DISPLAY is omitted or nil, it defaults to the selected frame's display."
  (let ((frame-type (framep-on-display display)))
    (cond
     ((memq frame-type '(x w32 ns haiku pgtk))
      (x-display-save-under display))
     (t
      'not-useful))))

(declare-function x-display-planes "xfns.c" (&optional terminal))

(defun display-planes (&optional display)
  "Return the number of planes supported by DISPLAY.
DISPLAY can be a display name or a frame.
If DISPLAY is omitted or nil, it defaults to the selected frame's display."
  (let ((frame-type (framep-on-display display)))
    (cond
     ((memq frame-type '(x w32 ns haiku pgtk))
      (x-display-planes display))
     ((eq frame-type 'pc)
      4)
     (t
      (logb (length (tty-color-alist)))))))

(declare-function x-display-color-cells "xfns.c" (&optional terminal))

(defun display-color-cells (&optional display)
  "Return the number of color cells supported by DISPLAY.
DISPLAY can be a display name or a frame.
If DISPLAY is omitted or nil, it defaults to the selected frame's display."
  (let ((frame-type (framep-on-display display)))
    (cond
     ((memq frame-type '(x w32 ns haiku pgtk))
      (x-display-color-cells display))
     ((eq frame-type 'pc)
      16)
     (t
      (tty-display-color-cells display)))))

(declare-function x-display-visual-class "xfns.c" (&optional terminal))

(defun display-visual-class (&optional display)
  "Return the visual class of DISPLAY.
The value is one of the symbols `static-gray', `gray-scale',
`static-color', `pseudo-color', `true-color', or `direct-color'.
DISPLAY can be a display name or a frame.
If DISPLAY is omitted or nil, it defaults to the selected frame's display."
  (let ((frame-type (framep-on-display display)))
    (cond
     ((memq frame-type '(x w32 ns haiku pgtk))
      (x-display-visual-class display))
     ((and (memq frame-type '(pc t))
	   (tty-display-color-p display))
      'static-color)
     (t
      'static-gray))))

(declare-function x-display-monitor-attributes-list "xfns.c"
		  (&optional terminal))
(declare-function w32-display-monitor-attributes-list "w32fns.c"
		  (&optional display))
(declare-function ns-display-monitor-attributes-list "nsfns.m"
		  (&optional terminal))
(declare-function pgtk-display-monitor-attributes-list "pgtkfns.c"
		  (&optional terminal))
(declare-function haiku-display-monitor-attributes-list "haikufns.c"
		  (&optional terminal))

(defun display-monitor-attributes-list (&optional display)
  "Return a list of physical monitor attributes on DISPLAY.
DISPLAY can be a display name, a terminal name, or a frame.
If DISPLAY is omitted or nil, it defaults to the selected frame's display.
Each element of the list represents the attributes of a physical
monitor.  The first element corresponds to the primary monitor.

The attributes for a physical monitor are represented as an alist
of attribute keys and values as follows:

 geometry -- Position and size in pixels in the form of (X Y WIDTH HEIGHT)
 workarea -- Position and size of the work area in pixels in the
	     form of (X Y WIDTH HEIGHT)
 mm-size  -- Width and height in millimeters in the form of
 	     (WIDTH HEIGHT)
 frames   -- List of frames dominated by the physical monitor
 scale-factor (*) -- Scale factor (float)
 name (*) -- Name of the physical monitor as a string
 source (*) -- Source of multi-monitor information as a string

where X, Y, WIDTH, and HEIGHT are integers.  X and Y are coordinates
of the top-left corner, and might be negative for monitors other than
the primary one.  Keys labeled with (*) are optional.

The \"work area\" is a measure of the \"usable\" display space.
It may be less than the total screen size, owing to space taken up
by window manager features (docks, taskbars, etc.).  The precise
details depend on the platform and environment.

The `source' attribute describes the source from which the information
was obtained.  On X, this may be one of: \"Gdk\", \"XRandr\", \"Xinerama\",
or \"fallback\".

A frame is dominated by a physical monitor when either the
largest area of the frame resides in the monitor, or the monitor
is the closest to the frame if the frame does not intersect any
physical monitors.  Every (non-tooltip) frame (including invisible ones)
in a graphical display is dominated by exactly one physical
monitor at a time, though it can span multiple (or no) physical
monitors."
  (let ((frame-type (framep-on-display display)))
    (cond
     ((eq frame-type 'x)
      (x-display-monitor-attributes-list display))
     ((eq frame-type 'w32)
      (w32-display-monitor-attributes-list display))
     ((eq frame-type 'ns)
      (ns-display-monitor-attributes-list display))
     ((eq frame-type 'pgtk)
      (pgtk-display-monitor-attributes-list display))
     ((eq frame-type 'haiku)
      (haiku-display-monitor-attributes-list display))
     (t
      (let ((geometry (list 0 0 (display-pixel-width display)
			    (display-pixel-height display))))
	`(((geometry . ,geometry)
	   (workarea . ,geometry)
	   (mm-size . (,(display-mm-width display)
		       ,(display-mm-height display)))
	   (frames . ,(frames-on-display-list display)))))))))

(declare-function x-device-class "term/x-win.el" (name))
(declare-function pgtk-device-class "term/pgtk-win.el" (name))

(defun device-class (frame name)
  "Return the class of the device NAME for an event generated on FRAME.
NAME is a string that can be the value of `last-event-device', or
nil.  FRAME is a window system frame, typically the value of
`last-event-frame' when `last-event-device' was set.  On some
window systems, it can also be a display name or a terminal.

The class of a device is one of the following symbols:

  `core-keyboard' means the device is a keyboard-like device, but
  any other characteristics are unknown.

  `core-pointer' means the device is a pointing device, but any
  other characteristics are unknown.

  `mouse' means the device is a computer mouse.

  `trackpoint' means the device is a joystick or trackpoint.

  `eraser' means the device is an eraser, which is typically the
  other end of a stylus on a graphics tablet.

  `pen' means the device is a stylus or some other similar
  device.

  `puck' means the device is a device similar to a mouse, but
  reports absolute coordinates.

  `power-button' means the device is a power button, volume
  button, or some similar control.

  `keyboard' means the device is a keyboard.

  `touchscreen' means the device is a touchscreen.

  `pad' means the device is a collection of buttons and rings and
  strips commonly found in drawing tablets.

  `touchpad' means the device is an indirect touch device, such
  as a touchpad.

  `piano' means the device is a piano, or some other kind of
  musical instrument.

  `test' means the device is used by the XTEST extension to
  report input.

It can also be nil, which means the class of the device could not
be determined.  Individual window systems may also return other
symbols."
  (let ((frame-type (framep-on-display frame)))
    (cond ((eq frame-type 'x)
           (x-device-class name))
          ((eq frame-type 'pgtk)
           (pgtk-device-class name))
          (t (cond
              ((string= name "Virtual core pointer")
               'core-pointer)
              ((string= name "Virtual core keyboard")
               'core-keyboard))))))


;;;; Frame geometry values

(defun frame-geom-value-cons (type value &optional frame)
  "Return equivalent geometry value for FRAME as a cons with car `+'.
A geometry value equivalent to VALUE for FRAME is returned,
where the value is a cons with car `+', not numeric.
TYPE is the car of the original geometry spec (TYPE . VALUE).
   It is `top' or `left', depending on which edge VALUE is related to.
VALUE is the cdr of a frame geometry spec: (left/top . VALUE).
If VALUE is a number, then it is converted to a cons value, perhaps
   relative to the opposite frame edge from that in the original spec.
FRAME defaults to the selected frame.

Examples (measures in pixels) -
 Assuming display height/width=1024, frame height/width=600:
 300 inside display edge:                   300  => (+  300)
                                        (+  300) => (+  300)
 300 inside opposite display edge:      (-  300) => (+  124)
                                           -300  => (+  124)
 300 beyond display edge
  (= 724 inside opposite display edge): (+ -300) => (+ -300)
 300 beyond display edge
  (= 724 inside opposite display edge): (- -300) => (+  724)

In the 3rd, 4th, and 6th examples, the returned value is relative to
the opposite frame edge from the edge indicated in the input spec."
  (cond ((and (consp value) (eq '+ (car value))) ; e.g. (+ 300), (+ -300)
         value)
        ((natnump value) (list '+ value)) ; e.g. 300 => (+ 300)
        (t                              ; e.g. -300, (- 300), (- -300)
         (list '+ (- (if (eq 'left type) ; => (+ 124), (+ 124), (+ 724)
                         (x-display-pixel-width)
                       (x-display-pixel-height))
                     (if (integerp value) (- value) (cadr value))
                     (if (eq 'left type)
                         (frame-pixel-width frame)
                       (frame-pixel-height frame)))))))

(defun frame-geom-spec-cons (spec &optional frame)
  "Return equivalent geometry spec for FRAME as a cons with car `+'.
A geometry specification equivalent to SPEC for FRAME is returned,
where the value is a cons with car `+', not numeric.
SPEC is a frame geometry spec: (left . VALUE) or (top . VALUE).
If VALUE is a number, then it is converted to a cons value, perhaps
relative to the opposite frame edge from that in the original spec.
FRAME defaults to the selected frame.

Examples (measures in pixels) -
 Assuming display height=1024, frame height=600:
 top 300 below display top:               (top .  300) => (top +  300)
                                          (top +  300) => (top +  300)
 bottom 300 above display bottom:         (top -  300) => (top +  124)
                                          (top . -300) => (top +  124)
 top 300 above display top
  (= bottom 724 above display bottom):    (top + -300) => (top + -300)
 bottom 300 below display bottom
  (= top 724 below display top):          (top - -300) => (top +  724)

In the 3rd, 4th, and 6th examples, the returned value is relative to
the opposite frame edge from the edge indicated in the input spec."
  (cons (car spec) (frame-geom-value-cons (car spec) (cdr spec) frame)))

(defun delete-other-frames (&optional frame iconify)
  "Delete all frames on FRAME's terminal, except FRAME.
If FRAME uses another frame's minibuffer, the minibuffer frame is
left untouched.  Do not delete any of FRAME's child frames.  If
FRAME is a child frame, delete its siblings only.  FRAME must be
a live frame and defaults to the selected one.
If the prefix arg ICONIFY is non-nil, just iconify the frames rather than
deleting them."
  (interactive "i\nP")
  (setq frame (window-normalize-frame frame))
  (let ((minibuffer-frame (window-frame (minibuffer-window frame)))
        (this (next-frame frame t))
        (parent (frame-parent frame))
        next)
    ;; In a first round consider minibuffer-less frames only.
    (while (not (eq this frame))
      (setq next (next-frame this t))
      (unless (or (eq (window-frame (minibuffer-window this)) this)
                  ;; When FRAME is a child frame, delete its siblings
                  ;; only.
                  (and parent (not (eq (frame-parent this) parent)))
                  ;; Do not delete a child frame of FRAME.
                  (eq (frame-parent this) frame))
        (if iconify (iconify-frame this) (delete-frame this)))
      (setq this next))
    ;; In a second round consider all remaining frames.
    (setq this (next-frame frame t))
    (while (not (eq this frame))
      (setq next (next-frame this t))
      (unless (or (eq this minibuffer-frame)
                  ;; When FRAME is a child frame, delete its siblings
                  ;; only.
                  (and parent (not (eq (frame-parent this) parent)))
                  ;; Do not delete a child frame of FRAME.
                  (eq (frame-parent this) frame))
        (if iconify (iconify-frame this) (delete-frame this)))
      (setq this next))))

(defvar undelete-frame--deleted-frames nil
  "Internal variable used by `undelete-frame--save-deleted-frame'.")

(defun undelete-frame--save-deleted-frame (frame)
  "Save the configuration of frames deleted with `delete-frame'.
Only the 16 most recently deleted frames are saved."
  (when (and after-init-time (frame-live-p frame))
    (setq undelete-frame--deleted-frames
          (cons
           (list
            (display-graphic-p)
            (seq-remove
             (lambda (elem)
               (or (memq (car elem) frame-internal-parameters)
                   ;; When the daemon is started from a graphical
                   ;; environment, TTY frames have a 'display' parameter set
                   ;; to the value of $DISPLAY (see the note in
                   ;; `server--on-display-p').  Do not store that parameter
                   ;; in the frame data, otherwise `undelete-frame' attempts
                   ;; to restore a graphical frame.
                   (and (eq (car elem) 'display) (not (display-graphic-p)))))
             (frame-parameters frame))
            (window-state-get (frame-root-window frame)))
           undelete-frame--deleted-frames))
    (if (> (length undelete-frame--deleted-frames) 16)
        (setq undelete-frame--deleted-frames
              (butlast undelete-frame--deleted-frames)))))

(define-minor-mode undelete-frame-mode
  "Enable the `undelete-frame' command."
  :group 'frames
  :global t
  (if undelete-frame-mode
      (add-hook 'delete-frame-functions
                #'undelete-frame--save-deleted-frame -75)
    (remove-hook 'delete-frame-functions
                 #'undelete-frame--save-deleted-frame)
    (setq undelete-frame--deleted-frames nil)))

(defun undelete-frame (&optional arg)
  "Undelete a frame deleted with `delete-frame'.
Without a prefix argument, undelete the most recently deleted
frame.
With a numerical prefix argument ARG between 1 and 16, where 1 is
most recently deleted frame, undelete the ARGth deleted frame.
When called from Lisp, returns the new frame."
  (interactive "P")
  (if (not undelete-frame-mode)
      (user-error "Undelete-Frame mode is disabled")
    (if (consp arg)
        (user-error "Missing deleted frame number argument")
      (let* ((number (pcase arg ('nil 1) ('- -1) (_ arg)))
             (frame-data (nth (1- number) undelete-frame--deleted-frames))
             (graphic (display-graphic-p)))
        (if (not (<= 1 number 16))
            (user-error "%d is not a valid deleted frame number argument"
                        number)
          (if (not frame-data)
              (user-error "No deleted frame with number %d" number)
            (if (not (eq graphic (nth 0 frame-data)))
                (user-error
                 "Cannot undelete a %s display frame on a %s display"
                 (if graphic "non-graphic" "graphic")
                 (if graphic "graphic" "non-graphic"))
              (setq undelete-frame--deleted-frames
                    (delq frame-data undelete-frame--deleted-frames))
              (let* ((default-frame-alist (nth 1 frame-data))
                     (frame (make-frame)))
                (window-state-put (nth 2 frame-data) (frame-root-window frame) 'safe)
                (select-frame-set-input-focus frame)
                frame))))))))

;;; Window dividers.
(defgroup window-divider nil
  "Window dividers."
  :version "25.1"
  :group 'frames
  :group 'windows)

(defcustom window-divider-default-places 'right-only
  "Default positions of window dividers.
Possible values are `bottom-only' (dividers on the bottom of each
window only), `right-only' (dividers on the right of each window
only), and t (dividers on the bottom and on the right of each
window).  The default is `right-only'.

The value takes effect if and only if dividers are enabled by
`window-divider-mode'.

To position dividers on frames individually, use the frame
parameters `bottom-divider-width' and `right-divider-width'."
  :type '(choice (const :tag "Bottom only" bottom-only)
		 (const :tag "Right only" right-only)
		 (const :tag "Bottom and right" t))
  :initialize #'custom-initialize-default
  :set (lambda (symbol value)
	 (set-default symbol value)
         (when window-divider-mode
           (window-divider-mode-apply t)))
  :version "25.1")

(defun window-divider-width-valid-p (value)
  "Return non-nil if VALUE is a positive number."
  (and (numberp value) (> value 0)))

(defcustom window-divider-default-bottom-width 6
  "Default width of dividers on bottom of windows.
The value must be a positive integer and takes effect when bottom
dividers are displayed by `window-divider-mode'.

To adjust bottom dividers for frames individually, use the frame
parameter `bottom-divider-width'."
  :type '(restricted-sexp
          :tag "Default width of bottom dividers"
          :match-alternatives (window-divider-width-valid-p))
  :initialize #'custom-initialize-default
  :set (lambda (symbol value)
	 (set-default symbol value)
         (when window-divider-mode
           (window-divider-mode-apply t)))
  :version "25.1")

(defcustom window-divider-default-right-width 6
  "Default width of dividers on the right of windows.
The value must be a positive integer and takes effect when right
dividers are displayed by `window-divider-mode'.

To adjust right dividers for frames individually, use the frame
parameter `right-divider-width'."
  :type '(restricted-sexp
          :tag "Default width of right dividers"
          :match-alternatives (window-divider-width-valid-p))
  :initialize #'custom-initialize-default
  :set (lambda (symbol value)
	 (set-default symbol value)
         (when window-divider-mode
	   (window-divider-mode-apply t)))
  :version "25.1")

(defun window-divider-mode-apply (enable)
  "Apply window divider places and widths to all frames.
If ENABLE is nil, apply default places and widths.  Else reset
all divider widths to zero."
  (let ((bottom (if (and enable
                         (memq window-divider-default-places
                               '(bottom-only t)))
                    window-divider-default-bottom-width
                  0))
        (right (if (and enable
                        (memq window-divider-default-places
                              '(right-only t)))
                   window-divider-default-right-width
                 0)))
    (modify-all-frames-parameters
     (list (cons 'bottom-divider-width bottom)
           (cons 'right-divider-width right)))
    (setq default-frame-alist
          (assq-delete-all
           'bottom-divider-width default-frame-alist))
    (setq default-frame-alist
          (assq-delete-all
           'right-divider-width default-frame-alist))
    (when (> bottom 0)
      (setq default-frame-alist
            (cons
             (cons 'bottom-divider-width bottom)
             default-frame-alist)))
    (when (> right 0)
      (setq default-frame-alist
            (cons
             (cons 'right-divider-width right)
             default-frame-alist)))))

(define-minor-mode window-divider-mode
  "Display dividers between windows (Window Divider mode).

The option `window-divider-default-places' specifies on which
side of a window dividers are displayed.  The options
`window-divider-default-bottom-width' and
`window-divider-default-right-width' specify their respective
widths."
  :group 'window-divider
  :global t
  (window-divider-mode-apply window-divider-mode))

;; Blinking cursor

(defvar blink-cursor-idle-timer nil
  "Timer started after `blink-cursor-delay' seconds of Emacs idle time.
The function `blink-cursor-start' is called when the timer fires.")

(defvar blink-cursor-timer nil
  "Timer started from `blink-cursor-start'.
This timer calls `blink-cursor-timer-function' every
`blink-cursor-interval' seconds.")

(defgroup cursor nil
  "Displaying text cursors."
  :version "21.1"
  :group 'frames)

(defcustom blink-cursor-delay 0.5
  "Seconds of idle time before the first blink of the cursor.
Values smaller than 0.2 sec are treated as 0.2 sec."
  :type 'number
  :group 'cursor
  :set (lambda (symbol value)
         (set-default symbol value)
         (when blink-cursor-idle-timer (blink-cursor--start-idle-timer))))

(defcustom blink-cursor-interval 0.5
  "Length of cursor blink interval in seconds."
  :type 'number
  :group 'cursor
  :set (lambda (symbol value)
         (set-default symbol value)
         (when blink-cursor-timer (blink-cursor--start-timer))))

(defcustom blink-cursor-blinks 10
  "How many times to blink before using a solid cursor on NS, X, and MS-Windows.
Use 0 or negative value to blink forever."
  :version "24.4"
  :type 'integer
  :group 'cursor)

(defvar blink-cursor-blinks-done 1
  "Number of blinks done since we started blinking on NS, X, and MS-Windows.")

(defun blink-cursor--start-idle-timer ()
  "Start the `blink-cursor-idle-timer'."
  (when blink-cursor-idle-timer (cancel-timer blink-cursor-idle-timer))
  (setq blink-cursor-idle-timer
        ;; The 0.2 sec limitation from below is to avoid erratic
        ;; behavior (or downright failure to display the cursor
        ;; during command execution) if they set blink-cursor-delay
        ;; to a very small or even zero value.
        (run-with-idle-timer (max 0.2 blink-cursor-delay)
                             :repeat #'blink-cursor-start)))

(defun blink-cursor--start-timer ()
  "Start the `blink-cursor-timer'."
  (when blink-cursor-timer (cancel-timer blink-cursor-timer))
  (setq blink-cursor-timer
        (run-with-timer blink-cursor-interval blink-cursor-interval
                        #'blink-cursor-timer-function)))

(defun blink-cursor-start ()
  "Timer function called from the timer `blink-cursor-idle-timer'.
This starts the timer `blink-cursor-timer', which makes the cursor blink
if appropriate.  It also arranges to cancel that timer when the next
command starts, by installing a pre-command hook."
  (cond
   ((null blink-cursor-mode) (blink-cursor-mode -1))
   ((null blink-cursor-timer)
    ;; Set up the timer first, so that if this signals an error,
    ;; blink-cursor-end is not added to pre-command-hook.
    (setq blink-cursor-blinks-done 1)
    (blink-cursor--start-timer)
    (add-hook 'pre-command-hook #'blink-cursor-end)
    (internal-show-cursor nil nil))))

(defun blink-cursor-timer-function ()
  "Timer function of timer `blink-cursor-timer'."
  (internal-show-cursor nil (not (internal-show-cursor-p)))
  ;; Suspend counting blinks when the w32 menu-bar menu is displayed,
  ;; since otherwise menu tooltips will behave erratically.
  (or (and (fboundp 'w32--menu-bar-in-use)
	   (w32--menu-bar-in-use))
      (setq blink-cursor-blinks-done (1+ blink-cursor-blinks-done)))
  ;; Each blink is two calls to this function.
  (when (and (> blink-cursor-blinks 0)
             (<= (* 2 blink-cursor-blinks) blink-cursor-blinks-done))
    (blink-cursor-suspend)
    (add-hook 'post-command-hook #'blink-cursor-check)))

(defun blink-cursor-end ()
  "Stop cursor blinking.
This is installed as a pre-command hook by `blink-cursor-start'.
When run, it cancels the timer `blink-cursor-timer' and removes
itself as a pre-command hook."
  (remove-hook 'pre-command-hook #'blink-cursor-end)
  (internal-show-cursor nil t)
  (when blink-cursor-timer
    (cancel-timer blink-cursor-timer)
    (setq blink-cursor-timer nil)))

(defun blink-cursor-suspend ()
  "Suspend cursor blinking.
This is called when no frame has focus and timers can be suspended.
Timers are restarted by `blink-cursor-check', which is called when a
frame receives focus."
  (blink-cursor-end)
  (when blink-cursor-idle-timer
    (cancel-timer blink-cursor-idle-timer)
    (setq blink-cursor-idle-timer nil)))

(defun blink-cursor--should-blink ()
  "Determine whether we should be blinking.
Returns whether we have any focused non-TTY frame."
  (and blink-cursor-mode
       (let ((frame-list (frame-list))
             (any-graphical-focused nil))
         (while frame-list
           (let ((frame (pop frame-list)))
             (when (and (display-graphic-p frame) (frame-focus-state frame))
               (setf any-graphical-focused t)
               (setf frame-list nil))))
         any-graphical-focused)))

(defun blink-cursor-check ()
  "Check if cursor blinking shall be restarted.
This is done when a frame gets focus.  Blink timers may be
stopped by `blink-cursor-suspend'.  Internally calls
`blink-cursor--should-blink' and returns its result."
  (let ((should-blink (blink-cursor--should-blink)))
    (when (and should-blink (not blink-cursor-idle-timer))
      (remove-hook 'post-command-hook #'blink-cursor-check)
      (blink-cursor--start-idle-timer))
    should-blink))

(defun blink-cursor--rescan-frames (&optional _ign)
  "Called when the set of focused frames changes or when we delete a frame."
  (unless (blink-cursor-check)
    (blink-cursor-suspend)))

(define-minor-mode blink-cursor-mode
  "Toggle cursor blinking (Blink Cursor mode).

If the value of `blink-cursor-blinks' is positive (10 by default),
the cursor stops blinking after that number of blinks, if Emacs
gets no input during that time.

See also `blink-cursor-interval' and `blink-cursor-delay'.

This command is effective only on graphical frames.  On text-only
terminals, cursor blinking is controlled by the terminal."
  :init-value (not (or noninteractive
		       no-blinking-cursor
		       (eq system-type 'ms-dos)))
  :initialize #'custom-initialize-delay
  :group 'cursor
  :global t
  (blink-cursor-suspend)
  (remove-hook 'after-delete-frame-functions #'blink-cursor--rescan-frames)
  (remove-function after-focus-change-function #'blink-cursor--rescan-frames)
  (when blink-cursor-mode
    (add-function :after after-focus-change-function
                  #'blink-cursor--rescan-frames)
    (add-hook 'after-delete-frame-functions #'blink-cursor--rescan-frames)
    (blink-cursor-check)))


;; Frame maximization/fullscreen

(defun toggle-frame-maximized (&optional frame)
  "Toggle maximization state of FRAME.
Maximize selected frame or un-maximize if it is already maximized.

If the frame is in fullscreen state, don't change its state, but
set the frame's `fullscreen-restore' parameter to `maximized', so
the frame will be maximized after disabling fullscreen state.

If you wish to hide the title bar when the frame is maximized, you
can add something like the following to your init file:

  (add-hook \\='window-size-change-functions
            #\\='frame-hide-title-bar-when-maximized)

Note that with some window managers you may have to set
`frame-resize-pixelwise' to non-nil in order to make a frame
appear truly maximized.  In addition, you may have to set
`x-frame-normalize-before-maximize' in order to enable
transitions from one fullscreen state to another.

See also `toggle-frame-fullscreen'."
  (interactive)
  (let ((fullscreen (frame-parameter frame 'fullscreen)))
    (cond
     ((memq fullscreen '(fullscreen fullboth))
      (set-frame-parameter frame 'fullscreen-restore 'maximized))
     ((eq fullscreen 'maximized)
      (set-frame-parameter frame 'fullscreen nil))
     (t
      (set-frame-parameter frame 'fullscreen 'maximized)))))

(defun toggle-frame-fullscreen (&optional frame)
  "Toggle fullscreen state of FRAME.
Make selected frame fullscreen or restore its previous size
if it is already fullscreen.

Before making the frame fullscreen remember the current value of
the frame's `fullscreen' parameter in the `fullscreen-restore'
parameter of the frame.  That value is used to restore the
frame's fullscreen state when toggling fullscreen the next time.

Note that with some window managers you may have to set
`frame-resize-pixelwise' to non-nil in order to make a frame
appear truly fullscreen.  In addition, you may have to set
`x-frame-normalize-before-maximize' in order to enable
transitions from one fullscreen state to another.

See also `toggle-frame-maximized'."
  (interactive)
  (let ((fullscreen (frame-parameter frame 'fullscreen)))
    (if (memq fullscreen '(fullscreen fullboth))
	(let ((fullscreen-restore (frame-parameter frame 'fullscreen-restore)))
	  (if (memq fullscreen-restore '(maximized fullheight fullwidth))
	      (set-frame-parameter frame 'fullscreen fullscreen-restore)
	    (set-frame-parameter frame 'fullscreen nil)))
      (modify-frame-parameters
       frame `((fullscreen . fullboth) (fullscreen-restore . ,fullscreen))))))


;;;; Key bindings

(define-key ctl-x-5-map "2" #'make-frame-command)
(define-key ctl-x-5-map "1" #'delete-other-frames)
(define-key ctl-x-5-map "0" #'delete-frame)
(define-key ctl-x-5-map "o" #'other-frame)
(define-key ctl-x-5-map "5" #'other-frame-prefix)
(define-key ctl-x-5-map "c" #'clone-frame)
(define-key ctl-x-5-map "u" #'undelete-frame)
(define-key global-map [f11] #'toggle-frame-fullscreen)
(define-key global-map [(meta f10)] #'toggle-frame-maximized)
(define-key esc-map    [f10]        #'toggle-frame-maximized)


;; Misc.

;; Only marked as obsolete in 24.3.
(define-obsolete-variable-alias 'automatic-hscrolling
  'auto-hscroll-mode "22.1")

(make-variable-buffer-local 'show-trailing-whitespace)

;; Defined in dispnew.c.
(make-obsolete-variable
 'window-system-version "it does not give useful information." "24.3")

(defun set-frame-property--interactive (prompt number)
  "Get a value for `set-frame-width' or `set-frame-height', prompting with PROMPT.
Offer NUMBER as default value, if it is a natural number."
  (if (and current-prefix-arg (not (consp current-prefix-arg)))
      (list (selected-frame) (prefix-numeric-value current-prefix-arg))
    (let ((default (and (natnump number) number)))
      (list (selected-frame) (read-number prompt default)))))

;; Variables whose change of value should trigger redisplay of the
;; current buffer.
;; To test whether a given variable needs to be added to this list,
;; write a simple interactive function that changes the variable's
;; value and bind that function to a simple key, like F5.  If typing
;; F5 then produces the correct effect, the variable doesn't need
;; to be in this list; otherwise, it does.
(mapc (lambda (var)
        ;; Using symbol-function here tells the watcher machinery to
        ;; call the C function set-buffer-redisplay directly, thus
        ;; avoiding a potential GC.  This isn't strictly necessary,
        ;; but it's a nice way to exercise the direct subr-calling
        ;; machinery.
        (add-variable-watcher var (symbol-function 'set-buffer-redisplay)))
      '(line-spacing
        overline-margin
        line-prefix
        wrap-prefix
        truncate-lines
        mode-line-format
        header-line-format
        tab-line-format
        display-line-numbers
        display-line-numbers-width
        display-line-numbers-current-absolute
        display-line-numbers-widen
        display-line-numbers-major-tick
        display-line-numbers-minor-tick
        display-line-numbers-offset
        display-fill-column-indicator
        display-fill-column-indicator-column
        display-fill-column-indicator-character
        bidi-paragraph-direction
        bidi-display-reordering
        bidi-inhibit-bpa))

(defun frame-hide-title-bar-when-maximized (frame)
  "Hide the title bar if FRAME is maximized.
If FRAME isn't maximized, show the title bar."
  (set-frame-parameter
   frame 'undecorated
   (eq (alist-get 'fullscreen (frame-parameters frame)) 'maximized)))

(provide 'frame)

;;; frame.el ends here<|MERGE_RESOLUTION|>--- conflicted
+++ resolved
@@ -2178,11 +2178,7 @@
        (not (null dos-windows-version))))
      ((memq frame-type '(x w32 ns pgtk))
       t)
-<<<<<<< HEAD
      ((and (bound-and-true-p xterm-select-active-regions)
-=======
-     ((and tty-select-active-regions
->>>>>>> 9b448246
            (terminal-parameter nil 'xterm--set-selection))
       t)
      (t
