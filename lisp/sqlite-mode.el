--- conflicted
+++ resolved
@@ -53,15 +53,8 @@
 (defun sqlite-mode-open-file (file)
   "Browse the contents of an sqlite file."
   (interactive "fSQLite file name: ")
-<<<<<<< HEAD
   (unless (fboundp 'sqlite-open)
     (error "No sqlite support (compiled with '%s')" system-configuration-options))
-=======
-  (unless (sqlite-available-p)
-    (error "This Emacs doesn't have SQLite support, so it can't view SQLite files"))
-  (if (file-remote-p file)
-      (error "Remote SQLite files are not yet supported"))
->>>>>>> 0052aa54
   (pop-to-buffer (get-buffer-create
                   (format "*SQLite %s*" (file-name-nondirectory file))))
   (sqlite-mode)
