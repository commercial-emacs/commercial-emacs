--- conflicted
+++ resolved
@@ -257,7 +257,6 @@
         (electric-layout-allow-duplicate-newlines t))
     (self-insert-command 1)))
 
-<<<<<<< HEAD
 (cl-defmacro electric-pair--with-uncached-syntax ((table &optional start) &rest body)
   "Like `with-syntax-table', but flush the `syntax-ppss' cache afterwards.
 Use this instead of (with-syntax-table TABLE BODY) when BODY
@@ -274,8 +273,6 @@
              ,@body)
          (syntax-ppss-invalidate-cache ,start-var)))))
 
-=======
->>>>>>> a2f956a1
 (defun electric-pair--syntax-ppss (&optional pos where)
   "Like `syntax-ppss', but sometimes fallback to `parse-partial-sexp'.
 
