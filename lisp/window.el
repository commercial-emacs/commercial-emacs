--- conflicted
+++ resolved
@@ -2509,16 +2509,8 @@
 - A frame means consider all windows on that frame only.
 
 Any other value of ALL-FRAMES means consider all windows on the
-<<<<<<< HEAD
-selected frame and no others.
-
-`display-buffer-avoid-small-windows', if non-nil, is also taken into
-consideration.  Windows whose height is smaller that the value of that
-variable will be avoided if larger windows are available."
+selected frame and no others."
   (declare (side-effect-free error-free))
-=======
-selected frame and no others."
->>>>>>> 871cf33a
   (let ((windows (window-list-1 nil 'nomini all-frames))
         best-window best-time second-best-window second-best-time time)
     (dolist (window windows)
