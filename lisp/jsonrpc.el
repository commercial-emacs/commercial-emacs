--- conflicted
+++ resolved
@@ -69,26 +69,15 @@
    (-request-continuations
     :initform (make-hash-table)
     :accessor jsonrpc--request-continuations
-<<<<<<< HEAD
     :documentation "A hash table of request ID to continuation lambdas.")
-=======
-    :documentation "An alist of request IDs to continuation specs.")
->>>>>>> e0b9944b
    (-events-buffer
     :initform nil
     :accessor jsonrpc--events-buffer
     :documentation "A buffer pretty-printing the JSONRPC events")
-<<<<<<< HEAD
    (-events-buffer-scrollback-size
     :initarg :events-buffer-scrollback-size
     :accessor jsonrpc--events-buffer-scrollback-size
     :documentation "Max size of events buffer.  0 disables, nil means infinite.")
-=======
-   (-events-buffer-config
-    :initform '(:size nil :format full)
-    :initarg :events-buffer-config
-    :documentation "Plist configuring the events buffer functions.")
->>>>>>> e0b9944b
    (-deferred-actions
     :initform (make-hash-table :test #'equal)
     :accessor jsonrpc--deferred-actions
@@ -167,25 +156,6 @@
            t))
 
 
-<<<<<<< HEAD
-=======
-;;; API optional
-(cl-defgeneric jsonrpc-convert-from-endpoint (connection remote-message)
-  "Convert JSONRPC-esque REMOTE-MESSAGE to a plist.
-REMOTE-MESSAGE is a plist read with `json-parse'.
-
-Return a plist of jsonrpc.el's internal representation of a
-JSONRPC message."
-  ;; TODO: describe representations and serialization in manual and
-  ;; link here.
-  (:method (_s remote-message)
-           (cl-loop for (k v) on remote-message by #'cddr
-                    unless (eq k :jsonrpc-json)
-                    collect k and collect v)))
-
--
->>>>>>> e0b9944b
 ;;; Convenience
 ;;;
 (cl-defmacro jsonrpc-lambda (cl-lambda-list &body body)
@@ -219,7 +189,6 @@
 (defun jsonrpc-connection-receive (connection message)
   "Process MESSAGE just received from CONNECTION.
 This function will destructure MESSAGE and call the appropriate
-<<<<<<< HEAD
 dispatcher in CONNECTION."
   (cl-destructuring-bind (&key method id error params result &allow-other-keys
                           &aux continuations)
@@ -252,67 +221,6 @@
           (funcall (nth 1 continuations) error)
         (funcall (nth 0 continuations) result))))
     (jsonrpc--call-deferred connection)))
-=======
-dispatcher in CONN."
-  (cl-destructuring-bind (&rest whole &key method id error params result _jsonrpc)
-      (jsonrpc-convert-from-endpoint conn message)
-    (unwind-protect
-        (with-slots (last-error
-                     (rdispatcher -request-dispatcher)
-                     (ndispatcher -notification-dispatcher)
-                     (sr-alist -sync-request-alist))
-            conn
-          (setf last-error error)
-          (cond
-           (;; A remote request
-            (and method id)
-            (let* ((debug-on-error (and debug-on-error
-                                        (not jsonrpc-inhibit-debug-on-error)))
-                   (reply
-                    (condition-case-unless-debug _ignore
-                        (condition-case oops
-                            `(:result ,(funcall rdispatcher conn (intern method)
-                                                params))
-                          (jsonrpc-error
-                           `(:error
-                             (:code
-                              ,(or (alist-get 'jsonrpc-error-code (cdr oops))
-                                   -32603)
-                              :message ,(or (alist-get 'jsonrpc-error-message
-                                                       (cdr oops))
-                                            "Internal error")))))
-                      (error
-                       '(:error (:code -32603 :message "Internal error"))))))
-              (apply #'jsonrpc--reply conn id method reply)))
-           (;; A remote notification
-            method
-            (funcall ndispatcher conn (intern method) params))
-           (id
-            (let ((cont
-                   ;; remove the continuation
-                   (jsonrpc--remove conn id)))
-              (pcase-let ((`(,_ ,method ,_ ,_ ,_) cont))
-                (if (keywordp method)
-                    (setq method (substring (symbol-name method) 1)))
-                (setq whole (plist-put whole :method method)))
-              (cond (;; A remote response, but it can't run yet,
-                     ;; because there's an outstanding sync request
-                     ;; (bug#67945)
-                     (and sr-alist (not (eq id (caar sr-alist))))
-                     (push (cons cont (list result error))
-                           (cdr (car sr-alist))))
-                    (;; A remote response that can run
-                     (jsonrpc--continue conn id cont result error)))))))
-      (jsonrpc--run-event-hook
-       conn 'server
-       :json (plist-get message :jsonrpc-json)
-       :kind (cond ((and method id) 'request)
-                   (method          'notification)
-                   (id              'reply))
-       :message whole
-       :foreign-message message)
-      (jsonrpc--call-deferred conn))))
->>>>>>> e0b9944b
 
 ;;; Contacting the remote endpoint
 ;;;
@@ -343,7 +251,6 @@
 
 (cl-defun jsonrpc-async-request (connection method params
                                  &rest args
-<<<<<<< HEAD
                                  &key success-fn error-fn
                                  timeout-fn timeout deferred)
   "Issue request to CONNECTION, then immediately return.
@@ -410,106 +317,6 @@
         (remhash deferred-key (jsonrpc--deferred-actions connection))
         (when id (remhash id (jsonrpc--request-continuations connection)))
         (when timer (cancel-timer timer))))))
-=======
-                                 &key _success-fn _error-fn
-                                 _timeout-fn
-                                 _timeout _deferred)
-  "Make a request to CONNECTION, expecting a reply, return immediately.
-The JSONRPC request is formed by METHOD, a symbol, and PARAMS a
-JSON object.
-
-The caller can expect SUCCESS-FN or ERROR-FN to be called with a
-JSONRPC `:result' or `:error' object, respectively.  If this
-doesn't happen after TIMEOUT seconds (defaults to
-`jrpc-default-request-timeout'), the caller can expect TIMEOUT-FN
-to be called with no arguments.  The default values of SUCCESS-FN,
-ERROR-FN and TIMEOUT-FN simply log the events into
-`jsonrpc-events-buffer'.
-
-If DEFERRED is non-nil, maybe defer the request to a future time
-when the server is thought to be ready according to
-`jsonrpc-connection-ready-p' (which see).  The request might
-never be sent at all, in case it is overridden in the meantime by
-a new request with identical DEFERRED and for the same buffer.
-However, in that situation, the original timeout is kept.
-
-Returns nil."
-  (apply #'jsonrpc--async-request-1 connection method params args)
-  nil)
-
-(cl-defun jsonrpc-request (connection
-                           method params &key
-                           deferred timeout
-                           cancel-on-input
-                           cancel-on-input-retval)
-  "Make a request to CONNECTION, wait for a reply.
-Like `jsonrpc-async-request' for CONNECTION, METHOD and PARAMS,
-but synchronous.
-
-Except in the case of a non-nil CANCEL-ON-INPUT (explained
-below), this function doesn't exit until anything interesting
-happens (success reply, error reply, or timeout).  Furthermore,
-it only exits locally (returning the JSONRPC result object) if
-the request is successful, otherwise it exits non-locally with an
-error of type `jsonrpc-error'.
-
-DEFERRED and TIMEOUT as in `jsonrpc-async-request', which see.
-
-If CANCEL-ON-INPUT is non-nil and the user inputs something while
-the function is waiting, then it exits immediately, returning
-CANCEL-ON-INPUT-RETVAL.  Any future replies (normal or error) are
-ignored."
-  (let* ((tag (cl-gensym "jsonrpc-request-catch-tag")) id-and-timer
-         canceled
-         (throw-on-input nil)
-         (retval
-          (unwind-protect
-              (catch tag
-                (setq
-                 id-and-timer
-                 (apply
-                  #'jsonrpc--async-request-1
-                  connection method params
-                  :sync-request t
-                  :success-fn (lambda (result)
-                                (unless canceled
-                                  (throw tag `(done ,result))))
-                  :error-fn
-                  (jsonrpc-lambda
-                      (&key code message data)
-                    (unless canceled
-                      (throw tag `(error (jsonrpc-error-code . ,code)
-                                         (jsonrpc-error-message . ,message)
-                                         (jsonrpc-error-data . ,data)))))
-                  :timeout-fn
-                  (lambda ()
-                    (unless canceled
-                      (throw tag '(error (jsonrpc-error-message . "Timed out")))))
-                  `(,@(when deferred `(:deferred ,deferred))
-                    ,@(when timeout  `(:timeout  ,timeout)))))
-                (cond (cancel-on-input
-                       (unwind-protect
-                           (let ((inhibit-quit t)) (while (sit-for 30)))
-                         (setq canceled t))
-                       `(canceled ,cancel-on-input-retval))
-                      (t (while t (accept-process-output nil 30)))))
-            ;; In normal operation, cancellation is handled by the
-            ;; timeout function and response filter, but we still have
-            ;; to protect against user-quit (C-g) or the
-            ;; `cancel-on-input' case.
-            (pcase-let* ((`(,id ,_) id-and-timer))
-              ;; Discard the continuation
-              (jsonrpc--remove connection id (list deferred (current-buffer)))
-              ;; We still call `jsonrpc--continue' to run any
-              ;; "anxious" continuations.
-              (jsonrpc--continue connection id)))))
-    (when (eq 'error (car retval))
-      (signal 'jsonrpc-error
-              (cons
-               (format "request id=%s failed:" (car id-and-timer))
-               (cdr retval))))
-    (cadr retval)))
->>>>>>> e0b9944b
 
 (cl-defun jsonrpc-notify (connection method params)
   "Notify CONNECTION of something, don't expect a reply."
@@ -556,7 +363,6 @@
 Needs to be rewritten since `initialize-instance' proceeds
 to erase whatever the process wrote to its process buffer.")
 
-<<<<<<< HEAD
 (cl-defmethod initialize-instance ((conn jsonrpc-process-connection) _slots)
   "Compatibility for rogue eglot guy's obfuscated buffer naming.
 CONN's extant process buffer, if any, is potentially orphaned and
@@ -577,40 +383,6 @@
     (set-process-buffer (jsonrpc--process conn) stdout-buffer)
     (with-current-buffer stdout-buffer
       (special-mode)
-=======
-(cl-defmethod initialize-instance :after ((conn jsonrpc-process-connection) slots)
-  (cl-destructuring-bind (&key ((:process proc)) name &allow-other-keys) slots
-    ;; FIXME: notice the undocumented bad coupling in the stderr
-    ;; buffer name, it must be named exactly like this we expect when
-    ;; calling `make-process'.  If there were a `set-process-stderr'
-    ;; like there is `set-process-buffer' we wouldn't need this and
-    ;; could use a pipe with a process filter instead of
-    ;; `after-change-functions'.  Alternatively, we need a new initarg
-    ;; (but maybe not a slot).
-    (let* ((stderr-buffer-name (format "*%s stderr*" name))
-           (stderr-buffer (jsonrpc--forwarding-buffer stderr-buffer-name "[stderr] " conn))
-           (hidden-name (concat " " stderr-buffer-name)))
-      ;; If we are correctly coupled to the client, the process now
-      ;; created should pick up the `stderr-buffer' just created, which
-      ;; we immediately rename
-      (setq proc (if (functionp proc)
-                     (if (zerop (cdr (func-arity proc)))
-                         (funcall proc)
-                       (funcall proc conn))
-                   proc))
-      (with-current-buffer stderr-buffer
-        (ignore-errors (kill-buffer hidden-name))
-        (rename-buffer hidden-name)
-        (setq buffer-read-only t))
-      (process-put proc 'jsonrpc-stderr stderr-buffer))
-    (setf (jsonrpc--process conn) proc)
-    (set-process-buffer proc (get-buffer-create (format " *%s output*" name)))
-    (set-process-filter proc #'jsonrpc--process-filter)
-    (set-process-sentinel proc #'jsonrpc--process-sentinel)
-    (with-current-buffer (process-buffer proc)
-      (buffer-disable-undo)
-      (set-marker (process-mark proc) (point-min))
->>>>>>> e0b9944b
       (let ((inhibit-read-only t))
         (erase-buffer))
       (set-marker (process-mark (jsonrpc--process conn)) (point-min))))
@@ -663,57 +435,17 @@
            finally return args))
 
 (cl-defmethod jsonrpc-connection-send ((connection jsonrpc-process-connection)
-<<<<<<< HEAD
                                        &rest args)
   (setq args (jsonrpc--stringify-method args))
   (let* ((message `(:jsonrpc "2.0" ,@args))
          (json (jsonrpc--json-encode message))
          (headers `(("Content-Length" . ,(format "%d" (string-bytes json))))))
     (jsonrpc--log-event connection message 'client)
-=======
-                                       &rest args
-                                       &key
-                                       id
-                                       method
-                                       _params
-                                       (_result nil result-supplied-p)
-                                       error
-                                       _partial)
-  "Send MESSAGE, a JSON object, to CONNECTION."
-  (when method
-    ;; sanitize method into a string
-    (setq args
-          (plist-put args :method
-                     (cond ((keywordp method) (substring (symbol-name method) 1))
-                           ((symbolp method) (symbol-name method))
-                           ((stringp method) method)
-                           (t (error "[jsonrpc] invalid method %s" method))))))
-  (let* ((kind (cond ((or result-supplied-p error) 'reply)
-                        (id                    'request)
-                        (method                'notification)))
-         (converted (jsonrpc-convert-to-endpoint connection args kind))
-         (json (jsonrpc--json-encode converted))
-         (headers
-          `(("Content-Length" . ,(format "%d" (string-bytes json)))
-            ;; ("Content-Type" . "application/vscode-jsonrpc; charset=utf-8")
-            )))
->>>>>>> e0b9944b
     (process-send-string
      (jsonrpc--process connection)
      (cl-loop for (header . value) in headers
               concat (concat header ": " value "\r\n") into header-section
-<<<<<<< HEAD
               finally return (format "%s\r\n%s" header-section json)))))
-=======
-              finally return (format "%s\r\n%s" header-section json)))
-    (jsonrpc--run-event-hook
-     connection
-     'client
-     :json json
-     :kind  kind
-     :message args
-     :foreign-message converted)))
->>>>>>> e0b9944b
 
 (defun jsonrpc-process-type (conn)
   "Return the `process-type' of JSONRPC connection CONN."
@@ -796,18 +528,12 @@
 (defun jsonrpc--process-sentinel (proc change)
   "Called when PROC undergoes CHANGE."
   (let ((connection (process-get proc 'jsonrpc-connection)))
-<<<<<<< HEAD
     (jsonrpc--debug connection `(:message "Connection state changed" :change ,change))
     (unless (process-live-p proc)
-=======
-    (jsonrpc--debug connection "Connection state change: `%s'" change)
-    (when (not (process-live-p proc))
->>>>>>> e0b9944b
       (with-current-buffer (jsonrpc-events-buffer connection)
         (let ((inhibit-read-only t))
           (insert "\n----------b---y---e---b---y---e----------\n")))
       ;; Cancel outstanding timers
-<<<<<<< HEAD
       (maphash (lambda (_id triplet)
                  (pcase-let ((`(,_success ,_error ,timeout) triplet))
                    (when timeout (cancel-timer timeout))))
@@ -819,21 +545,6 @@
                      (pcase-let ((`(,_success ,error ,_timeout) triplet))
                        (funcall error '(:code -1 :message "Server died"))))
                    (jsonrpc--request-continuations connection))
-=======
-      (mapc (jsonrpc-lambda (_id _method _success-fn _error-fn timer)
-              (when timer (cancel-timer timer)))
-            (jsonrpc--request-continuations connection))
-      (maphash (lambda (_ triplet)
-                 (pcase-let ((`(,_ ,timer ,_) triplet))
-                   (when timer (cancel-timer timer))))
-               (jsonrpc--deferred-actions connection))
-      (process-put proc 'jsonrpc-sentinel-cleanup-started t)
-      (unwind-protect
-          ;; Call all outstanding error handlers
-          (mapc (jsonrpc-lambda (_id _method _success-fn error-fn _timer)
-                  (funcall error-fn '(:code -1 :message "Server died")))
-                (jsonrpc--request-continuations connection))
->>>>>>> e0b9944b
         (jsonrpc--message "Server exited with status %s" (process-exit-status proc))
         (delete-process proc)
         (when-let (p (slot-value connection '-autoport-inferior)) (delete-process p))
@@ -879,7 +590,6 @@
                                     (error
                                      (prog1 nil
                                        (jsonrpc--warn "Invalid JSON: %s %s"
-<<<<<<< HEAD
                                                       (cdr err) (buffer-string)))))))
                         (with-temp-buffer
                           ;; Calls success-fn and error-fn
@@ -895,96 +605,9 @@
                       (setf (jsonrpc--expected-bytes connection) nil))))))))))))
 
 (cl-defun jsonrpc--async-request (connection method params
-=======
-                                                      (cdr oops) (buffer-string))
-                                       nil)))
-                              (when message
-                                (setq message
-                                      (plist-put message :jsonrpc-json
-                                                 (buffer-string)))
-                                (process-put proc 'jsonrpc-mqueue
-                                             (nconc (process-get proc
-                                                                 'jsonrpc-mqueue)
-                                                    (list message)))))
-                          (goto-char message-end)
-                          (let ((inhibit-read-only t))
-                            (delete-region (point-min) (point)))
-                          (setq expected-bytes nil))))
-                     (t
-                      ;; Message is still incomplete
-                      ;;
-                      (setq done :waiting-for-more-bytes-in-this-message))))))))
-          ;; Saved parsing state for next visit to this filter, which
-          ;; may well be a recursive one stemming from the tail call
-          ;; to `jsonrpc-connection-receive' below (bug#60088).
-          ;;
-          (setf (jsonrpc--expected-bytes conn) expected-bytes)
-          ;; Now, time to notify user code of one or more messages in
-          ;; order.  Very often `jsonrpc-connection-receive' will exit
-          ;; non-locally (typically the reply to a request), so do
-          ;; this all this processing in top-level loops timer.
-          (cl-loop
-           for msg = (pop (process-get proc 'jsonrpc-mqueue)) while msg
-           do (run-at-time 0 nil
-                           (lambda (m) (with-temp-buffer
-                                         (jsonrpc-connection-receive conn m)))
-                           msg)))))))
-
-(defun jsonrpc--remove (conn id &optional deferred-spec)
-  "Cancel CONN's continuations for ID, including its timer, if it exists.
-Also cancel \"deferred actions\" if DEFERRED-SPEC.
-Return the full continuation (ID SUCCESS-FN ERROR-FN TIMER)"
-  (with-slots ((conts -request-continuations) (defs -deferred-actions)) conn
-    (if deferred-spec (remhash deferred-spec defs))
-    (when-let ((ass (assq id conts)))
-      (cl-destructuring-bind (_ _ _ _ timer) ass
-          (cancel-timer timer))
-      (setf conts (delete ass conts))
-      ass)))
-
-(defun jsonrpc--schedule (conn id method success-fn error-fn timer)
-  (push (list id method success-fn error-fn timer)
-        (jsonrpc--request-continuations conn)))
-
-(defun jsonrpc--continue (conn id &optional cont result error)
-  (pcase-let* ((`(,cont-id ,_method ,success-fn ,error-fn ,_timer)
-                cont)
-               (head (pop (jsonrpc--sync-request-alist conn)))
-               (anxious (cdr head)))
-    (cond (anxious
-           (when (not (= (car head) id)) ; sanity check
-             (error "internal error: please report this bug"))
-           ;; If there are "anxious" `jsonrpc-request' continuations
-           ;; that should already have been run, they should run now.
-           ;; The main continuation -- if it exists -- should run
-           ;; before them.  This order is important to preserve the
-           ;; throw to the catch tags in `jsonrpc-request' in
-           ;; order (bug#67945).
-           (cl-flet ((later (f arg) (run-at-time 0 nil f arg)))
-             (when cont-id
-               (if error (later error-fn error)
-                 (later success-fn result)))
-             (cl-loop for (acont ares aerr) in anxious
-                      for (_id _method success-fn error-fn) = acont
-                      if aerr do (later error-fn aerr)
-                      else do (later success-fn ares))))
-          (cont-id
-           ;; Else, just run the normal one, with plain funcall.
-           (if error (funcall error-fn error)
-             (funcall success-fn result)))
-          (t
-           ;; For clarity.  This happens if the `jsonrpc-request' was
-           ;; cancelled
-           ))))
-
-(cl-defun jsonrpc--async-request-1 (connection
-                                    method
-                                    params
->>>>>>> e0b9944b
                                     &rest args
                                     &key success-fn error-fn timeout-fn deferred
                                     (timeout jsonrpc-default-request-timeout)
-<<<<<<< HEAD
                                     &aux (orig-pt (point))
                                     (orig-buffer (current-buffer))
                                     (deferred-key (when deferred
@@ -1062,83 +685,6 @@
                                                                  :id ,id
                                                                  :params ,params)))))))))
                (jsonrpc--request-continuations connection)))
-=======
-                                    (deferred nil)
-                                    (sync-request nil))
-  "Helper for `jsonrpc-request' and `jsonrpc-async-request'.
-
-Return a list (ID TIMER).  ID is the new request's ID, or nil if
-the request was deferred.  TIMER is a timer object set (or nil, if
-TIMEOUT is nil)."
-  (pcase-let* ((buf (current-buffer)) (point (point))
-               (`(,_ ,timer ,old-id)
-                (and deferred (gethash (list deferred buf)
-                                       (jsonrpc--deferred-actions connection))))
-               (id (or old-id (cl-incf (jsonrpc--next-request-id connection))))
-               (maybe-timer
-                (lambda ()
-                  (when timeout
-                    (or timer
-                        (setq
-                         timer
-                         (run-with-timer
-                          timeout nil
-                          (lambda ()
-                            (jsonrpc--remove connection id (list deferred buf))
-                            (if timeout-fn (funcall timeout-fn)
-                              (jsonrpc--run-event-hook
-                               connection 'internal
-                               :log-text (format "timed-out '%s' (id=%s)" method id)
-                               :id id))))))))))
-    (when deferred
-      (if (jsonrpc-connection-ready-p connection deferred)
-          ;; Server is ready, we jump below and send it immediately.
-          (remhash (list deferred buf) (jsonrpc--deferred-actions connection))
-        ;; Otherwise, save in `jsonrpc--deferred-actions' and exit non-locally
-        (unless old-id
-          (jsonrpc--run-event-hook
-           connection 'internal
-           :log-text (format "deferring '%s' (id=%s)" method id)
-           :id id))
-        (puthash (list deferred buf)
-                 (list (lambda ()
-                         (when (buffer-live-p buf)
-                           (with-current-buffer buf
-                             (save-excursion (goto-char point)
-                                             (apply #'jsonrpc--async-request-1
-                                                    connection
-                                                    method params args)))))
-                       (funcall maybe-timer) id)
-                 (jsonrpc--deferred-actions connection))
-        (cl-return-from jsonrpc--async-request-1 (list id timer))))
-    ;; Really send it thru the wire
-    ;;
-    (jsonrpc-connection-send connection
-                             :id id
-                             :method method
-                             :params params)
-    ;; Setup some control structures
-    ;;
-    (when sync-request
-      (push (list id) (jsonrpc--sync-request-alist connection)))
-
-    (jsonrpc--schedule
-     connection id method
-     (or success-fn
-         (lambda (&rest _ignored)
-           (jsonrpc--run-event-hook
-            connection 'internal
-            :log-text (format "success ignored")
-            :id id)))
-     (or error-fn
-         (jsonrpc-lambda (&key code message &allow-other-keys)
-           (jsonrpc--run-event-hook
-            connection 'internal
-            :log-text (format "error %s ignored: %s ignored"
-                              code message)
-            :id id)))
-     (funcall maybe-timer))
->>>>>>> e0b9944b
     (list id timer)))
 
 (defun jsonrpc--message (format &rest args)
@@ -1161,7 +707,6 @@
                      (apply #'format format args)
                      :warning)))
 
-<<<<<<< HEAD
 (defun jsonrpc--log-event (connection message &optional type)
   "Log a JSONRPC-related event.
 CONNECTION is the current connection.  MESSAGE is a JSON-like
@@ -1200,99 +745,6 @@
                                                   (forward-sexp 1)
                                                   (forward-line 2)
                                                   (point)))))))))))))
-=======
-(cl-defun jsonrpc--run-event-hook (connection
-                                   origin
-                                   &rest plist
-                                   &key _kind _json _message _foreign-message _log-text
-                                   &allow-other-keys)
-  (with-current-buffer (jsonrpc-events-buffer connection)
-    (run-hook-wrapped 'jsonrpc-event-hook
-                      (lambda (fn)
-                        (apply fn connection origin plist)))))
-
-(defvar jsonrpc-event-hook (list #'jsonrpc--log-event)
-  "Hook run when JSON-RPC events are emitted.
-This hooks runs in the events buffer of every  `jsonrpc-connection'
-when an event is originated by either endpoint.  Each hook function
-is passed the arguments described by the lambda list:
-
-  (CONNECTION ORIGIN &key JSON KIND MESSAGE FOREIGN-MESSAGE LOG-TEXT
-                     &allow-other-keys)
-
-  CONNECTION       the `jsonrpc-connection' instance.
-  ORIGIN           one of the symbols `client' ,`server'.
-  JSON             the raw JSON string content.
-  KIND             one of the symbols `request' ,`notification',
-                   `reply'.
-  MESSAGE          a plist representing the exchanged message in
-                   jsonrpc.el's internal format
-  FOREIGN-MESSAGE  a plist representing the exchanged message in
-                   the remote endpoint's format.
-  LOG-TEXT         text used for events of `internal' origin.
-  ID               id of a message that this event refers to.
-  TYPE             `error', `debug' or the default `info'.
-
-Except for CONNECTION and ORIGIN all other keys are optional.
-Unlisted keys may appear in the plist.
-
-Do not use this hook to write JSON-RPC protocols, use other parts
-of the API instead.")
-
-(cl-defun jsonrpc--log-event (connection origin
-                                         &key kind message
-                                         foreign-message log-text json
-                                         type
-                                         &allow-other-keys)
-  "Log a JSONRPC-related event.  Installed in `jsonrpc-event-hook'."
-  (let* ((props (slot-value connection '-events-buffer-config))
-         (max (plist-get props :size))
-         (format (plist-get props :format)))
-    (when (or (null max) (cl-plusp max))
-      (cl-destructuring-bind (&key method id error &allow-other-keys) message
-        (let* ((inhibit-read-only t)
-               (depth (length (jsonrpc--sync-request-alist connection)))
-               (msg
-                (cond ((eq format 'full)
-                       (format "[jsonrpc] %s[%s]%s %s\n"
-                               (pcase type ('error "E") ('debug "D") (_ "e"))
-                               (format-time-string "%H:%M:%S.%3N")
-                               (if (eq origin 'internal)
-                                   ""
-                                 (format " %s%s %s%s"
-                                         (make-string (* 2 depth) ? )
-                                         (pcase origin
-                                           ('client "-->")
-                                           ('server "<--")
-                                           (_ ""))
-                                         (or method "")
-                                         (if id (format "(%s)" id) "")))
-                               (or json log-text)))
-                      (t
-                       (format "[%s]%s%s %s:\n%s"
-                               (concat (format "%s" (or origin 'internal))
-                                       (if origin (format "-%s" (or kind 'message))))
-                               (if id (format " (id:%s)" id) "")
-                               (if error " ERROR" "")
-                               (format-time-string "%H:%M:%S.%3N")
-                               (if foreign-message (pp-to-string foreign-message)
-                                 log-text))))))
-          (goto-char (point-max))
-          ;; XXX: could use `run-at-time' to delay server logs
-          ;; slightly to play nice with verbose servers' stderr.
-          (when error
-            (setq msg (propertize msg 'face 'error)))
-          (insert-before-markers msg)
-          ;; Trim the buffer if it's too large
-          (when max
-              (save-excursion
-                (goto-char (point-min))
-                (while (> (buffer-size) max)
-                  (delete-region (point) (progn (forward-line 1)
-                                                (forward-sexp 1)
-                                                (forward-line 2)
-                                                (point)))))))))))
->>>>>>> e0b9944b
 
 (defun jsonrpc--forwarding-buffer (name prefix conn)
   "Helper for `jsonrpc-process-connection' helpers.
