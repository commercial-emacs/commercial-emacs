;;; jsonrpc.el --- JSON-RPC library                  -*- lexical-binding: t; -*-

;; Copyright (C) 2018-2023 Free Software Foundation, Inc.

;; Author: João Távora <joaotavora@gmail.com>
;; Keywords: processes, languages, extensions
;; Version: 1.0.17
;; Package-Requires: ((emacs "25.2"))

;; This is a GNU ELPA :core package.  Avoid functionality that is not
;; compatible with the version of Emacs recorded above.

;; This file is NOT part of GNU Emacs.

;; GNU Emacs is free software: you can redistribute it and/or modify
;; it under the terms of the GNU General Public License as published by
;; the Free Software Foundation, either version 3 of the License, or
;; (at your option) any later version.

;; GNU Emacs is distributed in the hope that it will be useful,
;; but WITHOUT ANY WARRANTY; without even the implied warranty of
;; MERCHANTABILITY or FITNESS FOR A PARTICULAR PURPOSE.  See the
;; GNU General Public License for more details.

;; You should have received a copy of the GNU General Public License
;; along with GNU Emacs.  If not, see <https://www.gnu.org/licenses/>.

;;; Commentary:

;; This library implements the JSONRPC 2.0 specification as described
;; in https://www.jsonrpc.org/.  As the name suggests, JSONRPC is a
;; generic Remote Procedure Call protocol designed around JSON
;; objects.  To learn how to write JSONRPC programs with this library,
;; see Info node `(elisp)JSONRPC'."
;;
;; This library was originally extracted from eglot.el, an Emacs LSP
;; client, which you should see for an example usage.
;;
;;; Code:

(require 'cl-lib)
(require 'eieio)
(eval-when-compile (require 'subr-x))
(require 'warnings)
(require 'pcase)

;;; Public API
;;;

(defclass jsonrpc-connection ()
  ((name
    :accessor jsonrpc-name
    :initarg :name
    :documentation "A name for the connection")
   (-request-dispatcher
    :accessor jsonrpc--request-dispatcher
    :initform #'ignore
    :initarg :request-dispatcher
    :documentation "Dispatcher for remotely invoked requests.")
   (-notification-dispatcher
    :accessor jsonrpc--notification-dispatcher
    :initform #'ignore
    :initarg :notification-dispatcher
    :documentation "Dispatcher for remotely invoked notifications.")
   (last-error
    :accessor jsonrpc-last-error
    :documentation "Last JSONRPC error message received from endpoint.")
   (-request-continuations
    :initform (make-hash-table)
    :accessor jsonrpc--request-continuations
    :documentation "A hash table of request ID to continuation lambdas.")
   (-events-buffer
    :accessor jsonrpc--events-buffer
    :documentation "A buffer pretty-printing the JSONRPC events")
   (-events-buffer-scrollback-size
    :initarg :events-buffer-scrollback-size
    :accessor jsonrpc--events-buffer-scrollback-size
    :documentation "Max size of events buffer.  0 disables, nil means infinite.")
   (-deferred-actions
    :initform (make-hash-table :test #'equal)
    :accessor jsonrpc--deferred-actions
    :documentation "Map (DEFERRED BUF) to (FN TIMER ID).
FN is a deferred request from BUF, to be sent not later than TIMER as ID.")
   (-next-request-id
    :initform 0
    :accessor jsonrpc--next-request-id
    :documentation "Next number used for a request"))
  :documentation "Base class representing a JSONRPC connection.
The following initargs are accepted:

:NAME (mandatory), a string naming the connection

:REQUEST-DISPATCHER (optional), a function of three
arguments (CONN METHOD PARAMS) for handling JSONRPC requests.
CONN is a `jsonrpc-connection' object, METHOD is a symbol, and
PARAMS is a plist representing a JSON object.  The function is
expected to return a JSONRPC result, a plist of (:result
RESULT) or signal an error of type `jsonrpc-error'.

:NOTIFICATION-DISPATCHER (optional), a function of three
arguments (CONN METHOD PARAMS) for handling JSONRPC
notifications.  CONN, METHOD and PARAMS are the same as in
:REQUEST-DISPATCHER.")

;;; API mandatory
(cl-defgeneric jsonrpc-connection-send (conn &key id method params result error)
  "Send a JSONRPC message to connection CONN.
ID, METHOD, PARAMS, RESULT and ERROR.")

;;; API optional
(cl-defgeneric jsonrpc-shutdown (conn)
  "Shutdown the JSONRPC connection CONN.")

;;; API optional
(cl-defgeneric jsonrpc-running-p (conn)
  "Tell if the JSONRPC connection CONN is still running.")

;;; API optional
(cl-defgeneric jsonrpc-connection-ready-p (connection what)
  "Tell if CONNECTION is ready for WHAT in current buffer.
If it isn't, a request which was passed a value to the
:deferred keyword argument will be deferred to the future.
WHAT is whatever was passed the as the value to that argument.

By default, all connections are ready for sending all requests
immediately."
  (:method (_s _what)   ;; by default all connections are ready
           t))


;;; Convenience
;;;
(cl-defmacro jsonrpc-lambda (cl-lambda-list &body body)
  (declare (indent 1) (debug (sexp &rest form)))
  (let ((e (cl-gensym "jsonrpc-lambda-elem")))
    `(lambda (,e) (apply (cl-function (lambda ,cl-lambda-list ,@body)) ,e))))

(defun jsonrpc-events-buffer (connection)
  "Get or create JSONRPC events buffer for CONNECTION."
  (let ((probe (jsonrpc--events-buffer connection)))
    (if (buffer-live-p probe)
        probe
      (with-current-buffer
          (get-buffer-create (format "*%s events*" (jsonrpc-name connection)))
        (special-mode)
        (setf (jsonrpc--events-buffer connection)
              (current-buffer))))))

(defun jsonrpc-forget-pending-continuations (connection)
  "Stop waiting for responses from the current JSONRPC CONNECTION."
  (clrhash (jsonrpc--request-continuations connection)))

(defvar jsonrpc-inhibit-debug-on-error nil
  "Inhibit `debug-on-error' when answering requests.
Some extensions, notably ert.el, set `debug-on-error' to non-nil,
which makes it hard to test the behaviour of catching the Elisp
error and replying to the endpoint with an JSONRPC-error.  This
variable can be set around calls like `jsonrpc-request' to
circumvent that.")

(defun jsonrpc-connection-receive (connection message)
  "Process MESSAGE just received from CONNECTION.
This function will destructure MESSAGE and call the appropriate
dispatcher in CONNECTION."
  (cl-destructuring-bind (&key method id error params result &allow-other-keys
                          &aux continuations)
      message
    (jsonrpc--log-event connection message 'server)
    (setf (jsonrpc-last-error connection) error)
    (cond
     ;; A remote request
     ((and method id)
      (apply #'jsonrpc--reply connection
             id (condition-case err
                    `(:result ,(funcall (jsonrpc--request-dispatcher connection)
                                        connection (intern method) params))
                  (error
                   (let ((code (alist-get 'jsonrpc-error-code (cdr err))))
                     `(:error (:code
                               ,(or code -32603)
                               :message
                               ,(or code "Internal error"))))))))
     ;; A remote notification
     (method
      (funcall (jsonrpc--notification-dispatcher connection)
               connection (intern method) params))
     ;; A remote response
     ((setq continuations
            (and id (gethash id (jsonrpc--request-continuations connection))))
      (cancel-timer (nth 2 continuations))
      (remhash id (jsonrpc--request-continuations connection))
      (if error
          (funcall (nth 1 continuations) error)
        (funcall (nth 0 continuations) result))))
    (jsonrpc--call-deferred connection)))

;;; Contacting the remote endpoint
;;;
(defun jsonrpc-error (&rest args)
  "Error out with FORMAT and ARGS.
If invoked inside a dispatcher function, this function is suitable
for replying to the remote endpoint with an error message.

ARGS can be of the form (FORMAT-STRING . MOREARGS) for replying
with a -32603 error code and a message formed by formatting
FORMAT-STRING with MOREARGS.

Alternatively ARGS can be plist representing a JSONRPC error
object, using the keywords :code, :message and :data."
  (if (stringp (car args))
      (let ((msg
             (apply #'format-message (car args) (cdr args))))
        (signal 'jsonrpc-error
                `(,msg
                  (jsonrpc-error-code . ,-32603)
                  (jsonrpc-error-message . ,msg))))
    (cl-destructuring-bind (&key code message data) args
      (signal 'jsonrpc-error
              `("[jsonrpc] error "
                (jsonrpc-error-code . ,code)
                (jsonrpc-error-message . ,message)
                (jsonrpc-error-data . ,data))))))

(cl-defun jsonrpc-async-request (connection method params
                                 &rest args
                                 &key success-fn error-fn
                                 timeout-fn timeout deferred)
  "Issue request to CONNECTION, then immediately return.

The keyword arguments SUCCESS-FN, ERROR-FN and TIMEOUT-FN (the
success, error, and timeout callbacks, respectively) default to
logging events into `jsonrpc-events-buffer'.

If DEFERRED is non-nil, delay the request until
`jsonrpc-connection-ready-p' is true.  Should the function be
called again with identical buffer and DEFERRED value before the
request is issued, the request is dropped."
  (prog1 nil
    (ignore success-fn error-fn timeout-fn timeout deferred)
    (apply #'jsonrpc--async-request connection method params args)))

(cl-defun jsonrpc-request (connection method params
                           &key deferred timeout
                           cancel-on-input cancel-on-input-retval)
  "Same as `jsonrpc-async-request' but awaits reply.

If successful, returns a jsonrpc result object.  Otherwise
signals `jsonrpc-error'.

If CANCEL-ON-INPUT, returns CANCEL-ON-INPUT-RETVAL immediately
upon user input.  Any subsequent replies to the request are
dropped."
  (let ((deferred-key (list deferred (current-buffer)))
        done-p error-p retval)
    (cl-destructuring-bind (id timer)
        (apply #'jsonrpc--async-request
               connection method params
               :success-fn
               (lambda (result)
                 (setq done-p t
                       retval result))
               :error-fn
               (jsonrpc-lambda (&key code message data)
                 (setq error-p t
                       retval `((jsonrpc-error-code . ,code)
                                (jsonrpc-error-message . ,message)
                                (jsonrpc-error-data . ,data))))
               :timeout-fn
               (lambda ()
                 (setq error-p t
                       retval '((jsonrpc-error-message . "Timed out"))))
               `(,@(when deferred `(:deferred ,deferred))
                 ,@(when timeout `(:timeout ,timeout))))
      (unwind-protect
          (cl-loop when error-p
                   do (signal 'jsonrpc-error
                              (cons (format "request id=%s failed:" id)
                                    retval))
                   end
                   when done-p
                   return retval
                   if cancel-on-input
                     if (not (sit-for 0.1))
                     return cancel-on-input-retval
                     end
                   else
                     do (accept-process-output nil 0.1)
                   end)
        (remhash deferred-key (jsonrpc--deferred-actions connection))
        (when id (remhash id (jsonrpc--request-continuations connection)))
        (when timer (cancel-timer timer))))))

(cl-defun jsonrpc-notify (connection method params)
  "Notify CONNECTION of something, don't expect a reply."
  (jsonrpc-connection-send connection
                           :method method
                           :params params))

(define-obsolete-variable-alias 'jrpc-default-request-timeout
  'jsonrpc-default-request-timeout "28.1")

(defconst jsonrpc-default-request-timeout 10
  "Time in seconds before timing out a JSONRPC request.")

(defclass jsonrpc-process-connection (jsonrpc-connection)
  ((-process
    :initarg :process :accessor jsonrpc--process
    :documentation "Process object wrapped by the this connection.")
   (-expected-bytes
    :accessor jsonrpc--expected-bytes
    :documentation "How many bytes declared by server.")
   (-on-shutdown
    :accessor jsonrpc--on-shutdown
    :initform #'ignore
    :initarg :on-shutdown
    :documentation "Function run when the process dies."))
  :documentation "A JSONRPC connection over an Emacs process.
The following initargs are accepted:

:PROCESS (mandatory), a live running Emacs process object or a
function of no arguments producing one such object.  The process
represents either a pipe connection to locally running process or
a stream connection to a network host.  The remote endpoint is
expected to understand JSONRPC messages with basic HTTP-style
enveloping headers such as \"Content-Length:\".

:ON-SHUTDOWN (optional), a function of one argument, the
connection object, called when the process dies.

Needs to be rewritten since `initialize-instance' proceeds
to erase whatever the process wrote to its process buffer.")

(cl-defmethod initialize-instance ((conn jsonrpc-process-connection) _slots)
  "Compatibility for rogue eglot guy's obfuscated buffer naming.
CONN's extant process buffer, if any, is potentially orphaned and
replaced with an invisible buffer \" *[CONN name] output*\".  If
:stderr of CONN's process is named '*[CONN name] stderr*', it is
modified to replicate messages to CONN's event buffer, and made
invisible by renaming to \" *[CONN name] stderr*\".

Needs to be rewritten."
  (cl-call-next-method)
  (when (functionp (jsonrpc--process conn))
    (setf (jsonrpc--process conn) (funcall (jsonrpc--process conn))))
  (process-put (jsonrpc--process conn) 'jsonrpc-connection conn)
  (set-process-filter (jsonrpc--process conn) #'jsonrpc--process-filter)
  (set-process-sentinel (jsonrpc--process conn) #'jsonrpc--process-sentinel)
  (let ((stdout-buffer (get-buffer-create
                        (format " *%s output*" (jsonrpc-name conn)))))
    (set-process-buffer (jsonrpc--process conn) stdout-buffer)
    (with-current-buffer stdout-buffer
      (special-mode)
      (let ((inhibit-read-only t))
        (erase-buffer))
      (set-marker (process-mark (jsonrpc--process conn)) (point-min))))
  (when-let ((stderr-buffer
              (get-buffer (format "*%s stderr*" (jsonrpc-name conn))))
             (invisible-name (concat " " (buffer-name stderr-buffer))))
    (with-current-buffer stderr-buffer
      (special-mode)
      (let ((inhibit-read-only t))
        (erase-buffer)))
    (process-put (jsonrpc--process conn) 'jsonrpc-stderr stderr-buffer)
    (when-let ((detritus (get-buffer invisible-name)))
      (let (kill-buffer-query-functions)
        (kill-buffer detritus)))
    (with-current-buffer stderr-buffer
      (rename-buffer invisible-name)
      (add-hook
       'after-change-functions
       (lambda (beg _end _pre-change-len)
         "Mimeograph stderr to events."
         (cl-loop initially (goto-char beg)
                  do (forward-line)
                  when (bolp)
                  for line = (buffer-substring
                              (line-beginning-position 0)
                              (line-end-position 0))
                  do (with-current-buffer (jsonrpc-events-buffer conn)
                       (goto-char (point-max))
                       (let ((inhibit-read-only t))
                         (insert (format "[stderr] %s\n" line))))
                  until (eobp)))
       nil t))))

(defun jsonrpc--stringify-method (args)
  "Normalize :method in ARGS."
  (cl-loop for i below (1- (length args)) by 2
           for keyword = (nth i args)
           while (keywordp keyword)
           do (when (eq :method keyword)
                (let* ((method* (nth (1+ i) args))
                       (method (cond ((keywordp method*)
                                      (substring (symbol-name method*) 1))
                                     ((and method* (symbolp method*))
                                      (symbol-name method*))
                                     ((stringp method*)
                                      method*))))
                  (if method
                      (setcar (nthcdr (1+ i) args) method)
                    (setf (nthcdr i args) (nthcdr (+ 2 i) args)))))
           finally return args))

(cl-defmethod jsonrpc-connection-send ((connection jsonrpc-process-connection)
                                       &rest args)
  (setq args (jsonrpc--stringify-method args))
  (let* ((message `(:jsonrpc "2.0" ,@args))
         (json (jsonrpc--json-encode message))
         (headers `(("Content-Length" . ,(format "%d" (string-bytes json))))))
    (jsonrpc--log-event connection message 'client)
    (process-send-string
     (jsonrpc--process connection)
     (cl-loop for (header . value) in headers
              concat (concat header ": " value "\r\n") into header-section
              finally return (format "%s\r\n%s" header-section json)))))

(defun jsonrpc-process-type (conn)
  "Return the `process-type' of JSONRPC connection CONN."
  (process-type (jsonrpc--process conn)))

(cl-defmethod jsonrpc-running-p ((conn jsonrpc-process-connection))
  "Return non-nil if JSONRPC connection CONN is running."
  (process-live-p (jsonrpc--process conn)))

(cl-defmethod jsonrpc-shutdown ((conn jsonrpc-process-connection)
                                &optional cleanup)
  "Wait for JSONRPC connection CONN to shutdown.
With optional CLEANUP, kill any associated buffers."
  (unwind-protect
      (cl-loop
       with proc = (jsonrpc--process conn) for i from 0
       while (not (process-get proc 'jsonrpc-sentinel-cleanup-started))
       unless (zerop i) do
       (jsonrpc--warn "Sentinel for %s still hasn't run, deleting it!" proc)
       do
       (delete-process proc)
       (accept-process-output nil 0.1))
    (when cleanup
      (kill-buffer (process-buffer (jsonrpc--process conn)))
      (kill-buffer (jsonrpc-stderr-buffer conn)))))

(defun jsonrpc-stderr-buffer (conn)
  "Get CONN's standard error buffer, if any."
  (process-get (jsonrpc--process conn) 'jsonrpc-stderr))

(define-error 'jsonrpc-error "jsonrpc-error")

(defalias 'jsonrpc--json-read
  (if (fboundp 'json-parse-buffer)
      (lambda ()
        (json-parse-buffer :object-type 'plist
                           :null-object nil
                           :false-object :json-false))
    (require 'json)
    (defvar json-object-type)
    (declare-function json-read "json" ())
    (lambda ()
      (let ((json-object-type 'plist))
        (json-read))))
  "Read JSON object in buffer, move point to end of buffer.")

(defalias 'jsonrpc--json-encode
  (if (fboundp 'json-serialize)
      (lambda (object)
        (json-serialize object
                        :false-object :json-false
                        :null-object nil))
    (require 'json)
    (defvar json-false)
    (defvar json-null)
    (declare-function json-encode "json" (object))
    (lambda (object)
      (let ((json-false :json-false)
            (json-null nil))
        (json-encode object))))
  "Encode OBJECT into a JSON string.")

(cl-defun jsonrpc--reply
    (connection id &key (result nil result-supplied-p) (error nil error-supplied-p))
  "Reply to CONNECTION's request ID with RESULT or ERROR."
  (apply #'jsonrpc-connection-send connection
         `( :id ,id
            ,@(and result-supplied-p `(:result ,result))
            ,@(and error-supplied-p `(:error ,error)))))

(defun jsonrpc--call-deferred (connection)
  "Call CONNECTION's deferred actions, who may again defer themselves."
  (when-let ((actions (hash-table-values (jsonrpc--deferred-actions connection))))
    (jsonrpc--debug connection `(:maybe-run-deferred
                                 ,(mapcar (apply-partially #'nth 2) actions)))
    (mapc #'funcall (mapcar #'car actions))))

(defun jsonrpc--process-sentinel (proc change)
  "Called when PROC undergoes CHANGE."
  (let ((connection (process-get proc 'jsonrpc-connection)))
    (jsonrpc--debug connection `(:message "Connection state changed" :change ,change))
    (unless (process-live-p proc)
      (with-current-buffer (jsonrpc-events-buffer connection)
        (let ((inhibit-read-only t))
          (insert "\n----------b---y---e---b---y---e----------\n")))
      ;; Cancel outstanding timers
      (maphash (lambda (_id triplet)
                 (pcase-let ((`(,_success ,_error ,timeout) triplet))
                   (when timeout (cancel-timer timeout))))
               (jsonrpc--request-continuations connection))
      (process-put proc 'jsonrpc-sentinel-cleanup-started t)
      (unwind-protect
          ;; Call all outstanding error handlers
          (maphash (lambda (_id triplet)
                     (pcase-let ((`(,_success ,error ,_timeout) triplet))
                       (funcall error '(:code -1 :message "Server died"))))
                   (jsonrpc--request-continuations connection))
        (jsonrpc--message "Server exited with status %s" (process-exit-status proc))
        (delete-process proc)
        (funcall (jsonrpc--on-shutdown connection) connection)))))

(defun jsonrpc--process-filter (proc string)
  "Log STRING and possibly other strings piped in from PROC."
  (when (buffer-live-p (process-buffer proc))
    (with-current-buffer (process-buffer proc)
      (let ((inhibit-read-only t)
            (connection (process-get proc 'jsonrpc-connection)))
        ;; Insert the text, advancing the process marker.
        (save-excursion
          (goto-char (process-mark proc))
          (insert string)
          (set-marker (process-mark proc) (point)))
        (catch 'done
          (while t
            ;; More than one message might have arrived
            (unless (setf (jsonrpc--expected-bytes connection)
                          (or (jsonrpc--expected-bytes connection)
                              (and (search-forward-regexp
                                    "\\(?:.*: .*\r\n\\)*Content-Length: \
*\\([[:digit:]]+\\)\r\n\\(?:.*: .*\r\n\\)*\r\n"
                                    (+ (point) 100) t)
                                   (string-to-number (match-string 1)))))
              (throw 'done t))

            ;; Attempt to complete a message body
            (let ((available-bytes (- (position-bytes (process-mark proc))
                                      (position-bytes (point))))
                  (message-end (byte-to-position
                                (+ (position-bytes (point))
                                   (jsonrpc--expected-bytes connection)))))
              (if (< available-bytes (jsonrpc--expected-bytes connection))
                  (throw 'done t)       ; message still incomplete
                (unwind-protect
                    (save-restriction
                      (narrow-to-region (point) message-end)
                      (when-let ((json-message
                                  (condition-case err
                                      (jsonrpc--json-read)
                                    (error
                                     (prog1 nil
                                       (jsonrpc--warn "Invalid JSON: %s %s"
                                                      (cdr err) (buffer-string)))))))
                        (with-temp-buffer
                          ;; Calls success-fn and error-fn
                          ;; of jsonrpc-async-request, which
                          ;; can arbitrarily pollute or even kill
                          ;; (process-buffer PROC).  Ergo, buffer-live-p
                          ;; check in unwind clause.
                          (jsonrpc-connection-receive connection json-message))))
                  (when (buffer-live-p (process-buffer proc))
                    (with-current-buffer (process-buffer proc)
                      (goto-char message-end)
                      (delete-region (point-min) (point))
                      (setf (jsonrpc--expected-bytes connection) nil))))))))))))

(cl-defun jsonrpc--async-request (connection method params
                                    &rest args
                                    &key success-fn error-fn timeout-fn deferred
                                    (timeout jsonrpc-default-request-timeout)
                                    &aux (orig-pt (point))
                                    (orig-buffer (current-buffer))
                                    (deferred-key (when deferred
                                                    `(,deferred ,orig-buffer))))
  "Returns a list (ID TIMER)."
  (let (id timer)
    (when deferred
<<<<<<< HEAD
      (let ((extant (gethash deferred-key (jsonrpc--deferred-actions connection))))
        (remhash deferred-key (jsonrpc--deferred-actions connection))
        ;; (FN TIMER ID)
        (setq timer (cl-second extant)
              id (or (cl-third extant)
                     (cl-incf (jsonrpc--next-request-id connection))))
        (if (jsonrpc-connection-ready-p connection deferred)
            (when timer (cancel-timer timer))
          ;; Conclude deferment.
          (jsonrpc--debug connection `( :deferring ,method
                                        :id ,id
                                        :params ,params))
          (puthash
           deferred-key
           (list (lambda ()
                   (when (buffer-live-p orig-buffer)
                     (with-current-buffer orig-buffer
                       (save-excursion (goto-char orig-pt)
                                       (apply #'jsonrpc-async-request
                                              connection
                                              method params args)))))
                 (setq timer
                       (or timer
                           (when timeout
                             (run-with-timer
                              timeout nil
                              (lambda ()
                                (remhash deferred-key (jsonrpc--deferred-actions connection))
                                (funcall (or timeout-fn
                                             (apply-partially #'jsonrpc--debug
                                                              connection
                                                              `( :timed-out ,method
                                                                 :id ,id
                                                                 :params ,params)))))))))
                 id)
           (jsonrpc--deferred-actions connection)))))
    (unless (gethash deferred-key (jsonrpc--deferred-actions connection))
      ;; Did not earlier conclude to defer
      (setq id (or id (cl-incf (jsonrpc--next-request-id connection))))
      (jsonrpc-connection-send connection
                               :id id
                               :method method
                               :params params)
      (puthash id
               (list (or success-fn
                         (jsonrpc-lambda (&rest _ignored)
                           (jsonrpc--debug
                            connection (list :message "success ignored"
                                             :id id))))
                     (or error-fn
                         (jsonrpc-lambda (&key code message &allow-other-keys)
                           (jsonrpc--debug
                            connection (list
                                        :message
                                        (format "error ignored, status set (%s)"
                                                message)
                                        :id id :error code))))
                     (setq timer
                           (when timeout
                             (run-with-timer
                              timeout nil
                              (lambda ()
                                (remhash id (jsonrpc--request-continuations connection))
                                (funcall (or timeout-fn
                                             (apply-partially #'jsonrpc--debug
                                                              connection
                                                              `( :timed-out ,method
                                                                 :id ,id
                                                                 :params ,params)))))))))
               (jsonrpc--request-continuations connection)))
=======
      (if (jsonrpc-connection-ready-p connection deferred)
          ;; Server is ready, we jump below and send it immediately.
          (remhash (list deferred buf) (jsonrpc--deferred-actions connection))
        ;; Otherwise, save in `jsonrpc--deferred-actions' and exit non-locally
        (unless old-id
          (jsonrpc--debug connection `(:deferring ,method :id ,id :params
                                                  ,params)))
        (puthash (list deferred buf)
                 (list (lambda ()
                         (when (buffer-live-p buf)
                           (with-current-buffer buf
                             (save-excursion (goto-char point)
                                             (apply #'jsonrpc-async-request
                                                    connection
                                                    method params args)))))
                       (or timer (setq timer (funcall make-timer))) id)
                 (jsonrpc--deferred-actions connection))
        (cl-return-from jsonrpc--async-request-1 (list id timer))))
    ;; Really send it
    ;;
    (jsonrpc-connection-send connection
                             :id id
                             :method method
                             :params params)
    (puthash id
             (list (or success-fn
                       (lambda (&rest _ignored)
                         (jsonrpc--debug
                          connection (list :message "success ignored"
                                           :id id))))
                   (or error-fn
                       (jsonrpc-lambda (&key code message &allow-other-keys)
                         (jsonrpc--debug
                          connection (list
                                      :message
                                      (format "error ignored, status set (%s)"
                                              message)
                                      :id id :error code))))
                   (setq timer (funcall make-timer)))
             (jsonrpc--request-continuations connection))
>>>>>>> 2af83f21
    (list id timer)))

(defun jsonrpc--message (format &rest args)
  "Message out with FORMAT with ARGS."
  (message "[jsonrpc] %s" (apply #'format format args)))

(defun jsonrpc--debug (server format &rest args)
  "Debug message for SERVER with FORMAT and ARGS."
  (jsonrpc--log-event
   server (if (stringp format)
              `(:message ,(apply #'format format args))
            format)))

(defun jsonrpc--warn (format &rest args)
  "Warning message with FORMAT and ARGS."
  (apply #'jsonrpc--message (concat "(warning) " format) args)
  (let ((warning-minimum-level :error))
    (display-warning 'jsonrpc
                     (apply #'format format args)
                     :warning)))

(defun jsonrpc--log-event (connection message &optional type)
  "Log a JSONRPC-related event.
CONNECTION is the current connection.  MESSAGE is a JSON-like
plist.  TYPE is a symbol saying if this is a client or server
originated."
  (let ((max (jsonrpc--events-buffer-scrollback-size connection)))
    (when (or (null max) (cl-plusp max))
      (with-current-buffer (jsonrpc-events-buffer connection)
        (cl-destructuring-bind (&key method id error &allow-other-keys) message
          (let* ((inhibit-read-only t)
                 (subtype (cond ((and method id)       'request)
                                (method                'notification)
                                (id                    'reply)
                                (t                     'message)))
                 (type
                  (concat (format "%s" (or type 'internal))
                          (if type
                              (format "-%s" subtype)))))
            (goto-char (point-max))
            (prog1
                (let ((msg (format "[%s]%s%s %s:\n%s"
                                   type
                                   (if id (format " (id:%s)" id) "")
                                   (if error " ERROR" "")
                                   (current-time-string)
                                   (pp-to-string message))))
                  (when error
                    (setq msg (propertize msg 'face 'error)))
                  (insert-before-markers msg))
              ;; Trim the buffer if it's too large
              (when max
                (save-excursion
                  (goto-char (point-min))
                  (while (> (buffer-size) max)
                    (delete-region (point) (progn (forward-line 1)
                                                  (forward-sexp 1)
                                                  (forward-line 2)
                                                  (point)))))))))))))

(provide 'jsonrpc)
;;; jsonrpc.el ends here<|MERGE_RESOLUTION|>--- conflicted
+++ resolved
@@ -579,7 +579,6 @@
   "Returns a list (ID TIMER)."
   (let (id timer)
     (when deferred
-<<<<<<< HEAD
       (let ((extant (gethash deferred-key (jsonrpc--deferred-actions connection))))
         (remhash deferred-key (jsonrpc--deferred-actions connection))
         ;; (FN TIMER ID)
@@ -650,48 +649,6 @@
                                                                  :id ,id
                                                                  :params ,params)))))))))
                (jsonrpc--request-continuations connection)))
-=======
-      (if (jsonrpc-connection-ready-p connection deferred)
-          ;; Server is ready, we jump below and send it immediately.
-          (remhash (list deferred buf) (jsonrpc--deferred-actions connection))
-        ;; Otherwise, save in `jsonrpc--deferred-actions' and exit non-locally
-        (unless old-id
-          (jsonrpc--debug connection `(:deferring ,method :id ,id :params
-                                                  ,params)))
-        (puthash (list deferred buf)
-                 (list (lambda ()
-                         (when (buffer-live-p buf)
-                           (with-current-buffer buf
-                             (save-excursion (goto-char point)
-                                             (apply #'jsonrpc-async-request
-                                                    connection
-                                                    method params args)))))
-                       (or timer (setq timer (funcall make-timer))) id)
-                 (jsonrpc--deferred-actions connection))
-        (cl-return-from jsonrpc--async-request-1 (list id timer))))
-    ;; Really send it
-    ;;
-    (jsonrpc-connection-send connection
-                             :id id
-                             :method method
-                             :params params)
-    (puthash id
-             (list (or success-fn
-                       (lambda (&rest _ignored)
-                         (jsonrpc--debug
-                          connection (list :message "success ignored"
-                                           :id id))))
-                   (or error-fn
-                       (jsonrpc-lambda (&key code message &allow-other-keys)
-                         (jsonrpc--debug
-                          connection (list
-                                      :message
-                                      (format "error ignored, status set (%s)"
-                                              message)
-                                      :id id :error code))))
-                   (setq timer (funcall make-timer)))
-             (jsonrpc--request-continuations connection))
->>>>>>> 2af83f21
     (list id timer)))
 
 (defun jsonrpc--message (format &rest args)
