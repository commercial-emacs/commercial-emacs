;;; jsonrpc.el --- JSON-RPC library                  -*- lexical-binding: t; -*-

;; Copyright (C) 2018-2023 Free Software Foundation, Inc.

;; Author: João Távora <joaotavora@gmail.com>
;; Keywords: processes, languages, extensions
;; Version: 1.0.19
;; Package-Requires: ((emacs "25.2"))

;; This is a GNU ELPA :core package.  Avoid functionality that is not
;; compatible with the version of Emacs recorded above.

;; This file is NOT part of GNU Emacs.

;; GNU Emacs is free software: you can redistribute it and/or modify
;; it under the terms of the GNU General Public License as published by
;; the Free Software Foundation, either version 3 of the License, or
;; (at your option) any later version.

;; GNU Emacs is distributed in the hope that it will be useful,
;; but WITHOUT ANY WARRANTY; without even the implied warranty of
;; MERCHANTABILITY or FITNESS FOR A PARTICULAR PURPOSE.  See the
;; GNU General Public License for more details.

;; You should have received a copy of the GNU General Public License
;; along with GNU Emacs.  If not, see <https://www.gnu.org/licenses/>.

;;; Commentary:

;; This library implements the JSONRPC 2.0 specification as described
;; in https://www.jsonrpc.org/.  As the name suggests, JSONRPC is a
;; generic Remote Procedure Call protocol designed around JSON
;; objects.  To learn how to write JSONRPC programs with this library,
;; see Info node `(elisp)JSONRPC'."
;;
;; This library was originally extracted from eglot.el, an Emacs LSP
;; client, which you should see for an example usage.
;;
;;; Code:

(require 'cl-lib)
(require 'eieio)
(eval-when-compile (require 'subr-x))
(require 'warnings)
(require 'pcase)

;;; Public API
;;;

(defclass jsonrpc-connection ()
  ((name
    :accessor jsonrpc-name
    :initform "anonymous"
    :initarg :name
    :documentation "A name for the connection")
   (-request-dispatcher
    :accessor jsonrpc--request-dispatcher
    :initform #'ignore
    :initarg :request-dispatcher
    :documentation "Dispatcher for remotely invoked requests.")
   (-notification-dispatcher
    :accessor jsonrpc--notification-dispatcher
    :initform #'ignore
    :initarg :notification-dispatcher
    :documentation "Dispatcher for remotely invoked notifications.")
   (last-error
    :initform nil
    :accessor jsonrpc-last-error
    :documentation "Last JSONRPC error message received from endpoint.")
   (-request-continuations
    :initform (make-hash-table)
    :accessor jsonrpc--request-continuations
    :documentation "A hash table of request ID to continuation lambdas.")
   (-events-buffer
    :initform nil
    :accessor jsonrpc--events-buffer
    :documentation "A buffer pretty-printing the JSONRPC events")
   (-events-buffer-scrollback-size
    :initform nil
    :initarg :events-buffer-scrollback-size
    :accessor jsonrpc--events-buffer-scrollback-size
    :documentation "Max size of events buffer.  0 disables, nil means infinite.")
   (-deferred-actions
    :initform (make-hash-table :test #'equal)
    :accessor jsonrpc--deferred-actions
    :documentation "Map (DEFERRED BUF) to (FN TIMER ID).
FN is a deferred request from BUF, to be sent not later than TIMER as ID.")
   (-next-request-id
    :initform 0
    :accessor jsonrpc--next-request-id
    :documentation "Next number used for a request"))
  :documentation "Base class representing a JSONRPC connection.
The following initargs are accepted:

:NAME (mandatory), a string naming the connection

:REQUEST-DISPATCHER (optional), a function of three
arguments (CONN METHOD PARAMS) for handling JSONRPC requests.
CONN is a `jsonrpc-connection' object, METHOD is a symbol, and
PARAMS is a plist representing a JSON object.  The function is
expected to return a JSONRPC result, a plist of (:result
RESULT) or signal an error of type `jsonrpc-error'.

:NOTIFICATION-DISPATCHER (optional), a function of three
arguments (CONN METHOD PARAMS) for handling JSONRPC
notifications.  CONN, METHOD and PARAMS are the same as in
:REQUEST-DISPATCHER.")

;;; API mandatory
(cl-defgeneric jsonrpc-connection-send (conn &key id method params result error)
  "Send a JSONRPC message to connection CONN.
ID, METHOD, PARAMS, RESULT and ERROR.")

;;; API optional
(cl-defgeneric jsonrpc-shutdown (conn)
  "Shutdown the JSONRPC connection CONN.")

;;; API optional
(cl-defgeneric jsonrpc-running-p (conn)
  "Tell if the JSONRPC connection CONN is still running.")

;;; API optional
(cl-defgeneric jsonrpc-connection-ready-p (connection what)
  "Tell if CONNECTION is ready for WHAT in current buffer.
If it isn't, a request which was passed a value to the
:deferred keyword argument will be deferred to the future.
WHAT is whatever was passed the as the value to that argument.

By default, all connections are ready for sending all requests
immediately."
  (:method (_s _what)   ;; by default all connections are ready
           t))

<<<<<<< HEAD

=======
;;; API optional
(cl-defgeneric jsonrpc-convert-to-endpoint (connection message subtype)
  "Convert MESSAGE to JSONRPCesque message accepted by endpoint.
MESSAGE is a plist, jsonrpc.el's internal representation of a
JSONRPC message.  SUBTYPE is one of `request', `reply' or
`notification'.

Return a plist to be serialized to JSON with `json-serialize' and
transmitted to endpoint."
  ;; TODO: describe representations and serialization in manual and
  ;; link here.
  (:method (_s message subtype)
           `(:jsonrpc "2.0"
                      ,@(if (eq subtype 'reply)
                            ;; true JSONRPC doesn't have `method'
                            ;; fields in responses.
                            (cl-loop for (k v) on message by #'cddr
                                     unless (eq k :method)
                                     collect k and collect v)
                          message))))

;;; API optional
(cl-defgeneric jsonrpc-convert-from-endpoint (connection remote-message)
  "Convert JSONRPC-esque REMOTE-MESSAGE to a plist.
REMOTE-MESSAGE is a plist read with `json-parse'.

Return a plist of jsonrpc.el's internal representation of a
JSONRPC message."
  ;; TODO: describe representations and serialization in manual and
  ;; link here.
  (:method (_s remote-message) remote-message))


>>>>>>> ea29a48d
;;; Convenience
;;;
(cl-defmacro jsonrpc-lambda (cl-lambda-list &body body)
  (declare (indent 1) (debug (sexp &rest form)))
  (let ((e (cl-gensym "jsonrpc-lambda-elem")))
    `(lambda (,e) (apply (cl-function (lambda ,cl-lambda-list ,@body)) ,e))))

(defun jsonrpc-events-buffer (connection)
  "Get or create JSONRPC events buffer for CONNECTION."
  (let ((probe (jsonrpc--events-buffer connection)))
    (if (buffer-live-p probe)
        probe
      (with-current-buffer
          (get-buffer-create (format "*%s events*" (jsonrpc-name connection)))
        (special-mode)
        (setf (jsonrpc--events-buffer connection)
              (current-buffer))))))

(defun jsonrpc-forget-pending-continuations (connection)
  "Stop waiting for responses from the current JSONRPC CONNECTION."
  (clrhash (jsonrpc--request-continuations connection)))

(defvar jsonrpc-inhibit-debug-on-error nil
  "Inhibit `debug-on-error' when answering requests.
Some extensions, notably ert.el, set `debug-on-error' to non-nil,
which makes it hard to test the behavior of catching the Elisp
error and replying to the endpoint with an JSONRPC-error.  This
variable can be set around calls like `jsonrpc-request' to
circumvent that.")

(defun jsonrpc-connection-receive (connection message)
  "Process MESSAGE just received from CONNECTION.
This function will destructure MESSAGE and call the appropriate
dispatcher in CONNECTION."
<<<<<<< HEAD
  (cl-destructuring-bind (&key method id error params result &allow-other-keys
                          &aux continuations)
      message
    (jsonrpc--log-event connection message 'server)
    (setf (jsonrpc-last-error connection) error)
    (cond
     ;; A remote request
     ((and method id)
      (apply #'jsonrpc--reply connection
             id (condition-case err
                    `(:result ,(funcall (jsonrpc--request-dispatcher connection)
                                        connection (intern method) params))
                  (error
                   (let ((code (alist-get 'jsonrpc-error-code (cdr err))))
                     `(:error (:code
                               ,(or code -32603)
                               :message
                               ,(or code "Internal error"))))))))
     ;; A remote notification
     (method
      (funcall (jsonrpc--notification-dispatcher connection)
               connection (intern method) params))
     ;; A remote response
     ((setq continuations
            (and id (gethash id (jsonrpc--request-continuations connection))))
      (cancel-timer (nth 2 continuations))
      (remhash id (jsonrpc--request-continuations connection))
      (if error
          (funcall (nth 1 continuations) error)
        (funcall (nth 0 continuations) result))))
    (jsonrpc--call-deferred connection)))

=======
  (cl-destructuring-bind (&key method id error params result _jsonrpc)
      (jsonrpc-convert-from-endpoint connection message)
    (jsonrpc--log-event connection message 'server
                        (cond ((and method id)       'request)
                              (method                'notification)
                              (id                    'reply)))
    (let (continuations)
      (setf (jsonrpc-last-error connection) error)
      (cond
       (;; A remote request
        (and method id)
        (let* ((debug-on-error (and debug-on-error
                                    (not jsonrpc-inhibit-debug-on-error)))
               (reply
                (condition-case-unless-debug _ignore
                    (condition-case oops
                        `(:result ,(funcall (jsonrpc--request-dispatcher connection)
                                            connection (intern method) params))
                      (jsonrpc-error
                       `(:error
                         (:code
                          ,(or (alist-get 'jsonrpc-error-code (cdr oops)) -32603)
                          :message ,(or (alist-get 'jsonrpc-error-message
                                                   (cdr oops))
                                        "Internal error")))))
                  (error
                   '(:error (:code -32603 :message "Internal error"))))))
          (apply #'jsonrpc--reply connection id method reply)))
       (;; A remote notification
        method
        (funcall (jsonrpc--notification-dispatcher connection)
                 connection (intern method) params))
       (;; A remote response
        (setq continuations
              (and id (gethash id (jsonrpc--request-continuations connection))))
        (let ((timer (nth 2 continuations)))
          (when timer (cancel-timer timer)))
        (remhash id (jsonrpc--request-continuations connection))
        (if error (funcall (nth 1 continuations) error)
          (funcall (nth 0 continuations) result))))
      (jsonrpc--call-deferred connection))))


>>>>>>> ea29a48d
;;; Contacting the remote endpoint
;;;
(defun jsonrpc-error (&rest args)
  "Error out with FORMAT and ARGS.
If invoked inside a dispatcher function, this function is suitable
for replying to the remote endpoint with an error message.

ARGS can be of the form (FORMAT-STRING . MOREARGS) for replying
with a -32603 error code and a message formed by formatting
FORMAT-STRING with MOREARGS.

Alternatively ARGS can be plist representing a JSONRPC error
object, using the keywords :code, :message and :data."
  (if (stringp (car args))
      (let ((msg
             (apply #'format-message (car args) (cdr args))))
        (signal 'jsonrpc-error
                `(,msg
                  (jsonrpc-error-code . -32603)
                  (jsonrpc-error-message . ,msg))))
    (cl-destructuring-bind (&key code message data) args
      (signal 'jsonrpc-error
              `("[jsonrpc] error "
                (jsonrpc-error-code . ,code)
                (jsonrpc-error-message . ,message)
                (jsonrpc-error-data . ,data))))))

(cl-defun jsonrpc-async-request (connection method params
                                 &rest args
                                 &key success-fn error-fn
                                 timeout-fn timeout deferred)
  "Issue request to CONNECTION, then immediately return.

The keyword arguments SUCCESS-FN, ERROR-FN and TIMEOUT-FN (the
success, error, and timeout callbacks, respectively) default to
logging events into `jsonrpc-events-buffer'.

If DEFERRED is non-nil, delay the request until
`jsonrpc-connection-ready-p' is true.  Should the function be
called again with identical buffer and DEFERRED value before the
request is issued, the request is dropped."
  (prog1 nil
    (ignore success-fn error-fn timeout-fn timeout deferred)
    (apply #'jsonrpc--async-request connection method params args)))

(cl-defun jsonrpc-request (connection method params
                           &key deferred timeout
                           cancel-on-input cancel-on-input-retval)
  "Same as `jsonrpc-async-request' but awaits reply.

If successful, returns a jsonrpc result object.  Otherwise
signals `jsonrpc-error'.

If CANCEL-ON-INPUT, returns CANCEL-ON-INPUT-RETVAL immediately
upon user input.  Any subsequent replies to the request are
dropped."
  (let ((deferred-key (list deferred (current-buffer)))
        done-p error-p retval)
    (cl-destructuring-bind (id timer)
        (apply #'jsonrpc--async-request
               connection method params
               :success-fn
               (lambda (result)
                 (setq done-p t
                       retval result))
               :error-fn
               (jsonrpc-lambda (&key code message data)
                 (setq error-p t
                       retval `((jsonrpc-error-code . ,code)
                                (jsonrpc-error-message . ,message)
                                (jsonrpc-error-data . ,data))))
               :timeout-fn
               (lambda ()
                 (setq error-p t
                       retval '((jsonrpc-error-message . "Timed out"))))
               `(,@(when deferred `(:deferred ,deferred))
                 ,@(when timeout `(:timeout ,timeout))))
      (unwind-protect
          (cl-loop when error-p
                   do (signal 'jsonrpc-error
                              (cons (format "request id=%s failed:" id)
                                    retval))
                   end
                   when done-p
                   return retval
                   if cancel-on-input
                     if (not (sit-for 0.1))
                     return cancel-on-input-retval
                     end
                   else
                     do (accept-process-output nil 0.1)
                   end)
        (remhash deferred-key (jsonrpc--deferred-actions connection))
        (when id (remhash id (jsonrpc--request-continuations connection)))
        (when timer (cancel-timer timer))))))

(cl-defun jsonrpc-notify (connection method params)
  "Notify CONNECTION of something, don't expect a reply."
  (jsonrpc-connection-send connection
                           :method method
                           :params params))

(define-obsolete-variable-alias 'jrpc-default-request-timeout
  'jsonrpc-default-request-timeout "28.1")

(defconst jsonrpc-default-request-timeout 10
  "Time in seconds before timing out a JSONRPC request.")

(defclass jsonrpc-process-connection (jsonrpc-connection)
  ((-process
    :initarg :process :accessor jsonrpc--process
    :documentation "Process object wrapped by the this connection.")
   (-expected-bytes
    :initform nil
    :accessor jsonrpc--expected-bytes
    :documentation "How many bytes declared by server.")
   (-on-shutdown
    :accessor jsonrpc--on-shutdown
    :initform #'ignore
    :initarg :on-shutdown
    :documentation "Function run when the process dies."))
  :documentation "A JSONRPC connection over an Emacs process.
The following initargs are accepted:

:PROCESS (mandatory), a live running Emacs process object or a
function of no arguments producing one such object.  The process
represents either a pipe connection to locally running process or
a stream connection to a network host.  The remote endpoint is
expected to understand JSONRPC messages with basic HTTP-style
enveloping headers such as \"Content-Length:\".

:ON-SHUTDOWN (optional), a function of one argument, the
connection object, called when the process dies.

Needs to be rewritten since `initialize-instance' proceeds
to erase whatever the process wrote to its process buffer.")

(cl-defmethod initialize-instance ((conn jsonrpc-process-connection) _slots)
  "Compatibility for rogue eglot guy's obfuscated buffer naming.
CONN's extant process buffer, if any, is potentially orphaned and
replaced with an invisible buffer \" *[CONN name] output*\".  If
:stderr of CONN's process is named '*[CONN name] stderr*', it is
modified to replicate messages to CONN's event buffer, and made
invisible by renaming to \" *[CONN name] stderr*\".

Needs to be rewritten."
  (cl-call-next-method)
  (when (functionp (jsonrpc--process conn))
    (setf (jsonrpc--process conn) (funcall (jsonrpc--process conn))))
  (process-put (jsonrpc--process conn) 'jsonrpc-connection conn)
  (set-process-filter (jsonrpc--process conn) #'jsonrpc--process-filter)
  (set-process-sentinel (jsonrpc--process conn) #'jsonrpc--process-sentinel)
  (let ((stdout-buffer (get-buffer-create
                        (format " *%s output*" (jsonrpc-name conn)))))
    (set-process-buffer (jsonrpc--process conn) stdout-buffer)
    (with-current-buffer stdout-buffer
      (special-mode)
      (let ((inhibit-read-only t))
        (erase-buffer))
      (set-marker (process-mark (jsonrpc--process conn)) (point-min))))
  (when-let ((stderr-buffer
              (get-buffer (format "*%s stderr*" (jsonrpc-name conn))))
             (invisible-name (concat " " (buffer-name stderr-buffer))))
    (with-current-buffer stderr-buffer
      (special-mode)
      (let ((inhibit-read-only t))
        (erase-buffer)))
    (process-put (jsonrpc--process conn) 'jsonrpc-stderr stderr-buffer)
    (when-let ((detritus (get-buffer invisible-name)))
      (let (kill-buffer-query-functions)
        (kill-buffer detritus)))
    (with-current-buffer stderr-buffer
      (rename-buffer invisible-name)
      (add-hook
       'after-change-functions
       (lambda (beg _end _pre-change-len)
         "Mimeograph stderr to events."
         (cl-loop initially (goto-char beg)
                  do (forward-line)
                  when (bolp)
                  for line = (buffer-substring
                              (line-beginning-position 0)
                              (line-end-position 0))
                  do (with-current-buffer (jsonrpc-events-buffer conn)
                       (goto-char (point-max))
                       (let ((inhibit-read-only t))
                         (insert (format "[stderr] %s\n" line))))
                  until (eobp)))
       nil t))))

(defun jsonrpc--stringify-method (args)
  "Normalize :method in ARGS."
  (cl-loop for i below (1- (length args)) by 2
           for keyword = (nth i args)
           while (keywordp keyword)
           do (when (eq :method keyword)
                (let* ((method* (nth (1+ i) args))
                       (method (cond ((keywordp method*)
                                      (substring (symbol-name method*) 1))
                                     ((and method* (symbolp method*))
                                      (symbol-name method*))
                                     ((stringp method*)
                                      method*))))
                  (if method
                      (setcar (nthcdr (1+ i) args) method)
                    (setf (nthcdr i args) (nthcdr (+ 2 i) args)))))
           finally return args))

(cl-defmethod jsonrpc-connection-send ((connection jsonrpc-process-connection)
<<<<<<< HEAD
                                       &rest args)
  (setq args (jsonrpc--stringify-method args))
  (let* ((message `(:jsonrpc "2.0" ,@args))
         (json (jsonrpc--json-encode message))
         (headers `(("Content-Length" . ,(format "%d" (string-bytes json))))))
    (jsonrpc--log-event connection message 'client)
=======
                                       &rest args
                                       &key
                                       id
                                       method
                                       _params
                                       (_result nil result-supplied-p)
                                       error
                                       _partial)
  "Send MESSAGE, a JSON object, to CONNECTION."
  (when method
    (plist-put args :method
               (cond ((keywordp method) (substring (symbol-name method) 1))
                     ((symbolp method) (symbol-name method))
                     ((stringp method) method)
                     (t (error "[jsonrpc] invalid method %s" method)))))
  (let* ((subtype (cond ((or result-supplied-p error) 'reply)
                        (id                    'request)
                        (method                'notification)))
         (converted (jsonrpc-convert-to-endpoint connection args subtype))
         (json (jsonrpc--json-encode converted))
         (headers
          `(("Content-Length" . ,(format "%d" (string-bytes json)))
            ;; ("Content-Type" . "application/vscode-jsonrpc; charset=utf-8")
            )))
>>>>>>> ea29a48d
    (process-send-string
     (jsonrpc--process connection)
     (cl-loop for (header . value) in headers
              concat (concat header ": " value "\r\n") into header-section
<<<<<<< HEAD
              finally return (format "%s\r\n%s" header-section json)))))
=======
              finally return (format "%s\r\n%s" header-section json)))
    (jsonrpc--log-event connection converted 'client subtype)))
>>>>>>> ea29a48d

(defun jsonrpc-process-type (conn)
  "Return the `process-type' of JSONRPC connection CONN."
  (process-type (jsonrpc--process conn)))

(cl-defmethod jsonrpc-running-p ((conn jsonrpc-process-connection))
  "Return non-nil if JSONRPC connection CONN is running."
  (process-live-p (jsonrpc--process conn)))

(cl-defmethod jsonrpc-shutdown ((conn jsonrpc-process-connection)
                                &optional cleanup)
  "Wait for JSONRPC connection CONN to shutdown.
With optional CLEANUP, kill any associated buffers."
  (unwind-protect
      (cl-loop
       with proc = (jsonrpc--process conn) for i from 0
       while (not (process-get proc 'jsonrpc-sentinel-cleanup-started))
       unless (zerop i) do
       (jsonrpc--warn "Sentinel for %s still hasn't run, deleting it!" proc)
       do
       (delete-process proc)
       (accept-process-output nil 0.1))
    (when cleanup
      (kill-buffer (process-buffer (jsonrpc--process conn)))
      (kill-buffer (jsonrpc-stderr-buffer conn)))))

(defun jsonrpc-stderr-buffer (conn)
  "Get CONN's standard error buffer, if any."
  (process-get (jsonrpc--process conn) 'jsonrpc-stderr))

(define-error 'jsonrpc-error "jsonrpc-error")

(defalias 'jsonrpc--json-read
  (if (fboundp 'json-parse-buffer)
      (lambda ()
        (json-parse-buffer :object-type 'plist
                           :null-object nil
                           :false-object :json-false))
    (require 'json)
    (defvar json-object-type)
    (declare-function json-read "json" ())
    (lambda ()
      (let ((json-object-type 'plist))
        (json-read))))
  "Read JSON object in buffer, move point to end of buffer.")

(defalias 'jsonrpc--json-encode
  (if (fboundp 'json-serialize)
      (lambda (object)
        (json-serialize object
                        :false-object :json-false
                        :null-object nil))
    (require 'json)
    (defvar json-false)
    (defvar json-null)
    (declare-function json-encode "json" (object))
    (lambda (object)
      (let ((json-false :json-false)
            (json-null nil))
        (json-encode object))))
  "Encode OBJECT into a JSON string.")

(cl-defun jsonrpc--reply
    (connection id method &key (result nil result-supplied-p) (error nil error-supplied-p))
  "Reply to CONNECTION's request ID with RESULT or ERROR."
  (apply #'jsonrpc-connection-send connection
<<<<<<< HEAD
         `( :id ,id
            ,@(and result-supplied-p `(:result ,result))
            ,@(and error-supplied-p `(:error ,error)))))
=======
         `(:id ,id
               ,@(and result-supplied-p `(:result ,result))
               ,@(and error-supplied-p `(:error ,error))
               :method ,method)))
>>>>>>> ea29a48d

(defun jsonrpc--call-deferred (connection)
  "Call CONNECTION's deferred actions, who may again defer themselves."
  (when-let ((actions (hash-table-values (jsonrpc--deferred-actions connection))))
    (jsonrpc--debug connection `(:maybe-run-deferred
                                 ,(mapcar (apply-partially #'nth 2) actions)))
    (mapc #'funcall (mapcar #'car actions))))

(defun jsonrpc--process-sentinel (proc change)
  "Called when PROC undergoes CHANGE."
  (let ((connection (process-get proc 'jsonrpc-connection)))
    (jsonrpc--debug connection `(:message "Connection state changed" :change ,change))
    (unless (process-live-p proc)
      (with-current-buffer (jsonrpc-events-buffer connection)
        (let ((inhibit-read-only t))
          (insert "\n----------b---y---e---b---y---e----------\n")))
      ;; Cancel outstanding timers
      (maphash (lambda (_id triplet)
                 (pcase-let ((`(,_success ,_error ,timeout) triplet))
                   (when timeout (cancel-timer timeout))))
               (jsonrpc--request-continuations connection))
      (process-put proc 'jsonrpc-sentinel-cleanup-started t)
      (unwind-protect
          ;; Call all outstanding error handlers
          (maphash (lambda (_id triplet)
                     (pcase-let ((`(,_success ,error ,_timeout) triplet))
                       (funcall error '(:code -1 :message "Server died"))))
                   (jsonrpc--request-continuations connection))
        (jsonrpc--message "Server exited with status %s" (process-exit-status proc))
        (delete-process proc)
        (funcall (jsonrpc--on-shutdown connection) connection)))))

<<<<<<< HEAD
(defun jsonrpc--process-filter (proc string)
  "Log STRING and possibly other strings piped in from PROC."
  (when (buffer-live-p (process-buffer proc))
    (with-current-buffer (process-buffer proc)
      (let ((inhibit-read-only t)
            (connection (process-get proc 'jsonrpc-connection)))
=======
(cl-defun jsonrpc--process-filter (proc string)
  "Called when new data STRING has arrived for PROC."
  (when (buffer-live-p (process-buffer proc))
    (with-current-buffer (process-buffer proc)
      (let* ((conn (process-get proc 'jsonrpc-connection))
             (expected-bytes (jsonrpc--expected-bytes conn)))
>>>>>>> ea29a48d
        ;; Insert the text, advancing the process marker.
        (save-excursion
          (goto-char (process-mark proc))
          (insert string)
          (set-marker (process-mark proc) (point)))
        (catch 'done
          (while t
            ;; More than one message might have arrived
            (unless (setf (jsonrpc--expected-bytes connection)
                          (or (jsonrpc--expected-bytes connection)
                              (and (search-forward-regexp
                                    "\\(?:.*: .*\r\n\\)*Content-Length: \
*\\([[:digit:]]+\\)\r\n\\(?:.*: .*\r\n\\)*\r\n"
<<<<<<< HEAD
                                    (+ (point) 100) t)
                                   (string-to-number (match-string 1)))))
              (throw 'done t))

            ;; Attempt to complete a message body
            (let ((available-bytes (- (position-bytes (process-mark proc))
                                      (position-bytes (point))))
                  (message-end (byte-to-position
                                (+ (position-bytes (point))
                                   (jsonrpc--expected-bytes connection)))))
              (if (< available-bytes (jsonrpc--expected-bytes connection))
                  (throw 'done t)       ; message still incomplete
                (unwind-protect
                    (save-restriction
                      (narrow-to-region (point) message-end)
                      (when-let ((json-message
                                  (condition-case err
                                      (jsonrpc--json-read)
                                    (error
                                     (prog1 nil
                                       (jsonrpc--warn "Invalid JSON: %s %s"
                                                      (cdr err) (buffer-string)))))))
                        (with-temp-buffer
                          ;; Calls success-fn and error-fn
                          ;; of jsonrpc-async-request, which
                          ;; can arbitrarily pollute or even kill
                          ;; (process-buffer PROC).  Ergo, buffer-live-p
                          ;; check in unwind clause.
                          (jsonrpc-connection-receive connection json-message))))
                  (when (buffer-live-p (process-buffer proc))
                    (with-current-buffer (process-buffer proc)
                      (goto-char message-end)
                      (delete-region (point-min) (point))
                      (setf (jsonrpc--expected-bytes connection) nil))))))))))))

(cl-defun jsonrpc--async-request (connection method params
=======
                              (+ (point) 100)
                              t)
                             (string-to-number (match-string 1))))
                  (unless expected-bytes
                    (setq done :waiting-for-new-message)))
                 (t
                  ;; Attempt to complete a message body
                  ;;
                  (let ((available-bytes (- (position-bytes (process-mark proc))
                                            (position-bytes (point)))))
                    (cond
                     ((>= available-bytes
                          expected-bytes)
                      (let* ((message-end (byte-to-position
                                           (+ (position-bytes (point))
                                              expected-bytes)))
                             message
                             )
                        (unwind-protect
                            (save-restriction
                              (narrow-to-region (point) message-end)
                              (setq message
                                    (condition-case-unless-debug oops
                                        (jsonrpc--json-read)
                                      (error
                                       (jsonrpc--warn "Invalid JSON: %s %s"
                                                      (cdr oops) (buffer-string))
                                       nil)))
                              (when message
                                (process-put proc 'jsonrpc-mqueue
                                             (nconc (process-get proc
                                                                 'jsonrpc-mqueue)
                                                    (list message)))))
                          (goto-char message-end)
                          (let ((inhibit-read-only t))
                            (delete-region (point-min) (point)))
                          (setq expected-bytes nil))))
                     (t
                      ;; Message is still incomplete
                      ;;
                      (setq done :waiting-for-more-bytes-in-this-message))))))))
          ;; Saved parsing state for next visit to this filter, which
          ;; may well be a recursive one stemming from the tail call
          ;; to `jsonrpc-connection-receive' below (bug#60088).
          ;;
          (setf (jsonrpc--expected-bytes conn) expected-bytes)
          ;; Now, time to notify user code of one or more messages in
          ;; order.  Very often `jsonrpc-connection-receive' will exit
          ;; non-locally (typically the reply to a request), so do
          ;; this all this processing in top-level loops timer.
          (cl-loop
           for msg = (pop (process-get proc 'jsonrpc-mqueue)) while msg
           do (run-at-time 0 nil
                           (lambda (m) (with-temp-buffer
                                         (jsonrpc-connection-receive conn m)))
                           msg)))))))

(cl-defun jsonrpc--async-request-1 (connection
                                    method
                                    params
>>>>>>> ea29a48d
                                    &rest args
                                    &key success-fn error-fn timeout-fn deferred
                                    (timeout jsonrpc-default-request-timeout)
                                    &aux (orig-pt (point))
                                    (orig-buffer (current-buffer))
                                    (deferred-key (when deferred
                                                    `(,deferred ,orig-buffer))))
  "Returns a list (ID TIMER)."
  (let (id timer)
    (when deferred
      (let ((extant (gethash deferred-key (jsonrpc--deferred-actions connection))))
        (remhash deferred-key (jsonrpc--deferred-actions connection))
        ;; (FN TIMER ID)
        (setq timer (cl-second extant)
              id (or (cl-third extant)
                     (cl-incf (jsonrpc--next-request-id connection))))
        (if (jsonrpc-connection-ready-p connection deferred)
            (when timer (cancel-timer timer))
          ;; Conclude deferment.
          (jsonrpc--debug connection `( :deferring ,method
                                        :id ,id
                                        :params ,params))
          (puthash
           deferred-key
           (list (lambda ()
                   (when (buffer-live-p orig-buffer)
                     (with-current-buffer orig-buffer
                       (save-excursion (goto-char orig-pt)
                                       (apply #'jsonrpc-async-request
                                              connection
                                              method params args)))))
                 (setq timer
                       (or timer
                           (when timeout
                             (run-with-timer
                              timeout nil
                              (lambda ()
                                (remhash deferred-key (jsonrpc--deferred-actions connection))
                                (funcall (or timeout-fn
                                             (apply-partially #'jsonrpc--debug
                                                              connection
                                                              `( :timed-out ,method
                                                                 :id ,id
                                                                 :params ,params)))))))))
                 id)
           (jsonrpc--deferred-actions connection)))))
    (unless (gethash deferred-key (jsonrpc--deferred-actions connection))
      ;; Did not earlier conclude to defer
      (setq id (or id (cl-incf (jsonrpc--next-request-id connection))))
      (jsonrpc-connection-send connection
                               :id id
                               :method method
                               :params params)
      (puthash id
               (list (or success-fn
                         (jsonrpc-lambda (&rest _ignored)
                           (jsonrpc--debug
                            connection (list :message "success ignored"
                                             :id id))))
                     (or error-fn
                         (jsonrpc-lambda (&key code message &allow-other-keys)
                           (jsonrpc--debug
                            connection (list
                                        :message
                                        (format "error ignored, status set (%s)"
                                                message)
                                        :id id :error code))))
                     (setq timer
                           (when timeout
                             (run-with-timer
                              timeout nil
                              (lambda ()
                                (remhash id (jsonrpc--request-continuations connection))
                                (funcall (or timeout-fn
                                             (apply-partially #'jsonrpc--debug
                                                              connection
                                                              `( :timed-out ,method
                                                                 :id ,id
                                                                 :params ,params)))))))))
               (jsonrpc--request-continuations connection)))
    (list id timer)))

(defun jsonrpc--message (format &rest args)
  "Message out with FORMAT with ARGS."
  (message "[jsonrpc] %s" (apply #'format format args)))

(defun jsonrpc--debug (server format &rest args)
  "Debug message for SERVER with FORMAT and ARGS."
  (jsonrpc--log-event
   server (if (stringp format)
              `(:message ,(apply #'format format args))
            format)))

(defun jsonrpc--warn (format &rest args)
  "Warning message with FORMAT and ARGS."
  (apply #'jsonrpc--message (concat "(warning) " format) args)
  (let ((warning-minimum-level :error))
    (display-warning 'jsonrpc
                     (apply #'format format args)
                     :warning)))

(defun jsonrpc--log-event (connection message &optional origin subtype)
  "Log a JSONRPC-related event.
CONNECTION is the current connection.  MESSAGE is a JSON-like
plist.  ORIGIN is a symbol saying where event originated.
SUBTYPE tells more about the event."
  (let ((max (jsonrpc--events-buffer-scrollback-size connection)))
    (when (or (null max) (cl-plusp max))
      (with-current-buffer (jsonrpc-events-buffer connection)
        (cl-destructuring-bind (&key _method id error &allow-other-keys) message
          (let* ((inhibit-read-only t)
                 (type
                  (concat (format "%s" (or origin 'internal))
                          (if origin (format "-%s" (or subtype 'message))))))
            (goto-char (point-max))
            (prog1
                (let ((msg (format "[%s]%s%s %s:\n%s"
                                   type
                                   (if id (format " (id:%s)" id) "")
                                   (if error " ERROR" "")
                                   (current-time-string)
                                   (pp-to-string message))))
                  (when error
                    (setq msg (propertize msg 'face 'error)))
                  (insert-before-markers msg))
              ;; Trim the buffer if it's too large
              (when max
                (save-excursion
                  (goto-char (point-min))
                  (while (> (buffer-size) max)
                    (delete-region (point) (progn (forward-line 1)
                                                  (forward-sexp 1)
                                                  (forward-line 2)
                                                  (point)))))))))))))

(provide 'jsonrpc)
;;; jsonrpc.el ends here<|MERGE_RESOLUTION|>--- conflicted
+++ resolved
@@ -131,44 +131,7 @@
   (:method (_s _what)   ;; by default all connections are ready
            t))
 
-<<<<<<< HEAD
-
-=======
-;;; API optional
-(cl-defgeneric jsonrpc-convert-to-endpoint (connection message subtype)
-  "Convert MESSAGE to JSONRPCesque message accepted by endpoint.
-MESSAGE is a plist, jsonrpc.el's internal representation of a
-JSONRPC message.  SUBTYPE is one of `request', `reply' or
-`notification'.
-
-Return a plist to be serialized to JSON with `json-serialize' and
-transmitted to endpoint."
-  ;; TODO: describe representations and serialization in manual and
-  ;; link here.
-  (:method (_s message subtype)
-           `(:jsonrpc "2.0"
-                      ,@(if (eq subtype 'reply)
-                            ;; true JSONRPC doesn't have `method'
-                            ;; fields in responses.
-                            (cl-loop for (k v) on message by #'cddr
-                                     unless (eq k :method)
-                                     collect k and collect v)
-                          message))))
-
-;;; API optional
-(cl-defgeneric jsonrpc-convert-from-endpoint (connection remote-message)
-  "Convert JSONRPC-esque REMOTE-MESSAGE to a plist.
-REMOTE-MESSAGE is a plist read with `json-parse'.
-
-Return a plist of jsonrpc.el's internal representation of a
-JSONRPC message."
-  ;; TODO: describe representations and serialization in manual and
-  ;; link here.
-  (:method (_s remote-message) remote-message))
-
--
->>>>>>> ea29a48d
+
 ;;; Convenience
 ;;;
 (cl-defmacro jsonrpc-lambda (cl-lambda-list &body body)
@@ -203,7 +166,6 @@
   "Process MESSAGE just received from CONNECTION.
 This function will destructure MESSAGE and call the appropriate
 dispatcher in CONNECTION."
-<<<<<<< HEAD
   (cl-destructuring-bind (&key method id error params result &allow-other-keys
                           &aux continuations)
       message
@@ -236,52 +198,6 @@
         (funcall (nth 0 continuations) result))))
     (jsonrpc--call-deferred connection)))
 
-=======
-  (cl-destructuring-bind (&key method id error params result _jsonrpc)
-      (jsonrpc-convert-from-endpoint connection message)
-    (jsonrpc--log-event connection message 'server
-                        (cond ((and method id)       'request)
-                              (method                'notification)
-                              (id                    'reply)))
-    (let (continuations)
-      (setf (jsonrpc-last-error connection) error)
-      (cond
-       (;; A remote request
-        (and method id)
-        (let* ((debug-on-error (and debug-on-error
-                                    (not jsonrpc-inhibit-debug-on-error)))
-               (reply
-                (condition-case-unless-debug _ignore
-                    (condition-case oops
-                        `(:result ,(funcall (jsonrpc--request-dispatcher connection)
-                                            connection (intern method) params))
-                      (jsonrpc-error
-                       `(:error
-                         (:code
-                          ,(or (alist-get 'jsonrpc-error-code (cdr oops)) -32603)
-                          :message ,(or (alist-get 'jsonrpc-error-message
-                                                   (cdr oops))
-                                        "Internal error")))))
-                  (error
-                   '(:error (:code -32603 :message "Internal error"))))))
-          (apply #'jsonrpc--reply connection id method reply)))
-       (;; A remote notification
-        method
-        (funcall (jsonrpc--notification-dispatcher connection)
-                 connection (intern method) params))
-       (;; A remote response
-        (setq continuations
-              (and id (gethash id (jsonrpc--request-continuations connection))))
-        (let ((timer (nth 2 continuations)))
-          (when timer (cancel-timer timer)))
-        (remhash id (jsonrpc--request-continuations connection))
-        (if error (funcall (nth 1 continuations) error)
-          (funcall (nth 0 continuations) result))))
-      (jsonrpc--call-deferred connection))))
-
--
->>>>>>> ea29a48d
 ;;; Contacting the remote endpoint
 ;;;
 (defun jsonrpc-error (&rest args)
@@ -491,49 +407,17 @@
            finally return args))
 
 (cl-defmethod jsonrpc-connection-send ((connection jsonrpc-process-connection)
-<<<<<<< HEAD
                                        &rest args)
   (setq args (jsonrpc--stringify-method args))
   (let* ((message `(:jsonrpc "2.0" ,@args))
          (json (jsonrpc--json-encode message))
          (headers `(("Content-Length" . ,(format "%d" (string-bytes json))))))
     (jsonrpc--log-event connection message 'client)
-=======
-                                       &rest args
-                                       &key
-                                       id
-                                       method
-                                       _params
-                                       (_result nil result-supplied-p)
-                                       error
-                                       _partial)
-  "Send MESSAGE, a JSON object, to CONNECTION."
-  (when method
-    (plist-put args :method
-               (cond ((keywordp method) (substring (symbol-name method) 1))
-                     ((symbolp method) (symbol-name method))
-                     ((stringp method) method)
-                     (t (error "[jsonrpc] invalid method %s" method)))))
-  (let* ((subtype (cond ((or result-supplied-p error) 'reply)
-                        (id                    'request)
-                        (method                'notification)))
-         (converted (jsonrpc-convert-to-endpoint connection args subtype))
-         (json (jsonrpc--json-encode converted))
-         (headers
-          `(("Content-Length" . ,(format "%d" (string-bytes json)))
-            ;; ("Content-Type" . "application/vscode-jsonrpc; charset=utf-8")
-            )))
->>>>>>> ea29a48d
     (process-send-string
      (jsonrpc--process connection)
      (cl-loop for (header . value) in headers
               concat (concat header ": " value "\r\n") into header-section
-<<<<<<< HEAD
               finally return (format "%s\r\n%s" header-section json)))))
-=======
-              finally return (format "%s\r\n%s" header-section json)))
-    (jsonrpc--log-event connection converted 'client subtype)))
->>>>>>> ea29a48d
 
 (defun jsonrpc-process-type (conn)
   "Return the `process-type' of JSONRPC connection CONN."
@@ -600,16 +484,9 @@
     (connection id method &key (result nil result-supplied-p) (error nil error-supplied-p))
   "Reply to CONNECTION's request ID with RESULT or ERROR."
   (apply #'jsonrpc-connection-send connection
-<<<<<<< HEAD
          `( :id ,id
             ,@(and result-supplied-p `(:result ,result))
             ,@(and error-supplied-p `(:error ,error)))))
-=======
-         `(:id ,id
-               ,@(and result-supplied-p `(:result ,result))
-               ,@(and error-supplied-p `(:error ,error))
-               :method ,method)))
->>>>>>> ea29a48d
 
 (defun jsonrpc--call-deferred (connection)
   "Call CONNECTION's deferred actions, who may again defer themselves."
@@ -642,21 +519,12 @@
         (delete-process proc)
         (funcall (jsonrpc--on-shutdown connection) connection)))))
 
-<<<<<<< HEAD
 (defun jsonrpc--process-filter (proc string)
   "Log STRING and possibly other strings piped in from PROC."
   (when (buffer-live-p (process-buffer proc))
     (with-current-buffer (process-buffer proc)
       (let ((inhibit-read-only t)
             (connection (process-get proc 'jsonrpc-connection)))
-=======
-(cl-defun jsonrpc--process-filter (proc string)
-  "Called when new data STRING has arrived for PROC."
-  (when (buffer-live-p (process-buffer proc))
-    (with-current-buffer (process-buffer proc)
-      (let* ((conn (process-get proc 'jsonrpc-connection))
-             (expected-bytes (jsonrpc--expected-bytes conn)))
->>>>>>> ea29a48d
         ;; Insert the text, advancing the process marker.
         (save-excursion
           (goto-char (process-mark proc))
@@ -670,7 +538,6 @@
                               (and (search-forward-regexp
                                     "\\(?:.*: .*\r\n\\)*Content-Length: \
 *\\([[:digit:]]+\\)\r\n\\(?:.*: .*\r\n\\)*\r\n"
-<<<<<<< HEAD
                                     (+ (point) 100) t)
                                    (string-to-number (match-string 1)))))
               (throw 'done t))
@@ -707,68 +574,6 @@
                       (setf (jsonrpc--expected-bytes connection) nil))))))))))))
 
 (cl-defun jsonrpc--async-request (connection method params
-=======
-                              (+ (point) 100)
-                              t)
-                             (string-to-number (match-string 1))))
-                  (unless expected-bytes
-                    (setq done :waiting-for-new-message)))
-                 (t
-                  ;; Attempt to complete a message body
-                  ;;
-                  (let ((available-bytes (- (position-bytes (process-mark proc))
-                                            (position-bytes (point)))))
-                    (cond
-                     ((>= available-bytes
-                          expected-bytes)
-                      (let* ((message-end (byte-to-position
-                                           (+ (position-bytes (point))
-                                              expected-bytes)))
-                             message
-                             )
-                        (unwind-protect
-                            (save-restriction
-                              (narrow-to-region (point) message-end)
-                              (setq message
-                                    (condition-case-unless-debug oops
-                                        (jsonrpc--json-read)
-                                      (error
-                                       (jsonrpc--warn "Invalid JSON: %s %s"
-                                                      (cdr oops) (buffer-string))
-                                       nil)))
-                              (when message
-                                (process-put proc 'jsonrpc-mqueue
-                                             (nconc (process-get proc
-                                                                 'jsonrpc-mqueue)
-                                                    (list message)))))
-                          (goto-char message-end)
-                          (let ((inhibit-read-only t))
-                            (delete-region (point-min) (point)))
-                          (setq expected-bytes nil))))
-                     (t
-                      ;; Message is still incomplete
-                      ;;
-                      (setq done :waiting-for-more-bytes-in-this-message))))))))
-          ;; Saved parsing state for next visit to this filter, which
-          ;; may well be a recursive one stemming from the tail call
-          ;; to `jsonrpc-connection-receive' below (bug#60088).
-          ;;
-          (setf (jsonrpc--expected-bytes conn) expected-bytes)
-          ;; Now, time to notify user code of one or more messages in
-          ;; order.  Very often `jsonrpc-connection-receive' will exit
-          ;; non-locally (typically the reply to a request), so do
-          ;; this all this processing in top-level loops timer.
-          (cl-loop
-           for msg = (pop (process-get proc 'jsonrpc-mqueue)) while msg
-           do (run-at-time 0 nil
-                           (lambda (m) (with-temp-buffer
-                                         (jsonrpc-connection-receive conn m)))
-                           msg)))))))
-
-(cl-defun jsonrpc--async-request-1 (connection
-                                    method
-                                    params
->>>>>>> ea29a48d
                                     &rest args
                                     &key success-fn error-fn timeout-fn deferred
                                     (timeout jsonrpc-default-request-timeout)
