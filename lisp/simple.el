--- conflicted
+++ resolved
@@ -7720,29 +7720,11 @@
 		 ;; But don't vscroll in a keyboard macro.
 		 (not defining-kbd-macro)
 		 (not executing-kbd-macro)
-<<<<<<< HEAD
-=======
-                 ;; Lines are not truncated...
-                 (not
-                  (and
-                   (or truncate-lines (truncated-partial-width-window-p))
-                   ;; ...or if lines are truncated, this buffer
-                   ;; doesn't have very long lines.
-                   (long-line-optimizations-p)))
->>>>>>> 3f076a8e
 		 (line-move-partial arg noerror))
       (set-window-vscroll nil 0 t)
       (if (and line-move-visual
 	       ;; Display-based column are incompatible with goal-column.
 	       (not goal-column)
-<<<<<<< HEAD
-=======
-               ;; Lines aren't truncated.
-               (not
-                (and
-                 (or truncate-lines (truncated-partial-width-window-p))
-                 (long-line-optimizations-p)))
->>>>>>> 3f076a8e
 	       ;; When the text in the window is scrolled to the left,
 	       ;; display-based motion doesn't make sense (because each
 	       ;; logical line occupies exactly one screen line).
