--- conflicted
+++ resolved
@@ -43,7 +43,6 @@
  
 
-<<<<<<< HEAD
 ;;; Compatibility
 
 ;;;###mh-autoload
@@ -73,8 +72,6 @@
  
 
-=======
->>>>>>> a058d616
 ;;; Miscellaneous
 
 ;;;###mh-autoload
