;;; minibuffer.el --- Minibuffer and completion functions -*- lexical-binding: t -*-

;; Copyright (C) 2008-2023 Free Software Foundation, Inc.

;; Author: Stefan Monnier <monnier@iro.umontreal.ca>
;; Package: emacs

;; This file is NOT part of GNU Emacs.

;; GNU Emacs is free software: you can redistribute it and/or modify
;; it under the terms of the GNU General Public License as published by
;; the Free Software Foundation, either version 3 of the License, or
;; (at your option) any later version.

;; GNU Emacs is distributed in the hope that it will be useful,
;; but WITHOUT ANY WARRANTY; without even the implied warranty of
;; MERCHANTABILITY or FITNESS FOR A PARTICULAR PURPOSE.  See the
;; GNU General Public License for more details.

;; You should have received a copy of the GNU General Public License
;; along with GNU Emacs.  If not, see <https://www.gnu.org/licenses/>.

;;; Commentary:

;; Names with "--" are for functions and variables that are meant to be for
;; internal use only.

;; Functional completion tables have an extended calling conventions:
;; The `action' can be (additionally to nil, t, and lambda) of the form
;; - (boundaries . SUFFIX) in which case it should return
;;   (boundaries START . END).  See `completion-boundaries'.
;;   Any other return value should be ignored (so we ignore values returned
;;   from completion tables that don't know about this new `action' form).
;; - `metadata' in which case it should return (metadata . ALIST) where
;;   ALIST is the metadata of this table.  See `completion-metadata'.
;;   Any other return value should be ignored (so we ignore values returned
;;   from completion tables that don't know about this new `action' form).

;;; Bugs:

;; - completion-all-sorted-completions lists all the completions, whereas
;;   it should only lists the ones that `try-completion' would consider.
;;   E.g.  it should honor completion-ignored-extensions.
;; - choose-completion can't automatically figure out the boundaries
;;   corresponding to the displayed completions because we only
;;   provide the start info but not the end info in
;;   completion-base-position.
;; - C-x C-f ~/*/sr ? should not list "~/./src".
;; - minibuffer-force-complete completes ~/src/emacs/t<!>/lisp/minibuffer.el
;;   to ~/src/emacs/trunk/ and throws away lisp/minibuffer.el.

;;; Todo:

;; - Make *Completions* readable even if some of the completion
;;   entries have LF chars or spaces in them (including at
;;   beginning/end) or are very long.
;; - for M-x, cycle-sort commands that have no key binding first.
;; - Make things like icomplete-mode or lightning-completion work with
;;   completion-in-region-mode.
;; - extend `metadata':
;;   - indicate how to turn all-completion's output into
;;     try-completion's output: e.g. completion-ignored-extensions.
;;     maybe that could be merged with the "quote" operation.
;;   - indicate that `all-completions' doesn't do prefix-completion
;;     but just returns some list that relates in some other way to
;;     the provided string (as is the case in filecache.el), in which
;;     case partial-completion (for example) doesn't make any sense
;;     and neither does the completions-first-difference highlight.
;;   - indicate how to display the completions in *Completions* (turn
;;     \n into something else, add special boundaries between
;;     completions).  E.g. when completing from the kill-ring.

;; - case-sensitivity currently confuses two issues:
;;   - whether or not a particular completion table should be case-sensitive
;;     (i.e. whether strings that differ only by case are semantically
;;     equivalent)
;;   - whether the user wants completion to pay attention to case.
;;   e.g. we may want to make it possible for the user to say "first try
;;   completion case-sensitively, and if that fails, try to ignore case".
;;   Maybe the trick is that we should distinguish completion-ignore-case in
;;   try/all-completions (obey user's preference) from its use in
;;   test-completion (obey the underlying object's semantics).

;; - add support for ** to pcm.
;; - Add vc-file-name-completion-table to read-file-name-internal.

;;; Code:

(eval-when-compile (require 'cl-lib))

;;; Completion table manipulation

;; New completion-table operation.
(defun completion-boundaries (string collection pred suffix)
  "Return the boundaries of text on which COLLECTION will operate.
STRING is the string on which completion will be performed.
SUFFIX is the string after point.
If COLLECTION is a function, it is called with 3 arguments: STRING,
PRED, and a cons cell of the form (boundaries . SUFFIX).

The result is of the form (START . END) where START is the position
in STRING of the beginning of the completion field and END is the position
in SUFFIX of the end of the completion field.
E.g. for simple completion tables, the result is always (0 . (length SUFFIX))
and for file names the result is the positions delimited by
the closest directory separators."
  (let ((boundaries (if (functionp collection)
                        (funcall collection string pred
                                 (cons 'boundaries suffix)))))
    (if (not (eq (car-safe boundaries) 'boundaries))
        (setq boundaries nil))
    (cons (or (cadr boundaries) 0)
          (or (cddr boundaries) (length suffix)))))

(defun completion-metadata (string table pred)
  "Return the metadata of elements to complete at the end of STRING.
This metadata is an alist.  Currently understood keys are:
- `category': the kind of objects returned by `all-completions'.
   Used by `completion-category-overrides'.
- `annotation-function': function to add annotations in *Completions*.
   Takes one argument (STRING), which is a possible completion and
   returns a string to append to STRING.
- `affixation-function': function to prepend/append a prefix/suffix to
   entries.  Takes one argument (COMPLETIONS) and should return a list
   of annotated completions.  The elements of the list must be
   three-element lists: completion, its prefix and suffix.  This
   function takes priority over `annotation-function' when both are
   provided, so only this function is used.
- `group-function': function for grouping the completion candidates.
   Takes two arguments: a completion candidate (COMPLETION) and a
   boolean flag (TRANSFORM).  If TRANSFORM is nil, the function
   returns the group title of the group to which the candidate
   belongs.  The returned title may be nil.  Otherwise the function
   returns the transformed candidate.  The transformation can remove a
   redundant prefix, which is displayed in the group title.
- `display-sort-function': function to sort entries in *Completions*.
   Takes one argument (COMPLETIONS) and should return a new list
   of completions.  Can operate destructively.
- `cycle-sort-function': function to sort entries when cycling.
   Works like `display-sort-function'.
The metadata of a completion table should be constant between two boundaries."
  (let ((metadata (if (functionp table)
                      (funcall table string pred 'metadata))))
    (cons 'metadata
          (if (eq (car-safe metadata) 'metadata)
              (cdr metadata)))))

(defun completion--field-metadata (field-start)
  (completion-metadata (buffer-substring-no-properties field-start (point))
                       minibuffer-completion-table
                       minibuffer-completion-predicate))

(defun completion-metadata-get (metadata prop)
  (cdr (assq prop metadata)))

(defun complete-with-action (action collection string predicate)
  "Perform completion according to ACTION.
STRING, COLLECTION and PREDICATE are used as in `try-completion'.

If COLLECTION is a function, it will be called directly to
perform completion, no matter what ACTION is.

If ACTION is `metadata' or a list where the first element is
`boundaries', return nil.  If ACTION is nil, this function works
like `try-completion'; if it is t, this function works like
`all-completion'; and any other value makes it work like
`test-completion'."
  (cond
   ((functionp collection) (funcall collection string predicate action))
   ((eq (car-safe action) 'boundaries) nil)
   ((eq action 'metadata) nil)
   (t
    (funcall
     (cond
      ((null action) 'try-completion)
      ((eq action t) 'all-completions)
      (t 'test-completion))
     string collection predicate))))

(defun completion-table-dynamic (fun &optional switch-buffer)
  "Use function FUN as a dynamic completion table.
FUN is called with one argument, the string for which completion is requested,
and it should return a completion table containing all the intended possible
completions.
This table is allowed to include elements that do not actually match the
string: they will be automatically filtered out.
The completion table returned by FUN can use any of the usual formats of
completion tables such as lists, alists, and hash-tables.

If SWITCH-BUFFER is non-nil and completion is performed in the
minibuffer, FUN will be called in the buffer from which the minibuffer
was entered.

The result of the `completion-table-dynamic' form is a function
that can be used as the COLLECTION argument to `try-completion' and
`all-completions'.  See Info node `(elisp)Programmed Completion'.
The completion table returned by `completion-table-dynamic' has empty
metadata and trivial boundaries.

See also the related function `completion-table-with-cache'."
  (lambda (string pred action)
    (if (or (eq (car-safe action) 'boundaries) (eq action 'metadata))
        ;; `fun' is not supposed to return another function but a plain old
        ;; completion table, whose boundaries are always trivial.
        nil
      (with-current-buffer (if (not switch-buffer) (current-buffer)
                             (let ((win (minibuffer-selected-window)))
                               (if (window-live-p win) (window-buffer win)
                                 (current-buffer))))
        (complete-with-action action (funcall fun string) string pred)))))

(defun completion-table-with-cache (fun &optional ignore-case)
  "Create dynamic completion table from function FUN, with cache.
This is a wrapper for `completion-table-dynamic' that saves the last
argument-result pair from FUN, so that several lookups with the
same argument (or with an argument that starts with the first one)
only need to call FUN once.  This can be useful when FUN performs a
relatively slow operation, such as calling an external process.

When IGNORE-CASE is non-nil, FUN is expected to be case-insensitive."
  ;; See eg bug#11906.
  (let* (last-arg last-result
         (new-fun
          (lambda (arg)
            (if (and last-arg (string-prefix-p last-arg arg ignore-case))
                last-result
              (prog1
                  (setq last-result (funcall fun arg))
                (setq last-arg arg))))))
    (completion-table-dynamic new-fun)))

(defmacro lazy-completion-table (var fun)
  "Initialize variable VAR as a lazy completion table.
If the completion table VAR is used for the first time (e.g., by passing VAR
as an argument to `try-completion'), the function FUN is called with no
arguments.  FUN must return the completion table that will be stored in VAR.
If completion is requested in the minibuffer, FUN will be called in the buffer
from which the minibuffer was entered.  The return value of
`lazy-completion-table' must be used to initialize the value of VAR.

You should give VAR a non-nil `risky-local-variable' property."
  (declare (debug (symbolp lambda-expr)))
  (let ((str (make-symbol "string")))
    `(completion-table-dynamic
      (lambda (,str)
        (when (functionp ,var)
          (setq ,var (funcall #',fun)))
        ,var)
      'do-switch-buffer)))

(defun completion-table-case-fold (table &optional dont-fold)
  "Return new completion TABLE that is case insensitive.
If DONT-FOLD is non-nil, return a completion table that is
case sensitive instead."
  (lambda (string pred action)
    (let ((completion-ignore-case (not dont-fold)))
      (complete-with-action action table string pred))))

(defun completion-table-subvert (table s1 s2)
  "Return a completion table from TABLE with S1 replaced by S2.
The result is a completion table which completes strings of the
form (concat S1 S) in the same way as TABLE completes strings of
the form (concat S2 S)."
  (lambda (string pred action)
    (let* ((str (if (string-prefix-p s1 string completion-ignore-case)
                    (concat s2 (substring string (length s1)))))
           (res (if str (complete-with-action action table str pred))))
      (when (or res (eq (car-safe action) 'boundaries))
        (cond
         ((eq (car-safe action) 'boundaries)
          (let ((beg (or (and (eq (car-safe res) 'boundaries) (cadr res)) 0)))
            `(boundaries
              ,(min (length string)
                    (max (length s1)
                         (+ beg (- (length s1) (length s2)))))
              . ,(and (eq (car-safe res) 'boundaries) (cddr res)))))
         ((stringp res)
          (if (string-prefix-p s2 res completion-ignore-case)
              (concat s1 (substring res (length s2)))))
         ((eq action t)
          (let ((bounds (completion-boundaries str table pred "")))
            (if (>= (car bounds) (length s2))
                res
              (let ((re (concat "\\`"
                                (regexp-quote (substring s2 (car bounds))))))
                (delq nil
                      (mapcar (lambda (c)
                                (if (string-match re c)
                                    (substring c (match-end 0))))
                              res))))))
         ;; E.g. action=nil and it's the only completion.
         (res))))))

(defun completion-table-with-context (prefix table string pred action)
  ;; TODO: add `suffix' maybe?
  (let ((pred
         (if (not (functionp pred))
             ;; Notice that `pred' may not be a function in some abusive cases.
             pred
           ;; Predicates are called differently depending on the nature of
           ;; the completion table :-(
           (cond
            ((vectorp table)            ;Obarray.
             (lambda (sym) (funcall pred (concat prefix (symbol-name sym)))))
            ((hash-table-p table)
             (lambda (s _v) (funcall pred (concat prefix s))))
            ((functionp table)
             (lambda (s) (funcall pred (concat prefix s))))
            (t                          ;Lists and alists.
             (lambda (s)
               (funcall pred (concat prefix (if (consp s) (car s) s)))))))))
    (if (eq (car-safe action) 'boundaries)
        (let* ((len (length prefix))
               (bound (completion-boundaries string table pred (cdr action))))
          `(boundaries ,(+ (car bound) len) . ,(cdr bound)))
      (let ((comp (complete-with-action action table string pred)))
        (cond
         ;; In case of try-completion, add the prefix.
         ((stringp comp) (concat prefix comp))
         (t comp))))))

(defun completion-table-with-terminator (terminator table string pred action)
  "Construct a completion table like TABLE but with an extra TERMINATOR.
This is meant to be called in a curried way by first passing TERMINATOR
and TABLE only (via `apply-partially').
TABLE is a completion table, and TERMINATOR is a string appended to TABLE's
completion if it is complete.  TERMINATOR is also used to determine the
completion suffix's boundary.
TERMINATOR can also be a cons cell (TERMINATOR . TERMINATOR-REGEXP)
in which case TERMINATOR-REGEXP is a regular expression whose submatch
number 1 should match TERMINATOR.  This is used when there is a need to
distinguish occurrences of the TERMINATOR strings which are really terminators
from others (e.g. escaped).  In this form, the car of TERMINATOR can also be,
instead of a string, a function that takes the completion and returns the
\"terminated\" string."
  ;; FIXME: This implementation is not right since it only adds the terminator
  ;; in try-completion, so any completion-style that builds the completion via
  ;; all-completions won't get the terminator, and selecting an entry in
  ;; *Completions* won't get the terminator added either.
  (cond
   ((eq (car-safe action) 'boundaries)
    (let* ((suffix (cdr action))
           (bounds (completion-boundaries string table pred suffix))
           (terminator-regexp (if (consp terminator)
                                  (cdr terminator) (regexp-quote terminator)))
           (max (and terminator-regexp
                     (string-match terminator-regexp suffix))))
      `(boundaries ,(car bounds)
                   . ,(min (cdr bounds) (or max (length suffix))))))
   ((eq action nil)
    (let ((comp (try-completion string table pred)))
      (if (consp terminator) (setq terminator (car terminator)))
      (if (eq comp t)
          (if (functionp terminator)
              (funcall terminator string)
            (concat string terminator))
        (if (and (stringp comp) (not (zerop (length comp)))
                 ;; Try to avoid the second call to try-completion, since
                 ;; it may be very inefficient (because `comp' made us
                 ;; jump to a new boundary, so we complete in that
                 ;; boundary with an empty start string).
                 (let ((newbounds (completion-boundaries comp table pred "")))
                   (< (car newbounds) (length comp)))
                 (eq (try-completion comp table pred) t))
            (if (functionp terminator)
                (funcall terminator comp)
              (concat comp terminator))
          comp))))
   ;; completion-table-with-terminator is always used for
   ;; "sub-completions" so it's only called if the terminator is missing,
   ;; in which case `test-completion' should return nil.
   ((eq action 'lambda) nil)
   (t
    ;; FIXME: We generally want the `try' and `all' behaviors to be
    ;; consistent so pcm can merge the `all' output to get the `try' output,
    ;; but that sometimes clashes with the need for `all' output to look
    ;; good in *Completions*.
    ;; (mapcar (lambda (s) (concat s terminator))
    ;;         (all-completions string table pred))))
    (complete-with-action action table string pred))))

(defun completion-table-with-predicate (table pred1 strict string pred2 action)
  "Make a completion table equivalent to TABLE but filtered through PRED1.
PRED1 is a function of one argument which returns non-nil if and
only if the argument is an element of TABLE which should be
considered for completion.  STRING, PRED2, and ACTION are the
usual arguments to completion tables, as described in
`try-completion', `all-completions', and `test-completion'.  If
STRICT is non-nil, the predicate always applies; if nil it only
applies if it does not reduce the set of possible completions to
nothing.  Note: TABLE needs to be a proper completion table which
obeys predicates."
  (cond
   ((and (not strict) (eq action 'lambda))
    ;; Ignore pred1 since it doesn't really have to apply anyway.
    (test-completion string table pred2))
   (t
    (or (complete-with-action action table string
                              (if (not (and pred1 pred2))
                                  (or pred1 pred2)
                                (lambda (x)
                                  ;; Call `pred1' first, so that `pred2'
                                  ;; really can't tell that `x' is in table.
                                  (and (funcall pred1 x) (funcall pred2 x)))))
        ;; If completion failed and we're not applying pred1 strictly, try
        ;; again without pred1.
        (and (not strict) pred1
             (complete-with-action action table string pred2))))))

(defun completion-table-in-turn (&rest tables)
  "Create a completion table that tries each table in TABLES in turn."
  ;; FIXME: the boundaries may come from TABLE1 even when the completion list
  ;; is returned by TABLE2 (because TABLE1 returned an empty list).
  ;; Same potential problem if any of the tables use quoting.
  (lambda (string pred action)
    (seq-some (lambda (table)
                (complete-with-action action table string pred))
              tables)))

(defun completion-table-merge (&rest tables)
  "Create a completion table that collects completions from all TABLES."
  ;; FIXME: same caveats as in `completion-table-in-turn'.
  (lambda (string pred action)
    (cond
     ((null action)
      (let ((retvals (mapcar (lambda (table)
                               (try-completion string table pred))
                             tables)))
        (if (member string retvals)
            string
          (try-completion string
                          (mapcar (lambda (value)
                                    (if (eq value t) string value))
                                  (delq nil retvals))
                          pred))))
     ((eq action t)
      (apply #'append (mapcar (lambda (table)
                                (all-completions string table pred))
                              tables)))
     (t
      (seq-some (lambda (table)
                  (complete-with-action action table string pred))
                tables)))))

(defun completion-table-with-quoting (table unquote requote)
  ;; A difficult part of completion-with-quoting is to map positions in the
  ;; quoted string to equivalent positions in the unquoted string and
  ;; vice-versa.  There is no efficient and reliable algorithm that works for
  ;; arbitrary quote and unquote functions.
  ;; So to map from quoted positions to unquoted positions, we simply assume
  ;; that `concat' and `unquote' commute (which tends to be the case).
  ;; And we ask `requote' to do the work of mapping from unquoted positions
  ;; back to quoted positions.
  ;; FIXME: For some forms of "quoting" such as the truncation behavior of
  ;; substitute-in-file-name, it would be desirable not to requote completely.
  "Return a new completion table operating on quoted text.
TABLE operates on the unquoted text.
UNQUOTE is a function that takes a string and returns a new unquoted string.
REQUOTE is a function of 2 args (UPOS QSTR) where
  QSTR is a string entered by the user (and hence indicating
  the user's preferred form of quoting); and
  UPOS is a position within the unquoted form of QSTR.
REQUOTE should return a pair (QPOS . QFUN) such that QPOS is the
position corresponding to UPOS but in QSTR, and QFUN is a function
of one argument (a string) which returns that argument appropriately quoted
for use at QPOS."
  ;; FIXME: One problem with the current setup is that `qfun' doesn't know if
  ;; its argument is "the end of the completion", so if the quoting used double
  ;; quotes (for example), we end up completing "fo" to "foobar and throwing
  ;; away the closing double quote.
  (lambda (string pred action)
    (cond
     ((eq action 'metadata)
      (append (completion-metadata string table pred)
              '((completion--unquote-requote . t))))

     ((eq action 'lambda) ;;test-completion
      (let ((ustring (funcall unquote string)))
        (test-completion ustring table pred)))

     ((eq (car-safe action) 'boundaries)
      (let* ((ustring (funcall unquote string))
             (qsuffix (cdr action))
             (ufull (if (zerop (length qsuffix)) ustring
                      (funcall unquote (concat string qsuffix))))
             ;; If (not (string-prefix-p ustring ufull)) we have a problem:
             ;; unquoting the qfull gives something "unrelated" to ustring.
             ;; E.g. "~/" and "/" where "~//" gets unquoted to just "/" (see
             ;; bug#47678).
             ;; In that case we can't even tell if we're right before the
             ;; "/" or right after it (aka if this "/" is from qstring or
             ;; from qsuffix), thus which usuffix to use is very unclear.
             (usuffix (if (string-prefix-p ustring ufull)
                          (substring ufull (length ustring))
                        ;; FIXME: Maybe "" is preferable/safer?
                        qsuffix))
             (boundaries (completion-boundaries ustring table pred usuffix))
             (qlboundary (car (funcall requote (car boundaries) string)))
             (qrboundary (if (zerop (cdr boundaries)) 0 ;Common case.
                           (let* ((urfullboundary
                                   (+ (cdr boundaries) (length ustring))))
                             (- (car (funcall requote urfullboundary
                                              (concat string qsuffix)))
                                (length string))))))
        `(boundaries ,qlboundary . ,qrboundary)))

     ;; In "normal" use a c-t-with-quoting completion table should never be
     ;; called with action in (t nil) because `completion--unquote' should have
     ;; been called before and would have returned a different completion table
     ;; to apply to the unquoted text.  But there's still a lot of code around
     ;; that likes to use all/try-completions directly, so we do our best to
     ;; handle those calls as well as we can.

     ((eq action nil) ;;try-completion
      (let* ((ustring (funcall unquote string))
             (completion (try-completion ustring table pred)))
        ;; Most forms of quoting allow several ways to quote the same string.
        ;; So here we could simply requote `completion' in a kind of
        ;; "canonical" quoted form without paying attention to the way
        ;; `string' was quoted.  But since we have to solve the more complex
        ;; problems of "pay attention to the original quoting" for
        ;; all-completions, we may as well use it here, since it provides
        ;; a nicer behavior.
        (if (not (stringp completion)) completion
          (car (completion--twq-try
                string ustring completion 0 unquote requote)))))

     ((eq action t) ;;all-completions
      ;; When all-completions is used for completion-try/all-completions
      ;; (e.g. for `pcm' style), we can't do the job properly here because
      ;; the caller will match our output against some pattern derived from
      ;; the user's (quoted) input, and we don't have access to that
      ;; pattern, so we can't know how to requote our output so that it
      ;; matches the quoting used in the pattern.  It is to fix this
      ;; fundamental problem that we have to introduce the new
      ;; unquote-requote method so that completion-try/all-completions can
      ;; pass the unquoted string to the style functions.
      (pcase-let*
          ((ustring (funcall unquote string))
           (completions (all-completions ustring table pred))
           (boundary (car (completion-boundaries ustring table pred "")))
           (completions
            (completion--twq-all
             string ustring completions boundary unquote requote))
           (last (last completions)))
        (when (consp last) (setcdr last nil))
        completions))

     ((eq action 'completion--unquote)
      ;; PRED is really a POINT in STRING.
      ;; We should return a new set (STRING TABLE POINT REQUOTE)
      ;; where STRING is a new (unquoted) STRING to match against the new TABLE
      ;; using a new POINT inside it, and REQUOTE is a requoting function which
      ;; should reverse the unquoting, (i.e. it receives the completion result
      ;; of using the new TABLE and should turn it into the corresponding
      ;; quoted result).
      (let* ((qpos pred)
	     (ustring (funcall unquote string))
	     (uprefix (funcall unquote (substring string 0 qpos)))
	     ;; FIXME: we really should pass `qpos' to `unquote' and have that
	     ;; function give us the corresponding `uqpos'.  But for now we
	     ;; presume (more or less) that `concat' and `unquote' commute.
	     (uqpos (if (string-prefix-p uprefix ustring)
			;; Yay!!  They do seem to commute!
			(length uprefix)
		      ;; They don't commute this time!  :-(
		      ;; Maybe qpos is in some text that disappears in the
		      ;; ustring (bug#17239).  Let's try a second chance guess.
		      (let ((usuffix (funcall unquote (substring string qpos))))
			(if (string-suffix-p usuffix ustring)
			    ;; Yay!!  They still "commute" in a sense!
			    (- (length ustring) (length usuffix))
			  ;; Still no luck!  Let's just choose *some* position
			  ;; within ustring.
			  (/ (+ (min (length uprefix) (length ustring))
				(max (- (length ustring) (length usuffix)) 0))
			     2))))))
        (list ustring table uqpos
              (lambda (unquoted-result op)
                (pcase op
                  (1 ;;try
                   (if (not (stringp (car-safe unquoted-result)))
                       unquoted-result
                     (completion--twq-try
                      string ustring
                      (car unquoted-result) (cdr unquoted-result)
                      unquote requote)))
                  (2 ;;all
                   (let* ((last (last unquoted-result))
                          (base (or (cdr last) 0)))
                     (when last
                       (setcdr last nil)
                       (completion--twq-all string ustring
                                            unquoted-result base
                                            unquote requote))))))))))))

(defun completion--twq-try (string ustring completion point
                                   unquote requote)
  ;; Basically two cases: either the new result is
  ;; - commonprefix1 <point> morecommonprefix <qpos> suffix
  ;; - commonprefix <qpos> newprefix <point> suffix
  (pcase-let*
      ((prefix (fill-common-string-prefix ustring completion))
       (suffix (substring completion (max point (length prefix))))
       (`(,qpos . ,qfun) (funcall requote (length prefix) string))
       (qstr1 (if (> point (length prefix))
                  (funcall qfun (substring completion (length prefix) point))))
       (qsuffix (funcall qfun suffix))
       (qstring (concat (substring string 0 qpos) qstr1 qsuffix))
       (qpoint
        (cond
         ((zerop point) 0)
         ((> point (length prefix)) (+ qpos (length qstr1)))
         (t (car (funcall requote point string))))))
    ;; Make sure `requote' worked.
    (if (equal (funcall unquote qstring) completion)
	(cons qstring qpoint)
      ;; If requote failed (e.g. because sifn-requote did not handle
      ;; Tramp's "/foo:/bar//baz -> /foo:/baz" truncation), then at least
      ;; try requote properly.
      (let ((qstr (funcall qfun completion)))
	(cons qstr (length qstr))))))

(defun completion--twq-all (string ustring completions boundary
                                   _unquote requote)
  (when completions
    (pcase-let*
        ((prefix
          (let ((completion-regexp-list nil))
            (try-completion "" (cons (substring ustring boundary)
                                     completions))))
         (`(,qfullpos . ,qfun)
          (funcall requote (+ boundary (length prefix)) string))
         (qfullprefix (substring string 0 qfullpos))
	 ;; FIXME: This assertion can be wrong, e.g. in Cygwin, where
	 ;; (unquote "c:\bin") => "/usr/bin" but (unquote "c:\") => "/".
         ;;(cl-assert (string-equal-ignore-case
         ;;            (funcall unquote qfullprefix)
         ;;            (concat (substring ustring 0 boundary) prefix))
         ;;           t))
         (qboundary (car (funcall requote boundary string)))
         (_ (cl-assert (<= qboundary qfullpos)))
         ;; FIXME: this split/quote/concat business messes up the carefully
         ;; placed completions-common-part and completions-first-difference
         ;; faces.  We could try within the mapcar loop to search for the
         ;; boundaries of those faces, pass them to `requote' to find their
         ;; equivalent positions in the quoted output and re-add the faces:
         ;; this might actually lead to correct results but would be
         ;; pretty expensive.
         ;; The better solution is to not quote the *Completions* display,
         ;; which nicely circumvents the problem.  The solution I used here
         ;; instead is to hope that `qfun' preserves the text-properties and
         ;; presume that the `first-difference' is not within the `prefix';
         ;; this presumption is not always true, but at least in practice it is
         ;; true in most cases.
         (qprefix (propertize (substring qfullprefix qboundary)
                              'face 'completions-common-part)))

      ;; Here we choose to quote all elements returned, but a better option
      ;; would be to return unquoted elements together with a function to
      ;; requote them, so that *Completions* can show nicer unquoted values
      ;; which only get quoted when needed by choose-completion.
      (nconc
       (mapcar (lambda (completion)
                 (cl-assert (string-prefix-p prefix completion 'ignore-case) t)
                 (let* ((new (substring completion (length prefix)))
                        (qnew (funcall qfun new))
 			(qprefix
                         (if (not completion-ignore-case)
                             qprefix
                           ;; Make qprefix inherit the case from `completion'.
                           (let* ((rest (substring completion
                                                   0 (length prefix)))
                                  (qrest (funcall qfun rest)))
                             (if (string-equal-ignore-case qprefix qrest)
                                 (propertize qrest 'face
                                             'completions-common-part)
                               qprefix))))
                        (qcompletion (concat qprefix qnew)))
                   ;; Some completion tables (including this one) pass
                   ;; along necessary information as text properties
                   ;; on the first character of the completion.  Make
                   ;; sure the quoted completion has these properties
                   ;; too.
                   (add-text-properties 0 1 (text-properties-at 0 completion)
                                        qcompletion)
                   ;; Attach unquoted completion string, which is needed
                   ;; to score the completion in `completion--flex-score'.
                   (put-text-property 0 1 'completion--unquoted
                                      completion qcompletion)
		   ;; FIXME: Similarly here, Cygwin's mapping trips this
		   ;; assertion.
                   ;;(cl-assert
                   ;; (string-equal-ignore-case
		   ;;  (funcall unquote
		   ;;           (concat (substring string 0 qboundary)
		   ;;                   qcompletion))
		   ;;  (concat (substring ustring 0 boundary)
		   ;;          completion))
		   ;; t)
                   qcompletion))
               completions)
       qboundary))))

;;; Minibuffer completion

(defgroup minibuffer nil
  "Controlling the behavior of the minibuffer."
  :link '(custom-manual "(emacs)Minibuffer")
  :group 'environment)

(defvar minibuffer-message-properties nil
  "Text properties added to the text shown by `minibuffer-message'.")

(defun minibuffer-message (message &rest args)
  "Temporarily display MESSAGE at the end of minibuffer text.
This function is designed to be called from the minibuffer, i.e.,
when Emacs prompts the user for some input, and the user types
into the minibuffer.  If called when the current buffer is not
the minibuffer, this function just calls `message', and thus
displays MESSAGE in the echo-area.
When called from the minibuffer, this function displays MESSAGE
at the end of minibuffer text for `minibuffer-message-timeout'
seconds, or until the next input event arrives, whichever comes first.
It encloses MESSAGE in [...] if it is not yet enclosed.
The intent is to show the message without hiding what the user typed.
If ARGS are provided, then the function first passes MESSAGE
through `format-message'.
If some of the minibuffer text has the `minibuffer-message' text
property, MESSAGE is shown at that position instead of EOB."
  (if (not (minibufferp (current-buffer) t))
      (progn
        (if args
            (apply #'message message args)
          (message "%s" message))
        (prog1 (sit-for (or minibuffer-message-timeout 1000000))
          (message nil)))
    ;; Clear out any old echo-area message to make way for our new thing.
    (message nil)
    (setq message (if (and (null args)
                           (string-match-p "\\` *\\[.+\\]\\'" message))
                      ;; Make sure we can put-text-property.
                      (copy-sequence message)
                    (concat " [" message "]")))
    (when args (setq message (apply #'format-message message args)))
    (unless (or (null minibuffer-message-properties)
                ;; Don't overwrite the face properties the caller has set
                (text-properties-at 0 message))
      (setq message (apply #'propertize message minibuffer-message-properties)))
    ;; Put overlay either on `minibuffer-message' property, or at EOB.
    (let* ((ovpos (minibuffer--message-overlay-pos))
           (ol (make-overlay ovpos ovpos nil t t))
           ;; A quit during sit-for normally only interrupts the sit-for,
           ;; but since minibuffer-message is used at the end of a command,
           ;; at a time when the command has virtually finished already, a C-g
           ;; should really cause an abort-recursive-edit instead (i.e. as if
           ;; the C-g had been typed at top-level).  Binding inhibit-quit here
           ;; is an attempt to get that behavior.
           (inhibit-quit t))
      (unwind-protect
          (progn
            (unless (zerop (length message))
              ;; The current C cursor code doesn't know to use the overlay's
              ;; marker's stickiness to figure out whether to place the cursor
              ;; before or after the string, so let's spoon-feed it the pos.
              (put-text-property 0 1 'cursor t message))
            (overlay-put ol 'after-string message)
            ;; Make sure the overlay with the message is displayed before
            ;; any other overlays in that position, in case they have
            ;; resize-mini-windows set to nil and the other overlay strings
            ;; are too long for the mini-window width.  This makes sure the
            ;; temporary message will always be visible.
            (overlay-put ol 'priority 1100)
            (sit-for (or minibuffer-message-timeout 1000000)))
        (delete-overlay ol)))))

(defcustom minibuffer-message-clear-timeout nil
  "How long to display an echo-area message when the minibuffer is active.
If the value is a number, it is the time in seconds after which to
remove the echo-area message from the active minibuffer.
If the value is not a number, such messages are never removed,
and their text is displayed until the next input event arrives.
Unlike `minibuffer-message-timeout' used by `minibuffer-message',
this option affects the pair of functions `set-minibuffer-message'
and `clear-minibuffer-message' called automatically via
`set-message-function' and `clear-message-function'."
  :type '(choice (const :tag "Never time out" nil)
                 (integer :tag "Wait for the number of seconds" 2))
  :version "27.1")

(defvar minibuffer-message-timer nil)
(defvar minibuffer-message-overlay nil)

(defun minibuffer--message-overlay-pos ()
  "Return position where minibuffer message functions shall put message overlay.
The minibuffer message functions include `minibuffer-message' and
`set-minibuffer-message'."
  ;; Starting from point, look for non-nil `minibuffer-message'
  ;; property, and return its position.  If none found, return the EOB
  ;; position.
  (let* ((pt (point))
         (propval (get-text-property pt 'minibuffer-message)))
    (if propval pt
      (next-single-property-change pt 'minibuffer-message nil (point-max)))))

(defun set-minibuffer-message (message)
  "Temporarily display MESSAGE at the end of the active minibuffer window.
If some part of the minibuffer text has the `minibuffer-message' property,
the message will be displayed before the first such character, instead of
at the end of the minibuffer.
The text is displayed for `minibuffer-message-clear-timeout' seconds
\(if the value is a number), or until the next input event arrives,
whichever comes first.
Unlike `minibuffer-message', this function is called automatically
via `set-message-function'."
  (let* ((minibuf-window (active-minibuffer-window))
         (minibuf-frame (and (window-live-p minibuf-window)
                             (window-frame minibuf-window))))
    (when (and (not noninteractive)
               (window-live-p minibuf-window)
               (or (eq (window-frame) minibuf-frame)
                   (eq (frame-parameter minibuf-frame 'minibuffer) 'only)))
      (with-current-buffer (window-buffer minibuf-window)
        (setq message (if (string-match-p "\\` *\\[.+\\]\\'" message)
                          ;; Make sure we can put-text-property.
                          (copy-sequence message)
                        (concat " [" message "]")))
        (unless (or (null minibuffer-message-properties)
                    ;; Don't overwrite the face properties the caller has set
                    (text-properties-at 0 message))
          (setq message
                (apply #'propertize message minibuffer-message-properties)))

        (clear-minibuffer-message)

        (let ((ovpos (minibuffer--message-overlay-pos)))
          (setq minibuffer-message-overlay
                (make-overlay ovpos ovpos nil t t)))
        (unless (zerop (length message))
          ;; The current C cursor code doesn't know to use the overlay's
          ;; marker's stickiness to figure out whether to place the cursor
          ;; before or after the string, so let's spoon-feed it the pos.
          (put-text-property 0 1 'cursor t message))
        (overlay-put minibuffer-message-overlay 'after-string message)
        ;; Make sure the overlay with the message is displayed before
        ;; any other overlays in that position, in case they have
        ;; resize-mini-windows set to nil and the other overlay strings
        ;; are too long for the mini-window width.  This makes sure the
        ;; temporary message will always be visible.
        (overlay-put minibuffer-message-overlay 'priority 1100)

        (when (numberp minibuffer-message-clear-timeout)
          (setq minibuffer-message-timer
                (run-with-timer minibuffer-message-clear-timeout nil
                                #'clear-minibuffer-message)))

        ;; Return t telling the caller that the message
        ;; was handled specially by this function.
        t))))

(setq set-message-function 'set-message-functions)

(defcustom set-message-functions '(set-minibuffer-message)
  "List of functions to handle display of echo-area messages.
Each function is called with one argument that is the text of a message.
If a function returns nil, a previous message string is given to the
next function in the list, and if the last function returns nil, the
last message string is displayed in the echo area.
If a function returns a string, the returned string is given to the
next function in the list, and if the last function returns a string,
it's displayed in the echo area.
If a function returns any other non-nil value, no more functions are
called from the list, and no message will be displayed in the echo area.

Useful functions to add to this list are:

 `inhibit-message'        -- if this function is the first in the list,
                             messages that match the value of
                             `inhibit-message-regexps' will be suppressed.
 `set-multi-message'      -- accumulate multiple messages and display them
                             together as a single message.
 `set-minibuffer-message' -- if the minibuffer is active, display the
                             message at the end of the minibuffer text
                             (this is the default)."
  :type '(choice (const :tag "No special message handling" nil)
                 (repeat
                  (choice (function-item :tag "Inhibit some messages"
                                         inhibit-message)
                          (function-item :tag "Accumulate messages"
                                         set-multi-message)
                          (function-item :tag "Handle minibuffer"
                                         set-minibuffer-message)
                          (function :tag "Custom function"))))
  :version "29.1")

(defun set-message-functions (message)
  (run-hook-wrapped 'set-message-functions
                    (lambda (fun)
                      (when (stringp message)
                        (let ((ret (funcall fun message)))
                          (when ret (setq message ret))))
                      nil))
  message)

(defcustom inhibit-message-regexps nil
  "List of regexps that inhibit messages by the function `inhibit-message'.
When the list in `set-message-functions' has `inhibit-message' as its
first element, echo-area messages which match the value of this variable
will not be displayed."
  :type '(repeat regexp)
  :version "29.1")

(defun inhibit-message (message)
  "Don't display MESSAGE when it matches the regexp `inhibit-message-regexps'.
This function is intended to be added to `set-message-functions'.
To suppress display of echo-area messages that match `inhibit-message-regexps',
make this function be the first element of `set-message-functions'."
  (or (and (consp inhibit-message-regexps)
           (string-match-p (mapconcat #'identity inhibit-message-regexps "\\|")
                           message))
      message))

(defcustom multi-message-timeout 2
  "Number of seconds between messages before clearing the accumulated list."
  :type 'number
  :version "29.1")

(defcustom multi-message-max 8
  "Max size of the list of accumulated messages."
  :type 'number
  :version "29.1")

(defvar multi-message-separator "\n")

(defvar multi-message-list nil)

(defun set-multi-message (message)
  "Return recent messages as one string to display in the echo area.
Individual messages will be separated by a newline.
Up to `multi-message-max' messages can be accumulated, and the
accumulated messages are discarded when `multi-message-timeout'
seconds have elapsed since the first message.
Note that this feature works best only when `resize-mini-windows'
is at its default value `grow-only'."
  (let ((last-message (car multi-message-list)))
    (unless (and last-message (equal message (aref last-message 1)))
      (when last-message
        (cond
         ((> (float-time) (+ (aref last-message 0) multi-message-timeout))
          (setq multi-message-list nil))
         ((or
           ;; `message-log-max' was nil, potential clutter.
           (aref last-message 2)
           ;; Remove old message that is substring of the new message
           (string-prefix-p (aref last-message 1) message))
          (setq multi-message-list (cdr multi-message-list)))))
      (push (vector (float-time) message (not message-log-max)) multi-message-list)
      (when (> (length multi-message-list) multi-message-max)
        (setf (nthcdr multi-message-max multi-message-list) nil)))
    (mapconcat (lambda (m) (aref m 1))
               (reverse multi-message-list)
               multi-message-separator)))

(defvar touch-screen-current-tool)

(defun clear-minibuffer-message ()
  "Clear message temporarily shown in the minibuffer.
Intended to be called via `clear-message-function'."
  (when (not noninteractive)
    (when (timerp minibuffer-message-timer)
      (cancel-timer minibuffer-message-timer)
      (setq minibuffer-message-timer nil))
    (when (overlayp minibuffer-message-overlay)
      (delete-overlay minibuffer-message-overlay)
      (setq minibuffer-message-overlay nil))))

(setq clear-message-function 'clear-minibuffer-message)

(defun minibuffer-completion-contents ()
  "Return the user input in a minibuffer before point as a string.
In Emacs 22, that was what completion commands operated on.
If the current buffer is not a minibuffer, return everything before point."
  (declare (obsolete nil "24.4"))
  (buffer-substring (minibuffer-prompt-end) (point)))

(defun delete-minibuffer-contents ()
  "Delete all user input in a minibuffer.
If the current buffer is not a minibuffer, erase its entire contents."
  (interactive)
  ;; We used to do `delete-field' here, but when file name shadowing
  ;; is on, the field doesn't cover the entire minibuffer contents.
  (delete-region (minibuffer-prompt-end) (point-max)))

(defun minibuffer--completion-prompt-end ()
  (let ((end (minibuffer-prompt-end)))
    (if (< (point) end)
        (user-error "Can't complete in prompt")
      end)))

(defvar completion-show-inline-help t
  "If non-nil, print helpful inline messages during completion.")

(defcustom completion-auto-help t
  "Non-nil means automatically provide help for invalid completion input.
If the value is t, the *Completions* buffer is displayed whenever completion
is requested but cannot be done.
If the value is `lazy', the *Completions* buffer is only displayed after
the second failed attempt to complete.
If the value is `always', the *Completions* buffer is always shown
after a completion attempt, and the list of completions is updated if
already visible.
If the value is `visible', the *Completions* buffer is displayed
whenever completion is requested but cannot be done for the first time,
but remains visible thereafter, and the list of completions in it is
updated for subsequent attempts to complete."
  :type '(choice (const :tag "Don't show" nil)
                 (const :tag "Show only when cannot complete" t)
                 (const :tag "Show after second failed completion attempt" lazy)
                 (const :tag
                        "Leave visible after first failed completion" visible)
                 (const :tag "Always visible" always)))

(defvar completion-styles-alist
  '((emacs21
     completion-emacs21-try-completion completion-emacs21-all-completions
     "Simple prefix-based completion.
I.e. when completing \"foo_bar\" (where _ is the position of point),
it will consider all completions candidates matching the glob
pattern \"foobar*\".")
    (emacs22
     completion-emacs22-try-completion completion-emacs22-all-completions
     "Prefix completion that only operates on the text before point.
I.e. when completing \"foo_bar\" (where _ is the position of point),
it will consider all completions candidates matching the glob
pattern \"foo*\" and will add back \"bar\" to the end of it.")
    (basic
     completion-basic-try-completion completion-basic-all-completions
     "Completion of the prefix before point and the suffix after point.
I.e. when completing \"foo_bar\" (where _ is the position of point),
it will consider all completions candidates matching the glob
pattern \"foo*bar*\".")
    (partial-completion
     completion-pcm-try-completion completion-pcm-all-completions
     "Completion of multiple words, each one taken as a prefix.
I.e. when completing \"l-co_h\" (where _ is the position of point),
it will consider all completions candidates matching the glob
pattern \"l*-co*h*\".
Furthermore, for completions that are done step by step in subfields,
the method is applied to all the preceding fields that do not yet match.
E.g. C-x C-f /u/mo/s TAB could complete to /usr/monnier/src.
Additionally the user can use the char \"*\" as a glob pattern.")
    (substring
     completion-substring-try-completion completion-substring-all-completions
     "Completion of the string taken as a substring.
I.e. when completing \"foo_bar\" (where _ is the position of point),
it will consider all completions candidates matching the glob
pattern \"*foo*bar*\".")
    (flex
     completion-flex-try-completion completion-flex-all-completions
     "Completion of an in-order subset of characters.
When completing \"foo\" the glob \"*f*o*o*\" is used, so that
\"foo\" can complete to \"frodo\".")
    (initials
     completion-initials-try-completion completion-initials-all-completions
     "Completion of acronyms and initialisms.
E.g. can complete M-x lch to list-command-history
and C-x C-f ~/sew to ~/src/emacs/work.")
    (shorthand
     completion-shorthand-try-completion completion-shorthand-all-completions
     "Completion of symbol shorthands setup in `read-symbol-shorthands'.
E.g. can complete \"x-foo\" to \"xavier-foo\" if the shorthand
((\"x-\" . \"xavier-\")) is set up in the buffer of origin."))
  "List of available completion styles.
Each element has the form (NAME TRY-COMPLETION ALL-COMPLETIONS DOC):
where NAME is the name that should be used in `completion-styles',
TRY-COMPLETION is the function that does the completion (it should
follow the same calling convention as `completion-try-completion'),
ALL-COMPLETIONS is the function that lists the completions (it should
follow the calling convention of `completion-all-completions'),
and DOC describes the way this style of completion works.")

(defun completion--update-styles-options (widget)
  "Function to keep updated the options in `completion-category-overrides'."
  (let ((lst (mapcar (lambda (x)
                       (list 'const (car x)))
		     completion-styles-alist)))
    (widget-put widget :args (mapcar #'widget-convert lst))
    widget))

(defconst completion--styles-type
  `(repeat :tag "insert a new menu to add more styles"
           (choice :convert-widget completion--update-styles-options)))

(defconst completion--cycling-threshold-type
  '(choice (const :tag "No cycling" nil)
           (const :tag "Always cycle" t)
           (integer :tag "Threshold")))

(defcustom completion-styles
  ;; First, use `basic' because prefix completion has been the standard
  ;; for "ever" and works well in most cases, so using it first
  ;; ensures that we obey previous behavior in most cases.
  '(basic
    ;; Then use `partial-completion' because it has proven to
    ;; be a very convenient extension.
    partial-completion
    ;; Finally use `emacs22' so as to maintain (in many/most cases)
    ;; the previous behavior that when completing "foobar" with point
    ;; between "foo" and "bar" the completion try to complete "foo"
    ;; and simply add "bar" to the end of the result.
    emacs22)
  "List of completion styles to use.
The available styles are listed in `completion-styles-alist'.

Note that `completion-category-overrides' may override these
styles for specific categories, such as files, buffers, etc."
  :type completion--styles-type
  :version "23.1")

(defvar completion-category-defaults
  '((buffer (styles . (basic substring)))
    (unicode-name (styles . (basic substring)))
    ;; A new style that combines substring and pcm might be better,
    ;; e.g. one that does not anchor to bos.
    (project-file (styles . (substring)))
    (xref-location (styles . (substring)))
    (info-menu (styles . (basic substring)))
    (symbol-help (styles . (basic shorthand substring))))
  "Default settings for specific completion categories.
Each entry has the shape (CATEGORY . ALIST) where ALIST is
an association list that can specify properties such as:
- `styles': the list of `completion-styles' to use for that category.
- `cycle': the `completion-cycle-threshold' to use for that category.
Categories are symbols such as `buffer' and `file', used when
completing buffer and file names, respectively.

Also see `completion-category-overrides'.")

(defcustom completion-category-overrides nil
  "List of category-specific user overrides for completion styles.
Each override has the shape (CATEGORY . ALIST) where ALIST is
an association list that can specify properties such as:
- `styles': the list of `completion-styles' to use for that category.
- `cycle': the `completion-cycle-threshold' to use for that category.
Categories are symbols such as `buffer' and `file', used when
completing buffer and file names, respectively.

If a property in a category is specified by this variable, it
overrides the default specified in `completion-category-defaults'."
  :version "25.1"
  :type `(alist :key-type (choice :tag "Category"
				  (const buffer)
                                  (const file)
                                  (const unicode-name)
				  (const bookmark)
                                  symbol)
          :value-type
          (set :tag "Properties to override"
	   (cons :tag "Completion Styles"
		 (const :tag "Select a style from the menu;" styles)
		 ,completion--styles-type)
           (cons :tag "Completion Cycling"
		 (const :tag "Select one value from the menu." cycle)
                 ,completion--cycling-threshold-type))))

(defun completion--category-override (category tag)
  (or (assq tag (cdr (assq category completion-category-overrides)))
      (assq tag (cdr (assq category completion-category-defaults)))))

(defun completion--styles (metadata)
  (let* ((cat (completion-metadata-get metadata 'category))
         (over (completion--category-override cat 'styles)))
    (if over
        (delete-dups (append (cdr over) (copy-sequence completion-styles)))
       completion-styles)))

(defun completion--nth-completion (n string table pred point metadata)
  "Call the Nth method of completion styles."
  ;; We provide special support for quoting/unquoting here because it cannot
  ;; reliably be done within the normal completion-table routines: Completion
  ;; styles such as `substring' or `partial-completion' need to match the
  ;; output of all-completions with the user's input, and since most/all
  ;; quoting mechanisms allow several equivalent quoted forms, the
  ;; completion-style can't do this matching (e.g. `substring' doesn't know
  ;; that "\a\b\e" is a valid (quoted) substring of "label").
  ;; The quote/unquote function needs to come from the completion table (rather
  ;; than from completion-extra-properties) because it may apply only to some
  ;; part of the string (e.g. substitute-in-file-name).
  (let* ((md (or metadata
                 (completion-metadata (substring string 0 point) table pred)))
         (requote
          (when (and
                 (completion-metadata-get md 'completion--unquote-requote)
                 ;; Sometimes a table's metadata is used on another
                 ;; table (typically that other table is just a list taken
                 ;; from the output of `all-completions' or something
                 ;; equivalent, for progressive refinement).
                 ;; See bug#28898 and bug#16274.
                 ;; FIXME: Rather than do nothing, we should somehow call
                 ;; the original table, in that case!
                 (functionp table))
            (let ((new (funcall table string point 'completion--unquote)))
              (setq string (pop new))
              (setq table (pop new))
              (setq point (pop new))
              (cl-assert (<= point (length string)))
              (pop new))))
         (result-and-style
          (seq-some
           (lambda (style)
             (let ((probe (funcall
                           (or (nth n (assq style completion-styles-alist))
                               (error "Invalid completion style %s" style))
                           string table pred point)))
               (and probe (cons probe style))))
           (completion--styles md)))
         (adjust-fn (get (cdr result-and-style) 'completion--adjust-metadata)))
    (when (and adjust-fn metadata)
      (setcdr metadata (cdr (funcall adjust-fn metadata))))
    (if requote
        (funcall requote (car result-and-style) n)
      (car result-and-style))))

(defun completion-try-completion (string table pred point &optional metadata)
  "Try to complete STRING using completion table TABLE.
Only the elements of table that satisfy predicate PRED are considered.
POINT is the position of point within STRING.
The return value can be either nil to indicate that there is no completion,
t to indicate that STRING is the only possible completion,
or a pair (NEWSTRING . NEWPOINT) of the completed result string together with
a new position for point."
  (completion--nth-completion 1 string table pred point metadata))

(defun completion-all-completions (string table pred point &optional metadata)
  "List the possible completions of STRING in completion table TABLE.
Only the elements of table that satisfy predicate PRED are considered.
POINT is the position of point within STRING.
The return value is a list of completions and may contain the base-size
in the last `cdr'."
  (setq completion-lazy-hilit-fn nil)
  ;; FIXME: We need to additionally return the info needed for the
  ;; second part of completion-base-position.
  (completion--nth-completion 2 string table pred point metadata))

(defun minibuffer--bitset (modified completions exact)
  (logior (if modified    4 0)
          (if completions 2 0)
          (if exact       1 0)))

(defun completion--replace (beg end newtext)
  "Replace the buffer text between BEG and END with NEWTEXT.
Moves point to the end of the new text."
  ;; The properties on `newtext' include things like the
  ;; `completions-first-difference' face, which we don't want to
  ;; include upon insertion.
  (setq newtext (copy-sequence newtext)) ;Don't modify the arg by side-effect.
  (if minibuffer-allow-text-properties
      ;; If we're preserving properties, then just remove the faces
      ;; and other properties added by the completion machinery.
      (remove-text-properties 0 (length newtext) '(face completion-score)
                              newtext)
    ;; Remove all text properties.
    (set-text-properties 0 (length newtext) nil newtext))
  ;; Maybe this should be in subr.el.
  ;; You'd think this is trivial to do, but details matter if you want
  ;; to keep markers "at the right place" and be robust in the face of
  ;; after-change-functions that may themselves modify the buffer.
  (let ((prefix-len 0))
    ;; Don't touch markers in the shared prefix (if any).
    (while (and (< prefix-len (length newtext))
                (< (+ beg prefix-len) end)
                (eq (char-after (+ beg prefix-len))
                    (aref newtext prefix-len)))
      (setq prefix-len (1+ prefix-len)))
    (unless (zerop prefix-len)
      (setq beg (+ beg prefix-len))
      (setq newtext (substring newtext prefix-len))))
  (let ((suffix-len 0))
    ;; Don't touch markers in the shared suffix (if any).
    (while (and (< suffix-len (length newtext))
                (< beg (- end suffix-len))
                (eq (char-before (- end suffix-len))
                    (aref newtext (- (length newtext) suffix-len 1))))
      (setq suffix-len (1+ suffix-len)))
    (unless (zerop suffix-len)
      (setq end (- end suffix-len))
      (setq newtext (substring newtext 0 (- suffix-len))))
    (goto-char beg)
    (let ((length (- end beg)))         ;Read `end' before we insert the text.
      (insert-and-inherit newtext)
      (delete-region (point) (+ (point) length)))
    (forward-char suffix-len)))

(defcustom completion-cycle-threshold nil
  "Number of completion candidates below which cycling is used.
Depending on this setting `completion-in-region' may use cycling,
whereby invoking a completion command several times in a row
completes to each of the candidates in turn, in a cyclic manner.
If nil, cycling is never used.
If t, cycling is always used.
If an integer, cycling is used so long as there are not more
completion candidates than this number."
  :version "24.1"
  :type completion--cycling-threshold-type)

(defcustom completions-sort 'alphabetical
  "Sort candidates in the *Completions* buffer.

Completion candidates in the *Completions* buffer are sorted
depending on the value.

If it's nil, sorting is disabled.
If it's the symbol `alphabetical', candidates are sorted by
`minibuffer-sort-alphabetically'.
If it's the symbol `historical', candidates are sorted by
`minibuffer-sort-by-history', which first sorts alphabetically,
and then rearranges the order according to the order of the
candidates in the minibuffer history.
If it's a function, the function is called to sort the candidates.
The sorting function takes a list of completion candidate
strings, which it may modify; it should return a sorted list,
which may be the same.

If the completion-specific metadata provides a
`display-sort-function', that function overrides the value of
this variable."
  :type '(choice (const :tag "No sorting" nil)
                 (const :tag "Alphabetical sorting" alphabetical)
                 (const :tag "Historical sorting" historical)
                 (function :tag "Custom function"))
  :version "30.1")

(defcustom completions-group nil
  "Enable grouping of completion candidates in the *Completions* buffer.
See also `completions-group-format' and `completions-group-sort'."
  :type 'boolean
  :version "28.1")

(defcustom completions-group-sort nil
  "Sort groups in the *Completions* buffer.

The value can either be nil to disable sorting, `alphabetical' for
alphabetical sorting or a custom sorting function.  The sorting
function takes and returns an alist of groups, where each element is a
pair of a group title string and a list of group candidate strings."
  :type '(choice (const :tag "No sorting" nil)
                 (const :tag "Alphabetical sorting" alphabetical)
                 function)
  :version "28.1")

(defcustom completions-group-format
  (concat
   (propertize "    " 'face 'completions-group-separator)
   (propertize " %s " 'face 'completions-group-title)
   (propertize " " 'face 'completions-group-separator
               'display '(space :align-to right)))
  "Format string used for the group title."
  :type 'string
  :version "28.1")

(defface completions-group-title
  '((t :inherit shadow :slant italic))
  "Face used for the title text of the candidate group headlines."
  :version "28.1")

(defface completions-group-separator
  '((t :inherit shadow :strike-through t))
  "Face used for the separator lines between the candidate groups."
  :version "28.1")

(defun completion--cycle-threshold (metadata)
  (let* ((cat (completion-metadata-get metadata 'category))
         (over (completion--category-override cat 'cycle)))
    (if over (cdr over) completion-cycle-threshold)))

(defvar-local completion-all-sorted-completions nil)
(defvar-local completion--all-sorted-completions-location nil)
(defvar completion-cycling nil)      ;Function that takes down the cycling map.
(defvar completion-tab-width nil)

(defvar completion-fail-discreetly nil
  "If non-nil, stay quiet when there  is no match.")

(defun completion--message (msg)
  (if completion-show-inline-help
      (minibuffer-message msg)))

(defun completion--do-completion (beg end &optional
                                      try-completion-function expect-exact)
  "Do the completion and return a summary of what happened.
M = completion was performed, the text was Modified.
C = there were available Completions.
E = after completion we now have an Exact match.

 MCE
 000  0 no possible completion
 001  1 was already an exact and unique completion
 010  2 no completion happened
 011  3 was already an exact completion
 100  4 ??? impossible
 101  5 ??? impossible
 110  6 some completion happened
 111  7 completed to an exact completion

TRY-COMPLETION-FUNCTION is a function to use in place of `try-completion'.
EXPECT-EXACT, if non-nil, means that there is no need to tell the user
when the buffer's text is already an exact match."
  (let* ((string (buffer-substring beg end))
         (md (completion--field-metadata beg))
         (comp (funcall (or try-completion-function
                            #'completion-try-completion)
                        string
                        minibuffer-completion-table
                        minibuffer-completion-predicate
                        (- (point) beg)
                        md)))
    (cond
     ((null comp)
      (minibuffer-hide-completions)
      (unless completion-fail-discreetly
	(ding)
	(completion--message "No match"))
      (minibuffer--bitset nil nil nil))
     ((eq t comp)
      (minibuffer-hide-completions)
      (goto-char end)
      (completion--done string 'finished
                        (unless expect-exact "Sole completion"))
      (minibuffer--bitset nil nil t))   ;Exact and unique match.
     (t
      ;; `completed' should be t if some completion was done, which doesn't
      ;; include simply changing the case of the entered string.  However,
      ;; for appearance, the string is rewritten if the case changes.
      (let* ((comp-pos (cdr comp))
             (completion (car comp))
             (completed (not (string-equal-ignore-case completion string)))
             (unchanged (string-equal completion string)))
        (if unchanged
	    (goto-char end)
          ;; Insert in minibuffer the chars we got.
          (completion--replace beg end completion)
          (setq end (+ beg (length completion))))
	;; Move point to its completion-mandated destination.
	(forward-char (- comp-pos (length completion)))

        (if (not (or unchanged completed))
            ;; The case of the string changed, but that's all.  We're not sure
            ;; whether this is a unique completion or not, so try again using
            ;; the real case (this shouldn't recurse again, because the next
            ;; time try-completion will return either t or the exact string).
            (completion--do-completion beg end
                                       try-completion-function expect-exact)

          ;; It did find a match.  Do we match some possibility exactly now?
          (let* ((exact (test-completion completion
                                         minibuffer-completion-table
                                         minibuffer-completion-predicate))
                 (threshold (completion--cycle-threshold md))
                 (comps
                  ;; Check to see if we want to do cycling.  We do it
                  ;; here, after having performed the normal completion,
                  ;; so as to take advantage of the difference between
                  ;; try-completion and all-completions, for things
                  ;; like completion-ignored-extensions.
                  (when (and threshold
                             ;; Check that the completion didn't make
                             ;; us jump to a different boundary.
                             (or (not completed)
                                 (< (car (completion-boundaries
                                          (substring completion 0 comp-pos)
                                          minibuffer-completion-table
                                          minibuffer-completion-predicate
                                         ""))
                                   comp-pos)))
                   (completion-all-sorted-completions beg end))))
            (completion--flush-all-sorted-completions)
            (cond
             ((and (consp (cdr comps)) ;; There's something to cycle.
                   (not (ignore-errors
                          ;; This signal an (intended) error if comps is too
                          ;; short or if completion-cycle-threshold is t.
                          (consp (nthcdr threshold comps)))))
              ;; Not more than completion-cycle-threshold remaining
              ;; completions: let's cycle.
              (setq completed t exact t)
              (completion--cache-all-sorted-completions beg end comps)
              (minibuffer-force-complete beg end))
             (completed
              (cond
               ((pcase completion-auto-help
                  ('visible (get-buffer-window "*Completions*" 0))
                  ('always t))
                (minibuffer-completion-help beg end))
               (t (minibuffer-hide-completions)
                  (when exact
                    ;; If completion did not put point at end of field,
                    ;; it's a sign that completion is not finished.
                    (completion--done completion
                                      (if (< comp-pos (length completion))
                                          'exact 'unknown))))))
             ;; Show the completion table, if requested.
             ((not exact)
	      (if (pcase completion-auto-help
                    ('lazy (eq this-command last-command))
                    (_ completion-auto-help))
                  (minibuffer-completion-help beg end)
                (completion--message "Next char not unique")))
             ;; If the last exact completion and this one were the same, it
             ;; means we've already given a "Complete, but not unique" message
             ;; and the user's hit TAB again, so now we give him help.
             (t
              (if (and (eq this-command last-command) completion-auto-help)
                  (minibuffer-completion-help beg end))
              (completion--done completion 'exact
                                (unless (or expect-exact
                                            (and completion-auto-select
                                                 (eq this-command last-command)
                                                 completion-auto-help))
                                  "Complete, but not unique"))))

            (minibuffer--bitset completed t exact))))))))

(defun minibuffer-complete ()
  "Complete the minibuffer contents as far as possible.
Return nil if there is no valid completion, else t.
If no characters can be completed, display a list of possible completions.
If you repeat this command after it displayed such a list,
scroll the window of possible completions."
  (interactive)
  (completion-in-region (minibuffer--completion-prompt-end) (point-max)
                        minibuffer-completion-table
                        minibuffer-completion-predicate))

(defun completion--in-region-1 (beg end)
  ;; If the previous command was not this,
  ;; mark the completion buffer obsolete.
  (setq this-command 'completion-at-point)
  (unless (eq 'completion-at-point last-command)
    (completion--flush-all-sorted-completions)
    (setq minibuffer-scroll-window nil))

  (cond
   ;; If there's a fresh completion window with a live buffer,
   ;; and this command is repeated, scroll that window.
   ((and (window-live-p minibuffer-scroll-window)
         (eq t (frame-visible-p (window-frame minibuffer-scroll-window))))
    (let ((window minibuffer-scroll-window))
      (with-current-buffer (window-buffer window)
        (cond
         ;; Here this is possible only when second-tab, but instead of
         ;; scrolling the completion list window, switch to it below,
         ;; outside of `with-current-buffer'.
         ((eq completion-auto-select 'second-tab))
         ;; Reverse tab
         ((equal (this-command-keys) [backtab])
          (if (pos-visible-in-window-p (point-min) window)
              ;; If beginning is in view, scroll up to the end.
              (set-window-point window (point-max))
            ;; Else scroll down one screen.
            (with-selected-window window (scroll-down))))
         ;; Normal tab
         (t
          (if (pos-visible-in-window-p (point-max) window)
              ;; If end is in view, scroll up to the end.
              (set-window-start window (point-min) nil)
            ;; Else scroll down one screen.
            (with-selected-window window (scroll-up))))))
      (when (eq completion-auto-select 'second-tab)
        (switch-to-completions))
      nil))
   ;; If we're cycling, keep on cycling.
   ((and completion-cycling completion-all-sorted-completions)
    (minibuffer-force-complete beg end)
    t)
   (t (prog1 (pcase (completion--do-completion beg end)
               (#b000 nil)
               (_     t))
        (if (window-live-p minibuffer-scroll-window)
            (and (eq completion-auto-select t)
                 (eq t (frame-visible-p (window-frame minibuffer-scroll-window)))
                 ;; When the completion list window was displayed, select it.
                 (switch-to-completions))
          (completion-in-region-mode -1))))))

(defun completion--cache-all-sorted-completions (beg end comps)
  (add-hook 'after-change-functions
            #'completion--flush-all-sorted-completions nil t)
  (setq completion--all-sorted-completions-location
        (cons (copy-marker beg) (copy-marker end)))
  (setq completion-all-sorted-completions comps))

(defun completion--flush-all-sorted-completions (&optional start end _len)
  (unless (and start end
               (or (> start (cdr completion--all-sorted-completions-location))
                   (< end (car completion--all-sorted-completions-location))))
    (remove-hook 'after-change-functions
                 #'completion--flush-all-sorted-completions t)
    ;; Remove the transient map if applicable.
    (when completion-cycling
      (funcall (prog1 completion-cycling (setq completion-cycling nil))))
    (setq completion-all-sorted-completions nil)))

(defun completion--metadata (string base md-at-point table pred)
  ;; Like completion-metadata, but for the specific case of getting the
  ;; metadata at `base', which tends to trigger pathological behavior for old
  ;; completion tables which don't understand `metadata'.
  (let ((bounds (completion-boundaries string table pred "")))
    (if (eq (car bounds) base) md-at-point
      (completion-metadata (substring string 0 base) table pred))))

(defun minibuffer--sort-by-key (elems keyfun)
  "Return ELEMS sorted by increasing value of their KEYFUN.
KEYFUN takes an element of ELEMS and should return a numerical value."
  (mapcar #'cdr
          (sort (mapcar (lambda (x) (cons (funcall keyfun x) x)) elems)
                 #'car-less-than-car)))

(defun minibuffer--sort-by-position (hist elems)
  "Sort ELEMS by their position in HIST."
  (let ((hash (make-hash-table :test #'equal :size (length hist)))
        (index 0))
    ;; Record positions in hash
    (dolist (c hist)
      (unless (gethash c hash)
        (puthash c index hash))
      (cl-incf index))
    (minibuffer--sort-by-key
     elems (lambda (x) (gethash x hash most-positive-fixnum)))))

(defun minibuffer--sort-by-length-alpha (elems)
  "Sort ELEMS first by length, then alphabetically."
  (sort elems (lambda (c1 c2)
                (or (< (length c1) (length c2))
                    (and (= (length c1) (length c2))
                         (string< c1 c2))))))

(defun minibuffer--sort-preprocess-history (base)
  "Preprocess history.
Remove completion BASE prefix string from history elements."
  (let* ((def (if (stringp minibuffer-default)
                  minibuffer-default
                (car-safe minibuffer-default)))
         (hist (and (not (eq minibuffer-history-variable t))
                    (symbol-value minibuffer-history-variable)))
         (base-size (length base)))
    ;; Default comes first.
    (setq hist (if def (cons def hist) hist))
    ;; Drop base string from the history elements.
    (if (= base-size 0)
        hist
      (delq nil (mapcar
                 (lambda (c)
                   (when (string-prefix-p base c)
                     (substring c base-size)))
                 hist)))))

(defun minibuffer-sort-alphabetically (completions)
  "Sort COMPLETIONS alphabetically.

COMPLETIONS are sorted alphabetically by `string-lessp'.

This is a suitable function to use for `completions-sort' or to
include as `display-sort-function' in completion metadata."
  (sort completions #'string-lessp))

(defvar minibuffer-completion-base nil
  "The base for the current completion.

This is the part of the current minibuffer input which comes
before the current completion field, as determined by
`completion-boundaries'.  This is primarily relevant for file
names, where this is the directory component of the file name.")

(defun minibuffer-sort-by-history (completions)
  "Sort COMPLETIONS by their position in `minibuffer-history-variable'.

COMPLETIONS are sorted first by `minibuffer-sort-alphbetically',
then any elements occurring in the minibuffer history list are
moved to the front based on the chronological order they occur in
the history.  If a history variable hasn't been specified for
this call of `completing-read', COMPLETIONS are sorted only by
`minibuffer-sort-alphbetically'.

This is a suitable function to use for `completions-sort' or to
include as `display-sort-function' in completion metadata."
  (let ((alphabetized (sort completions #'string-lessp)))
    ;; Only use history when it's specific to these completions.
    (if (eq minibuffer-history-variable
            (default-value minibuffer-history-variable))
        alphabetized
      (minibuffer--sort-by-position
       (minibuffer--sort-preprocess-history minibuffer-completion-base)
       alphabetized))))

(defun minibuffer--group-by (group-fun sort-fun elems)
  "Group ELEMS by GROUP-FUN and sort groups by SORT-FUN."
  (let ((groups))
    (dolist (cand elems)
      (let* ((key (funcall group-fun cand nil))
             (group (assoc key groups)))
        (if group
            (setcdr group (cons cand (cdr group)))
          (push (list key cand) groups))))
    (setq groups (nreverse groups)
          groups (mapc (lambda (x)
                         (setcdr x (nreverse (cdr x))))
                       groups)
          groups (funcall sort-fun groups))
    (mapcan #'cdr groups)))

(defun completion-all-sorted-completions (&optional start end)
  (or completion-all-sorted-completions
      (let* ((start (or start (minibuffer-prompt-end)))
             (end (or end (point-max)))
             (string (buffer-substring start end))
             (md (completion--field-metadata start))
             (all (completion-all-completions
                   string
                   minibuffer-completion-table
                   minibuffer-completion-predicate
                   (- (point) start)
                   md))
             (last (last all))
             (base-size (or (cdr last) 0))
             (all-md (completion--metadata (buffer-substring-no-properties
                                            start (point))
                                           base-size md
                                           minibuffer-completion-table
                                           minibuffer-completion-predicate))
             (sort-fun (completion-metadata-get all-md 'cycle-sort-function))
             (group-fun (completion-metadata-get all-md 'group-function)))
        (when last
          (setcdr last nil)

          ;; Delete duplicates: do it after setting last's cdr to nil (so
          ;; it's a proper list), and be careful to reset `last' since it
          ;; may be a different cons-cell.
          (setq all (delete-dups all))
          (setq last (last all))

          (cond
           (sort-fun (setq all (funcall sort-fun all)))
           ((and completions-group group-fun)
            ;; TODO: experiment with re-grouping here.  Might be slow
            ;; if the group-fun (given by the table and out of our
            ;; control) is slow and/or allocates too much.
            )
           (t
            ;; If the table doesn't stipulate a sorting function or a
            ;; group function, sort first by length and
            ;; alphabetically.
            (setq all (minibuffer--sort-by-length-alpha all))
            ;; Then sort by history position, and put the default, if it
            ;; exists, on top.
            (when (minibufferp)
              (setq all (minibuffer--sort-by-position
                         (minibuffer--sort-preprocess-history
                          (substring string 0 base-size))
                         all)))))

          ;; Cache the result.  This is not just for speed, but also so that
          ;; repeated calls to minibuffer-force-complete can cycle through
          ;; all possibilities.
          (completion--cache-all-sorted-completions
           start end (nconc all base-size))))))

(defun minibuffer-force-complete-and-exit ()
  "Complete the minibuffer with first of the matches and exit."
  (interactive)
  ;; If `completion-cycling' is t, then surely a
  ;; `minibuffer-force-complete' has already executed.  This is not
  ;; just for speed: the extra rotation caused by the second
  ;; unnecessary call would mess up the final result value
  ;; (bug#34116).
  (unless completion-cycling
    (minibuffer-force-complete nil nil 'dont-cycle))
  (completion--complete-and-exit
   (minibuffer--completion-prompt-end) (point-max) #'exit-minibuffer
   ;; If the previous completion completed to an element which fails
   ;; test-completion, then we shouldn't exit, but that should be rare.
   (lambda ()
     (if minibuffer--require-match
         (completion--message "Incomplete")
       ;; If a match is not required, exit after all.
       (exit-minibuffer)))))

(defun minibuffer-force-complete (&optional start end dont-cycle)
  "Complete the minibuffer to an exact match.
Repeated uses step through the possible completions.
DONT-CYCLE tells the function not to setup cycling."
  (interactive)
  (setq minibuffer-scroll-window nil)
  ;; FIXME: Need to deal with the extra-size issue here as well.
  ;; FIXME: ~/src/emacs/t<M-TAB>/lisp/minibuffer.el completes to
  ;; ~/src/emacs/trunk/ and throws away lisp/minibuffer.el.
  (let* ((start (copy-marker (or start (minibuffer--completion-prompt-end))))
         (end (or end (point-max)))
         ;; (md (completion--field-metadata start))
         (all (completion-all-sorted-completions start end))
         (base (+ start (or (cdr (last all)) 0))))
    (cond
     ((not (consp all))
      (completion--message
       (if all "No more completions" "No completions")))
     ((not (consp (cdr all)))
      (let ((done (equal (car all) (buffer-substring-no-properties base end))))
        (unless done (completion--replace base end (car all)))
        (completion--done (buffer-substring-no-properties start (point))
                          'finished (when done "Sole completion"))))
     (t
      (completion--replace base end (car all))
      (setq end (+ base (length (car all))))
      (completion--done (buffer-substring-no-properties start (point)) 'sole)
      (setq this-command 'completion-at-point) ;For completion-in-region.
      ;; Set cycling after modifying the buffer since the flush hook resets it.
      (unless dont-cycle
        ;; If completing file names, (car all) may be a directory, so we'd now
        ;; have a new set of possible completions and might want to reset
        ;; completion-all-sorted-completions to nil, but we prefer not to,
        ;; so that repeated calls minibuffer-force-complete still cycle
        ;; through the previous possible completions.
        (let ((last (last all)))
          (setcdr last (cons (car all) (cdr last)))
          (completion--cache-all-sorted-completions start end (cdr all)))
        ;; Make sure repeated uses cycle, even though completion--done might
        ;; have added a space or something that moved us outside of the field.
        ;; (bug#12221).
        (let* ((table minibuffer-completion-table)
               (pred minibuffer-completion-predicate)
               (extra-prop completion-extra-properties)
               (cmd
                (lambda () "Cycle through the possible completions."
                  (interactive)
                  (let ((completion-extra-properties extra-prop))
                    (completion-in-region start (point) table pred)))))
          (setq completion-cycling
                (set-transient-map
                 (let ((map (make-sparse-keymap)))
                   (define-key map [remap completion-at-point] cmd)
                   (define-key map (vector last-command-event) cmd)
                   map)))))))))

(defvar minibuffer-confirm-exit-commands
  '( completion-at-point minibuffer-complete
     minibuffer-complete-word)
  "List of commands which cause an immediately following
`minibuffer-complete-and-exit' to ask for extra confirmation.")

(defvar minibuffer--require-match nil
  "Value of REQUIRE-MATCH passed to `completing-read'.")

(defvar minibuffer--original-buffer nil
  "Buffer that was current when `completing-read' was called.")

(defun minibuffer-complete-and-exit ()
  "Exit if the minibuffer contains a valid completion.
Otherwise, try to complete the minibuffer contents.  If
completion leads to a valid completion, a repetition of this
command will exit.

If `minibuffer-completion-confirm' is `confirm', do not try to
 complete; instead, ask for confirmation and accept any input if
 confirmed.
If `minibuffer-completion-confirm' is `confirm-after-completion',
 do not try to complete; instead, ask for confirmation if the
 preceding minibuffer command was a member of
 `minibuffer-confirm-exit-commands', and accept the input
 otherwise."
  (interactive)
  (completion-complete-and-exit (minibuffer--completion-prompt-end) (point-max)
                                #'exit-minibuffer))

(defun completion-complete-and-exit (beg end exit-function)
  (completion--complete-and-exit
   beg end exit-function
   (lambda ()
     (pcase (condition-case nil
                (completion--do-completion beg end
                                           nil 'expect-exact)
              (error 1))
       ((or #b001 #b011) (funcall exit-function))
       (#b111 (if (not minibuffer-completion-confirm)
                  (funcall exit-function)
                (minibuffer-message "Confirm")
                nil))
       (_ nil)))))

(defun completion--complete-and-exit (beg end
                                          exit-function completion-function)
  "Exit from `require-match' minibuffer.
COMPLETION-FUNCTION is called if the current buffer's content does not
appear to be a match."
  (cond
   ;; Allow user to specify null string
   ((= beg end) (funcall exit-function))
   ;; The CONFIRM argument is a predicate.
   ((and (functionp minibuffer-completion-confirm)
         (funcall minibuffer-completion-confirm
                  (buffer-substring beg end)))
    (funcall exit-function))
   ;; See if we have a completion from the table.
   ((test-completion (buffer-substring beg end)
                     minibuffer-completion-table
                     minibuffer-completion-predicate)
    ;; FIXME: completion-ignore-case has various slightly
    ;; incompatible meanings.  E.g. it can reflect whether the user
    ;; wants completion to pay attention to case, or whether the
    ;; string will be used in a context where case is significant.
    ;; E.g. usually try-completion should obey the first, whereas
    ;; test-completion should obey the second.
    (when completion-ignore-case
      ;; Fixup case of the field, if necessary.
      (let* ((string (buffer-substring beg end))
             (compl (try-completion
                     string
                     minibuffer-completion-table
                     minibuffer-completion-predicate)))
        (when (and (stringp compl) (not (equal string compl))
                   ;; If it weren't for this piece of paranoia, I'd replace
                   ;; the whole thing with a call to do-completion.
                   ;; This is important, e.g. when the current minibuffer's
                   ;; content is a directory which only contains a single
                   ;; file, so `try-completion' actually completes to
                   ;; that file.
                   (= (length string) (length compl)))
          (completion--replace beg end compl))))
    (funcall exit-function))
   ;; The user is permitted to exit with an input that's rejected
   ;; by test-completion, after confirming her choice.
   ((memq minibuffer-completion-confirm '(confirm confirm-after-completion))
    (if (or (eq last-command this-command)
            ;; For `confirm-after-completion' we only ask for confirmation
            ;; if trying to exit immediately after typing TAB (this
            ;; catches most minibuffer typos).
            (and (eq minibuffer-completion-confirm 'confirm-after-completion)
                 (not (memq last-command minibuffer-confirm-exit-commands))))
        (funcall exit-function)
      (minibuffer-message "Confirm")
      nil))

   (t
    ;; Call do-completion, but ignore errors.
    (funcall completion-function))))

(defun completion--try-word-completion (string table predicate point md)
  (let ((comp (completion-try-completion string table predicate point md)))
    (if (not (consp comp))
        comp

      ;; If completion finds next char not unique,
      ;; consider adding a space or a hyphen.
      (when (= (length string) (length (car comp)))
        ;; Mark the added char with the `completion-word' property, so it
        ;; can be handled specially by completion styles such as
        ;; partial-completion.
        ;; We used to remove `partial-completion' from completion-styles
        ;; instead, but it was too blunt, leading to situations where SPC
        ;; was the only insertable char at point but minibuffer-complete-word
        ;; refused inserting it.
        (let ((exts (mapcar (lambda (str) (propertize str 'completion-try-word t))
                            '(" " "-")))
              (before (substring string 0 point))
              (after (substring string point))
	      tem)
          ;; If both " " and "-" lead to completions, prefer " " so SPC behaves
          ;; a bit more like a self-inserting key (bug#17375).
	  (while (and exts (not (consp tem)))
            (setq tem (completion-try-completion
		       (concat before (pop exts) after)
		       table predicate (1+ point) md)))
	  (if (consp tem) (setq comp tem))))

      ;; Completing a single word is actually more difficult than completing
      ;; as much as possible, because we first have to find the "current
      ;; position" in `completion' in order to find the end of the word
      ;; we're completing.  Normally, `string' is a prefix of `completion',
      ;; which makes it trivial to find the position, but with fancier
      ;; completion (plus env-var expansion, ...) `completion' might not
      ;; look anything like `string' at all.
      (let* ((comppoint (cdr comp))
	     (completion (car comp))
	     (before (substring string 0 point))
	     (combined (concat before "\n" completion)))
        ;; Find in completion the longest text that was right before point.
        (when (string-match "\\(.+\\)\n.*?\\1" combined)
          (let* ((prefix (match-string 1 before))
                 ;; We used non-greedy match to make `rem' as long as possible.
                 (rem (substring combined (match-end 0)))
                 ;; Find in the remainder of completion the longest text
                 ;; that was right after point.
                 (after (substring string point))
                 (suffix (if (string-match "\\`\\(.+\\).*\n.*\\1"
                                           (concat after "\n" rem))
                             (match-string 1 after))))
            ;; The general idea is to try and guess what text was inserted
            ;; at point by the completion.  Problem is: if we guess wrong,
            ;; we may end up treating as "added by completion" text that was
            ;; actually painfully typed by the user.  So if we then cut
            ;; after the first word, we may throw away things the
            ;; user wrote.  So let's try to be as conservative as possible:
            ;; only cut after the first word, if we're reasonably sure that
            ;; our guess is correct.
            ;; Note: a quick survey on emacs-devel seemed to indicate that
            ;; nobody actually cares about the "word-at-a-time" feature of
            ;; minibuffer-complete-word, whose real raison-d'être is that it
            ;; tries to add "-" or " ".  One more reason to only cut after
            ;; the first word, if we're really sure we're right.
            (when (and (or suffix (zerop (length after)))
                       (string-match (concat
                                      ;; Make submatch 1 as small as possible
                                      ;; to reduce the risk of cutting
                                      ;; valuable text.
                                      ".*" (regexp-quote prefix) "\\(.*?\\)"
                                      (if suffix (regexp-quote suffix) "\\'"))
                                     completion)
                       ;; The new point in `completion' should also be just
                       ;; before the suffix, otherwise something more complex
                       ;; is going on, and we're not sure where we are.
                       (eq (match-end 1) comppoint)
                       ;; (match-beginning 1)..comppoint is now the stretch
                       ;; of text in `completion' that was completed at point.
		       (string-match "\\W" completion (match-beginning 1))
		       ;; Is there really something to cut?
		       (> comppoint (match-end 0)))
              ;; Cut after the first word.
              (let ((cutpos (match-end 0)))
                (setq completion (concat (substring completion 0 cutpos)
                                         (substring completion comppoint)))
                (setq comppoint cutpos)))))

	(cons completion comppoint)))))


(defun minibuffer-complete-word ()
  "Complete the minibuffer contents at most a single word.
After one word is completed as much as possible, a space or hyphen
is added, provided that matches some possible completion.
Return nil if there is no valid completion, else t."
  (interactive)
  (completion-in-region--single-word
   (minibuffer--completion-prompt-end) (point-max)))

(defun completion-in-region--single-word (beg end)
  (pcase (completion--do-completion beg end #'completion--try-word-completion)
    (#b000 nil)
    (_     t)))

(defface completions-annotations '((t :inherit (italic shadow)))
  "Face to use for annotations in the *Completions* buffer.
This face is only used if the strings used for completions
doesn't already specify a face.")

(defface completions-highlight
  '((t :inherit highlight))
  "Default face for highlighting the current completion candidate."
  :version "29.1")

(defcustom completions-highlight-face 'completions-highlight
  "A face name to highlight the current completion candidate.
If the value is nil, no highlighting is performed."
  :type '(choice (const nil) face)
  :version "29.1")

(defcustom completions-format 'horizontal
  "Define the appearance and sorting of completions.
If the value is `vertical', display completions sorted vertically
in columns in the *Completions* buffer.
If the value is `horizontal', display completions sorted in columns
horizontally in alphabetical order, rather than down the screen.
If the value is `one-column', display completions down the screen
in one column."
  :type '(choice (const horizontal) (const vertical) (const one-column))
  :version "23.2")

(defcustom completions-detailed nil
  "When non-nil, display completions with details added as prefix/suffix.
This makes some commands (for instance, \\[describe-symbol]) provide a
detailed view with more information prepended or appended to
completions."
  :type 'boolean
  :version "28.1")

(defcustom completions-header-format
  (propertize "%s possible completions:\n" 'face 'shadow)
  "If non-nil, the format string for completions heading line.
The heading line is inserted before the completions, and is intended
to summarize the completions.
The format string may include one %s, which will be replaced with
the total count of possible completions.
If this is nil, no heading line will be shown."
  :type '(choice (const :tag "No heading line" nil)
                 (string :tag "Format string for heading line"))
  :version "29.1")

(defun completion--insert-strings (strings &optional group-fun)
  "Insert a list of STRINGS into the current buffer.
The candidate strings are inserted into the buffer depending on the
completions format as specified by the variable `completions-format'.
Runs of equal candidate strings are eliminated.  GROUP-FUN is a
`group-function' used for grouping the completion candidates."
  (when (consp strings)
    (let* ((length (apply #'max
			  (mapcar (lambda (s)
				    (if (consp s)
				        (apply #'+ (mapcar #'string-width s))
				      (string-width s)))
				  strings)))
	   (window (get-buffer-window (current-buffer) 0))
	   (wwidth (if window (1- (window-width window)) 79))
	   (columns (min
		     ;; At least 2 spaces between columns.
		     (max 1 (/ wwidth (+ 2 length)))
		     ;; Don't allocate more columns than we can fill.
		     ;; Windows can't show less than 3 lines anyway.
		     (max 1 (/ (length strings) 2))))
	   (colwidth (/ wwidth columns)))
      (unless (or tab-stop-list (null completion-tab-width)
                  (zerop (mod colwidth completion-tab-width)))
        ;; Align to tab positions for the case
        ;; when the caller uses tabs inside prefix.
        (setq colwidth (- colwidth (mod colwidth completion-tab-width))))
      (funcall (intern (format "completion--insert-%s" completions-format))
               strings group-fun length wwidth colwidth columns))))

(defun completion--insert-horizontal (strings group-fun
                                              length wwidth
                                              colwidth _columns)
  (let ((column 0)
        (first t)
	(last-title nil)
        (last-string nil))
    (dolist (str strings)
      (unless (equal last-string str) ; Remove (consecutive) duplicates.
	(setq last-string str)
        (when group-fun
          (let ((title (funcall group-fun (if (consp str) (car str) str) nil)))
            (unless (equal title last-title)
              (setq last-title title)
              (when title
                (insert (if first "" "\n") (format completions-group-format title) "\n")
                (setq column 0
                      first t)))))
	(unless first
          ;; FIXME: `string-width' doesn't pay attention to
          ;; `display' properties.
	  (if (< wwidth (+ column (max colwidth
                                       (if (consp str)
                                           (apply #'+ (mapcar #'string-width str))
                                         (string-width str)))))
	      ;; No space for `str' at point, move to next line.
	      (progn (insert "\n") (setq column 0))
	    (insert " \t")
	    ;; Leave the space unpropertized so that in the case we're
	    ;; already past the goal column, there is still
	    ;; a space displayed.
	    (set-text-properties (1- (point)) (point)
				 ;; We can set tab-width using
				 ;; completion-tab-width, but
				 ;; the caller can prefer using
				 ;; \t to align prefixes.
				 `(display (space :align-to ,column)))
	    nil))
        (setq first nil)
        (completion--insert str group-fun)
	;; Next column to align to.
	(setq column (+ column
			;; Round up to a whole number of columns.
			(* colwidth (ceiling length colwidth))))))))

(defun completion--insert-vertical (strings group-fun
                                            _length _wwidth
                                            colwidth columns)
  (while strings
    (let ((group nil)
          (column 0)
	  (row 0)
          (rows)
          (last-string nil))
      (if group-fun
          (let* ((str (car strings))
                 (title (funcall group-fun (if (consp str) (car str) str) nil)))
            (while (and strings
                        (equal title (funcall group-fun
                                              (if (consp (car strings))
                                                  (car (car strings))
                                                (car strings))
                                              nil)))
              (push (car strings) group)
              (pop strings))
            (setq group (nreverse group)))
        (setq group strings
              strings nil))
      (setq rows (/ (length group) columns))
      (when group-fun
        (let* ((str (car group))
               (title (funcall group-fun (if (consp str) (car str) str) nil)))
          (when title
            (goto-char (point-max))
            (insert (format completions-group-format title) "\n"))))
      (dolist (str group)
        (unless (equal last-string str) ; Remove (consecutive) duplicates.
	  (setq last-string str)
	  (when (> row rows)
            (forward-line (- -1 rows))
	    (setq row 0 column (+ column colwidth)))
	  (when (> column 0)
	    (end-of-line)
	    (while (> (current-column) column)
	      (if (eobp)
		  (insert "\n")
	        (forward-line 1)
	        (end-of-line)))
	    (insert " \t")
	    (set-text-properties (1- (point)) (point)
			         `(display (space :align-to ,column))))
          (completion--insert str group-fun)
	  (if (> column 0)
	      (forward-line)
	    (insert "\n"))
	  (setq row (1+ row)))))))

(defun completion--insert-one-column (strings group-fun &rest _)
  (let ((last-title nil) (last-string nil))
    (dolist (str strings)
      (unless (equal last-string str) ; Remove (consecutive) duplicates.
	(setq last-string str)
        (when group-fun
          (let ((title (funcall group-fun (if (consp str) (car str) str) nil)))
            (unless (equal title last-title)
              (setq last-title title)
              (when title
                (insert (format completions-group-format title) "\n")))))
        (completion--insert str group-fun)
        (insert "\n")))
    (delete-char -1)))

(defun completion--insert (str group-fun)
  (if (not (consp str))
      (add-text-properties
       (point)
       (progn
         (insert
          (if group-fun
              (funcall group-fun str 'transform)
            str))
         (point))
       `(mouse-face highlight cursor-face ,completions-highlight-face completion--string ,str))
    ;; If `str' is a list that has 2 elements,
    ;; then the second element is a suffix annotation.
    ;; If `str' has 3 elements, then the second element
    ;; is a prefix, and the third element is a suffix.
    (let* ((prefix (when (nth 2 str) (nth 1 str)))
           (suffix (or (nth 2 str) (nth 1 str))))
      (when prefix
        (let ((beg (point))
              (end (progn (insert prefix) (point))))
          (add-text-properties beg end `(mouse-face nil completion--string ,(car str)))))
      (completion--insert (car str) group-fun)
      (let ((beg (point))
            (end (progn (insert suffix) (point))))
        (add-text-properties beg end `(mouse-face nil completion--string ,(car str)))
        ;; Put the predefined face only when suffix
        ;; is added via annotation-function without prefix,
        ;; and when the caller doesn't use own face.
        (unless (or prefix (text-property-not-all
                            0 (length suffix) 'face nil suffix))
          (font-lock-prepend-text-property
           beg end 'face 'completions-annotations))))))

(defvar completion-setup-hook nil
  "Normal hook run at the end of setting up a completion list buffer.
When this hook is run, the current buffer is the one in which the
command to display the completion list buffer was run.
The completion list buffer is available as the value of `standard-output'.
See also `display-completion-list'.")

(defface completions-first-difference
  '((t (:inherit bold)))
  "Face for the first character after point in completions.
See also the face `completions-common-part'.")

(defface completions-common-part
  '((((class color) (min-colors 16) (background light)) :foreground "blue3")
    (((class color) (min-colors 16) (background dark)) :foreground "lightblue"))
  "Face for the parts of completions which matched the pattern.
See also the face `completions-first-difference'.")

(defun completion-hilit-commonality (completions prefix-len &optional base-size)
  "Apply font-lock highlighting to a list of completions, COMPLETIONS.
PREFIX-LEN is an integer.  BASE-SIZE is an integer or nil (meaning zero).

This adds the face `completions-common-part' to the first
\(PREFIX-LEN - BASE-SIZE) characters of each completion, and the face
`completions-first-difference' to the first character after that.

It returns a list with font-lock properties applied to each element,
and with BASE-SIZE appended as the last element."
  (when completions
    (let ((com-str-len (- prefix-len (or base-size 0))))
      (nconc
       (mapcar
        (lambda (elem)
          (let ((str
                 ;; Don't modify the string itself, but a copy, since the
                 ;; string may be read-only or used for other purposes.
                 ;; Furthermore, since `completions' may come from
                 ;; display-completion-list, `elem' may be a list.
                 (if (consp elem)
                     (car (setq elem (cons (copy-sequence (car elem))
                                           (cdr elem))))
                   (setq elem (copy-sequence elem)))))
            (font-lock-prepend-text-property
             0
             ;; If completion-boundaries returns incorrect
             ;; values, all-completions may return strings
             ;; that don't contain the prefix.
             (min com-str-len (length str))
             'face 'completions-common-part str)
            (if (> (length str) com-str-len)
                (font-lock-prepend-text-property com-str-len (1+ com-str-len)
                                                 'face
                                                 'completions-first-difference
                                                 str)))
          elem)
        completions)
       base-size))))

(defun display-completion-list (completions &optional common-substring group-fun)
  "Display the list of completions, COMPLETIONS, using `standard-output'.
Each element may be just a symbol or string
or may be a list of two strings to be printed as if concatenated.
If it is a list of two strings, the first is the actual completion
alternative, the second serves as annotation.
`standard-output' must be a buffer.
The actual completion alternatives, as inserted, are given `mouse-face'
properties of `highlight'.
At the end, this runs the normal hook `completion-setup-hook'.
It can find the completion buffer in `standard-output'.
GROUP-FUN is a `group-function' used for grouping the completion
candidates."
  (declare (advertised-calling-convention (completions) "24.4"))
  (if common-substring
      (setq completions (completion-hilit-commonality
                         completions (length common-substring)
                         ;; We don't know the base-size.
                         nil)))
  (if (not (bufferp standard-output))
      ;; This *never* (ever) happens, so there's no point trying to be clever.
      (with-temp-buffer
	(let ((standard-output (current-buffer))
	      (completion-setup-hook nil))
          (with-suppressed-warnings ((callargs display-completion-list))
	    (display-completion-list completions common-substring group-fun)))
	(princ (buffer-string)))

    (with-current-buffer standard-output
      (goto-char (point-max))
      (if completions-header-format
          (insert (format completions-header-format (length completions)))
        (unless completion-show-help
          ;; Ensure beginning-of-buffer isn't a completion.
          (insert (propertize "\n" 'face '(:height 0)))))
      (completion--insert-strings completions group-fun)))

  (run-hooks 'completion-setup-hook)
  nil)

(defvar completion-extra-properties nil
  "Property list of extra properties of the current completion job.
These include:

`:annotation-function': Function to annotate the completions buffer.
   The function must accept one argument, a completion string,
   and return either nil or a string which is to be displayed
   next to the completion (but which is not part of the
   completion).  The function can access the completion data via
   `minibuffer-completion-table' and related variables.

`:affixation-function': Function to prepend/append a prefix/suffix to
   completions.  The function must accept one argument, a list of
   completions, and return a list of annotated completions.  The
   elements of the list must be three-element lists: completion, its
   prefix and suffix.  This function takes priority over
   `:annotation-function' when both are provided, so only this
   function is used.

`:exit-function': Function to run after completion is performed.

   The function must accept two arguments, STRING and STATUS.
   STRING is the text to which the field was completed, and
   STATUS indicates what kind of operation happened:
     `finished' - text is now complete
     `sole'     - text cannot be further completed but
                  completion is not finished
     `exact'    - text is a valid completion but may be further
                  completed.")

(defun completion--done (string &optional finished message)
  (let* ((exit-fun (plist-get completion-extra-properties :exit-function))
         (pre-msg (and exit-fun (current-message))))
    (cl-assert (memq finished '(exact sole finished unknown)))
    (when exit-fun
      (when (eq finished 'unknown)
        (setq finished
              (if (eq (try-completion string
                                      minibuffer-completion-table
                                      minibuffer-completion-predicate)
                      t)
                  'finished 'exact)))
      (funcall exit-fun string finished))
    (when (and message
               ;; Don't output any message if the exit-fun already did so.
               (equal pre-msg (and exit-fun (current-message))))
      (completion--message message))))

(defcustom completions-max-height nil
  "Maximum height for *Completions* buffer window."
  :type '(choice (const nil) natnum)
  :version "29.1")

(defun completions--fit-window-to-buffer (&optional win &rest _)
  "Resize *Completions* buffer window."
  (if temp-buffer-resize-mode
      (let ((temp-buffer-max-height (or completions-max-height
                                        temp-buffer-max-height)))
        (resize-temp-buffer-window win))
    (fit-window-to-buffer win completions-max-height)))

(defcustom completion-auto-deselect t
  "If non-nil, deselect current completion candidate when you type in minibuffer.

A non-nil value means that after typing at the minibuffer prompt,
any completion candidate highlighted in *Completions* window (to
indicate that it is the selected candidate) will be un-highlighted,
and point in the *Completions* window will be moved off such a candidate.
This means that `RET' (`minibuffer-choose-completion-or-exit') will exit
the minubuffer with the minibuffer's current contents, instead of the
selected completion candidate."
  :type '(choice (const :tag "Candidates in *Completions* stay selected as you type" nil)
                 (const :tag "Typing deselects any completion candidate in *Completions*" t))
  :version "30.1")

(defun completions--deselect ()
  "If point is in a completion candidate, move to just after the end of it.

The candidate will still be chosen by `choose-completion' unless
`choose-completion-deselect-if-after' is non-nil."
  (when (get-text-property (point) 'completion--string)
    (goto-char (or (next-single-property-change (point) 'completion--string)
                   (point-max)))))

(defun completions--after-change (_start _end _old-len)
  "Update displayed *Completions* buffer after change in buffer contents."
  (when completion-auto-deselect
    (when-let (window (get-buffer-window "*Completions*" 0))
      (with-selected-window window
        (completions--deselect)))))

(defun minibuffer-completion-help (&optional start end)
  "Display a list of possible completions of the current minibuffer contents."
  (interactive)
  (message "Making completion list...")
  (let* ((start (or start (minibuffer--completion-prompt-end)))
         (end (or end (point-max)))
         (string (buffer-substring start end))
         (md (completion--field-metadata start))
         (completions (completion-all-completions
                       string
                       minibuffer-completion-table
                       minibuffer-completion-predicate
                       (- (point) start)
                       md)))
    (message nil)
    (if (or (null completions)
            (and (not (consp (cdr completions)))
                 (equal (car completions) string)))
        (progn
          ;; If there are no completions, or if the current input is already
          ;; the sole completion, then hide (previous&stale) completions.
          (minibuffer-hide-completions)
          (remove-hook 'after-change-functions #'completions--after-change t)
          (if completions
              (completion--message "Sole completion")
            (unless completion-fail-discreetly
	      (ding)
	      (completion--message "No match"))))

      (let* ((last (last completions))
             (base-size (or (cdr last) 0))
             (prefix (unless (zerop base-size) (substring string 0 base-size)))
             (minibuffer-completion-base (substring string 0 base-size))
             (base-prefix (buffer-substring (minibuffer--completion-prompt-end)
                                            (+ start base-size)))
             (base-suffix
              (if (or (eq (alist-get 'category (cdr md)) 'file)
                      completion-in-region-mode-predicate)
                  (buffer-substring
                   (save-excursion
                     (if completion-in-region-mode-predicate
                         (point)
                       (or (search-forward "/" nil t) (point-max))))
                   (point-max))
                ""))
             (all-md (completion--metadata (buffer-substring-no-properties
                                            start (point))
                                           base-size md
                                           minibuffer-completion-table
                                           minibuffer-completion-predicate))
             (ann-fun (or (completion-metadata-get all-md 'annotation-function)
                          (plist-get completion-extra-properties
                                     :annotation-function)))
             (aff-fun (or (completion-metadata-get all-md 'affixation-function)
                          (plist-get completion-extra-properties
                                     :affixation-function)))
             (sort-fun (completion-metadata-get all-md 'display-sort-function))
             (group-fun (completion-metadata-get all-md 'group-function))
             (mainbuf (current-buffer))
             ;; If the *Completions* buffer is shown in a new
             ;; window, mark it as softly-dedicated, so bury-buffer in
             ;; minibuffer-hide-completions will know whether to
             ;; delete the window or not.
             (display-buffer-mark-dedicated 'soft))
        (with-current-buffer-window
          "*Completions*"
          ;; This is a copy of `display-buffer-fallback-action'
          ;; where `display-buffer-use-some-window' is replaced
          ;; with `display-buffer-at-bottom'.
          `((display-buffer--maybe-same-window
             display-buffer-reuse-window
             display-buffer--maybe-pop-up-frame
             ;; Use `display-buffer-below-selected' for inline completions,
             ;; but not in the minibuffer (e.g. in `eval-expression')
             ;; for which `display-buffer-at-bottom' is used.
             ,(if (eq (selected-window) (minibuffer-window))
                  'display-buffer-at-bottom
                'display-buffer-below-selected))
            (window-height . completions--fit-window-to-buffer)
            ,(when temp-buffer-resize-mode
               '(preserve-size . (nil . t)))
            (body-function
             . ,#'(lambda (_window)
                    (with-current-buffer mainbuf
                      (when completion-auto-deselect
                        (add-hook 'after-change-functions #'completions--after-change t))
                      ;; Remove the base-size tail because `sort' requires a properly
                      ;; nil-terminated list.
                      (when last (setcdr last nil))

                      ;; Sort first using the `display-sort-function'.
                      ;; FIXME: This function is for the output of
                      ;; all-completions, not
                      ;; completion-all-completions.  Often it's the
                      ;; same, but not always.
                      (setq completions (if sort-fun
                                            (funcall sort-fun completions)
                                          (pcase completions-sort
                                            ('nil completions)
                                            ('alphabetical (minibuffer-sort-alphabetically completions))
                                            ('historical (minibuffer-sort-by-history completions))
                                            (_ (funcall completions-sort completions)))))

                      ;; After sorting, group the candidates using the
                      ;; `group-function'.
                      (when group-fun
                        (setq completions
                              (minibuffer--group-by
                               group-fun
                               (pcase completions-group-sort
                                 ('nil #'identity)
                                 ('alphabetical
                                  (lambda (groups)
                                    (sort groups
                                          (lambda (x y)
                                            (string< (car x) (car y))))))
                                 (_ completions-group-sort))
                               completions)))

                      (cond
                       (aff-fun
                        (setq completions
                              (funcall aff-fun completions)))
                       (ann-fun
                        (setq completions
                              (mapcar (lambda (s)
                                        (let ((ann (funcall ann-fun s)))
                                          (if ann (list s ann) s)))
                                      completions))))

                      (with-current-buffer standard-output
                        (setq-local completion-base-position
                             (list (+ start base-size)
                                   ;; FIXME: We should pay attention to completion
                                   ;; boundaries here, but currently
                                   ;; completion-all-completions does not give us the
                                   ;; necessary information.
                                   end))
                        (setq-local completion-base-affixes
                                    (list base-prefix base-suffix))
                        (setq-local completion-list-insert-choice-function
                             (let ((ctable minibuffer-completion-table)
                                   (cpred minibuffer-completion-predicate)
                                   (cprops completion-extra-properties))
                               (lambda (start end choice)
                                 (if (and (stringp start) (stringp end))
                                     (progn
                                       (delete-minibuffer-contents)
                                       (insert start choice)
                                       ;; Keep point after completion before suffix
                                       (save-excursion (insert end)))
                                   (unless (or (zerop (length prefix))
                                               (equal prefix
                                                      (buffer-substring-no-properties
                                                       (max (point-min)
                                                            (- start (length prefix)))
                                                       start)))
                                     (message "*Completions* out of date"))
                                   ;; FIXME: Use `md' to do quoting&terminator here.
                                   (completion--replace start end choice))
                                 (let* ((minibuffer-completion-table ctable)
                                        (minibuffer-completion-predicate cpred)
                                        (completion-extra-properties cprops)
                                        (result (concat prefix choice))
                                        (bounds (completion-boundaries
                                                 result ctable cpred "")))
                                   ;; If the completion introduces a new field, then
                                   ;; completion is not finished.
                                   (completion--done result
                                                     (if (eq (car bounds) (length result))
                                                         'exact 'finished)))))))

                      (display-completion-list completions nil group-fun)))))
          nil)))
    nil))

(defun minibuffer-hide-completions ()
  "Get rid of an out-of-date *Completions* buffer."
  ;; FIXME: We could/should use minibuffer-scroll-window here, but it
  ;; can also point to the minibuffer-parent-window, so it's a bit tricky.
  (interactive)
  (let ((win (get-buffer-window "*Completions*" 0)))
    (if win (with-selected-window win (bury-buffer)))))

(defun exit-minibuffer ()
  "Terminate this minibuffer argument."
  (interactive)
  (when (minibufferp)
    (when (not (minibuffer-innermost-command-loop-p))
      (error "%s" "Not in most nested command loop"))
    (when (not (innermost-minibuffer-p))
      (error "%s" "Not in most nested minibuffer")))
  ;; If the command that uses this has made modifications in the minibuffer,
  ;; we don't want them to cause deactivation of the mark in the original
  ;; buffer.
  ;; A better solution would be to make deactivate-mark buffer-local
  ;; (or to turn it into a list of buffers, ...), but in the mean time,
  ;; this should do the trick in most cases.
  (setq deactivate-mark nil)
  (throw 'exit nil))

(defun minibuffer-restore-windows ()
  "Restore some windows on exit from minibuffer.
When `read-minibuffer-restore-windows' is nil, then this function
added to `minibuffer-exit-hook' will remove at least the window
that displays the \"*Completions*\" buffer."
  (unless read-minibuffer-restore-windows
    (minibuffer-hide-completions)))

(add-hook 'minibuffer-exit-hook 'minibuffer-restore-windows)

(defun minibuffer-quit-recursive-edit (&optional levels)
  "Quit the command that requested this recursive edit or minibuffer input.
Do so without terminating keyboard macro recording or execution.
LEVELS specifies the number of nested recursive edits to quit.
If nil, it defaults to 1."
  (unless levels
    (setq levels 1))
  (if (> levels 1)
      ;; See Info node `(elisp)Recursive Editing' for an explanation
      ;; of throwing a function to `exit'.
      (throw 'exit (lambda () (minibuffer-quit-recursive-edit (1- levels))))
    (throw 'exit (lambda () (signal 'minibuffer-quit nil)))))

(defun self-insert-and-exit ()
  "Terminate minibuffer input."
  (interactive)
  (if (characterp last-command-event)
      (call-interactively 'self-insert-command)
    (ding))
  (exit-minibuffer))

(defvar completion-in-region-functions nil
  "Wrapper hook around `completion--in-region'.
\(See `with-wrapper-hook' for details about wrapper hooks.)")
(make-obsolete-variable 'completion-in-region-functions
                        'completion-in-region-function "24.4")

(defvar completion-in-region-function #'completion--in-region
  "Function to perform the job of `completion-in-region'.
The function is called with 4 arguments: START END COLLECTION PREDICATE.
The arguments and expected return value are as specified for
`completion-in-region'.")

(defvar completion-in-region--data nil)

(defvar completion-in-region-mode-predicate nil
  "Predicate to tell `completion-in-region-mode' when to exit.
It is called with no argument and should return nil when
`completion-in-region-mode' should exit (and hence pop down
the *Completions* buffer).")

(defvar completion-in-region-mode--predicate nil
  "Copy of the value of `completion-in-region-mode-predicate'.
This holds the value `completion-in-region-mode-predicate' had when
we entered `completion-in-region-mode'.")

(defun completion-in-region (start end collection &optional predicate)
  "Complete the text between START and END using COLLECTION.
Point needs to be somewhere between START and END.
PREDICATE (a function called with no arguments) says when to exit.
This calls the function that `completion-in-region-function' specifies
\(passing the same four arguments that it received) to do the work,
and returns whatever it does.  The return value should be nil
if there was no valid completion, else t."
  (cl-assert (<= start (point)) (<= (point) end))
  (funcall completion-in-region-function start end collection predicate))

(defcustom read-file-name-completion-ignore-case
  (when (memq system-type '(ms-dos windows-nt darwin cygwin))
    t)
  "Non-nil means when reading a file name completion ignores case."
  :type 'boolean
  :version "22.1")

(defun completion--in-region (start end collection &optional predicate)
  "Default function to use for `completion-in-region-function'.
Its arguments and return value are as specified for `completion-in-region'.
Also respects the obsolete wrapper hook `completion-in-region-functions'.
\(See `with-wrapper-hook' for details about wrapper hooks.)"
  (subr--with-wrapper-hook-no-warnings
      ;; FIXME: Maybe we should use this hook to provide a "display
      ;; completions" operation as well.
      completion-in-region-functions (start end collection predicate)
    (let ((minibuffer-completion-table collection)
          (minibuffer-completion-predicate predicate))
      ;; HACK: if the text we are completing is already in a field, we
      ;; want the completion field to take priority (e.g. Bug#6830).
      (when completion-in-region-mode-predicate
        (setq completion-in-region--data
	      `(,(if (markerp start) start (copy-marker start))
                ,(copy-marker end t) ,collection ,predicate))
        (completion-in-region-mode 1))
      (completion--in-region-1 start end))))

(defvar-keymap completion-in-region-mode-map
  :doc "Keymap activated during `completion-in-region'."
  ;; FIXME: Only works if completion-in-region-mode was activated via
  ;; completion-at-point called directly.
  "M-?" #'completion-help-at-point
  "TAB" #'completion-at-point
  "M-<up>"   #'minibuffer-previous-completion
  "M-<down>" #'minibuffer-next-completion
  "M-RET"    #'minibuffer-choose-completion)

;; It is difficult to know when to exit completion-in-region-mode (i.e. hide
;; the *Completions*).  Here's how previous packages did it:
;; - lisp-mode: never.
;; - comint: only do it if you hit SPC at the right time.
;; - pcomplete: pop it down on SPC or after some time-delay.
;; - semantic: use a post-command-hook check similar to this one.
(defun completion-in-region--postch ()
  (or unread-command-events ;Don't pop down the completions in the middle of
                            ;mouse-drag-region/mouse-set-point.
      (and completion-in-region--data
           (and (eq (marker-buffer (nth 0 completion-in-region--data))
                    (current-buffer))
                (>= (point) (nth 0 completion-in-region--data))
                (<= (point)
                    (save-excursion
                      (goto-char (nth 1 completion-in-region--data))
                      (line-end-position)))
		(funcall completion-in-region-mode--predicate)))
      (completion-in-region-mode -1)))

;; (defalias 'completion-in-region--prech 'completion-in-region--postch)

(defvar completion-in-region-mode nil)  ;Explicit defvar, i.s.o defcustom.

(define-minor-mode completion-in-region-mode
  "Transient minor mode used during `completion-in-region'."
  :global t
  :group 'minibuffer
  ;; Prevent definition of a custom-variable since it makes no sense to
  ;; customize this variable.
  :variable completion-in-region-mode
  ;; (remove-hook 'pre-command-hook #'completion-in-region--prech)
  (remove-hook 'post-command-hook #'completion-in-region--postch)
  (setq minor-mode-overriding-map-alist
        (delq (assq 'completion-in-region-mode minor-mode-overriding-map-alist)
              minor-mode-overriding-map-alist))
  (if (null completion-in-region-mode)
      (progn
        (setq completion-in-region--data nil)
        (unless (equal "*Completions*" (buffer-name (window-buffer)))
          (minibuffer-hide-completions)))
    ;; (add-hook 'pre-command-hook #'completion-in-region--prech)
    (cl-assert completion-in-region-mode-predicate)
    (setq completion-in-region-mode--predicate
	  completion-in-region-mode-predicate)
    (setq-local minibuffer-completion-auto-choose nil)
    (add-hook 'post-command-hook #'completion-in-region--postch)
    (let* ((keymap completion-in-region-mode-map)
           (keymap (if minibuffer-visible-completions
                       (make-composed-keymap
                        (list minibuffer-visible-completions-map
                              keymap))
                     keymap)))
      (push `(completion-in-region-mode . ,keymap)
            minor-mode-overriding-map-alist))))

;; Define-minor-mode added our keymap to minor-mode-map-alist, but we want it
;; on minor-mode-overriding-map-alist instead.
(setq minor-mode-map-alist
      (delq (assq 'completion-in-region-mode minor-mode-map-alist)
            minor-mode-map-alist))

(defvar completion-at-point-functions '(tags-completion-at-point-function)
  "Special hook to find the completion table for the entity at point.
Each function on this hook is called in turn without any argument and
should return either nil, meaning it is not applicable at point,
or a function of no arguments to perform completion (discouraged),
or a list of the form (START END COLLECTION . PROPS), where:
 START and END delimit the entity to complete and should include point,
 COLLECTION is the completion table to use to complete the entity, and
 PROPS is a property list for additional information.
Currently supported properties are all the properties that can appear in
`completion-extra-properties' plus:
 `:predicate'	a predicate that completion candidates need to satisfy.
 `:exclusive'	value of `no' means that if the completion table fails to
   match the text at point, then instead of reporting a completion
   failure, the completion should try the next completion function.
As is the case with most hooks, the functions are responsible for
preserving things like point and current buffer.

NOTE: These functions should be cheap to run since they're sometimes
run from `post-command-hook'; and they should ideally only choose
which kind of completion table to use, and not pre-filter it based
on the current text between START and END (e.g., they should not
obey `completion-styles').")

(defvar completion--capf-misbehave-funs nil
  "List of functions found on `completion-at-point-functions' that misbehave.
These are functions that neither return completion data nor a completion
function but instead perform completion right away.")
(defvar completion--capf-safe-funs nil
  "List of well-behaved functions found on `completion-at-point-functions'.
These are functions which return proper completion data rather than
a completion function or god knows what else.")

(defun completion--capf-wrapper (fun which)
  (when (pcase which
          ('all t)
          ('safe (member fun completion--capf-safe-funs))
          ('optimist (not (member fun completion--capf-misbehave-funs))))
    (let* ((res (funcall fun))
           ;; Heuristic that only 0ff8e1b cares about.
           ;; A non-exclusive context that fails a smoke test, i.e.,
           ;; a non-prefix completion, is known to be undecidable.
           (non-prefix (and (not (functionp res))
                            (consp res)
                            (eq 'no (plist-get (nthcdr 3 res) :exclusive))
                            (not (try-completion (buffer-substring-no-properties
                                                  (car res) (point))
                                                 (nth 2 res)
                                                 (plist-get (nthcdr 3 res) :predicate))))))
      (unless (functionp res)
        (add-to-list (if (consp res)
                         'completion--capf-safe-funs
                       'completion--capf-misbehave-funs)
                     fun))
      (when (and res (not non-prefix))
        (cons fun res)))))

(defun completion-at-point ()
  "Perform completion on the text around point.
The completion method is determined by `completion-at-point-functions'."
  (interactive)
  (let ((res (run-hook-wrapped 'completion-at-point-functions
                               #'completion--capf-wrapper 'all)))
    (pcase res
      (`(,_ . ,(and (pred functionp) f)) (funcall f))
      (`(,hookfun . (,start ,end ,collection . ,plist))
       (unless (markerp start) (setq start (copy-marker start)))
       (let* ((completion-extra-properties plist)
              (completion-in-region-mode-predicate
               (lambda ()
                 ;; We're still in the same completion field.
                 (let ((newstart (car-safe (funcall hookfun))))
                   (and newstart (= newstart start))))))
         (completion-in-region start end collection
                               (plist-get plist :predicate))))
      ;; Maybe completion already happened and the function returned t.
      (_
       (when (cdr res)
         (message "Warning: %S failed to return valid completion data!"
                  (car res)))
       (cdr res)))))

(defun completion-help-at-point ()
  "Display the completions on the text around point.
The completion method is determined by `completion-at-point-functions'."
  (interactive)
  (let ((res (run-hook-wrapped 'completion-at-point-functions
                               ;; Ignore misbehaving functions.
                               #'completion--capf-wrapper 'optimist)))
    (pcase res
      (`(,_ . ,(and (pred functionp) f))
       (message "Don't know how to show completions for %S" f))
      (`(,hookfun . (,start ,end ,collection . ,plist))
       (unless (markerp start) (setq start (copy-marker start)))
       (let* ((minibuffer-completion-table collection)
              (minibuffer-completion-predicate (plist-get plist :predicate))
              (completion-extra-properties plist)
              (completion-in-region-mode-predicate
               (lambda ()
                 ;; We're still in the same completion field.
                 (let ((newstart (car-safe (funcall hookfun))))
                   (and newstart (= newstart start))))))
         ;; FIXME: We should somehow (ab)use completion-in-region-function or
         ;; introduce a corresponding hook (plus another for word-completion,
         ;; and another for force-completion, maybe?).
         (setq completion-in-region--data
               `(,start ,(copy-marker end t) ,collection
                        ,(plist-get plist :predicate)))
         (completion-in-region-mode 1)
         (minibuffer-completion-help start end)))
      (`(,hookfun . ,_)
       ;; The hook function already performed completion :-(
       ;; Not much we can do at this point.
       (message "%s already performed completion!" hookfun)
       nil)
      (_ (message "Nothing to complete at point")))))

;;; Key bindings.

(let ((map minibuffer-local-map))
  (define-key map "\C-g" 'abort-minibuffers)
  (define-key map "\M-<" 'minibuffer-beginning-of-buffer)

  ;; Put RET last so that it is shown in doc strings in preference to
  ;; C-j, when using the \\[exit-minibuffer] notation.
  (define-key map "\n" 'exit-minibuffer)
  (define-key map "\r" 'exit-minibuffer))

(defvar-keymap minibuffer-local-completion-map
  :doc "Local keymap for minibuffer input with completion."
  :parent minibuffer-local-map
  "TAB"       #'minibuffer-complete
  "<backtab>" #'minibuffer-complete
  ;; M-TAB is already abused for many other purposes, so we should find
  ;; another binding for it.
  ;; "M-TAB"  #'minibuffer-force-complete
  "SPC"       #'minibuffer-complete-word
  "?"         #'minibuffer-completion-help
  "<prior>"   #'switch-to-completions
  "M-v"       #'switch-to-completions
  "M-g M-c"   #'switch-to-completions
  "M-<up>"    #'minibuffer-previous-completion
  "M-<down>"  #'minibuffer-next-completion
  "M-RET"     #'minibuffer-choose-completion)

(defvar-keymap minibuffer-local-must-match-map
  :doc "Local keymap for minibuffer input with completion, for exact match."
  :parent minibuffer-local-completion-map
  "RET" #'minibuffer-complete-and-exit
  "C-j" #'minibuffer-complete-and-exit)

(defvar-keymap minibuffer-local-filename-completion-map
  :doc "Local keymap for minibuffer input with completion for filenames.
Gets combined either with `minibuffer-local-completion-map' or
with `minibuffer-local-must-match-map'."
  "SPC" nil)

(defvar-keymap minibuffer-local-ns-map
  :doc "Local keymap for the minibuffer when spaces are not allowed."
  :parent minibuffer-local-map
  "SPC" #'exit-minibuffer
  "TAB" #'exit-minibuffer
  "?"   #'self-insert-and-exit)

(defun read-no-blanks-input (prompt &optional initial inherit-input-method)
  "Read a string from the terminal, not allowing blanks.
Prompt with PROMPT.  Whitespace terminates the input.  If INITIAL is
non-nil, it should be a string, which is used as initial input, with
point positioned at the end, so that SPACE will accept the input.
\(Actually, INITIAL can also be a cons of a string and an integer.
Such values are treated as in `read-from-minibuffer', but are normally
not useful in this function.)

Third arg INHERIT-INPUT-METHOD, if non-nil, means the minibuffer inherits
the current input method and the setting of `enable-multibyte-characters'.

If `inhibit-interaction' is non-nil, this function will signal an
`inhibited-interaction' error."
  (read-from-minibuffer prompt initial minibuffer-local-ns-map
		        nil 'minibuffer-history nil inherit-input-method))

;;; Major modes for the minibuffer

(defvar-keymap minibuffer-inactive-mode-map
  :doc "Keymap for use in the minibuffer when it is not active.
The non-mouse bindings in this keymap can only be used in minibuffer-only
frames, since the minibuffer can normally not be selected when it is
not active."
  :full t
  :suppress t
  "e" #'find-file-other-frame
  "f" #'find-file-other-frame
  "b" #'switch-to-buffer-other-frame
  "i" #'info
  "m" #'mail
  "n" #'make-frame
  "<mouse-1>"      #'view-echo-area-messages
  ;; So the global down-mouse-1 binding doesn't clutter the execution of the
  ;; above mouse-1 binding.
  "<down-mouse-1>" #'ignore)

(define-derived-mode minibuffer-inactive-mode nil "InactiveMinibuffer"
  ;; Note: this major mode is called from minibuf.c.
  "Major mode to use in the minibuffer when it is not active.
This is only used when the minibuffer area has no active minibuffer.

Note that the minibuffer may change to this mode more often than
you might expect.  For instance, typing \\`M-x' may change the
buffer to this mode, then to a different mode, and then back
again to this mode upon exit.  Code running from
`minibuffer-inactive-mode-hook' has to be prepared to run
multiple times per minibuffer invocation.  Also see
`minibuffer-exit-hook'.")

(defvaralias 'minibuffer-mode-map 'minibuffer-local-map)

(define-derived-mode minibuffer-mode nil "Minibuffer"
  "Major mode used for active minibuffers.

For customizing this mode, it is better to use
`minibuffer-setup-hook' and `minibuffer-exit-hook' rather than
the mode hook of this mode."
  :syntax-table nil
  :interactive nil
  ;; Enable text conversion, but always make sure `RET' does
  ;; something.
  (when minibuffer-visible-completions
    (setq-local minibuffer-completion-auto-choose nil)))

(defcustom minibuffer-visible-completions nil
  "When non-nil, visible completions can be navigated from the minibuffer.
This means that when the *Completions* buffer is visible in a window,
then you can use the arrow keys in the minibuffer to move the cursor
in the *Completions* buffer.  Then you can type `RET',
and the candidate highlighted in the *Completions* buffer
will be accepted.
But when the *Completions* buffer is not displayed on the screen,
then the arrow keys move point in the minibuffer as usual, and
`RET' accepts the input typed in the minibuffer."
  :type 'boolean
  :version "30.1")

(defun minibuffer-visible-completions-bind (binding)
  "Use BINDING when completions are visible.
Return an item that is enabled only when a window
displaying the *Completions* buffer exists."
  `(menu-item
    "" ,binding
    :filter ,(lambda (cmd)
               (when-let ((window (get-buffer-window "*Completions*" 0)))
                 (when (eq (buffer-local-value 'completion-reference-buffer
                                               (window-buffer window))
                           (window-buffer (active-minibuffer-window)))
                   cmd)))))

(defvar-keymap minibuffer-visible-completions-map
  :doc "Local keymap for minibuffer input with visible completions."
  "<left>"  (minibuffer-visible-completions-bind #'minibuffer-previous-completion)
  "<right>" (minibuffer-visible-completions-bind #'minibuffer-next-completion)
  "<up>"    (minibuffer-visible-completions-bind #'minibuffer-previous-line-completion)
  "<down>"  (minibuffer-visible-completions-bind #'minibuffer-next-line-completion)
  "RET"     (minibuffer-visible-completions-bind #'minibuffer-choose-completion-or-exit)
  "C-g"     (minibuffer-visible-completions-bind #'minibuffer-hide-completions))

;;; Completion tables.

(defun minibuffer--double-dollars (str)
  ;; Reuse the actual "$" from the string to preserve any text-property it
  ;; might have, such as `face'.
  (replace-regexp-in-string "\\$" (lambda (dollar) (concat dollar dollar))
                            str))

(defun minibuffer-maybe-quote-filename (filename)
  "Protect FILENAME from `substitute-in-file-name', as needed.
Useful to give the user default values that won't be substituted."
  (if (and (not (file-name-quoted-p filename))
           (file-name-absolute-p filename)
           (string-match-p (if (memq system-type '(windows-nt ms-dos))
                               "[/\\]~" "/~")
                           (file-local-name filename)))
      (file-name-quote filename)
    (minibuffer--double-dollars filename)))

(defun completion--make-envvar-table ()
  (mapcar (lambda (enventry)
            (substring enventry 0 (string-search "=" enventry)))
          process-environment))

(defconst completion--embedded-envvar-re
  ;; We can't reuse env--substitute-vars-regexp because we need to match only
  ;; potentially-unfinished envvars at end of string.
  (concat "\\(?:^\\|[^$]\\(?:\\$\\$\\)*\\)"
          "\\$\\([[:alnum:]_]*\\|{\\([^}]*\\)\\)\\'"))

(defun completion--embedded-envvar-table (string _pred action)
  "Completion table for envvars embedded in a string.
The envvar syntax (and escaping) rules followed by this table are the
same as `substitute-in-file-name'."
  ;; We ignore `pred', because the predicates passed to us via
  ;; read-file-name-internal are not 100% correct and fail here:
  ;; e.g. we get predicates like file-directory-p there, whereas the filename
  ;; completed needs to be passed through substitute-in-file-name before it
  ;; can be passed to file-directory-p.
  (when (string-match completion--embedded-envvar-re string)
    (let* ((beg (or (match-beginning 2) (match-beginning 1)))
           (table (completion--make-envvar-table))
           (prefix (substring string 0 beg)))
      (cond
       ((eq action 'lambda)
        ;; This table is expected to be used in conjunction with some
        ;; other table that provides the "main" completion.  Let the
        ;; other table handle the test-completion case.
        nil)
       ((or (eq (car-safe action) 'boundaries) (eq action 'metadata))
        ;; Only return boundaries/metadata if there's something to complete,
        ;; since otherwise when we're used in
        ;; completion-table-in-turn, we could return boundaries and
        ;; let some subsequent table return a list of completions.
        ;; FIXME: Maybe it should rather be fixed in
        ;; completion-table-in-turn instead, but it's difficult to
        ;; do it efficiently there.
        (when (try-completion (substring string beg) table nil)
          ;; Compute the boundaries of the subfield to which this
          ;; completion applies.
          (if (eq action 'metadata)
              '(metadata (category . environment-variable))
            (let ((suffix (cdr action)))
              `(boundaries
                ,(or (match-beginning 2) (match-beginning 1))
                . ,(when (string-match "[^[:alnum:]_]" suffix)
                     (match-beginning 0)))))))
       (t
        (if (eq (aref string (1- beg)) ?{)
            (setq table (apply-partially #'completion-table-with-terminator
                                         "}" table)))
        ;; Even if file-name completion is case-insensitive, we want
        ;; envvar completion to be case-sensitive.
        (let ((completion-ignore-case nil))
          (completion-table-with-context
           prefix table (substring string beg) nil action)))))))

(defun completion-file-name-table (string pred action)
  "Completion table for file names."
  (condition-case nil
      (cond
       ((eq action 'metadata) '(metadata (category . file)))
       ((string-match-p "\\`~[^/\\]*\\'" string)
        (completion-table-with-context "~"
                                       (mapcar (lambda (u) (concat u "/"))
                                               (system-users))
                                       (substring string 1)
                                       pred action))
       ((eq (car-safe action) 'boundaries)
        (let ((start (length (file-name-directory string)))
              (end (string-search "/" (cdr action))))
          `(boundaries
            ;; if `string' is "C:" in w32, (file-name-directory string)
            ;; returns "C:/", so `start' is 3 rather than 2.
            ;; Not quite sure what is The Right Fix, but clipping it
            ;; back to 2 will work for this particular case.  We'll
            ;; see if we can come up with a better fix when we bump
            ;; into more such problematic cases.
            ,(min start (length string)) . ,end)))

       ((eq action 'lambda)
        (if (zerop (length string))
            nil          ;Not sure why it's here, but it probably doesn't harm.
          (funcall (or pred 'file-exists-p) string)))

       (t
        (let* ((name (file-name-nondirectory string))
               (specdir (file-name-directory string))
               (realdir (or specdir default-directory)))

          (cond
           ((null action)
            (let ((comp (file-name-completion name realdir pred)))
              (if (stringp comp)
                  (concat specdir comp)
                comp)))

           ((eq action t)
            (let ((all (file-name-all-completions name realdir)))

              ;; Check the predicate, if necessary.
              (unless (memq pred '(nil file-exists-p))
                (let ((comp ())
                      (pred
                       (if (eq pred 'file-directory-p)
                           ;; Brute-force speed up for directory checking:
                           ;; Discard strings which don't end in a slash.
                           (lambda (s)
                             (let ((len (length s)))
                               (and (> len 0) (eq (aref s (1- len)) ?/))))
                         ;; Must do it the hard (and slow) way.
                         pred)))
                  (let ((default-directory (expand-file-name realdir)))
                    (dolist (tem all)
                      (if (funcall pred tem) (push tem comp))))
                  (setq all (nreverse comp))))

              all))))))
    (file-error nil)))               ;PCM often calls with invalid directories.

(defun completion--sifn-requote (upos qstr)
  ;; We're looking for `qpos' such that:
  ;; (equal (substring (substitute-in-file-name qstr) 0 upos)
  ;;        (substitute-in-file-name (substring qstr 0 qpos)))
  ;; Big problem here: we have to reverse engineer substitute-in-file-name to
  ;; find the position corresponding to UPOS in QSTR, but
  ;; substitute-in-file-name can do anything, depending on file-name-handlers.
  ;; substitute-in-file-name does the following kind of things:
  ;; - expand env-var references.
  ;; - turn backslashes into slashes.
  ;; - truncate some prefix of the input.
  ;; - rewrite some prefix.
  ;; Some of these operations are written in external libraries and we'd rather
  ;; not hard code any assumptions here about what they actually do.  IOW, we
  ;; want to treat substitute-in-file-name as a black box, as much as possible.
  ;; Kind of like in rfn-eshadow-update-overlay, only worse.
  ;; Example of things we need to handle:
  ;; - Tramp (substitute-in-file-name "/foo:~/bar//baz") => "/scpc:foo:/baz".
  ;; - Cygwin (substitute-in-file-name "C:\bin") => "/usr/bin"
  ;;          (substitute-in-file-name "C:\") => "/"
  ;;          (substitute-in-file-name "C:\bi") => "/bi"
  (let* ((ustr (substitute-in-file-name qstr))
         (uprefix (substring ustr 0 upos))
         qprefix)
    (if (eq upos (length ustr))
        ;; Easy and common case.  This not only speed things up in a very
        ;; common case but it also avoids problems in some cases (bug#53053).
        (cons (length qstr) #'minibuffer-maybe-quote-filename)
      ;; Main assumption: nothing after qpos should affect the text before upos,
      ;; so we can work our way backward from the end of qstr, one character
      ;; at a time.
      ;; Second assumptions: If qpos is far from the end this can be a bit slow,
      ;; so we speed it up by doing a first loop that skips a word at a time.
      ;; This word-sized loop is careful not to cut in the middle of env-vars.
      (while (let ((boundary (string-match "\\(\\$+{?\\)?\\w+\\W*\\'" qstr)))
               (and boundary
                    (progn
                      (setq qprefix (substring qstr 0 boundary))
                      (string-prefix-p uprefix
                                       (substitute-in-file-name qprefix)))))
        (setq qstr qprefix))
      (let ((qpos (length qstr)))
        (while (and (> qpos 0)
                    (string-prefix-p uprefix
                                     (substitute-in-file-name
                                      (substring qstr 0 (1- qpos)))))
          (setq qpos (1- qpos)))
        (cons qpos #'minibuffer-maybe-quote-filename)))))

(defalias 'completion--file-name-table
  (completion-table-with-quoting #'completion-file-name-table
                                 #'substitute-in-file-name
                                 #'completion--sifn-requote)
  "Internal subroutine for `read-file-name'.  Do not call this.
This is a completion table for file names, like `completion-file-name-table'
except that it passes the file name through `substitute-in-file-name'.")

(defalias 'read-file-name-internal
  (completion-table-in-turn #'completion--embedded-envvar-table
                            #'completion--file-name-table)
  "Internal subroutine for `read-file-name'.  Do not call this.")

(defvar read-file-name-function #'read-file-name-default
  "The function called by `read-file-name' to do its work.
It should accept the same arguments as `read-file-name'.")

(defcustom insert-default-directory t
  "Non-nil means when reading a filename start with default dir in minibuffer.

When the initial minibuffer contents show a name of a file or a directory,
typing RETURN without editing the initial contents is equivalent to typing
the default file name.

If this variable is non-nil, the minibuffer contents are always
initially non-empty, and typing RETURN without editing will fetch the
default name, if one is provided.  Note however that this default name
is not necessarily the same as initial contents inserted in the minibuffer,
if the initial contents is just the default directory.

If this variable is nil, the minibuffer often starts out empty.  In
that case you may have to explicitly fetch the next history element to
request the default name; typing RETURN without editing will leave
the minibuffer empty.

For some commands, exiting with an empty minibuffer has a special meaning,
such as making the current buffer visit no file in the case of
`set-visited-file-name'."
  :type 'boolean)

(defcustom minibuffer-beginning-of-buffer-movement nil
  "Control how the \\<minibuffer-local-map>\\[minibuffer-beginning-of-buffer] \
command in the minibuffer behaves.
If non-nil, the command will go to the end of the prompt (if
point is after the end of the prompt).  If nil, it will behave
like the `beginning-of-buffer' command."
  :version "27.1"
  :type 'boolean)

;; Not always defined, but only called if next-read-file-uses-dialog-p says so.
(declare-function x-file-dialog "xfns.c"
                  (prompt dir &optional default-filename mustmatch only-dir-p))

(defun read-file-name--defaults (&optional dir initial)
  (let ((default
	  (cond
	   ;; With non-nil `initial', use `dir' as the first default.
	   ;; Essentially, this mean reversing the normal order of the
	   ;; current directory name and the current file name, i.e.
	   ;; 1. with normal file reading:
	   ;; 1.1. initial input is the current directory
	   ;; 1.2. the first default is the current file name
	   ;; 2. with non-nil `initial' (e.g. for `find-alternate-file'):
	   ;; 2.2. initial input is the current file name
	   ;; 2.1. the first default is the current directory
	   (initial (abbreviate-file-name dir))
	   ;; In file buffers, try to get the current file name
	   (buffer-file-name
	    (abbreviate-file-name buffer-file-name))))
	(file-name-at-point
	 (run-hook-with-args-until-success 'file-name-at-point-functions)))
    (when file-name-at-point
      (setq default (delete-dups
		     (delete "" (delq nil (list file-name-at-point default))))))
    ;; Append new defaults to the end of existing `minibuffer-default'.
    (append
     (if (listp minibuffer-default) minibuffer-default (list minibuffer-default))
     (if (listp default) default (list default)))))

(defun read-file-name (prompt &optional dir default-filename mustmatch initial predicate)
  "Read file name, prompting with PROMPT and completing in directory DIR.
The return value is not expanded---you must call `expand-file-name' yourself.

DIR is the directory to use for completing relative file names.
It should be an absolute directory name, or nil (which means the
current buffer's value of `default-directory').

DEFAULT-FILENAME specifies the default file name to return if the
user exits the minibuffer with the same non-empty string inserted
by this function.  If DEFAULT-FILENAME is a string, that serves
as the default.  If DEFAULT-FILENAME is a list of strings, the
first string is the default.  If DEFAULT-FILENAME is omitted or
nil, then if INITIAL is non-nil, the default is DIR combined with
INITIAL; otherwise, if the current buffer is visiting a file,
that file serves as the default; otherwise, the default is simply
the string inserted into the minibuffer.

If the user exits with an empty minibuffer, return an empty
string.  (This happens only if the user erases the pre-inserted
contents, or if `insert-default-directory' is nil.)

Fourth arg MUSTMATCH can take the following values:
- nil means that the user can exit with any input.
- t means that the user is not allowed to exit unless
  the input is (or completes to) an existing file.
- `confirm' means that the user can exit with any input, but she needs
  to confirm her choice if the input is not an existing file.
- `confirm-after-completion' means that the user can exit with any
  input, but she needs to confirm her choice if she called
  `minibuffer-complete' right before `minibuffer-complete-and-exit'
  and the input is not an existing file.
- a function, which will be called with the input as the
  argument.  If the function returns a non-nil value, the
  minibuffer is exited with that argument as the value.
- anything else behaves like t except that typing RET does not exit if it
  does non-null completion.

Fifth arg INITIAL specifies text to start with.  It will be
interpreted as the trailing part of DEFAULT-FILENAME, so using a
full file name for INITIAL will usually lead to surprising
results.

Sixth arg PREDICATE, if non-nil, should be a function of one
argument; then a file name is considered an acceptable completion
alternative only if PREDICATE returns non-nil with the file name
as its argument.

If this command was invoked with the mouse, use a graphical file
dialog if `use-dialog-box' is non-nil, and the window system or X
toolkit in use provides a file dialog box, and DIR is not a
remote file.  For graphical file dialogs, any of the special values
of MUSTMATCH `confirm' and `confirm-after-completion' are
treated as equivalent to nil.  Some graphical file dialogs respect
a MUSTMATCH value of t, and some do not (or it only has a cosmetic
effect, and does not actually prevent the user from entering a
non-existent file).

See also `read-file-name-completion-ignore-case'
and `read-file-name-function'."
  ;; If x-gtk-use-old-file-dialog = t (xg_get_file_with_selection),
  ;; then MUSTMATCH is enforced.  But with newer Gtk
  ;; (xg_get_file_with_chooser), it only has a cosmetic effect.
  ;; The user can still type a non-existent file name.
  (funcall (or read-file-name-function #'read-file-name-default)
           prompt dir default-filename mustmatch initial predicate))

(defvar minibuffer-local-filename-syntax
  (let ((table (make-syntax-table))
	(punctuation (car (string-to-syntax "."))))
    ;; Convert all punctuation entries to symbol.
    (map-char-table (lambda (c syntax)
		      (when (eq (car syntax) punctuation)
			(modify-syntax-entry c "_" table)))
		    table)
    (mapc
     (lambda (c)
       (modify-syntax-entry c "." table))
     '(?/ ?: ?\\))
    table)
  "Syntax table used when reading a file name in the minibuffer.")

;; minibuffer-completing-file-name is a variable used internally in minibuf.c
;; to determine whether to use minibuffer-local-filename-completion-map or
;; minibuffer-local-completion-map.  It shouldn't be exported to Elisp.
;; FIXME: Actually, it is also used in rfn-eshadow.el we'd otherwise have to
;; use (eq minibuffer-completion-table #'read-file-name-internal), which is
;; probably even worse.  Maybe We should add some read-file-name-setup-hook
;; instead, but for now, let's keep this non-obsolete.
;;(make-obsolete-variable 'minibuffer-completing-file-name nil "future" 'get)

(defun read-file-name-default (prompt &optional dir default-filename mustmatch initial predicate)
  "Default method for reading file names.
See `read-file-name' for the meaning of the arguments."
  (unless dir (setq dir (or default-directory "~/")))
  (unless (file-name-absolute-p dir) (setq dir (expand-file-name dir)))
  (unless default-filename
    (setq default-filename
          (cond
           ((null initial) buffer-file-name)
           ;; Special-case "" because (expand-file-name "" "/tmp/") returns
           ;; "/tmp" rather than "/tmp/" (bug#39057).
           ((equal "" initial) dir)
           (t (expand-file-name initial dir)))))
  ;; If dir starts with user's homedir, change that to ~.
  (setq dir (abbreviate-file-name dir))
  ;; Likewise for default-filename.
  (if default-filename
      (setq default-filename
	    (if (consp default-filename)
		(mapcar 'abbreviate-file-name default-filename)
	      (abbreviate-file-name default-filename))))
  (let ((insdef (cond
                 ((and insert-default-directory (stringp dir))
                  (if initial
                      (cons (minibuffer-maybe-quote-filename (concat dir initial))
                            (length (minibuffer-maybe-quote-filename dir)))
                    (minibuffer-maybe-quote-filename dir)))
                 (initial (cons (minibuffer-maybe-quote-filename initial) 0)))))

    (let ((ignore-case read-file-name-completion-ignore-case)
          (minibuffer-completing-file-name t)
          (pred (or predicate 'file-exists-p))
          (add-to-history nil))

      (let* ((val
              (if (or (not (next-read-file-uses-dialog-p))
                      ;; Graphical file dialogs can't handle remote
                      ;; files (Bug#99).
                      (file-remote-p dir))
                  ;; We used to pass `dir' to `read-file-name-internal' by
                  ;; abusing the `predicate' argument.  It's better to
                  ;; just use `default-directory', but in order to avoid
                  ;; changing `default-directory' in the current buffer,
                  ;; we don't let-bind it.
                  (let ((dir (file-name-as-directory
                              (expand-file-name dir))))
                    (minibuffer-with-setup-hook
                        (lambda ()
                          (setq default-directory dir)
                          ;; When the first default in `minibuffer-default'
                          ;; duplicates initial input `insdef',
                          ;; reset `minibuffer-default' to nil.
                          (when (equal (or (car-safe insdef) insdef)
                                       (or (car-safe minibuffer-default)
                                           minibuffer-default))
                            (setq minibuffer-default
                                  (cdr-safe minibuffer-default)))
                          (setq-local completion-ignore-case ignore-case)
                          ;; On the first request on `M-n' fill
                          ;; `minibuffer-default' with a list of defaults
                          ;; relevant for file-name reading.
                          (setq-local minibuffer-default-add-function
                               (lambda ()
                                 (with-current-buffer
                                     (window-buffer (minibuffer-selected-window))
				   (read-file-name--defaults dir initial))))
			  (set-syntax-table minibuffer-local-filename-syntax))
                      (completing-read prompt 'read-file-name-internal
                                       pred mustmatch insdef
                                       'file-name-history default-filename)))
                ;; If DEFAULT-FILENAME not supplied and DIR contains
                ;; a file name, split it.
                (let ((file (file-name-nondirectory dir))
                      ;; When using a dialog, revert to nil and non-nil
                      ;; interpretation of mustmatch. confirm options
                      ;; need to be interpreted as nil, otherwise
                      ;; it is impossible to create new files using
                      ;; dialogs with the default settings.
                      (dialog-mustmatch
                       (not (memq mustmatch
                                  '(nil confirm confirm-after-completion)))))
                  (when (and (not default-filename)
                             (not (zerop (length file))))
                    (setq default-filename file)
                    (setq dir (file-name-directory dir)))
                  (when default-filename
                    (setq default-filename
                          (expand-file-name (if (consp default-filename)
                                                (car default-filename)
                                              default-filename)
                                            dir)))
                  (setq add-to-history t)
                  (x-file-dialog prompt dir default-filename
                                 dialog-mustmatch
                                 (eq predicate 'file-directory-p)))))

             (replace-in-history (eq (car-safe file-name-history) val)))
        ;; If completing-read returned the inserted default string itself
        ;; (rather than a new string with the same contents),
        ;; it has to mean that the user typed RET with the minibuffer empty.
        ;; In that case, we really want to return ""
        ;; so that commands such as set-visited-file-name can distinguish.
        (when (consp default-filename)
          (setq default-filename (car default-filename)))
        (when (eq val default-filename)
          ;; In this case, completing-read has not added an element
          ;; to the history.  Maybe we should.
          (if (not replace-in-history)
              (setq add-to-history t))
          (setq val ""))
        (unless val (error "No file name specified"))

        (if (and default-filename
                 (string-equal val (if (consp insdef) (car insdef) insdef)))
            (setq val default-filename))
        (setq val (substitute-in-file-name val))

        (if replace-in-history
            ;; Replace what Fcompleting_read added to the history
            ;; with what we will actually return.  As an exception,
            ;; if that's the same as the second item in
            ;; file-name-history, it's really a repeat (Bug#4657).
            (let ((val1 (minibuffer-maybe-quote-filename val)))
              (if history-delete-duplicates
                  (setcdr file-name-history
                          (delete val1 (cdr file-name-history))))
              (if (string= val1 (cadr file-name-history))
                  (pop file-name-history)
                (setcar file-name-history val1)))
          (when add-to-history
            (add-to-history 'file-name-history
                            (minibuffer-maybe-quote-filename val))))
	val))))

(defun internal-complete-buffer-except (&optional buffer)
  "Perform completion on all buffers excluding BUFFER.
BUFFER nil or omitted means use the current buffer.
Like `internal-complete-buffer', but removes BUFFER from the completion list."
  (let ((except (if (stringp buffer) buffer (buffer-name buffer))))
    (apply-partially #'completion-table-with-predicate
		     #'internal-complete-buffer
		     (lambda (name)
		       (not (equal (if (consp name) (car name) name) except)))
		     nil)))

;;; Old-style completion, used in Emacs-21 and Emacs-22.

(defun completion-emacs21-try-completion (string table pred _point)
  (let ((completion (try-completion string table pred)))
    (if (stringp completion)
        (cons completion (length completion))
      completion)))

(defun completion-emacs21-all-completions (string table pred _point)
  (completion-hilit-commonality
   (all-completions string table pred)
   (length string)
   (car (completion-boundaries string table pred ""))))

(defun completion-emacs22-try-completion (string table pred point)
  (let ((suffix (substring string point))
        (completion (try-completion (substring string 0 point) table pred)))
    (cond
     ((eq completion t)
      (if (equal "" suffix)
          t
        (cons string point)))
     ((not (stringp completion)) completion)
     (t
      ;; Merge a trailing / in completion with a / after point.
      ;; We used to only do it for word completion, but it seems to make
      ;; sense for all completions.
      ;; Actually, claiming this feature was part of Emacs-22 completion
      ;; is pushing it a bit: it was only done in minibuffer-completion-word,
      ;; which was (by default) not bound during file completion, where such
      ;; slashes are most likely to occur.
      (if (and (not (zerop (length completion)))
               (eq ?/ (aref completion (1- (length completion))))
               (not (zerop (length suffix)))
               (eq ?/ (aref suffix 0)))
          ;; This leaves point after the / .
          (setq suffix (substring suffix 1)))
      (cons (concat completion suffix) (length completion))))))

(defun completion-emacs22-all-completions (string table pred point)
  (let ((beforepoint (substring string 0 point)))
    (completion-hilit-commonality
     (all-completions beforepoint table pred)
     point
     (car (completion-boundaries beforepoint table pred "")))))

;;; Basic completion.

(defun completion--merge-suffix (completion point suffix)
  "Merge end of COMPLETION with beginning of SUFFIX.
Simple generalization of the \"merge trailing /\" done in Emacs-22.
Return the new suffix."
  (if (and (not (zerop (length suffix)))
           (string-match "\\(.+\\)\n\\1" (concat completion "\n" suffix)
                         ;; Make sure we don't compress things to less
                         ;; than we started with.
                         point)
           ;; Just make sure we didn't match some other \n.
           (eq (match-end 1) (length completion)))
      (substring suffix (- (match-end 1) (match-beginning 1)))
    ;; Nothing to merge.
    suffix))

(defun completion-basic--pattern (beforepoint afterpoint bounds)
  (list (substring beforepoint (car bounds))
        'point
        (substring afterpoint 0 (cdr bounds))))

(defun completion-basic-try-completion (string table pred point)
  (let* ((beforepoint (substring string 0 point))
         (afterpoint (substring string point))
         (bounds (completion-boundaries beforepoint table pred afterpoint)))
    (if (zerop (cdr bounds))
        ;; `try-completion' may return a subtly different result
        ;; than `all+merge', so try to use it whenever possible.
        (let ((completion (try-completion beforepoint table pred)))
          (if (not (stringp completion))
              completion
            (cons
             (concat completion
                     (completion--merge-suffix completion point afterpoint))
             (length completion))))
      (let* ((suffix (substring afterpoint (cdr bounds)))
             (prefix (substring beforepoint 0 (car bounds)))
             (pattern (completion-pcm--optimize-pattern
                       (completion-basic--pattern
                        beforepoint afterpoint bounds)))
             (all (completion-pcm--all-completions prefix pattern table pred)))
        (if minibuffer-completing-file-name
            (setq all (completion-pcm--filename-try-filter all)))
        (completion-pcm--merge-try pattern all prefix suffix)))))

(defun completion-basic-all-completions (string table pred point)
  (let* ((beforepoint (substring string 0 point))
         (afterpoint (substring string point))
         (bounds (completion-boundaries beforepoint table pred afterpoint))
         ;; (suffix (substring afterpoint (cdr bounds)))
         (prefix (substring beforepoint 0 (car bounds)))
         (pattern (delete
                   "" (list (substring beforepoint (car bounds))
                            'point
                            (substring afterpoint 0 (cdr bounds)))))
         (all (completion-pcm--all-completions prefix pattern table pred)))
    (completion-hilit-commonality all point (car bounds))))

;;; Partial-completion-mode style completion.

(defvar completion-pcm--delim-wild-regex nil
  "Regular expression matching delimiters controlling the partial-completion.
Typically, this regular expression simply matches a delimiter, meaning
that completion can add something at (match-beginning 0), but if it has
a submatch 1, then completion can add something at (match-end 1).
This is used when the delimiter needs to be of size zero (e.g. the transition
from lowercase to uppercase characters).")

(defun completion-pcm--prepare-delim-re (delims)
  (setq completion-pcm--delim-wild-regex (concat "[" delims "*]")))

(defcustom completion-pcm-word-delimiters "-_./:| "
  "A string of characters treated as word delimiters for completion.
Some arcane rules:
If `]' is in this string, it must come first.
If `^' is in this string, it must not come first.
If `-' is in this string, it must come first or right after `]'.
In other words, if S is this string, then `[S]' must be a valid Emacs regular
expression (not containing character ranges like `a-z')."
  :set (lambda (symbol value)
         (set-default symbol value)
         ;; Refresh other vars.
         (completion-pcm--prepare-delim-re value))
  :initialize 'custom-initialize-reset
  :type 'string)

(defcustom completion-pcm-complete-word-inserts-delimiters nil
  "Treat the SPC or - inserted by `minibuffer-complete-word' as delimiters.
Those chars are treated as delimiters if this variable is non-nil.
I.e. if non-nil, M-x SPC will just insert a \"-\" in the minibuffer, whereas
if nil, it will list all possible commands in *Completions* because none of
the commands start with a \"-\" or a SPC."
  :version "24.1"
  :type 'boolean)

(defun completion-pcm--pattern-trivial-p (pattern)
  (and (stringp (car pattern))
       ;; It can be followed by `point' and "" and still be trivial.
       (let ((trivial t))
	 (dolist (elem (cdr pattern))
	   (unless (member elem '(point ""))
	     (setq trivial nil)))
	 trivial)))

(defun completion-pcm--string->pattern (string &optional point)
  "Split STRING into a pattern.
A pattern is a list where each element is either a string
or a symbol, see `completion-pcm--merge-completions'."
  (if (and point (< point (length string)))
      (let ((prefix (substring string 0 point))
            (suffix (substring string point)))
        (append (completion-pcm--string->pattern prefix)
                '(point)
                (completion-pcm--string->pattern suffix)))
    (let* ((pattern nil)
           (p 0)
           (p0 p)
           (pending nil))

      (while (and (setq p (string-match completion-pcm--delim-wild-regex
                                        string p))
                  (or completion-pcm-complete-word-inserts-delimiters
                      ;; If the char was added by minibuffer-complete-word,
                      ;; then don't treat it as a delimiter, otherwise
                      ;; "M-x SPC" ends up inserting a "-" rather than listing
                      ;; all completions.
                      (not (get-text-property p 'completion-try-word string))))
        ;; Usually, completion-pcm--delim-wild-regex matches a delimiter,
        ;; meaning that something can be added *before* it, but it can also
        ;; match a prefix and postfix, in which case something can be added
        ;; in-between (e.g. match [[:lower:]][[:upper:]]).
        ;; This is determined by the presence of a submatch-1 which delimits
        ;; the prefix.
        (if (match-end 1) (setq p (match-end 1)))
        (unless (= p0 p)
          (if pending (push pending pattern))
          (push (substring string p0 p) pattern))
        (setq pending nil)
        (if (eq (aref string p) ?*)
            (progn
              (push 'star pattern)
              (setq p0 (1+ p)))
          (push 'any pattern)
          (if (match-end 1)
              (setq p0 p)
            (push (substring string p (match-end 0)) pattern)
            ;; `any-delim' is used so that "a-b" also finds "array->beginning".
            (setq pending 'any-delim)
            (setq p0 (match-end 0))))
        (setq p p0))

      (when (> (length string) p0)
        (if pending (push pending pattern))
        (push (substring string p0) pattern))
      (nreverse pattern))))

(defun completion-pcm--optimize-pattern (p)
  ;; Remove empty strings in a separate phase since otherwise a ""
  ;; might prevent some other optimization, as in '(any "" any).
  (setq p (delete "" p))
  (let ((n '()))
    (while p
      (pcase p
        (`(,(or 'any 'any-delim) ,(or 'any 'point) . ,_)
         (setq p (cdr p)))
        ;; This is not just a performance improvement: it turns a
        ;; terminating `point' into an implicit `any', which affects
        ;; the final position of point (because `point' gets turned
        ;; into a non-greedy ".*?" regexp whereas we need it to be
        ;; greedy when it's at the end, see bug#38458).
        (`(point) (setq p nil)) ;Implicit terminating `any'.
        (_ (push (pop p) n))))
    (nreverse n)))

(defun completion-pcm--pattern->regex (pattern &optional group)
  (let ((re
         (concat "\\`"
                 (mapconcat
                  (lambda (x)
                    (cond
                     ((stringp x) (regexp-quote x))
                     (t
                      (let ((re (if (eq x 'any-delim)
                                    (concat completion-pcm--delim-wild-regex "*?")
                                  ".*?")))
                        (if (if (consp group) (memq x group) group)
                            (concat "\\(" re "\\)")
                          re)))))
                  pattern
                  ""))))
    ;; Avoid pathological backtracking.
    (while (string-match "\\.\\*\\?\\(?:\\\\[()]\\)*\\(\\.\\*\\?\\)" re)
      (setq re (replace-match "" t t re 1)))
    re))

(defun completion-pcm--pattern-point-idx (pattern)
  "Return index of subgroup corresponding to `point' element of PATTERN.
Return nil if there's no such element."
  (let ((idx nil)
        (i 0))
    (dolist (x pattern)
      (unless (stringp x)
        (cl-incf i)
        (if (eq x 'point) (setq idx i))))
    idx))

(defun completion-pcm--all-completions (prefix pattern table pred)
  "Find all completions for PATTERN in TABLE obeying PRED.
PATTERN is as returned by `completion-pcm--string->pattern'."
  ;; (cl-assert (= (car (completion-boundaries prefix table pred ""))
  ;;            (length prefix)))
  ;; Find an initial list of possible completions.
  (if (completion-pcm--pattern-trivial-p pattern)

      ;; Minibuffer contains no delimiters -- simple case!
      (all-completions (concat prefix (car pattern)) table pred)

    ;; Use all-completions to do an initial cull.  This is a big win,
    ;; since all-completions is written in C!
    (let* (;; Convert search pattern to a standard regular expression.
	   (regex (completion-pcm--pattern->regex pattern))
           (case-fold-search completion-ignore-case)
           (completion-regexp-list (cons regex completion-regexp-list))
	   (compl (all-completions
                   (concat prefix
                           (if (stringp (car pattern)) (car pattern) ""))
		   table pred)))
      (if (not (functionp table))
	  ;; The internal functions already obeyed completion-regexp-list.
	  compl
	(let ((poss ()))
	  (dolist (c compl)
	    (when (string-match-p regex c) (push c poss)))
	  (nreverse poss))))))

(defvar flex-score-match-tightness 3
  "Controls how the `flex' completion style scores its matches.

Value is a positive number.  A number smaller than 1 makes the
scoring formula reward matches scattered along the string, while
a number greater than one make the formula reward matches that
are clumped together.  I.e \"foo\" matches both strings
\"fbarbazoo\" and \"fabrobazo\", which are of equal length, but
only a value greater than one will score the former (which has
one large \"hole\" and a clumped-together \"oo\" match) higher
than the latter (which has two \"holes\" and three
one-letter-long matches).")

(defvar completion-lazy-hilit nil
  "If non-nil, request completion lazy highlighting.

Completion-presenting frontends may opt to bind this variable to
non-nil value in the context of completion-producing calls (such
as `completion-all-completions').  This hints the intervening
completion styles that they do not need to
fontify (i.e. propertize with a `face' property) completion
strings with highlights of the matching parts.

When doing so, it is the frontend -- not the style -- who becomes
responsible for this fontification.  The frontend binds this
variable to non-nil, and calls the function with the same name
`completion-lazy-hilit' on each completion string that is to be
displayed to the user.

Note that only some completion styles take advantage of this
variable for optimization purposes.  Other styles will ignore the
hint and fontify eagerly as usual.  It is still safe for a
frontend to call `completion-lazy-hilit' in these situations.

To author a completion style that takes advantage see
`completion-lazy-hilit-fn' and look in the source of
`completion-pcm--hilit-commonality'.")

(defvar completion-lazy-hilit-fn nil
  "Function set by lazy-highlighting completions styles.
When a given style wants to enable support for
`completion-lazy-hilit' (which see), that style should set this
variable to a function of one argument, a fresh string to be
displayed to the user.  The function is responsible for
destructively propertizing the string with a `face' property.")

(defun completion-lazy-hilit (str)
  "Return a copy of completion STR that is `face'-propertized.
See documentation for variable `completion-lazy-hilit' for more
details."
  (if (and completion-lazy-hilit completion-lazy-hilit-fn)
      (funcall completion-lazy-hilit-fn (copy-sequence str))
    str))

(defun completion--hilit-from-re (string regexp &optional point-idx)
  "Fontify STRING using REGEXP POINT-IDX.
`completions-common-part' and `completions-first-difference' are
used.  POINT-IDX is the position of point in the presumed \"PCM\"
pattern that was used to generate derive REGEXP from."
(let* ((md (and regexp (string-match regexp string) (cddr (match-data t))))
       (pos (if point-idx (match-beginning point-idx) (match-end 0)))
       (me (and md (match-end 0)))
       (from 0))
  (while md
    (add-face-text-property from (pop md) 'completions-common-part nil string)
    (setq from (pop md)))
  (if (> (length string) pos)
      (add-face-text-property
       pos (1+ pos)
       'completions-first-difference
       nil string))
  (unless (or (not me) (= from me))
    (add-face-text-property from me 'completions-common-part nil string))
  string))

(defun completion--flex-score-1 (md-groups match-end len)
  "Compute matching score of completion.
The score lies in the range between 0 and 1, where 1 corresponds to
the full match.
MD-GROUPS is the \"group\"  part of the match data.
MATCH-END is the end of the match.
LEN is the length of the completion string."
  (let* ((from 0)
         ;; To understand how this works, consider these simple
         ;; ascii diagrams showing how the pattern "foo"
         ;; flex-matches "fabrobazo", "fbarbazoo" and
         ;; "barfoobaz":

         ;;      f abr o baz o
         ;;      + --- + --- +

         ;;      f barbaz oo
         ;;      + ------ ++

         ;;      bar foo baz
         ;;          +++

         ;; "+" indicates parts where the pattern matched.  A
         ;; "hole" in the middle of the string is indicated by
         ;; "-".  Note that there are no "holes" near the edges
         ;; of the string.  The completion score is a number
         ;; bound by (0..1] (i.e., larger than (but not equal
         ;; to) zero, and smaller or equal to one): the higher
         ;; the better and only a perfect match (pattern equals
         ;; string) will have score 1.  The formula takes the
         ;; form of a quotient.  For the numerator, we use the
         ;; number of +, i.e. the length of the pattern.  For
         ;; the denominator, it first computes
         ;;
         ;;     hole_i_contrib = 1 + (Li-1)^(1/tightness)
         ;;
         ;; , for each hole "i" of length "Li", where tightness
         ;; is given by `flex-score-match-tightness'.  The
         ;; final value for the denominator is then given by:
         ;;
         ;;    (SUM_across_i(hole_i_contrib) + 1) * len
         ;;
         ;; , where "len" is the string's length.
         (score-numerator 0)
         (score-denominator 0)
         (last-b 0))
    (while (and md-groups (car md-groups))
      (let ((a from)
            (b (pop md-groups)))
        (setq
         score-numerator   (+ score-numerator (- b a)))
        (unless (or (= a last-b)
                    (zerop last-b)
                    (= a len))
          (setq
           score-denominator (+ score-denominator
                                1
                                (expt (- a last-b 1)
                                      (/ 1.0
                                         flex-score-match-tightness)))))
        (setq
         last-b              b))
      (setq from (pop md-groups)))
    ;; If `pattern' doesn't have an explicit trailing any, the
    ;; regex `re' won't produce match data representing the
    ;; region after the match.  We need to account to account
    ;; for that extra bit of match (bug#42149).
    (unless (= from match-end)
      (let ((a from)
            (b match-end))
        (setq
         score-numerator   (+ score-numerator (- b a)))
        (unless (or (= a last-b)
                    (zerop last-b)
                    (= a len))
          (setq
           score-denominator (+ score-denominator
                                1
                                (expt (- a last-b 1)
                                      (/ 1.0
                                         flex-score-match-tightness)))))
        (setq
         last-b              b)))
    (/ score-numerator (* len (1+ score-denominator)) 1.0)))

(defvar completion--flex-score-last-md nil
  "Helper variable for `completion--flex-score'.")

(defun completion--flex-score (str re &optional dont-error)
  "Compute flex score of completion STR based on RE.
If DONT-ERROR, just return nil if RE doesn't match STR."
  (cond ((string-match re str)
         (let* ((match-end (match-end 0))
                (md (cddr
                     (setq
                      completion--flex-score-last-md
                      (match-data t completion--flex-score-last-md)))))
           (completion--flex-score-1 md match-end (length str))))
        ((not dont-error)
         (error "Internal error: %s does not match %s" re str))))

(defvar completion-pcm--regexp nil
  "Regexp from PCM pattern in `completion-pcm--hilit-commonality'.")

(defun completion-pcm--hilit-commonality (pattern completions)
  "Show where and how well PATTERN matches COMPLETIONS.
PATTERN, a list of symbols and strings as seen
`completion-pcm--merge-completions', is assumed to match every
string in COMPLETIONS.

If `completion-lazy-hilit' is nil, return a deep copy of
COMPLETIONS where each string is propertized with
`completion-score', a number between 0 and 1, and with faces
`completions-common-part', `completions-first-difference' in the
relevant segments.

Else, if `completion-lazy-hilit' is t, return COMPLETIONS
unchanged, but setup a suitable `completion-lazy-hilit-fn' (which
see) for later lazy highlighting."
  (setq completion-pcm--regexp nil
        completion-lazy-hilit-fn nil)
  (cond
   ((and completions (cl-loop for e in pattern thereis (stringp e)))
    (let* ((re (completion-pcm--pattern->regex pattern 'group))
           (point-idx (completion-pcm--pattern-point-idx pattern)))
      (setq completion-pcm--regexp re)
      (cond (completion-lazy-hilit
             (setq completion-lazy-hilit-fn
                   (lambda (str) (completion--hilit-from-re str re point-idx)))
             completions)
            (t
             (mapcar
              (lambda (str)
                (completion--hilit-from-re (copy-sequence str) re point-idx))
              completions)))))
   (t completions)))

(defun completion-pcm--find-all-completions (string table pred point
                                                    &optional filter)
  "Find all completions for STRING at POINT in TABLE, satisfying PRED.
POINT is a position inside STRING.
FILTER is a function applied to the return value, that can be used, e.g. to
filter out additional entries (because TABLE might not obey PRED)."
  (unless filter (setq filter 'identity))
  (let* ((beforepoint (substring string 0 point))
         (afterpoint (substring string point))
         (bounds (completion-boundaries beforepoint table pred afterpoint))
         (prefix (substring beforepoint 0 (car bounds)))
         (suffix (substring afterpoint (cdr bounds)))
         firsterror)
    (setq string (substring string (car bounds) (+ point (cdr bounds))))
    (let* ((relpoint (- point (car bounds)))
           (pattern (completion-pcm--optimize-pattern
                     (completion-pcm--string->pattern string relpoint)))
           (all (condition-case-unless-debug err
                    (funcall filter
                             (completion-pcm--all-completions
                              prefix pattern table pred))
                  (error (setq firsterror err) nil))))
      (when (and (null all)
                 (> (car bounds) 0)
                 (null (ignore-errors (try-completion prefix table pred))))
        ;; The prefix has no completions at all, so we should try and fix
        ;; that first.
        (pcase-let* ((substring (substring prefix 0 -1))
                     (`(,subpat ,suball ,subprefix ,_subsuffix)
                      (completion-pcm--find-all-completions
                       substring table pred (length substring) filter))
                     (sep (aref prefix (1- (length prefix))))
                     ;; Text that goes between the new submatches and the
                     ;; completion substring.
                     (between nil))
          ;; Eliminate submatches that don't end with the separator.
          (dolist (submatch (prog1 suball (setq suball ())))
            (when (eq sep (aref submatch (1- (length submatch))))
              (push submatch suball)))
          (when suball
            ;; Update the boundaries and corresponding pattern.
            ;; We assume that all submatches result in the same boundaries
            ;; since we wouldn't know how to merge them otherwise anyway.
            ;; FIXME: COMPLETE REWRITE!!!
            (let* ((newbeforepoint
                    (concat subprefix (car suball)
                            (substring string 0 relpoint)))
                   (leftbound (+ (length subprefix) (length (car suball))))
                   (newbounds (completion-boundaries
                               newbeforepoint table pred afterpoint)))
              (unless (or (and (eq (cdr bounds) (cdr newbounds))
                               (eq (car newbounds) leftbound))
                          ;; Refuse new boundaries if they step over
                          ;; the submatch.
                          (< (car newbounds) leftbound))
                ;; The new completed prefix does change the boundaries
                ;; of the completed substring.
                (setq suffix (substring afterpoint (cdr newbounds)))
                (setq string
                      (concat (substring newbeforepoint (car newbounds))
                              (substring afterpoint 0 (cdr newbounds))))
                (setq between (substring newbeforepoint leftbound
                                         (car newbounds)))
                (setq pattern (completion-pcm--optimize-pattern
                               (completion-pcm--string->pattern
                                string
                                (- (length newbeforepoint)
                                   (car newbounds))))))
              (dolist (submatch suball)
                (setq all (nconc
                           (mapcar
                            (lambda (s) (concat submatch between s))
                            (funcall filter
                                     (completion-pcm--all-completions
                                      (concat subprefix submatch between)
                                      pattern table pred)))
                           all)))
              ;; FIXME: This can come in handy for try-completion,
              ;; but isn't right for all-completions, since it lists
              ;; invalid completions.
              ;; (unless all
              ;;   ;; Even though we found expansions in the prefix, none
              ;;   ;; leads to a valid completion.
              ;;   ;; Let's keep the expansions, tho.
              ;;   (dolist (submatch suball)
              ;;     (push (concat submatch between newsubstring) all)))
              ))
          (setq pattern (append subpat (list 'any (string sep))
                                (if between (list between)) pattern))
          (setq prefix subprefix)))
      (if (and (null all) firsterror)
          (signal (car firsterror) (cdr firsterror))
        (list pattern all prefix suffix)))))

(defun completion-pcm-all-completions (string table pred point)
  (pcase-let ((`(,pattern ,all ,prefix ,_suffix)
               (completion-pcm--find-all-completions string table pred point)))
    (when all
      (nconc (completion-pcm--hilit-commonality pattern all)
             (length prefix)))))

(defun completion--common-suffix (strs)
  "Return the common suffix of the strings STRS."
  (nreverse (try-completion "" (mapcar #'reverse strs))))

(defun completion-pcm--merge-completions (strs pattern)
  "Extract the commonality in STRS, with the help of PATTERN.
PATTERN can contain strings and symbols chosen among `star', `any', `point',
and `prefix'.  They all match anything (aka \".*\") but are merged differently:
`any' only grows from the left (when matching \"a1b\" and \"a2b\" it gets
  completed to just \"a\").
`prefix' only grows from the right (when matching \"a1b\" and \"a2b\" it gets
  completed to just \"b\").
`star' grows from both ends and is reified into a \"*\"  (when matching \"a1b\"
  and \"a2b\" it gets completed to \"a*b\").
`point' is like `star' except that it gets reified as the position of point
  instead of being reified as a \"*\" character.
The underlying idea is that we should return a string which still matches
the same set of elements."
  ;; When completing while ignoring case, we want to try and avoid
  ;; completing "fo" to "foO" when completing against "FOO" (bug#4219).
  ;; So we try and make sure that the string we return is all made up
  ;; of text from the completions rather than part from the
  ;; completions and part from the input.
  ;; FIXME: This reduces the problems of inconsistent capitalization
  ;; but it doesn't fully fix it: we may still end up completing
  ;; "fo-ba" to "foo-BAR" or "FOO-bar" when completing against
  ;; '("foo-barr" "FOO-BARD").
  (cond
   ((null (cdr strs)) (list (car strs)))
   (t
    (let ((re (completion-pcm--pattern->regex pattern 'group))
          (ccs ()))                     ;Chopped completions.

      ;; First chop each string into the parts corresponding to each
      ;; non-constant element of `pattern', using regexp-matching.
      (let ((case-fold-search completion-ignore-case))
        (dolist (str strs)
          (unless (string-match re str)
            (error "Internal error: %s doesn't match %s" str re))
          (let ((chopped ())
                (last 0)
                (i 1)
                next)
            (while (setq next (match-end i))
              (push (substring str last next) chopped)
              (setq last next)
              (setq i (1+ i)))
            ;; Add the text corresponding to the implicit trailing `any'.
            (push (substring str last) chopped)
            (push (nreverse chopped) ccs))))

      ;; Then for each of those non-constant elements, extract the
      ;; commonality between them.
      (let ((res ())
            (fixed ""))
        ;; Make the implicit trailing `any' explicit.
        (dolist (elem (append pattern '(any)))
          (if (stringp elem)
              (setq fixed (concat fixed elem))
            (let ((comps ()))
              (dolist (cc (prog1 ccs (setq ccs nil)))
                (push (car cc) comps)
                (push (cdr cc) ccs))
              ;; Might improve the likelihood to avoid choosing
              ;; different capitalizations in different parts.
              ;; In practice, it doesn't seem to make any difference.
              (setq ccs (nreverse ccs))
              (let* ((prefix (try-completion fixed comps))
                     (unique (or (and (eq prefix t) (setq prefix fixed))
                                 (and (stringp prefix)
                                      (eq t (try-completion prefix comps))))))
                ;; if the common prefix is unique, it also is a common
                ;; suffix, so we should add it for `prefix' elements
                (unless (or (and (eq elem 'prefix) (not unique))
                            (equal prefix ""))
                  (push prefix res))
                ;; If there's only one completion, `elem' is not useful
                ;; any more: it can only match the empty string.
                ;; FIXME: in some cases, it may be necessary to turn an
                ;; `any' into a `star' because the surrounding context has
                ;; changed such that string->pattern wouldn't add an `any'
                ;; here any more.
                (unless unique
                  (push elem res)
                  ;; Extract common suffix additionally to common prefix.
                  ;; Don't do it for `any' since it could lead to a merged
                  ;; completion that doesn't itself match the candidates.
                  (when (and (memq elem '(star point prefix))
                             ;; If prefix is one of the completions, there's no
                             ;; suffix left to find.
                             (not (assoc-string prefix comps t)))
                    (let ((suffix
                           (completion--common-suffix
                            (if (zerop (length prefix)) comps
                              ;; Ignore the chars in the common prefix, so we
                              ;; don't merge '("abc" "abbc") as "ab*bc".
                              (let ((skip (length prefix)))
                                (mapcar (lambda (str) (substring str skip))
                                        comps))))))
                      (cl-assert (stringp suffix))
                      (unless (equal suffix "")
                        (push suffix res)))))
                (setq fixed "")))))
        ;; We return it in reverse order.
        res)))))

(defun completion-pcm--pattern->string (pattern)
  (mapconcat (lambda (x) (cond
                          ((stringp x) x)
                          ((eq x 'star) "*")
                          (t "")))           ;any, point, prefix.
             pattern
             ""))

;; We want to provide the functionality of `try', but we use `all'
;; and then merge it.  In most cases, this works perfectly, but
;; if the completion table doesn't consider the same completions in
;; `try' as in `all', then we have a problem.  The most common such
;; case is for filename completion where completion-ignored-extensions
;; is only obeyed by the `try' code.  We paper over the difference
;; here.  Note that it is not quite right either: if the completion
;; table uses completion-table-in-turn, this filtering may take place
;; too late to correctly fallback from the first to the
;; second alternative.
(defun completion-pcm--filename-try-filter (all)
  "Filter to adjust `all' file completion to the behavior of `try'."
  (when all
    (let ((try ())
          (re (concat "\\(?:\\`\\.\\.?/\\|"
                      (regexp-opt completion-ignored-extensions)
                      "\\)\\'")))
      (dolist (f all)
        (unless (string-match-p re f) (push f try)))
      (or (nreverse try) all))))


(defun completion-pcm--merge-try (pattern all prefix suffix)
  (cond
   ((not (consp all)) all)
   ((and (not (consp (cdr all)))        ;Only one completion.
         ;; Ignore completion-ignore-case here.
         (equal (completion-pcm--pattern->string pattern) (car all)))
    t)
   (t
    (let* ((mergedpat (completion-pcm--merge-completions all pattern))
           ;; `mergedpat' is in reverse order.  Place new point (by
           ;; order of preference) either at the old point, or at
           ;; the last place where there's something to choose, or
           ;; at the very end.
           (pointpat (or (memq 'point mergedpat)
                         (memq 'any   mergedpat)
                         (memq 'star  mergedpat)
                         ;; Not `prefix'.
                         mergedpat))
           ;; New pos from the start.
	   (newpos (length (completion-pcm--pattern->string pointpat)))
           ;; Do it afterwards because it changes `pointpat' by side effect.
           (merged (completion-pcm--pattern->string (nreverse mergedpat))))

      (setq suffix (completion--merge-suffix
                    ;; The second arg should ideally be "the position right
                    ;; after the last char of `merged' that comes from the text
                    ;; to be completed".  But completion-pcm--merge-completions
                    ;; currently doesn't give us that info.  So instead we just
                    ;; use the "last but one" position, which tends to work
                    ;; well in practice since `suffix' always starts
                    ;; with a boundary and we hence mostly/only care about
                    ;; merging this boundary (bug#15419).
                    merged (max 0 (1- (length merged))) suffix))
      (cons (concat prefix merged suffix) (+ newpos (length prefix)))))))

(defun completion-pcm-try-completion (string table pred point)
  (pcase-let ((`(,pattern ,all ,prefix ,suffix)
               (completion-pcm--find-all-completions
                string table pred point
                (if minibuffer-completing-file-name
                    'completion-pcm--filename-try-filter))))
    (completion-pcm--merge-try pattern all prefix suffix)))

;;; Substring completion
;; Mostly derived from the code of `basic' completion.

(defun completion-substring--all-completions
    (string table pred point &optional transform-pattern-fn)
  "Match the presumed substring STRING to the entries in TABLE.
Respect PRED and POINT.  The pattern used is a PCM-style
substring pattern, but it be massaged by TRANSFORM-PATTERN-FN, if
that is non-nil."
  (let* ((beforepoint (substring string 0 point))
         (afterpoint (substring string point))
         (bounds (completion-boundaries beforepoint table pred afterpoint))
         (suffix (substring afterpoint (cdr bounds)))
         (prefix (substring beforepoint 0 (car bounds)))
         (basic-pattern (completion-basic--pattern
                         beforepoint afterpoint bounds))
         (pattern (if (not (stringp (car basic-pattern)))
                      basic-pattern
                    (cons 'prefix basic-pattern)))
         (pattern (completion-pcm--optimize-pattern
                   (if transform-pattern-fn
                       (funcall transform-pattern-fn pattern)
                     pattern)))
         (all (completion-pcm--all-completions prefix pattern table pred)))
    (list all pattern prefix suffix (car bounds))))

(defun completion-substring-try-completion (string table pred point)
  (pcase-let ((`(,all ,pattern ,prefix ,suffix ,_carbounds)
               (completion-substring--all-completions
                string table pred point)))
    (if minibuffer-completing-file-name
        (setq all (completion-pcm--filename-try-filter all)))
    (completion-pcm--merge-try pattern all prefix suffix)))

(defun completion-substring-all-completions (string table pred point)
  (pcase-let ((`(,all ,pattern ,prefix ,_suffix ,_carbounds)
               (completion-substring--all-completions
                string table pred point)))
    (when all
      (nconc (completion-pcm--hilit-commonality pattern all)
             (length prefix)))))

;;; "flex" completion, also known as flx/fuzzy/scatter completion
;; Completes "foo" to "frodo" and "farfromsober"

(defcustom completion-flex-nospace nil
  "Non-nil if `flex' completion rejects spaces in search pattern."
  :version "27.1"
  :type 'boolean)

(put 'flex 'completion--adjust-metadata 'completion--flex-adjust-metadata)

(defun completion--flex-adjust-metadata (metadata)
  "If `flex' is actually doing filtering, adjust sorting."
  (let ((flex-is-filtering-p completion-pcm--regexp)
        (existing-dsf
         (completion-metadata-get metadata 'display-sort-function))
        (existing-csf
         (completion-metadata-get metadata 'cycle-sort-function)))
    (cl-flet
        ((compose-flex-sort-fn (existing-sort-fn)
           (lambda (completions)
             (let* ((sorted (sort
                             (mapcar
                              (lambda (str)
                                (cons
                                 (- (completion--flex-score
                                     (or (get-text-property
                                          0 'completion--unquoted str)
                                         str)
                                     completion-pcm--regexp))
                                 str))
                              (if existing-sort-fn
                                  (funcall existing-sort-fn completions)
                                completions))
                             #'car-less-than-car))
                    (cell sorted))
               ;; Reuse the list
               (while cell
                 (setcar cell (cdar cell))
                 (pop cell))
               sorted))))
      `(metadata
        ,@(and flex-is-filtering-p
               `((display-sort-function . ,(compose-flex-sort-fn existing-dsf))))
        ,@(and flex-is-filtering-p
               `((cycle-sort-function . ,(compose-flex-sort-fn existing-csf))))
        ,@(cdr metadata)))))

(defun completion-flex--make-flex-pattern (pattern)
  "Convert PCM-style PATTERN into PCM-style flex pattern.

This turns
    (prefix \"foo\" point)
into
    (prefix \"f\" any \"o\" any \"o\" any point)
which is at the core of flex logic.  The extra
`any' is optimized away later on."
  (mapcan (lambda (elem)
            (if (stringp elem)
                (mapcan (lambda (char)
                          (list (string char) 'any))
                        elem)
              (list elem)))
          pattern))

(defun completion-flex-try-completion (string table pred point)
  "Try to flex-complete STRING in TABLE given PRED and POINT."
  (unless (and completion-flex-nospace (string-search " " string))
    (pcase-let ((`(,all ,pattern ,prefix ,suffix ,_carbounds)
                 (completion-substring--all-completions
                  string table pred point
                  #'completion-flex--make-flex-pattern)))
      (if minibuffer-completing-file-name
          (setq all (completion-pcm--filename-try-filter all)))
      ;; Try some "merging", meaning add as much as possible to the
      ;; user's pattern without losing any possible matches in `all'.
      ;; i.e this will augment "cfi" to "config" if all candidates
      ;; contain the substring "config".  FIXME: this still won't
      ;; augment "foo" to "froo" when matching "frodo" and
      ;; "farfromsober".
      (completion-pcm--merge-try pattern all prefix suffix))))

(defun completion-flex-all-completions (string table pred point)
  "Get flex-completions of STRING in TABLE, given PRED and POINT."
  (unless (and completion-flex-nospace (string-search " " string))
    (pcase-let ((`(,all ,pattern ,prefix ,_suffix ,_carbounds)
                 (completion-substring--all-completions
                  string table pred point
                  #'completion-flex--make-flex-pattern)))
      (when all
        (nconc (completion-pcm--hilit-commonality pattern all)
               (length prefix))))))

;; Initials completion
;; Complete /ums to /usr/monnier/src or lch to list-command-history.

(defun completion-initials-expand (str table pred)
  (let ((bounds (completion-boundaries str table pred "")))
    (unless (or (zerop (length str))
                ;; Only check within the boundaries, since the
                ;; boundary char (e.g. /) might be in delim-regexp.
                (string-match completion-pcm--delim-wild-regex str
                              (car bounds)))
      (if (zerop (car bounds))
          ;; FIXME: Don't hardcode "-" (bug#17559).
          (mapconcat 'string str "-")
        ;; If there's a boundary, it's trickier.  The main use-case
        ;; we consider here is file-name completion.  We'd like
        ;; to expand ~/eee to ~/e/e/e and /eee to /e/e/e.
        ;; But at the same time, we don't want /usr/share/ae to expand
        ;; to /usr/share/a/e just because we mistyped "ae" for "ar",
        ;; so we probably don't want initials to touch anything that
        ;; looks like /usr/share/foo.  As a heuristic, we just check that
        ;; the text before the boundary char is at most 1 char.
        ;; This allows both ~/eee and /eee and not much more.
        ;; FIXME: It sadly also disallows the use of ~/eee when that's
        ;; embedded within something else (e.g. "(~/eee" in Info node
        ;; completion or "ancestor:/eee" in bzr-revision completion).
        (when (< (car bounds) 3)
          (let ((sep (substring str (1- (car bounds)) (car bounds))))
            ;; FIXME: the above string-match checks the whole string, whereas
            ;; we end up only caring about the after-boundary part.
            (concat (substring str 0 (car bounds))
                    (mapconcat 'string (substring str (car bounds)) sep))))))))

(defun completion-initials-all-completions (string table pred _point)
  (let ((newstr (completion-initials-expand string table pred)))
    (when newstr
      (completion-pcm-all-completions newstr table pred (length newstr)))))

(defun completion-initials-try-completion (string table pred _point)
  (let ((newstr (completion-initials-expand string table pred)))
    (when newstr
      (completion-pcm-try-completion newstr table pred (length newstr)))))

;; Shorthand completion
;;
;; Iff there is a (("x-" . "string-library-")) shorthand setup and
;; string-library-foo is in candidates, complete x-foo to it.

(defun completion-shorthand-try-completion (string table pred point)
  "Try completion with `read-symbol-shorthands' of original buffer."
  (cl-loop with expanded
           for (short . long) in
           (with-current-buffer minibuffer--original-buffer
             read-symbol-shorthands)
           for probe =
           (and (> point (length short))
                (string-prefix-p short string)
                (try-completion (setq expanded
                                      (concat long
                                              (substring
                                               string
                                               (length short))))
                                table pred))
           when probe
           do (message "Shorthand expansion")
           and return (cons expanded (max (length long)
                                          (+ (- point (length short))
                                             (length long))))))

(defun completion-shorthand-all-completions (_string _table _pred _point)
  ;; no-op: For now, we don't want shorthands to list all the possible
  ;; locally active longhands.  For the completion categories where
  ;; this style is active, it could hide other more interesting
  ;; matches from subsequent styles.
  nil)


(defvar completing-read-function #'completing-read-default
  "The function called by `completing-read' to do its work.
It should accept the same arguments as `completing-read'.")

(defun completing-read-default (prompt collection &optional predicate
                                       require-match initial-input
                                       hist def inherit-input-method)
  "Default method for reading from the minibuffer with completion.
See `completing-read' for the meaning of the arguments."

  (when (consp initial-input)
    (setq initial-input
          (cons (car initial-input)
                ;; `completing-read' uses 0-based index while
                ;; `read-from-minibuffer' uses 1-based index.
                (1+ (cdr initial-input)))))

  (let* ((base-keymap (if require-match
                         minibuffer-local-must-match-map
                        minibuffer-local-completion-map))
         (keymap (if (memq minibuffer-completing-file-name '(nil lambda))
                     base-keymap
                   ;; Layer minibuffer-local-filename-completion-map
                   ;; on top of the base map.
                   (make-composed-keymap
                    minibuffer-local-filename-completion-map
                    ;; Set base-keymap as the parent, so that nil bindings
                    ;; in minibuffer-local-filename-completion-map can
                    ;; override bindings in base-keymap.
                    base-keymap)))
         (keymap (if minibuffer-visible-completions
                     (make-composed-keymap
                      (list minibuffer-visible-completions-map
                            keymap))
                   keymap))
         (buffer (current-buffer))
         (c-i-c completion-ignore-case)
         (result
          (minibuffer-with-setup-hook
              (lambda ()
                (setq-local minibuffer-completion-table collection)
                (setq-local minibuffer-completion-predicate predicate)
                ;; FIXME: Remove/rename this var, see the next one.
                (setq-local minibuffer-completion-confirm
                            (unless (eq require-match t) require-match))
                (setq-local minibuffer--require-match require-match)
                (setq-local minibuffer--original-buffer buffer)
                ;; Copy the value from original buffer to the minibuffer.
                (setq-local completion-ignore-case c-i-c))
            (read-from-minibuffer prompt initial-input keymap
                                  nil hist def inherit-input-method))))
    (when (and (equal result "") def)
      (setq result (if (consp def) (car def) def)))
    result))

;; Miscellaneous

(defun minibuffer-insert-file-name-at-point ()
  "Get a file name at point in original buffer and insert it to minibuffer."
  (interactive)
  (let ((file-name-at-point
	 (with-current-buffer (window-buffer (minibuffer-selected-window))
	   (run-hook-with-args-until-success 'file-name-at-point-functions))))
    (when file-name-at-point
      (insert file-name-at-point))))

(defun minibuffer-beginning-of-buffer (&optional arg)
  "Move to the logical beginning of the minibuffer.
This command behaves like `beginning-of-buffer', but if point is
after the end of the prompt, move to the end of the prompt.
Otherwise move to the start of the buffer."
  (declare (interactive-only "use `(goto-char (point-min))' instead."))
  (interactive "^P")
  (or (consp arg)
      (region-active-p)
      (push-mark))
  (goto-char (cond
              ;; We want to go N/10th of the way from the beginning.
              ((and arg (not (consp arg)))
	       (+ (point-min) 1
		  (/ (* (- (point-max) (point-min))
                        (prefix-numeric-value arg))
                     10)))
              ;; Go to the start of the buffer.
              ((or (null minibuffer-beginning-of-buffer-movement)
                   (<= (point) (minibuffer-prompt-end)))
	       (point-min))
              ;; Go to the end of the minibuffer.
              (t
               (minibuffer-prompt-end))))
  (when (and arg (not (consp arg)))
    (forward-line 1)))

(defmacro with-minibuffer-selected-window (&rest body)
  "Execute the forms in BODY from the minibuffer in its original window.
When used in a minibuffer window, select the window selected just before
the minibuffer was activated, and execute the forms."
  (declare (indent 0) (debug t))
  `(let ((window (minibuffer-selected-window)))
     (when window
       (with-selected-window window
         ,@body))))

(defun minibuffer-recenter-top-bottom (&optional arg)
  "Run `recenter-top-bottom' from the minibuffer in its original window."
  (interactive "P")
  (with-minibuffer-selected-window
    (recenter-top-bottom arg)))

(defun minibuffer-scroll-up-command (&optional arg)
  "Run `scroll-up-command' from the minibuffer in its original window."
  (interactive "^P")
  (with-minibuffer-selected-window
    (scroll-up-command arg)))

(defun minibuffer-scroll-down-command (&optional arg)
  "Run `scroll-down-command' from the minibuffer in its original window."
  (interactive "^P")
  (with-minibuffer-selected-window
    (scroll-down-command arg)))

(defun minibuffer-scroll-other-window (&optional arg)
  "Run `scroll-other-window' from the minibuffer in its original window."
  (interactive "P")
  (with-minibuffer-selected-window
    (scroll-other-window arg)))

(defun minibuffer-scroll-other-window-down (&optional arg)
  "Run `scroll-other-window-down' from the minibuffer in its original window."
  (interactive "^P")
  (with-minibuffer-selected-window
    (scroll-other-window-down arg)))

(defmacro with-minibuffer-completions-window (&rest body)
  "Execute the forms in BODY from the minibuffer in its completions window.
When used in a minibuffer window, select the window with completions,
and execute the forms."
  (declare (indent 0) (debug t))
  `(let ((window (or (get-buffer-window "*Completions*" 0)
                     ;; Make sure we have a completions window.
                     (progn (minibuffer-completion-help)
                            (get-buffer-window "*Completions*" 0)))))
     (when window
       (with-selected-window window
         ,@body))))

(defcustom minibuffer-completion-auto-choose t
  "Non-nil means to automatically insert completions to the minibuffer.
When non-nil, then `minibuffer-next-completion' and
`minibuffer-previous-completion' will insert the completion
selected by these commands to the minibuffer."
  :type 'boolean
  :version "29.1")

(defun minibuffer-next-completion (&optional n vertical)
  "Move to the next item in its completions window from the minibuffer.
When the optional argument VERTICAL is non-nil, move vertically
to the next item on the next line using `next-line-completion'.
Otherwise, move to the next item horizontally using `next-completion'.
When `minibuffer-completion-auto-choose' is non-nil, then also
insert the selected completion candidate to the minibuffer."
  (interactive "p")
  (let ((auto-choose minibuffer-completion-auto-choose))
    (with-minibuffer-completions-window
      (when completions-highlight-face
        (setq-local cursor-face-highlight-nonselected-window t))
      (if vertical
          (next-line-completion (or n 1))
        (next-completion (or n 1)))
      (when auto-choose
        (let ((completion-use-base-affixes t)
              (completion-auto-deselect nil))
          (choose-completion nil t t))))))

(defun minibuffer-previous-completion (&optional n)
  "Move to the previous item in its completions window from the minibuffer.
When `minibuffer-completion-auto-choose' is non-nil, then also
insert the selected completion candidate to the minibuffer."
  (interactive "p")
  (minibuffer-next-completion (- (or n 1))))

(defun minibuffer-next-line-completion (&optional n)
  "Move to the next completion line from the minibuffer.
This means to move to the completion candidate on the next line
in the *Completions* buffer while point stays in the minibuffer.
When `minibuffer-completion-auto-choose' is non-nil, then also
insert the selected completion candidate to the minibuffer."
  (interactive "p")
  (minibuffer-next-completion (or n 1) t))

(defun minibuffer-previous-line-completion (&optional n)
  "Move to the previous completion line from the minibuffer.
This means to move to the completion candidate on the previous line
in the *Completions* buffer while point stays in the minibuffer.
When `minibuffer-completion-auto-choose' is non-nil, then also
insert the selected completion candidate to the minibuffer."
  (interactive "p")
  (minibuffer-next-completion (- (or n 1)) t))

(defun minibuffer-choose-completion (&optional no-exit no-quit)
  "Run `choose-completion' from the minibuffer in its completions window.
With prefix argument NO-EXIT, insert the completion candidate at point to
the minibuffer, but don't exit the minibuffer.  When the prefix argument
is not provided, then whether to exit the minibuffer depends on the value
of `completion-no-auto-exit'.
If NO-QUIT is non-nil, insert the completion candidate at point to the
minibuffer, but don't quit the completions window."
  (interactive "P")
  (with-minibuffer-completions-window
    (let ((completion-use-base-affixes t))
      (choose-completion nil no-exit no-quit))))

(defun minibuffer-choose-completion-or-exit (&optional no-exit no-quit)
  "Choose the completion from the minibuffer or exit the minibuffer.
When `minibuffer-choose-completion' can't find a completion candidate
in the completions window, then exit the minibuffer using its present
contents."
  (interactive "P")
  (condition-case nil
      (let ((choose-completion-deselect-if-after t))
        (minibuffer-choose-completion no-exit no-quit))
    (error (minibuffer-complete-and-exit))))

(defun minibuffer-complete-history ()
  "Complete the minibuffer history as far as possible.
Like `minibuffer-complete' but completes on the history items
instead of the default completion table."
  (interactive)
  (let* ((history (symbol-value minibuffer-history-variable))
         (completions
          (if (listp history)
              ;; Support e.g. `C-x ESC ESC TAB' as
              ;; a replacement of `list-command-history'
              (mapcar (lambda (h)
                        (if (stringp h) h (format "%S" h)))
                      history)
            (user-error "No history available"))))
    ;; FIXME: Can we make it work for CRM?
    (let ((completion-in-region-mode-predicate
           (lambda () (get-buffer-window "*Completions*" 0))))
      (completion-in-region
       (minibuffer--completion-prompt-end) (point-max)
       (lambda (string pred action)
         (if (eq action 'metadata)
             '(metadata (display-sort-function . identity)
                        (cycle-sort-function . identity))
           (complete-with-action action completions string pred)))))))

(defun minibuffer-complete-defaults ()
  "Complete minibuffer defaults as far as possible.
Like `minibuffer-complete' but completes on the default items
instead of the completion table."
  (interactive)
  (when (and (not minibuffer-default-add-done)
             (functionp minibuffer-default-add-function))
    (setq minibuffer-default-add-done t
          minibuffer-default (funcall minibuffer-default-add-function)))
  (let ((completions (ensure-list minibuffer-default))
        (completion-in-region-mode-predicate
         (lambda () (get-buffer-window "*Completions*" 0))))
    (completion-in-region
     (minibuffer--completion-prompt-end) (point-max)
     (lambda (string pred action)
       (if (eq action 'metadata)
           '(metadata (display-sort-function . identity)
                      (cycle-sort-function . identity))
         (complete-with-action action completions string pred))))))

(define-key minibuffer-local-map [?\C-x up] 'minibuffer-complete-history)
(define-key minibuffer-local-map [?\C-x down] 'minibuffer-complete-defaults)

(defcustom minibuffer-default-prompt-format " (default %s)"
  "Format string used to output \"default\" values.
When prompting for input, there will often be a default value,
leading to prompts like \"Number of articles (default 50): \".
The \"default\" part of that prompt is controlled by this
variable, and can be set to, for instance, \" [%s]\" if you want
a shorter displayed prompt, or \"\", if you don't want to display
the default at all.

This variable is used by the `format-prompt' function."
  :version "28.1"
  :type 'string)

(defun format-prompt (prompt default &rest format-args)
  "Format PROMPT with DEFAULT according to `minibuffer-default-prompt-format'.
If FORMAT-ARGS is nil, PROMPT is used as a plain string.  If
FORMAT-ARGS is non-nil, PROMPT is used as a format control
string, and FORMAT-ARGS are the arguments to be substituted into
it.  See `format' for details.

Both PROMPT and `minibuffer-default-prompt-format' are run
through `substitute-command-keys' (which see).  In particular,
this means that single quotes may be displayed by equivalent
characters, according to the capabilities of the terminal.

If DEFAULT is a list, the first element is used as the default.
If not, the element is used as is.

If DEFAULT is nil or an empty string, no \"default value\" string
is included in the return value."
  (concat
   (if (null format-args)
       (substitute-command-keys prompt)
     (apply #'format (substitute-command-keys prompt) format-args))
   (and default
        (or (not (stringp default))
            (length> default 0))
        (format (substitute-command-keys minibuffer-default-prompt-format)
                (if (consp default)
                    (car default)
                  default)))
   ": "))

<<<<<<< HEAD
=======

;;; On screen keyboard support.
;; Try to display the on screen keyboard whenever entering the
;; mini-buffer, and hide it whenever leaving.

(defvar minibuffer-on-screen-keyboard-timer nil
  "Timer run upon exiting the minibuffer.
It will hide the on screen keyboard when necessary.")

(defvar minibuffer-on-screen-keyboard-displayed nil
  "Whether or not the on-screen keyboard has been displayed.
Set inside `minibuffer-setup-on-screen-keyboard'.")

(defun minibuffer-setup-on-screen-keyboard ()
  "Maybe display the on-screen keyboard in the current frame.
Display the on-screen keyboard in the current frame if the
last device to have sent an input event is not a keyboard.
This is run upon minibuffer setup."
  ;; Don't hide the on screen keyboard later on.
  (when minibuffer-on-screen-keyboard-timer
    (cancel-timer minibuffer-on-screen-keyboard-timer)
    (setq minibuffer-on-screen-keyboard-timer nil))
  (setq minibuffer-on-screen-keyboard-displayed nil)
  (when (and (framep last-event-frame)
             (not (memq (device-class last-event-frame
                                      last-event-device)
                        '(keyboard core-keyboard))))
    (setq minibuffer-on-screen-keyboard-displayed
          (frame-toggle-on-screen-keyboard (selected-frame) nil))))

(defun minibuffer-exit-on-screen-keyboard ()
  "Hide the on-screen keyboard if it was displayed.
Hide the on-screen keyboard in a timer set to run in 0.1 seconds.
It will be canceled if the minibuffer is displayed again within
that timeframe.

Do not hide the on screen keyboard inside a recursive edit.
Likewise, do not hide the on screen keyboard if point in the
window that will be selected after exiting the minibuffer is not
on read-only text.

The latter is implemented in `touch-screen.el'."
  (unless (or (not minibuffer-on-screen-keyboard-displayed)
              (> (recursion-depth) 1))
    (when minibuffer-on-screen-keyboard-timer
      (cancel-timer minibuffer-on-screen-keyboard-timer))
    (setq minibuffer-on-screen-keyboard-timer
          (run-with-timer 0.1 nil #'frame-toggle-on-screen-keyboard
                          (selected-frame) t))))

(add-hook 'minibuffer-setup-hook #'minibuffer-setup-on-screen-keyboard)
(add-hook 'minibuffer-exit-hook #'minibuffer-exit-on-screen-keyboard)

(defvar minibuffer-regexp-mode)

(defun minibuffer--regexp-propertize ()
  "In current minibuffer propertize parens and slashes in regexps.
Put punctuation `syntax-table' property on selected paren and
backslash characters in current buffer to make `show-paren-mode'
and `blink-matching-paren' more user-friendly."
  (let (in-char-alt-p)
    (save-excursion
      (with-silent-modifications
        (remove-text-properties (point-min) (point-max) '(syntax-table nil))
        (goto-char (point-min))
        (while (re-search-forward
                (rx (| (group "\\\\")
                       (: "\\" (| (group (in "(){}"))
                                  (group "[")
                                  (group "]")))
                       (group "[:" (+ (in "A-Za-z")) ":]")
                       (group "[")
                       (group "]")
                       (group (in "(){}"))))
	        (point-max) 'noerror)
	  (cond
           ((match-beginning 1))                ; \\, skip
           ((match-beginning 2)			; \( \) \{ \}
            (if in-char-alt-p
	        ;; Within character alternative, set symbol syntax for
	        ;; paren only.
                (put-text-property (1- (point)) (point) 'syntax-table '(3))
	      ;; Not within character alternative, set symbol syntax for
	      ;; backslash only.
              (put-text-property (- (point) 2) (1- (point)) 'syntax-table '(3))))
	   ((match-beginning 3)			; \[
            (if in-char-alt-p
                (progn
	          ;; Set symbol syntax for backslash.
                  (put-text-property (- (point) 2) (1- (point)) 'syntax-table '(3))
                  ;; Re-read bracket we might be before a character class.
                  (backward-char))
	      ;; Set symbol syntax for bracket.
	      (put-text-property (1- (point)) (point) 'syntax-table '(3))))
	   ((match-beginning 4)			; \]
            (if in-char-alt-p
                (progn
                  ;; Within character alternative, set symbol syntax for
	          ;; backslash, exit alternative.
                  (put-text-property (- (point) 2) (1- (point)) 'syntax-table '(3))
	          (setq in-char-alt-p nil))
	      ;; Not within character alternative, set symbol syntax for
	      ;; bracket.
	      (put-text-property (1- (point)) (point) 'syntax-table '(3))))
	   ((match-beginning 5))         ; POSIX character class, skip
	   ((match-beginning 6)          ; [
	    (if in-char-alt-p
	        ;; Within character alternative, set symbol syntax.
	        (put-text-property (1- (point)) (point) 'syntax-table '(3))
	      ;; Start new character alternative.
	      (setq in-char-alt-p t)
              ;; Looking for immediately following non-closing ].
	      (when (looking-at "\\^?\\]")
	        ;; Non-special right bracket, set symbol syntax.
	        (goto-char (match-end 0))
	        (put-text-property (1- (point)) (point) 'syntax-table '(3)))))
	   ((match-beginning 7)			; ]
            (if in-char-alt-p
                (setq in-char-alt-p nil)
              ;; The only warning we can emit before RET.
	      (message "Not in character alternative")))
	   ((match-beginning 8)                 ; (){}
	    ;; Plain parenthesis or brace, set symbol syntax.
	    (put-text-property (1- (point)) (point) 'syntax-table '(3)))))))))

;; The following variable is set by 'minibuffer--regexp-before-change'.
;; If non-nil, either 'minibuffer--regexp-post-self-insert' or
;; 'minibuffer--regexp-after-change', whichever comes next, will
;; propertize the minibuffer via 'minibuffer--regexp-propertize' and
;; reset this variable to nil, avoiding to propertize the buffer twice.
(defvar-local minibuffer--regexp-primed nil
  "Non-nil when minibuffer contents change.")

(defun minibuffer--regexp-before-change (_a _b)
  "`minibuffer-regexp-mode' function on `before-change-functions'."
  (setq minibuffer--regexp-primed t))

(defun minibuffer--regexp-after-change (_a _b _c)
  "`minibuffer-regexp-mode' function on `after-change-functions'."
  (when minibuffer--regexp-primed
    (setq minibuffer--regexp-primed nil)
    (minibuffer--regexp-propertize)))

(defun minibuffer--regexp-post-self-insert ()
  "`minibuffer-regexp-mode' function on `post-self-insert-hook'."
  (when minibuffer--regexp-primed
    (setq minibuffer--regexp-primed nil)
    (minibuffer--regexp-propertize)))

(defvar minibuffer--regexp-prompt-regexp
  "\\(?:Posix search\\|RE search\\|Search for regexp\\|Query replace regexp\\)"
  "Regular expression compiled from `minibuffer-regexp-prompts'.")

(defcustom minibuffer-regexp-prompts
  '("Posix search" "RE search" "Search for regexp" "Query replace regexp")
  "List of regular expressions that trigger `minibuffer-regexp-mode' features.
The features of `minibuffer-regexp-mode' will be activated in a minibuffer
interaction if and only if a prompt matching some regexp in this list
appears at the beginning of the minibuffer.

Setting this variable directly with `setq' has no effect; instead,
either use \\[customize-option] interactively or use `setopt'."
  :type '(repeat (string :tag "Prompt"))
  :set (lambda (sym val)
	 (set-default sym val)
         (when val
           (setq minibuffer--regexp-prompt-regexp
                 (concat "\\(?:" (mapconcat 'regexp-quote val "\\|") "\\)"))))
  :version "30.1")

(defun minibuffer--regexp-setup ()
  "Function to activate`minibuffer-regexp-mode' in current buffer.
Run by `minibuffer-setup-hook'."
  (if (and minibuffer-regexp-mode
           (save-excursion
             (goto-char (point-min))
             (looking-at minibuffer--regexp-prompt-regexp)))
      (progn
        (setq-local parse-sexp-lookup-properties t)
        (add-hook 'before-change-functions #'minibuffer--regexp-before-change nil t)
        (add-hook 'after-change-functions #'minibuffer--regexp-after-change nil t)
        (add-hook 'post-self-insert-hook #'minibuffer--regexp-post-self-insert nil t))
    ;; Make sure.
    (minibuffer--regexp-exit)))

(defun minibuffer--regexp-exit ()
  "Function to deactivate `minibuffer-regexp-mode' in current buffer.
Run by `minibuffer-exit-hook'."
  (with-silent-modifications
    (remove-text-properties (point-min) (point-max) '(syntax-table nil)))
  (setq-local parse-sexp-lookup-properties nil)
  (remove-hook 'before-change-functions #'minibuffer--regexp-before-change t)
  (remove-hook 'after-change-functions #'minibuffer--regexp-after-change t)
  (remove-hook 'post-self-insert-hook #'minibuffer--regexp-post-self-insert t))

(define-minor-mode minibuffer-regexp-mode
  "Minor mode for editing regular expressions in the minibuffer.
Highlight parens via `show-paren-mode' and `blink-matching-paren'
in a user-friendly way, avoid reporting alleged paren mismatches
and make sexp navigation more intuitive.

The list of prompts activating this mode in specific minibuffer
interactions is customizable via `minibuffer-regexp-prompts'."
  :global t
  :initialize 'custom-initialize-delay
  :init-value t
  (if minibuffer-regexp-mode
      (progn
        (add-hook 'minibuffer-setup-hook #'minibuffer--regexp-setup)
        (add-hook 'minibuffer-exit-hook #'minibuffer--regexp-exit))
    ;; Clean up - why is Vminibuffer_list not available in Lisp?
    (dolist (buffer (buffer-list))
      (when (and (minibufferp)
                 parse-sexp-lookup-properties
                 (with-current-buffer buffer
                   (save-excursion
                     (goto-char (point-min))
                     (looking-at minibuffer--regexp-prompt-regexp))))
        (with-current-buffer buffer
          (with-silent-modifications
            (remove-text-properties
             (point-min) (point-max) '(syntax-table nil)))
          (setq-local parse-sexp-lookup-properties t))))
    (remove-hook 'minibuffer-setup-hook #'minibuffer--regexp-setup)
    (remove-hook 'minibuffer-exit-hook #'minibuffer--regexp-exit)))

>>>>>>> 06a12b0c
(provide 'minibuffer)

;;; minibuffer.el ends here<|MERGE_RESOLUTION|>--- conflicted
+++ resolved
@@ -4892,236 +4892,6 @@
                   default)))
    ": "))
 
-<<<<<<< HEAD
-=======
--
-;;; On screen keyboard support.
-;; Try to display the on screen keyboard whenever entering the
-;; mini-buffer, and hide it whenever leaving.
-
-(defvar minibuffer-on-screen-keyboard-timer nil
-  "Timer run upon exiting the minibuffer.
-It will hide the on screen keyboard when necessary.")
-
-(defvar minibuffer-on-screen-keyboard-displayed nil
-  "Whether or not the on-screen keyboard has been displayed.
-Set inside `minibuffer-setup-on-screen-keyboard'.")
-
-(defun minibuffer-setup-on-screen-keyboard ()
-  "Maybe display the on-screen keyboard in the current frame.
-Display the on-screen keyboard in the current frame if the
-last device to have sent an input event is not a keyboard.
-This is run upon minibuffer setup."
-  ;; Don't hide the on screen keyboard later on.
-  (when minibuffer-on-screen-keyboard-timer
-    (cancel-timer minibuffer-on-screen-keyboard-timer)
-    (setq minibuffer-on-screen-keyboard-timer nil))
-  (setq minibuffer-on-screen-keyboard-displayed nil)
-  (when (and (framep last-event-frame)
-             (not (memq (device-class last-event-frame
-                                      last-event-device)
-                        '(keyboard core-keyboard))))
-    (setq minibuffer-on-screen-keyboard-displayed
-          (frame-toggle-on-screen-keyboard (selected-frame) nil))))
-
-(defun minibuffer-exit-on-screen-keyboard ()
-  "Hide the on-screen keyboard if it was displayed.
-Hide the on-screen keyboard in a timer set to run in 0.1 seconds.
-It will be canceled if the minibuffer is displayed again within
-that timeframe.
-
-Do not hide the on screen keyboard inside a recursive edit.
-Likewise, do not hide the on screen keyboard if point in the
-window that will be selected after exiting the minibuffer is not
-on read-only text.
-
-The latter is implemented in `touch-screen.el'."
-  (unless (or (not minibuffer-on-screen-keyboard-displayed)
-              (> (recursion-depth) 1))
-    (when minibuffer-on-screen-keyboard-timer
-      (cancel-timer minibuffer-on-screen-keyboard-timer))
-    (setq minibuffer-on-screen-keyboard-timer
-          (run-with-timer 0.1 nil #'frame-toggle-on-screen-keyboard
-                          (selected-frame) t))))
-
-(add-hook 'minibuffer-setup-hook #'minibuffer-setup-on-screen-keyboard)
-(add-hook 'minibuffer-exit-hook #'minibuffer-exit-on-screen-keyboard)
-
-(defvar minibuffer-regexp-mode)
-
-(defun minibuffer--regexp-propertize ()
-  "In current minibuffer propertize parens and slashes in regexps.
-Put punctuation `syntax-table' property on selected paren and
-backslash characters in current buffer to make `show-paren-mode'
-and `blink-matching-paren' more user-friendly."
-  (let (in-char-alt-p)
-    (save-excursion
-      (with-silent-modifications
-        (remove-text-properties (point-min) (point-max) '(syntax-table nil))
-        (goto-char (point-min))
-        (while (re-search-forward
-                (rx (| (group "\\\\")
-                       (: "\\" (| (group (in "(){}"))
-                                  (group "[")
-                                  (group "]")))
-                       (group "[:" (+ (in "A-Za-z")) ":]")
-                       (group "[")
-                       (group "]")
-                       (group (in "(){}"))))
-	        (point-max) 'noerror)
-	  (cond
-           ((match-beginning 1))                ; \\, skip
-           ((match-beginning 2)			; \( \) \{ \}
-            (if in-char-alt-p
-	        ;; Within character alternative, set symbol syntax for
-	        ;; paren only.
-                (put-text-property (1- (point)) (point) 'syntax-table '(3))
-	      ;; Not within character alternative, set symbol syntax for
-	      ;; backslash only.
-              (put-text-property (- (point) 2) (1- (point)) 'syntax-table '(3))))
-	   ((match-beginning 3)			; \[
-            (if in-char-alt-p
-                (progn
-	          ;; Set symbol syntax for backslash.
-                  (put-text-property (- (point) 2) (1- (point)) 'syntax-table '(3))
-                  ;; Re-read bracket we might be before a character class.
-                  (backward-char))
-	      ;; Set symbol syntax for bracket.
-	      (put-text-property (1- (point)) (point) 'syntax-table '(3))))
-	   ((match-beginning 4)			; \]
-            (if in-char-alt-p
-                (progn
-                  ;; Within character alternative, set symbol syntax for
-	          ;; backslash, exit alternative.
-                  (put-text-property (- (point) 2) (1- (point)) 'syntax-table '(3))
-	          (setq in-char-alt-p nil))
-	      ;; Not within character alternative, set symbol syntax for
-	      ;; bracket.
-	      (put-text-property (1- (point)) (point) 'syntax-table '(3))))
-	   ((match-beginning 5))         ; POSIX character class, skip
-	   ((match-beginning 6)          ; [
-	    (if in-char-alt-p
-	        ;; Within character alternative, set symbol syntax.
-	        (put-text-property (1- (point)) (point) 'syntax-table '(3))
-	      ;; Start new character alternative.
-	      (setq in-char-alt-p t)
-              ;; Looking for immediately following non-closing ].
-	      (when (looking-at "\\^?\\]")
-	        ;; Non-special right bracket, set symbol syntax.
-	        (goto-char (match-end 0))
-	        (put-text-property (1- (point)) (point) 'syntax-table '(3)))))
-	   ((match-beginning 7)			; ]
-            (if in-char-alt-p
-                (setq in-char-alt-p nil)
-              ;; The only warning we can emit before RET.
-	      (message "Not in character alternative")))
-	   ((match-beginning 8)                 ; (){}
-	    ;; Plain parenthesis or brace, set symbol syntax.
-	    (put-text-property (1- (point)) (point) 'syntax-table '(3)))))))))
-
-;; The following variable is set by 'minibuffer--regexp-before-change'.
-;; If non-nil, either 'minibuffer--regexp-post-self-insert' or
-;; 'minibuffer--regexp-after-change', whichever comes next, will
-;; propertize the minibuffer via 'minibuffer--regexp-propertize' and
-;; reset this variable to nil, avoiding to propertize the buffer twice.
-(defvar-local minibuffer--regexp-primed nil
-  "Non-nil when minibuffer contents change.")
-
-(defun minibuffer--regexp-before-change (_a _b)
-  "`minibuffer-regexp-mode' function on `before-change-functions'."
-  (setq minibuffer--regexp-primed t))
-
-(defun minibuffer--regexp-after-change (_a _b _c)
-  "`minibuffer-regexp-mode' function on `after-change-functions'."
-  (when minibuffer--regexp-primed
-    (setq minibuffer--regexp-primed nil)
-    (minibuffer--regexp-propertize)))
-
-(defun minibuffer--regexp-post-self-insert ()
-  "`minibuffer-regexp-mode' function on `post-self-insert-hook'."
-  (when minibuffer--regexp-primed
-    (setq minibuffer--regexp-primed nil)
-    (minibuffer--regexp-propertize)))
-
-(defvar minibuffer--regexp-prompt-regexp
-  "\\(?:Posix search\\|RE search\\|Search for regexp\\|Query replace regexp\\)"
-  "Regular expression compiled from `minibuffer-regexp-prompts'.")
-
-(defcustom minibuffer-regexp-prompts
-  '("Posix search" "RE search" "Search for regexp" "Query replace regexp")
-  "List of regular expressions that trigger `minibuffer-regexp-mode' features.
-The features of `minibuffer-regexp-mode' will be activated in a minibuffer
-interaction if and only if a prompt matching some regexp in this list
-appears at the beginning of the minibuffer.
-
-Setting this variable directly with `setq' has no effect; instead,
-either use \\[customize-option] interactively or use `setopt'."
-  :type '(repeat (string :tag "Prompt"))
-  :set (lambda (sym val)
-	 (set-default sym val)
-         (when val
-           (setq minibuffer--regexp-prompt-regexp
-                 (concat "\\(?:" (mapconcat 'regexp-quote val "\\|") "\\)"))))
-  :version "30.1")
-
-(defun minibuffer--regexp-setup ()
-  "Function to activate`minibuffer-regexp-mode' in current buffer.
-Run by `minibuffer-setup-hook'."
-  (if (and minibuffer-regexp-mode
-           (save-excursion
-             (goto-char (point-min))
-             (looking-at minibuffer--regexp-prompt-regexp)))
-      (progn
-        (setq-local parse-sexp-lookup-properties t)
-        (add-hook 'before-change-functions #'minibuffer--regexp-before-change nil t)
-        (add-hook 'after-change-functions #'minibuffer--regexp-after-change nil t)
-        (add-hook 'post-self-insert-hook #'minibuffer--regexp-post-self-insert nil t))
-    ;; Make sure.
-    (minibuffer--regexp-exit)))
-
-(defun minibuffer--regexp-exit ()
-  "Function to deactivate `minibuffer-regexp-mode' in current buffer.
-Run by `minibuffer-exit-hook'."
-  (with-silent-modifications
-    (remove-text-properties (point-min) (point-max) '(syntax-table nil)))
-  (setq-local parse-sexp-lookup-properties nil)
-  (remove-hook 'before-change-functions #'minibuffer--regexp-before-change t)
-  (remove-hook 'after-change-functions #'minibuffer--regexp-after-change t)
-  (remove-hook 'post-self-insert-hook #'minibuffer--regexp-post-self-insert t))
-
-(define-minor-mode minibuffer-regexp-mode
-  "Minor mode for editing regular expressions in the minibuffer.
-Highlight parens via `show-paren-mode' and `blink-matching-paren'
-in a user-friendly way, avoid reporting alleged paren mismatches
-and make sexp navigation more intuitive.
-
-The list of prompts activating this mode in specific minibuffer
-interactions is customizable via `minibuffer-regexp-prompts'."
-  :global t
-  :initialize 'custom-initialize-delay
-  :init-value t
-  (if minibuffer-regexp-mode
-      (progn
-        (add-hook 'minibuffer-setup-hook #'minibuffer--regexp-setup)
-        (add-hook 'minibuffer-exit-hook #'minibuffer--regexp-exit))
-    ;; Clean up - why is Vminibuffer_list not available in Lisp?
-    (dolist (buffer (buffer-list))
-      (when (and (minibufferp)
-                 parse-sexp-lookup-properties
-                 (with-current-buffer buffer
-                   (save-excursion
-                     (goto-char (point-min))
-                     (looking-at minibuffer--regexp-prompt-regexp))))
-        (with-current-buffer buffer
-          (with-silent-modifications
-            (remove-text-properties
-             (point-min) (point-max) '(syntax-table nil)))
-          (setq-local parse-sexp-lookup-properties t))))
-    (remove-hook 'minibuffer-setup-hook #'minibuffer--regexp-setup)
-    (remove-hook 'minibuffer-exit-hook #'minibuffer--regexp-exit)))
-
->>>>>>> 06a12b0c
 (provide 'minibuffer)
 
 ;;; minibuffer.el ends here