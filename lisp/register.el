--- conflicted
+++ resolved
@@ -35,12 +35,7 @@
 
 ;; FIXME: Clean up namespace usage!
 
-<<<<<<< HEAD
 (declare-function cl--defsubst-expand "cl-macs")
-=======
-(declare-function frameset-register-p "frameset")
-
->>>>>>> 914e9bd4
 (cl-defstruct
   (registerv (:constructor nil)
 	     (:constructor registerv--make (&optional data print-func
