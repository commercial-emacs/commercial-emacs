;;; font-lock.el --- Electric font lock mode  -*- lexical-binding:t -*-

;; Copyright (C) 1992-2022 Free Software Foundation, Inc.

;; Author: Jamie Zawinski
;;	Richard Stallman
;;	Stefan Monnier
;; Maintainer: emacs-devel@gnu.org
;; Keywords: languages, faces
;; Package: emacs

;; This file is NOT part of GNU Emacs.

;; GNU Emacs is free software: you can redistribute it and/or modify
;; it under the terms of the GNU General Public License as published by
;; the Free Software Foundation, either version 3 of the License, or
;; (at your option) any later version.

;; GNU Emacs is distributed in the hope that it will be useful,
;; but WITHOUT ANY WARRANTY; without even the implied warranty of
;; MERCHANTABILITY or FITNESS FOR A PARTICULAR PURPOSE.  See the
;; GNU General Public License for more details.

;; You should have received a copy of the GNU General Public License
;; along with GNU Emacs.  If not, see <https://www.gnu.org/licenses/>.

;;; Commentary:

;; Font Lock mode is a minor mode that causes your comments to be displayed in
;; one face, strings in another, reserved words in another, and so on.
;;
;; Comments will be displayed in `font-lock-comment-face'.
;; Strings will be displayed in `font-lock-string-face'.
;; Regexps are used to display selected patterns in other faces.
;;
;; To make the text you type be fontified, use M-x font-lock-mode RET.
;; When this minor mode is on, the faces of the current line are updated with
;; every insertion or deletion.
;;
;; To turn Font Lock mode on automatically, add this to your init file:
;;
;;  (add-hook 'emacs-lisp-mode-hook #'turn-on-font-lock)
;;
;; Or if you want to turn Font Lock mode on in many modes:
;;
;;  (global-font-lock-mode t)
;;
;; Fontification for a particular mode may be available in a number of levels
;; of decoration.  The higher the level, the more decoration, but the more time
;; it takes to fontify.  See the variable `font-lock-maximum-decoration'.
;; Support modes for Font Lock mode can be used to speed up Font Lock mode.
;; See `font-lock-support-mode'.

;;;; How Font Lock mode fontifies:

;; When Font Lock mode is turned on in a buffer, it (a) fontifies the entire
;; buffer and (b) installs one of its fontification functions on one of the
;; hook variables that are run by Emacs after every buffer change (i.e., an
;; insertion or deletion).  Fontification means the replacement of `face' text
;; properties in a given region; Emacs displays text with these `face' text
;; properties appropriately.
;;
;; Fontification normally involves syntactic (i.e., strings and comments) and
;; regexp (i.e., keywords and everything else) passes.  There are actually
;; three passes; (a) the syntactic keyword pass, (b) the syntactic pass and (c)
;; the keyword pass.  Confused?
;;
;; The syntactic keyword pass places `syntax-table' text properties in the
;; buffer according to the variable `font-lock-syntactic-keywords'.  It is
;; necessary because Emacs's syntax table is not powerful enough to describe all
;; the different syntactic constructs required by the sort of people who decide
;; that a single quote can be syntactic or not depending on the time of day.
;; (What sort of person could decide to overload the meaning of a quote?)
;; Obviously the syntactic keyword pass must occur before the syntactic pass.
;;
;; The syntactic pass places `face' text properties in the buffer according to
;; syntactic context, i.e., according to the buffer's syntax table and buffer
;; text's `syntax-table' text properties.  It involves using a syntax parsing
;; function to determine the context of different parts of a region of text.  A
;; syntax parsing function is necessary because generally strings and/or
;; comments can span lines, and so the context of a given region is not
;; necessarily apparent from the content of that region.  Because the keyword
;; pass only works within a given region, it is not generally appropriate for
;; syntactic fontification.  This is the first fontification pass that makes
;; changes visible to the user; it fontifies strings and comments.
;;
;; The keyword pass places `face' text properties in the buffer according to
;; the variable `font-lock-keywords'.  It involves searching for given regexps
;; (or calling given search functions) within the given region.  This is the
;; second fontification pass that makes changes visible to the user; it
;; fontifies language reserved words, etc.
;;
;; Oh, and the answer is, "Yes, obviously just about everything should be done
;; in a single syntactic pass, but the only syntactic parser available
;; understands only strings and comments."  Perhaps one day someone will write
;; some syntactic parsers for common languages and a son-of-font-lock.el could
;; use them rather then relying so heavily on the keyword (regexp) pass.

;;;; How Font Lock mode supports modes or is supported by modes:

;; Modes that support Font Lock mode do so by defining one or more variables
;; whose values specify the fontification.  Font Lock mode knows of these
;; variable names from the buffer local variable `font-lock-defaults'.
;; (Font Lock mode is set up via (a) where a mode's patterns are
;; distributed with the mode's package library, and (b) where a mode's
;; patterns are distributed with font-lock.el itself.  An example of (a)
;; is Pascal mode, an example of (b) is Lisp mode.  Normally, the mechanism is
;; (a); (b) is used where it is not clear which package library should contain
;; the pattern definitions.)  Font Lock mode chooses which variable to use for
;; fontification based on `font-lock-maximum-decoration'.
;;
;; Font Lock mode fontification behavior can be modified in a number of ways.
;; See the below comments and the comments distributed throughout this file.

;;;; Constructing patterns:

;; See the documentation for the variable `font-lock-keywords'.
;;
;; Efficient regexps for use as MATCHERs for `font-lock-keywords' and
;; `font-lock-syntactic-keywords' can be generated via the function
;; `regexp-opt'.

;;;; Adding patterns for modes that already support Font Lock:

;; Though Font Lock highlighting patterns already exist for many modes, it's
;; likely there's something that you want fontified that currently isn't, even
;; at the maximum fontification level.  You can add highlighting patterns via
;; `font-lock-add-keywords'.  For example, say in some C
;; header file you #define the token `and' to expand to `&&', etc., to make
;; your C code almost readable.  In your ~/.emacs there could be:
;;
;;  (font-lock-add-keywords 'c-mode '("\\<\\(and\\|or\\|not\\)\\>"))
;;
;; Some modes provide specific ways to modify patterns based on the values of
;; other variables.  For example, additional C types can be specified via the
;; variable `c-font-lock-extra-types'.

;;;; Adding patterns for modes that do not support Font Lock:

;; Not all modes support Font Lock mode.  If you (as a user of the mode) add
;; patterns for a new mode, you must define in your ~/.emacs a variable or
;; variables that specify regexp fontification.  Then, you should indicate to
;; Font Lock mode, via the mode hook setting `font-lock-defaults', exactly what
;; support is required.  For example, say Foo mode should have the following
;; regexps fontified case-sensitively, and comments and strings should not be
;; fontified automagically.  In your ~/.emacs there could be:
;;
;;  (defvar foo-font-lock-keywords
;;    '(("\\<\\(one\\|two\\|three\\)\\>" . 'font-lock-keyword-face)
;;      ("\\<\\(four\\|five\\|six\\)\\>" . 'font-lock-type-face))
;;    "Default expressions to highlight in Foo mode.")
;;
;;  (add-hook 'foo-mode-hook
;;   (lambda ()
;;     (setq-local font-lock-defaults
;;                 '(foo-font-lock-keywords t))))

;;;; Adding Font Lock support for modes:

;; Of course, it would be better that the mode already supports Font Lock mode.
;; The package author would do something similar to above.  The mode must
;; define at the top-level a variable or variables that specify regexp
;; fontification.  Then, the mode command should indicate to Font Lock mode,
;; via `font-lock-defaults', exactly what support is required.  For example,
;; say Bar mode should have the following regexps fontified case-insensitively,
;; and comments and strings should be fontified automagically.  In bar.el there
;; could be:
;;
;;  (defvar bar-font-lock-keywords
;;    '(("\\<\\(uno\\|due\\|tre\\)\\>" . 'font-lock-keyword-face)
;;      ("\\<\\(quattro\\|cinque\\|sei\\)\\>" . 'font-lock-type-face))
;;    "Default expressions to highlight in Bar mode.")
;;
;; and within `bar-mode' there could be:
;;
;;  (setq-local font-lock-defaults
;;              '(bar-font-lock-keywords nil t))

;; What is fontification for?  You might say, "It's to make my code look nice."
;; I think it should be for adding information in the form of cues.  These cues
;; should provide you with enough information to both (a) distinguish between
;; different items, and (b) identify the item meanings, without having to read
;; the items and think about it.  Therefore, fontification allows you to think
;; less about, say, the structure of code, and more about, say, why the code
;; doesn't work.  Or maybe it allows you to think less and drift off to sleep.
;;
;; So, here are my opinions/advice/guidelines:
;;
;; - Highlight conceptual objects, such as function and variable names, and
;;   different objects types differently, i.e., (a) and (b) above, highlight
;;   function names differently to variable names.
;; - Keep the faces distinct from each other as far as possible.
;;   i.e., (a) above.
;; - Use the same face for the same conceptual object, across all modes.
;;   i.e., (b) above, all modes that have items that can be thought of as, say,
;;   keywords, should be highlighted with the same face, etc.
;; - Make the face attributes fit the concept as far as possible.
;;   i.e., function names might be a bold color such as blue, comments might
;;   be a bright color such as red, character strings might be brown, because,
;;   err, strings are brown (that was not the reason, please believe me).
;; - Don't use a non-nil OVERRIDE unless you have a good reason.
;;   Only use OVERRIDE for special things that are easy to define, such as the
;;   way `...' quotes are treated in strings and comments in Emacs Lisp mode.
;;   Don't use it to, say, highlight keywords in commented out code or strings.
;; - Err, that's it.

;;; Code:

(require 'syntax)
(eval-when-compile (require 'cl-lib))
(eval-when-compile (require 'subr-x))

;; Define core `font-lock' group.
(defgroup font-lock '((jit-lock custom-group))
  "Font Lock mode text highlighting package."
  :link '(custom-manual :tag "Emacs Manual" "(emacs)Font Lock")
  :link '(custom-manual :tag "Elisp Manual" "(elisp)Font Lock Mode")
  :group 'faces)

(defgroup font-lock-faces nil
  "Faces for highlighting text."
  :prefix "font-lock-"
  :group 'font-lock)

(defgroup font-lock-extra-types nil
  "Extra mode-specific type names for highlighting declarations."
  :group 'font-lock)

;; User variables.
(make-obsolete-variable 'font-lock-maximum-size nil "24.1")

(defcustom font-lock-maximum-decoration t
  "Maximum decoration level for fontification.
If nil, use the default decoration (typically the minimum available).
If t, use the maximum decoration available.
If a number, use that level of decoration (or if not available the maximum).
The higher the number, the more decoration is done.
If a list, each element should be a cons pair of the form (MAJOR-MODE . LEVEL),
where MAJOR-MODE is a symbol or t (meaning the default).  For example:
 ((c-mode . t) (c++-mode . 2) (t . 1))
means use the maximum decoration available for buffers in C mode, level 2
decoration for buffers in C++ mode, and level 1 decoration otherwise."
  :type '(choice (const :tag "default" nil)
		 (const :tag "maximum" t)
		 (integer :tag "level" 1)
		 (repeat :menu-tag "mode specific" :tag "mode specific"
			 :value ((t . t))
			 (cons :tag "Instance"
			       (radio :tag "Mode"
				      (const :tag "all" t)
				      (symbol :tag "name"))
			       (radio :tag "Decoration"
				      (const :tag "default" nil)
				      (const :tag "maximum" t)
				      (integer :tag "level" 1)))))
  :group 'font-lock)

(defcustom font-lock-ignore nil
  "Rules to selectively disable fontifications due to `font-lock-keywords'.
If non-nil, the value should be a list of condition sets of the form

  (SYMBOL CONDITION ...)

where:

 - SYMBOL is a symbol, usually a major or minor mode.  The subsequent
   CONDITIONs apply if SYMBOL is bound as variable and its value is non-nil.
   If SYMBOL is a symbol of a mode, that means the buffer has that mode
   enabled (for major modes, it means the buffer's major mode is derived
   from SYMBOL's mode).

 - Each CONDITION can be one of the following:
   - A symbol, typically a face.  It matches any element of
     `font-lock-keywords' that references the symbol.  The symbol is
     interpreted as a glob pattern; in particular, `*' matches
     everything, `?' matches any single character, and `[abcd]'
     matches one character from the set.
   - A string.  It matches any element of `font-lock-keywords' whose
     MATCHER is a regexp that matches the string.  This can be used to
     disable fontification of a particular programming keyword.
   - A form (pred FUNCTION).  It matches an element of `font-lock-keywords'
     if FUNCTION, when called with the element as the argument, returns
     non-nil.
   - A form (not CONDITION).  It matches if CONDITION doesn't.
   - A form (and CONDITION ...).  It matches if all the provided
     CONDITIONs match.
   - A form (or CONDITION ...).  It matches if at least one of the
     provided CONDITIONs matches.
   - A form (except CONDITIONs ...).  This can be used only at top level
     or inside an `or' clause.  It undoes the effect of previous
     matching CONDITIONs on the same level.

In each buffer, fontifications due to the elements of `font-lock-keywords'
that match at least one applicable CONDITION are disabled."
  :type '(alist :key-type symbol :value-type sexp)
  :group 'font-lock
  :version "29.1")

(defcustom font-lock-verbose nil
  "If non-nil, means show status messages for buffer fontification.
If a number, only buffers greater than this size have fontification messages."
  :type '(choice (const :tag "never" nil)
		 (other :tag "always" t)
		 (integer :tag "size"))
  :group 'font-lock
  :version "24.1")


;; Originally these variable values were face names such as `bold' etc.
;; Now we create our own faces, but we keep these variables for compatibility
;; and they give users another mechanism for changing face appearance.
;; We now allow a FACENAME in `font-lock-keywords' to be any expression that
;; returns a face.  So the easiest thing is to continue using these variables,
;; rather than sometimes evalling FACENAME and sometimes not.  sm.

;; Note that in new code, in the vast majority of cases there is no
;; need to create variables that specify face names.  Simply using
;; faces directly is enough.  Font-lock is not a template to be
;; followed in this area.
(defvar font-lock-comment-face		'font-lock-comment-face
  "Face name to use for comments.")

(defvar font-lock-comment-delimiter-face 'font-lock-comment-delimiter-face
  "Face name to use for comment delimiters.")

(defvar font-lock-string-face		'font-lock-string-face
  "Face name to use for strings.")

(defvar font-lock-doc-face		'font-lock-doc-face
  "Face name to use for documentation.")

(defvar font-lock-doc-markup-face       'font-lock-doc-markup-face
  "Face name to use for documentation mark-up.")

(defvar font-lock-keyword-face		'font-lock-keyword-face
  "Face name to use for keywords.")

(defvar font-lock-builtin-face		'font-lock-builtin-face
  "Face name to use for builtins.")

(defvar font-lock-function-name-face	'font-lock-function-name-face
  "Face name to use for function names.")

(defvar font-lock-variable-name-face	'font-lock-variable-name-face
  "Face name to use for variable names.")

(defvar font-lock-type-face		'font-lock-type-face
  "Face name to use for type and class names.")

(define-obsolete-variable-alias
  'font-lock-reference-face 'font-lock-constant-face "20.3")

(defvar font-lock-constant-face		'font-lock-constant-face
  "Face name to use for constant and label names.")

(defvar font-lock-warning-face		'font-lock-warning-face
  "Face name to use for things that should stand out.")

(defvar font-lock-negation-char-face	'font-lock-negation-char-face
  "Face name to use for easy to overlook negation.
This can be an \"!\" or the \"n\" in \"ifndef\".")

(defvar font-lock-preprocessor-face	'font-lock-preprocessor-face
  "Face name to use for preprocessor directives.")

;; Fontification variables:

(defvar font-lock-keywords nil
  "A list of keywords and corresponding font-lock highlighting rules.
There are two kinds of values: user-level, and compiled.

A user-level keywords list is what a major mode or the user would
set up.  Normally the list would come from `font-lock-defaults'.
through selection of a fontification level and evaluation of any
contained expressions.  You can also alter it by calling
`font-lock-add-keywords' or `font-lock-remove-keywords' with MODE = nil.

Each element in a user-level keywords list should have one of these forms:

 MATCHER
 (MATCHER . SUBEXP)
 (MATCHER . FACENAME)
 (MATCHER . HIGHLIGHT)
 (MATCHER HIGHLIGHT ...)
 (eval . FORM)

where MATCHER can be either the regexp to search for, or the
function name to call to make the search (called with one
argument, the limit of the search; it should return non-nil, move
point, and set `match-data' appropriately if it succeeds; like
`re-search-forward' would).  MATCHER regexps can be generated via
the function `regexp-opt'.

FORM is an expression, whose value should be a keyword element
of one of the above forms, evaluated when the keyword is (first)
used in a buffer.  This feature can be used to provide a keyword
that can only be generated when Font Lock mode is actually turned on.

HIGHLIGHT should be either MATCH-HIGHLIGHT or MATCH-ANCHORED.

For highlighting single items, for example each instance of the
word \"foo\", typically only MATCH-HIGHLIGHT is required.
However, if an item or (typically) items are to be highlighted
following the instance of another item (the anchor), for example
each instance of the word \"bar\" following the word \"anchor\"
then MATCH-ANCHORED may be required.

MATCH-HIGHLIGHT should be of the form:

 (SUBEXP FACENAME [OVERRIDE [LAXMATCH]])

SUBEXP is the number of the subexpression of MATCHER to be
highlighted.

FACENAME is an expression whose value is the face to use.
Instead of a face, FACENAME can evaluate to a property list of
the form (face FACE PROP1 VAL1 PROP2 VAL2 ...)  in which case all
the listed text-properties will be set rather than just FACE.  In
such a case, you will most likely want to put those properties in
`font-lock-extra-managed-props' or to override
`font-lock-unfontify-region-function'.

OVERRIDE and LAXMATCH are flags.  If OVERRIDE is t, existing
fontification can be overwritten.  If `keep', only parts not
already fontified are highlighted.  If `prepend' or `append',
existing fontification is merged with the new, in which the new
or existing fontification, respectively, takes precedence.  If
LAXMATCH is non-nil, that means don't signal an error if there is
no match for SUBEXP in MATCHER.

For example, an element of the form highlights (if not already
highlighted):

 \"\\\\\\=<foo\\\\\\=>\"
  Discrete occurrences of \"foo\" in the value of the variable
  `font-lock-keyword-face'.

 (\"fu\\\\(bar\\\\)\" . 1)
  Substring \"bar\" within all occurrences of \"fubar\" in the
  value of `font-lock-keyword-face'.

 (\"fubar\" . fubar-face)
  Occurrences of \"fubar\" in the value of `fubar-face'.

 (\"foo\\\\|bar\" 0 foo-bar-face t)
  Occurrences of either \"foo\" or \"bar\" in the value of
  `foo-bar-face', even if already highlighted.

 (fubar-match 1 fubar-face)
  The first subexpression within all occurrences of whatever the
  function `fubar-match' finds and matches in the value of
  `fubar-face'.

MATCH-ANCHORED should be of the form:

 (MATCHER PRE-MATCH-FORM POST-MATCH-FORM MATCH-HIGHLIGHT ...)

where MATCHER is a regexp to search for or the function name to
call to make the search, as for MATCH-HIGHLIGHT above, but with
one exception; see below.  PRE-MATCH-FORM and POST-MATCH-FORM are
evaluated before the first, and after the last, instance
MATCH-ANCHORED's MATCHER is used.  Therefore they can be used to
initialize before, and cleanup after, MATCHER is used.
Typically, PRE-MATCH-FORM is used to move to some position
relative to the original MATCHER, before starting with
MATCH-ANCHORED's MATCHER.  POST-MATCH-FORM might be used to move
back, before resuming with MATCH-ANCHORED's parent's MATCHER.

For example, an element of the form highlights (if not already
highlighted):

 (\"\\\\\\=<anchor\\\\\\=>\" (0 anchor-face)
  (\"\\\\\\=<item\\\\\\=>\" nil nil (0 item-face)))

  Discrete occurrences of \"anchor\" in the value of
  `anchor-face', and subsequent discrete occurrences of
  \"item\" (on the same line) in the value of `item-face'.
  (Here PRE-MATCH-FORM and POST-MATCH-FORM are nil.  Therefore
  \"item\" is initially searched for starting from the end of the
  match of \"anchor\", and searching for subsequent instances of
  \"anchor\" resumes from where searching for \"item\" concluded.)

The above-mentioned exception is as follows.  The limit of the
MATCHER search defaults to the end of the line after
PRE-MATCH-FORM is evaluated.  However, if PRE-MATCH-FORM returns
a position greater than the position after PRE-MATCH-FORM is
evaluated, that position is used as the limit of the search.  It
is generally a bad idea to return a position greater than the end
of the line, i.e., cause the MATCHER search to span lines.

These regular expressions can match text which spans lines,
although it is better to avoid it if possible since updating them
while editing text is slower, and it is not guaranteed to be
always correct.

This variable is set by major modes via the variable
`font-lock-defaults'.  Be careful when composing regexps for this
list; a poorly written pattern can dramatically slow things down!

A compiled keywords list starts with t.  It is produced
internally by `font-lock-compile-keywords' from a user-level
keywords list.  Its second element is the user-level keywords
list that was compiled.  The remaining elements have the same
form as user-level keywords, but normally their values have been
optimized.")

(defvar font-lock-keywords-alist nil
  "Alist of additional `font-lock-keywords' elements for major modes.

Each element has the form (MODE KEYWORDS . HOW).
Function `font-lock-set-defaults' adds the elements in the list KEYWORDS to
`font-lock-keywords' when Font Lock is turned on in major mode MODE.

If HOW is nil, KEYWORDS are added at the beginning of
`font-lock-keywords'.  If it is `set', they are used to replace the
value of `font-lock-keywords'.  If HOW is any other non-nil value,
they are added at the end.

This is normally set via `font-lock-add-keywords' and
`font-lock-remove-keywords'.")
(put 'font-lock-keywords-alist 'risky-local-variable t)

(defvar font-lock-removed-keywords-alist nil
  "Alist of `font-lock-keywords' elements to be removed for major modes.

Each element has the form (MODE . KEYWORDS).  Function `font-lock-set-defaults'
removes the elements in the list KEYWORDS from `font-lock-keywords'
when Font Lock is turned on in major mode MODE.

This is normally set via `font-lock-add-keywords' and
`font-lock-remove-keywords'.")

(defvar font-lock-keywords-only nil
  "Non-nil means Font Lock should not fontify comments or strings.
This is normally set via `font-lock-defaults'.")

(defvar-local font-lock-keywords-case-fold-search nil
  "Non-nil means the patterns in `font-lock-keywords' are case-insensitive.
This is set via the function `font-lock-set-defaults', based on
the CASE-FOLD argument of `font-lock-defaults'.")

(defvar-local font-lock-syntactically-fontified 0
  "Point up to which `font-lock-syntactic-keywords' has been applied.
If nil, this is ignored, in which case the syntactic fontification may
sometimes be slightly incorrect.")

(defvar font-lock-syntactic-face-function
  (lambda (state)
    (if (nth 3 state) font-lock-string-face font-lock-comment-face))
  "Function to determine which face to use when fontifying syntactically.
The function is called with a single parameter (the state as returned by
`parse-partial-sexp' at the beginning of the region to highlight) and
should return a face.  This is normally set via `font-lock-defaults'.")

(defvar font-lock-syntactic-keywords nil
  "A list of the syntactic keywords to put syntax properties on.
The value can be the list itself, or the name of a function or variable
whose value is the list.

See `font-lock-keywords' for a description of the form of this list;
only the differences are stated here.  MATCH-HIGHLIGHT should be of the form:

 (SUBEXP SYNTAX OVERRIDE LAXMATCH)

where SYNTAX can be a string (as taken by `modify-syntax-entry'), a syntax
table, a cons cell (as returned by `string-to-syntax') or an expression whose
value is such a form.  OVERRIDE cannot be `prepend' or `append'.

Here are two examples of elements of `font-lock-syntactic-keywords'
and what they do:

 (\"\\\\$\\\\(#\\\\)\" 1 \".\")

 gives a hash character punctuation syntax (\".\") when following a
 dollar-sign character.  Hash characters in other contexts will still
 follow whatever the syntax table says about the hash character.

 (\"\\\\(\\='\\\\).\\\\(\\='\\\\)\"
  (1 \"\\\"\")
  (2 \"\\\"\"))

 gives a pair of apostrophes, which surround a single character, a
 SYNTAX of \"\\\"\" (meaning string quote syntax).  Apostrophes in other

 contexts will not be affected.

This is normally set via `font-lock-defaults'.")
(make-obsolete-variable 'font-lock-syntactic-keywords
                        'syntax-propertize-function "24.1")

(defvar font-lock-syntax-table nil
  "Non-nil means use this syntax table for fontifying.
If this is nil, the major mode's syntax table is used.
This is normally set via `font-lock-defaults'.")
(defvar-local font-lock--syntax-table-affects-ppss nil)

(defvar font-lock-mark-block-function nil
  "Non-nil means use this function to mark a block of text.
When called with no args it should leave point at the beginning of any
enclosing textual block and mark at the end.
This is normally set via `font-lock-defaults'.")

(defvar font-lock-fontify-buffer-function #'font-lock-default-fontify-buffer
  "Function to use for fontifying the buffer.
This is normally set via `font-lock-defaults'.")

(defvar font-lock-unfontify-buffer-function #'font-lock-default-unfontify-buffer
  "Function to use for unfontifying the buffer.
This is used when turning off Font Lock mode.
This is normally set via `font-lock-defaults'.")

(defvar font-lock-fontify-region-function #'font-lock-default-fontify-region
  "Function to use for fontifying a region.
It should take two args, the beginning and end of the region, and an optional
third arg VERBOSE.  If VERBOSE is non-nil, the function should print status
messages.  This is normally set via `font-lock-defaults'.
If it fontifies a larger region, it should ideally return a list of the form
\(jit-lock-bounds BEG . END) indicating the bounds of the region actually
fontified.")

(defvar font-lock-unfontify-region-function #'font-lock-default-unfontify-region
  "Function to use for unfontifying a region.
It should take two args, the beginning and end of the region.
This is normally set via `font-lock-defaults'.")

(defvar font-lock-inhibit-thing-lock nil)
(make-obsolete-variable 'font-lock-inhibit-thing-lock "it does nothing." "25.1")

(defvar-local font-lock-multiline nil
  "Whether font-lock should cater to multiline keywords.
If nil, don't try to handle multiline patterns.
If t, always handle multiline patterns.
If `undecided', don't try to handle multiline patterns until you see one.
Major/minor modes can set this variable if they know which option applies.")

(defvar-local font-lock-fontified nil)	; Whether we have fontified the buffer.

;; Font Lock mode.

(eval-when-compile
  ;;
  ;; We use this to preserve or protect things when modifying text properties.
  (defmacro save-buffer-state (&rest body)
    "Bind variables according to VARLIST and eval BODY restoring buffer state."
    (declare (indent 0) (debug t))
    `(let ((inhibit-point-motion-hooks t))
       (with-silent-modifications
         ,@body))))

(defvar-local font-lock-set-defaults nil) ; Whether we have set up defaults.

(defun font-lock-specified-p (mode)
  "Return non-nil if the current buffer is ready for fontification.
The MODE argument, if non-nil, means Font Lock mode is about to
be enabled."
  (or font-lock-defaults
      (and (boundp 'font-lock-keywords)
	   font-lock-keywords)
      (and mode
	   font-lock-set-defaults
	   font-lock-major-mode
	   (not (eq font-lock-major-mode major-mode)))))

(defun font-lock-initial-fontify ()
  "The :after-hook of `font-lock-mode' minor mode."
  (when (and font-lock-mode
	     (font-lock-specified-p t)
             (not font-lock-fontified))
    (let (jit-lock-chunk-size)
      (font-lock-ensure))))

(defun font-lock-mode-internal (arg)
  "This was better embedded in a minor mode, obviously."
  (if arg
      (progn
        (cl-assert font-lock-mode)
        (font-lock-set-defaults)
        (font-lock-turn-on-thing-lock))
    (font-lock-unfontify-buffer)
    (font-lock-turn-off-thing-lock)))

(defun font-lock-add-keywords (mode keywords &optional how)
  "Add highlighting KEYWORDS for MODE.

MODE should be a symbol, the major mode command name, such as `c-mode'
or nil.  If nil, highlighting keywords are added for the current buffer.
KEYWORDS should be a list; see the variable `font-lock-keywords'.
By default they are added at the beginning of the current highlighting list.
If optional argument HOW is `set', they are used to replace the current
highlighting list.  If HOW is any other non-nil value, they are added at the
end of the current highlighting list.

For example:

 (font-lock-add-keywords \\='c-mode
  \\='((\"\\\\\\=<\\\\(FIXME\\\\):\" 1 \\='font-lock-warning-face prepend)
    (\"\\\\\\=<\\\\(and\\\\|or\\\\|not\\\\)\\\\\\=>\" . \\='font-lock-keyword-face)))

adds two fontification patterns for C mode, to fontify `FIXME:' words, even in
comments, and to fontify `and', `or' and `not' words as keywords.

The above procedure will only add the keywords for C mode, not
for modes derived from C mode.  To add them for derived modes too,
pass nil for MODE and add the call to `c-mode-hook'.

For example:

 (add-hook \\='c-mode-hook
  (lambda ()
   (font-lock-add-keywords nil
    \\='((\"\\\\\\=<\\\\(FIXME\\\\):\" 1 \\='font-lock-warning-face prepend)
      (\"\\\\\\=<\\\\(and\\\\|or\\\\|not\\\\)\\\\\\=>\" .
       \\='font-lock-keyword-face)))))

The above procedure may fail to add keywords to derived modes if
some involved major mode does not follow the standard conventions.
File a bug report if this happens, so the major mode can be corrected.

Note that some modes have specialized support for additional patterns, e.g.,
see the variables `c-font-lock-extra-types', `c++-font-lock-extra-types',
`objc-font-lock-extra-types' and `java-font-lock-extra-types'."
  (cond (mode
	 ;; If MODE is non-nil, add the KEYWORDS and HOW spec to
	 ;; `font-lock-keywords-alist' so `font-lock-set-defaults' uses them.
	 (let ((spec (cons keywords how)) cell)
	   (if (setq cell (assq mode font-lock-keywords-alist))
	       (if (eq how 'set)
		   (setcdr cell (list spec))
		 (setcdr cell (append (cdr cell) (list spec))))
	     (push (list mode spec) font-lock-keywords-alist)))
	 ;; Make sure that `font-lock-removed-keywords-alist' does not
	 ;; contain the new keywords.
	 (font-lock-update-removed-keyword-alist mode keywords how))
	(t
         (when (and font-lock-mode
                    (not (or font-lock-keywords font-lock-defaults)))
           ;; The major mode has not set any keywords, so when we enabled
           ;; font-lock-mode it only enabled the font-core.el part, not the
           ;; font-lock-mode-internal.  Try again.
           (font-lock-mode -1)
           (setq-local font-lock-defaults '(nil t))
           (font-lock-mode 1))
	 ;; Otherwise set or add the keywords now.
	 ;; This is a no-op if it has been done already in this buffer
	 ;; for the correct major mode.
	 (font-lock-set-defaults)
	 (let ((was-compiled (eq (car font-lock-keywords) t)))
	   ;; Bring back the user-level (uncompiled) keywords.
	   (if was-compiled
	       (setq font-lock-keywords (cadr font-lock-keywords)))
	   ;; Now modify or replace them.
	   (if (eq how 'set)
	       (setq font-lock-keywords keywords)
	     (font-lock-remove-keywords nil keywords) ;to avoid duplicates
	     (let ((old (if (eq (car-safe font-lock-keywords) t)
			    (cdr font-lock-keywords)
			  font-lock-keywords)))
	       (setq font-lock-keywords (if how
					    (append old keywords)
					  (append keywords old)))))
	   ;; If the keywords were compiled before, compile them again.
	   (if was-compiled
	       (setq font-lock-keywords
                     (font-lock-compile-keywords font-lock-keywords)))))))

(defun font-lock-update-removed-keyword-alist (mode keywords how)
  "Update `font-lock-removed-keywords-alist' when adding new KEYWORDS to MODE."
  ;; When font-lock is enabled first all keywords in the list
  ;; `font-lock-keywords-alist' are added, then all keywords in the
  ;; list `font-lock-removed-keywords-alist' are removed.  If a
  ;; keyword was once added, removed, and then added again it must be
  ;; removed from the removed-keywords list.  Otherwise the second add
  ;; will not take effect.
  (let ((cell (assq mode font-lock-removed-keywords-alist)))
    (if cell
	(if (eq how 'set)
	    ;; A new set of keywords is defined.  Forget all about
	    ;; our old keywords that should be removed.
	    (setq font-lock-removed-keywords-alist
		  (delq cell font-lock-removed-keywords-alist))
	  ;; Delete all previously removed keywords.
	  (dolist (kword keywords)
	    (setcdr cell (delete kword (cdr cell))))
	  ;; Delete the mode cell if empty.
	  (if (null (cdr cell))
	      (setq font-lock-removed-keywords-alist
		    (delq cell font-lock-removed-keywords-alist)))))))

;; Written by Anders Lindgren
;;
;; Case study:
;; (I)  The keywords are removed from a major mode.
;;      In this case the keyword could be local (i.e. added earlier by
;;      `font-lock-add-keywords'), global, or both.
;;
;;      (a) In the local case we remove the keywords from the variable
;;          `font-lock-keywords-alist'.
;;
;;      (b) The actual global keywords are not known at this time.
;;          All keywords are added to `font-lock-removed-keywords-alist',
;;          when font-lock is enabled those keywords are removed.
;;
;;      Note that added keywords are taken out of the list of removed
;;      keywords.  This ensure correct operation when the same keyword
;;      is added and removed several times.
;;
;; (II) The keywords are removed from the current buffer.
(defun font-lock-remove-keywords (mode keywords)
  "Remove highlighting KEYWORDS for MODE.

MODE should be a symbol, the major mode command name, such as
`c-mode' or nil.  If nil, highlighting keywords are removed for
the current buffer.

For a description of KEYWORDS, see `font-lock-add-keywords'.

To make the removal apply to modes derived from MODE as well,
pass nil for MODE and add the call to MODE-hook.  This may fail
for some derived modes if some involved major mode does not
follow the standard conventions.  File a bug report if this
happens, so the major mode can be corrected."
  (cond (mode
	 ;; Remove one keyword at the time.
	 (dolist (keyword keywords)
	   (let ((top-cell (assq mode font-lock-keywords-alist)))
	     ;; If MODE is non-nil, remove the KEYWORD from
	     ;; `font-lock-keywords-alist'.
	     (when top-cell
	       (dolist (keyword-list-how-pair (cdr top-cell))
                 ;; `keyword-list-how-pair' is a cons with a list of
		 ;; keywords in the car top-cell and the original how
		 ;; argument in the cdr top-cell.
		 (setcar keyword-list-how-pair
			 (delete keyword (car keyword-list-how-pair))))
	       ;; Remove keyword list/how pair when the keyword list
	       ;; is empty and how doesn't specify `set'.  (If it
	       ;; should be deleted then previously deleted keywords
	       ;; would appear again.)
	       (let ((cell top-cell))
		 (while (cdr cell)
		   (if (and (null (car (car (cdr cell))))
			    (not (eq (cdr (car (cdr cell))) 'set)))
		       (setcdr cell (cdr (cdr cell)))
		     (setq cell (cdr cell)))))
	       ;; Final cleanup, remove major mode cell if last keyword
	       ;; was deleted.
	       (if (null (cdr top-cell))
		   (setq font-lock-keywords-alist
			 (delq top-cell font-lock-keywords-alist))))
	     ;; Remember the keyword in case it is not local.
	     (let ((cell (assq mode font-lock-removed-keywords-alist)))
	       (if cell
		   (unless (member keyword (cdr cell))
		     (nconc cell (list keyword)))
		 (push (cons mode (list keyword))
		       font-lock-removed-keywords-alist))))))
	(t
	 ;; Otherwise remove it immediately.
	 (font-lock-set-defaults)
	 (let ((was-compiled (eq (car font-lock-keywords) t)))
	   ;; Bring back the user-level (uncompiled) keywords.
	   (if was-compiled
	       (setq font-lock-keywords (cadr font-lock-keywords)))

	   ;; Edit them.
	   (setq font-lock-keywords (copy-sequence font-lock-keywords))
	   (dolist (keyword keywords)
	     (setq font-lock-keywords
		   (delete keyword font-lock-keywords)))

	   ;; If the keywords were compiled before, compile them again.
	   (if was-compiled
	       (setq font-lock-keywords
                     (font-lock-compile-keywords font-lock-keywords)))))))

;;; Font Lock Support mode.

<<<<<<< HEAD
;; This is the code used to interface font-lock.el with any of its add-on
;; packages, and provide the user interface.  Packages that have their own
;; local buffer fontification functions (see below) may have to call
;; `font-lock-after-fontify-buffer' and/or `font-lock-after-unfontify-buffer'
;; themselves.

(defcustom font-lock-support-mode 'jit-lock-mode
  "An awkward specifier for the fontifying mechanism.

The default is \\='jit-lock-mode, a regexp-based vicinity fontifier.

If assigned \\='tree-sitter-lock-mode, use tree-sitter highlighting
if the major mode provides a grammar, otherwise fall back to
\\='jit-lock-mode.

A list of cells of the form (MAJOR-MODE . SUPPORT-MODE), e.g.,
\\='((c-mode . fast-lock-mode) (t . jit-lock-mode)), specifies
\\='fast-lock-mode for the C major mode, and \\='jit-lock-mode for all
others.  This form is deprecated, as it puts too much faith in
the user."
  :type '(choice (const :tag "none" nil)
		 (const :tag "fast lock" fast-lock-mode)
		 (const :tag "lazy lock" lazy-lock-mode)
		 (const :tag "jit lock" jit-lock-mode)
		 (const :tag "tree sitter" tree-sitter-lock-mode)
		 (repeat :menu-tag "mode specific" :tag "mode specific"
			 :value ((t . jit-lock-mode))
			 (cons :tag "Instance"
			       (radio :tag "Mode"
				      (const :tag "all" t)
				      (symbol :tag "name"))
			       (radio :tag "Support"
				      (const :tag "none" nil)
				      (const :tag "fast lock" fast-lock-mode)
				      (const :tag "lazy lock" lazy-lock-mode)
				      (const :tag "JIT lock" jit-lock-mode)
                                      (const :tag "tree sitter" tree-sitter-lock-mode)))))
  :version "21.1"
  :group 'font-lock)

(defvar fast-lock-mode)
(defvar lazy-lock-mode)
(defvar jit-lock-mode)
(defvar tree-sitter-lock-mode)

(declare-function fast-lock-after-fontify-buffer "fast-lock")
(declare-function fast-lock-after-unfontify-buffer "fast-lock")
(declare-function fast-lock-mode "fast-lock")
(declare-function lazy-lock-after-fontify-buffer "lazy-lock")
(declare-function lazy-lock-after-unfontify-buffer "lazy-lock")
(declare-function lazy-lock-mode "lazy-lock")
(declare-function tree-sitter-fontify-region "tree-sitter")
(declare-function tree-sitter-lock-mode "tree-sitter")

(defun font-lock-turn-on-thing-lock ()
  (pcase (font-lock-value-in-major-mode font-lock-support-mode)
    ('fast-lock-mode
     (add-hook 'after-change-functions #'font-lock-after-change-function t t)
     (fast-lock-mode t))
    ('lazy-lock-mode
     (add-hook 'after-change-functions #'font-lock-after-change-function t t)
     (lazy-lock-mode t))
    ('tree-sitter-lock-mode
     (tree-sitter-lock-mode t))
=======
(defvar font-lock-support-mode #'jit-lock-mode
  "Support mode for Font Lock mode.
If nil, means support for Font Lock mode is never performed.
This can be useful for debugging.

The value of this variable is used when Font Lock mode is turned on.")

(defvar jit-lock-mode)

(defun font-lock-turn-on-thing-lock ()
  (pcase (font-lock-value-in-major-mode font-lock-support-mode)
>>>>>>> 6b96c630
    ('jit-lock-mode
     (setq-local font-lock-fontify-buffer-function #'jit-lock-refontify
                 font-lock-flush-function #'jit-lock-refontify
                 font-lock-ensure-function #'jit-lock-fontify-now
                 font-lock-fontified t) ;; ramifies in `font-lock-initial-fontify'
     (jit-lock-register #'font-lock-fontify-region (not font-lock-keywords-only))
     (add-hook 'jit-lock-after-change-extend-region-functions
               #'font-lock-extend-jit-lock-region-after-change
               nil t))))

(defun font-lock-turn-off-thing-lock ()
<<<<<<< HEAD
  (mapc #'kill-local-variable
        '(font-lock-fontify-buffer-function
          font-lock-fontify-region-function
          font-lock-flush-function
          font-lock-ensure-function))
  (cond ((bound-and-true-p fast-lock-mode)
	 (fast-lock-mode -1)
         (remove-hook 'after-change-functions #'font-lock-after-change-function t))
        ((bound-and-true-p lazy-lock-mode)
	 (lazy-lock-mode -1)
         (remove-hook 'after-change-functions #'font-lock-after-change-function t))
        ((bound-and-true-p tree-sitter-lock-mode)
         (tree-sitter-lock-mode -1))
        ((bound-and-true-p jit-lock-mode)
         (jit-lock-unregister 'font-lock-fontify-region)
         (remove-hook 'jit-lock-after-change-extend-region-functions
                      #'font-lock-extend-jit-lock-region-after-change
                      t))))

(defun font-lock-after-fontify-buffer ()
  (cond ((bound-and-true-p fast-lock-mode)
	 (fast-lock-after-fontify-buffer))
	;; Useless now that jit-lock intercepts font-lock-fontify-buffer.  -sm
	;; (jit-lock-mode
	;;  (jit-lock-after-fontify-buffer))
	((bound-and-true-p lazy-lock-mode)
	 (lazy-lock-after-fontify-buffer))))

(defun font-lock-after-unfontify-buffer ()
  (cond ((bound-and-true-p fast-lock-mode)
	 (fast-lock-after-unfontify-buffer))
	;; Useless as well.  It's only called when:
	;; - turning off font-lock: it does not matter if we leave spurious
	;;   `fontified' text props around since jit-lock-mode is also off.
	;; - font-lock-default-fontify-buffer fails: this is not run
	;;   any more anyway.   -sm
	;;
	;; (jit-lock-mode
	;;  (jit-lock-after-unfontify-buffer))
	((bound-and-true-p lazy-lock-mode)
	 (lazy-lock-after-unfontify-buffer))))

;; End of Font Lock Support mode.
=======
  (cond ((bound-and-true-p jit-lock-mode)
	 (jit-lock-unregister 'font-lock-fontify-region)
	 ;; Reset local vars to the non-jit-lock case.
         (kill-local-variable 'font-lock-fontify-buffer-function))))


;;; Fontification functions.
>>>>>>> 6b96c630

;;; Fontification functions.

(defvar-local font-lock-extend-after-change-region-function nil
  "A function that determines the region to refontify after a change.

This variable is either nil, or is a function that determines the
region to refontify after a change.
It is usually set by the major mode via `font-lock-defaults'.
Font-lock calls this function after each buffer change.

The function is given three parameters, the standard BEG, END, and OLD-LEN
from `after-change-functions'.  It should return either a cons of the beginning
and end buffer positions \(in that order) of the region to refontify, or nil
\(which directs the caller to fontify a default region).
This function should preserve the match data.
The region it returns may start or end in the middle of a line.")

(defun font-lock-fontify-buffer (&optional interactively)
  "Fontify the current buffer the way the function `font-lock-mode' would."
  (declare
   ;; When called from Lisp, this function is a big mess.  The caller usually
   ;; expects one of the following behaviors:
   ;; - refresh the highlighting (because the font-lock-keywords have been
   ;;   changed).
   ;; - apply font-lock highlighting even if font-lock-mode is not enabled.
   ;; - reset the highlighting rules because font-lock-defaults
   ;;   has been changed (and then rehighlight everything).
   ;; Of course, this function doesn't do all of the above in all situations
   ;; (e.g. depending on whether jit-lock is in use) and it can't guess what
   ;; the caller wants.
   (interactive-only "use `font-lock-ensure' or `font-lock-flush' instead."))
  (interactive "p")
  (font-lock-set-defaults)
  (let ((font-lock-verbose (or font-lock-verbose interactively)))
    (funcall font-lock-fontify-buffer-function)))

(defun font-lock-unfontify-buffer ()
  (funcall font-lock-unfontify-buffer-function))

(defun font-lock-fontify-region (beg end &optional loudly)
  "Fontify the text between BEG and END.
If LOUDLY is non-nil, print status messages while fontifying.
This works by calling `font-lock-fontify-region-function'."
  (font-lock-set-defaults)
  (save-restriction
    (unless font-lock-dont-widen (widen))
    (funcall font-lock-fontify-region-function beg end loudly)))

(defun font-lock-unfontify-region (beg end)
  "Unfontify the text between BEG and END.
This works by calling `font-lock-unfontify-region-function'."
  (save-buffer-state
    (funcall font-lock-unfontify-region-function beg end)))

(defvar font-lock-flush-function #'font-lock-after-change-function
  "Function to use to mark a region for refontification.
Called with two arguments BEG and END.")

(defun font-lock-flush (&optional beg end)
  "Declare the region BEG...END's fontification as out-of-date.
If the region is not specified, it defaults to the entire
accessible portion of the current buffer."
  (and font-lock-mode
       font-lock-fontified
       (funcall font-lock-flush-function
                (or beg (point-min)) (or end (point-max)))))

(defvar font-lock-ensure-function
  (lambda (beg end)
    (unless font-lock-fontified
      (save-excursion
        (font-lock-fontify-region beg end))))
  "Function to make sure a region has been fontified.
Called with two arguments BEG and END.")

(defun font-lock-debug-fontify ()
  "Reinitialize the font-lock machinery and (re-)fontify the buffer.
This functions is a convenience functions when developing font
locking for a mode, and is not meant to be called from Lisp functions."
  (declare (interactive-only t))
  (interactive)
  ;; Make font-lock recalculate all the mode-specific data.
  (setq font-lock-major-mode nil)
  ;; Make the syntax machinery discard all information.
  (syntax-ppss-invalidate-cache -1)
  (font-lock-set-defaults)
  (save-excursion
    (font-lock-fontify-region (point-min) (point-max))))

(defun font-lock-ensure (&optional beg end)
  "Make sure the region BEG...END has been fontified.
If the region is not specified, it defaults to the entire accessible
portion of the buffer."
  (unless font-lock-mode
    (font-lock-mode))
  (funcall font-lock-ensure-function
           (or beg (point-min)) (or end (point-max)))
  (setq font-lock-fontified t))

(defun font-lock-update (&optional arg)
  "Update the syntax highlighting in this buffer.
Refontify the accessible portion of this buffer, or enable Font Lock mode
in this buffer if it is currently disabled.  With prefix ARG, toggle Font
Lock mode."
  (interactive "P")
  (save-excursion
    (if (and (not arg) font-lock-mode)
        (font-lock-fontify-region (point-min) (point-max))
      (font-lock-unfontify-region (point-min) (point-max))
      (font-lock-mode 'toggle))))

(defun font-lock-default-fontify-buffer ()
  "Fontify the whole buffer using `font-lock-fontify-region-function'."
  (let ((verbose (if (numberp font-lock-verbose)
		     (> (buffer-size) font-lock-verbose)
		   font-lock-verbose)))
    (with-temp-message
	(when verbose
	  (format "Fontifying %s..." (buffer-name)))
      ;; Make sure we fontify etc. in the whole buffer.
      (save-restriction
        (unless font-lock-dont-widen (widen))
	(condition-case nil
	    (save-excursion
	      (save-match-data
		(font-lock-fontify-region (point-min) (point-max) verbose)
		(setq font-lock-fontified t)))
	  ;; We don't restore the old fontification, so it's best to unfontify.
	  (quit (font-lock-unfontify-buffer)))))))

(defun font-lock-default-unfontify-buffer ()
  "Unfontify the whole buffer using `font-lock-unfontify-region-function'."
  ;; Make sure we unfontify etc. in the whole buffer.
  (save-restriction
    (widen)
    (font-lock-unfontify-region (point-min) (point-max))
    (setq font-lock-fontified nil)))

(defvar font-lock-dont-widen nil
  "If non-nil, font-lock will work on the non-widened buffer.
Useful for things like RMAIL and Info where the whole buffer is not
a very meaningful entity to highlight.")


(defvar font-lock-beg) (defvar font-lock-end)
(defvar-local font-lock-extend-region-functions
  '(font-lock-extend-region-wholelines
    ;; This use of font-lock-multiline property is unreliable but is just
    ;; a handy heuristic: in case you don't have a function that does
    ;; /identification/ of multiline elements, you may still occasionally
    ;; discover them by accident (or you may /identify/ them but not in all
    ;; cases), in which case the font-lock-multiline property can help make
    ;; sure you will properly *re*identify them during refontification.
    font-lock-extend-region-multiline)
  "Special hook run just before proceeding to fontify a region.
This is used to allow major modes to help font-lock find safe buffer positions
as beginning and end of the fontified region.  Its most common use is to solve
the problem of /identification/ of multiline elements by providing a function
that tries to find such elements and move the boundaries such that they do
not fall in the middle of one.
Each function is called with no argument; it is expected to adjust the
dynamically bound variables `font-lock-beg' and `font-lock-end'; and return
non-nil if it did make such an adjustment.
These functions are run in turn repeatedly until they all return nil.
Put first the functions more likely to cause a change and cheaper to compute.")
;; Mark it as a special hook which doesn't use any global setting
;; (i.e. doesn't obey the element t in the buffer-local value).

(defun font-lock-extend-region-multiline ()
  "Move fontification boundaries away from any `font-lock-multiline' property."
  (let ((changed nil))
    (when (and (> font-lock-beg (point-min))
               (get-text-property (1- font-lock-beg) 'font-lock-multiline))
      (setq changed t)
      (setq font-lock-beg (or (previous-single-property-change
                               font-lock-beg 'font-lock-multiline)
                              (point-min))))
    ;; If `font-lock-multiline' starts at `font-lock-end', do not
    ;; extend the region.
    (let ((before-end (max (point-min) (1- font-lock-end)))
          (new-end nil))
      (when (get-text-property before-end 'font-lock-multiline)
        (setq new-end (or (text-property-any before-end (point-max)
                                             'font-lock-multiline nil)
                          (point-max)))
        (when (/= new-end font-lock-end)
          (setq changed t)
          (setq font-lock-end new-end))))
    changed))

(defun font-lock-extend-region-wholelines ()
  "Move fontification boundaries to beginning of lines."
  (let ((new (syntax-propertize-wholelines font-lock-beg font-lock-end)))
    (when new
      (setq font-lock-beg (car new))
      (setq font-lock-end (cdr new))
      t)))

(defun font-lock-default-fontify-region (beg end loudly)
  "Fontify the text between BEG and END.
If LOUDLY is non-nil, print status messages while fontifying.
This function is the default `font-lock-fontify-region-function'."
  (save-buffer-state
   ;; Use the fontification syntax table, if any.
   (with-syntax-table (or font-lock-syntax-table (syntax-table))
     ;; Extend the region to fontify so that it starts and ends at
     ;; safe places.
     (let ((funs font-lock-extend-region-functions)
           (font-lock-beg beg)
           (font-lock-end end))
       (while funs
         (setq funs (if (or (not (funcall (car funs)))
                            (eq funs font-lock-extend-region-functions))
                        (cdr funs)
                      ;; If there's been a change, we should go through
                      ;; the list again since this new position may
                      ;; warrant a different answer from one of the fun
                      ;; we've already seen.
                      font-lock-extend-region-functions)))
       (setq beg font-lock-beg end font-lock-end))
     ;; Now do the fontification.
     (font-lock-unfontify-region beg end)
     (when (and font-lock-syntactic-keywords
                (null syntax-propertize-function))
       ;; Ensure the beginning of the file is properly syntactic-fontified.
       (let ((start beg))
         (when (< font-lock-syntactically-fontified start)
           (setq start (max font-lock-syntactically-fontified (point-min)))
           (setq font-lock-syntactically-fontified end))
         (font-lock-fontify-syntactic-keywords-region start end)))
     (unless font-lock-keywords-only
       (font-lock-fontify-syntactically-region beg end loudly))
     (font-lock-fontify-keywords-region beg end loudly)
     `(jit-lock-bounds ,beg . ,end))))

;; The following must be rethought, since keywords can override fontification.
;;    ;; Now scan for keywords, but not if we are inside a comment now.
;;    (or (and (not font-lock-keywords-only)
;;             (let ((state (parse-partial-sexp beg end nil nil
;;                                              font-lock-cache-state)))
;;               (or (nth 4 state) (nth 7 state))))
;;        (font-lock-fontify-keywords-region beg end))

(defvar font-lock-extra-managed-props nil
  "Additional text properties managed by font-lock.
This is used by `font-lock-default-unfontify-region' to decide
what properties to clear before refontifying a region.")

(defun font-lock-default-unfontify-region (beg end)
  "Unfontify the text between BEG and END.
This function is the default `font-lock-unfontify-region-function'."
  (remove-list-of-text-properties
   beg end (append
	    font-lock-extra-managed-props
	    (if font-lock-syntactic-keywords
		'(syntax-table face font-lock-multiline)
	      '(face font-lock-multiline)))))

;; Called when any modification is made to buffer text.
(defun font-lock-after-change-function (beg end &optional old-len)
  (save-excursion
    (let ((inhibit-point-motion-hooks t)
          (inhibit-quit t)
          (region (when font-lock-extend-after-change-region-function
                    (funcall font-lock-extend-after-change-region-function
                             beg end old-len))))
      (save-match-data
	(if region
	    ;; Fontify the region the major mode has specified.
	    (setq beg (car region) end (cdr region))
	  ;; Fontify the whole lines which enclose the region.
          ;; Actually, this is not needed because
          ;; font-lock-default-fontify-region already rounds up to a whole
          ;; number of lines.
	  ;; (setq beg (progn (goto-char beg) (line-beginning-position))
	  ;;       end (progn (goto-char end) (line-beginning-position 2)))
	  (unless (eq end (point-max))
	    ;; Rounding up to a whole number of lines should include the
	    ;; line right after `end'.  Typical case: the first char of
	    ;; the line was deleted.  Or a \n was inserted in the middle
	    ;; of a line.
	    (setq end (1+ end))))
	(font-lock-fontify-region beg end)))))

(defvar jit-lock-start) (defvar jit-lock-end)
(defun font-lock-extend-jit-lock-region-after-change (beg end old-len)
  "Function meant for `jit-lock-after-change-extend-region-functions'.
This function does 2 things:
- extend the region so that it not only includes the part that was modified
  but also the surrounding text whose highlighting may change as a consequence.
- anticipate (part of) the region extension that will happen later in
  `font-lock-default-fontify-region', in order to avoid the need for
  double-redisplay in `jit-lock-fontify-now'."
  (save-excursion
    ;; First extend the region as font-lock-after-change-function would.
    (let ((region (if font-lock-extend-after-change-region-function
                      (funcall font-lock-extend-after-change-region-function
                               beg end old-len))))
      (if region
          (setq beg (min jit-lock-start (car region))
                end (max jit-lock-end (cdr region))))
      ;; Then extend the region obeying font-lock-multiline properties,
      ;; indicating which part of the buffer needs to be refontified.
      ;; !!! This is the *main* user of font-lock-multiline property !!!
      ;; font-lock-after-change-function could/should also do that, but it
      ;; doesn't need to because font-lock-default-fontify-region does
      ;; it anyway.  Here OTOH we have no guarantee that
      ;; font-lock-default-fontify-region will be executed on this region
      ;; any time soon.
      ;; Note: contrary to font-lock-default-fontify-region, we do not do
      ;; any loop here because we are not looking for a safe spot: we just
      ;; mark the text whose appearance may need to change as a result of
      ;; the buffer modification.
      (when (and (> beg (point-min))
                 (get-text-property (1- beg) 'font-lock-multiline))
        (setq beg (or (previous-single-property-change
                       beg 'font-lock-multiline)
                      (point-min))))
      (when (< end (point-max))
        (setq end
              (cond
               ((get-text-property end 'font-lock-multiline)
                (or (text-property-any end (point-max)
                                       'font-lock-multiline nil)
                    (point-max)))
               ;; If `end' has been set by the function above, don't corrupt it.
               (font-lock-extend-after-change-region-function end)
                ;; Rounding up to a whole number of lines should include the
                ;; line right after `end'.  Typical case: the first char of
                ;; the line was deleted.  Or a \n was inserted in the middle
                ;; of a line.
               (t (1+ end)))))
      ;; Finally, pre-enlarge the region to a whole number of lines, to try
      ;; and anticipate what font-lock-default-fontify-region will do, so as to
      ;; avoid double-redisplay.
      ;; We could just run `font-lock-extend-region-functions', but since
      ;; the only purpose is to avoid the double-redisplay, we prefer to
      ;; do here only the part that is cheap and most likely to be useful.
      (when (memq 'font-lock-extend-region-wholelines
                  font-lock-extend-region-functions)
        (goto-char beg)
        (setq beg (min jit-lock-start (line-beginning-position)))
        (goto-char end)
        (setq end
              (max jit-lock-end
                   (if (bolp) (point) (line-beginning-position 2)))))
      (setq jit-lock-start beg
	    jit-lock-end end))))

(defun font-lock-fontify-block (&optional arg)
  "Fontify some lines the way `font-lock-fontify-buffer' would.
The lines could be a function or paragraph, or a specified number of lines.
If ARG is given, fontify that many lines before and after point, or 16 lines if
no ARG is given and `font-lock-mark-block-function' is nil.
If `font-lock-mark-block-function' non-nil and no ARG is given, it is used to
delimit the region to fontify."
  (interactive "P")
  (let ((inhibit-point-motion-hooks t)
	deactivate-mark)
    ;; Make sure we have the right `font-lock-keywords' etc.
    (if (not font-lock-mode) (font-lock-set-defaults))
    (save-mark-and-excursion
      (save-match-data
	(condition-case error-data
	    (if (or arg (not font-lock-mark-block-function))
		(let ((lines (if arg (prefix-numeric-value arg) 16)))
		  (font-lock-fontify-region
		   (save-excursion (forward-line (- lines)) (point))
		   (save-excursion (forward-line lines) (point))))
	      (funcall font-lock-mark-block-function)
	      (font-lock-fontify-region (point) (mark)))
	  ((error quit) (message "Fontifying block...%s" error-data)))))))

;; End of Fontification functions.

;;; Additional text property functions.

;; The following text property functions should be builtins.  This means they
;; should be written in C and put with all the other text property functions.
;; In the meantime, those that are used by font-lock.el are defined in Lisp
;; below and given a `font-lock-' prefix.  Those that are not used are defined
;; in Lisp below and commented out.  sm.

(defun font-lock--add-text-property (start end prop value object append)
  "Add an element to a property of the text from START to END.
Arguments PROP and VALUE specify the property and value to add to
the value already in place.  The resulting property values are
always lists.  Argument OBJECT is the string or buffer containing
the text.  If argument APPEND is non-nil, VALUE will be appended,
otherwise it will be prepended."
  (let ((val (if (and (listp value) (not (keywordp (car value))))
                 ;; Already a list of faces.
                 value
               ;; A single face (e.g. a plist of face properties).
               (list value)))
        next prev)
    (while (/= start end)
      (setq next (next-single-property-change start prop object end)
	    prev (get-text-property start prop object))
      ;; Canonicalize old forms of face property.
      (and (memq prop '(face font-lock-face))
	   (listp prev)
	   (or (keywordp (car prev))
	       (memq (car prev) '(foreground-color background-color)))
	   (setq prev (list prev)))
      (let* ((list-prev (if (listp prev) prev (list prev)))
             (new-value (if append
                           (append list-prev val)
                         (append val list-prev))))
        (put-text-property start next prop new-value object))
      (setq start next))))

(defun font-lock-prepend-text-property (start end prop value &optional object)
  "Prepend to one property of the text from START to END.
Arguments PROP and VALUE specify the property and value to prepend to the value
already in place.  The resulting property values are always lists.
Optional argument OBJECT is the string or buffer containing the text."
  (font-lock--add-text-property start end prop value object nil))

(defun font-lock-append-text-property (start end prop value &optional object)
  "Append to one property of the text from START to END.
Arguments PROP and VALUE specify the property and value to append to the value
already in place.  The resulting property values are always lists.
Optional argument OBJECT is the string or buffer containing the text."
  (font-lock--add-text-property start end prop value object t))

(defun font-lock-fillin-text-property (start end prop value &optional object)
  "Fill in one property of the text from START to END.
Arguments PROP and VALUE specify the property and value to put where none are
already in place.  Therefore existing property values are not overwritten.
Optional argument OBJECT is the string or buffer containing the text."
  (let ((start (text-property-any start end prop nil object)) next)
    (while start
      (setq next (next-single-property-change start prop object end))
      (put-text-property start next prop value object)
      (setq start (text-property-any next end prop nil object)))))

(defun font-lock--remove-face-from-text-property (start
						  end
						  prop value &optional object)
  "Remove a specific property value from text from START to END.
Arguments PROP and VALUE specify the property and value to remove.  The
resulting property values are not `eq' to VALUE nor lists containing VALUE.
Optional argument OBJECT is the string or buffer containing the text."
  (let ((start (text-property-not-all start end prop nil object)) next prev)
    (while start
      (setq next (next-single-property-change start prop object end)
	    prev (get-text-property start prop object))
      (cond ((or (atom prev)
		 (keywordp (car prev))
		 (eq (car prev) 'foreground-color)
		 (eq (car prev) 'background-color))
	     (when (eq value prev)
	       (remove-list-of-text-properties start next (list prop) object)))
	    ((memq value prev)		;Assume prev is not dotted.
	     (let ((new (remq value prev)))
	       (cond ((null new)
		      (remove-list-of-text-properties start next (list prop)
						      object))
		     ((= (length new) 1)
		      (put-text-property start next prop (car new) object))
		     (t
		      (put-text-property start next prop new object))))))
      (setq start (text-property-not-all next end prop nil object)))))

;; End of Additional text property functions.

;;; Syntactic regexp fontification functions.

;; These syntactic keyword pass functions are identical to those keyword pass
;; functions below, with the following exceptions; (a) they operate on
;; `font-lock-syntactic-keywords' of course, (b) they are all `defun' as speed
;; is less of an issue, (c) eval of property value does not occur JIT as speed
;; is less of an issue, (d) OVERRIDE cannot be `prepend' or `append' as it
;; makes no sense for `syntax-table' property values, (e) they do not do it
;; LOUDLY as it is not likely to be intensive.

(defun font-lock-apply-syntactic-highlight (highlight)
  "Apply HIGHLIGHT following a match.
HIGHLIGHT should be of the form MATCH-HIGHLIGHT,
see `font-lock-syntactic-keywords'."
  (let* ((match (nth 0 highlight))
	 (start (match-beginning match)) (end (match-end match))
	 (value (nth 1 highlight))
	 (override (nth 2 highlight)))
    (if (not start)
	;; No match but we might not signal an error.
	(or (nth 3 highlight)
	    (error "No match %d in highlight %S" match highlight))
      (when (and (consp value) (not (numberp (car value))))
	(setq value (eval value t)))
      (when (stringp value) (setq value (string-to-syntax value)))
      ;; Flush the syntax-cache.  I believe this is not necessary for
      ;; font-lock's use of syntax-ppss, but I'm not 100% sure and it can
      ;; still be necessary for other users of syntax-ppss anyway.
      (syntax-ppss-invalidate-cache start)
      (cond
       ((not override)
	;; Cannot override existing fontification.
	(or (text-property-not-all start end 'syntax-table nil)
	    (put-text-property start end 'syntax-table value)))
       ((eq override t)
	;; Override existing fontification.
	(put-text-property start end 'syntax-table value))
       ((eq override 'keep)
	;; Keep existing fontification.
	(font-lock-fillin-text-property start end 'syntax-table value))))))

(defun font-lock-fontify-syntactic-anchored-keywords (keywords limit)
  "Fontify according to KEYWORDS until LIMIT.
KEYWORDS should be of the form MATCH-ANCHORED, see `font-lock-keywords',
LIMIT can be modified by the value of its PRE-MATCH-FORM."
  (let ((matcher (nth 0 keywords)) (lowdarks (nthcdr 3 keywords)) highlights
	;; Evaluate PRE-MATCH-FORM.
	(pre-match-value (eval (nth 1 keywords) t)))
    ;; Set LIMIT to value of PRE-MATCH-FORM or the end of line.
    (if (and (numberp pre-match-value) (> pre-match-value (point)))
	(setq limit pre-match-value)
      (setq limit (line-end-position)))
    (save-match-data
      ;; Find an occurrence of `matcher' before `limit'.
      (while (if (stringp matcher)
		 (re-search-forward matcher limit t)
	       (funcall matcher limit))
	;; Apply each highlight to this instance of `matcher'.
	(setq highlights lowdarks)
	(while highlights
	  (font-lock-apply-syntactic-highlight (car highlights))
	  (setq highlights (cdr highlights)))))
    ;; Evaluate POST-MATCH-FORM.
    (eval (nth 2 keywords) t)))

(defun font-lock-fontify-syntactic-keywords-region (start end)
  "Fontify according to `font-lock-syntactic-keywords' between START and END.
START should be at the beginning of a line."
  (unless parse-sexp-lookup-properties
    ;; We wouldn't go through so much trouble if we didn't intend to use those
    ;; properties, would we?
    (setq-local parse-sexp-lookup-properties t))
  ;; If `font-lock-syntactic-keywords' is a symbol, get the real keywords.
  (when (symbolp font-lock-syntactic-keywords)
    (setq font-lock-syntactic-keywords (font-lock-eval-keywords
					font-lock-syntactic-keywords)))
  ;; If `font-lock-syntactic-keywords' is not compiled, compile it.
  (unless (eq (car font-lock-syntactic-keywords) t)
    (setq font-lock-syntactic-keywords (font-lock-compile-keywords
					font-lock-syntactic-keywords
					t)))
  ;; Get down to business.
  (let ((case-fold-search font-lock-keywords-case-fold-search)
	(keywords (cddr font-lock-syntactic-keywords))
	keyword matcher highlights)
    (while keywords
      ;; Find an occurrence of `matcher' from `start' to `end'.
      (setq keyword (car keywords) matcher (car keyword))
      (goto-char start)
      (while (and (< (point) end)
                  (if (stringp matcher)
                      (re-search-forward matcher end t)
                    (funcall matcher end)))
	;; Apply each highlight to this instance of `matcher', which may be
	;; specific highlights or more keywords anchored to `matcher'.
	(setq highlights (cdr keyword))
	(while highlights
	  (if (numberp (car (car highlights)))
	      (font-lock-apply-syntactic-highlight (car highlights))
	    (font-lock-fontify-syntactic-anchored-keywords (car highlights)
							   end))
	  (setq highlights (cdr highlights))))
      (setq keywords (cdr keywords)))))

;; End of Syntactic regexp fontification functions.

;;; Syntactic fontification functions.

(defvar font-lock-comment-start-skip nil
  "If non-nil, Font Lock mode uses this instead of `comment-start-skip'.")

(defvar font-lock-comment-end-skip nil
  "If non-nil, Font Lock mode uses this instead of `comment-end-skip'.")

(defun font-lock-fontify-syntactically-region (start end &optional loudly)
  "Put proper face on each string and comment between START and END.
START should be at the beginning of a line."
  (syntax-propertize end)  ; Apply any needed syntax-table properties.
  (with-syntax-table (or syntax-ppss-table (syntax-table))
    (when (and comment-start (not comment-end-skip)) (comment-normalize-vars))
    (let (;; Find the `start' state.
          (state (if (or syntax-ppss-table
                         (not font-lock--syntax-table-affects-ppss))
                     (syntax-ppss start)
                   ;; If `syntax-ppss' doesn't have its own syntax-table and
                   ;; we have installed our own syntax-table which
                   ;; differs from the standard one in ways which affects PPSS,
                   ;; then we can't use `syntax-ppss' since that would pollute
                   ;; and be polluted by its cache.
                   (parse-partial-sexp (point-min) start)))
          face beg)
      (if loudly (message "Fontifying %s... (syntactically...)" (buffer-name)))
      ;;
      ;; Find each interesting place between here and `end'.
      (while
	  (progn
	    (when (or (nth 3 state) (nth 4 state))
	      (setq face (funcall font-lock-syntactic-face-function state))
	      (setq beg (max (nth 8 state) start))
	      (setq state (parse-partial-sexp (point) end nil nil state
					      'syntax-table))
	      (when face (put-text-property beg (point) 'face face))
	      (when (and (eq face 'font-lock-comment-face)
                         (or font-lock-comment-start-skip
			     comment-start-skip))
	        ;; Find the comment delimiters
	        ;; and use font-lock-comment-delimiter-face for them.
	        (save-excursion
		  (goto-char beg)
		  (if (looking-at (or font-lock-comment-start-skip
				      comment-start-skip))
		      (put-text-property beg (match-end 0) 'face
				         font-lock-comment-delimiter-face)))
	        (if (looking-back (or font-lock-comment-end-skip
				      comment-end-skip)
				  (point-at-bol) t)
		    (put-text-property (match-beginning 0) (point) 'face
				       font-lock-comment-delimiter-face))))
	    (< (point) end))
        (setq state (parse-partial-sexp (point) end nil nil state
				        'syntax-table))))))

;; End of Syntactic fontification functions.

;;; Keyword regexp fontification functions.

(defsubst font-lock-apply-highlight (highlight)
  "Apply HIGHLIGHT following a match.
HIGHLIGHT should be of the form MATCH-HIGHLIGHT, see `font-lock-keywords'."
  (let* ((match (nth 0 highlight))
	 (start (match-beginning match)) (end (match-end match))
	 (override (nth 2 highlight)))
    (if (not start)
	;; No match but we might not signal an error.
	(or (nth 3 highlight)
	    (error "No match %d in highlight %S" match highlight))
      (let ((val (eval (nth 1 highlight) t)))
	(when (eq (car-safe val) 'face)
	  (add-text-properties start end (cddr val))
	  (setq val (cadr val)))
	(cond
	 ((not (or val (eq override t)))
	  ;; If `val' is nil, don't do anything.  It is important to do it
	  ;; explicitly, because when adding nil via things like
	  ;; font-lock-append-text-property, the property is actually
	  ;; changed from <face> to (<face>) which is undesirable.  --Stef
	  nil)
	 ((not override)
	  ;; Cannot override existing fontification.
	  (or (text-property-not-all start end 'face nil)
	      (put-text-property start end 'face val)))
	 ((eq override t)
	  ;; Override existing fontification.
	  (put-text-property start end 'face val))
	 ((eq override 'prepend)
	  ;; Prepend to existing fontification.
	  (font-lock-prepend-text-property start end 'face val))
	 ((eq override 'append)
	  ;; Append to existing fontification.
	  (font-lock-append-text-property start end 'face val))
	 ((eq override 'keep)
	  ;; Keep existing fontification.
	  (font-lock-fillin-text-property start end 'face val)))))))

(defsubst font-lock-fontify-anchored-keywords (keywords limit)
  "Fontify according to KEYWORDS until LIMIT.
KEYWORDS should be of the form MATCH-ANCHORED, see `font-lock-keywords',
LIMIT can be modified by the value of its PRE-MATCH-FORM."
  (let ((matcher (nth 0 keywords)) (lowdarks (nthcdr 3 keywords)) highlights
	(lead-start (match-beginning 0))
	;; Evaluate PRE-MATCH-FORM.
	(pre-match-value (eval (nth 1 keywords) t)))
    ;; Set LIMIT to value of PRE-MATCH-FORM or the end of line.
    (if (not (and (numberp pre-match-value) (> pre-match-value (point))))
	(setq limit (line-end-position))
      (setq limit pre-match-value)
      (when (and font-lock-multiline (>= limit (line-beginning-position 2)))
	;; this is a multiline anchored match
	;; (setq font-lock-multiline t)
	(put-text-property (if (= limit (line-beginning-position 2))
			       (1- limit)
			     (min lead-start (point)))
			   limit
			   'font-lock-multiline t)))
    (save-match-data
      ;; Find an occurrence of `matcher' before `limit'.
      (while (and (< (point) limit)
		  (if (stringp matcher)
		      (re-search-forward matcher limit t)
		    (funcall matcher limit)))
	;; Apply each highlight to this instance of `matcher'.
	(setq highlights lowdarks)
	(while highlights
	  (font-lock-apply-highlight (car highlights))
	  (setq highlights (cdr highlights)))))
    ;; Evaluate POST-MATCH-FORM.
    (eval (nth 2 keywords) t)))

(defun font-lock-fontify-keywords-region (start end &optional loudly)
  "Fontify according to `font-lock-keywords' between START and END.
START should be at the beginning of a line.
LOUDLY, if non-nil, allows progress-meter bar."
  (unless (eq (car font-lock-keywords) t)
    (setq font-lock-keywords
	  (font-lock-compile-keywords font-lock-keywords)))
  (let ((case-fold-search font-lock-keywords-case-fold-search)
	(keywords (cddr font-lock-keywords))
	(bufname (buffer-name)) (count 0)
        (pos (make-marker))
	keyword matcher highlights)
    ;;
    ;; Fontify each item in `font-lock-keywords' from `start' to `end'.
    (while keywords
      (if loudly (message "Fontifying %s... (regexps..%s)" bufname
			  (make-string (cl-incf count) ?.)))
      ;;
      ;; Find an occurrence of `matcher' from `start' to `end'.
      (setq keyword (car keywords) matcher (car keyword))
      (goto-char start)
      (while (and (< (point) end)
		  (if (stringp matcher)
		      (re-search-forward matcher end t)
		    (funcall matcher end))
                  ;; Beware empty string matches since they will
                  ;; loop indefinitely.
                  (or (> (point) (match-beginning 0))
                      (progn (forward-char 1) t)))
	(when (and font-lock-multiline
		   (>= (point)
		       (save-excursion (goto-char (match-beginning 0))
				       (forward-line 1) (point))))
	  ;; this is a multiline regexp match
	  ;; (setq font-lock-multiline t)
	  (put-text-property (if (= (point)
				    (save-excursion
				      (goto-char (match-beginning 0))
				      (forward-line 1) (point)))
				 (1- (point))
			       (match-beginning 0))
			     (point)
			     'font-lock-multiline t))
	;; Apply each highlight to this instance of `matcher', which may be
	;; specific highlights or more keywords anchored to `matcher'.
	(setq highlights (cdr keyword))
	(while highlights
	  (if (numberp (car (car highlights)))
	      (font-lock-apply-highlight (car highlights))
	    (set-marker pos (point))
            (font-lock-fontify-anchored-keywords (car highlights) end)
            ;; Ensure forward progress.  `pos' is a marker because anchored
            ;; keyword may add/delete text (this happens e.g. in grep.el).
            (if (< (point) pos) (goto-char pos)))
	  (setq highlights (cdr highlights))))
      (setq keywords (cdr keywords)))
    (set-marker pos nil)))

;; End of Keyword regexp fontification functions.

;;; Various functions.

(defun font-lock-compile-keywords (keywords &optional _syntactic-keywords)
  "Compile KEYWORDS into the form (t KEYWORDS COMPILED...)
Here each COMPILED is of the form (MATCHER HIGHLIGHT ...) as shown in the
`font-lock-keywords' doc string."
  (unless font-lock-set-defaults
    ;; This should never happen.  But some external packages sometimes
    ;; call font-lock in unexpected and incorrect ways.  It's important to
    ;; stop processing at this point, otherwise we may end up changing the
    ;; global value of font-lock-keywords and break highlighting in many
    ;; other buffers.
    (error "Font-lock trying to use keywords before setting them up"))
  (if (eq (car-safe keywords) t)
      keywords
    (cons t (cons keywords
		  (mapcar #'font-lock-compile-keyword keywords)))))

(defun font-lock-compile-keyword (keyword)
  (cond ((or (functionp keyword) (nlistp keyword)) ; MATCHER
	 (list keyword '(0 font-lock-keyword-face)))
	((eq (car keyword) 'eval)		; (eval . FORM)
	 (font-lock-compile-keyword (eval (cdr keyword) t)))
	((eq (car-safe (cdr keyword)) 'quote)	; (MATCHER . 'FORM)
	 ;; If FORM is a FACENAME then quote it.  Otherwise ignore the quote.
	 (if (symbolp (nth 2 keyword))
	     (list (car keyword) (list 0 (cdr keyword)))
	   (font-lock-compile-keyword (cons (car keyword) (nth 2 keyword)))))
	((numberp (cdr keyword))		; (MATCHER . MATCH)
	 (list (car keyword) (list (cdr keyword) 'font-lock-keyword-face)))
	((symbolp (cdr keyword))		; (MATCHER . FACENAME)
	 (list (car keyword) (list 0 (cdr keyword))))
	((nlistp (nth 1 keyword))		; (MATCHER . HIGHLIGHT)
	 (list (car keyword) (cdr keyword)))
	(t					; (MATCHER HIGHLIGHT ...)
	 keyword)))

(defun font-lock-eval-keywords (keywords)
  "Evaluate KEYWORDS if a function (funcall) or variable (eval) name."
  (if (listp keywords)
      keywords
    (font-lock-eval-keywords (if (fboundp keywords)
				 (funcall keywords)
			       (eval keywords t)))))

(defun font-lock-value-in-major-mode (alist)
  "Return the value for the prevailing major-mode's key in ALIST.
If ALIST is the symbol \\='tree-sitter-lock-mode, return the fallback
\\='jit-lock-mode if a tree-sitter grammar is unavailable.
If ALIST is not an alist, return ALIST."
  (cond ((eq alist 'tree-sitter-lock-mode)
         (if (assq major-mode tree-sitter-mode-alist)
             alist
           'jit-lock-mode))
        ((consp alist)
         (cdr (or (assq major-mode alist) (assq t alist))))
        (t
         alist)))

(defun font-lock-choose-keywords (keywords level)
  "Return LEVELth element of KEYWORDS.
A LEVEL of nil is equal to a LEVEL of 0, a LEVEL of t is equal to
\(1- (length KEYWORDS))."
  (cond ((not (and (listp keywords) (symbolp (car keywords))))
	 keywords)
	((numberp level)
	 (or (nth level keywords) (car (last keywords))))
	((eq level t)
	 (car (last keywords)))
	(t
	 (car keywords))))

(defun font-lock--match-keyword (rule keyword)
  "Return non-nil if font-lock KEYWORD matches RULE.
See `font-lock-ignore' for the possible rules."
  (pcase-exhaustive rule
    ('* t)
    ((pred symbolp)
     (let ((regexp (when (string-match-p "[*?]" (symbol-name rule))
                     (wildcard-to-regexp (symbol-name rule)))))
       (named-let search ((obj keyword))
         (cond
          ((consp obj) (or (search (car obj)) (search (cdr obj))))
          ((not regexp) (eq rule obj))
          ((symbolp obj) (string-match-p regexp (symbol-name obj)))))))
    ((pred stringp) (when (stringp (car keyword))
                      (string-match-p (concat "\\`\\(?:" (car keyword) "\\)")
                                      rule)))
    (`(or . ,rules) (let ((match nil))
                      (while rules
                        (pcase-exhaustive (pop rules)
                          (`(except ,rule)
                           (when match
                             (setq match (not (font-lock--match-keyword rule keyword)))))
                          (rule
                           (unless match
                             (setq match (font-lock--match-keyword rule keyword))))))
                      match))
    (`(not ,rule) (not (font-lock--match-keyword rule keyword)))
    (`(and . ,rules) (seq-every-p (lambda (rule)
                                    (font-lock--match-keyword rule keyword))
                                  rules))
    (`(pred ,fun) (funcall fun keyword))))

(defun font-lock--filter-keywords (keywords)
  "Filter a list of KEYWORDS using `font-lock-ignore'."
  (if-let ((rules (mapcan (pcase-lambda (`(,mode . ,rules))
                            (when (or (and (boundp mode) mode)
                                      (derived-mode-p mode))
                              (copy-sequence rules)))
                          font-lock-ignore)))
      (seq-filter (lambda (keyword) (not (font-lock--match-keyword
                                          `(or ,@rules) keyword)))
                  keywords)
    keywords))

(defun font-lock-refresh-defaults ()
  "Restart fontification in current buffer after recomputing from defaults.
Recompute fontification variables using `font-lock-defaults' and
`font-lock-maximum-decoration'.  Then restart fontification.

Use this function when you have changed any of the above
variables directly.

Note: This function will erase modifications done by
`font-lock-add-keywords' or `font-lock-remove-keywords', but will
preserve `hi-lock-mode' highlighting patterns."
  (font-lock-mode -1)
  (kill-local-variable 'font-lock-set-defaults)
  (font-lock-mode 1))

(defvar-local font-lock-major-mode nil
  "Major mode for which the font-lock settings have been setup.")

(defun font-lock-set-defaults ()
  "Set fontification defaults appropriately for this mode.
Sets various variables using `font-lock-defaults' and
`font-lock-maximum-decoration'."
  ;; Set fontification defaults if not previously set for correct major mode.
  (when (or (not font-lock-set-defaults)
	    (not font-lock-major-mode)
            (not (derived-mode-p font-lock-major-mode)))
    (setq font-lock-major-mode major-mode)
    (setq font-lock-set-defaults t)
    (let* ((defaults font-lock-defaults)
	   (keywords
	    (font-lock-choose-keywords (nth 0 defaults)
				       (font-lock-value-in-major-mode font-lock-maximum-decoration)))
	   (local (cdr (assq major-mode font-lock-keywords-alist)))
	   (removed-keywords
	    (cdr-safe (assq major-mode font-lock-removed-keywords-alist))))
      ;; Syntactic fontification?
      (setq-local font-lock-keywords-only (nth 1 defaults))
      ;; Case fold during regexp fontification?
      (setq-local font-lock-keywords-case-fold-search (nth 2 defaults))
      ;; Syntax table for regexp and syntactic fontification?
      (kill-local-variable 'font-lock--syntax-table-affects-ppss)
      (if (null (nth 3 defaults))
          (setq-local font-lock-syntax-table nil)
	(setq-local font-lock-syntax-table (copy-syntax-table (syntax-table)))
	(dolist (selem (nth 3 defaults))
	  ;; The character to modify may be a single CHAR or a STRING.
	  (let ((syntax (cdr selem)))
	    (dolist (char (if (numberp (car selem))
			      (list (car selem))
			    (mapcar #'identity (car selem))))
	      (unless (memq (car (aref font-lock-syntax-table char))
	                    '(1 2 3))    ;"." "w" "_"
	        (setq font-lock--syntax-table-affects-ppss t))
	      (modify-syntax-entry char syntax font-lock-syntax-table)
	      (unless (memq (car (aref font-lock-syntax-table char))
	                    '(1 2 3))    ;"." "w" "_"
	        (setq font-lock--syntax-table-affects-ppss t))
	      ))))
      ;; rest is (var . val) bindings
      (dolist (x (nthcdr 4 defaults))
        (when (consp x)
	  (set (make-local-variable (car x)) (cdr x))))
      ;; Set up `font-lock-keywords' last because its value might depend
      ;; on other settings.
      (setq-local font-lock-keywords
                  (font-lock-eval-keywords keywords))
      ;; Local fontification?
      (while local
	(font-lock-add-keywords nil (car (car local)) (cdr (car local)))
	(setq local (cdr local)))
      (when removed-keywords
	(font-lock-remove-keywords nil removed-keywords))
      ;; Now compile the keywords.
      (unless (eq (car font-lock-keywords) t)
	(setq font-lock-keywords
              (font-lock-compile-keywords font-lock-keywords))))
    (font-lock-flush)))

;; Note that `defface' will not overwrite any faces declared above via
;; `custom-declare-face'.
(defface font-lock-comment-face
  '((((class grayscale) (background light))
     :foreground "DimGray" :weight bold :slant italic)
    (((class grayscale) (background dark))
     :foreground "LightGray" :weight bold :slant italic)
    (((class color) (min-colors 88) (background light))
     :foreground "Firebrick")
    (((class color) (min-colors 88) (background dark))
     :foreground "chocolate1")
    (((class color) (min-colors 16) (background light))
     :foreground "red")
    (((class color) (min-colors 16) (background dark))
     :foreground "red1")
    (((class color) (min-colors 8) (background light))
     :foreground "red")
    (((class color) (min-colors 8) (background dark))
     :foreground "yellow")
    (t :weight bold :slant italic))
  "Font Lock mode face used to highlight comments."
  :group 'font-lock-faces)

(defface font-lock-comment-delimiter-face
  '((default :inherit font-lock-comment-face))
  "Font Lock mode face used to highlight comment delimiters."
  :group 'font-lock-faces)

(defface font-lock-string-face
  '((((class grayscale) (background light)) :foreground "DimGray" :slant italic)
    (((class grayscale) (background dark))  :foreground "LightGray" :slant italic)
    (((class color) (min-colors 88) (background light)) :foreground "VioletRed4")
    (((class color) (min-colors 88) (background dark))  :foreground "LightSalmon")
    (((class color) (min-colors 16) (background light)) :foreground "RosyBrown")
    (((class color) (min-colors 16) (background dark))  :foreground "LightSalmon")
    (((class color) (min-colors 8)) :foreground "green")
    (t :slant italic))
  "Font Lock mode face used to highlight strings."
  :group 'font-lock-faces)

(defface font-lock-doc-face
  '((t :inherit font-lock-string-face))
  "Font Lock mode face used to highlight documentation embedded in program code.
It is typically used for special documentation comments or strings."
  :group 'font-lock-faces)

(defface font-lock-doc-markup-face
  '((t :inherit font-lock-constant-face))
  "Font Lock mode face used to highlight embedded documentation mark-up.
It is meant for mark-up elements in text that uses `font-lock-doc-face', such
as the constructs of Haddock, Javadoc and similar systems."
  :version "28.1"
  :group 'font-lock-faces)

(defface font-lock-keyword-face
  '((((class grayscale) (background light)) :foreground "LightGray" :weight bold)
    (((class grayscale) (background dark))  :foreground "DimGray" :weight bold)
    (((class color) (min-colors 88) (background light)) :foreground "Purple")
    (((class color) (min-colors 88) (background dark))  :foreground "Cyan1")
    (((class color) (min-colors 16) (background light)) :foreground "Purple")
    (((class color) (min-colors 16) (background dark))  :foreground "Cyan")
    (((class color) (min-colors 8)) :foreground "cyan" :weight bold)
    (t :weight bold))
  "Font Lock mode face used to highlight keywords."
  :group 'font-lock-faces)

(defface font-lock-builtin-face
  '((((class grayscale) (background light)) :foreground "LightGray" :weight bold)
    (((class grayscale) (background dark))  :foreground "DimGray" :weight bold)
    (((class color) (min-colors 88) (background light)) :foreground "dark slate blue")
    (((class color) (min-colors 88) (background dark))  :foreground "LightSteelBlue")
    (((class color) (min-colors 16) (background light)) :foreground "Orchid")
    (((class color) (min-colors 16) (background dark)) :foreground "LightSteelBlue")
    (((class color) (min-colors 8)) :foreground "blue" :weight bold)
    (t :weight bold))
  "Font Lock mode face used to highlight builtins."
  :group 'font-lock-faces)

(defface font-lock-function-name-face
  '((((class color) (min-colors 88) (background light)) :foreground "Blue1")
    (((class color) (min-colors 88) (background dark))  :foreground "LightSkyBlue")
    (((class color) (min-colors 16) (background light)) :foreground "Blue")
    (((class color) (min-colors 16) (background dark))  :foreground "LightSkyBlue")
    (((class color) (min-colors 8)) :foreground "blue" :weight bold)
    (t :inverse-video t :weight bold))
  "Font Lock mode face used to highlight function names."
  :group 'font-lock-faces)

(defface font-lock-variable-name-face
  '((((class grayscale) (background light))
     :foreground "Gray90" :weight bold :slant italic)
    (((class grayscale) (background dark))
     :foreground "DimGray" :weight bold :slant italic)
    (((class color) (min-colors 88) (background light)) :foreground "sienna")
    (((class color) (min-colors 88) (background dark))  :foreground "LightGoldenrod")
    (((class color) (min-colors 16) (background light)) :foreground "DarkGoldenrod")
    (((class color) (min-colors 16) (background dark))  :foreground "LightGoldenrod")
    (((class color) (min-colors 8)) :foreground "yellow" :weight light)
    (t :weight bold :slant italic))
  "Font Lock mode face used to highlight variable names."
  :group 'font-lock-faces)

(defface font-lock-type-face
  '((((class grayscale) (background light)) :foreground "Gray90" :weight bold)
    (((class grayscale) (background dark))  :foreground "DimGray" :weight bold)
    (((class color) (min-colors 88) (background light)) :foreground "ForestGreen")
    (((class color) (min-colors 88) (background dark))  :foreground "PaleGreen")
    (((class color) (min-colors 16) (background light)) :foreground "ForestGreen")
    (((class color) (min-colors 16) (background dark))  :foreground "PaleGreen")
    (((class color) (min-colors 8)) :foreground "green")
    (t :weight bold :underline t))
  "Font Lock mode face used to highlight type and class names."
  :group 'font-lock-faces)

(defface font-lock-constant-face
  '((((class grayscale) (background light))
     :foreground "LightGray" :weight bold :underline t)
    (((class grayscale) (background dark))
     :foreground "Gray50" :weight bold :underline t)
    (((class color) (min-colors 88) (background light)) :foreground "dark cyan")
    (((class color) (min-colors 88) (background dark))  :foreground "Aquamarine")
    (((class color) (min-colors 16) (background light)) :foreground "CadetBlue")
    (((class color) (min-colors 16) (background dark))  :foreground "Aquamarine")
    (((class color) (min-colors 8)) :foreground "magenta")
    (t :weight bold :underline t))
  "Font Lock mode face used to highlight constants and labels."
  :group 'font-lock-faces)

(defface font-lock-warning-face
  '((t :inherit error))
  "Font Lock mode face used to highlight warnings."
  :group 'font-lock-faces)

(defface font-lock-negation-char-face
  '((t nil))
  "Font Lock mode face used to highlight easy to overlook negation."
  :group 'font-lock-faces)

(defface font-lock-preprocessor-face
  '((t :inherit font-lock-builtin-face))
  "Font Lock mode face used to highlight preprocessor directives."
  :group 'font-lock-faces)

(defface font-lock-regexp-grouping-backslash
  '((t :inherit bold))
  "Font Lock mode face for backslashes in Lisp regexp grouping constructs."
  :group 'font-lock-faces)

(defface font-lock-regexp-grouping-construct
  '((t :inherit bold))
  "Font Lock mode face used to highlight grouping constructs in Lisp regexps."
  :group 'font-lock-faces)

(defun font-lock-match-c-style-declaration-item-and-skip-to-next (limit)
  "Match, and move over, any declaration/definition item after point.
Matches after point, but ignores leading whitespace and `*' characters.
Does not move further than LIMIT.

The expected syntax of a declaration/definition item is `word' (preceded by
optional whitespace and `*' characters and proceeded by optional whitespace)
optionally followed by a `('.  Everything following the item (but belonging to
it) is expected to be skip-able by `scan-sexps', and items are expected to be
separated with a `,' and to be terminated with a `;'.

Thus the regexp matches after point:	word (
					^^^^ ^
Where the match subexpressions are:	  1  2

The item is delimited by (match-beginning 1) and (match-end 1).
If (match-beginning 2) is non-nil, the item is followed by a `('.

This function could be MATCHER in a MATCH-ANCHORED `font-lock-keywords' item.

Despite its name, this function is defined in font-lock.el since it is
used outside cc-fonts.el."
  (when (looking-at "[ \n\t*]*\\(\\sw+\\)[ \t\n]*\\(((?\\)?")
    (when (and (match-end 2) (> (- (match-end 2) (match-beginning 2)) 1))
      ;; If `word' is followed by a double open-paren, it's probably
      ;; a macro used for "int myfun P_ ((int arg1))".  Let's go back one
      ;; word to try and match `myfun' rather than `P_'.
      (let ((pos (point)))
	(skip-chars-backward " \t\n")
	(skip-syntax-backward "w")
	(unless (looking-at "\\(\\sw+\\)[ \t\n]*\\sw+[ \t\n]*\\(((?\\)?")
	  ;; Looks like it was something else, so go back to where we
	  ;; were and reset the match data by rematching.
	  (goto-char pos)
	  (looking-at "[ \n\t*]*\\(\\sw+\\)[ \t\n]*\\(((?\\)?"))))
    (save-match-data
      (condition-case nil
	  (save-restriction
	    ;; Restrict to the LIMIT.
	    (narrow-to-region (point-min) limit)
	    (goto-char (match-end 1))
	    ;; Move over any item value, etc., to the next item.
	    (while (not (looking-at "[ \t\n]*\\(\\(,\\)\\|;\\|\\'\\)"))
	      (goto-char (or (scan-sexps (point) 1) (point-max))))
	    (if (match-end 2)
		(goto-char (match-end 2))))
	(error t)))))

;; C preprocessor(cpp) is used outside of C, C++ and Objective-C source file.
;; e.g. assembler code and GNU linker script in Linux kernel.
;; `cpp-font-lock-keywords' is handy for modes for the files.
;;
;; Here we cannot use `regexp-opt' because regex-opt is not preloaded
;; while font-lock.el is preloaded to emacs. So values pre-calculated with
;; regexp-opt are used here.

;; `cpp-font-lock-keywords-source-directives' is calculated from:
;;
;;	    (regexp-opt
;;	     '("define"  "elif" "else" "endif" "error" "file" "if" "ifdef"
;;	       "ifndef" "import" "include" "line" "pragma" "undef" "warning"))
;;
(defconst cpp-font-lock-keywords-source-directives
  "define\\|e\\(?:l\\(?:if\\|se\\)\\|ndif\\|rror\\)\\|file\\|i\\(?:f\\(?:n?def\\)?\\|mport\\|nclude\\)\\|line\\|pragma\\|undef\\|warning"
  "Regular expression used in `cpp-font-lock-keywords'.")

;; `cpp-font-lock-keywords-source-depth' is calculated from:
;;
;;          (regexp-opt-depth (regexp-opt
;;		       '("define"  "elif" "else" "endif" "error" "file" "if" "ifdef"
;;			 "ifndef" "import" "include" "line" "pragma" "undef" "warning")))
;;
(defconst cpp-font-lock-keywords-source-depth 0
  "Regular expression depth of `cpp-font-lock-keywords-source-directives'.
This should be an integer.  Used in `cpp-font-lock-keywords'.")

(defconst cpp-font-lock-keywords
  (let* ((directives cpp-font-lock-keywords-source-directives)
	 (directives-depth cpp-font-lock-keywords-source-depth))
    (list
     ;;
     ;; Fontify error directives.
     '("^#[ \t]*\\(?:error\\|warning\\)[ \t]+\\(.+\\)" 1 font-lock-warning-face prepend)
     ;;
     ;; Fontify filenames in #include <...> preprocessor directives as strings.
     '("^#[ \t]*\\(?:import\\|include\\)[ \t]*\\(<[^>\"\n]*>?\\)"
       1 font-lock-string-face prepend)
     ;;
     ;; Fontify function macro names.
     '("^#[ \t]*define[ \t]+\\([[:alpha:]_][[:alnum:]_$]*\\)("
       (1 font-lock-function-name-face prepend)
       ;;
       ;; Macro arguments.
       ((lambda (limit)
	  (re-search-forward
	   "\\(?:\\([[:alpha:]_][[:alnum:]_]*\\)[,]?\\)"
	   (or (save-excursion (re-search-forward ")" limit t))
	       limit)
	   t))
	nil nil (1 font-lock-variable-name-face prepend)))
     ;;
     ;; Fontify symbol names in #elif or #if ... defined preprocessor directives.
     '("^#[ \t]*\\(?:elif\\|if\\)\\>"
       ("\\<\\(defined\\)\\>[ \t]*(?\\([[:alpha:]_][[:alnum:]_]*\\)?" nil nil
	(1 font-lock-builtin-face prepend) (2 font-lock-variable-name-face prepend t)))
     ;;
     ;; Fontify otherwise as symbol names, and the preprocessor directive names.
     (list
      (concat "^\\(#[ \t]*\\(?:" directives
	      "\\)\\)\\>[ \t!]*\\([[:alpha:]_][[:alnum:]_]*\\)?")
      '(1 font-lock-preprocessor-face prepend)
      (list (+ 2 directives-depth)
	    'font-lock-variable-name-face nil t))))
  "Font lock keywords for C preprocessor directives.
`c-mode', `c++-mode' and `objc-mode' have their own font lock keywords
for C preprocessor directives.  This definition is for the other modes
in which C preprocessor directives are used, e.g. `asm-mode' and
`ld-script-mode'.")

<<<<<<< HEAD
=======
(define-obsolete-function-alias 'font-lock-after-fontify-buffer #'ignore "29.1")
(define-obsolete-function-alias 'font-lock-after-unfontify-buffer #'ignore "29.1")


>>>>>>> 6b96c630
(provide 'font-lock)

;;; font-lock.el ends here<|MERGE_RESOLUTION|>--- conflicted
+++ resolved
@@ -875,7 +875,6 @@
 
 ;;; Font Lock Support mode.
 
-<<<<<<< HEAD
 ;; This is the code used to interface font-lock.el with any of its add-on
 ;; packages, and provide the user interface.  Packages that have their own
 ;; local buffer fontification functions (see below) may have to call
@@ -940,19 +939,6 @@
      (lazy-lock-mode t))
     ('tree-sitter-lock-mode
      (tree-sitter-lock-mode t))
-=======
-(defvar font-lock-support-mode #'jit-lock-mode
-  "Support mode for Font Lock mode.
-If nil, means support for Font Lock mode is never performed.
-This can be useful for debugging.
-
-The value of this variable is used when Font Lock mode is turned on.")
-
-(defvar jit-lock-mode)
-
-(defun font-lock-turn-on-thing-lock ()
-  (pcase (font-lock-value-in-major-mode font-lock-support-mode)
->>>>>>> 6b96c630
     ('jit-lock-mode
      (setq-local font-lock-fontify-buffer-function #'jit-lock-refontify
                  font-lock-flush-function #'jit-lock-refontify
@@ -964,7 +950,6 @@
                nil t))))
 
 (defun font-lock-turn-off-thing-lock ()
-<<<<<<< HEAD
   (mapc #'kill-local-variable
         '(font-lock-fontify-buffer-function
           font-lock-fontify-region-function
@@ -1008,16 +993,6 @@
 	 (lazy-lock-after-unfontify-buffer))))
 
 ;; End of Font Lock Support mode.
-=======
-  (cond ((bound-and-true-p jit-lock-mode)
-	 (jit-lock-unregister 'font-lock-fontify-region)
-	 ;; Reset local vars to the non-jit-lock case.
-         (kill-local-variable 'font-lock-fontify-buffer-function))))
-
--
-;;; Fontification functions.
->>>>>>> 6b96c630
 
 ;;; Fontification functions.
 
@@ -2250,14 +2225,6 @@
 in which C preprocessor directives are used, e.g. `asm-mode' and
 `ld-script-mode'.")
 
-<<<<<<< HEAD
-=======
-(define-obsolete-function-alias 'font-lock-after-fontify-buffer #'ignore "29.1")
-(define-obsolete-function-alias 'font-lock-after-unfontify-buffer #'ignore "29.1")
-
--
->>>>>>> 6b96c630
 (provide 'font-lock)
 
 ;;; font-lock.el ends here