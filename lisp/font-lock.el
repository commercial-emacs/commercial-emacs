--- conflicted
+++ resolved
@@ -1730,180 +1730,6 @@
   "Font Lock mode face used to highlight grouping constructs in Lisp regexps."
   :group 'font-lock-faces)
 
-<<<<<<< HEAD
-=======
-(defface font-lock-escape-face
-  '((t :inherit font-lock-regexp-grouping-backslash))
-  "Font Lock mode face used to highlight escape sequences in strings."
-  :group 'font-lock-faces
-  :version "29.1")
-
-(defface font-lock-number-face
-  '((t nil))
-  "Font Lock mode face used to highlight numbers."
-  :group 'font-lock-faces
-  :version "29.1")
-
-(defface font-lock-operator-face
-  '((t nil))
-  "Font Lock mode face used to highlight operators."
-  :group 'font-lock-faces
-  :version "29.1")
-
-(defface font-lock-property-name-face
-  '((t :inherit font-lock-variable-name-face))
-  "Font Lock mode face used to highlight properties of an object.
-For example, the declaration of fields in a struct."
-  :group 'font-lock-faces
-  :version "29.1")
-
-(defface font-lock-property-ref-face
-  '((t :inherit font-lock-property-name-face))
-  "Font Lock mode face used to highlight property references.
-For example, property lookup of fields in a struct."
-  :group 'font-lock-faces
-  :version "29.1")
-
-(defface font-lock-punctuation-face
-  '((t nil))
-  "Font Lock mode face used to highlight punctuation characters."
-  :group 'font-lock-faces
-  :version "29.1")
-
-(defface font-lock-bracket-face
-  '((t :inherit font-lock-punctuation-face))
-  "Font Lock mode face used to highlight brackets, braces, and parens."
-  :group 'font-lock-faces
-  :version "29.1")
-
-(defface font-lock-delimiter-face
-  '((t :inherit font-lock-punctuation-face))
-  "Font Lock mode face used to highlight delimiters.
-What exactly is a delimiter depends on the major mode, but usually
-these are characters like comma, colon, and semi-colon."
-  :group 'font-lock-faces
-  :version "29.1")
-
-(defface font-lock-misc-punctuation-face
-  '((t :inherit font-lock-punctuation-face))
-  "Font Lock mode face used to highlight miscellaneous punctuation."
-  :group 'font-lock-faces
-  :version "29.1")
-
-;; End of Color etc. support.
--
-;;; Menu support.
-
-;; This section of code is commented out because Emacs does not have real menu
-;; buttons.  (We can mimic them by putting "( ) " or "(X) " at the beginning of
-;; the menu entry text, but with Xt it looks both ugly and embarrassingly
-;; amateur.)  If/When Emacs gets real menus buttons, put in menu-bar.el after
-;; the entry for "Text Properties" something like:
-;;
-;; (define-key menu-bar-edit-menu [font-lock]
-;;   (cons "Syntax Highlighting" font-lock-menu))
-;;
-;; and remove a single ";" from the beginning of each line in the rest of this
-;; section.  Probably the mechanism for telling the menu code what are menu
-;; buttons and when they are on or off needs tweaking.  I have assumed that the
-;; mechanism is via `menu-toggle' and `menu-selected' symbol properties.  sm.
-
-;;;;;###autoload
-;;(progn
-;;  ;; Make the Font Lock menu.
-;;  (defvar-keymap font-lock-menu :name "Syntax Highlighting")
-;;  ;; Add the menu items in reverse order.
-;;  (define-key font-lock-menu [fontify-less]
-;;    '("Less In Current Buffer" . font-lock-fontify-less))
-;;  (define-key font-lock-menu [fontify-more]
-;;    '("More In Current Buffer" . font-lock-fontify-more))
-;;  (define-key font-lock-menu [font-lock-sep]
-;;    '("--"))
-;;  (define-key font-lock-menu [font-lock-mode]
-;;    '("In Current Buffer" . font-lock-mode))
-;;  (define-key font-lock-menu [global-font-lock-mode]
-;;    '("In All Buffers" . global-font-lock-mode)))
-;;
-;;;;;###autoload
-;;(progn
-;;  ;; We put the appropriate `menu-enable' etc. symbol property values on when
-;;  ;; font-lock.el is loaded, so we don't need to autoload the three variables.
-;;  (put 'global-font-lock-mode 'menu-toggle t)
-;;  (put 'font-lock-mode 'menu-toggle t)
-;;  (put 'font-lock-fontify-more 'menu-enable '(identity))
-;;  (put 'font-lock-fontify-less 'menu-enable '(identity)))
-;;
-;; ;; Put the appropriate symbol property values on now.  See above.
-;;(put 'global-font-lock-mode 'menu-selected 'global-font-lock-mode)
-;;(put 'font-lock-mode 'menu-selected 'font-lock-mode)
-;;(put 'font-lock-fontify-more 'menu-enable '(nth 2 font-lock-fontify-level))
-;;(put 'font-lock-fontify-less 'menu-enable '(nth 1 font-lock-fontify-level))
-;;
-;;(defvar font-lock-fontify-level nil)	; For less/more fontification.
-;;
-;;(defun font-lock-fontify-level (level)
-;;  (let ((font-lock-maximum-decoration level))
-;;    (when font-lock-mode
-;;      (font-lock-mode))
-;;    (font-lock-mode)
-;;    (when font-lock-verbose
-;;      (message "Fontifying %s... level %d" (buffer-name) level))))
-;;
-;;(defun font-lock-fontify-less ()
-;;  "Fontify the current buffer with less decoration.
-;;See `font-lock-maximum-decoration'."
-;;  (interactive)
-;;  ;; Check in case we get called interactively.
-;;  (if (nth 1 font-lock-fontify-level)
-;;      (font-lock-fontify-level (1- (car font-lock-fontify-level)))
-;;    (error "No less decoration")))
-;;
-;;(defun font-lock-fontify-more ()
-;;  "Fontify the current buffer with more decoration.
-;;See `font-lock-maximum-decoration'."
-;;  (interactive)
-;;  ;; Check in case we get called interactively.
-;;  (if (nth 2 font-lock-fontify-level)
-;;      (font-lock-fontify-level (1+ (car font-lock-fontify-level)))
-;;    (error "No more decoration")))
-;;
-;; ;; This should be called by `font-lock-set-defaults'.
-;;(defun font-lock-set-menu ()
-;;  ;; Activate less/more fontification entries if there are multiple levels for
-;;  ;; the current buffer.  Sets `font-lock-fontify-level' to be of the form
-;;  ;; (CURRENT-LEVEL IS-LOWER-LEVEL-P IS-HIGHER-LEVEL-P) for menu activation.
-;;  (let ((keywords (nth 0 font-lock-defaults))
-;;	(level (font-lock-value-in-major-mode font-lock-maximum-decoration)))
-;;    (make-local-variable 'font-lock-fontify-level)
-;;    (if (or (symbolp keywords) (= (length keywords) 1))
-;;	(font-lock-unset-menu)
-;;      (cond ((eq level t)
-;;	     (setq level (1- (length keywords))))
-;;	    ((or (null level) (zerop level))
-;;	     ;; The default level is usually, but not necessarily, level 1.
-;;	     (setq level (- (length keywords)
-;;			    (length (member (eval (car keywords))
-;;					    (mapcar #'eval (cdr keywords))))))))
-;;      (setq font-lock-fontify-level (list level (> level 1)
-;;					  (< level (1- (length keywords))))))))
-;;
-;; ;; This should be called by `font-lock-unset-defaults'.
-;;(defun font-lock-unset-menu ()
-;;  ;; Deactivate less/more fontification entries.
-;;  (setq font-lock-fontify-level nil))
-
-;; End of Menu support.
--
-;;; Various regexp information shared by several modes.
-;; ;; Information specific to a single mode should go in its load library.
-
-;; Font Lock support for C, C++, Objective-C and Java modes is now in
-;; cc-fonts.el (and required by cc-mode.el).  However, the below function
-;; should stay in font-lock.el, since it is used by other libraries.  sm.
-
->>>>>>> 50b55656
 (defun font-lock-match-c-style-declaration-item-and-skip-to-next (limit)
   "Match, and move over, any declaration/definition item after point.
 Matches after point, but ignores leading whitespace and `*' characters.
