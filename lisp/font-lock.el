--- conflicted
+++ resolved
@@ -483,7 +483,6 @@
 
 ;; Font Lock mode.
 
-<<<<<<< HEAD
 (defmacro save-buffer-state (&rest body)
   "Bind variables according to VARLIST and eval BODY restoring buffer state."
   (declare (indent 0) (debug t))
@@ -492,41 +491,6 @@
        ,@body)))
 
 (defvar-local font-lock-keywords-set nil)
-=======
-(defvar-local font-lock-set-defaults nil) ; Whether we have set up defaults.
-
-(defun font-lock-specified-p (mode)
-  "Return non-nil if the current buffer is ready for fontification.
-The MODE argument, if non-nil, means Font Lock mode is about to
-be enabled."
-  (or font-lock-defaults
-      (and (boundp 'font-lock-keywords)
-	   font-lock-keywords)
-      (and mode
-	   font-lock-set-defaults
-	   font-lock-major-mode
-	   (not (eq font-lock-major-mode major-mode)))))
-
-(defun font-lock-initial-fontify ()
-  ;; The first fontification after turning the mode on.  This must
-  ;;  only be called after the mode hooks have been run.
-  (when (and font-lock-mode
-             (font-lock-specified-p t)
-             (not font-lock-fontified))
-    (with-no-warnings (font-lock-fontify-buffer))))
-
-(defun font-lock-mode-internal (arg)
-  ;; Turn on Font Lock mode.
-  (when arg
-    (add-hook 'after-change-functions #'font-lock-after-change-function t t)
-    (font-lock-set-defaults)
-    (font-lock-turn-on-thing-lock))
-  ;; Turn off Font Lock mode.
-  (unless font-lock-mode
-    (remove-hook 'after-change-functions #'font-lock-after-change-function t)
-    (font-lock-unfontify-buffer)
-    (font-lock-turn-off-thing-lock)))
->>>>>>> f3769bc3
 
 (defun font-lock-add-keywords (mode keywords &optional how)
   "Add highlighting KEYWORDS for MODE.
@@ -981,18 +945,11 @@
 (defun font-lock-after-change-function (beg end &optional old-len)
   "Called when any modification is made to buffer text."
   (save-excursion
-<<<<<<< HEAD
     (let ((inhibit-point-motion-hooks t)
           (inhibit-quit t)
           (region (when font-lock-extend-after-change-region-function
                     (funcall font-lock-extend-after-change-region-function
                              beg end old-len))))
-=======
-    (let ((inhibit-quit t)
-          (region (if font-lock-extend-after-change-region-function
-                      (funcall font-lock-extend-after-change-region-function
-                               beg end old-len))))
->>>>>>> f3769bc3
       (save-match-data
 	(if region
 	    ;; Fontify the region the major mode has specified.
