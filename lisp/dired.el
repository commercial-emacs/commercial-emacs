;;; dired.el --- directory-browsing commands -*- lexical-binding: t -*-

;; Copyright (C) 1985-1986, 1992-1997, 2000-2022 Free Software
;; Foundation, Inc.

;; Author: Sebastian Kremer <sk@thp.uni-koeln.de>
;; Maintainer: emacs-devel@gnu.org
;; Keywords: files
;; Package: emacs

;; This file is NOT part of GNU Emacs.

;; GNU Emacs is free software: you can redistribute it and/or modify
;; it under the terms of the GNU General Public License as published by
;; the Free Software Foundation, either version 3 of the License, or
;; (at your option) any later version.

;; GNU Emacs is distributed in the hope that it will be useful,
;; but WITHOUT ANY WARRANTY; without even the implied warranty of
;; MERCHANTABILITY or FITNESS FOR A PARTICULAR PURPOSE.  See the
;; GNU General Public License for more details.

;; You should have received a copy of the GNU General Public License
;; along with GNU Emacs.  If not, see <https://www.gnu.org/licenses/>.

;;; Commentary:

;; This is a major mode for directory browsing and editing.
;; It is documented in the Emacs manual.

;; Rewritten in 1990/1991 to add tree features, file marking and
;; sorting by Sebastian Kremer <sk@thp.uni-koeln.de>.
;; Finished up by rms in 1992.

;;; Code:

(eval-when-compile (require 'subr-x))
(eval-when-compile (require 'cl-lib))
;; When bootstrapping dired-loaddefs has not been generated.
(require 'dired-loaddefs nil t)

(declare-function dired-buffer-more-recently-used-p
		  "dired-x" (buffer1 buffer2))


;;; Customizable variables

(defgroup dired nil
  "Directory editing."
  :link '(custom-manual "(emacs)Dired")
  :group 'files)

(defgroup dired-mark nil
  "Handling marks in Dired."
  :prefix "dired-"
  :group 'dired)

;;;###autoload
(defcustom dired-listing-switches (purecopy "-al")
  "Switches passed to `ls' for Dired.  MUST contain the `l' option.
May contain all other options that don't contradict `-l';
may contain even `F', `b', `i' and `s'.  See also the variable
`dired-ls-F-marks-symlinks' concerning the `F' switch.

If you have files with names with embedded newline characters, adding
`b' to the switches will allow Dired to handle those files better.

Options that include embedded whitespace must be quoted
like this: \"--option=value with spaces\"; you can use
`combine-and-quote-strings' to produce the correct quoting of
each option.

On systems such as MS-DOS and MS-Windows, which use `ls' emulation in Lisp,
some of the `ls' switches are not supported; see the doc string of
`insert-directory' in `ls-lisp.el' for more details."
  :type 'string
  :group 'dired)

(defcustom dired-subdir-switches nil
  "If non-nil, switches passed to `ls' for inserting subdirectories.
If nil, `dired-listing-switches' is used."
  :group 'dired
  :type '(choice (const :tag "Use dired-listing-switches" nil)
                 (string :tag "Switches")))

(defcustom dired-maybe-use-globstar nil
  "If non-nil, enable globstar if the shell supports it.
Some shells enable this feature by default (e.g. zsh or fish).

See `dired-enable-globstar-in-shell' for a list of shells
that support globstar and disable it by default.

Note that the implementations of globstar have small differences
between shells.  You must check your shell documentation to see
what to expect."
  :type 'boolean
  :group 'dired
  :version "28.1")

(defconst dired-enable-globstar-in-shell
  '(("ksh" . "set -G")
    ("bash" . "shopt -s globstar"))
  "Alist of (SHELL . COMMAND), where COMMAND enables globstar in SHELL.
If `dired-maybe-use-globstar' is non-nil, then `dired-insert-directory'
checks this alist to enable globstar in the shell subprocess.")

(defcustom dired-chown-program
  (purecopy (cond ((executable-find "chown") "chown")
                  ((file-executable-p "/usr/sbin/chown") "/usr/sbin/chown")
                  ((file-executable-p "/etc/chown") "/etc/chown")
                  (t "chown")))
  "Name of chown command (usually `chown')."
  :group 'dired
  :type 'file)

(defcustom dired-use-ls-dired 'unspecified
  "Non-nil means Dired should pass the \"--dired\" option to \"ls\".
If nil, don't pass \"--dired\" to \"ls\".
The special value of `unspecified' means to check whether \"ls\"
supports the \"--dired\" option, and save the result in this
variable.  This is performed the first time `dired-insert-directory'
is invoked.

Note that if you set this option to nil, either through choice or
because your \"ls\" program does not support \"--dired\", Dired
will fail to parse some \"unusual\" file names, e.g. those with leading
spaces.  You might want to install ls from GNU Coreutils, which does
support this option.  Alternatively, you might want to use Emacs's
own emulation of \"ls\", by using:
  (setq ls-lisp-use-insert-directory-program nil)
  (require \\='ls-lisp)
This is used by default on MS Windows, which does not have an \"ls\" program.
Note that `ls-lisp' does not support as many options as GNU ls, though.
For more details, see Info node `(emacs)ls in Lisp'."
  :group 'dired
  :type '(choice (const :tag
                        "Use --dired only if `ls' supports it" unspecified)
                 (const :tag "Do not use --dired" nil)
                 (other :tag "Always use --dired" t)))

(defvar dired-chmod-program "chmod"
  "Name of chmod command (usually `chmod').")
(make-obsolete-variable 'dired-chmod-program nil "28.1")

(defcustom dired-touch-program "touch"
  "Name of touch command (usually `touch')."
  :group 'dired
  :type 'file)

(defcustom dired-ls-F-marks-symlinks nil
  "Informs Dired about how `ls -lF' marks symbolic links.
Set this to t if `ls' (or whatever program is specified by
`insert-directory-program') with `-lF' marks the symbolic link
itself with a trailing @ (usually the case under Ultrix and macOS).

Example: if `ln -s foo bar; ls -F bar' gives `bar -> foo', set it to
nil (the default), if it gives `bar@ -> foo', set it to t.

Dired checks if there is really a @ appended.  Thus, if you have a
marking `ls' program on one host and a non-marking on another host, and
don't care about symbolic links which really end in a @, you can
always set this variable to t."
  :type 'boolean
  :group 'dired-mark)

(defcustom dired-trivial-filenames (purecopy "\\`\\.\\.?\\'\\|\\`\\.?#")
  "Regexp of files to skip when finding first file of a directory.
A value of nil means move to the subdir line.
A value of t means move to first file."
  :type '(choice (const :tag "Move to subdir" nil)
		 (const :tag "Move to first" t)
		 regexp)
  :group 'dired)

(defcustom dired-keep-marker-rename t
  ;; Use t as default so that moved files "take their markers with them".
  "Controls marking of renamed files.
If t, files keep their previous marks when they are renamed.
If a character, renamed files (whether previously marked or not)
are afterward marked with that character.
This option affects only files renamed by `dired-do-rename' and
`dired-do-rename-regexp'.  See `wdired-keep-marker-rename'
if you want to do the same for files renamed in WDired mode."
  :type '(choice (const :tag "Keep" t)
		 (character :tag "Mark" :value ?R))
  :group 'dired-mark)

(defcustom dired-keep-marker-copy ?C
  "Controls marking of copied files.
If t, copied files are marked if and as the corresponding original files were.
If a character, copied files are unconditionally marked with that character."
  :type '(choice (const :tag "Keep" t)
		 (character :tag "Mark"))
  :group 'dired-mark)

(defcustom dired-keep-marker-hardlink ?H
  "Controls marking of newly made hard links.
If t, they are marked if and as the files linked to were marked.
If a character, new links are unconditionally marked with that character."
  :type '(choice (const :tag "Keep" t)
		 (character :tag "Mark"))
  :group 'dired-mark)

(defcustom dired-keep-marker-symlink ?Y
  "Controls marking of newly made symbolic links.
If t, they are marked if and as the files linked to were marked.
If a character, new links are unconditionally marked with that character."
  :type '(choice (const :tag "Keep" t)
		 (character :tag "Mark"))
  :group 'dired-mark)

(defcustom dired-free-space 'first
  "Whether and how to display the amount of free disk space in Dired buffers.
If nil, don't display.
If `separate', display on a separate line (along with used count).
If `first', display only the free disk space on the first line,
following the directory name."
  :type '(choice (const :tag "On a separate line" separate)
                 (const :tag "On the first line, after directory name" first)
                 (const :tag "Don't display" nil))
  :version "29.1"
  :group 'dired)

(defcustom dired-dwim-target nil
  "If non-nil, Dired tries to guess a default target directory.
This means: if there is a Dired buffer displayed in some window,
use its current directory, instead of this Dired buffer's
current directory.

You can customize it to prefer either the next window with a Dired buffer,
or the most recently used window with a Dired buffer, or to use any other
function.  When the value is a function, it will be called with no
arguments and is expected to return a list of directories which will
be used as defaults (i.e. default target and \"future history\")
\(though, `dired-dwim-target-defaults' might modify it a bit).
The value t prefers the next windows on the same frame.

The target is used in the prompt for file copy, rename etc."
  :type '(choice
          (const :tag "No guess" nil)
          (function-item :tag "Prefer next windows on the same frame"
                         dired-dwim-target-next)
          (function-item :tag "Prefer next windows on visible frames"
                         dired-dwim-target-next-visible)
          (function-item :tag "Prefer most recently used windows"
                         dired-dwim-target-recent)
          (function :tag "Custom function")
          (other :tag "Try to guess" t))
  :group 'dired)

(defcustom dired-copy-preserve-time t
  "If non-nil, Dired preserves the last-modified time in a file copy.
\(This works on only some systems.)"
  :type 'boolean
  :group 'dired)

(defcustom dired-copy-dereference nil
  "If non-nil, Dired dereferences symlinks when copying them.
This is similar to the \"-L\" option for the \"cp\" shell command."
  :type 'boolean
  :group 'dired)

;; These variables were deleted and the replacements are in files.el.
;; We leave aliases behind for back-compatibility.
(define-obsolete-variable-alias 'dired-free-space-program
  'directory-free-space-program "27.1")
(define-obsolete-variable-alias 'dired-free-space-args
  'directory-free-space-args "27.1")

(defcustom dired-load-hook nil
  "Run after loading Dired.
You can customize key bindings or load extensions with this."
  :group 'dired
  :type 'hook)
(make-obsolete-variable 'dired-load-hook
                        "use `with-eval-after-load' instead." "28.1")

(defcustom dired-mode-hook nil
  "Run at the very end of `dired-mode'."
  :group 'dired
  :type 'hook)

(defcustom dired-before-readin-hook nil
  "This hook is run before a Dired buffer is read in (created or reverted)."
  :group 'dired
  :type 'hook)

(defcustom dired-after-readin-hook nil
  "Hook run after each time a file or directory is read by Dired.
After each listing of a file or directory, this hook is run
with the buffer narrowed to the listing."
  :group 'dired
  :type 'hook)
;; Note this can't simply be run inside function `dired-ls' as the hook
;; functions probably depend on the dired-subdir-alist to be OK.

(defcustom dired-make-directory-clickable t
  "When non-nil, make the directory at the start of the dired buffer clickable."
  :version "29.1"
  :type 'boolean)

(defcustom dired-initial-position-hook nil
  "This hook is used to position the point.
It is run by the function `dired-initial-position'."
  :group 'dired
  :type 'hook
  :version "24.4")

(defcustom dired-dnd-protocol-alist
  '(("^file:///" . dired-dnd-handle-local-file)
    ("^file://"  . dired-dnd-handle-file)
    ("^file:"    . dired-dnd-handle-local-file))
  "The functions to call when a drop in `dired-mode' is made.
See `dnd-protocol-alist' for more information.  When nil, behave
as in other buffers.  Changing this option is effective only for
new Dired buffers."
  :type '(choice (repeat (cons (regexp) (function)))
		 (const :tag "Behave as in other buffers" nil))
  :version "22.1"
  :group 'dired)

(defcustom dired-hide-details-hide-symlink-targets t
  "Non-nil means `dired-hide-details-mode' hides symbolic link targets."
  :type 'boolean
  :version "24.4"
  :group 'dired)

(defcustom dired-hide-details-hide-information-lines t
  "Non-nil means `dired-hide-details-mode' hides all but header and file lines."
  :type 'boolean
  :version "24.4"
  :group 'dired)

(defcustom dired-always-read-filesystem nil
  "Non-nil means revert buffers visiting files before searching them.
By default,  commands like `dired-mark-files-containing-regexp' will
search any buffers visiting the marked files without reverting them,
even if they were changed on disk.  When this option is non-nil, such
buffers are always reverted in a temporary buffer before searching
them: the search is performed on the temporary buffer, the original
buffer visiting the file is not modified."
  :type 'boolean
  :version "26.1"
  :group 'dired)

(defcustom dired-mark-region 'file
  "Defines what commands that mark files do with the active region.

When nil, marking commands don't operate on all files in the
active region.  They process their prefix arguments as usual.

When the value of this option is non-nil, then all Dired commands
that mark or unmark files will operate on all files in the region
if the region is active in Transient Mark mode.

When `file', the region marking is based on the file name.
This means don't mark the file if the end of the region is
before the file name displayed on the Dired line, so the file name
is visually outside the region.  This behavior is consistent with
marking files without the region using the key \\`m' that advances
point to the next line after marking the file.  Thus the number
of keys used to mark files is the same as the number of keys
used to select the region, for example \\`M-2 m' marks 2 files, and
\\`C-SPC M-2 n m' marks 2 files, and \\`M-2 S-<down> m' marks 2 files.

When `line', the region marking is based on Dired lines,
so include the file into marking if the end of the region
is anywhere on its Dired line, except the beginning of the line."
  :type '(choice
          (const :tag "Don't mark files in active region" nil)
          (const :tag "Exclude file name outside of region" file)
          (const :tag "Include the file at region end line" line))
  :group 'dired
  :version "28.1")

(defcustom dired-kill-when-opening-new-dired-buffer nil
  "If non-nil, kill the current buffer when selecting a new directory."
  :type 'boolean
  :version "28.1")


;;; Internal variables

(defvar dired-marker-char ?*		; the answer is 42
  ;; so that you can write things like
  ;; (let ((dired-marker-char ?X))
  ;;    ;; great code using X markers ...
  ;;    )
  ;; For example, commands operating on two sets of files, A and B.
  ;; Or marking files with digits 0-9.  This could implicate
  ;; concentric sets or an order for the marked files.
  ;; The code depends on dynamic scoping on the marker char.
  "In Dired, the current mark character.
This is what the do-commands look for, and what the mark-commands store.")

(defvar dired-del-marker ?D
  "Character used to flag files for deletion.")

(defvar dired-shrink-to-fit t
  ;; I see no reason ever to make this nil -- rms.
  ;;  (> baud-rate search-slow-speed)
  "Non-nil means Dired shrinks the display buffer to fit the marked files.")
(make-obsolete-variable 'dired-shrink-to-fit
			"use the Customization interface to add a new rule
to `display-buffer-alist' where condition regexp is \"^ \\*Marked Files\\*$\",
action argument symbol is `window-height' and its value is nil." "24.3")

(defvar dired-file-version-alist)

;;;###autoload
(defvar-local dired-directory nil
  "The directory name or wildcard spec that this Dired directory lists.
Local to each Dired buffer.  May be a list, in which case the car is the
directory name and the cdr is the list of files to mention.
The directory name must be absolute, but need not be fully expanded.")

;; Beware of "-l;reboot" etc.  See bug#3230.
(defun dired-safe-switches-p (switches)
  "Return non-nil if string SWITCHES does not look risky for Dired."
  (or (not switches)
      (and (stringp switches)
           (< (length switches) 100)    ; arbitrary
           (string-match-p "\\` *-[- [:alnum:]]+\\'" switches))))

(defvar dired-actual-switches nil
  "The value of `dired-listing-switches' used to make this buffer's text.")

(put 'dired-actual-switches 'safe-local-variable 'dired-safe-switches-p)

(defvar dired-re-inode-size "[0-9 \t]*[.,0-9]*[BkKMGTPEZY]?[ \t]*"
  "Regexp for optional initial inode and file size as made by `ls -i -s'.")

;; These regexps must be tested at beginning-of-line, but are also
;; used to search for next matches, so neither omitting "^" nor
;; replacing "^" by "\n" (to make it slightly faster) will work.

(defvar dired-re-mark "^[^ \n]")
;; "Regexp matching a marked line.
;; Important: the match ends just after the marker."
(defvar dired-re-maybe-mark "^. ")
;; The [^:] part after "d" and "l" is to avoid confusion with the
;; DOS/Windows-style drive letters in directory names, like in "d:/foo".
(defvar dired-re-dir (concat dired-re-maybe-mark dired-re-inode-size "d[^:]"))
(defvar dired-re-sym (concat dired-re-maybe-mark dired-re-inode-size "l[^:]"))
(defvar dired-re-special (concat dired-re-maybe-mark dired-re-inode-size
                                 "[bcsp][^:]"))
(defvar dired-re-exe;; match ls permission string of an executable file
  (mapconcat (lambda (x)
	       (concat dired-re-maybe-mark dired-re-inode-size x))
	     '("-[-r][-w][xs][-r][-w].[-r][-w]."
	       "-[-r][-w].[-r][-w][xs][-r][-w]."
	       "-[-r][-w].[-r][-w].[-r][-w][xst]")
	     "\\|"))
(defvar dired-re-perms "[-bcdlps][-r][-w].[-r][-w].[-r][-w].")
(defvar dired-re-dot "^.* \\.\\.?/?$")

;; The subdirectory names in the next two lists are expanded.
(defvar-local dired-subdir-alist nil
  "Alist of listed directories and their buffer positions.
Alist elements have the form (DIRNAME . STARTMARKER), where
DIRNAME is the absolute name of the directory and STARTMARKER is
a marker at the beginning of DIRNAME.

The order of elements is the reverse of the order in the buffer.
If no subdirectories are listed then the alist contains only one
element, for the listed directory.")

(defvar-local dired-switches-alist nil
  "Keeps track of which switches to use for inserted subdirectories.
This is an alist of the form (SUBDIR . SWITCHES).")

(defvaralias 'dired-move-to-filename-regexp
  'directory-listing-before-filename-regexp)

(defvar dired-subdir-regexp "^. \\(.+\\)\\(:\\)\n"
  "Regexp matching a maybe hidden subdirectory line in `ls -lR' output.
Subexpression 1 is the subdirectory proper, no trailing colon.
The match starts at the beginning of the line and ends after the end
of the line.
Subexpression 2 must end right before the \\n.")


;;; Faces

(defgroup dired-faces nil
  "Faces used by Dired."
  :group 'dired
  :group 'faces)

(defface dired-header
  '((t (:inherit font-lock-type-face)))
  "Face used for directory headers."
  :group 'dired-faces
  :version "22.1")
(defvar dired-header-face 'dired-header
  "Face name used for directory headers.")

(defface dired-mark
  '((t (:inherit font-lock-constant-face)))
  "Face used for Dired marks."
  :group 'dired-faces
  :version "22.1")
(defvar dired-mark-face 'dired-mark
  "Face name used for Dired marks.")

(defface dired-marked
  '((t (:inherit warning)))
  "Face used for marked files."
  :group 'dired-faces
  :version "22.1")
(defvar dired-marked-face 'dired-marked
  "Face name used for marked files.")

(defface dired-flagged
  '((t (:inherit error)))
  "Face used for files flagged for deletion."
  :group 'dired-faces
  :version "22.1")
(defvar dired-flagged-face 'dired-flagged
  "Face name used for files flagged for deletion.")

(defface dired-warning
  ;; Inherit from font-lock-warning-face since with min-colors 8
  ;; font-lock-comment-face is not colored any more.
  '((t (:inherit font-lock-warning-face)))
  "Face used to highlight a part of a buffer that needs user attention."
  :group 'dired-faces
  :version "22.1")
(defvar dired-warning-face 'dired-warning
  "Face name used for a part of a buffer that needs user attention.")

(defface dired-perm-write
  '((((type w32 pc)) :inherit default)  ;; These default to rw-rw-rw.
    ;; Inherit from font-lock-comment-delimiter-face since with min-colors 8
    ;; font-lock-comment-face is not colored any more.
    (t (:inherit font-lock-comment-delimiter-face)))
  "Face used to highlight permissions of group- and world-writable files."
  :group 'dired-faces
  :version "22.2")
(defvar dired-perm-write-face 'dired-perm-write
  "Face name used for permissions of group- and world-writable files.")

(defface dired-set-id
  '((((type w32 pc)) :inherit default)  ;; These default to rw-rw-rw.
    (t (:inherit font-lock-warning-face)))
  "Face used to highlight permissions of suid and guid files."
  :group 'dired-faces
  :version "27.1")

(defface dired-directory
  '((t (:inherit font-lock-function-name-face)))
  "Face used for subdirectories."
  :group 'dired-faces
  :version "22.1")
(defvar dired-directory-face 'dired-directory
  "Face name used for subdirectories.")

(defface dired-symlink
  '((t (:inherit font-lock-keyword-face)))
  "Face used for symbolic links."
  :group 'dired-faces
  :version "22.1")
(defvar dired-symlink-face 'dired-symlink
  "Face name used for symbolic links.")

(defface dired-broken-symlink
  '((((class color))
     :foreground "yellow1" :background "red1" :weight bold)
    (t :weight bold :slant italic :underline t))
  "Face used for broken symbolic links."
  :group 'dired-faces
  :version "28.1")

(defface dired-special
  '((t (:inherit font-lock-variable-name-face)))
  "Face used for sockets, pipes, block devices and char devices."
  :group 'dired-faces
  :version "27.1")

(defface dired-ignored
  '((t (:inherit shadow)))
  "Face used for files suffixed with `completion-ignored-extensions'."
  :group 'dired-faces
  :version "22.1")
(defvar dired-ignored-face 'dired-ignored
  "Face name used for files suffixed with `completion-ignored-extensions'.")


;;; Font-lock

(defvar dired-font-lock-keywords
  (list
   ;;
   ;; Dired marks.
   (list dired-re-mark '(0 dired-mark-face))
   ;;
   ;; We make heavy use of MATCH-ANCHORED, since the regexps don't identify the
   ;; file name itself.  We search for Dired defined regexps, and then use the
   ;; Dired defined function `dired-move-to-filename' before searching for the
   ;; simple regexp ".+".  It is that regexp which matches the file name.
   ;;
   ;; Marked files.
   (list (concat "^[" (char-to-string dired-marker-char) "]")
         '(".+" (dired-move-to-filename) nil (0 dired-marked-face)))
   ;;
   ;; Flagged files.
   (list (concat "^[" (char-to-string dired-del-marker) "]")
         '(".+" (dired-move-to-filename) nil (0 dired-flagged-face)))
   ;; People who are paranoid about security would consider this more
   ;; important than other things such as whether it is a directory.
   ;; But we don't want to encourage paranoia, so our default
   ;; should be what's most useful for non-paranoids. -- rms.
;;;   ;;
;;;   ;; Files that are group or world writable.
;;;   (list (concat dired-re-maybe-mark dired-re-inode-size
;;;		 "\\([-d]\\(....w....\\|.......w.\\)\\)")
;;;	 '(1 dired-warning-face)
;;;	 '(".+" (dired-move-to-filename) nil (0 dired-warning-face)))
   ;; However, we don't need to highlight the file name, only the
   ;; permissions, to win generally.  -- fx.
   ;; Fixme: we could also put text properties on the permission
   ;; fields with keymaps to frob the permissions, somewhat a la XEmacs.
   (list (concat dired-re-maybe-mark dired-re-inode-size
		 "[-d]....\\(w\\)....")	; group writable
	 '(1 dired-perm-write-face))
   (list (concat dired-re-maybe-mark dired-re-inode-size
		 "[-d].......\\(w\\).")	; world writable
	 '(1 dired-perm-write-face))
   (list (concat dired-re-maybe-mark dired-re-inode-size
		 "[-d]..\\(s\\)......")	; suid
	 '(1 'dired-set-id))
   (list (concat dired-re-maybe-mark dired-re-inode-size
		 "[-d].....\\([sS]\\)...")	; guid
	 '(1 'dired-set-id))
   ;;
   ;; Subdirectories.
   (list dired-re-dir
	 '(".+" (dired-move-to-filename) nil (0 dired-directory-face)))
   ;;
   ;; Files suffixed with `completion-ignored-extensions'.
   '(eval .
     ;; It is quicker to first find just an extension, then go back to the
     ;; start of that file name.  So we do this complex MATCH-ANCHORED form.
          (list (concat
                 "\\(" (regexp-opt completion-ignored-extensions)
                 "\\|#\\|\\.#.+\\)$")
	   '(".+" (dired-move-to-filename) nil (0 dired-ignored-face))))
   ;;
   ;; Files suffixed with `completion-ignored-extensions'
   ;; plus a character put in by -F.
   '(eval .
     (list (concat "\\(" (regexp-opt completion-ignored-extensions)
		   "\\|#\\|\\.#.+\\)[*=|]$")
	   '(".+" (progn
		    (end-of-line)
		    ;; If the last character is not part of the filename,
		    ;; move back to the start of the filename
		    ;; so it can be fontified.
		    ;; Otherwise, leave point at the end of the line;
		    ;; that way, nothing is fontified.
		    (unless (get-text-property (1- (point)) 'mouse-face)
		      (dired-move-to-filename)))
	     nil (0 dired-ignored-face))))
   ;;
   ;; Broken Symbolic link.
   (list dired-re-sym
         (list (lambda (end)
                 (let* ((file (dired-file-name-at-point))
                        (truename (ignore-errors (file-truename file))))
                   ;; either not existent target or circular link
                   (and (not (and truename (file-exists-p truename)))
                        (search-forward-regexp "\\(.+\\) \\(->\\) ?\\(.+\\)" end t))))
               '(dired-move-to-filename)
               nil
               '(1 'dired-broken-symlink)
               '(2 dired-symlink-face)
               '(3 'dired-broken-symlink)))
   ;;
   ;; Symbolic link to a directory.
   (list dired-re-sym
         (list (lambda (end)
                 (when-let* ((file (dired-file-name-at-point))
                             (truename (ignore-errors (file-truename file))))
                   (and (file-directory-p truename)
		        (search-forward-regexp "\\(.+-> ?\\)\\(.+\\)" end t))))
               '(dired-move-to-filename)
               nil
               '(1 dired-symlink-face)
               '(2 dired-directory-face)))
   ;;
   ;; Symbolic link to a non-directory.
   (list dired-re-sym
         (list (lambda (end)
                 (when-let ((file (dired-file-name-at-point)))
                   (let ((truename (ignore-errors (file-truename file))))
                     (and (or (not truename)
		              (not (file-directory-p truename)))
		          (search-forward-regexp "\\(.+-> ?\\)\\(.+\\)"
                                                 end t)))))
               '(dired-move-to-filename)
               nil
               '(1 dired-symlink-face)
               '(2 'default)))
   ;;
   ;; Sockets, pipes, block devices, char devices.
   (list dired-re-special
	 '(".+" (dired-move-to-filename) nil (0 'dired-special)))
   ;;
   ;; Explicitly put the default face on file names ending in a colon to
   ;; avoid fontifying them as directory header.
   (list (concat dired-re-maybe-mark dired-re-inode-size dired-re-perms ".*:$")
	 '(".+" (dired-move-to-filename) nil (0 'default)))
   ;;
   ;; Directory headers.
   (list dired-subdir-regexp '(1 dired-header-face))
   )
  "Additional expressions to highlight in Dired mode.")

(defvar dnd-protocol-alist)


;;; Macros

;; Macros must be defined before they are used, for the byte compiler.

(defmacro dired-mark-if (predicate msg)
  "Mark files for PREDICATE, according to `dired-marker-char'.
PREDICATE is evaluated on each line, with point at beginning of line.
MSG is a noun phrase for the type of files being marked.
It should end with a noun that can be pluralized by adding `s'.

In Transient Mark mode, if the mark is active, operate on the contents
of the region if `dired-mark-region' is non-nil.  Otherwise, operate
on the whole buffer.

Return value is the number of files marked, or nil if none were marked."
  `(let ((inhibit-read-only t) count
         (use-region-p (dired-mark--region-use-p))
         (beg (dired-mark--region-beginning))
         (end (dired-mark--region-end)))
    (save-excursion
      (setq count 0)
      (when ,msg
	(message "%s %ss%s%s..."
		 (cond ((eq dired-marker-char ?\s) "Unmarking")
		       ((eq dired-del-marker dired-marker-char)
			"Flagging")
		       (t "Marking"))
		 ,msg
		 (if (eq dired-del-marker dired-marker-char)
		     " for deletion"
		   "")
                 (if use-region-p
                     " in region"
                   "")))
      (goto-char beg)
      (while (< (point) end)
        (when ,predicate
          (unless (= (following-char) dired-marker-char)
            (delete-char 1)
            (insert dired-marker-char)
            (setq count (1+ count))))
        (forward-line 1))
      (when ,msg (message "%s %s%s %s%s%s"
                        count
                        ,msg
                        (dired-plural-s count)
                        (if (eq dired-marker-char ?\s) "un" "")
                        (if (eq dired-marker-char dired-del-marker)
                            "flagged" "marked")
                        (if use-region-p
                            " in region"
                          ""))))
    (and (> count 0) count)))

(defmacro dired-map-over-marks (body arg &optional show-progress
				     distinguish-one-marked)
  "Eval BODY with point on each marked line.  Return a list of BODY's results.
If no marked file could be found, execute BODY on the current
line.  ARG, if non-nil, specifies the files to use instead of the
marked files.

If ARG is an integer, use the next ARG (or previous -ARG, if
ARG<0) files.  In that case, point is dragged along.  This is so
that commands on the next ARG (instead of the marked) files can
be chained easily.
For any other non-nil value of ARG, use the current file.

If optional third arg SHOW-PROGRESS evaluates to non-nil,
redisplay the dired buffer after each file is processed.

No guarantee is made about the position on the marked line.
BODY must ensure this itself if it depends on this.

Search starts at the beginning of the buffer, thus the car of the
list corresponds to the line nearest to the buffer's bottom.
This is also true for (positive and negative) integer values of
ARG.

BODY should not be too long as it is expanded four times.

If DISTINGUISH-ONE-MARKED is non-nil, then if we find just one
marked file, return (t FILENAME) instead of (FILENAME)."
  ;;
  ;;Warning: BODY must not add new lines before point - this may cause an
  ;;endless loop.
  ;;This warning should not apply any longer, sk  2-Sep-1991 14:10.
  `(prog1
       (let ((inhibit-read-only t) case-fold-search found results)
	 (if ,arg
	     (if (integerp ,arg)
		 (progn	;; no save-excursion, want to move point.
		   (dired-repeat-over-lines
		    ,arg
		    (lambda ()
		      (if ,show-progress (sit-for 0))
		      (setq results (cons ,body results))))
		   (if (< ,arg 0)
		       (nreverse results)
		     results))
	       ;; non-nil, non-integer ARG means use current file:
	       (list ,body))
	   (let ((regexp (dired-marker-regexp)) next-position)
	     (save-excursion
	       (goto-char (point-min))
	       ;; remember position of next marked file before BODY
	       ;; can insert lines before the just found file,
	       ;; confusing us by finding the same marked file again
	       ;; and again and...
	       (setq next-position (and (re-search-forward regexp nil t)
					(point-marker))
		     found (not (null next-position)))
	       (while next-position
		 (goto-char next-position)
		 (if ,show-progress (sit-for 0))
		 (setq results (cons ,body results))
		 ;; move after last match
		 (goto-char next-position)
		 (forward-line 1)
		 (set-marker next-position nil)
		 (setq next-position (and (re-search-forward regexp nil t)
					  (point-marker)))))
	     (if (and ,distinguish-one-marked (= (length results) 1))
		 (setq results (cons t results)))
	     (if found
		 results
	       (list ,body)))))
     ;; save-excursion loses, again
     (dired-move-to-filename)))

(defun dired-get-marked-files (&optional localp arg filter distinguish-one-marked error)
  "Return the marked files' names as list of strings.
The list is in the same order as the buffer, that is, the car is the
  first marked file.
Values returned are normally absolute file names.
Optional arg LOCALP as in `dired-get-filename'.
Optional second argument ARG, if non-nil, specifies files near
 point instead of marked files.  It usually comes from the prefix
 argument.
  If ARG is an integer, use the next ARG files.
  If ARG is any other non-nil value, return the current file name.
  If no files are marked, and ARG is nil, also return the current file name.
Optional third argument FILTER, if non-nil, is a function to select
  some of the files--those for which (funcall FILTER FILENAME) is non-nil.

If DISTINGUISH-ONE-MARKED is non-nil, then if we find just one marked file,
return (t FILENAME) instead of (FILENAME).
Don't use that together with FILTER.

If ERROR is non-nil, signal an error when the list of found files is empty.
ERROR can be a string with the error message."
  (let ((all-of-them
	 (save-excursion
	   (delq nil (dired-map-over-marks
		      (dired-get-filename localp 'no-error-if-not-filep)
		      arg nil distinguish-one-marked))))
	result)
    (when (equal all-of-them '(t))
      (setq all-of-them nil))
    (if (not filter)
	(setq result
              (if (and distinguish-one-marked (eq (car all-of-them) t))
	          all-of-them
	        (nreverse all-of-them)))
      (dolist (file all-of-them)
	(if (funcall filter file)
	    (push file result))))
    (when (and (null result) error)
      (user-error (if (stringp error) error "No files specified")))
    result))

(defun dired-mark--region-use-p ()
  "Whether Dired marking commands should act on region."
  (and dired-mark-region
       (region-active-p)
       (> (region-end) (region-beginning))))

(defun dired-mark--region-beginning ()
  "Return the value of the region beginning aligned to Dired file lines."
  (if (dired-mark--region-use-p)
      (save-excursion
        (goto-char (region-beginning))
        (line-beginning-position))
    (point-min)))

(defun dired-mark--region-end ()
  "Return the value of the region end aligned to Dired file lines."
  (if (dired-mark--region-use-p)
      (save-excursion
        (goto-char (region-end))
        (if (if (eq dired-mark-region 'line)
                (not (bolp))
              (get-text-property (1- (point)) 'dired-filename))
            (line-end-position)
          (line-beginning-position)))
    (point-max)))


;;; The dired command

(defun dired-read-dir-and-switches (str)
  ;; For use in interactive.
  (reverse (list
	    (if current-prefix-arg
		(read-string "Dired listing switches: "
			     dired-listing-switches))
	    ;; If a dialog is used, call `read-directory-name' so the
	    ;; dialog code knows we want directories.  Some dialogs
	    ;; can only select directories or files when popped up,
	    ;; not both.  If no dialog is used, call `read-file-name'
	    ;; because the user may want completion of file names for
	    ;; use in a wildcard pattern.
	    (if (next-read-file-uses-dialog-p)
		(read-directory-name (format "Dired %s(directory): " str)
				     nil default-directory nil)
	      (read-file-name (format "Dired %s(directory): " str)
			      nil default-directory nil)))))

;; We want to switch to a more sophisticated version of
;; dired-read-dir-and-switches like the following, if there is a way
;; to make it more intuitive.  See bug#1285.

;; (defun dired-read-dir-and-switches (str)
;;   ;; For use in interactive.
;;   (reverse
;;    (list
;;     (if current-prefix-arg
;;         (read-string "Dired listing switches: "
;;                      dired-listing-switches))
;;     ;; If a dialog is about to be used, call read-directory-name so
;;     ;; the dialog code knows we want directories.  Some dialogs can
;;     ;; only select directories or files when popped up, not both.
;;     (if (next-read-file-uses-dialog-p)
;;         (read-directory-name (format "Dired %s(directory): " str)
;;                              nil default-directory nil)
;;       (let ((cie ()))
;;         (dolist (ext completion-ignored-extensions)
;;           (if (eq ?/ (aref ext (1- (length ext)))) (push ext cie)))
;;         (setq cie (concat (regexp-opt cie "\\(?:") "\\'"))
;;         (let* ((default (and buffer-file-name
;;                              (abbreviate-file-name buffer-file-name)))
;;                (cie cie)
;;                (completion-table
;;                 ;; We need a mix of read-file-name and
;;                 ;; read-directory-name so that completion to directories
;;                 ;; is preferred, but if the user wants to enter a global
;;                 ;; pattern, he can still use completion on filenames to
;;                 ;; help him write the pattern.
;;                 ;; Essentially, we want to use
;;                 ;; (completion-table-with-predicate
;;                 ;;  'read-file-name-internal 'file-directory-p nil)
;;                 ;; but that doesn't work because read-file-name-internal
;;                 ;; does not obey its `predicate' argument.
;;                 (completion-table-in-turn
;;                  (lambda (str pred action)
;;                    (let ((read-file-name-predicate
;;                           (lambda (f)
;;                             (and (not (member f '("./" "../")))
;;                                  ;; Hack! Faster than file-directory-p!
;;                                  (eq (aref f (1- (length f))) ?/)
;;                                  (not (string-match cie f))))))
;;                      (complete-with-action
;;                       action 'read-file-name-internal str nil)))
;;                  'read-file-name-internal)))
;;           (minibuffer-with-setup-hook
;;               (lambda ()
;;                 (setq minibuffer-default default)
;;                 (setq minibuffer-completion-table completion-table))
;;             (read-file-name (format "Dired %s(directory): " str)
;;                             nil default-directory nil))))))))

(defun dired-file-name-at-point ()
  "Try to get a file name at point in the current dired buffer.
This hook is intended to be put in `file-name-at-point-functions'.
Note that it returns an abbreviated name that can't be used
as an argument to `dired-goto-file'."
  (let ((filename (dired-get-filename nil t)))
    (when filename
      (if (file-directory-p filename)
	  (file-name-as-directory (abbreviate-file-name filename))
	(abbreviate-file-name filename)))))

(defun dired-grep-read-files ()
  "Use file at point as the file for grep's default file-name pattern suggestion.
If a directory or nothing is found at point, return nil."
  (let ((file-name (dired-file-name-at-point)))
    (if (and file-name
	     (not (file-directory-p file-name)))
	file-name)))

;;;###autoload (define-key ctl-x-map "d" 'dired)
;;;###autoload
(defun dired (dirname &optional switches)
  "\"Edit\" directory DIRNAME--delete, rename, print, etc. some files in it.
Optional second argument SWITCHES specifies the `ls' options used.
\(Interactively, use a prefix argument to be able to specify SWITCHES.)

If DIRNAME is a string, Dired displays a list of files in DIRNAME (which
may also have shell wildcards appended to select certain files).

If DIRNAME is a cons, its first element is taken as the directory name
and the rest as an explicit list of files to make directory entries for.
In this case, SWITCHES are applied to each of the files separately, and
therefore switches that control the order of the files in the produced
listing have no effect.

\\<dired-mode-map>\
You can flag files for deletion with \\[dired-flag-file-deletion] and then
delete them by typing \\[dired-do-flagged-delete].
Type \\[describe-mode] after entering Dired for more info.

If DIRNAME is already in a Dired buffer, that buffer is used without refresh."
  ;; Cannot use (interactive "D") because of wildcards.
  (interactive (dired-read-dir-and-switches ""))
  (pop-to-buffer-same-window (dired-noselect dirname switches)))

;;;###autoload (define-key ctl-x-4-map "d" 'dired-other-window)
;;;###autoload
(defun dired-other-window (dirname &optional switches)
  "\"Edit\" directory DIRNAME.  Like `dired' but select in another window."
  (interactive (dired-read-dir-and-switches "in other window "))
  (switch-to-buffer-other-window (dired-noselect dirname switches)))

;;;###autoload (define-key ctl-x-5-map "d" 'dired-other-frame)
;;;###autoload
(defun dired-other-frame (dirname &optional switches)
  "\"Edit\" directory DIRNAME.  Like `dired' but make a new frame."
  (interactive (dired-read-dir-and-switches "in other frame "))
  (switch-to-buffer-other-frame (dired-noselect dirname switches)))

;;;###autoload (define-key tab-prefix-map "d" 'dired-other-tab)
;;;###autoload
(defun dired-other-tab (dirname &optional switches)
  "\"Edit\" directory DIRNAME.  Like `dired' but make a new tab."
  (interactive (dired-read-dir-and-switches "in other tab "))
  (switch-to-buffer-other-tab (dired-noselect dirname switches)))

;;;###autoload
(defun dired-noselect (dir-or-list &optional switches)
  "Like `dired' but return the Dired buffer as value, do not select it."
  (or dir-or-list (setq dir-or-list default-directory))
  ;; This loses the distinction between "/foo/*/" and "/foo/*" that
  ;; some shells make:
  (let (dirname initially-was-dirname)
    (if (consp dir-or-list)
	(setq dirname (car dir-or-list))
      (setq dirname dir-or-list))
    (setq initially-was-dirname
	  (string= (file-name-as-directory dirname) dirname))
    (setq dirname (abbreviate-file-name
		   (expand-file-name (directory-file-name dirname))))
    (if find-file-visit-truename
	(setq dirname (file-truename dirname)))
    ;; If the argument was syntactically  a directory name not a file name,
    ;; or if it happens to name a file that is a directory,
    ;; convert it syntactically to a directory name.
    ;; The reason for checking initially-was-dirname
    ;; and not just file-directory-p
    ;; is that file-directory-p is slow over ftp.
    (if (or initially-was-dirname (file-directory-p dirname))
	(setq dirname  (file-name-as-directory dirname)))
    (if (consp dir-or-list)
	(setq dir-or-list (cons dirname (cdr dir-or-list)))
      (setq dir-or-list dirname))
    (dired-internal-noselect dir-or-list switches)))

;; The following is an internal dired function.  It returns non-nil if
;; the directory visited by the current dired buffer has changed on
;; disk.  DIRNAME should be the directory name of that directory.
(defun dired-directory-changed-p (dirname)
  (not (let ((attributes (file-attributes dirname))
	     (modtime (visited-file-modtime)))
	 (or (eq modtime 0)
	     (not (eq (file-attribute-type attributes) t))
	     (equal (file-attribute-modification-time attributes) modtime)))))

(defvar auto-revert-remote-files)

(defun dired-buffer-stale-p (&optional noconfirm)
  "Return non-nil if current Dired buffer needs updating.
If NOCONFIRM is non-nil, then this function returns nil for a
remote directory, unless `auto-revert-remote-files' is non-nil.
This feature is used by Auto Revert mode."
  (let ((dirname
	 (if (consp dired-directory) (car dired-directory) dired-directory)))
    (and (stringp dirname)
	 (not (when noconfirm (and (not auto-revert-remote-files)
                                   (file-remote-p dirname))))
	 (file-readable-p dirname)
	 ;; Do not auto-revert when the dired buffer can be currently
	 ;; written by the user as in `wdired-mode'.
	 buffer-read-only
	 (dired-directory-changed-p dirname))))

(defcustom dired-auto-revert-buffer nil
  "Automatically revert Dired buffers on revisiting their directory.
This option controls whether to refresh the directory listing in a
Dired buffer when the directory that is already in some Dired buffer
is revisited by commands such as \\[dired] and \\[dired-find-file].
If the value is t, revisiting an existing Dired buffer always reverts it.
If the value is a function, it is called with the directory name as a
single argument, and the buffer is reverted if the function returns non-nil.
One such function is `dired-directory-changed-p', which returns non-nil
if the directory has been changed since it was last revisited.
Otherwise, Emacs prompts whether to revert the changed Dired buffer.
Note that this is not the same as `auto-revert-mode' that
periodically reverts at specified time intervals."
  :type '(choice
          (const :tag "Don't revert" nil)
          (const :tag "Always revert visited Dired buffer" t)
          (const :tag "Revert changed Dired buffer" dired-directory-changed-p)
          (function :tag "Predicate function"))
  :group 'dired
  :version "23.2")

(defun dired--need-align-p ()
  "Return non-nil if some file names are misaligned.
The return value is the target column for the file names."
  (save-excursion
    (goto-char (point-min))
    (dired-goto-next-file)
    ;; Use point difference instead of `current-column', because
    ;; the former works when `dired-hide-details-mode' is enabled.
    (let* ((first (- (point) (point-at-bol)))
           (target first))
      (while (and (not (eobp))
                  (progn
                    (forward-line)
                    (dired-move-to-filename)))
        (when-let* ((distance (- (point) (point-at-bol)))
                    (higher (> distance target)))
          (setq target distance)))
      (and (/= first target) target))))

(defun dired--align-all-files ()
  "Align all files adding spaces in front of the size column."
  (let ((target (dired--need-align-p))
        (regexp directory-listing-before-filename-regexp))
    (when target
      (save-excursion
        (goto-char (point-min))
        (dired-goto-next-file)
        (while (dired-move-to-filename)
          ;; Use point difference instead of `current-column', because
          ;; the former works when `dired-hide-details-mode' is enabled.
          (let ((distance (- target (- (point) (point-at-bol))))
                (inhibit-read-only t))
            (unless (zerop distance)
              (re-search-backward regexp nil t)
              (goto-char (match-beginning 0))
              (search-backward-regexp "[[:space:]]" nil t)
              (skip-chars-forward "[:space:]")
              (insert-char ?\s distance 'inherit))
            (forward-line)))))))

(defun dired-internal-noselect (dir-or-list &optional switches mode)
  ;; If DIR-OR-LIST is a string and there is an existing dired buffer
  ;; for it, just leave buffer as it is (don't even call dired-revert).
  ;; This saves time especially for deep trees or with ange-ftp.
  ;; The user can type `g' easily, and it is more consistent with find-file.
  ;; But if SWITCHES are given they are probably different from the
  ;; buffer's old value, so call dired-sort-other, which does
  ;; revert the buffer.
  ;; Revert the buffer if DIR-OR-LIST is a cons or `dired-directory'
  ;; is a cons and DIR-OR-LIST is a string.
  ;; A pity we can't possibly do "Directory has changed - refresh? "
  ;; like find-file does.
  ;; Optional argument MODE is passed to dired-find-buffer-nocreate,
  ;; see there.
  (let* ((old-buf (current-buffer))
	 (dirname (if (consp dir-or-list) (car dir-or-list) dir-or-list))
         ;; Look for an existing buffer.
         (buffer (dired-find-buffer-nocreate dirname mode))
	 ;; Note that buffer already is in dired-mode, if found.
	 (new-buffer-p (null buffer)))
    (or buffer
        (setq buffer (create-file-buffer (directory-file-name dirname))))
    (set-buffer buffer)
    (if (not new-buffer-p)		; existing buffer ...
	(cond (switches			; ... but new switches
	       ;; file list may have changed
	       (setq dired-directory dir-or-list)
	       ;; this calls dired-revert
	       (dired-sort-other switches))
	      ;; Always revert when `dir-or-list' is a cons.  Also revert
	      ;; if `dired-directory' is a cons but `dir-or-list' is not.
	      ((or (consp dir-or-list) (consp dired-directory))
	       (setq dired-directory dir-or-list)
	       (revert-buffer))
	      ;; Always revert regardless of whether it has changed or not.
	      ((eq dired-auto-revert-buffer t)
	       (revert-buffer))
	      ;; Revert when predicate function returns non-nil.
	      ((functionp dired-auto-revert-buffer)
	       (when (funcall dired-auto-revert-buffer dirname)
		 (revert-buffer)
		 (message "Changed directory automatically updated")))
	      ;; If directory has changed on disk, offer to revert.
	      ((when (dired-directory-changed-p dirname)
		 (message "%s"
			  (substitute-command-keys
			   "Directory has changed on disk; type \\[revert-buffer] to update Dired")))))
      ;; Else a new buffer
      (setq default-directory
            (or (car-safe (insert-directory-wildcard-in-dir-p dirname))
	        ;; We can do this unconditionally
	        ;; because dired-noselect ensures that the name
	        ;; is passed in directory name syntax
	        ;; if it was the name of a directory at all.
	        (file-name-directory dirname)))
      (or switches (setq switches dired-listing-switches))
      (if mode (funcall mode)
        (dired-mode dir-or-list switches))
      ;; default-directory and dired-actual-switches are set now
      ;; (buffer-local), so we can call dired-readin:
      (let ((failed t))
	(unwind-protect
	    (progn (dired-readin)
		   (setq failed nil))
	  ;; dired-readin can fail if parent directories are inaccessible.
	  ;; Don't leave an empty buffer around in that case.
	  (if failed (kill-buffer buffer))))
      (goto-char (point-min))
      (dired-initial-position dirname))
    (when (consp dired-directory)
      (dired--align-all-files))
    (set-buffer old-buf)
    buffer))

(defvar dired-buffers nil
  ;; Enlarged by dired-advertise
  ;; Queried by function dired-buffers-for-dir. When this detects a
  ;; killed buffer, it is removed from this list.
  "Alist of expanded directories and their associated Dired buffers.")

(defvar dired-find-subdir)

;; FIXME add a doc-string, and document dired-x extensions.
(defun dired-find-buffer-nocreate (dirname &optional mode)
  ;; This differs from dired-buffers-for-dir in that it does not consider
  ;; subdirs of default-directory and searches for the first match only.
  ;; Also, the major mode must be MODE.
  (if (and (featurep 'dired-x)
           dired-find-subdir
           ;; Don't try to find a wildcard as a subdirectory.
	   (string-equal dirname (file-name-directory dirname)))
      (let* ((cur-buf (current-buffer))
	     (buffers (nreverse (dired-buffers-for-dir dirname)))
	     (cur-buf-matches (and (memq cur-buf buffers)
				   ;; Wildcards must match, too:
				   (equal dired-directory dirname))))
	;; We don't want to switch to the same buffer---
	(setq buffers (delq cur-buf buffers))
	(or (car (sort buffers #'dired-buffer-more-recently-used-p))
	    ;; ---unless it's the only possibility:
	    (and cur-buf-matches cur-buf)))
    ;; No dired-x, or dired-find-subdir nil.
    (setq dirname (expand-file-name dirname))
    (let (found (blist dired-buffers))    ; was (buffer-list)
      (or mode (setq mode 'dired-mode))
      (while blist
        (if (null (buffer-name (cdr (car blist))))
            (setq blist (cdr blist))
          (with-current-buffer (cdr (car blist))
            (if (and (eq major-mode mode)
                     dired-directory  ;; nil during find-alternate-file
                     (equal dirname
                            (expand-file-name
                             (if (consp dired-directory)
                                 (car dired-directory)
                               dired-directory))))
                (setq found (cdr (car blist))
                      blist nil)
              (setq blist (cdr blist))))))
      found)))


;;; Read in a new dired buffer

(defun dired-readin ()
  "Read in a new Dired buffer.
Differs from `dired-insert-subdir' in that it accepts
wildcards, erases the buffer, and builds the subdir-alist anew
\(including making it buffer-local and clearing it first)."

  ;; default-directory and dired-actual-switches must be buffer-local
  ;; and initialized by now.
  (let ((dirname
	 (expand-file-name
	  (if (consp dired-directory)
	      (car dired-directory)
	    dired-directory))))
    (save-excursion
      ;; This hook which may want to modify dired-actual-switches
      ;; based on dired-directory, e.g. with ange-ftp to a SysV host
      ;; where ls won't understand -Al switches.
      (run-hooks 'dired-before-readin-hook)
      (if (consp buffer-undo-list)
	  (setq buffer-undo-list nil))
      (setq-local file-name-coding-system
                  (or coding-system-for-read file-name-coding-system))
      (widen)
      ;; We used to bind `inhibit-modification-hooks' to try and speed up
      ;; execution, in particular, to prevent the font-lock hook from running
      ;; until the directory is all read in.
<<<<<<< HEAD
      (let ((inhibit-read-only t)
	    ;; Don't make undo entries for readin.
	    (buffer-undo-list t))
	(erase-buffer)
	(dired-readin-insert))
      (goto-char (point-min))
      ;; Must first make alist buffer local and set it to nil because
      ;; dired-build-subdir-alist will call dired-clear-alist first
      (setq-local dired-subdir-alist nil)
      (dired-build-subdir-alist)
=======
      ;; It's not clear why font-lock would be a significant issue
      ;; here, but I used `combine-change-calls' which should provide the
      ;; same performance advantages without the problem of breaking
      ;; users of after/before-change-functions.
      (combine-change-calls (point-min) (point-max)
	(let ((inhibit-read-only t)
	      ;; Don't make undo entries for readin.
	      (buffer-undo-list t))
	  (erase-buffer)
	  (dired-readin-insert))
	(goto-char (point-min))
	;; Must first make alist buffer local and set it to nil because
	;; dired-build-subdir-alist will call dired-clear-alist first
	(setq dired-subdir-alist nil)
	(dired-build-subdir-alist))
>>>>>>> 838da4ae
      (let ((attributes (file-attributes dirname)))
	(if (eq (car attributes) t)
	    (set-visited-file-modtime (file-attribute-modification-time
                                       attributes))))
      (set-buffer-modified-p nil)
      (when dired-make-directory-clickable
        (dired--make-directory-clickable))
      ;; No need to narrow since the whole buffer contains just
      ;; dired-readin's output, nothing else.  The hook can
      ;; successfully use dired functions (e.g. dired-get-filename)
      ;; as the subdir-alist has been built in dired-readin.
      (run-hooks 'dired-after-readin-hook))))

;; Subroutines of dired-readin

(defun dired-readin-insert ()
  ;; Insert listing for the specified dir (and maybe file list)
  ;; already in dired-directory, assuming a clean buffer.
  (let (dir file-list)
    (if (consp dired-directory)
	(setq dir (car dired-directory)
	      file-list (cdr dired-directory))
      (setq dir dired-directory
	    file-list nil))
    (setq dir (expand-file-name dir))
    (if (and (equal "" (file-name-nondirectory dir))
	     (not file-list))
	;; If we are reading a whole single directory...
	(dired-insert-directory dir dired-actual-switches nil nil t)
      (if (and (not (insert-directory-wildcard-in-dir-p dir))
               (not (file-readable-p
		     (directory-file-name (file-name-directory dir)))))
	  (error "Directory %s inaccessible or nonexistent" dir))
      ;; Else treat it as a wildcard spec
      ;; unless we have an explicit list of files.
      (dired-insert-directory dir dired-actual-switches
			      file-list (not file-list) t))))

(defun dired-align-file (beg end)
  "Align the fields of a file to the ones of surrounding lines.
BEG..END is the line where the file info is located."
  ;; Some versions of ls try to adjust the size of each field so as to just
  ;; hold the largest element ("largest" in the current invocation, of
  ;; course).  So when a single line is output, the size of each field is
  ;; just big enough for that one output.  Thus when dired refreshes one
  ;; line, the alignment if this line w.r.t the rest is messed up because
  ;; the fields of that one line will generally be smaller.
  ;;
  ;; To work around this problem, we here add spaces to try and
  ;; re-align the fields as needed.  Since this is purely aesthetic,
  ;; it is of utmost importance that it doesn't mess up anything like
  ;; `dired-move-to-filename'.  To this end, we limit ourselves to
  ;; adding spaces only, and to only add them at places where there
  ;; was already at least one space.  This way, as long as
  ;; `directory-listing-before-filename-regexp' always matches spaces
  ;; with "*" or "+", we know we haven't made anything worse.  There
  ;; is one spot where the exact number of spaces is important, which
  ;; is just before the actual filename, so we refrain from adding
  ;; spaces there (and within the filename as well, of course).
  (save-excursion
    (let (file file-col other other-col)
      ;; Check that there is indeed a file, and that there is another adjacent
      ;; file with which to align, and that additional spaces are needed to
      ;; align the filenames.
      (when (and (setq file (progn (goto-char beg)
				   (dired-move-to-filename nil end)))
		 (setq file-col (current-column))
		 (setq other
		       (or (and (goto-char beg)
				(zerop (forward-line -1))
				(dired-move-to-filename))
			   (and (goto-char beg)
				(zerop (forward-line 1))
				(dired-move-to-filename))))
		 (setq other-col (current-column))
		 (/= file other)
		 ;; Make sure there is some work left to do.
		 (> other-col file-col))
	;; If we've only looked at the line above, check to see if the line
	;; below exists as well and if so, align with the shorter one.
	(when (and (< other file)
		   (goto-char beg)
		   (zerop (forward-line 1))
		   (dired-move-to-filename))
	  (let ((alt-col (current-column)))
	    (when (< alt-col other-col)
	      (setq other-col alt-col)
	      (setq other (point)))))
	;; Keep positions uptodate when we insert stuff.
	(if (> other file) (setq other (copy-marker other)))
	(setq file (copy-marker file))
	;; Main loop.
	(goto-char beg)
	(skip-chars-forward " ")	;Skip to the first field.
	(while (and (> other-col file-col)
		    ;; Don't touch anything just before (and after) the
		    ;; beginning of the filename.
		    (> file (point)))
	  ;; We're now just in front of a field, with a space behind us.
	  (let* ((curcol (current-column))
		 ;; Nums are right-aligned.
		 (num-align (looking-at-p "[0-9]"))
		 ;; Let's look at the other line, in the same column: we
		 ;; should be either near the end of the previous field, or
		 ;; in the space between that field and the next.
		 ;; [ Of course, it's also possible that we're already within
		 ;; the next field or even past it, but that's unlikely since
		 ;; other-col > file-col. ]
		 ;; Let's find the distance to the alignment-point (either
		 ;; the beginning or the end of the next field, depending on
		 ;; whether this field is left or right aligned).
		 (align-pt-offset
		  (save-excursion
		    (goto-char other)
		    (move-to-column curcol)
		    (when (looking-at
			   (concat
			    (if (eq (char-before) ?\s) " *" "[^ ]* *")
			    (if num-align "[0-9][^ ]*")))
		      (- (match-end 0) (match-beginning 0)))))
		 ;; Now, the number of spaces to insert is align-pt-offset
		 ;; minus the distance to the equivalent point on the
		 ;; current line.
		 (spaces
		  (if (not num-align)
		      align-pt-offset
		    (and align-pt-offset
			 (save-excursion
			   (skip-chars-forward "^ ")
			   (- align-pt-offset (- (current-column) curcol)))))))
	    (when (and spaces (> spaces 0))
	      (setq file-col (+ spaces file-col))
	      (if (> file-col other-col)
		  (setq spaces (- spaces (- file-col other-col))))
	      (insert-char ?\s spaces 'inherit)
	      ;; Let's just make really sure we did not mess up.
	      (unless (save-excursion
			(eq (dired-move-to-filename) (marker-position file)))
		;; Damn!  We messed up: let's revert the change.
		(delete-char (- spaces)))))
	  ;; Now skip to next field.
	  (skip-chars-forward "^ ") (skip-chars-forward " "))
	(set-marker file nil)))))


(defvar ls-lisp-use-insert-directory-program)

(defun dired-check-switches (switches short &optional long)
  "Return non-nil if the string SWITCHES matches LONG or SHORT format."
  (let (case-fold-search)
    (and (stringp switches)
	 (string-match-p (concat "\\(\\`\\| \\)-[[:alnum:]]*" short
				 (if long (concat "\\|--" long "\\>") ""))
			 switches))))

(defun dired-switches-escape-p (switches)
  "Return non-nil if the string SWITCHES contains -b or --escape."
  ;; Do not match things like "--block-size" that happen to contain "b".
  (dired-check-switches switches "b" "escape"))

(defun dired-switches-recursive-p (switches)
  "Return non-nil if the string SWITCHES contains -R or --recursive."
  (dired-check-switches switches "R" "recursive"))

(defun dired-insert-directory (dir switches &optional file-list wildcard hdr)
  "Insert a directory listing of DIR, Dired style.
Use SWITCHES to make the listings.
If FILE-LIST is non-nil, list only those files.
Otherwise, if WILDCARD is non-nil, expand wildcards;
 in that case, DIR should be a file name that uses wildcards.
In other cases, DIR should be a directory name or a directory filename.
If HDR is non-nil, insert a header line with the directory name."
  (let ((opoint (point))
	(process-environment (copy-sequence process-environment))
	end)
    (if (and
	 ;; Don't try to invoke `ls' if we are on DOS/Windows where
	 ;; ls-lisp emulation is used, except if they want to use `ls'
	 ;; as indicated by `ls-lisp-use-insert-directory-program'.
	 (not (and (featurep 'ls-lisp)
		   (null ls-lisp-use-insert-directory-program)))
         ;; FIXME: Big ugly hack for Eshell's eshell-ls-use-in-dired.
         (not (bound-and-true-p eshell-ls-use-in-dired))
	 (or (file-remote-p dir)
             (if (eq dired-use-ls-dired 'unspecified)
		 ;; Check whether "ls --dired" gives exit code 0, and
		 ;; save the answer in `dired-use-ls-dired'.
		 (or (setq dired-use-ls-dired
			   (eq 0 (call-process insert-directory-program
                                               nil nil nil "--dired")))
		     (progn
		       (message "ls does not support --dired; \
see `dired-use-ls-dired' for more details.")
		       nil))
	       dired-use-ls-dired)))
	(setq switches (concat "--dired " switches)))
    ;; Expand directory wildcards and fill file-list.
    (let ((dir-wildcard (insert-directory-wildcard-in-dir-p dir)))
      (cond (dir-wildcard
             (setq switches (concat "-d " switches))
             ;; We don't know whether the remote ls supports
             ;; "--dired", so we cannot add it to the `process-file'
             ;; call for wildcards.
             (when (file-remote-p dir)
               (setq switches (string-replace "--dired" "" switches)))
             (let* ((default-directory (car dir-wildcard))
                    (script (format "ls %s %s" switches (cdr dir-wildcard)))
                    (remotep (file-remote-p dir))
                    (sh (or (and remotep "/bin/sh")
                            (executable-find shell-file-name)
                            (executable-find "sh")))
                    (switch (if remotep "-c" shell-command-switch)))
               ;; Enable globstar
               (when-let ((globstar dired-maybe-use-globstar)
                          (enable-it
                           (assoc-default
                            (file-truename sh) dired-enable-globstar-in-shell
                            (lambda (reg shell) (string-match reg shell)))))
                 (setq script (format "%s; %s" enable-it script)))
               (unless
                   (zerop
                    (process-file sh nil (current-buffer) nil switch script))
                 (user-error
                  "%s: No files matching wildcard" (cdr dir-wildcard)))
               (insert-directory-clean (point) switches)))
            (t
             ;; We used to specify the C locale here, to force English
             ;; month names; but this should not be necessary any
             ;; more, with the new value of
             ;; `directory-listing-before-filename-regexp'.
             (if file-list
	         (dolist (f file-list)
	           (let ((beg (point)))
	             (insert-directory f switches nil nil)
	             ;; Re-align fields, if necessary.
	             (dired-align-file beg (point))))
               (insert-directory dir switches wildcard (not wildcard))))))
    ;; Quote certain characters, unless ls quoted them for us.
    (if (not (dired-switches-escape-p dired-actual-switches))
	(save-excursion
	  (setq end (point-marker))
	  (goto-char opoint)
	  (while (search-forward "\\" end t)
	    (replace-match (apply #'propertize
				  "\\\\"
				  (text-properties-at (match-beginning 0)))
			   nil t))
	  (goto-char opoint)
	  (while (search-forward "\^m" end t)
	    (replace-match (apply #'propertize
				  "\\015"
				  (text-properties-at (match-beginning 0)))
			   nil t))
	  (set-marker end nil))
      ;; Replace any newlines in DIR with literal "\n"s, for the sake
      ;; of the header line.  To disambiguate a literal "\n" in the
      ;; actual dirname, we also replace "\" with "\\".
      ;; Personally, I think this should always be done, irrespective
      ;; of the value of dired-actual-switches, because:
      ;;  i) Dired simply does not work with an unescaped newline in
      ;;  the directory name used in the header (bug=10469#28), and
      ;;  ii) "\" is always replaced with "\\" in the listing, so doing
      ;;  it in the header as well makes things consistent.
      ;; But at present it is only done if "-b" is in ls-switches,
      ;; because newlines in dirnames are uncommon, and people may
      ;; have gotten used to seeing unescaped "\" in the headers.
      ;; Note: adjust dired-build-subdir-alist if you change this.
      (setq dir (string-replace "\\" "\\\\" dir)
            dir (string-replace "\n" "\\n" dir)))
    ;; If we used --dired and it worked, the lines are already indented.
    ;; Otherwise, indent them.
    (unless (save-excursion
	      (goto-char opoint)
	      (looking-at-p "  "))
      (let ((indent-tabs-mode nil))
	(indent-rigidly opoint (point) 2)))
    ;; Insert text at the beginning to standardize things.
    (let ((content-point opoint))
      (save-excursion
	(goto-char opoint)
	(when (and (or hdr wildcard)
		   (not (and (looking-at "^  \\(.*\\):$")
			     (file-name-absolute-p (match-string 1)))))
	  ;; Note that dired-build-subdir-alist will replace the name
	  ;; by its expansion, so it does not matter whether what we insert
	  ;; here is fully expanded, but it should be absolute.
	  (insert "  " (or (car-safe (insert-directory-wildcard-in-dir-p dir))
                           (directory-file-name (file-name-directory dir)))
                  ":\n")
	  (setq content-point (point)))
	(when wildcard
	  ;; Insert "wildcard" line where "total" line would be for a full dir.
	  (insert "  wildcard " (or (cdr-safe (insert-directory-wildcard-in-dir-p dir))
                                    (file-name-nondirectory dir))
                  "\n"))
        (setq content-point (dired--insert-disk-space opoint dir)))
      (dired-insert-set-properties content-point (point)))))

(defun dired--insert-disk-space (beg file)
  ;; Try to insert the amount of free space.
  (save-excursion
    (goto-char beg)
    ;; First find the line to put it on.
    (if (not (re-search-forward "^ *\\(total\\)" nil t))
        beg
      (if (or (not dired-free-space)
              (eq dired-free-space 'first))
          (delete-region (match-beginning 0) (line-beginning-position 2))
        ;; Replace "total" with "total used in directory" to
        ;; avoid confusion.
        (replace-match "total used in directory" nil nil nil 1))
      (if-let ((available (get-free-disk-space file)))
        (cond
         ((eq dired-free-space 'separate)
	  (end-of-line)
	  (insert " available " available)
          (forward-line 1)
          (point))
         ((eq dired-free-space 'first)
          (goto-char beg)
          (when (and (looking-at
                      (if (memq system-type '(windows-nt ms-dos))
                          " *[A-Za-z]:/"
                        " */"))
                     (progn
                       (end-of-line)
                       (eq (char-after (1- (point))) ?:)))
            (put-text-property (1- (point)) (point)
                               'display
                               (concat ": (" available " available)")))
          (forward-line 1)
          (point))
         (t
          beg))
        beg))))

(defun dired-insert-set-properties (beg end)
  "Add various text properties to the lines in the region, from BEG to END."
  (save-excursion
    (goto-char beg)
    (while (< (point) end)
      (ignore-errors
	(if (not (dired-move-to-filename))
	    (unless (or (looking-at-p "^$")
			(looking-at-p dired-subdir-regexp))
	      (put-text-property (line-beginning-position)
				 (1+ (line-end-position))
				 'invisible 'dired-hide-details-information))
	  (put-text-property (+ (line-beginning-position) 1) (1- (point))
			     'invisible 'dired-hide-details-detail)
	  (add-text-properties
	   (point)
	   (progn
	     (dired-move-to-end-of-filename)
	     (point))
	   '(mouse-face
	     highlight
	     dired-filename t
	     help-echo "mouse-2: visit this file in other window"))
	  (when (< (+ (point) 4) (line-end-position))
	    (put-text-property (+ (point) 4) (line-end-position)
			       'invisible 'dired-hide-details-link))))
      (forward-line 1))))

(defun dired--make-directory-clickable ()
  (save-excursion
    (goto-char (point-min))
    (while (re-search-forward "^  /" nil t 1)
      (let ((bound (line-end-position))
            (segment-start (point))
            (inhibit-read-only t)
            (dir "/"))
        (while (search-forward "/" bound t 1)
          (setq dir (concat dir (buffer-substring segment-start (point))))
          (add-text-properties
           segment-start (1- (point))
           `( mouse-face highlight
              help-echo "mouse-1: goto this directory"
              keymap ,(let* ((current-dir dir)
                             (click (lambda ()
                                      (interactive)
                                      (if (assoc current-dir dired-subdir-alist)
                                          (dired-goto-subdir current-dir)
                                        (dired current-dir)))))
                        (define-keymap
                          "<mouse-2>" click
                          "<follow-link>" 'mouse-face
                          "RET" click))))
          (setq segment-start (point)))))))


;;; Reverting a dired buffer

(defun dired-revert (&optional _arg _noconfirm)
  "Reread the Dired buffer.
Must also be called after `dired-actual-switches' have changed.
Should not fail even on completely garbaged buffers.
Preserves old cursor, marks/flags, hidden-p.

Dired sets `revert-buffer-function' to this function.  The args
ARG and NOCONFIRM, passed from `revert-buffer', are ignored."
  (widen)				; just in case user narrowed
  (let ((modflag (buffer-modified-p))
	(positions (dired-save-positions))
	(mark-alist nil)		; save marked files
	(hidden-subdirs (dired-remember-hidden))
	(old-subdir-alist (cdr (reverse dired-subdir-alist))) ; except pwd
	(case-fold-search nil)		; we check for upper case ls flags
	(inhibit-read-only t))
    (goto-char (point-min))
    (setq mark-alist;; only after dired-remember-hidden since this unhides:
	  (dired-remember-marks (point-min) (point-max)))
    ;; treat top level dir extra (it may contain wildcards)
    (if (not (consp dired-directory))
	(dired-uncache dired-directory)
      (dired-uncache (car dired-directory))
      (dolist (dir (cdr dired-directory))
	(if (file-name-absolute-p dir)
	    (dired-uncache dir))))
    ;; Run dired-after-readin-hook just once, below.
    (let ((dired-after-readin-hook nil))
      (dired-readin)
      (dired-insert-old-subdirs old-subdir-alist))
    (dired-mark-remembered mark-alist)	; mark files that were marked
    ;; ... run the hook for the whole buffer, and only after markers
    ;; have been reinserted (else omitting in dired-x would omit marked files)
    (run-hooks 'dired-after-readin-hook)	; no need to narrow
    (dired-restore-positions positions)
    (save-excursion			; hide subdirs that were hidden
      (dolist (dir hidden-subdirs)
	(if (dired-goto-subdir dir)
	    (dired-hide-subdir 1))))
    (unless modflag (restore-buffer-modified-p nil))
    (hack-dir-local-variables-non-file-buffer))
  ;; outside of the let scope
;;;  Might as well not override the user if the user changed this.
;;;  (setq buffer-read-only t)
  )

;; Subroutines of dired-revert
;; Some of these are also used when inserting subdirs.

(defun dired-save-positions ()
  "Return current positions in the buffer and all windows with this directory.
The positions have the form (BUFFER-POSITION WINDOW-POSITIONS).

BUFFER-POSITION is the point position in the current Dired buffer.
It has the form (BUFFER DIRED-FILENAME BUFFER-LINE-NUMBER).

WINDOW-POSITIONS are current positions in all windows displaying
this dired buffer.  The window positions have the form (WINDOW
DIRED-FILENAME WINDOW-LINE-NUMBER).

We store line numbers instead of point positions because the header
lines might change as well: when this happen the line number doesn't
change; the point does."
  (list
   (list (current-buffer) (dired-get-filename nil t) (line-number-at-pos))
   (mapcar (lambda (w)
	     (with-selected-window w
               (list w
		     (dired-get-filename nil t)
                     (line-number-at-pos (window-point w)))))
	   (get-buffer-window-list nil 0 t))
   ;; For each window that showed the current buffer before, scan its
   ;; list of previous buffers.  For each association thus found save
   ;; a triple <point, name, line> where 'point' is that window's
   ;; window-point marker stored in the window's list of previous
   ;; buffers, 'name' is the filename at the position of 'point' and
   ;; 'line' is the line number at the position of 'point'.
   (let ((buffer (current-buffer))
         prevs)
     (walk-windows
      (lambda (window)
        (let ((prev (assq buffer (window-prev-buffers window))))
          (when prev
            (with-current-buffer buffer
              (save-excursion
                (goto-char (nth 2 prev))
                (setq prevs
                      (cons
                       (list (nth 2 prev)
                             (dired-get-filename nil t)
                             (line-number-at-pos (point)))
                       prevs)))))))
      'nomini t)
     prevs)))

(defun dired-restore-positions (positions)
  "Restore POSITIONS saved with `dired-save-positions'."
  (let* ((buf-file-pos (nth 0 positions))
	 (buffer (nth 0 buf-file-pos))
         (prevs (nth 2 positions)))
    (unless (and (nth 1 buf-file-pos)
		 (dired-goto-file (nth 1 buf-file-pos)))
      (goto-char (point-min))
      (forward-line (1- (nth 2 buf-file-pos)))
      (dired-move-to-filename))
    (dolist (win-file-pos (nth 1 positions))
      ;; Ensure that window still displays the original buffer.
      (when (eq (window-buffer (nth 0 win-file-pos)) buffer)
	(with-selected-window (nth 0 win-file-pos)
	  (unless (and (nth 1 win-file-pos)
		       (dired-goto-file (nth 1 win-file-pos)))
            (goto-char (point-min))
	    (forward-line (1- (nth 2 win-file-pos)))
	    (dired-move-to-filename)))))
    (when prevs
      (with-current-buffer buffer
        (save-excursion
          (dolist (prev prevs)
            (let ((point (nth 0 prev)))
              ;; Sanity check of the point marker.
              (when (and (markerp point)
                         (eq (marker-buffer point) buffer))
                (unless (and (nth 1 prev)
                             (dired-goto-file (nth 1 prev)))
                  (goto-char (point-min))
	          (forward-line (1- (nth 2 prev))))
	        (dired-move-to-filename)
                (move-marker point (point) buffer)))))))))

(defun dired-remember-marks (beg end)
  "Return alist of files and their marks, from BEG to END."
  (if (dired--find-hidden-pos (point-min) (point-max))
      (dired--unhide (point-min) (point-max))) ;Must unhide to make this work.
  (let (fil chr alist)
    (save-excursion
      (goto-char beg)
      (while (re-search-forward dired-re-mark end t)
	(if (setq fil (dired-get-filename nil t))
	    (setq chr (preceding-char)
		  alist (cons (cons fil chr) alist)))))
    alist))

(defun dired-mark-remembered (alist)
  "Mark all files remembered in ALIST.
Each element of ALIST looks like (FILE . MARKERCHAR)."
  (let (elt fil chr)
    (save-excursion
      (while alist
	(setq elt (car alist)
	      alist (cdr alist)
	      fil (car elt)
	      chr (cdr elt))
	(when (dired-goto-file fil)
	  (beginning-of-line)
	  (delete-char 1)
	  (insert chr))))))

(defun dired-remember-hidden ()
  "Return a list of names of subdirs currently hidden."
  (let (result)
    (pcase-dolist (`(,dir . ,pos) dired-subdir-alist)
      (goto-char pos)
      (end-of-line)
      (if (dired--hidden-p)
	  (push dir result)))
    result))

(defun dired-insert-old-subdirs (old-subdir-alist)
  "Try to insert all subdirs that were displayed before.
Do so according to the former subdir alist OLD-SUBDIR-ALIST."
  (or (dired-switches-recursive-p dired-actual-switches)
      (let (elt dir)
	(while old-subdir-alist
	  (setq elt (car old-subdir-alist)
		old-subdir-alist (cdr old-subdir-alist)
		dir (car elt))
	  (ignore-errors
	    (dired-uncache dir)
	    (dired-insert-subdir dir))))))

(defun dired-uncache (dir)
  "Remove directory DIR from any directory cache."
  (let ((handler (find-file-name-handler dir 'dired-uncache)))
    (if handler
	(funcall handler 'dired-uncache dir))))


;;; Dired mode key bindings and menus

(defvar-keymap dired-mode-map
  :doc "Local keymap for Dired mode buffers."
  :full t
  :parent special-mode-map
  ;; This looks ugly when substitute-command-keys uses C-d instead d:
  ;;  "C-d" #'dired-flag-file-deletion
  "<mouse-2>"     #'dired-mouse-find-file-other-window
  "<follow-link>" 'mouse-face
  ;; Commands to mark or flag certain categories of files
  "#"       #'dired-flag-auto-save-files
  "."       #'dired-clean-directory
  "~"       #'dired-flag-backup-files
  ;; Upper case keys (except !) for operating on the marked files
  "A"       #'dired-do-find-regexp
  "C"       #'dired-do-copy
  "B"       #'dired-do-byte-compile
  "D"       #'dired-do-delete
  "G"       #'dired-do-chgrp
  "H"       #'dired-do-hardlink
  "L"       #'dired-do-load
  "M"       #'dired-do-chmod
  "O"       #'dired-do-chown
  "P"       #'dired-do-print
  "Q"       #'dired-do-find-regexp-and-replace
  "R"       #'dired-do-rename
  "S"       #'dired-do-symlink
  "T"       #'dired-do-touch
  "X"       #'dired-do-shell-command
  "Z"       #'dired-do-compress
  "c"       #'dired-do-compress-to
  "!"       #'dired-do-shell-command
  "&"       #'dired-do-async-shell-command
  ;; Comparison commands
  "="       #'dired-diff
  ;; Tree Dired commands
  "M-DEL"   #'dired-unmark-all-files
  "C-M-d"   #'dired-tree-down
  "C-M-u"   #'dired-tree-up
  "C-M-n"   #'dired-next-subdir
  "C-M-p"   #'dired-prev-subdir
  ;; move to marked files
  "M-{"     #'dired-prev-marked-file
  "M-}"     #'dired-next-marked-file
  ;; Make all regexp commands share a `%' prefix:
  ;; We used to get to the submap via a symbol dired-regexp-prefix,
  ;; but that seems to serve little purpose, and copy-keymap
  ;; does a better job without it.
  "% u"     #'dired-upcase
  "% l"     #'dired-downcase
  "% d"     #'dired-flag-files-regexp
  "% g"     #'dired-mark-files-containing-regexp
  "% m"     #'dired-mark-files-regexp
  "% r"     #'dired-do-rename-regexp
  "% C"     #'dired-do-copy-regexp
  "% H"     #'dired-do-hardlink-regexp
  "% R"     #'dired-do-rename-regexp
  "% S"     #'dired-do-symlink-regexp
  "% &"     #'dired-flag-garbage-files
  ;; Commands for marking and unmarking.
  "* *"     #'dired-mark-executables
  "* /"     #'dired-mark-directories
  "* @"     #'dired-mark-symlinks
  "* %"     #'dired-mark-files-regexp
  "* N"     #'dired-number-of-marked-files
  "* c"     #'dired-change-marks
  "* s"     #'dired-mark-subdir-files
  "* m"     #'dired-mark
  "* u"     #'dired-unmark
  "* ?"     #'dired-unmark-all-files
  "* !"     #'dired-unmark-all-marks
  "U"       #'dired-unmark-all-marks
  "* DEL"   #'dired-unmark-backward
  "* C-n"   #'dired-next-marked-file
  "* C-p"   #'dired-prev-marked-file
  "* t"     #'dired-toggle-marks
  ;; Lower keys for commands not operating on all the marked files
  "a"       #'dired-find-alternate-file
  "d"       #'dired-flag-file-deletion
  "e"       #'dired-find-file
  "f"       #'dired-find-file
  "C-m"     #'dired-find-file
  "g"       #'revert-buffer
  "i"       #'dired-maybe-insert-subdir
  "j"       #'dired-goto-file
  "k"       #'dired-do-kill-lines
  "l"       #'dired-do-redisplay
  "m"       #'dired-mark
  "n"       #'dired-next-line
  "o"       #'dired-find-file-other-window
  "C-o"     #'dired-display-file
  "p"       #'dired-previous-line
  "s"       #'dired-sort-toggle-or-edit
  "t"       #'dired-toggle-marks
  "u"       #'dired-unmark
  "v"       #'dired-view-file
  "w"       #'dired-copy-filename-as-kill
  "W"       #'browse-url-of-dired-file
  "x"       #'dired-do-flagged-delete
  "y"       #'dired-show-file-type
  "+"       #'dired-create-directory
  ;; moving
  "<"       #'dired-prev-dirline
  ">"       #'dired-next-dirline
  "^"       #'dired-up-directory
  "SPC"     #'dired-next-line
  "S-SPC"   #'dired-previous-line
  "<remap> <next-line>"        #'dired-next-line
  "<remap> <previous-line>"    #'dired-previous-line
  ;; hiding
  "$"       #'dired-hide-subdir
  "M-$"     #'dired-hide-all
  "("       #'dired-hide-details-mode
  ;; isearch
  "M-s a C-s"   #'dired-do-isearch
  "M-s a C-M-s" #'dired-do-isearch-regexp
  "M-s f C-s"   #'dired-isearch-filenames
  "M-s f C-M-s" #'dired-isearch-filenames-regexp
  ;; misc
  "<remap> <read-only-mode>"   #'dired-toggle-read-only
  ;; `toggle-read-only' is an obsolete alias for `read-only-mode'
  "<remap> <toggle-read-only>" #'dired-toggle-read-only
  "?"       #'dired-summary
  "DEL"     #'dired-unmark-backward
  "<remap> <undo>"             #'dired-undo
  "<remap> <advertised-undo>"  #'dired-undo
  "<remap> <vc-next-action>"   #'dired-vc-next-action
  ;; thumbnail manipulation (image-dired)
  "C-t d"   #'image-dired-display-thumbs
  "C-t t"   #'image-dired-tag-files
  "C-t r"   #'image-dired-delete-tag
  "C-t j"   #'image-dired-jump-thumbnail-buffer
  "C-t i"   #'image-dired-dired-display-image
  "C-t x"   #'image-dired-dired-display-external
  "C-t a"   #'image-dired-display-thumbs-append
  "C-t ."   #'image-dired-display-thumb
  "C-t c"   #'image-dired-dired-comment-files
  "C-t f"   #'image-dired-mark-tagged-files
  "C-t C-t" #'image-dired-dired-toggle-marked-thumbs
  "C-t e"   #'image-dired-dired-edit-comment-and-tags
  ;; encryption and decryption (epa-dired)
  ": d"     #'epa-dired-do-decrypt
  ": v"     #'epa-dired-do-verify
  ": s"     #'epa-dired-do-sign
  ": e"     #'epa-dired-do-encrypt)

(put 'dired-find-file :advertised-binding (kbd "RET"))

(easy-menu-define dired-mode-subdir-menu dired-mode-map
  "Subdir menu for Dired mode."
  '("Subdir"
    ["Insert This Subdir" dired-maybe-insert-subdir
     :help "Insert contents of subdirectory"
     :enable (let ((f (dired-get-filename nil t)))
               (and f (file-directory-p f)))]
    ["Next Dirline" dired-next-dirline
     :help "Move to previous directory-file line"]
    ["Prev Dirline" dired-prev-dirline
     :help "Move to next directory-file line"]
    ["Next Subdir" dired-next-subdir
     :help "Go to next subdirectory header line"]
    ["Prev Subdir" dired-prev-subdir
     :help "Go to previous subdirectory header line"]
    ["Up Directory" dired-up-directory
     :help "Edit the parent directory"]
    ["Tree Up" dired-tree-up
     :help "Go to first subdirectory header up the tree"]
    ["Tree Down" dired-tree-down
     :help "Go to first subdirectory header down the tree"]
    ["Hide/UnHide Subdir" dired-hide-subdir
     :help "Hide or unhide current directory listing"]
    ["Hide All" dired-hide-all
     :help "Hide all subdirectories, leave only header lines"]))

(easy-menu-define dired-mode-immediate-menu dired-mode-map
  "Immediate menu for Dired mode."
  '("Immediate"
    ["Edit File Names" wdired-change-to-wdired-mode
     :help "Put a Dired buffer in a mode in which filenames are editable"
     :keys "C-x C-q"
     :filter (lambda (x) (if (eq major-mode 'dired-mode) x))]
    ["Create Empty file..." dired-create-empty-file
     :help "Create an empty file"]
    ["Create Directory..." dired-create-directory
     :help "Create a directory"]
    ["Find This File" dired-find-file
     :help "Edit file at cursor"]
    ["Find in Other Window" dired-find-file-other-window
     :help "Edit file at cursor in other window"]
    ["Display in Other Window" dired-display-file
     :help "Display file at cursor in other window"]
    ["View This File" dired-view-file
     :help "Examine file at cursor in read-only mode"]
    ["Diff..." dired-diff
     :help "Compare file at cursor with another file"]
    ["Compare with Backup" dired-backup-diff
     :help "Diff file at cursor with its latest backup"]
    ["Compare Directories..." dired-compare-directories
     :help "Mark files with different attributes in two Dired buffers"]
    ["Isearch in File Names..." dired-isearch-filenames
     :help "Incrementally search for string in file names only."]
    ["Isearch Regexp in File Names..." dired-isearch-filenames-regexp
     :help "Incrementally search for regexp in file names only"]
    "---"
    ["#Marked Files" dired-number-of-marked-files
     :help "Display the number and size of the marked files"]
    ["Refresh" revert-buffer
     :help "Update contents of shown directories"]
    ["Hide Details" dired-hide-details-mode
     :help "Hide details in buffer"
     :style toggle
     :selected dired-hide-details-mode]
    ["Toggle Image Thumbnails in This Buffer" image-dired-dired-toggle-marked-thumbs
     :help "Add or remove image thumbnails in front of marked file names"]
    ["Display Image" image-dired-dired-display-image
     :help "Display sized image in a separate window"]
    ["Display Image Externally" image-dired-dired-display-external
     :help "Display image in external viewer"]))

(easy-menu-define dired-mode-regexp-menu dired-mode-map
  "Regexp menu for Dired mode."
  '("Regexp"
    ["Mark Containing..." dired-mark-files-containing-regexp
     :help "Mark files whose contents matches regexp"]
    ["Mark..." dired-mark-files-regexp
     :help "Mark files matching regexp for future operations"]
    ["Flag..." dired-flag-files-regexp
     :help "Flag files matching regexp for deletion"]
    ["Copy..." dired-do-copy-regexp
     :help "Copy marked files matching regexp"]
    ["Rename..." dired-do-rename-regexp
     :help "Rename marked files matching regexp"]
    ["Symlink..." dired-do-symlink-regexp
     :visible (fboundp 'make-symbolic-link)
     :help "Make symbolic links for files matching regexp"]
    ["Hardlink..." dired-do-hardlink-regexp
     :help "Make hard links for files matching regexp"]
    ["Upcase" dired-upcase
     :enable (or (not (fboundp 'msdos-long-file-names))
                 (msdos-long-file-names))
     :help "Rename marked files to upper-case name"]
    ["Downcase" dired-downcase
     ;; When running on plain MS-DOS, there's only one
     ;; letter-case for file names.
     :enable (or (not (fboundp 'msdos-long-file-names))
                 (msdos-long-file-names))
     :help "Rename marked files to lower-case name"]
    "---"
    ["Mark From Image Tag..." image-dired-mark-tagged-files
     :help "Mark files whose image tags matches regexp"]))

(easy-menu-define dired-mode-mark-menu dired-mode-map
  "Mark menu for Dired mode."
  '("Mark"
    ["Toggle Marks" dired-toggle-marks
     :help "Mark unmarked files, unmark marked ones"]
    ["Mark" dired-mark
     :help "Mark current line's file for future operations"]
    ["Unmark" dired-unmark
     :help "Unmark or unflag current line's file"]
    ["Flag" dired-flag-file-deletion
     :help "Flag current line's file for deletion"]
    ["Flag Auto-save Files" dired-flag-auto-save-files
     :help "Flag auto-save files for deletion"]
    ["Flag Backup Files" dired-flag-backup-files
     :help "Flag all backup files for deletion"]
    ["Flag Garbage Files" dired-flag-garbage-files
     :help "Flag unneeded files for deletion"]
    ["Mark Executables" dired-mark-executables
     :help "Mark all executable files"]
    ["Mark Old Backups" dired-clean-directory
     :help "Flag old numbered backups for deletion"]
    ["Mark Directories" dired-mark-directories
     :help "Mark all directories except `.' and `..'"]
    ["Mark Symlinks" dired-mark-symlinks
     :visible (fboundp 'make-symbolic-link)
     :help "Mark all symbolic links"]
    ["Unmark All" dired-unmark-all-marks]
    ["Change Marks..." dired-change-marks
     :help "Replace marker with another character"]
    ["Next Marked" dired-next-marked-file
     :help "Move to next marked file"]
    ["Previous Marked" dired-prev-marked-file
     :help "Move to previous marked file"]))

(easy-menu-define dired-mode-operate-menu dired-mode-map
  "Operate menu for Dired mode."
  '("Operate"
    ["Copy to..." dired-do-copy
     :help "Copy current file or all marked files"]
    ["Rename to..." dired-do-rename
     :help "Rename current file or move marked files"]
    ("Delete"
     ["Delete Flagged Files" dired-do-flagged-delete
      :help "Delete all files flagged for deletion (D)"]
     ["Delete Marked (Not Flagged) Files" dired-do-delete
      :help "Delete current file or all marked files (excluding flagged files)"])
    ["Shell Command..." dired-do-shell-command
     :help "Run a shell command on current or marked files"]
    ["Asynchronous Shell Command..." dired-do-async-shell-command
     :help "Run a shell command asynchronously on current or marked files"]
    ["Symlink to..." dired-do-symlink
     :visible (fboundp 'make-symbolic-link)
     :help "Make symbolic links for current or marked files"]
    ["Hardlink to..." dired-do-hardlink
     :help "Make hard links for current or marked files"]
    ["Print..." dired-do-print
     :help "Ask for print command and print marked files"]
    ["Compress" dired-do-compress
     :help "Compress/uncompress marked files"]
    ["Byte-compile" dired-do-byte-compile
     :help "Byte-compile marked Emacs Lisp files"]
    ["Load" dired-do-load
     :help "Load marked Emacs Lisp files"]
    ["Change Timestamp..." dired-do-touch
     :help "Change timestamp of marked files"]
    ["Change Mode..." dired-do-chmod
     :help "Change mode (attributes) of marked files"]
    ["Change Group..." dired-do-chgrp
     :visible (not (memq system-type '(ms-dos windows-nt)))
     :help "Change the group of marked files"]
    ["Change Owner..." dired-do-chown
     :visible (not (memq system-type '(ms-dos windows-nt)))
     :help "Change the owner of marked files"]
    ["Isearch Files..." dired-do-isearch
     :help "Incrementally search marked files for string"]
    ["Isearch Regexp Files..." dired-do-isearch-regexp
     :help "Incrementally search marked files for regexp"]
    ["Search Files..." dired-do-find-regexp
     :help "Search marked files for matches of regexp"]
    ["Query Replace in Files..." dired-do-find-regexp-and-replace
     :help "Replace regexp matches in marked files"]
    "---"
    ["Encrypt..." epa-dired-do-encrypt
     :help "Encrypt current or marked files"]
    ["Sign..." epa-dired-do-sign
     :help "Create digital signature of current or marked files"]
    ["Verify" epa-dired-do-verify
     :help "Verify digital signature of current or marked files"]
    ["Decrypt..." epa-dired-do-decrypt
     :help "Decrypt current or marked files"]
    "---"
    ["Display Image Thumbnails" image-dired-display-thumbs
     :help "Display image thumbnails for current or marked image files"]
    ["Add Image Comment..." image-dired-dired-comment-files
     :help "Add image comment to current or marked files"]
    ["Add Image Tags..." image-dired-tag-files
     :help "Add image tags to current or marked files"]
    ["Delete Image Tag..." image-dired-delete-tag
     :help "Delete image tag from current or marked files"]))

(defun dired-context-menu (menu click)
  "Populate MENU with Dired mode commands at CLICK."
  (when (mouse-posn-property (event-start click) 'dired-filename)
    (define-key menu [dired-separator] menu-bar-separator)
    (let ((easy-menu (make-sparse-keymap "Immediate")))
      (easy-menu-define nil easy-menu nil
        '("Immediate"
          ["Find This File" dired-mouse-find-file
           :help "Edit file at mouse click"]
          ["Find in Other Window" dired-mouse-find-file-other-window
           :help "Edit file at mouse click in other window"]))
      (dolist (item (reverse (lookup-key easy-menu [menu-bar immediate])))
        (when (consp item)
          (define-key menu (vector (car item)) (cdr item))))))
  menu)


;;; Dired mode

;; Dired mode is suitable only for specially formatted data.
(put 'dired-mode 'mode-class 'special)

(defvar grep-read-files-function)
;; Autoload cookie needed by desktop.el
;;;###autoload
(defun dired-mode (&optional dirname switches)
  "Mode for \"editing\" directory listings.
In Dired, you are \"editing\" a list of the files in a directory and
  (optionally) its subdirectories, in the format of `ls -lR'.
  Each directory is a page: use \\[backward-page] and \\[forward-page] to move pagewise.
\"Editing\" means that you can run shell commands on files, visit,
  compress, load or byte-compile them, change their file attributes
  and insert subdirectories into the same buffer.  You can \"mark\"
  files for later commands or \"flag\" them for deletion, either file
  by file or all files matching certain criteria.
You can move using the usual cursor motion commands.\\<dired-mode-map>
The buffer is read-only.  Digits are prefix arguments.
Type \\[dired-flag-file-deletion] to flag a file `D' for deletion.
Type \\[dired-mark] to Mark a file or subdirectory for later commands.
  Most commands operate on the marked files and use the current file
  if no files are marked.  Use a numeric prefix argument to operate on
  the next ARG (or previous -ARG if ARG<0) files, or just `1'
  to operate on the current file only.  Prefix arguments override marks.
  Mark-using commands display a list of failures afterwards.  Type \\[dired-summary]
  to see why something went wrong.
Type \\[dired-unmark] to Unmark a file or all files of an inserted subdirectory.
Type \\[dired-unmark-backward] to back up one line and unmark or unflag.
Type \\[dired-do-flagged-delete] to delete (eXpunge) the files flagged `D'.
Type \\[dired-find-file] to Find the current line's file
  (or dired it in another buffer, if it is a directory).
Type \\[dired-find-file-other-window] to find file or Dired directory in Other window.
Type \\[dired-maybe-insert-subdir] to Insert a subdirectory in this buffer.
Type \\[dired-do-rename] to Rename a file or move the marked files to another directory.
Type \\[dired-do-copy] to Copy files.
Type \\[dired-sort-toggle-or-edit] to toggle Sorting by name/date or change the `ls' switches.
Type \\[revert-buffer] to read all currently expanded directories aGain.
  This retains all marks and hides subdirs again that were hidden before.
Use `SPC' and `DEL' to move down and up by lines.

If Dired ever gets confused, you can either type \\[revert-buffer] \
to read the
directories again, type \\[dired-do-redisplay] \
to relist the file at point or the marked files or a
subdirectory, or type \\[dired-build-subdir-alist] to parse the buffer
again for the directory tree.

See the `dired' customization group for a list of user options.

This mode runs the following hooks:

  `dired-before-readin-hook'
  `dired-after-readin-hook'
  `dired-mode-hook'

Keybindings:
\\{dired-mode-map}"
  ;; Not to be called interactively (e.g. dired-directory will be set
  ;; to default-directory, which is wrong with wildcards).
  (kill-all-local-variables)
  (use-local-map dired-mode-map)
  (dired-advertise)			; default-directory is already set
  (setq major-mode 'dired-mode
	mode-name "Dired"
	;; case-fold-search nil
	buffer-read-only t
	mode-line-buffer-identification
	(propertized-buffer-identification "%17b"))
  (add-to-invisibility-spec '(dired . t))
  ;; Ignore dired-hide-details-* value of invisible text property by default.
  (when (eq buffer-invisibility-spec t)
    (setq buffer-invisibility-spec (list t)))
  (setq-local revert-buffer-function #'dired-revert)
  (setq-local buffer-stale-function #'dired-buffer-stale-p)
  (setq-local buffer-auto-revert-by-notification t)
  (setq-local page-delimiter "\n\n")
  (setq dired-directory (or dirname default-directory))
  ;; list-buffers uses this to display the dir being edited in this buffer.
  (setq list-buffers-directory
	(expand-file-name (if (listp dired-directory)
			      (car dired-directory)
			    dired-directory)))
  (setq-local dired-actual-switches (or switches dired-listing-switches))
  (setq-local font-lock-defaults
              '(dired-font-lock-keywords t nil nil beginning-of-line))
  (setq-local desktop-save-buffer 'dired-desktop-buffer-misc-data)
  (setq-local grep-read-files-function #'dired-grep-read-files)
  (setq dired-switches-alist nil)
  (hack-dir-local-variables-non-file-buffer) ; before sorting
  (dired-sort-other dired-actual-switches t)
  (when (featurep 'dnd)
    (setq-local dnd-protocol-alist
                (append dired-dnd-protocol-alist dnd-protocol-alist)))
  (add-hook 'file-name-at-point-functions #'dired-file-name-at-point nil t)
  (add-hook 'isearch-mode-hook #'dired-isearch-filenames-setup nil t)
  (add-hook 'context-menu-functions 'dired-context-menu 5 t)
  (run-mode-hooks 'dired-mode-hook))


;;; Idiosyncratic dired commands that don't deal with marks

(defun dired-summary ()
  "Summarize basic Dired commands and show recent Dired errors."
  (interactive)
  (dired-why)
  ;; FIXME this should check the key-bindings and use
  ;; substitute-command-keys if non-standard
  (message
   "d-elete, u-ndelete, x-punge, f-ind, o-ther window, R-ename, C-opy, h-elp"))

(defun dired-undo ()
  "Undo in a Dired buffer.
This doesn't recover lost files, it just undoes changes in the buffer itself.
You can use it to recover marks, killed lines or subdirs."
  (interactive)
  (let ((inhibit-read-only t))
    (undo))
  (dired-build-subdir-alist)
  (message "Change in Dired buffer undone.
Actual changes in files cannot be undone by Emacs."))

(defun dired-toggle-read-only ()
  "Edit Dired buffer with Wdired, or make it read-only.
If the current buffer can be edited with Wdired, (i.e. the major
mode is `dired-mode'), call `wdired-change-to-wdired-mode'.
Otherwise, toggle `read-only-mode'."
  (interactive)
  (when (and (not (file-writable-p default-directory))
             (not (y-or-n-p
                   "Directory isn't writable; edit anyway? ")))
    (user-error "Directory %s isn't writable" default-directory))
  (if (derived-mode-p 'dired-mode)
      (wdired-change-to-wdired-mode)
    (read-only-mode 'toggle)))

(defun dired-next-line (arg)
  "Move down lines then position at filename.
Optional prefix ARG says how many lines to move; default is one line."
  (interactive "^p")
  (let ((line-move-visual)
	(goal-column))
    (line-move arg t))
  ;; We never want to move point into an invisible line.
  (while (and (invisible-p (point))
	      (not (if (and arg (< arg 0)) (bobp) (eobp))))
    (forward-char (if (and arg (< arg 0)) -1 1)))
  (dired-move-to-filename))

(defun dired-previous-line (arg)
  "Move up lines then position at filename.
Optional prefix ARG says how many lines to move; default is one line."
  (interactive "^p")
  (dired-next-line (- (or arg 1))))

(defun dired-next-dirline (arg &optional opoint)
  "Goto ARGth next directory file line."
  (interactive "p")
  (or opoint (setq opoint (point)))
  (if (if (> arg 0)
	  (re-search-forward dired-re-dir nil t arg)
	(beginning-of-line)
	(re-search-backward dired-re-dir nil t (- arg)))
      (dired-move-to-filename)		; user may type `i' or `f'
    (goto-char opoint)
    (error "No more subdirectories")))

(defun dired-prev-dirline (arg)
  "Goto ARGth previous directory file line."
  (interactive "p")
  (dired-next-dirline (- arg)))

(defun dired-up-directory (&optional other-window)
  "Run Dired on parent directory of current directory.
Find the parent directory either in this buffer or another buffer.
Creates a buffer if necessary.
If OTHER-WINDOW (the optional prefix arg), display the parent
directory in another window."
  (interactive "P")
  (let* ((dir (dired-current-directory))
	 (up (file-name-directory (directory-file-name dir))))
    (or (dired-goto-file (directory-file-name dir))
	;; Only try dired-goto-subdir if buffer has more than one dir.
	(and (cdr dired-subdir-alist)
	     (dired-goto-subdir up))
	(progn
	  (if other-window
	      (dired-other-window up)
	    (dired--find-possibly-alternative-file up))
	  (dired-goto-file dir)))))

(defun dired-get-file-for-visit ()
  "Get the current line's file name, with an error if file does not exist."
  (interactive)
  ;; We pass t for second arg so that we don't get error for `.' and `..'.
  (let ((raw (dired-get-filename nil t))
	file-name)
    (if (null raw)
	(user-error "No file on this line"))
    (setq file-name (file-name-sans-versions raw t))
    (if (file-exists-p file-name)
	file-name
      (if (file-symlink-p file-name)
	  (error "File is a symlink to a nonexistent target")
        (error (substitute-command-keys
                (concat "File no longer exists; type \\<dired-mode-map>"
                        "\\[revert-buffer] to update Dired buffer")))))))

;; Force C-m keybinding rather than `f' or `e' in the mode doc:
(define-obsolete-function-alias 'dired-advertised-find-file
  #'dired-find-file "23.2")
(defun dired-find-file ()
  "In Dired, visit the file or directory named on this line."
  (interactive)
  (dired--find-possibly-alternative-file (dired-get-file-for-visit)))

(defun dired--find-possibly-alternative-file (file)
  "Find FILE, but respect `dired-kill-when-opening-new-dired-buffer'."
  (if (and dired-kill-when-opening-new-dired-buffer
           (file-directory-p file))
      (progn
        (set-buffer-modified-p nil)
        (dired--find-file #'find-alternate-file file))
    (dired--find-file #'find-file file)))

(defun dired--find-file (find-file-function file)
  "Call FIND-FILE-FUNCTION on FILE, but bind some relevant variables."
  ;; Bind `find-file-run-dired' so that the command works on directories
  ;; too, independent of the user's setting.
  (let ((find-file-run-dired t)
        ;; This binding prevents problems with preserving point in
        ;; windows displaying Dired buffers, because reverting a Dired
        ;; buffer empties it, which changes the places where the
        ;; markers used by switch-to-buffer-preserve-window-point
        ;; point.
        (switch-to-buffer-preserve-window-point
         (if dired-auto-revert-buffer
             nil
           switch-to-buffer-preserve-window-point)))
    (funcall find-file-function file)))

(defun dired-find-alternate-file ()
  "In Dired, visit file or directory on current line via `find-alternate-file'.
This kills the Dired buffer, then visits the current line's file or directory."
  (interactive)
  (set-buffer-modified-p nil)
  (find-alternate-file (dired-get-file-for-visit)))
;; Don't override the setting from .emacs.
;;;###autoload (put 'dired-find-alternate-file 'disabled t)

(defun dired-mouse-find-file (event &optional find-file-func find-dir-func)
  "In Dired, visit the file or directory name you click on.
The optional arguments FIND-FILE-FUNC and FIND-DIR-FUNC specify
functions to visit the file and directory, respectively.  If
omitted or nil, these arguments default to `find-file' and `dired',
respectively."
  (interactive "e")
  (or find-file-func (setq find-file-func 'find-file))
  (or find-dir-func (setq find-dir-func 'dired))
  (let (window pos file)
    (save-excursion
      (setq window (posn-window (event-end event))
	    pos (posn-point (event-end event)))
      (if (not (windowp window))
	  (error "No file chosen"))
      (set-buffer (window-buffer window))
      (goto-char pos)
      (setq file (dired-get-file-for-visit)))
    (if (file-directory-p file)
	(or (and (cdr dired-subdir-alist)
		 (dired-goto-subdir file))
	    (progn
	      (select-window window)
              (funcall find-dir-func file)))
      (select-window window)
      (dired--find-file find-file-func (file-name-sans-versions file t)))))

(defun dired-mouse-find-file-other-window (event)
  "In Dired, visit the file or directory name you click on in another window."
  (interactive "e")
  (dired-mouse-find-file event 'find-file-other-window 'dired-other-window))

(defun dired-mouse-find-file-other-frame (event)
  "In Dired, visit the file or directory name you click on in another frame."
  (interactive "e")
  (dired-mouse-find-file event 'find-file-other-frame 'dired-other-frame))

(defun dired-view-file ()
  "In Dired, examine a file in view mode, returning to Dired when done.
When file is a directory, show it in this buffer if it is inserted.
Otherwise, display it in another buffer."
  (interactive)
  (let ((file (dired-get-file-for-visit)))
    (if (file-directory-p file)
	(or (and (cdr dired-subdir-alist)
		 (dired-goto-subdir file))
	    (dired file))
      (view-file file))))

(defun dired-find-file-other-window ()
  "In Dired, visit this file or directory in another window."
  (interactive)
  (dired--find-file #'find-file-other-window (dired-get-file-for-visit)))

(defun dired-display-file ()
  "In Dired, display this file or directory in another window."
  (interactive)
  (display-buffer (find-file-noselect (dired-get-file-for-visit))
		  t))


;;; Functions for extracting and manipulating file names in Dired buffers

(defun dired-unhide-subdir ()
  (with-silent-modifications
    (dired--unhide (dired-subdir-min) (dired-subdir-max))))

(defun dired-subdir-hidden-p (dir)
  (save-excursion
    (dired-goto-subdir dir)
    (dired--hidden-p)))

(defun dired-subdir-min ()
  (save-excursion
    (if (not (dired-prev-subdir 0 t t))
	(error "Not in a subdir!")
      (point))))

(defun dired-get-filename (&optional localp no-error-if-not-filep)
  "In Dired, return name of file mentioned on this line.
Value returned normally includes the directory name.
Optional arg LOCALP with value `no-dir' means don't include directory
name in result.  A value of `verbatim' means to return the name exactly as
it occurs in the buffer, and a value of t means construct name relative to
`default-directory', which still may contain slashes if in a subdirectory.
Optional arg NO-ERROR-IF-NOT-FILEP means treat `.' and `..' as
regular filenames and return nil if no filename on this line.
Otherwise, an error occurs in these cases."
  (let ((hidden (and dired-subdir-alist
                     (dired-subdir-hidden-p
                      (dired-current-directory))))
	case-fold-search file p1 p2 already-absolute)
    (when hidden
      (dired-unhide-subdir))
    (save-excursion
      (if (setq p1 (dired-move-to-filename (not no-error-if-not-filep)))
	  (setq p2 (dired-move-to-end-of-filename no-error-if-not-filep))))
    (when hidden
      (dired-hide-subdir 1))
    ;; nil if no file on this line, but no-error-if-not-filep is t:
    (if (setq file (and p1 p2 (buffer-substring p1 p2)))
	(progn
	  ;; Get rid of the mouse-face property that file names have.
	  (set-text-properties 0 (length file) nil file)
	  ;; Unquote names quoted by ls or by dired-insert-directory.
	  ;; This code was written using `read' to unquote, because
          ;; it's faster than substituting \007 (4 chars) -> ^G (1
          ;; char) etc. in a lisp loop.  Unfortunately, this decision
          ;; has necessitated hacks such as dealing with filenames
          ;; with quotation marks in their names.
	  (while (string-match "\\(?:[^\\]\\|\\`\\)\\(\"\\)" file)
	    (setq file (replace-match "\\\"" nil t file 1)))
          ;; Unescape any spaces escaped by ls -b (bug#10469).
          ;; Other -b quotes, eg \t, \n, work transparently.
          (if (dired-switches-escape-p dired-actual-switches)
              (let ((start 0)
                    (rep "")
                    (shift -1))
                (if (eq localp 'verbatim)
                    (setq rep "\\\\"
                          shift +1))
                (while (string-match "\\(\\\\\\) " file start)
                  (setq file (replace-match rep nil t file 1)
                        start (+ shift (match-end 0))))))
	  (when (eq system-type 'windows-nt)
	    (save-match-data
	      (let ((start 0))
		(while (string-match "\\\\" file start)
		  (aset file (match-beginning 0) ?/)
		  (setq start (match-end 0))))))

          ;; Hence we don't need to worry about converting `\\' back to `\'.
          (setq file (read (concat "\"" file "\"")))))
    (and file (files--name-absolute-system-p file)
	 (setq already-absolute t))
    (cond
     ((null file)
      nil)
     ((eq localp 'verbatim)
      file)
     ((and (not no-error-if-not-filep)
	   (member file '("." "..")))
      (error "Cannot operate on `.' or `..'"))
     ((and (eq localp 'no-dir) already-absolute)
      (file-name-nondirectory file))
     (already-absolute
      (let ((handler (find-file-name-handler file nil)))
	;; check for safe-magic property so that we won't
	;; put /: for names that don't really need them.
	;; For instance, .gz files when auto-compression-mode is on.
	(if (and handler (not (get handler 'safe-magic)))
	    (concat "/:" file)
	  file)))
     ((eq localp 'no-dir)
      file)
     ((equal (dired-current-directory) "/")
      (setq file (concat (dired-current-directory localp) file))
      (let ((handler (find-file-name-handler file nil)))
	;; check for safe-magic property so that we won't
	;; put /: for names that don't really need them.
	;; For instance, .gz files when auto-compression-mode is on.
	(if (and handler (not (get handler 'safe-magic)))
	    (concat "/:" file)
	  file)))
     (t
      (concat (dired-current-directory localp) file)))))

(defun dired-string-replace-match (regexp string newtext
                                          &optional literal global)
  "Replace first match of REGEXP in STRING with NEWTEXT.
If it does not match, nil is returned instead of the new string.
Optional arg LITERAL means to take NEWTEXT literally.
Optional arg GLOBAL means to replace all matches."
  (if global
      (let ((start 0) ret)
	(while (string-match regexp string start)
	  (let ((from-end (- (length string) (match-end 0))))
	    (setq ret (setq string (replace-match newtext t literal string)))
	    (setq start (- (length string) from-end))))
	ret)
    (if (not (string-match regexp string 0))
	nil
      (replace-match newtext t literal string))))

(defun dired-make-absolute (file &optional dir)
  ;;"Convert FILE (a file name relative to DIR) to an absolute file name."
  ;; We can't always use expand-file-name as this would get rid of `.'
  ;; or expand in / instead default-directory if DIR=="".
  ;; This should be good enough for ange-ftp.
  ;; It should be reasonably fast, though, as it is called in
  ;; dired-get-filename.
  (concat (or dir default-directory) file))

(defun dired-make-relative (file &optional dir)
  "Convert FILE (an absolute file name) to a name relative to DIR.
If DIR is omitted or nil, it defaults to `default-directory'.
If FILE is not in the directory tree of DIR, return FILE
unchanged."
  (or dir (setq dir default-directory))
  ;; This case comes into play if default-directory is set to
  ;; use ~.
  (if (and (> (length dir) 0) (= (aref dir 0) ?~))
      (setq dir (expand-file-name dir)))
  (if (string-match (concat "^" (regexp-quote dir)) file)
      (substring file (match-end 0))
    file))


;;; Mode to hide details

(define-minor-mode dired-hide-details-mode
  "Toggle visibility of detailed information in current Dired buffer.
When this minor mode is enabled, details such as file ownership and
permissions are hidden from view.

See options: `dired-hide-details-hide-symlink-targets' and
`dired-hide-details-hide-information-lines'."
  :group 'dired
  (unless (derived-mode-p 'dired-mode 'wdired-mode)
    (error "Not a Dired buffer"))
  (dired-hide-details-update-invisibility-spec)
  (if dired-hide-details-mode
      (add-hook 'wdired-mode-hook
		'dired-hide-details-update-invisibility-spec
		nil
		t)
    (remove-hook 'wdired-mode-hook
		 'dired-hide-details-update-invisibility-spec
		 t)))

(defun dired-hide-details-update-invisibility-spec ()
  (funcall (if dired-hide-details-mode
	       'add-to-invisibility-spec
	     'remove-from-invisibility-spec)
	   'dired-hide-details-detail)
  (funcall (if (and dired-hide-details-mode
		    dired-hide-details-hide-information-lines)
	       'add-to-invisibility-spec
	     'remove-from-invisibility-spec)
	   'dired-hide-details-information)
  (funcall (if (and dired-hide-details-mode
		    dired-hide-details-hide-symlink-targets
		    (not (derived-mode-p 'wdired-mode)))
	       'add-to-invisibility-spec
	     'remove-from-invisibility-spec)
	   'dired-hide-details-link))


;;; Functions to hide/unhide text

(defun dired--find-hidden-pos (start end)
  (text-property-any start end 'invisible 'dired))

(defun dired--hidden-p (&optional pos)
  (eq (get-char-property (or pos (point)) 'invisible) 'dired))

(defun dired--hide (start end)
  ;; The old code used selective-display which only works at
  ;; a line-granularity, so it used start and end positions that where
  ;; approximate ("anywhere on the line is fine").
  (save-excursion
    (put-text-property (progn (goto-char start) (line-end-position))
                       (progn (goto-char end) (line-end-position))
                       'invisible 'dired)))

(defun dired--unhide (start end)
  ;; The old code used selective-display which only works at
  ;; a line-granularity, so it used start and end positions that where
  ;; approximate ("anywhere on the line is fine").
  ;; FIXME: This also removes other invisible properties!
  (save-excursion
    (remove-list-of-text-properties
     (progn (goto-char start) (line-end-position))
     (progn (goto-char end) (line-end-position))
     '(invisible))))

;;; Functions for finding the file name in a dired buffer line

(defvar dired-permission-flags-regexp
  "\\([^ ]\\)[-r][-w]\\([^ ]\\)[-r][-w]\\([^ ]\\)[-r][-w]\\([^ ]\\)"
  "Regular expression to match the permission flags in `ls -l'.")

;; Move to first char of filename on this line.
;; Returns position (point) or nil if no filename on this line."
(defun dired-move-to-filename (&optional raise-error eol)
  "Move to the beginning of the filename on the current line.
Return the position of the beginning of the filename, or nil if none found.

If RAISE-ERROR, signal an error if we can't find the filename on
the current line.

If EOL, it should be an position to use instead of
`line-end-position' as the end of the line."
  ;; This is the UNIX version.
  (or eol (setq eol (line-end-position)))
  (beginning-of-line)
  ;; First try assuming `ls --dired' was used.
  (let ((change (next-single-property-change (point) 'dired-filename nil eol)))
    (cond
     ((and change (< change eol))
      (goto-char change))
     ((re-search-forward directory-listing-before-filename-regexp eol t)
      (goto-char (match-end 0)))
     ((re-search-forward dired-permission-flags-regexp eol t)
      ;; Ha!  There *is* a file.  Our regexp-from-hell just failed to find it.
      (if raise-error
	  (error "Unrecognized line!  Check directory-listing-before-filename-regexp"))
      (beginning-of-line)
      nil)
     (raise-error
      (error "No file on this line")))))

(defun dired-move-to-end-of-filename (&optional no-error)
  ;; Assumes point is at beginning of filename,
  ;; thus the rwx bit re-search-backward below will succeed in *this*
  ;; line if at all.  So, it should be called only after
  ;; (dired-move-to-filename t).
  ;; On failure, signals an error (with non-nil NO-ERROR just returns nil).
  ;; This is the UNIX version.
  (if (get-text-property (point) 'dired-filename)
      (goto-char (next-single-property-change (point) 'dired-filename))
    (let ((opoint (point))
          (used-F (dired-check-switches dired-actual-switches "F" "classify"))
          (eol (line-end-position))
          (hidden (dired--hidden-p))
          file-type executable symlink)
      (if hidden
	  nil
	(save-excursion	;; Find out what kind of file this is:
	  ;; Restrict perm bits to be non-blank,
	  ;; otherwise this matches one char to early (looking backward):
	  ;; "l---------" (some systems make symlinks that way)
	  ;; "----------" (plain file with zero perms)
	  (if (re-search-backward
	       dired-permission-flags-regexp nil t)
	      (setq file-type (char-after (match-beginning 1))
		    symlink (eq file-type ?l)
		    ;; Only with -F we need to know whether it's an executable
		    executable (and
				used-F
				(string-match
				 "[xst]" ;; execute bit set anywhere?
				 (concat
				  (match-string 2)
				  (match-string 3)
				  (match-string 4)))))
	    (or no-error (error "No file on this line"))))
	;; Move point to end of name:
	(if symlink
	    (if (search-forward " -> " eol t)
		(progn
		  (forward-char -4)
		  (and used-F
		       dired-ls-F-marks-symlinks
		       (eq (preceding-char) ?@)	;; did ls really mark the link?
		       (forward-char -1))))
	  (goto-char eol) ;; else not a symbolic link
	  ;; ls -lF marks dirs, sockets, fifos and executables with exactly
	  ;; one trailing character. (Executable bits on symlinks ain't mean
	  ;; a thing, even to ls, but we know it's not a symlink.)
	  (and used-F
	       (or (memq file-type '(?d ?s ?p))
		   executable)
	       (forward-char -1))))
      (or no-error
	  (not (eq opoint (point)))
	  (error "%s" (if hidden
                          (substitute-command-keys
                           "File line is hidden, type \\[dired-hide-subdir] to unhide")
                        "No file on this line")))
      (if (eq opoint (point))
	  nil
	(point)))))


;;; Copy names of marked files into kill-ring

(defun dired-copy-filename-as-kill (&optional arg)
  "Copy names of marked (or next ARG) files into the kill ring.
The names are separated by a space.
With a zero prefix arg, use the absolute file name of each marked file.
With \\[universal-argument], use the file name relative to the Dired buffer's
`default-directory'.  (This still may contain slashes if in a subdirectory.)

If on a subdir headerline, use absolute subdirname instead;
prefix arg and marked files are ignored in this case.

You can then feed the file name(s) to other commands with \\[yank]."
  (interactive "P")
  (let ((string
         (or (dired-get-subdir)
             (mapconcat #'identity
                        (if arg
                            (cond ((zerop (prefix-numeric-value arg))
                                   (dired-get-marked-files))
                                  ((consp arg)
                                   (dired-get-marked-files t))
                                  (t
                                   (dired-get-marked-files
				    'no-dir (prefix-numeric-value arg))))
                          (dired-get-marked-files 'no-dir))
                        " "))))
    (unless (string= string "")
      (if (eq last-command 'kill-region)
          (kill-append string nil)
        (kill-new string))
      (message "%s" string))))


;;; Keeping Dired buffers in sync with the filesystem and with each other

(defun dired-buffers-for-dir (dir &optional file subdirs)
  "Return a list of buffers for DIR (top level or in-situ subdir).
If FILE is non-nil, include only those whose wildcard pattern (if any)
matches FILE.
If SUBDIRS is non-nil, also include the dired buffers of
directories below DIR.
The list is in reverse order of buffer creation, most recent last.
As a side effect, killed dired buffers for DIR are removed from
`dired-buffers'."
  (setq dir (file-name-as-directory (expand-file-name dir)))
  (let (result buf)
    (dolist (elt dired-buffers)
      (setq buf (cdr elt))
      (cond
       ((null (buffer-name buf))
	;; Buffer is killed - clean up:
	(setq dired-buffers (delq elt dired-buffers)))
       ((dired-in-this-tree-p (car elt) dir)
	(with-current-buffer buf
          (when (and (or subdirs
                         (assoc dir dired-subdir-alist))
	             (or (null file)
		         (if (stringp dired-directory)
		             (let ((wildcards (file-name-nondirectory
					       dired-directory)))
			       (or (zerop (length wildcards))
			           (string-match-p (dired-glob-regexp wildcards)
                                                   file)))
		           (member (expand-file-name file dir)
			           (cdr dired-directory)))))
            (setq result (cons buf result)))))))
    result))

(defun dired-glob-regexp (pattern)
  "Convert glob-pattern PATTERN to a regular expression."
  (let ((matched-in-pattern 0)  ;; How many chars of PATTERN we've handled.
	regexp)
    (while (string-match "[[?*]" pattern matched-in-pattern)
      (let ((op-end (match-end 0))
	    (next-op (aref pattern (match-beginning 0))))
	(setq regexp (concat regexp
			     (regexp-quote
			      (substring pattern matched-in-pattern
					 (match-beginning 0)))))
	(cond ((= next-op ??)
	       (setq regexp (concat regexp "."))
	       (setq matched-in-pattern op-end))
	      ((= next-op ?\[)
	       ;; Fails to handle ^ yet ????
	       (let* ((set-start (match-beginning 0))
		      (set-cont
		       (if (= (aref pattern (1+ set-start)) ?^)
			   (+ 3 set-start)
			 (+ 2 set-start)))
		      (set-end (string-search "]" pattern set-cont))
		      (set (substring pattern set-start (1+ set-end))))
		 (setq regexp (concat regexp set))
		 (setq matched-in-pattern (1+ set-end))))
	      ((= next-op ?*)
	       (setq regexp (concat regexp ".*"))
	       (setq matched-in-pattern op-end)))))
    (concat "\\`"
	    regexp
	    (regexp-quote
	     (substring pattern matched-in-pattern))
	    "\\'")))

(defun dired-advertise ()
  ;;"Advertise in variable `dired-buffers' that we dired `default-directory'."
  ;; With wildcards we actually advertise too much.
  (let ((expanded-default (expand-file-name default-directory)))
    (if (memq (current-buffer) (dired-buffers-for-dir expanded-default))
	t				; we have already advertised ourselves
      (setq dired-buffers
	    (cons (cons expanded-default (current-buffer))
		  dired-buffers)))))

(defun dired-unadvertise (dir)
  ;; Remove DIR from the buffer alist in variable dired-buffers.
  ;; This has the effect of removing any buffer whose main directory is DIR.
  ;; It does not affect buffers in which DIR is a subdir.
  ;; Removing is also done as a side-effect in dired-buffer-for-dir.
  (setq dired-buffers
	(delq (assoc (expand-file-name dir) dired-buffers) dired-buffers)))


;;; Utility functions

(defun dired-in-this-tree-p (file dir)
  ;;"Is FILE part of the directory tree starting at DIR?"
  (let (case-fold-search)
    (string-match-p (concat "^" (regexp-quote dir)) file)))

(define-obsolete-function-alias 'dired-in-this-tree
  'dired-in-this-tree-p "27.1")

(defun dired-normalize-subdir (dir)
  ;; Prepend default-directory to DIR if relative file name.
  ;; dired-get-filename must be able to make a valid file name from a
  ;; file and its directory DIR.
  (file-name-as-directory
   (if (file-name-absolute-p dir)
       dir
     (expand-file-name dir default-directory))))

(defun dired-get-subdir ()
  ;;"Return the subdir name on this line, or nil if not on a headerline."
  ;; Look up in the alist whether this is a headerline.
  (save-excursion
    (let ((cur-dir (dired-current-directory)))
      (beginning-of-line)		; alist stores b-o-l positions
      (and (zerop (- (point)
                     (cdr (assoc cur-dir
                                 dired-subdir-alist))))
           cur-dir))))

(define-obsolete-function-alias 'dired-get-subdir-min 'cdr "27.1")

(defun dired-get-subdir-max (elt)
  (save-excursion
    (goto-char (cdr elt))
    (dired-subdir-max)))

(defun dired-clear-alist ()
  (while dired-subdir-alist
    (set-marker (cdr (car dired-subdir-alist)) nil)
    (setq dired-subdir-alist (cdr dired-subdir-alist))))

(defun dired-subdir-index (dir)
  ;; Return an index into alist for use with nth
  ;; for the sake of subdir moving commands.
  (let (found (index 0) (alist dired-subdir-alist))
    (while alist
      (if (string= dir (car (car alist)))
	  (setq alist nil found t)
	(setq alist (cdr alist) index (1+ index))))
    (if found index nil)))

(defun dired-next-subdir (arg &optional no-error-if-not-found no-skip)
  "Go to next subdirectory, regardless of level."
  ;; Use 0 arg to go to this directory's header line.
  ;; NO-SKIP prevents moving to end of header line, returning whatever
  ;; position was found in dired-subdir-alist.
  (interactive "p")
  (let ((this-dir (dired-current-directory))
	pos index)
    ;; nth with negative arg does not return nil but the first element
    (setq index (- (dired-subdir-index this-dir) arg))
    (setq pos (if (>= index 0)
                  (cdr (nth index dired-subdir-alist))))
    (if pos
	(progn
	  (goto-char pos)
	  (or no-skip (end-of-line))
	  (point))
      (if no-error-if-not-found
	  nil				; return nil if not found
	(error "%s directory" (if (> arg 0) "Last" "First"))))))

(defun dired-build-subdir-alist (&optional switches)
  "Build `dired-subdir-alist' by parsing the buffer.
Returns the new value of the alist.
If optional arg SWITCHES is non-nil, use its value
instead of `dired-actual-switches'."
  (interactive)
  (dired-clear-alist)
  (save-excursion
    (let* ((count 0)
	   (inhibit-read-only t)
	   (buffer-undo-list t)
	   (switches (or switches dired-actual-switches))
	   new-dir-name
	   (R-ftp-base-dir-regex
	    ;; Used to expand subdirectory names correctly in recursive
	    ;; ange-ftp listings.
	    (and (dired-switches-recursive-p switches)
		 (string-match "\\`/.*:\\(/.*\\)" default-directory)
		 (concat "\\`" (match-string 1 default-directory)))))
      (goto-char (point-min))
      (setq dired-subdir-alist nil)
      (while (re-search-forward dired-subdir-regexp nil t)
	;; Avoid taking a file name ending in a colon
	;; as a subdir name.
	(unless (save-excursion
		  (goto-char (match-beginning 0))
		  (beginning-of-line)
		  (forward-char 2)
		  (looking-at-p dired-re-perms))
	  (save-excursion
	    (goto-char (match-beginning 1))
	    (setq new-dir-name
		  (buffer-substring-no-properties (point) (match-end 1))
		  new-dir-name
		  (save-match-data
		    (if (and R-ftp-base-dir-regex
			     (not (string= new-dir-name default-directory))
			     (string-match R-ftp-base-dir-regex new-dir-name))
			(concat default-directory
				(substring new-dir-name (match-end 0)))
		      (expand-file-name new-dir-name))))
	    (delete-region (point) (match-end 1))
	    (insert new-dir-name))
	  (setq count (1+ count))
	  ;; Undo any escaping of newlines and \ by dired-insert-directory.
	  ;; Convert "n" preceded by odd number of \ to newline, and \\ to \.
	  (when (and (dired-switches-escape-p switches)
		     (string-match-p "\\\\" new-dir-name))
	    (let (temp res)
	      (mapc (lambda (char)
		      (cond ((equal char ?\\)
			     (if temp
				 (setq res (concat res "\\")
				       temp nil)
			       (setq temp "\\")))
			    ((and temp (equal char ?n))
			     (setq res (concat res "\n")
				   temp nil))
			    (t
			     (setq res (concat res temp (char-to-string char))
				   temp nil))))
		    new-dir-name)
	      (setq new-dir-name res)))
	  (dired-alist-add-1 new-dir-name
                             ;; Place a sub directory boundary between lines.
                             (save-excursion
                               (goto-char (match-beginning 0))
                               (beginning-of-line)
                               (point-marker)))))
      (if (and (> count 1) (called-interactively-p 'interactive))
	  (message "Buffer includes %d directories" count)))
    ;; We don't need to sort it because it is in buffer order per
    ;; constructionem.  Return new alist:
    dired-subdir-alist))

(defun dired-alist-add-1 (dir new-marker)
  ;; Add new DIR at NEW-MARKER.  Don't sort.
  (setq dired-subdir-alist
	(cons (cons (dired-normalize-subdir dir) new-marker)
	      dired-subdir-alist)))

(defun dired-goto-next-nontrivial-file ()
  ;; Position point on first nontrivial file after point.
  (dired-goto-next-file);; so there is a file to compare with
  (if (stringp dired-trivial-filenames)
      (while (and (not (eobp))
		  (string-match-p dired-trivial-filenames
                                  (file-name-nondirectory
                                   (or (dired-get-filename nil t) ""))))
	(forward-line 1)
	(dired-move-to-filename))))

(defun dired-goto-next-file ()
  (let ((max (1- (dired-subdir-max))))
    (while (and (not (dired-move-to-filename)) (< (point) max))
      (forward-line 1))))

(defun dired-goto-file (file)
  "Go to line describing file FILE in this Dired buffer."
  ;; Return value of point on success, else nil.
  ;; FILE must be an absolute file name.
  ;; Loses if FILE contains control chars like "\007" for which ls
  ;; either inserts "?" or "\\007" into the buffer, so we won't find
  ;; it in the buffer.
  (interactive
   (prog1				; let push-mark display its message
       (list (expand-file-name
	      (read-file-name "Goto file: "
			      (dired-current-directory))))
     (push-mark)))
  (unless (file-name-absolute-p file)
    (error "File name `%s' is not absolute" file))
  (setq file (directory-file-name file)) ; does no harm if not a directory
  (let* ((case-fold-search nil)
	 (dir (file-name-directory file))
	 (found (or
		 ;; First, look for a listing under the absolute name.
		 (save-excursion
		   (goto-char (point-min))
		   (dired-goto-file-1 file file (point-max)))
                 ;; Next, look for it as a relative name with leading
                 ;; subdirectories.  (This happens in Dired buffers
                 ;; created by find-dired, for example.)
                 (save-excursion
                   (goto-char (point-min))
                   (dired-goto-file-1 (file-relative-name file
                                                          default-directory)
                                      file (point-max)))
		 ;; Otherwise, look for it as a relative name, a base
		 ;; name only.  The hair is to get the result of
		 ;; `dired-goto-subdir' without calling it if we don't
		 ;; have any subdirs.
		 (save-excursion
		   (when (if (string= dir (expand-file-name default-directory))
			     (goto-char (point-min))
			   (and (cdr dired-subdir-alist)
				(dired-goto-subdir dir)))
		     (dired-goto-file-1 (file-name-nondirectory file)
					file
					(dired-subdir-max)))))))
    ;; Return buffer position, if found.
    (if found
	(goto-char found))))

(defun dired-goto-file-1 (file full-name limit)
  "Advance to the Dired listing labeled by FILE; return its position.
Return nil if the listing is not found.  If FILE contains
characters that would not appear in a Dired buffer, search using
the quoted forms of those characters.

FULL-NAME specifies the actual file name the listing must have,
as returned by `dired-get-filename'.  LIMIT is the search limit."
  (let (str)
    (setq str (string-replace "\^m" "\\^m"  file))
    (setq str (string-replace "\\" "\\\\" str))
    (and (dired-switches-escape-p dired-actual-switches)
	 (string-match-p "[ \t\n]" str)
	 ;; FIXME: to fix this for embedded control characters etc, we
	 ;; should escape everything that `ls -b' does.
	 (setq str (string-replace " " "\\ "  str)
	       str (string-replace "\t" "\\t" str)
	       str (string-replace "\n" "\\n" str)))
    (let ((found nil)
	  ;; filenames are preceded by SPC, this makes the search faster
	  ;; (e.g. for the filename "-").
	  (search-string (concat " " str)))
      (while (and (not found)
		  (search-forward search-string limit 'move))
	;; Check that we are in the right place.  Match could have
	;; BASE just as initial substring or in permission bits etc.
	(if (equal full-name (dired-get-filename nil t))
	    (setq found (dired-move-to-filename))
	  (forward-line 1)))
      found)))

(defvar dired-find-subdir)

;; FIXME document whatever dired-x is doing.
(defun dired-initial-position (dirname)
  "Where point should go in a new listing of DIRNAME.
Point is assumed to be at the beginning of new subdir line.
It runs the hook `dired-initial-position-hook'."
  (end-of-line)
  (and (featurep 'dired-x) dired-find-subdir
       (dired-goto-subdir dirname))
  (if dired-trivial-filenames (dired-goto-next-nontrivial-file))
  (run-hooks 'dired-initial-position-hook))

;; These are hooks which make tree dired work.
;; They are in this file because other parts of dired need to call them.
;; But they don't call the rest of tree dired unless there are subdirs loaded.

;; This function is called for each retrieved filename.
;; It could stand to be faster, though it's mostly function call
;; overhead.  Avoiding the function call seems to save about 10% in
;; dired-get-filename.  Make it a defsubst?
(defun dired-current-directory (&optional localp)
  "Return the name of the subdirectory to which this line belongs.
This returns a string with trailing slash, like `default-directory'.
Optional argument means return a file name relative to `default-directory',
in which case the value could be an empty string if `default-directory'
is the directory where the file on this line resides."
  (let ((here (point))
	(alist (or dired-subdir-alist
		   ;; probably because called in a non-dired buffer
		   (error "No subdir-alist in %s" (current-buffer))))
	elt dir)
    (while alist
      (setq elt (car alist)
	    dir (car elt)
	    ;; use `<=' (not `<') as subdir line is part of subdir
	    alist (if (<= (cdr elt) here)
		      nil		; found
		    (cdr alist))))
    (if localp
	(dired-make-relative dir default-directory)
      dir)))

;; Subdirs start at the beginning of their header lines and end just
;; before the beginning of the next header line (or end of buffer).

(defun dired-subdir-max ()
  (save-excursion
    (if (or (null (cdr dired-subdir-alist)) (not (dired-next-subdir 1 t t)))
	(point-max)
      (point))))


;;; Deleting files

(defcustom dired-recursive-deletes 'top
  "Whether Dired deletes directories recursively.
If nil, Dired will not delete non-empty directories.
`always' means to delete non-empty directories recursively,
without asking.  This is dangerous!
`top' means to ask for each top-level directory specified by the
Dired deletion command, and delete its subdirectories without
asking.
Any other value means to ask for each directory."
  :type '(choice :tag "Delete non-empty directories"
		 (const :tag "Yes" always)
		 (const :tag "No--only delete empty directories" nil)
		 (const :tag "Confirm for each directory" t)
		 (const :tag "Confirm for each top directory only" top))
  :group 'dired)

(define-obsolete-variable-alias 'dired-re-no-dot
  'directory-files-no-dot-files-regexp "28.1")

;; Delete file, possibly delete a directory and all its files.
;; This function is useful outside of dired.  One could change its name
;; to e.g. recursive-delete-file and put it somewhere else.
(defun dired-delete-file (file &optional recursive trash) "\
Delete FILE or directory (possibly recursively if optional RECURSIVE is true.)
RECURSIVE determines what to do with a non-empty directory.  The effect of
its possible values is:

  nil           -- do not delete.
  `always'      -- delete recursively without asking.
  `top'         -- ask for each directory at top level.
  Anything else -- ask for each sub-directory.

TRASH non-nil means to trash the file instead of deleting, provided
`delete-by-moving-to-trash' (which see) is non-nil."
       ;; This test is equivalent to
       ;; (and (file-directory-p fn) (not (file-symlink-p fn)))
       ;; but more efficient
       (if (not (eq t (car (file-attributes file))))
           (delete-file file trash)
         (let* ((empty-dir-p (null (directory-files
                                    file t
                                    directory-files-no-dot-files-regexp))))
           (if (and recursive (not empty-dir-p))
               (unless (eq recursive 'always)
                 (let ((prompt
                        (format "Recursively %s %s? "
				(if (and trash delete-by-moving-to-trash)
				    "trash"
				  "delete")
				(dired-make-relative file))))
                   (pcase (read-answer
                           prompt
                           '(("yes"  ?y "delete recursively the current directory")
                             ("no"   ?n "skip to next")
                             ("all"  ?! "delete all remaining directories with no more questions")
                             ("quit" ?q "exit")))
                     ("all" (setq recursive 'always dired-recursive-deletes recursive))
                     ("yes" (if (eq recursive 'top) (setq recursive 'always)))
                     ("no" (setq recursive nil))
                     ("quit" (keyboard-quit))
                     (_ (keyboard-quit))))) ; catch all unknown answers
             (setq recursive nil)) ; Empty dir or recursive is nil.
           (delete-directory file recursive trash))))

(defun dired-do-flagged-delete (&optional nomessage)
  "In Dired, delete the files flagged for deletion.
If NOMESSAGE is non-nil, we don't display any message
if there are no flagged files.
`dired-recursive-deletes' controls whether deletion of
non-empty directories is allowed."
  (interactive)
  (let* ((dired-marker-char dired-del-marker)
	 (regexp (dired-marker-regexp))
	 case-fold-search markers)
    (if (save-excursion (goto-char (point-min))
			(re-search-forward regexp nil t))
	(dired-internal-do-deletions
         (nreverse
	  ;; this can't move point since ARG is nil
	  (dired-map-over-marks (cons (dired-get-filename)
                                      (let ((m (point-marker)))
                                        (push m markers)
                                        m))
			        nil))
	 nil t)
      (dolist (m markers) (set-marker m nil))
      (or nomessage
	  (message "(No deletions requested)")))))

(defun dired-do-delete (&optional arg)
  "Delete all marked (or next ARG) files.
`dired-recursive-deletes' controls whether deletion of
non-empty directories is allowed."
  ;; This is more consistent with the file marking feature than
  ;; dired-do-flagged-delete.
  (interactive "P")
  (let (markers)
    (dired-internal-do-deletions
     (nreverse
      ;; this may move point if ARG is an integer
      (dired-map-over-marks (cons (dired-get-filename)
                                  (let ((m (point-marker)))
                                    (push m markers)
                                    m))
                            arg))
     arg t)
    (dolist (m markers) (set-marker m nil))))

(defvar dired-deletion-confirmer 'yes-or-no-p) ; or y-or-n-p?

(defun dired-internal-do-deletions (l arg &optional trash)
  ;; L is an alist of files to delete, with their buffer positions.
  ;; ARG is the prefix arg.
  ;; Filenames are absolute.
  (let* ((files (mapcar #'car l))
	 (count (length l))
	 (succ 0)
	 ;; Bind `dired-recursive-deletes' so that we can change it
	 ;; locally according with the user answer within `dired-delete-file'.
	 (dired-recursive-deletes dired-recursive-deletes)
	 (trashing (and trash delete-by-moving-to-trash)))
    ;; canonicalize file list for pop up
    (setq files (mapcar #'dired-make-relative files))
    (if (dired-mark-pop-up
	 " *Deletions*" 'delete files dired-deletion-confirmer
	 (format "%s %s "
		 (if trashing "Trash" "Delete")
		 (dired-mark-prompt arg files)))
	(save-excursion
          (catch '--delete-cancel
	  (let ((progress-reporter
		 (make-progress-reporter
		  (if trashing "Trashing..." "Deleting...")
		  succ count))
		failures)
	    (while l
	      (goto-char (marker-position (cdr (car l))))
              (dired-move-to-filename)
	      (let ((inhibit-read-only t))
		(condition-case err
		    (let ((fn (car (car l))))
		      (dired-delete-file fn dired-recursive-deletes trash)
		      ;; if we get here, removing worked
		      (setq succ (1+ succ))
		      (progress-reporter-update progress-reporter succ)
		      (dired-fun-in-all-buffers
		       (file-name-directory fn) (file-name-nondirectory fn)
		       #'dired-delete-entry fn))
                  (quit (throw '--delete-cancel (message "OK, canceled")))
		  (error ;; catch errors from failed deletions
		   (dired-log "%s: %s\n" (car err) (error-message-string err))
		   (setq failures (cons (car (car l)) failures)))))
	      (setq l (cdr l)))
	    (if (not failures)
		(progress-reporter-done progress-reporter)
	      (dired-log-summary
	       (format (ngettext "%d of %d deletion failed"
			         "%d of %d deletions failed"
			         count)
		       (length failures) count)
	       failures)))))
      (message "(No deletions performed)")))
  (dired-move-to-filename))

(defun dired-fun-in-all-buffers (directory file fun &rest args)
  "In all buffers dired'ing DIRECTORY, run FUN with ARGS.
If the buffer has a wildcard pattern, check that it matches FILE.
\(FILE does not include a directory component.)
FILE may be nil, in which case ignore it.
Return list of buffers where FUN succeeded (i.e., returned non-nil)."
  (let (success-list)
    (dolist (buf (dired-buffers-for-dir directory file))
      (with-current-buffer buf
	(when (apply fun args)
	  (push (buffer-name buf) success-list))))
    ;; FIXME: AFAICT, this return value is not used by any of the callers!
    success-list))

;; Delete the entry for FILE from
(defun dired-remove-entry (file)
  "Remove entry FILE in the current dired buffer.
Note this doesn't delete FILE in the file system.
See `dired-delete-file' in case you wish that."
  (save-excursion
    (and (dired-goto-file file)
	 (let ((inhibit-read-only t))
	   (delete-region (progn (beginning-of-line) (point))
			  (line-beginning-position 2))))))

(defun dired-delete-entry (file)
  "Remove entry FILE in the current dired buffer.
Like `dired-remove-entry' followed by `dired-clean-up-after-deletion'.
Note this doesn't delete FILE in the file system.
See `dired-delete-file' in case you wish that."
  (dired-remove-entry file)
  (dired-clean-up-after-deletion file))

(defvar dired-clean-up-buffers-too)
(defvar dired-clean-confirm-killing-deleted-buffers)

(defun dired-clean-up-after-deletion (fn)
  "Clean up after a deleted file or directory FN.
Removes any expanded subdirectory of deleted directory.  If
`dired-x' is loaded and `dired-clean-up-buffers-too' is non-nil,
kill any buffers visiting those files, prompting for
confirmation.  To disable the confirmation, see
`dired-clean-confirm-killing-deleted-buffers'."
  (save-excursion (and (cdr dired-subdir-alist)
		       (dired-goto-subdir fn)
		       (dired-kill-subdir)))
  ;; Offer to kill buffer of deleted file FN.
  (when (and (featurep 'dired-x) dired-clean-up-buffers-too)
    (let ((buf (get-file-buffer fn)))
      (and buf
           (or (and dired-clean-confirm-killing-deleted-buffers
                    (funcall #'y-or-n-p
                             (format "Kill buffer of %s, too? "
                                     (file-name-nondirectory fn))))
               (not dired-clean-confirm-killing-deleted-buffers))
           (kill-buffer buf)))
    (let ((buf-list (dired-buffers-for-dir fn nil 'subdirs)))
      (and buf-list
           (or (and dired-clean-confirm-killing-deleted-buffers
                    (y-or-n-p
                     (format
                      (ngettext "Kill Dired buffer of %s, too? "
                                "Kill Dired buffers of %s, too? "
                                (length buf-list))
                      (file-name-nondirectory
                       ;; FN may end in a / if `dired-listing-switches'
                       ;; contains -p, so we need to strip that
                       ;; (bug#48301).
                       (directory-file-name fn)))))
               (not dired-clean-confirm-killing-deleted-buffers))
           (dolist (buf buf-list)
             (kill-buffer buf))))))


;;; Confirmation

(defun dired-marker-regexp ()
  (concat "^" (regexp-quote (char-to-string dired-marker-char))))

(defun dired-plural-s (count)
  (if (= 1 count) "" "s"))

(defun dired-mark-prompt (arg files)
  "Return a string suitable for use in a Dired prompt.
ARG is normally the prefix argument for the calling command.
FILES should be a list of file names.

The return value has a form like \"foo.txt\", \"[next 3 files]\",
or \"* [3 files]\"."
  ;; distinguish-one-marked can cause the first element to be just t.
  (if (eq (car files) t) (setq files (cdr files)))
  (let ((count (length files)))
    (if (= count 1)
	(car files)
      ;; more than 1 file:
      (if (integerp arg)
	  ;; abs(arg) = count
	  ;; Perhaps this is nicer, but it also takes more screen space:
	  ;;(format "[%s %d files]" (if (> arg 0) "next" "previous")
	  ;;                        count)
	  (format "[next %d files]" arg)
	(format "%c [%d files]" dired-marker-char count)))))

(defun dired-pop-to-buffer (buf)
  "Pop up buffer BUF in a way suitable for Dired."
  (declare (obsolete pop-to-buffer "24.3"))
  (let ((split-window-preferred-function
	 (lambda (window)
	   (or (and (let ((split-height-threshold 0))
		      (window-splittable-p (selected-window)))
		    ;; Try to split the selected window vertically if
		    ;; that's possible.  (Bug#1806)
		    (split-window-below))
	       ;; Otherwise, try to split WINDOW sensibly.
	       (split-window-sensibly window))))
	pop-up-frames)
    (pop-to-buffer (get-buffer-create buf)))
  ;; See Bug#12281.
  (set-window-start nil (point-min))
  ;; If dired-shrink-to-fit is t, make its window fit its contents.
  (when dired-shrink-to-fit
    ;; Try to not delete window when we want to display less than
    ;; `window-min-height' lines.
    (fit-window-to-buffer (get-buffer-window buf) nil 1 nil nil t)))

(defcustom dired-no-confirm nil
  "A list of symbols for commands Dired should not confirm, or t.
Command symbols are `byte-compile', `chgrp', `chmod', `chown', `compress',
`copy', `delete', `hardlink', `load', `move', `print', `shell', `symlink',
`touch' and `uncompress'.
If t, confirmation is never needed."
  :group 'dired
  :type '(choice (const :tag "Confirmation never needed" t)
		 (set (const byte-compile) (const chgrp)
		      (const chmod) (const chown) (const compress)
		      (const copy) (const delete) (const hardlink)
		      (const load) (const move) (const print)
		      (const shell) (const symlink) (const touch)
		      (const uncompress))))

(defun dired-mark-pop-up (buffer-or-name op-symbol files function &rest args)
  "Return FUNCTION's result on ARGS after showing which files are marked.
Displays the file names in a window showing a buffer named
BUFFER-OR-NAME; the default name being \" *Marked Files*\".  The
window is not shown if there is just one file, `dired-no-confirm'
is t, or OP-SYMBOL is a member of the list in `dired-no-confirm'.

By default, Dired shrinks the display buffer to fit the marked files.
To disable this, use the Customization interface to add a new rule
to `display-buffer-alist' where condition regexp is \"^ \\*Marked Files\\*$\",
action argument symbol is `window-height' and its value is nil.

FILES is the list of marked files.  It can also be (t FILENAME)
in the case of one marked file, to distinguish that from using
just the current file.

FUNCTION should not manipulate files, just read input (an
argument or confirmation)."
  (if (or (eq dired-no-confirm t)
	  (memq op-symbol dired-no-confirm)
	  ;; If FILES defaulted to the current line's file.
	  (= (length files) 1))
      (apply function args)
    (let ((buffer (get-buffer-create (or buffer-or-name " *Marked Files*")))
	  ;; Mark *Marked Files* window as softly-dedicated, to prevent
	  ;; other buffers e.g. *Completions* from reusing it (bug#17554).
	  (display-buffer-mark-dedicated 'soft))
      (with-current-buffer-window
       buffer
       `(display-buffer-below-selected
         (window-height . fit-window-to-buffer)
         (preserve-size . (nil . t))
         (body-function
          . ,#'(lambda (_window)
                 ;; Handle (t FILE) just like (FILE), here.  That value is
                 ;; used (only in some cases), to mean just one file that was
                 ;; marked, rather than the current line file.
                 (dired-format-columns-of-files
                  (if (eq (car files) t) (cdr files) files))
                 (remove-text-properties (point-min) (point-max)
                                         '(mouse-face nil help-echo nil))
                 (setq tab-line-exclude nil))))
       #'(lambda (window _value)
	   (with-selected-window window
	     (unwind-protect
		 (apply function args)
	       (when (window-live-p window)
		 (quit-restore-window window 'kill)))))))))

(defun dired-format-columns-of-files (files)
  (let ((beg (point)))
    (completion--insert-strings files)
    (put-text-property beg (point) 'mouse-face nil)))


;;; Commands to mark or flag file(s) at or near current line

(defun dired-repeat-over-lines (arg function)
  ;; This version skips non-file lines.
  (let ((pos (make-marker)))
    (beginning-of-line)
    (while (and (> arg 0) (not (eobp)))
      (setq arg (1- arg))
      (beginning-of-line)
      (while (and (not (eobp)) (dired-between-files)) (forward-line 1))
      (save-excursion
	(forward-line 1)
	(move-marker pos (1+ (point))))
      (save-excursion (funcall function))
      ;; Advance to the next line--actually, to the line that *was* next.
      ;; (If FUNCTION inserted some new lines in between, skip them.)
      (goto-char pos))
    (while (and (< arg 0) (not (bobp)))
      (setq arg (1+ arg))
      (forward-line -1)
      (while (and (not (bobp)) (dired-between-files)) (forward-line -1))
      (beginning-of-line)
      (save-excursion (funcall function)))
    (move-marker pos nil)
    (dired-move-to-filename)))

(defun dired-between-files ()
  ;; This used to be a regexp match of the `total ...' line output by
  ;; ls, which is slightly faster, but that is not very robust; notably,
  ;; it fails for non-english locales.
  (save-excursion (not (dired-move-to-filename))))

(defun dired-next-marked-file (arg &optional wrap opoint)
  "Move to the ARGth next marked file.
ARG is the numeric prefix argument and defaults to 1.
If WRAP is non-nil, which happens interactively, wrap around
to the beginning of the buffer and search from there, if no
marked file is found after this line.
Optional argument OPOINT specifies the buffer position to
return to if no ARGth marked file is found; it defaults to
the position where this command was invoked."
  (interactive "p\np")
  (or opoint (setq opoint (point)));; return to where interactively started
  (if (if (> arg 0)
	  (re-search-forward dired-re-mark nil t arg)
	(beginning-of-line)
	(re-search-backward dired-re-mark nil t (- arg)))
      (dired-move-to-filename)
    (if (null wrap)
	(progn
	  (goto-char opoint)
	  (error "No next marked file"))
      (message "(Wraparound for next marked file)")
      (goto-char (if (> arg 0) (point-min) (point-max)))
      (dired-next-marked-file arg nil opoint))))

(defun dired-prev-marked-file (arg &optional wrap)
  "Move to the ARGth previous marked file.
ARG is the numeric prefix argument and defaults to 1.
If WRAP is non-nil, which happens interactively, wrap around
to the end of the buffer and search backwards from there, if
no ARGth marked file is found before this line."
  (interactive "p\np")
  (dired-next-marked-file (- arg) wrap))

(defun dired-file-marker (file)
  ;; Return FILE's marker, or nil if unmarked.
  (save-excursion
    (and (dired-goto-file file)
	 (progn
	   (beginning-of-line)
	   (if (not (equal ?\s (following-char)))
	       (following-char))))))

(defun dired-mark-files-in-region (start end)
  (let ((inhibit-read-only t))
    (if (> start end)
        (error "Start > End"))
    (goto-char start)			; assumed at beginning of line
    (while (< (point) end)
      ;; Skip subdir line and following garbage like the `total' line:
      (while (and (< (point) end) (dired-between-files))
	(forward-line 1))
      (if (and (not (looking-at-p dired-re-dot))
	       (dired-get-filename nil t))
	  (progn
	    (delete-char 1)
	    (insert dired-marker-char)))
      (forward-line 1))))

(defun dired-mark (arg &optional interactive)
  "Mark the file at point in the Dired buffer.
If the region is active in Transient Mark mode, mark all files
in the region if `dired-mark-region' is non-nil.
Otherwise, with a prefix arg, mark files on the next ARG lines.

If on a subdir headerline, mark all its files except `.' and `..'.

Use \\[dired-unmark-all-files] to remove all marks
and \\[dired-unmark] on a subdir to remove the marks in
this subdir."
  (interactive (list current-prefix-arg t))
  (cond
   ;; Mark files in the active region.
   ((and interactive dired-mark-region
         (region-active-p)
         (> (region-end) (region-beginning)))
    (save-excursion
      (let ((beg (region-beginning))
	    (end (region-end)))
	(dired-mark-files-in-region
	 (progn (goto-char beg) (line-beginning-position))
	 (progn (goto-char end)
                (if (if (eq dired-mark-region 'line)
                        (not (bolp))
                      (get-text-property (1- (point)) 'dired-filename))
                    (line-end-position)
                  (line-beginning-position)))))))
   ;; Mark subdir files from the subdir headerline.
   ((dired-get-subdir)
    (save-excursion (dired-mark-subdir-files)))
   ;; Mark the current (or next ARG) files.
   (t
    (let ((inhibit-read-only t))
      (dired-repeat-over-lines
       (prefix-numeric-value arg)
       (lambda () (delete-char 1) (insert dired-marker-char)))))))

(defun dired-unmark (arg &optional interactive)
  "Unmark the file at point in the Dired buffer.
If the region is active, unmark all files in the region.
Otherwise, with a prefix arg, unmark files on the next ARG lines.

If looking at a subdir, unmark all its files except `.' and `..'.
If the region is active in Transient Mark mode, unmark all files
in the active region."
  (interactive (list current-prefix-arg t))
  (let ((dired-marker-char ?\s))
    (dired-mark arg interactive)))

(defun dired-flag-file-deletion (arg &optional interactive)
  "In Dired, flag the current line's file for deletion.
If the region is active, flag all files in the region.
Otherwise, with a prefix arg, flag files on the next ARG lines.

If on a subdir headerline, flag all its files except `.' and `..'.
If the region is active in Transient Mark mode, flag all files
in the active region."
  (interactive (list current-prefix-arg t))
  (let ((dired-marker-char dired-del-marker))
    (dired-mark arg interactive)))

(defun dired-unmark-backward (arg)
  "In Dired, move up lines and remove marks or deletion flags there.
Optional prefix ARG says how many lines to unmark/unflag; default
is one line.
If the region is active in Transient Mark mode, unmark all files
in the active region."
  (interactive "p")
  (dired-unmark (- arg) t))

(defun dired-toggle-marks ()
  "Toggle marks: marked files become unmarked, and vice versa.
Flagged files (indicated with flags such as `C' and `D', not
with `*') are not affected, and `.' and `..' are never toggled.
As always, hidden subdirs are not affected.

In Transient Mark mode, if the mark is active, operate on the contents
of the region if `dired-mark-region' is non-nil.  Otherwise, operate
on the whole buffer."
  (interactive)
  (save-excursion
    (let ((inhibit-read-only t)
          (beg (dired-mark--region-beginning))
          (end (dired-mark--region-end)))
      (goto-char beg)
      (while (< (point) end)
        (or (dired-between-files)
            (looking-at-p dired-re-dot)
            ;; use subst instead of insdel because it does not move
            ;; the gap and thus should be faster and because
            ;; other characters are left alone automatically
            (apply #'subst-char-in-region
                   (point) (1+ (point))
                   (if (eq ?\s (following-char))
                       (list ?\s dired-marker-char)
                     (list dired-marker-char ?\s))))
        (forward-line 1)))))


;;; Commands to mark or flag files based on their characteristics or names

(defvar dired-regexp-history nil
  "History list of regular expressions used in Dired commands.")

(defun dired-read-regexp (prompt &optional default history)
  "Read a regexp using `read-regexp'."
  (declare (obsolete read-regexp "24.5"))
  (read-regexp prompt default (or history 'dired-regexp-history)))

(defun dired-mark-files-regexp (regexp &optional marker-char)
  "Mark all files matching REGEXP for use in later commands.
A prefix argument means to unmark them instead.
`.' and `..' are never marked.

If the region is active in Transient Mark mode, mark files
only in the active region if `dired-mark-region' is non-nil.

REGEXP is an Emacs regexp, not a shell wildcard.  Thus, use `\\.o$' for
object files--just `.o' will mark more than you might think."
  (interactive
   (list (read-regexp (concat (if current-prefix-arg "Unmark" "Mark")
                              " files (regexp): ")
                      ;; Add more suggestions into the default list
                      (cons nil (list (dired-get-filename t t)
                                      (and (dired-get-filename nil t)
                                           (concat (regexp-quote
                                                    (file-name-extension
                                                     (dired-get-filename nil t) t))
                                                   "\\'"))))
                      'dired-regexp-history)
	 (if current-prefix-arg ?\s)))
  (let ((dired-marker-char (or marker-char dired-marker-char)))
    (dired-mark-if
     (and (not (looking-at-p dired-re-dot))
	  (not (eolp))			; empty line
	  (let ((fn (dired-get-filename t t)))
	    (and fn (string-match-p regexp fn))))
     "matching file")))

(defun dired-number-of-marked-files ()
  "Display the number and total size of the marked files."
  (interactive)
  (let* ((files (dired-get-marked-files nil nil nil t))
         (nmarked
          (cond ((null (cdr files))
                 0)
                ((and (= (length files) 2)
                      (eq (car files) t))
                 1)
                (t
                 (length files))))
         (size (cl-loop for file in files
                        when (stringp file)
                        sum (file-attribute-size (file-attributes file)))))
    (if (zerop nmarked)
        (message "No marked files")
      (message "%d marked file%s (%s total size)"
               nmarked
               (if (= nmarked 1)
                   ""
                 "s")
               (funcall byte-count-to-string-function size)))))

(defun dired-mark-files-containing-regexp (regexp &optional marker-char)
  "Mark all files with contents containing REGEXP for use in later commands.
A prefix argument means to unmark them instead.
`.' and `..' are never marked.

If the region is active in Transient Mark mode, mark files
only in the active region if `dired-mark-region' is non-nil.

Note that if a file is visited in an Emacs buffer, and
`dired-always-read-filesystem' is nil, this command will
look in the buffer without revisiting the file, so the results might
be inconsistent with the file on disk if its contents has changed
since it was last visited."
  (interactive
   (list (read-regexp (concat (if current-prefix-arg "Unmark" "Mark")
                              " files containing (regexp): ")
                      nil 'dired-regexp-history)
	 (if current-prefix-arg ?\s)))
  (let ((dired-marker-char (or marker-char dired-marker-char)))
    (dired-mark-if
     (and (not (looking-at-p dired-re-dot))
	  (not (eolp))			; empty line
	  (let ((fn (dired-get-filename nil t)))
	    (when (and fn (file-readable-p fn)
		       (not (file-directory-p fn)))
	      (let ((prebuf (get-file-buffer fn)))
		(message "Checking %s" fn)
		;; For now we do it inside emacs
		;; Grep might be better if there are a lot of files
		(if (and prebuf (not dired-always-read-filesystem))
		    (with-current-buffer prebuf
		      (save-excursion
			(goto-char (point-min))
			(re-search-forward regexp nil t)))
		  (with-temp-buffer
		    (insert-file-contents fn)
		    (goto-char (point-min))
		    (re-search-forward regexp nil t)))))))
     "matching file")))

(defun dired-flag-files-regexp (regexp)
  "In Dired, flag all files containing the specified REGEXP for deletion.
The match is against the non-directory part of the filename.  Use `^'
  and `$' to anchor matches.  Exclude subdirs by hiding them.
`.' and `..' are never flagged."
  (interactive (list (read-regexp "Flag for deletion (regexp): "
                                  nil 'dired-regexp-history)))
  (dired-mark-files-regexp regexp dired-del-marker))

(defun dired-mark-symlinks (unflag-p)
  "Mark all symbolic links.
With prefix argument, unmark or unflag all those files.
If the region is active in Transient Mark mode, mark files
only in the active region if `dired-mark-region' is non-nil."
  (interactive "P")
  (let ((dired-marker-char (if unflag-p ?\s dired-marker-char)))
    (dired-mark-if (looking-at-p dired-re-sym) "symbolic link")))

(defun dired-mark-directories (unflag-p)
  "Mark all directory file lines except `.' and `..'.
With prefix argument, unmark or unflag all those files.
If the region is active in Transient Mark mode, mark files
only in the active region if `dired-mark-region' is non-nil."
  (interactive "P")
  (let ((dired-marker-char (if unflag-p ?\s dired-marker-char)))
    (dired-mark-if (and (looking-at-p dired-re-dir)
			(not (looking-at-p dired-re-dot)))
		   "directory file")))

(defun dired-mark-executables (unflag-p)
  "Mark all executable files.
With prefix argument, unmark or unflag all those files.
If the region is active in Transient Mark mode, mark files
only in the active region if `dired-mark-region' is non-nil."
  (interactive "P")
  (let ((dired-marker-char (if unflag-p ?\s dired-marker-char)))
    (dired-mark-if (looking-at-p dired-re-exe) "executable file")))

;; dired-x.el has a dired-mark-sexp interactive command: mark
;; files for which PREDICATE returns non-nil.

(defun dired-flag-auto-save-files (&optional unflag-p)
  "Flag for deletion files whose names suggest they are auto save files.
A prefix argument says to unmark or unflag those files instead.
If the region is active in Transient Mark mode, flag files
only in the active region if `dired-mark-region' is non-nil."
  (interactive "P")
  (let ((dired-marker-char (if unflag-p ?\s dired-del-marker)))
    (dired-mark-if
     ;; It is less than general to check for # here,
     ;; but it's the only way this runs fast enough.
     (and (save-excursion (end-of-line)
                          (or
                           (eq (preceding-char) ?#)
                           ;; Handle executables in case of -F option.
                           ;; We need not worry about the other kinds
                           ;; of markings that -F makes, since they won't
                           ;; appear on real auto-save files.
                           (if (eq (preceding-char) ?*)
                               (progn
                                 (forward-char -1)
                                 (eq (preceding-char) ?#)))))
	  (not (looking-at-p dired-re-dir))
	  (let ((fn (dired-get-filename t t)))
	    (if fn (auto-save-file-name-p
		    (file-name-nondirectory fn)))))
     "auto save file")))

(defcustom dired-garbage-files-regexp
  ;; `log' here is dubious, since it's typically used for useful log
  ;; files, not just TeX stuff.  -- fx
  (concat (regexp-opt
	   '(".log" ".toc" ".dvi" ".bak" ".orig" ".rej" ".aux"))
	  "\\'")
  "Regular expression to match \"garbage\" files for `dired-flag-garbage-files'."
  :type 'regexp
  :group 'dired)

(defun dired-flag-garbage-files ()
  "Flag for deletion all files that match `dired-garbage-files-regexp'."
  (interactive)
  (dired-flag-files-regexp dired-garbage-files-regexp))

(defun dired-flag-backup-files (&optional unflag-p)
  "Flag all backup files (names ending with `~') for deletion.
With prefix argument, unmark or unflag these files.
If the region is active in Transient Mark mode, flag files
only in the active region if `dired-mark-region' is non-nil."
  (interactive "P")
  (let ((dired-marker-char (if unflag-p ?\s dired-del-marker)))
    (dired-mark-if
     ;; Don't call backup-file-name-p unless the last character looks like
     ;; it might be the end of a backup file name.  This isn't very general,
     ;; but it's the only way this runs fast enough.
     (and (save-excursion (end-of-line)
			  ;; Handle executables in case of -F option.
			  ;; We need not worry about the other kinds
			  ;; of markings that -F makes, since they won't
			  ;; appear on real backup files.
			  (if (eq (preceding-char) ?*)
			      (forward-char -1))
			  (eq (preceding-char) ?~))
	  (not (looking-at-p dired-re-dir))
	  (let ((fn (dired-get-filename t t)))
	    (if fn (backup-file-name-p fn))))
     "backup file")))

(defun dired-change-marks (&optional old new)
  "Change all OLD marks to NEW marks.
OLD and NEW are both characters used to mark files."
  (declare (advertised-calling-convention (old new) "28.1"))
  (interactive
   (let* ((cursor-in-echo-area t)
	  (old (progn (message "Change (old mark): ") (read-char)))
	  (new (progn (message  "Change %c marks to (new mark): " old)
		      (read-char))))
     (list old new)))
  (dolist (c (list new old))
    (if (or (not (char-displayable-p c))
            (eq c ?\r))
        (user-error "Invalid mark character: `%c'" c)))
  (let ((string (format "\n%c" old))
        (inhibit-read-only t))
    (save-excursion
      (goto-char (point-min))
      (while (search-forward string nil t)
        (if (if (= old ?\s)
                (save-match-data
                  (dired-get-filename 'no-dir t))
              t)
            (subst-char-in-region (match-beginning 0)
                                  (match-end 0) old new))))))

(defun dired-unmark-all-marks ()
  "Remove all marks from all files in the Dired buffer."
  (interactive)
  (dired-unmark-all-files ?\r))

;; Bound in dired-unmark-all-files
(defvar dired-unmark-all-files-query)

(defun dired-unmark-all-files (mark &optional arg)
  "Remove a specific mark (or any mark) from every file.
After this command, type the mark character to remove,
or type RET to remove all marks.
With prefix arg, query for each marked file.
Type \\[help-command] at that time for help."
  (interactive "cRemove marks (RET means all): \nP")
  (save-excursion
    (let* ((count 0)
	   (inhibit-read-only t) case-fold-search
           dired-unmark-all-files-query
	   (string (format "\n%c" mark))
           (help-form (substitute-command-keys "\
Type \\`SPC' or \\`y' to unmark one file, \\`DEL' or \\`n' to skip to next,
\\`!' to unmark all remaining files with no more questions.")))
      (goto-char (point-min))
      (while (if (eq mark ?\r)
		 (re-search-forward dired-re-mark nil t)
	       (search-forward string nil t))
	(if (or (not arg)
		(let ((file (dired-get-filename t t)))
		  (and file
		       (dired-query 'dired-unmark-all-files-query
				    "Unmark file `%s'? "
				    file))))
	    (progn (subst-char-in-region (1- (point)) (point)
					 (preceding-char) ?\s)
		   (setq count (1+ count)))))
      (message (if (= count 1) "1 mark removed"
		 "%d marks removed")
	       count))))


;;; Logging failures operating on files, and showing the results

(defvar dired-log-buffer "*Dired log*")

(defun dired-why ()
  "Pop up a buffer with error log output from Dired.
A group of errors from a single command ends with a formfeed.
Thus, use \\[backward-page] to find the beginning of a group of errors."
  (interactive)
  (if (get-buffer dired-log-buffer)
      (let ((owindow (selected-window))
	    (window (display-buffer (get-buffer dired-log-buffer))))
	(unwind-protect
	    (progn
	      (select-window window)
	      (goto-char (point-max))
	      (forward-line -1)
	      (backward-page 1)
	      (recenter 0))
	  (select-window owindow)))))

(defun dired-log (log &rest args)
  ;; Log a message or the contents of a buffer.
  ;; If LOG is a string and there are more args, it is formatted with
  ;; those ARGS.  Usually the LOG string ends with a \n.
  ;; End each bunch of errors with (dired-log t):
  ;; this inserts the current time and buffer at the start of the page,
  ;; and \f (formfeed) at the end.
  (let ((obuf (current-buffer)))
    (with-current-buffer (get-buffer-create dired-log-buffer)
      (goto-char (point-max))
      (let ((inhibit-read-only t))
	(cond ((stringp log)
	       (insert (if args
			   (apply #'format-message log args)
			 log)))
	      ((bufferp log)
	       (insert-buffer-substring log))
	      ((eq t log)
	       (backward-page 1)
	       (unless (bolp)
		 (insert "\n"))
	       (insert (current-time-string)
		       (format-message "\tBuffer `%s'\n" (buffer-name obuf)))
	       (goto-char (point-max))
	       (insert "\f\n")))))))

(defun dired-log-summary (string failures)
  "State a summary of a command's failures, in echo area and log buffer.
STRING is an overall summary of the failures.
FAILURES is a list of file names that we failed to operate on,
or nil if file names are not applicable."
  (if (= (length failures) 1)
      (message "%s"
	       (with-current-buffer dired-log-buffer
		 (goto-char (point-max))
		 (backward-page 1)
		 (if (eolp) (forward-line 1))
		 (buffer-substring (point) (point-max))))
    (message (if failures "%s--type ? for details (%s)"
	       "%s--type ? for details")
	     string failures))
  ;; Log a summary describing a bunch of errors.
  (dired-log (concat "\n" string "\n"))
  (dired-log t))


;;; Sorting

;; Most ls can only sort by name or by date (with -t), nothing else.
;; GNU ls sorts on size with -S, on extension with -X, and unsorted with -U.
;; So anything that does not contain these is sort "by name".

(defvar dired-ls-sorting-switches "SXU"
  "String of `ls' switches (single letters) except \"t\" that influence sorting.

This indicates to Dired which option switches to watch out for because they
will change the sorting order behavior of `ls'.

To change the default sorting order (e.g. add a `-v' option), see the
variable `dired-listing-switches'.  To temporarily override the listing
format, use `\\[universal-argument] \\[dired]'.")

(defvar dired-sort-by-date-regexp
  (concat "\\(\\`\\| \\)-[^- ]*t"
	  ;; `dired-ls-sorting-switches' after -t overrides -t.
	  "[^ " dired-ls-sorting-switches "]*"
	  "\\(\\(\\`\\| +\\)\\(--[^ ]+\\|-[^- t"
	  dired-ls-sorting-switches "]+\\)\\)* *$")
  "Regexp recognized by Dired to set `by date' mode.")

(defvar dired-sort-by-name-regexp
  (concat "\\`\\(\\(\\`\\| +\\)\\(--[^ ]+\\|"
	  "-[^- t" dired-ls-sorting-switches "]+\\)\\)* *$")
  "Regexp recognized by Dired to set `by name' mode.")

(defvar dired-sort-inhibit nil
  "Non-nil means the Dired sort command is disabled.
The idea is to set this buffer-locally in special Dired buffers.")

(defcustom dired-switches-in-mode-line nil
  "How to indicate `dired-actual-switches' in mode-line.
Possible values:
 * nil:      Indicate name-or-date sort order, if possible.
             Else show full switches.
 * `as-is':  Show full switches.
 * Integer:  Show only the first N chars of full switches.
 * Function: Pass `dired-actual-switches' as arg and show result."
  :group 'dired
  :version "28.1"
  :type '(choice
          (const    :tag "Indicate by name or date, else full"   nil)
          (const    :tag "Show full switches"                    as-is)
          (integer  :tag "Show first N chars of switches" :value 10)
          (function :tag "Format with function"           :value identity)))

(defun dired-sort-set-mode-line ()
  "Set mode-line according to option `dired-switches-in-mode-line'."
  (when (eq major-mode 'dired-mode)
    (setq mode-name
	  (let ((case-fold-search  nil))
            (if dired-switches-in-mode-line
                (concat
                 "Dired"
                 (cond ((integerp dired-switches-in-mode-line)
                        (let* ((l1 (length dired-actual-switches))
                               (xs (substring
                                    dired-actual-switches
                                    0 (min l1 dired-switches-in-mode-line)))
                               (l2 (length xs)))
                          (if (zerop l2)
                              xs
                            (concat " " xs (and (< l2  l1) "…")))))
                       ((functionp dired-switches-in-mode-line)
                        (format " %s" (funcall
                                       dired-switches-in-mode-line
                                       dired-actual-switches)))
                       (t (concat " " dired-actual-switches))))
              (cond ((string-match-p dired-sort-by-name-regexp
                                     dired-actual-switches)
                     "Dired by name")
                    ((string-match-p dired-sort-by-date-regexp
                                     dired-actual-switches)
                     "Dired by date")
                    (t (concat "Dired " dired-actual-switches))))))
    (force-mode-line-update)))

(define-obsolete-function-alias 'dired-sort-set-modeline
  #'dired-sort-set-mode-line "24.3")

(defun dired-sort-toggle-or-edit (&optional arg)
  "Toggle sorting by date, and refresh the Dired buffer.
With a prefix argument, edit the current listing switches instead."
  (interactive "P")
  (when dired-sort-inhibit
    (error "Cannot sort this Dired buffer"))
  (if arg
      (dired-sort-other
       (read-string "ls switches (must contain -l): " dired-actual-switches))
    (dired-sort-toggle)))

(defun dired-sort-toggle ()
  ;; Toggle between sort by date/name.  Reverts the buffer.
  (let ((sorting-by-date (string-match-p dired-sort-by-date-regexp
                                         dired-actual-switches))
	;; Regexp for finding (possibly embedded) -t switches.
	(switch-regexp "\\(\\`\\| \\)-\\([a-su-zA-Z]*\\)\\(t\\)\\([^ ]*\\)")
	case-fold-search)
    ;; Remove the -t switch.
    (while (string-match switch-regexp dired-actual-switches)
      (if (and (equal (match-string 2 dired-actual-switches) "")
	       (equal (match-string 4 dired-actual-switches) ""))
	  ;; Remove a stand-alone -t switch.
	  (setq dired-actual-switches
		(replace-match "" t t dired-actual-switches))
	;; Remove a switch of the form -XtY for some X and Y.
	(setq dired-actual-switches
	      (replace-match "" t t dired-actual-switches 3))))

    ;; Now, if we weren't sorting by date before, add the -t switch.
    ;; Some simple-minded ls implementations (eg ftp servers) only
    ;; allow a single option string, so try not to add " -t" if possible.
    (unless sorting-by-date
      (setq dired-actual-switches
            (concat dired-actual-switches
                    (if (string-match-p "\\`-[[:alnum:]]+\\'"
                                        dired-actual-switches)
                        "t"
                      " -t")))))
  (dired-sort-set-mode-line)
  (revert-buffer))

(defun dired-replace-in-string (regexp newtext string)
  ;; Replace REGEXP with NEWTEXT everywhere in STRING and return result.
  ;; NEWTEXT is taken literally---no \\DIGIT escapes will be recognized.
  (declare (obsolete replace-regexp-in-string "28.1"))
  (let ((result "") (start 0) mb me)
    (while (string-match regexp string start)
      (setq mb (match-beginning 0)
	    me (match-end 0)
	    result (concat result (substring string start mb) newtext)
	    start me))
    (concat result (substring string start))))

(defun dired-sort-other (switches &optional no-revert)
  "Specify new `ls' SWITCHES for current Dired buffer.
Values matching `dired-sort-by-date-regexp' or `dired-sort-by-name-regexp'
set the minor mode accordingly, others appear literally in the mode line.
With optional second arg NO-REVERT, don't refresh the listing afterwards."
  (dired-sort-R-check switches)
  (setq dired-actual-switches switches)
  (dired-sort-set-mode-line)
  (or no-revert (revert-buffer)))

(defvar-local dired-subdir-alist-pre-R nil
  "Value of `dired-subdir-alist' before -R switch added.")

(defun dired-sort-R-check (switches)
  "Additional processing of -R in ls option string SWITCHES.
Saves `dired-subdir-alist' when R is set and restores saved value
minus any directories explicitly deleted when R is cleared.
To be called first in body of `dired-sort-other', etc."
  (cond
   ((and (dired-switches-recursive-p switches)
	 (not (dired-switches-recursive-p dired-actual-switches)))
    ;; Adding -R to ls switches -- save `dired-subdir-alist':
    (setq dired-subdir-alist-pre-R dired-subdir-alist))
   ((and (dired-switches-recursive-p dired-actual-switches)
	 (not (dired-switches-recursive-p switches)))
    ;; Deleting -R from ls switches -- revert to pre-R subdirs
    ;; that are still present:
    (setq dired-subdir-alist
	  (if dired-subdir-alist-pre-R
	      (let (subdirs)
		(while dired-subdir-alist-pre-R
		  (if (assoc (caar dired-subdir-alist-pre-R)
			     dired-subdir-alist)
		      ;; subdir still present...
		      (setq subdirs
			    (cons (car dired-subdir-alist-pre-R)
				  subdirs)))
		  (setq dired-subdir-alist-pre-R
			(cdr dired-subdir-alist-pre-R)))
		(reverse subdirs))
	    ;; No pre-R subdir alist, so revert to main directory
	    ;; listing:
	    (list (car (reverse dired-subdir-alist))))))))


;;; Drag and drop support

(defcustom dired-recursive-copies 'top
  "Whether Dired copies directories recursively.
If nil, never copy recursively.
`always' means to copy recursively without asking.
`top' means to ask for each directory at top level.
Any other value means to ask for each directory."
  :type '(choice :tag "Copy directories"
		 (const :tag "No recursive copies" nil)
		 (const :tag "Ask for each directory" t)
		 (const :tag "Ask for each top directory only" top)
		 (const :tag "Copy directories without asking" always))
  :group 'dired)

(defun dired-dnd-popup-notice ()
  (message-box
   "Dired recursive copies are currently disabled.\nSee the variable `dired-recursive-copies'."))

(declare-function x-popup-menu "menu.c" (position menu))

(defun dired-dnd-do-ask-action (uri)
  ;; No need to get actions and descriptions from the source,
  ;; we only have three actions anyway.
  (let ((action (x-popup-menu
		 t
		 (list "What action?"
		       (cons ""
			     '(("Copy here" . copy)
			       ("Move here" . move)
			       ("Link here" . link)
			       "--"
			       ("Cancel" . nil)))))))
    (if action
	(dired-dnd-handle-local-file uri action)
      nil)))

(declare-function dired-relist-entry "dired-aux" (file))
(declare-function make-symbolic-link "fileio.c")

;; Only used when (featurep 'dnd).
(declare-function dnd-get-local-file-name "dnd" (uri &optional must-exist))
(declare-function dnd-get-local-file-uri "dnd" (uri))

(defvar dired-overwrite-confirmed)      ;Defined in dired-aux.

(defun dired-dnd-handle-local-file (uri action)
  "Copy, move or link a file to the Dired directory.
URI is the file to handle, ACTION is one of copy, move, link or ask.
Ask means pop up a menu for the user to select one of copy, move or link."
  (require 'dired-aux)
  (let* ((from (dnd-get-local-file-name uri t))
	 (to (when from
	       (concat (dired-current-directory)
		       (file-name-nondirectory from)))))
    (when from
      (cond ((eq action 'ask)
	     (dired-dnd-do-ask-action uri))
	    ;; If copying a directory and dired-recursive-copies is
	    ;; nil, dired-copy-file fails.  Pop up a notice.
	    ((and (memq action '(copy private))
		  (file-directory-p from)
		  (not dired-recursive-copies))
	     (dired-dnd-popup-notice))
	    ((memq action '(copy private move link))
	     (let ((overwrite (and (file-exists-p to)
				   (y-or-n-p
				    (format-message
				     "Overwrite existing file `%s'? " to))))
		   ;; Binding dired-overwrite-confirmed to nil makes
		   ;; dired-handle-overwrite a no-op.  We instead use
		   ;; y-or-n-p, which pops a graphical menu.
		   dired-overwrite-confirmed backup-file)
	       (when (and overwrite
			  ;; d-b-o is defined in dired-aux.
			  (boundp 'dired-backup-overwrite)
			  dired-backup-overwrite
			  (setq backup-file
				(car (find-backup-file-name to)))
			  (or (eq dired-backup-overwrite 'always)
			      (y-or-n-p
			       (format-message
				"Make backup for existing file `%s'? " to))))
		 (rename-file to backup-file 0)
		 (dired-relist-entry backup-file))
	       (cond ((memq action '(copy private))
		      (dired-copy-file from to overwrite))
		     ((eq action 'move)
		      (dired-rename-file from to overwrite))
		     ((eq action 'link)
		      (make-symbolic-link from to overwrite)))
	       (dired-relist-entry to)
	       action))))))

(defun dired-dnd-handle-file (uri action)
  "Copy, move or link a file to the Dired directory if it is a local file.
URI is the file to handle.  If the hostname in the URI isn't local, do nothing.
ACTION is one of copy, move, link or ask.
Ask means pop up a menu for the user to select one of copy, move or link."
  (let ((local-file (dnd-get-local-file-uri uri)))
    (if local-file (dired-dnd-handle-local-file local-file action)
      nil)))


;;; Desktop support

(eval-when-compile (require 'desktop))
(declare-function desktop-file-name "desktop" (filename dirname))

(defun dired-desktop-buffer-misc-data (dirname)
  "Auxiliary information to be saved in desktop file."
  (cons
   ;; Value of `dired-directory'.
   (if (consp dired-directory)
       ;; Directory name followed by list of files.
       (cons (desktop-file-name (car dired-directory) dirname)
             (cdr dired-directory))
     ;; Directory name, optionally with shell wildcard.
     (desktop-file-name dired-directory dirname))
   ;; Subdirectories in `dired-subdir-alist'.
   (cdr
    (nreverse
     (mapcar
      (lambda (f) (desktop-file-name (car f) dirname))
      dired-subdir-alist)))))

(defun dired-restore-desktop-buffer (_file-name
                                     _buffer-name
                                     misc-data)
  "Restore a Dired buffer specified in a desktop file."
  ;; First element of `misc-data' is the value of `dired-directory'.
  ;; This value is a directory name, optionally with shell wildcard or
  ;; a directory name followed by list of files.
  (let* ((dired-dir (car misc-data))
         (dir (if (consp dired-dir) (car dired-dir) dired-dir)))
    (if (file-directory-p (file-name-directory dir))
        (with-demoted-errors "Desktop: Problem restoring directory: %S"
          (dired dired-dir)
          ;; The following elements of `misc-data' are the keys
          ;; from `dired-subdir-alist'.
          (mapc #'dired-maybe-insert-subdir (cdr misc-data))
          (current-buffer))
      (message "Desktop: Directory %s no longer exists." dir)
      (when desktop-missing-file-warning (sit-for 1))
      nil)))

(add-to-list 'desktop-buffer-mode-handlers
	     '(dired-mode . dired-restore-desktop-buffer))


;;; Jump to Dired

(defvar archive-superior-buffer)
(defvar tar-superior-buffer)
(declare-function dired-omit-mode "dired-x" (&optional arg))

;;;###autoload
(defun dired-jump (&optional other-window file-name)
  "Jump to Dired buffer corresponding to current buffer.
If in a buffer visiting a file, Dired that file's directory and
move to that file's line in the directory listing.

If the current buffer isn't visiting a file, Dired `default-directory'.

If in Dired already, pop up a level and goto old directory's line.
In case the proper Dired file line cannot be found, refresh the dired
buffer and try again.

When OTHER-WINDOW is non-nil, jump to Dired buffer in other window.

When FILE-NAME is non-nil, jump to its line in Dired.
Interactively with prefix argument, read FILE-NAME."
  (interactive
   (list nil (and current-prefix-arg
                  (read-file-name "Jump to Dired file: "))))
  (cond
   ((and (bound-and-true-p archive-subfile-mode)
         (buffer-live-p archive-superior-buffer))
    (switch-to-buffer archive-superior-buffer))
   ((and (bound-and-true-p tar-subfile-mode)
         (buffer-live-p tar-superior-buffer))
    (switch-to-buffer tar-superior-buffer))
   (t
    ;; Expand file-name before `dired-goto-file' call:
    ;; `dired-goto-file' requires its argument to be an absolute
    ;; file name; the result of `read-file-name' could be
    ;; an abbreviated file name (Bug#24409).
    (let* ((file (or (and file-name (expand-file-name file-name))
                     buffer-file-name))
           (dir (if file (file-name-directory file) default-directory)))
      (if (and (eq major-mode 'dired-mode) (null file-name))
          (progn
            (setq dir (dired-current-directory))
            (dired-up-directory other-window)
            (unless (dired-goto-file dir)
              ;; refresh and try again
              (dired-insert-subdir (file-name-directory dir))
              (dired-goto-file dir)))
        (if other-window
            (dired-other-window dir)
          (dired dir))
        (if file
            (or (dired-goto-file file)
                ;; refresh and try again
                (progn
                  (dired-insert-subdir (file-name-directory file))
                  (dired-goto-file file))
                ;; Toggle omitting, if it is on, and try again.
                (when (bound-and-true-p dired-omit-mode)
                  (dired-omit-mode)
                  (dired-goto-file file)))))))))

;;;###autoload
(defun dired-jump-other-window (&optional file-name)
  "Like \\[dired-jump] (`dired-jump') but in other window."
  (interactive
   (list (and current-prefix-arg
	      (read-file-name "Jump to Dired file: "))))
  (dired-jump t file-name))

(provide 'dired)

(run-hooks 'dired-load-hook)		; for your customizations

;;; dired.el ends here<|MERGE_RESOLUTION|>--- conflicted
+++ resolved
@@ -1330,7 +1330,6 @@
       ;; We used to bind `inhibit-modification-hooks' to try and speed up
       ;; execution, in particular, to prevent the font-lock hook from running
       ;; until the directory is all read in.
-<<<<<<< HEAD
       (let ((inhibit-read-only t)
 	    ;; Don't make undo entries for readin.
 	    (buffer-undo-list t))
@@ -1341,23 +1340,6 @@
       ;; dired-build-subdir-alist will call dired-clear-alist first
       (setq-local dired-subdir-alist nil)
       (dired-build-subdir-alist)
-=======
-      ;; It's not clear why font-lock would be a significant issue
-      ;; here, but I used `combine-change-calls' which should provide the
-      ;; same performance advantages without the problem of breaking
-      ;; users of after/before-change-functions.
-      (combine-change-calls (point-min) (point-max)
-	(let ((inhibit-read-only t)
-	      ;; Don't make undo entries for readin.
-	      (buffer-undo-list t))
-	  (erase-buffer)
-	  (dired-readin-insert))
-	(goto-char (point-min))
-	;; Must first make alist buffer local and set it to nil because
-	;; dired-build-subdir-alist will call dired-clear-alist first
-	(setq dired-subdir-alist nil)
-	(dired-build-subdir-alist))
->>>>>>> 838da4ae
       (let ((attributes (file-attributes dirname)))
 	(if (eq (car attributes) t)
 	    (set-visited-file-modtime (file-attribute-modification-time
