;;; dired.el --- directory-browsing commands -*- lexical-binding: t -*-

;; Copyright (C) 1985-1986, 1992-1997, 2000-2023 Free Software
;; Foundation, Inc.

;; Author: Sebastian Kremer <sk@thp.uni-koeln.de>
;; Maintainer: emacs-devel@gnu.org
;; Keywords: files
;; Package: emacs

;; This file is NOT part of GNU Emacs.

;; GNU Emacs is free software: you can redistribute it and/or modify
;; it under the terms of the GNU General Public License as published by
;; the Free Software Foundation, either version 3 of the License, or
;; (at your option) any later version.

;; GNU Emacs is distributed in the hope that it will be useful,
;; but WITHOUT ANY WARRANTY; without even the implied warranty of
;; MERCHANTABILITY or FITNESS FOR A PARTICULAR PURPOSE.  See the
;; GNU General Public License for more details.

;; You should have received a copy of the GNU General Public License
;; along with GNU Emacs.  If not, see <https://www.gnu.org/licenses/>.

;;; Commentary:

;; This is a major mode for directory browsing and editing.
;; It is documented in the Emacs manual.

;; Rewritten in 1990/1991 to add tree features, file marking and
;; sorting by Sebastian Kremer <sk@thp.uni-koeln.de>.
;; Finished up by rms in 1992.

;;; Code:

(eval-when-compile (require 'subr-x))
(eval-when-compile (require 'cl-lib))
;; When bootstrapping dired-loaddefs has not been generated.
(require 'dired-loaddefs nil t)
(require 'dnd)


;;; Customizable variables

(defgroup dired nil
  "Directory editing."
  :link '(custom-manual "(emacs)Dired")
  :group 'files)

(defgroup dired-mark nil
  "Handling marks in Dired."
  :prefix "dired-"
  :group 'dired)

(defgroup dired-guess nil
  "Guess shell command in Dired."
  :prefix "dired-"
  :group 'dired)

;;;###autoload
(defcustom dired-listing-switches (purecopy "-al")
  "Switches passed to `ls' for Dired.  MUST contain the `l' option.
May contain all other options that don't contradict `-l';
may contain even `F', `b', `i' and `s'.  See also the variable
`dired-ls-F-marks-symlinks' concerning the `F' switch.

If you have files with names with embedded newline characters, adding
`b' to the switches will allow Dired to handle those files better.

Options that include embedded whitespace must be quoted
like this: \"--option=value with spaces\"; you can use
`combine-and-quote-strings' to produce the correct quoting of
each option.

On systems such as MS-DOS and MS-Windows, which use `ls' emulation in Lisp,
some of the `ls' switches are not supported; see the doc string of
`insert-directory' in `ls-lisp.el' for more details."
  :type 'string
  :group 'dired)

(defcustom dired-subdir-switches nil
  "If non-nil, switches passed to `ls' for inserting subdirectories.
If nil, `dired-listing-switches' is used."
  :group 'dired
  :type '(choice (const :tag "Use dired-listing-switches" nil)
                 (string :tag "Switches")))

(defcustom dired-maybe-use-globstar nil
  "If non-nil, enable globstar if the shell supports it.
Some shells enable this feature by default (e.g. zsh or fish).

See `dired-enable-globstar-in-shell' for a list of shells
that support globstar and disable it by default.

Note that the implementations of globstar have small differences
between shells.  You must check your shell documentation to see
what to expect."
  :type 'boolean
  :group 'dired
  :version "28.1")

(defconst dired-enable-globstar-in-shell
  '(("ksh" . "set -G")
    ("bash" . "shopt -s globstar"))
  "Alist of (SHELL . COMMAND), where COMMAND enables globstar in SHELL.
If `dired-maybe-use-globstar' is non-nil, then `dired-insert-directory'
checks this alist to enable globstar in the shell subprocess.")

(defcustom dired-chown-program
  (cond ((executable-find "chown") "chown")
        ((file-executable-p "/usr/sbin/chown") "/usr/sbin/chown")
        ((file-executable-p "/etc/chown") "/etc/chown")
        (t "chown"))
  "Name of chown command (usually `chown')."
  :group 'dired
  :type 'file)

(defcustom dired-use-ls-dired 'unspecified
  "Non-nil means Dired should pass the \"--dired\" option to \"ls\".
If nil, don't pass \"--dired\" to \"ls\".
The special value of `unspecified' means to check whether \"ls\"
supports the \"--dired\" option, and save the result in this
variable.  This is performed the first time `dired-insert-directory'
is invoked.  (If `ls-lisp' is used by default, the test is performed
only if `ls-lisp-use-insert-directory-program' is non-nil, i.e., if
Dired actually uses \"ls\".)

Note that if you set this option to nil, either through choice or
because your \"ls\" program does not support \"--dired\", Dired
will fail to parse some \"unusual\" file names, e.g. those with leading
spaces.  You might want to install ls from GNU Coreutils, which does
support this option.  Alternatively, you might want to use Emacs's
own emulation of \"ls\", by using:
  (setq ls-lisp-use-insert-directory-program nil)
  (require \\='ls-lisp)
This is used by default on MS Windows, which does not have an \"ls\" program.
Note that `ls-lisp' does not support as many options as GNU ls, though.
For more details, see Info node `(emacs)ls in Lisp'."
  :group 'dired
  :type '(choice (const :tag
                        "Use --dired only if `ls' supports it" unspecified)
                 (const :tag "Do not use --dired" nil)
                 (other :tag "Always use --dired" t)))

(defvar dired-chmod-program "chmod"
  "Name of chmod command (usually `chmod').")
(make-obsolete-variable 'dired-chmod-program nil "28.1")

(defcustom dired-touch-program "touch"
  "Name of touch command (usually `touch')."
  :group 'dired
  :type 'file)

(defcustom dired-ls-F-marks-symlinks nil
  "Informs Dired about how `ls -lF' marks symbolic links.
Set this to t if `ls' (or whatever program is specified by
`insert-directory-program') with `-lF' marks the symbolic link
itself with a trailing @ (usually the case under Ultrix and macOS).

Example: if `ln -s foo bar; ls -F bar' gives `bar -> foo', set it to
nil (the default), if it gives `bar@ -> foo', set it to t.

Dired checks if there is really a @ appended.  Thus, if you have a
marking `ls' program on one host and a non-marking on another host, and
don't care about symbolic links which really end in a @, you can
always set this variable to t."
  :type 'boolean
  :group 'dired-mark)

(defcustom dired-trivial-filenames "\\`\\.\\.?\\'\\|\\`\\.?#"
  "Regexp of files to skip when finding first file of a directory.
A value of nil means move to the subdir line.
A value of t means move to first file."
  :type '(choice (const :tag "Move to subdir" nil)
		 (const :tag "Move to first" t)
		 regexp)
  :group 'dired)

(defcustom dired-keep-marker-rename t
  ;; Use t as default so that moved files "take their markers with them".
  "Controls marking of renamed files.
If t, files keep their previous marks when they are renamed.
If a character, renamed files (whether previously marked or not)
are afterward marked with that character.
This option affects only files renamed by `dired-do-rename' and
`dired-do-rename-regexp'.  See `wdired-keep-marker-rename'
if you want to do the same for files renamed in WDired mode."
  :type '(choice (const :tag "Keep" t)
		 (character :tag "Mark" :value ?R))
  :group 'dired-mark)

(defcustom dired-keep-marker-copy ?C
  "Controls marking of copied files.
If t, copied files are marked if and as the corresponding original files were.
If a character, copied files are unconditionally marked with that character."
  :type '(choice (const :tag "Keep" t)
		 (character :tag "Mark"))
  :group 'dired-mark)

(defcustom dired-keep-marker-hardlink ?H
  "Controls marking of newly made hard links.
If t, they are marked if and as the files linked to were marked.
If a character, new links are unconditionally marked with that character."
  :type '(choice (const :tag "Keep" t)
		 (character :tag "Mark"))
  :group 'dired-mark)

(defcustom dired-keep-marker-symlink ?Y
  "Controls marking of newly made symbolic links.
If t, they are marked if and as the files linked to were marked.
If a character, new links are unconditionally marked with that character."
  :type '(choice (const :tag "Keep" t)
		 (character :tag "Mark"))
  :group 'dired-mark)

(defvar dired-keep-marker-relsymlink ?S
  "Controls marking of newly made relative symbolic links.
If t, they are marked if and as the files linked to were marked.
If a character, new links are unconditionally marked with that character.")

(defcustom dired-free-space 'first
  "Whether and how to display the disk space usage info in Dired buffers.
If nil, don't display.
If `separate', display on a separate line, and include both the used
and the free disk space.
If `first', the default, display only the free disk space on the first
line, following the directory name."
  :type '(choice (const
                  :tag
                  "On separate line, display both used and free space" separate)
                 (const
                  :tag
                  "On first line, after directory name, display only free space" first)
                 (const :tag "Don't display disk space usage" nil))
  :version "29.1"
  :group 'dired)

(defcustom dired-dwim-target nil
  "If non-nil, Dired tries to guess a default target directory.
This means: if there is a Dired buffer displayed in some window,
use its current directory, instead of this Dired buffer's
current directory.

You can customize it to prefer either the next window with a Dired buffer,
or the most recently used window with a Dired buffer, or to use any other
function.  When the value is a function, it will be called with no
arguments and is expected to return a list of directories which will
be used as defaults (i.e. default target and \"future history\")
\(though, `dired-dwim-target-defaults' might modify it a bit).
The value t prefers the next windows on the same frame.

The target is used in the prompt for file copy, rename etc."
  :type '(choice
          (const :tag "No guess" nil)
          (function-item :tag "Prefer next windows on the same frame"
                         dired-dwim-target-next)
          (function-item :tag "Prefer next windows on visible frames"
                         dired-dwim-target-next-visible)
          (function-item :tag "Prefer most recently used windows"
                         dired-dwim-target-recent)
          (function :tag "Custom function")
          (other :tag "Try to guess" t))
  :group 'dired)


(defcustom dired-mouse-drag-files nil
  "If non-nil, allow the mouse to drag files from inside a Dired buffer.
Dragging the mouse and then releasing it over the window of
another program will result in that program opening or creating a
copy of the file underneath the mouse pointer (or all marked
files if it was marked).  This feature is supported only on X
Windows, Haiku, and Nextstep (macOS or GNUstep).

If the value is `link', then a symbolic link will be created to
the file instead by the other program (usually a file manager).

If the value is `move', then the default action will be for the
other program to move the file to a different location.  For this
to work optimally, `auto-revert-mode' should be enabled in the
Dired buffer.

If the Meta key is held down when the mouse button is pressed,
then this will always be equivalent to `link'.

If the Control key is held down when the mouse button is pressed,
then dragging the file will always copy it to the new location.

If the Shift key is held down when the mouse button is pressed,
then this will always be equivalent to `move'."
  :set (lambda (option value)
         (set-default option value)
         (dolist (buffer (buffer-list))
           (with-current-buffer buffer
             (when (derived-mode-p 'dired-mode)
               (revert-buffer nil t)))))
  :type '(choice (const :tag "Don't allow dragging" nil)
                 (const :tag "Copy file to new location" t)
                 (const :tag "Move file to new location" move)
                 (const :tag "Create symbolic link to file" link))
  :group 'dired
  :version "29.1")

(defcustom dired-copy-preserve-time t
  "If non-nil, Dired preserves the last-modified time in a file copy.
\(This works on only some systems.)"
  :type 'boolean
  :group 'dired)

(defcustom dired-copy-dereference nil
  "If non-nil, Dired dereferences symlinks when copying them.
This is similar to the \"-L\" option for the \"cp\" shell command."
  :type 'boolean
  :group 'dired)

;; These variables were deleted and the replacements are in files.el.
;; We leave aliases behind for back-compatibility.
(define-obsolete-variable-alias 'dired-free-space-program
  'directory-free-space-program "27.1")
(define-obsolete-variable-alias 'dired-free-space-args
  'directory-free-space-args "27.1")

(defcustom dired-load-hook nil
  "Run after loading Dired.
You can customize key bindings or load extensions with this."
  :group 'dired
  :type 'hook)
(make-obsolete-variable 'dired-load-hook
                        "use `with-eval-after-load' instead." "28.1")

(defcustom dired-mode-hook nil
  "Run at the very end of `dired-mode'."
  :group 'dired
  :type 'hook)

(defcustom dired-before-readin-hook nil
  "This hook is run before a Dired buffer is read in (created or reverted)."
  :group 'dired
  :type 'hook)

(defcustom dired-after-readin-hook nil
  "Hook run after each time a file or directory is read by Dired.
After each listing of a file or directory, this hook is run
with the buffer narrowed to the listing."
  :group 'dired
  :type 'hook)
;; Note this can't simply be run inside function `dired-ls' as the hook
;; functions probably depend on the dired-subdir-alist to be OK.

(defcustom dired-make-directory-clickable t
  "When non-nil, make the directory at the start of the dired buffer clickable."
  :version "29.1"
  :type 'boolean)

(defcustom dired-initial-position-hook nil
  "Hook used to position point in a new Dired listing display.
It is run by the function `dired-initial-position'."
  :group 'dired
  :type 'hook
  :version "24.4")

(defcustom dired-dnd-protocol-alist
  '(("^file:///" . dired-dnd-handle-local-file)
    ("^file://"  . dired-dnd-handle-file)
    ("^file:"    . dired-dnd-handle-local-file))
  "The functions to call when a drop in `dired-mode' is made.
See `dnd-protocol-alist' for more information.  When nil, behave
as in other buffers.  Changing this option is effective only for
new Dired buffers."
  :type '(choice (repeat (cons (regexp) (function)))
		 (const :tag "Behave as in other buffers" nil))
  :version "22.1"
  :group 'dired)

(defcustom dired-hide-details-hide-symlink-targets t
  "Non-nil means `dired-hide-details-mode' hides symbolic link targets."
  :type 'boolean
  :version "24.4"
  :group 'dired)

(defcustom dired-hide-details-hide-information-lines t
  "Non-nil means `dired-hide-details-mode' hides all but header and file lines."
  :type 'boolean
  :version "24.4"
  :group 'dired)

(defcustom dired-always-read-filesystem nil
  "Non-nil means revert buffers visiting files before searching them.
By default,  commands like `dired-mark-files-containing-regexp' will
search any buffers visiting the marked files without reverting them,
even if they were changed on disk.  When this option is non-nil, such
buffers are always reverted in a temporary buffer before searching
them: the search is performed on the temporary buffer, the original
buffer visiting the file is not modified."
  :type 'boolean
  :version "26.1"
  :group 'dired)

(defcustom dired-mark-region 'file
  "Defines what commands that mark files do with the active region.

When nil, marking commands don't operate on all files in the
active region.  They process their prefix arguments as usual.

When the value of this option is non-nil, then all Dired commands
that mark or unmark files will operate on all files in the region
if the region is active in Transient Mark mode.

When `file', the region marking is based on the file name.
This means don't mark the file if the end of the region is
before the file name displayed on the Dired line, so the file name
is visually outside the region.  This behavior is consistent with
marking files without the region using the key \\`m' that advances
point to the next line after marking the file.  Thus the number
of keys used to mark files is the same as the number of keys
used to select the region, for example \\`M-2 m' marks 2 files, and
\\`C-SPC M-2 n m' marks 2 files, and \\`M-2 S-<down> m' marks 2 files.

When `line', the region marking is based on Dired lines,
so include the file into marking if the end of the region
is anywhere on its Dired line, except the beginning of the line."
  :type '(choice
          (const :tag "Don't mark files in active region" nil)
          (const :tag "Exclude file name outside of region" file)
          (const :tag "Include the file at region end line" line))
  :group 'dired
  :version "28.1")

(defcustom dired-kill-when-opening-new-dired-buffer nil
  "If non-nil, kill the current buffer when selecting a new directory."
  :type 'boolean
  :version "28.1")

(defcustom dired-guess-shell-case-fold-search t
  "If non-nil, `dired-guess-shell-alist-default' and
`dired-guess-shell-alist-user' are matched case-insensitively."
  :group 'dired-guess
  :type 'boolean
  :version "29.1")

(defcustom dired-guess-shell-alist-user nil
  "User-defined alist of rules for suggested commands.
These rules take precedence over the predefined rules in the variable
`dired-guess-shell-alist-default' (to which they are prepended).

Each element of this list looks like

    (REGEXP COMMAND...)

COMMAND will be used if REGEXP matches the file to be processed.
If several files are to be processed, REGEXP has to match all the
files.

Each COMMAND can either be a string or a Lisp expression that evaluates
to a string.  If this expression needs to consult the name of the file for
which the shell commands are being requested, it can access that file name
as the variable `file'.

If several COMMANDs are given, the first one will be the default
and the rest will be added temporarily to the history and can be retrieved
with `previous-history-element' (\\<minibuffer-mode-map>\\[previous-history-element]).

The variable `dired-guess-shell-case-fold-search' controls whether
REGEXP is matched case-sensitively."
  :group 'dired-guess
  :type '(alist :key-type regexp :value-type (repeat sexp))
  :version "29.1")

(defcustom dired-guess-shell-gnutar
  (catch 'found
    (dolist (exe '("tar" "gtar"))
      (if (with-temp-buffer
            (ignore-errors (call-process exe nil t nil "--version"))
            (and (re-search-backward "GNU tar" nil t) t))
          (throw 'found exe))))
  "If non-nil, name of GNU tar executable.
\(E.g., \"tar\" or \"gtar\").  The `z' switch will be used with it for
compressed or gzip'ed tar files.  If you don't have GNU tar, set this
to nil: a pipe using `zcat' or `gunzip -c' will be used."
  ;; Changed from system-type test to testing --version output.
  ;; Maybe test --help for -z instead?
  :group 'dired-guess
  :type '(choice (const :tag "Not GNU tar" nil)
                 (string :tag "Command name"))
  :version "29.1")

(defcustom dired-guess-shell-gzip-quiet t
  "Non-nil says pass -q to gzip overriding verbose GZIP environment."
  :group 'dired-guess
  :type 'boolean
  :version "29.1")

(defcustom dired-guess-shell-znew-switches nil
  "If non-nil, then string of switches passed to `znew', example: \"-K\"."
  :group 'dired-guess
  :type '(choice (const :tag "None" nil)
                 (string :tag "Switches"))
  :version "29.1")

(defcustom dired-movement-style nil
  "Non-nil means point skips empty lines when moving in Dired buffers.
This affects only `dired-next-line' and `dired-previous-line'.

Possible non-nil values:
 * `cycle':   when moving from the last/first visible line, cycle back
              to the first/last visible line.
 * `bounded': don't move up/down if the current line is the
              first/last visible line."
  :type '(choice (const :tag "Move to any line" nil)
                 (const :tag "Cycle through non-empty lines" cycle)
                 (const :tag "Stop on last/first non-empty line" bounded))
  :group 'dired
  :version "30.1")

(defcustom dired-hide-details-preserved-columns nil
  "List of columns which are not hidden in `dired-hide-details-mode'."
  :type '(repeat integer)
  :version "30.1")


;;; Internal variables

(defvar dired-marker-char ?*		; the answer is 42
  ;; so that you can write things like
  ;; (let ((dired-marker-char ?X))
  ;;    ;; great code using X markers ...
  ;;    )
  ;; For example, commands operating on two sets of files, A and B.
  ;; Or marking files with digits 0-9.  This could implicate
  ;; concentric sets or an order for the marked files.
  ;; The code depends on dynamic scoping on the marker char.
  "In Dired, the current mark character.
This is what the do-commands look for, and what the mark-commands store.")

(defvar dired-del-marker ?D
  "Character used to flag files for deletion.")

(defvar dired-file-version-alist)

;;;###autoload
(defvar-local dired-directory nil
  "The directory name or wildcard spec that this Dired directory lists.
Local to each Dired buffer.  May be a list, in which case the car is the
directory name and the cdr is the list of files to mention.
The directory name must be absolute, but need not be fully expanded.")

;; Beware of "-l;reboot" etc.  See bug#3230.
(defun dired-safe-switches-p (switches)
  "Return non-nil if string SWITCHES does not look risky for Dired."
  (or (not switches)
      (and (stringp switches)
           (< (length switches) 100)    ; arbitrary
           (string-match-p "\\` *-[- [:alnum:]]+\\'" switches))))

(defvar dired-actual-switches nil
  "The value of `dired-listing-switches' used to make this buffer's text.")

(put 'dired-actual-switches 'safe-local-variable 'dired-safe-switches-p)

(defvar dired-re-inode-size "[0-9 \t]*[.,0-9]*[BkKMGTPEZYRQ]?[ \t]*"
  "Regexp for optional initial inode and file size as made by `ls -i -s'.")

;; These regexps must be tested at beginning-of-line, but are also
;; used to search for next matches, so neither omitting "^" nor
;; replacing "^" by "\n" (to make it slightly faster) will work.

(defvar dired-re-mark "^[^ \n]")
;; "Regexp matching a marked line.
;; Important: the match ends just after the marker."
(defvar dired-re-maybe-mark "^. ")
;; The [^:] part after "d" and "l" is to avoid confusion with the
;; DOS/Windows-style drive letters in directory names, like in "d:/foo".
(defvar dired-re-dir (concat dired-re-maybe-mark dired-re-inode-size "d[^:]"))
(defvar dired-re-sym (concat dired-re-maybe-mark dired-re-inode-size "l[^:]"))
(defvar dired-re-special (concat dired-re-maybe-mark dired-re-inode-size
                                 "[bcsp][^:]"))
(defvar dired-re-exe;; match ls permission string of an executable file
  (mapconcat (lambda (x)
	       (concat dired-re-maybe-mark dired-re-inode-size x))
	     '("-[-r][-w][xs][-r][-w].[-r][-w]."
	       "-[-r][-w].[-r][-w][xs][-r][-w]."
	       "-[-r][-w].[-r][-w].[-r][-w][xst]")
	     "\\|"))
(defvar dired-re-perms "[-bcdlps][-r][-w].[-r][-w].[-r][-w].")
(defvar dired-re-dot "^.* \\.\\.?/?$")

;; The subdirectory names in the next two lists are expanded.
(defvar-local dired-subdir-alist nil
  "Alist of listed directories and their buffer positions.
Alist elements have the form (DIRNAME . STARTMARKER), where
DIRNAME is the absolute name of the directory and STARTMARKER is
a marker at the beginning of DIRNAME.

The order of elements is the reverse of the order in the buffer.
If no subdirectories are listed then the alist contains only one
element, for the listed directory.")

(defvar-local dired-switches-alist nil
  "Keeps track of which switches to use for inserted subdirectories.
This is an alist of the form (SUBDIR . SWITCHES).")

(defvar dired-subdir-regexp "^. \\(.+\\)\\(:\\)\n"
  "Regexp matching a maybe hidden subdirectory line in `ls -lR' output.
Subexpression 1 is the subdirectory proper, no trailing colon.
The match starts at the beginning of the line and ends after the end
of the line.
Subexpression 2 must end right before the \\n.")


;;; Faces

(defgroup dired-faces nil
  "Faces used by Dired."
  :group 'dired
  :group 'faces)

(defface dired-header
  '((t (:inherit font-lock-type-face)))
  "Face used for directory headers."
  :group 'dired-faces
  :version "22.1")
(defvar dired-header-face 'dired-header
  "Face name used for directory headers.")

(defface dired-mark
  '((t (:inherit font-lock-constant-face)))
  "Face used for Dired marks."
  :group 'dired-faces
  :version "22.1")
(defvar dired-mark-face 'dired-mark
  "Face name used for Dired marks.")

(defface dired-marked
  '((t (:inherit warning)))
  "Face used for marked files."
  :group 'dired-faces
  :version "22.1")
(defvar dired-marked-face 'dired-marked
  "Face name used for marked files.")

(defface dired-flagged
  '((t (:inherit error)))
  "Face used for files flagged for deletion."
  :group 'dired-faces
  :version "22.1")
(defvar dired-flagged-face 'dired-flagged
  "Face name used for files flagged for deletion.")

(defface dired-warning
  ;; Inherit from font-lock-warning-face since with min-colors 8
  ;; font-lock-comment-face is not colored any more.
  '((t (:inherit font-lock-warning-face)))
  "Face used to highlight a part of a buffer that needs user attention."
  :group 'dired-faces
  :version "22.1")
(defvar dired-warning-face 'dired-warning
  "Face name used for a part of a buffer that needs user attention.")

(defface dired-perm-write
  '((((type w32 pc)) :inherit default)  ;; These default to rw-rw-rw.
    ;; Inherit from font-lock-comment-delimiter-face since with min-colors 8
    ;; font-lock-comment-face is not colored any more.
    (t (:inherit font-lock-comment-delimiter-face)))
  "Face used to highlight permissions of group- and world-writable files."
  :group 'dired-faces
  :version "22.2")
(defvar dired-perm-write-face 'dired-perm-write
  "Face name used for permissions of group- and world-writable files.")

(defface dired-set-id
  '((((type w32 pc)) :inherit default)  ;; These default to rw-rw-rw.
    (t (:inherit font-lock-warning-face)))
  "Face used to highlight permissions of suid and guid files."
  :group 'dired-faces
  :version "27.1")

(defface dired-directory
  '((t (:inherit font-lock-function-name-face)))
  "Face used for subdirectories."
  :group 'dired-faces
  :version "22.1")
(defvar dired-directory-face 'dired-directory
  "Face name used for subdirectories.")

(defface dired-symlink
  '((t (:inherit font-lock-keyword-face)))
  "Face used for symbolic links."
  :group 'dired-faces
  :version "22.1")
(defvar dired-symlink-face 'dired-symlink
  "Face name used for symbolic links.")

(defface dired-broken-symlink
  '((((class color))
     :foreground "yellow1" :background "red1" :weight bold)
    (t :weight bold :slant italic :underline t))
  "Face used for broken symbolic links."
  :group 'dired-faces
  :version "28.1")

(defface dired-special
  '((t (:inherit font-lock-variable-name-face)))
  "Face used for sockets, pipes, block devices and char devices."
  :group 'dired-faces
  :version "27.1")

(defface dired-ignored
  '((t (:inherit shadow)))
  "Face used for files suffixed with `completion-ignored-extensions'."
  :group 'dired-faces
  :version "22.1")
(defvar dired-ignored-face 'dired-ignored
  "Face name used for files suffixed with `completion-ignored-extensions'.")


;;; Font-lock

(defvar dired-font-lock-keywords
  (list
   ;;
   ;; Dired marks.
   (list dired-re-mark '(0 dired-mark-face))
   ;;
   ;; We make heavy use of MATCH-ANCHORED, since the regexps don't identify the
   ;; file name itself.  We search for Dired defined regexps, and then use the
   ;; Dired defined function `dired-move-to-filename' before searching for the
   ;; simple regexp ".+".  It is that regexp which matches the file name.
   ;;
   ;; Marked files.
   (list (concat "^[" (char-to-string dired-marker-char) "]")
         '(".+" (dired-move-to-filename) nil (0 dired-marked-face)))
   ;;
   ;; Flagged files.
   (list (concat "^[" (char-to-string dired-del-marker) "]")
         '(".+" (dired-move-to-filename) nil (0 dired-flagged-face)))
   ;; People who are paranoid about security would consider this more
   ;; important than other things such as whether it is a directory.
   ;; But we don't want to encourage paranoia, so our default
   ;; should be what's most useful for non-paranoids. -- rms.
;;;   ;;
;;;   ;; Files that are group or world writable.
;;;   (list (concat dired-re-maybe-mark dired-re-inode-size
;;;		 "\\([-d]\\(....w....\\|.......w.\\)\\)")
;;;	 '(1 dired-warning-face)
;;;	 '(".+" (dired-move-to-filename) nil (0 dired-warning-face)))
   ;; However, we don't need to highlight the file name, only the
   ;; permissions, to win generally.  -- fx.
   ;; Fixme: we could also put text properties on the permission
   ;; fields with keymaps to frob the permissions, somewhat a la XEmacs.
   (list (concat dired-re-maybe-mark dired-re-inode-size
		 "[-d]....\\(w\\)....")	; group writable
	 '(1 dired-perm-write-face))
   (list (concat dired-re-maybe-mark dired-re-inode-size
		 "[-d].......\\(w\\).")	; world writable
	 '(1 dired-perm-write-face))
   (list (concat dired-re-maybe-mark dired-re-inode-size
		 "[-d]..\\(s\\)......")	; suid
	 '(1 'dired-set-id))
   (list (concat dired-re-maybe-mark dired-re-inode-size
		 "[-d].....\\([sS]\\)...")	; guid
	 '(1 'dired-set-id))
   ;;
   ;; Subdirectories.
   (list dired-re-dir
	 '(".+" (dired-move-to-filename) nil (0 dired-directory-face)))
   ;;
   ;; Files suffixed with `completion-ignored-extensions'.
   '(eval .
     ;; It is quicker to first find just an extension, then go back to the
     ;; start of that file name.  So we do this complex MATCH-ANCHORED form.
          (list (concat
                 "\\(" (regexp-opt completion-ignored-extensions)
                 "\\|#\\|\\.#.+\\)$")
	   '(".+" (dired-move-to-filename) nil (0 dired-ignored-face))))
   ;;
   ;; Files suffixed with `completion-ignored-extensions'
   ;; plus a character put in by -F.
   '(eval .
     (list (concat "\\(" (regexp-opt completion-ignored-extensions)
		   "\\|#\\|\\.#.+\\)[*=|]$")
	   '(".+" (progn
		    (end-of-line)
		    ;; If the last character is not part of the filename,
		    ;; move back to the start of the filename
		    ;; so it can be fontified.
		    ;; Otherwise, leave point at the end of the line;
		    ;; that way, nothing is fontified.
		    (unless (get-text-property (1- (point)) 'mouse-face)
		      (dired-move-to-filename)))
	     nil (0 dired-ignored-face))))
   ;;
   ;; Broken Symbolic link.
   (list dired-re-sym
         (list (lambda (end)
                 (let* ((file (dired-file-name-at-point))
                        (truename (ignore-errors (file-truename file))))
                   ;; either not existent target or circular link
                   (and (not (and truename (file-exists-p truename)))
                        (search-forward-regexp "\\(.+\\) \\(->\\) ?\\(.+\\)" end t))))
               '(dired-move-to-filename)
               nil
               '(1 'dired-broken-symlink)
               '(2 dired-symlink-face)
               '(3 '(face dired-broken-symlink dired-symlink-filename t))))
   ;;
   ;; Symbolic link to a directory.
   (list dired-re-sym
         (list (lambda (end)
                 (when-let* ((file (dired-file-name-at-point))
                             (truename (ignore-errors (file-truename file))))
                   (and (file-directory-p truename)
		        (search-forward-regexp "\\(.+-> ?\\)\\(.+\\)" end t))))
               '(dired-move-to-filename)
               nil
               '(1 dired-symlink-face)
               '(2 `(face ,dired-directory-face dired-symlink-filename t))))
   ;;
   ;; Symbolic link to a non-directory.
   (list dired-re-sym
         (list (lambda (end)
                 (when-let ((file (dired-file-name-at-point)))
                   (let ((truename (ignore-errors (file-truename file))))
                     (and (or (not truename)
		              (not (file-directory-p truename)))
		          (search-forward-regexp "\\(.+-> ?\\)\\(.+\\)"
                                                 end t)))))
               '(dired-move-to-filename)
               nil
               '(1 dired-symlink-face)
               '(2 '(face default dired-symlink-filename t))))
   ;;
   ;; Sockets, pipes, block devices, char devices.
   (list dired-re-special
	 '(".+" (dired-move-to-filename) nil (0 'dired-special)))
   ;;
   ;; Explicitly put the default face on file names ending in a colon to
   ;; avoid fontifying them as directory header.
   (list (concat dired-re-maybe-mark dired-re-inode-size dired-re-perms ".*:$")
	 '(".+" (dired-move-to-filename) nil (0 'default)))
   ;;
   ;; Directory headers.
   (list dired-subdir-regexp '(1 dired-header-face))
   )
  "Additional expressions to highlight in Dired mode.")

(defvar dnd-protocol-alist)


;;; Macros

;; Macros must be defined before they are used, for the byte compiler.

(defmacro dired-mark-if (predicate msg)
  "Mark files for PREDICATE, according to `dired-marker-char'.
PREDICATE is evaluated on each line, with point at beginning of line.
MSG is a noun phrase for the type of files being marked.
It should end with a noun that can be pluralized by adding `s'.

In Transient Mark mode, if the mark is active, operate on the contents
of the region if `dired-mark-region' is non-nil.  Otherwise, operate
on the whole buffer.

Return value is the number of files marked, or nil if none were marked."
  `(let ((msg ,msg)
         (inhibit-read-only t) count
         (use-region-p (dired-mark--region-use-p))
         (beg (dired-mark--region-beginning))
         (end (dired-mark--region-end)))
    (save-excursion
      (setq count 0)
      (when msg
	(message "%s %ss%s%s..."
		 (cond ((eq dired-marker-char ?\s) "Unmarking")
		       ((eq dired-del-marker dired-marker-char)
			"Flagging")
		       (t "Marking"))
		 msg
		 (if (eq dired-del-marker dired-marker-char)
		     " for deletion"
		   "")
                 (if use-region-p
                     " in region"
                   "")))
      (goto-char beg)
      (while (< (point) end)
        (when ,predicate
          (unless (= (following-char) dired-marker-char)
            (delete-char 1)
            (insert dired-marker-char)
            (setq count (1+ count))))
        (forward-line 1))
      (when msg (message "%s %s%s %s%s%s"
                        count
                        msg
                        (dired-plural-s count)
                        (if (eq dired-marker-char ?\s) "un" "")
                        (if (eq dired-marker-char dired-del-marker)
                            "flagged" "marked")
                        (if use-region-p
                            " in region"
                          ""))))
    (and (> count 0) count)))

(defmacro dired-map-over-marks (body arg &optional show-progress
				     distinguish-one-marked)
  "Eval BODY with point on each marked line.  Return a list of BODY's results.
If no marked file could be found, execute BODY on the current
line.  ARG, if non-nil, specifies the files to use instead of the
marked files.

If ARG is an integer, use the next ARG (or previous -ARG, if
ARG<0) files.  In that case, point is dragged along.  This is so
that commands on the next ARG (instead of the marked) files can
be chained easily.
For any other non-nil value of ARG, use the current file.

If ARG is `marked', don't return the current file if nothing else
is marked.

If optional third arg SHOW-PROGRESS evaluates to non-nil,
redisplay the dired buffer after each file is processed.

No guarantee is made about the position on the marked line.
BODY must ensure this itself if it depends on this.

Search starts at the beginning of the buffer, thus the car of the
list corresponds to the line nearest to the buffer's bottom.
This is also true for (positive and negative) integer values of
ARG.

BODY should not be too long as it is expanded four times.

If DISTINGUISH-ONE-MARKED is non-nil, then if we find just one
marked file, return (t FILENAME) instead of (FILENAME)."
  ;;
  ;;Warning: BODY must not add new lines before point - this may cause an
  ;;endless loop.
  ;;This warning should not apply any longer, sk  2-Sep-1991 14:10.
  `(prog1
       (let ((inhibit-read-only t) case-fold-search found results)
	 (if (and ,arg (not (eq ,arg 'marked)))
	     (if (integerp ,arg)
		 (progn	;; no save-excursion, want to move point.
		   (dired-repeat-over-lines
		    ,arg
		    (lambda ()
		      (if ,show-progress (sit-for 0))
		      (setq results (cons ,body results))))
		   (when (< ,arg 0)
		     (setq results (nreverse results)))
		   results)
	       ;; non-nil, non-integer, non-marked ARG means use current file:
               (list ,body))
	   (let ((regexp (dired-marker-regexp)) next-position)
	     (save-excursion
	       (goto-char (point-min))
	       ;; remember position of next marked file before BODY
	       ;; can insert lines before the just found file,
	       ;; confusing us by finding the same marked file again
	       ;; and again and...
	       (setq next-position (and (re-search-forward regexp nil t)
					(point-marker))
		     found (not (null next-position)))
	       (while next-position
		 (goto-char next-position)
		 (if ,show-progress (sit-for 0))
		 (setq results (cons ,body results))
		 ;; move after last match
		 (goto-char next-position)
		 (forward-line 1)
		 (set-marker next-position nil)
		 (setq next-position (and (re-search-forward regexp nil t)
					  (point-marker)))))
	     (if (and ,distinguish-one-marked (= (length results) 1))
		 (setq results (cons t results)))
	     (if found
		 results
               (unless (eq ,arg 'marked)
	         (list ,body))))))
     ;; save-excursion loses, again
     (dired-move-to-filename)))

(defun dired-get-marked-files (&optional localp arg filter distinguish-one-marked error)
  "Return the marked files' names as list of strings.
The list is in the same order as the buffer, that is, the car is the
  first marked file.
Values returned are normally absolute file names.
Optional arg LOCALP as in `dired-get-filename'.
Optional second argument ARG, if non-nil, specifies files near
 point instead of marked files.  It usually comes from the prefix
 argument.
  If ARG is an integer, use the next ARG files.
  If ARG is any other non-nil value, return the current file name.
  If no files are marked, and ARG is nil, also return the current file name.
Optional third argument FILTER, if non-nil, is a function to select
  some of the files--those for which (funcall FILTER FILENAME) is non-nil.

If DISTINGUISH-ONE-MARKED is non-nil, then if we find just one marked file,
return (t FILENAME) instead of (FILENAME).
Don't use that together with FILTER.

If ERROR is non-nil, signal an error when the list of found files is empty.
ERROR can be a string with the error message."
  (let ((all-of-them
	 (save-excursion
	   (delq nil (dired-map-over-marks
		      (dired-get-filename localp 'no-error-if-not-filep)
		      arg nil distinguish-one-marked))))
	result)
    (when (equal all-of-them '(t))
      (setq all-of-them nil))
    (if (not filter)
	(setq result
              (if (and distinguish-one-marked (eq (car all-of-them) t))
	          all-of-them
	        (nreverse all-of-them)))
      (dolist (file all-of-them)
	(if (funcall filter file)
	    (push file result))))
    (when (and (null result) error)
      (user-error (if (stringp error) error "No files specified")))
    result))

(defun dired-mark--region-use-p ()
  "Whether Dired marking commands should act on region."
  (and dired-mark-region
       (region-active-p)
       (> (region-end) (region-beginning))))

(defun dired-mark--region-beginning ()
  "Return the value of the region beginning aligned to Dired file lines."
  (if (dired-mark--region-use-p)
      (save-excursion
        (goto-char (region-beginning))
        (line-beginning-position))
    (point-min)))

(defun dired-mark--region-end ()
  "Return the value of the region end aligned to Dired file lines."
  (if (dired-mark--region-use-p)
      (save-excursion
        (goto-char (region-end))
        (if (if (eq dired-mark-region 'line)
                (not (bolp))
              (get-text-property (1- (point)) 'dired-filename))
            (line-end-position)
          (line-beginning-position)))
    (point-max)))


;;; The dired command

(defun dired-read-dir-and-switches (str)
  ;; For use in interactive.
  (reverse (list
	    (if current-prefix-arg
		(read-string "Dired listing switches: "
			     dired-listing-switches))
	    ;; If a dialog is used, call `read-directory-name' so the
	    ;; dialog code knows we want directories.  Some dialogs
	    ;; can only select directories or files when popped up,
	    ;; not both.  If no dialog is used, call `read-file-name'
	    ;; because the user may want completion of file names for
	    ;; use in a wildcard pattern.
	    (if (next-read-file-uses-dialog-p)
		(read-directory-name (format "Dired %s(directory): " str)
				     nil default-directory nil)
	      (read-file-name (format "Dired %s(directory): " str)
			      nil default-directory nil)))))

;; We want to switch to a more sophisticated version of
;; dired-read-dir-and-switches like the following, if there is a way
;; to make it more intuitive.  See bug#1285.

;; (defun dired-read-dir-and-switches (str)
;;   ;; For use in interactive.
;;   (reverse
;;    (list
;;     (if current-prefix-arg
;;         (read-string "Dired listing switches: "
;;                      dired-listing-switches))
;;     ;; If a dialog is about to be used, call read-directory-name so
;;     ;; the dialog code knows we want directories.  Some dialogs can
;;     ;; only select directories or files when popped up, not both.
;;     (if (next-read-file-uses-dialog-p)
;;         (read-directory-name (format "Dired %s(directory): " str)
;;                              nil default-directory nil)
;;       (let ((cie ()))
;;         (dolist (ext completion-ignored-extensions)
;;           (if (eq ?/ (aref ext (1- (length ext)))) (push ext cie)))
;;         (setq cie (concat (regexp-opt cie "\\(?:") "\\'"))
;;         (let* ((default (and buffer-file-name
;;                              (abbreviate-file-name buffer-file-name)))
;;                (cie cie)
;;                (completion-table
;;                 ;; We need a mix of read-file-name and
;;                 ;; read-directory-name so that completion to directories
;;                 ;; is preferred, but if the user wants to enter a global
;;                 ;; pattern, he can still use completion on filenames to
;;                 ;; help him write the pattern.
;;                 ;; Essentially, we want to use
;;                 ;; (completion-table-with-predicate
;;                 ;;  'read-file-name-internal 'file-directory-p nil)
;;                 ;; but that doesn't work because read-file-name-internal
;;                 ;; does not obey its `predicate' argument.
;;                 (completion-table-in-turn
;;                  (lambda (str pred action)
;;                    (let ((read-file-name-predicate
;;                           (lambda (f)
;;                             (and (not (member f '("./" "../")))
;;                                  ;; Hack! Faster than file-directory-p!
;;                                  (eq (aref f (1- (length f))) ?/)
;;                                  (not (string-match cie f))))))
;;                      (complete-with-action
;;                       action 'read-file-name-internal str nil)))
;;                  'read-file-name-internal)))
;;           (minibuffer-with-setup-hook
;;               (lambda ()
;;                 (setq minibuffer-default default)
;;                 (setq minibuffer-completion-table completion-table))
;;             (read-file-name (format "Dired %s(directory): " str)
;;                             nil default-directory nil))))))))

(defun dired-file-name-at-point ()
  "Try to get a file name at point in the current dired buffer.
This hook is intended to be put in `file-name-at-point-functions'.
Note that it returns an abbreviated name that can't be used
as an argument to `dired-goto-file'."
  (let ((filename (dired-get-filename nil t)))
    (when filename
      (if (file-directory-p filename)
	  (file-name-as-directory (abbreviate-file-name filename))
	(abbreviate-file-name filename)))))

(defun dired-grep-read-files ()
  "Use file at point as the file for grep's default file-name pattern suggestion.
If a directory or nothing is found at point, return nil."
  (let ((file-name (dired-file-name-at-point)))
    (if (and file-name
	     (not (file-directory-p file-name)))
	file-name)))

;;;###autoload (define-key ctl-x-map "d" 'dired)
;;;###autoload
(defun dired (dirname &optional switches)
  "\"Edit\" directory DIRNAME--delete, rename, print, etc. some files in it.
Optional second argument SWITCHES specifies the options to be used
when invoking `insert-directory-program', usually `ls', which produces
the listing of the directory files and their attributes.
Interactively, a prefix argument will cause the command to prompt
for SWITCHES.

If DIRNAME is a string, Dired displays a list of files in DIRNAME (which
may also have shell wildcards appended to select certain files).

If DIRNAME is a cons, its first element is taken as the directory name
and the rest as an explicit list of files to make directory entries for.
In this case, SWITCHES are applied to each of the files separately, and
therefore switches that control the order of the files in the produced
listing have no effect.

\\<dired-mode-map>\
You can flag files for deletion with \\[dired-flag-file-deletion] and then
delete them by typing \\[dired-do-flagged-delete].
Type \\[describe-mode] after entering Dired for more info.

If DIRNAME is already in a Dired buffer, that buffer is used without refresh."
  ;; Cannot use (interactive "D") because of wildcards.
  (interactive (dired-read-dir-and-switches ""))
  (pop-to-buffer-same-window (dired-noselect dirname switches)))

;;;###autoload (define-key ctl-x-4-map "d" 'dired-other-window)
;;;###autoload
(defun dired-other-window (dirname &optional switches)
  "\"Edit\" directory DIRNAME.  Like `dired' but select in another window."
  (interactive (dired-read-dir-and-switches "in other window "))
  (switch-to-buffer-other-window (dired-noselect dirname switches)))

;;;###autoload (define-key ctl-x-5-map "d" 'dired-other-frame)
;;;###autoload
(defun dired-other-frame (dirname &optional switches)
  "\"Edit\" directory DIRNAME.  Like `dired' but make a new frame."
  (interactive (dired-read-dir-and-switches "in other frame "))
  (switch-to-buffer-other-frame (dired-noselect dirname switches)))

;;;###autoload (define-key tab-prefix-map "d" 'dired-other-tab)
;;;###autoload
(defun dired-other-tab (dirname &optional switches)
  "\"Edit\" directory DIRNAME.  Like `dired' but make a new tab."
  (interactive (dired-read-dir-and-switches "in other tab "))
  (switch-to-buffer-other-tab (dired-noselect dirname switches)))

;;;###autoload
(defun dired-noselect (dir-or-list &optional switches)
  "Like `dired' but return the Dired buffer as value, do not select it."
  (or dir-or-list (setq dir-or-list default-directory))
  ;; This loses the distinction between "/foo/*/" and "/foo/*" that
  ;; some shells make:
  (let (dirname initially-was-dirname)
    (if (consp dir-or-list)
	(setq dirname (car dir-or-list))
      (setq dirname dir-or-list))
    (setq initially-was-dirname
	  (string= (file-name-as-directory dirname) dirname))
    (setq dirname (abbreviate-file-name
		   (expand-file-name (directory-file-name dirname))))
    (if find-file-visit-truename
	(setq dirname (file-truename dirname)))
    ;; If the argument was syntactically  a directory name not a file name,
    ;; or if it happens to name a file that is a directory,
    ;; convert it syntactically to a directory name.
    ;; The reason for checking initially-was-dirname
    ;; and not just file-directory-p
    ;; is that file-directory-p is slow over ftp.
    (if (or initially-was-dirname (file-directory-p dirname))
	(setq dirname  (file-name-as-directory dirname)))
    (if (consp dir-or-list)
	(setq dir-or-list (cons dirname (cdr dir-or-list)))
      (setq dir-or-list dirname))
    (dired-internal-noselect dir-or-list switches)))

;; The following is an internal dired function.  It returns non-nil if
;; the directory visited by the current dired buffer has changed on
;; disk.  DIRNAME should be the directory name of that directory.
(defun dired-directory-changed-p (dirname)
  (not (let ((attributes (file-attributes dirname))
	     (modtime (visited-file-modtime)))
	 (or (eq modtime 0)
	     (not (eq (file-attribute-type attributes) t))
	     (time-equal-p (file-attribute-modification-time attributes)
			   modtime)))))

(defvar auto-revert-remote-files)

(defun dired-buffer-stale-p (&optional noconfirm)
  "Return non-nil if current Dired buffer needs updating.
If NOCONFIRM is non-nil, then this function returns nil for a
remote directory, unless `auto-revert-remote-files' is non-nil.
This feature is used by Auto Revert mode."
  (let ((dirname
	 (if (consp dired-directory) (car dired-directory) dired-directory)))
    (and (stringp dirname)
	 (not (when noconfirm (and (not auto-revert-remote-files)
                                   (file-remote-p dirname))))
	 (file-readable-p dirname)
	 ;; Do not auto-revert when the dired buffer can be currently
	 ;; written by the user as in `wdired-mode'.
	 buffer-read-only
	 (dired-directory-changed-p dirname))))

(defcustom dired-auto-revert-buffer nil
  "Automatically revert Dired buffers on revisiting their directory.
This option controls whether to refresh the directory listing in a
Dired buffer when the directory that is already in some Dired buffer
is revisited by commands such as \\[dired] and \\[dired-find-file].
If the value is t, revisiting an existing Dired buffer always reverts it.
If the value is a function, it is called with the directory name as a
single argument, and the buffer is reverted if the function returns non-nil.
One such function is `dired-directory-changed-p', which returns non-nil
if the directory has been changed since it was last revisited.
Otherwise, Emacs prompts whether to revert the changed Dired buffer.
Note that this is not the same as `auto-revert-mode' that
periodically reverts at specified time intervals."
  :type '(choice
          (const :tag "Don't revert" nil)
          (const :tag "Always revert visited Dired buffer" t)
          (const :tag "Revert changed Dired buffer" dired-directory-changed-p)
          (function :tag "Predicate function"))
  :group 'dired
  :version "23.2")

(defun dired--need-align-p ()
  "Return non-nil if some file names are misaligned.
The return value is the target column for the file names."
  (save-excursion
    (goto-char (point-min))
    (dired-goto-next-file)
    ;; Use point difference instead of `current-column', because
    ;; the former works when `dired-hide-details-mode' is enabled.
    (let* ((first (- (point) (line-beginning-position)))
           (target first))
      (while (and (not (eobp))
                  (progn
                    (forward-line)
                    (dired-move-to-filename)))
        (when-let* ((distance (- (point) (line-beginning-position)))
                    (higher (> distance target)))
          (setq target distance)))
      (and (/= first target) target))))

(defun dired--align-all-files ()
  "Align all files adding spaces in front of the size column."
  (let ((target (dired--need-align-p))
        (regexp directory-listing-before-filename-regexp))
    (when target
      (save-excursion
        (goto-char (point-min))
        (dired-goto-next-file)
        (while (dired-move-to-filename)
          ;; Use point difference instead of `current-column', because
          ;; the former works when `dired-hide-details-mode' is enabled.
          (let ((distance (- target (- (point) (line-beginning-position))))
                (inhibit-read-only t))
            (unless (zerop distance)
              (re-search-backward regexp nil t)
              (goto-char (match-beginning 0))
              (search-backward-regexp "[[:space:]]" nil t)
              (skip-chars-forward "[:space:]")
              (insert-char ?\s distance 'inherit))
            (forward-line)))))))

(defun dired-internal-noselect (dir-or-list &optional switches mode)
  ;; If DIR-OR-LIST is a string and there is an existing dired buffer
  ;; for it, just leave buffer as it is (don't even call dired-revert).
  ;; This saves time especially for deep trees or with ange-ftp.
  ;; The user can type `g' easily, and it is more consistent with find-file.
  ;; But if SWITCHES are given they are probably different from the
  ;; buffer's old value, so call dired-sort-other, which does
  ;; revert the buffer.
  ;; Revert the buffer if DIR-OR-LIST is a cons or `dired-directory'
  ;; is a cons and DIR-OR-LIST is a string.
  ;; A pity we can't possibly do "Directory has changed - refresh? "
  ;; like find-file does.
  ;; Optional argument MODE is passed to dired-find-buffer-nocreate,
  ;; see there.
  (let* ((old-buf (current-buffer))
	 (dirname (if (consp dir-or-list) (car dir-or-list) dir-or-list))
         ;; Look for an existing buffer.
         (buffer (dired-find-buffer-nocreate dirname mode))
	 ;; Note that buffer already is in dired-mode, if found.
	 (new-buffer-p (null buffer)))
    (or buffer
        (setq buffer (create-file-buffer dirname)))
    (set-buffer buffer)
    (if (not new-buffer-p)		; existing buffer ...
	(cond (switches			; ... but new switches
	       ;; file list may have changed
	       (setq dired-directory dir-or-list)
	       ;; this calls dired-revert
	       (dired-sort-other switches))
	      ;; Always revert when `dir-or-list' is a cons.  Also revert
	      ;; if `dired-directory' is a cons but `dir-or-list' is not.
	      ((or (consp dir-or-list) (consp dired-directory))
	       (setq dired-directory dir-or-list)
	       (revert-buffer))
	      ;; Always revert regardless of whether it has changed or not.
	      ((eq dired-auto-revert-buffer t)
	       (revert-buffer))
	      ;; Revert when predicate function returns non-nil.
	      ((functionp dired-auto-revert-buffer)
	       (when (funcall dired-auto-revert-buffer dirname)
		 (revert-buffer)
		 (message "Changed directory automatically updated")))
	      ;; If directory has changed on disk, offer to revert.
	      ((when (dired-directory-changed-p dirname)
		 (message "%s"
			  (substitute-command-keys
			   "Directory has changed on disk; type \\[revert-buffer] to update Dired")))))
      ;; Else a new buffer
      (setq default-directory
            (or (car-safe (insert-directory-wildcard-in-dir-p dirname))
	        ;; We can do this unconditionally
	        ;; because dired-noselect ensures that the name
	        ;; is passed in directory name syntax
	        ;; if it was the name of a directory at all.
	        (file-name-directory dirname)))
      (or switches (setq switches dired-listing-switches))
      (if mode (funcall mode)
        (dired-mode dir-or-list switches))
      ;; default-directory and dired-actual-switches are set now
      ;; (buffer-local), so we can call dired-readin:
      (let ((failed t))
	(unwind-protect
	    (progn (dired-readin)
		   (setq failed nil))
	  ;; dired-readin can fail if parent directories are inaccessible.
	  ;; Don't leave an empty buffer around in that case.
	  (if failed (kill-buffer buffer))))
      (goto-char (point-min))
      (dired-initial-position dirname))
    (when (consp dired-directory)
      (dired--align-all-files))
    (set-buffer old-buf)
    buffer))

(defvar dired-buffers nil
  ;; Enlarged by dired-advertise
  ;; Queried by function dired-buffers-for-dir. When this detects a
  ;; killed buffer, it is removed from this list.
  "Alist of expanded directories and their associated Dired buffers.")

(defvar dired-find-subdir)

;; FIXME add a doc-string, and document dired-x extensions.
(defun dired-find-buffer-nocreate (dirname &optional mode)
  ;; This differs from dired-buffers-for-dir in that it does not consider
  ;; subdirs of default-directory and searches for the first match only.
  ;; Also, the major mode must be MODE.
  ;; We bind `non-essential' in order to avoid hangs in remote buffers
  ;; with a blocked connection.  (Bug#54542)
  (let ((non-essential t))
    (if (and (featurep 'dired-x)
             dired-find-subdir
             ;; Don't try to find a wildcard as a subdirectory.
	     (string-equal dirname (file-name-directory dirname)))
        (let* ((cur-buf (current-buffer))
	       (buffers (nreverse (dired-buffers-for-dir dirname)))
	       (cur-buf-matches (and (memq cur-buf buffers)
				     ;; Wildcards must match, too:
				     (equal dired-directory dirname))))
	  ;; We don't want to switch to the same buffer---
	  (setq buffers (delq cur-buf buffers))
	  (or (car (sort buffers #'dired-buffer-more-recently-used-p))
	      ;; ---unless it's the only possibility:
	      (and cur-buf-matches cur-buf)))
      ;; No dired-x, or dired-find-subdir nil.
      (setq dirname (expand-file-name dirname))
      (let (found (blist dired-buffers))    ; was (buffer-list)
        (or mode (setq mode 'dired-mode))
        (while blist
          (if (null (buffer-name (cdr (car blist))))
              (setq blist (cdr blist))
            (with-current-buffer (cdr (car blist))
              (if (and (eq major-mode mode)
                       dired-directory  ;; nil during find-alternate-file
                       (equal dirname
                              (expand-file-name
                               (if (consp dired-directory)
                                   (car dired-directory)
                                 dired-directory))))
                  (setq found (cdr (car blist))
                        blist nil)
                (setq blist (cdr blist))))))
        found))))


;;; Read in a new dired buffer

(defun dired-readin ()
  "Read in a new Dired buffer.
Differs from `dired-insert-subdir' in that it accepts
wildcards, erases the buffer, and builds the subdir-alist anew
\(including making it buffer-local and clearing it first)."

  ;; default-directory and dired-actual-switches must be buffer-local
  ;; and initialized by now.
  (let ((dirname
	 (expand-file-name
	  (if (consp dired-directory)
	      (car dired-directory)
	    dired-directory))))
    (save-excursion
      ;; This hook which may want to modify dired-actual-switches
      ;; based on dired-directory, e.g. with ange-ftp to a SysV host
      ;; where ls won't understand -Al switches.
      (run-hooks 'dired-before-readin-hook)
      (if (consp buffer-undo-list)
	  (setq buffer-undo-list nil))
      (setq-local file-name-coding-system
                  (or coding-system-for-read file-name-coding-system))
      (widen)
      ;; We used to bind `inhibit-modification-hooks' to try and speed up
      ;; execution, in particular, to prevent the font-lock hook from running
      ;; until the directory is all read in.
      (let ((inhibit-read-only t)
	    ;; Don't make undo entries for readin.
	    (buffer-undo-list t))
	(erase-buffer)
	(dired-readin-insert))
      (goto-char (point-min))
      ;; Must first make alist buffer local and set it to nil because
      ;; dired-build-subdir-alist will call dired-clear-alist first
      (setq-local dired-subdir-alist nil)
      (dired-build-subdir-alist)
      (let ((attributes (file-attributes dirname)))
	(if (eq (car attributes) t)
	    (set-visited-file-modtime (file-attribute-modification-time
                                       attributes))))
      (when dired-make-directory-clickable
        (dired--make-directory-clickable))
      (set-buffer-modified-p nil)
      ;; No need to narrow since the whole buffer contains just
      ;; dired-readin's output, nothing else.  The hook can
      ;; successfully use dired functions (e.g. dired-get-filename)
      ;; as the subdir-alist has been built in dired-readin.
      (run-hooks 'dired-after-readin-hook))))

;; Subroutines of dired-readin

(defun dired-readin-insert ()
  ;; Insert listing for the specified dir (and maybe file list)
  ;; already in dired-directory, assuming a clean buffer.
  (let (dir file-list)
    (if (consp dired-directory)
	(setq dir (car dired-directory)
	      file-list (cdr dired-directory))
      (setq dir dired-directory
	    file-list nil))
    (setq dir (expand-file-name dir))
    (if (and (equal "" (file-name-nondirectory dir))
	     (not file-list))
	;; If we are reading a whole single directory...
	(dired-insert-directory dir dired-actual-switches nil nil t)
      (if (and (not (insert-directory-wildcard-in-dir-p dir))
               (not (file-readable-p
		     (directory-file-name (file-name-directory dir)))))
	  (error "Directory %s inaccessible or nonexistent" dir))
      ;; Else treat it as a wildcard spec
      ;; unless we have an explicit list of files.
      (dired-insert-directory dir dired-actual-switches
			      file-list (not file-list) t))))

(defun dired-align-file (beg end)
  "Align the fields of a file to the ones of surrounding lines.
BEG..END is the line where the file info is located."
  ;; Some versions of ls try to adjust the size of each field so as to just
  ;; hold the largest element ("largest" in the current invocation, of
  ;; course).  So when a single line is output, the size of each field is
  ;; just big enough for that one output.  Thus when dired refreshes one
  ;; line, the alignment if this line w.r.t the rest is messed up because
  ;; the fields of that one line will generally be smaller.
  ;;
  ;; To work around this problem, we here add spaces to try and
  ;; re-align the fields as needed.  Since this is purely aesthetic,
  ;; it is of utmost importance that it doesn't mess up anything like
  ;; `dired-move-to-filename'.  To this end, we limit ourselves to
  ;; adding spaces only, and to only add them at places where there
  ;; was already at least one space.  This way, as long as
  ;; `directory-listing-before-filename-regexp' always matches spaces
  ;; with "*" or "+", we know we haven't made anything worse.  There
  ;; is one spot where the exact number of spaces is important, which
  ;; is just before the actual filename, so we refrain from adding
  ;; spaces there (and within the filename as well, of course).
  (save-excursion
    (let (file file-col other other-col)
      ;; Check that there is indeed a file, and that there is another adjacent
      ;; file with which to align, and that additional spaces are needed to
      ;; align the filenames.
      (when (and (setq file (progn (goto-char beg)
				   (dired-move-to-filename nil end)))
		 (setq file-col (current-column))
		 (setq other
		       (or (and (goto-char beg)
				(zerop (forward-line -1))
				(dired-move-to-filename))
			   (and (goto-char beg)
				(zerop (forward-line 1))
				(dired-move-to-filename))))
		 (setq other-col (current-column))
		 (/= file other)
		 ;; Make sure there is some work left to do.
		 (> other-col file-col))
	;; If we've only looked at the line above, check to see if the line
	;; below exists as well and if so, align with the shorter one.
	(when (and (< other file)
		   (goto-char beg)
		   (zerop (forward-line 1))
		   (dired-move-to-filename))
	  (let ((alt-col (current-column)))
	    (when (< alt-col other-col)
	      (setq other-col alt-col)
	      (setq other (point)))))
	;; Keep positions up-to-date when we insert stuff.
	(if (> other file) (setq other (copy-marker other)))
	(setq file (copy-marker file))
	;; Main loop.
	(goto-char beg)
	(skip-chars-forward " ")	;Skip to the first field.
	(while (and (> other-col file-col)
		    ;; Don't touch anything just before (and after) the
		    ;; beginning of the filename.
		    (> file (point)))
	  ;; We're now just in front of a field, with a space behind us.
	  (let* ((curcol (current-column))
		 ;; Nums are right-aligned.
		 (num-align (looking-at-p "[0-9]"))
		 ;; Let's look at the other line, in the same column: we
		 ;; should be either near the end of the previous field, or
		 ;; in the space between that field and the next.
		 ;; [ Of course, it's also possible that we're already within
		 ;; the next field or even past it, but that's unlikely since
		 ;; other-col > file-col. ]
		 ;; Let's find the distance to the alignment-point (either
		 ;; the beginning or the end of the next field, depending on
		 ;; whether this field is left or right aligned).
		 (align-pt-offset
		  (save-excursion
		    (goto-char other)
		    (move-to-column curcol)
		    (when (looking-at
			   (concat
			    (if (eq (char-before) ?\s) " *" "[^ ]* *")
			    (if num-align "[0-9][^ ]*")))
		      (- (match-end 0) (match-beginning 0)))))
		 ;; Now, the number of spaces to insert is align-pt-offset
		 ;; minus the distance to the equivalent point on the
		 ;; current line.
		 (spaces
		  (if (not num-align)
		      align-pt-offset
		    (and align-pt-offset
			 (save-excursion
			   (skip-chars-forward "^ ")
			   (- align-pt-offset (- (current-column) curcol)))))))
	    (when (and spaces (> spaces 0))
	      (setq file-col (+ spaces file-col))
	      (if (> file-col other-col)
		  (setq spaces (- spaces (- file-col other-col))))
	      (insert-char ?\s spaces 'inherit)
	      ;; Let's just make really sure we did not mess up.
	      (unless (save-excursion
			(eq (dired-move-to-filename) (marker-position file)))
		;; Damn!  We messed up: let's revert the change.
		(delete-char (- spaces)))))
	  ;; Now skip to next field.
	  (skip-chars-forward "^ ") (skip-chars-forward " "))
	(set-marker file nil)))))


(defvar ls-lisp-use-insert-directory-program)

(defun dired-check-switches (switches short &optional long)
  "Return non-nil if the string SWITCHES matches LONG or SHORT format."
  (let (case-fold-search)
    (and (stringp switches)
	 (string-match-p (concat "\\(\\`\\| \\)-[[:alnum:]]*" short
				 (if long (concat "\\|--" long "\\>") ""))
			 switches))))

(defun dired-switches-escape-p (switches)
  "Return non-nil if the string SWITCHES contains -b or --escape."
  ;; Do not match things like "--block-size" that happen to contain "b".
  (dired-check-switches switches "b" "escape"))

(defun dired-switches-recursive-p (switches)
  "Return non-nil if the string SWITCHES contains -R or --recursive."
  (dired-check-switches switches "R" "recursive"))

(defun dired-insert-directory (dir switches &optional file-list wildcard hdr)
  "Insert a directory listing of DIR, Dired style.
Use SWITCHES to make the listings.
If FILE-LIST is non-nil, list only those files.
Otherwise, if WILDCARD is non-nil, expand wildcards;
 in that case, DIR should be a file name that uses wildcards.
In other cases, DIR should be a directory name or a directory filename.
If HDR is non-nil, insert a header line with the directory name."
  (let ((opoint (point))
	(process-environment (copy-sequence process-environment))
        (remotep (file-remote-p dir))
	end)
    (if (and
	 ;; Don't try to invoke `ls' if we are on DOS/Windows where
	 ;; ls-lisp emulation is used, except if they want to use `ls'
	 ;; as indicated by `ls-lisp-use-insert-directory-program'.
	 (not (and (featurep 'ls-lisp)
		   (null ls-lisp-use-insert-directory-program)))
         ;; FIXME: Big ugly hack for Eshell's eshell-ls-use-in-dired.
         (not (bound-and-true-p eshell-ls-use-in-dired))
	 (or remotep
             (if (eq dired-use-ls-dired 'unspecified)
		 ;; Check whether "ls --dired" gives exit code 0, and
		 ;; save the answer in `dired-use-ls-dired'.
		 (or (setq dired-use-ls-dired
			   (eq 0 (call-process insert-directory-program
                                               nil nil nil "--dired" "-N")))
		     (progn
		       (message "ls does not support --dired -N; \
see `dired-use-ls-dired' for more details.")
		       nil))
	       dired-use-ls-dired)))
        ;; Use -N with --dired, to countermand possible non-default
        ;; quoting style, in particular via the environment variable
        ;; QUOTING_STYLE.
        (unless remotep
	  (setq switches (concat "--dired -N " switches))))
    ;; Expand directory wildcards and fill file-list.
    (let ((dir-wildcard (insert-directory-wildcard-in-dir-p dir)))
      (cond (dir-wildcard
             (setq switches (concat "-d " switches))
             (let* ((default-directory (car dir-wildcard))
                    (script (format "ls %s %s" switches (cdr dir-wildcard)))
                    (sh (or (and remotep "/bin/sh")
                            (executable-find shell-file-name)
                            (executable-find "sh")))
                    (switch (if remotep "-c" shell-command-switch)))
               ;; Enable globstar
               (when-let ((globstar dired-maybe-use-globstar)
                          (enable-it
                           (assoc-default
                            (file-truename sh) dired-enable-globstar-in-shell
                            (lambda (reg shell) (string-match reg shell)))))
                 (setq script (format "%s; %s" enable-it script)))
               (unless
                   (zerop
                    (process-file sh nil (current-buffer) nil switch script))
                 (user-error
                  "%s: No files matching wildcard" (cdr dir-wildcard)))
               (insert-directory-clean (point) switches)))
            (t
             ;; We used to specify the C locale here, to force English
             ;; month names; but this should not be necessary any
             ;; more, with the new value of
             ;; `directory-listing-before-filename-regexp'.
             (if file-list
	         (dolist (f file-list)
	           (let ((beg (point)))
	             (insert-directory f switches nil nil)
	             ;; Re-align fields, if necessary.
	             (dired-align-file beg (point))))
               (insert-directory dir switches wildcard (not wildcard))))))
    ;; Quote certain characters, unless ls quoted them for us.
    (if (not (dired-switches-escape-p dired-actual-switches))
	(save-excursion
	  (setq end (point-marker))
	  (goto-char opoint)
	  (while (search-forward "\\" end t)
	    (replace-match (apply #'propertize
				  "\\\\"
				  (text-properties-at (match-beginning 0)))
			   nil t))
	  (goto-char opoint)
	  (while (search-forward "\^m" end t)
	    (replace-match (apply #'propertize
				  "\\015"
				  (text-properties-at (match-beginning 0)))
			   nil t))
	  (set-marker end nil))
      ;; Replace any newlines in DIR with literal "\n"s, for the sake
      ;; of the header line.  To disambiguate a literal "\n" in the
      ;; actual dirname, we also replace "\" with "\\".
      ;; Personally, I think this should always be done, irrespective
      ;; of the value of dired-actual-switches, because:
      ;;  i) Dired simply does not work with an unescaped newline in
      ;;  the directory name used in the header (bug=10469#28), and
      ;;  ii) "\" is always replaced with "\\" in the listing, so doing
      ;;  it in the header as well makes things consistent.
      ;; But at present it is only done if "-b" is in ls-switches,
      ;; because newlines in dirnames are uncommon, and people may
      ;; have gotten used to seeing unescaped "\" in the headers.
      ;; Note: adjust dired-build-subdir-alist if you change this.
      (setq dir (string-replace "\\" "\\\\" dir)
            dir (string-replace "\n" "\\n" dir)))
    ;; If we used --dired and it worked, the lines are already indented.
    ;; Otherwise, indent them.
    (unless (save-excursion
	      (goto-char opoint)
	      (looking-at-p "  "))
      (let ((indent-tabs-mode nil))
	(indent-rigidly opoint (point) 2)))
    ;; Insert text at the beginning to standardize things.
    (let ((content-point opoint))
      (save-excursion
	(goto-char opoint)
	(when (and (or hdr wildcard)
		   (not (and (looking-at "^  \\(.*\\):$")
			     (file-name-absolute-p (match-string 1)))))
	  ;; Note that dired-build-subdir-alist will replace the name
	  ;; by its expansion, so it does not matter whether what we insert
	  ;; here is fully expanded, but it should be absolute.
	  (insert "  " (or (car-safe (insert-directory-wildcard-in-dir-p dir))
                           (directory-file-name (file-name-directory dir)))
                  ":\n")
	  (setq content-point (point)))
	(when wildcard
	  ;; Insert "wildcard" line where "total" line would be for a full dir.
	  (insert "  wildcard " (or (cdr-safe (insert-directory-wildcard-in-dir-p dir))
                                    (file-name-nondirectory dir))
                  "\n"))
        (setq content-point (dired--insert-disk-space opoint dir)))
      (dired-insert-set-properties content-point (point)))))

(defun dired--insert-disk-space (beg file)
  ;; Try to insert the amount of free space.
  (save-excursion
    (goto-char beg)
    ;; First find the line to put it on.
    (if (not (re-search-forward "^ *\\(total\\)" nil t))
        beg
      (if (or (not dired-free-space)
              (eq dired-free-space 'first))
          (delete-region (match-beginning 0) (line-beginning-position 2))
        ;; Replace "total" with "total used in directory" to
        ;; avoid confusion.
        (replace-match "total used in directory" nil nil nil 1))
      (if-let ((available (get-free-disk-space file)))
        (cond
         ((eq dired-free-space 'separate)
	  (end-of-line)
	  (insert " available " available)
          ;; The separate free-space line is considered part of the
          ;; directory content, for the purposes of
          ;; 'dired-hide-details-mode'.
          (beginning-of-line)
          (point))
         ((eq dired-free-space 'first)
          (goto-char beg)
          (when (and (looking-at
                      (if (memq system-type '(windows-nt ms-dos))
                          " *[A-Za-z]:/"
                        " */"))
                     (progn
                       (end-of-line)
                       (eq (char-after (1- (point))) ?:)))
            (put-text-property (1- (point)) (point)
                               'display
                               (concat ": (" available " available)")))
          (forward-line 1)
          (point))
         (t
          beg))
        beg))))

(declare-function x-begin-drag "xfns.c")

(defun dired-mouse-drag (event)
  "Begin a drag-and-drop operation for the file at EVENT.
If there are marked files and that file is marked, drag every
other marked file as well.  Otherwise, unmark all files."
  (interactive "e" dired-mode)
  (when mark-active
    (deactivate-mark))
  (let* ((modifiers (event-modifiers event))
         (action (cond ((memq 'control modifiers) 'copy)
                       ((memq 'shift modifiers) 'move)
                       ((memq 'meta modifiers) 'link)
                       (t (if (memq dired-mouse-drag-files
                                    '(copy move link))
                              dired-mouse-drag-files
                            'copy)))))
    (save-excursion
      (with-selected-window (posn-window (event-end event))
        (goto-char (posn-point (event-end event))))
      (track-mouse
        (let ((beginning-position (mouse-pixel-position))
              new-event)
          (catch 'track-again
            (setq new-event (read-event))
            (if (not (eq (event-basic-type new-event) 'mouse-movement))
                (when (eq (event-basic-type new-event) 'mouse-1)
                  (push new-event unread-command-events))
              (let ((current-position (mouse-pixel-position)))
                ;; If the mouse didn't move far enough, don't
                ;; inadvertently trigger a drag.
                (when (and (eq (car current-position) (car beginning-position))
                           (ignore-errors
                             (and (> 3 (abs (- (cadr beginning-position)
                                               (cadr current-position))))
                                  (> 3 (abs (- (caddr beginning-position)
                                               (caddr current-position)))))))
                  (throw 'track-again nil)))
              ;; We can get an error if there's by some chance no file
              ;; name at point.
              (condition-case error
                  (let ((filename (with-selected-window (posn-window
                                                         (event-end event))
                                    (let ((marked-files (dired-map-over-marks (dired-get-filename
                                                                               nil 'no-error-if-not-filep)
                                                                              'marked))
                                          (file-name (dired-get-filename nil 'no-error-if-not-filep)))
                                      (if (and marked-files
                                               (member file-name marked-files))
                                          marked-files
                                        (when marked-files
                                          (dired-map-over-marks (dired-unmark nil)
                                                                'marked))
                                        file-name)))))
                    (when filename
                      (if (and (consp filename)
                               (cdr filename))
                          (dnd-begin-drag-files filename nil action t)
                        (dnd-begin-file-drag (if (stringp filename)
                                                 filename
                                               (car filename))
                                             nil action t))))
                (error (when (eq (event-basic-type new-event) 'mouse-1)
                         (push new-event unread-command-events))
                       ;; Errors from `dnd-begin-drag-files' should be
                       ;; treated as user errors, since they should
                       ;; only occur when the user performs an invalid
                       ;; action, such as trying to create a link to
                       ;; a remote file.
                       (user-error (cadr error)))))))))))

(defvar dired-mouse-drag-files-map (let ((keymap (make-sparse-keymap)))
                                     (define-key keymap [down-mouse-1] #'dired-mouse-drag)
                                     (define-key keymap [C-down-mouse-1] #'dired-mouse-drag)
                                     (define-key keymap [S-down-mouse-1] #'dired-mouse-drag)
                                     (define-key keymap [M-down-mouse-1] #'dired-mouse-drag)
                                     keymap)
  "Keymap applied to file names when `dired-mouse-drag-files' is enabled.")

(defun dired-insert-set-properties (beg end)
  "Add various text properties to the lines in the region, from BEG to END."
  (save-excursion
    (goto-char beg)
    (while (< (point) end)
      (ignore-errors
	(if (not (dired-move-to-filename))
	    (unless (or (looking-at-p "^$")
			(looking-at-p dired-subdir-regexp))
	      (put-text-property (line-beginning-position)
				 (1+ (line-end-position))
				 'invisible 'dired-hide-details-information))
	  (save-excursion
            (let ((end (1- (point)))
                  (opoint (goto-char (1+ (pos-bol))))
                  (i 0))
              (put-text-property opoint end 'invisible 'dired-hide-details-detail)
              (while (re-search-forward "[^ ]+" end t)
                (when (member (cl-incf i) dired-hide-details-preserved-columns)
                  (put-text-property opoint (point) 'invisible nil))
                (setq opoint (point)))))
          (when (and dired-mouse-drag-files (fboundp 'x-begin-drag))
            (put-text-property (point)
	                       (save-excursion
	                         (dired-move-to-end-of-filename)
                                 (backward-char)
	                         (point))
                               'keymap
                               dired-mouse-drag-files-map))
	  (add-text-properties
	   (point)
	   (progn
	     (dired-move-to-end-of-filename)
	     (point))
	   `(mouse-face
	     highlight
	     dired-filename t
	     help-echo ,(if (and dired-mouse-drag-files
                                 (fboundp 'x-begin-drag))
                            "down-mouse-1: drag this file to another program
mouse-2: visit this file in other window"
                          "mouse-2: visit this file in other window")))
	  (when (< (+ (point) 4) (line-end-position))
	    (put-text-property (+ (point) 4) (line-end-position)
			       'invisible 'dired-hide-details-link))))
      (forward-line 1))))

(defun dired--make-directory-clickable ()
  (save-excursion
    (goto-char (point-min))
    (while (re-search-forward
            (if (memq system-type '(windows-nt ms-dos))
                "^  \\([a-zA-Z]:/\\|//\\)"
              "^  \\(/\\)")
            nil t 1)
      (let ((bound (line-end-position))
            (segment-start (point))
            (inhibit-read-only t)
            (dir (match-string 1)))
        (while (search-forward "/" bound t 1)
          (setq dir (concat dir (buffer-substring segment-start (point))))
          (add-text-properties
           segment-start (1- (point))
           `( mouse-face highlight
              help-echo "mouse-1: goto this directory"
              keymap ,(let* ((current-dir dir)
                             (click (lambda ()
                                      (interactive)
                                      (if (assoc current-dir dired-subdir-alist)
                                          (dired-goto-subdir current-dir)
                                        (dired current-dir)))))
                        (define-keymap
                          "<mouse-2>" click
                          "<follow-link>" 'mouse-face
                          "RET" click))))
          (setq segment-start (point)))))))


;;; Reverting a dired buffer

(defun dired-revert (&optional _arg _noconfirm)
  "Reread the Dired buffer.
Must also be called after `dired-actual-switches' have changed.
Should not fail even on completely garbaged buffers.
Preserves old cursor, marks/flags, hidden-p.

Dired sets `revert-buffer-function' to this function.  The args
ARG and NOCONFIRM, passed from `revert-buffer', are ignored."
  (widen)				; just in case user narrowed
  (let ((modflag (buffer-modified-p))
	(positions (dired-save-positions))
	(mark-alist nil)		; save marked files
	(hidden-subdirs (dired-remember-hidden))
	(old-subdir-alist (cdr (reverse dired-subdir-alist))) ; except pwd
	(case-fold-search nil)		; we check for upper case ls flags
	(inhibit-read-only t))
    (goto-char (point-min))
    (setq mark-alist;; only after dired-remember-hidden since this unhides:
	  (dired-remember-marks (point-min) (point-max)))
    ;; treat top level dir extra (it may contain wildcards)
    (if (not (consp dired-directory))
	(dired-uncache dired-directory)
      (dired-uncache (car dired-directory))
      (dolist (dir (cdr dired-directory))
	(if (file-name-absolute-p dir)
	    (dired-uncache dir))))
    ;; Run dired-after-readin-hook just once, below.
    (let ((dired-after-readin-hook nil))
      (dired-readin)
      (dired-insert-old-subdirs old-subdir-alist))
    (dired-mark-remembered mark-alist)	; mark files that were marked
    ;; ... run the hook for the whole buffer, and only after markers
    ;; have been reinserted (else omitting in dired-x would omit marked files)
    (run-hooks 'dired-after-readin-hook)	; no need to narrow
    (dired-restore-positions positions)
    (save-excursion			; hide subdirs that were hidden
      (dolist (dir hidden-subdirs)
	(if (dired-goto-subdir dir)
	    (dired-hide-subdir 1))))
    (unless modflag (restore-buffer-modified-p nil))
    (hack-dir-local-variables-non-file-buffer))
  ;; outside of the let scope
;;;  Might as well not override the user if the user changed this.
;;;  (setq buffer-read-only t)
  )

;; Subroutines of dired-revert
;; Some of these are also used when inserting subdirs.

(defun dired-save-positions ()
  "Return current positions in the buffer and all windows with this directory.
The positions have the form (BUFFER-POSITION WINDOW-POSITIONS).

BUFFER-POSITION is the point position in the current Dired buffer.
It has the form (BUFFER DIRED-FILENAME BUFFER-LINE-NUMBER).

WINDOW-POSITIONS are current positions in all windows displaying
this dired buffer.  The window positions have the form (WINDOW
DIRED-FILENAME WINDOW-LINE-NUMBER).

We store line numbers instead of point positions because the header
lines might change as well: when this happen the line number doesn't
change; the point does."
  (list
   (list (current-buffer) (dired-get-filename nil t) (line-number-at-pos))
   (mapcar (lambda (w)
	     (with-selected-window w
               (list w
		     (dired-get-filename nil t)
                     (line-number-at-pos (window-point w)))))
	   (get-buffer-window-list nil 0 t))
   ;; For each window that showed the current buffer before, scan its
   ;; list of previous buffers.  For each association thus found save
   ;; a triple <point, name, line> where 'point' is that window's
   ;; window-point marker stored in the window's list of previous
   ;; buffers, 'name' is the filename at the position of 'point' and
   ;; 'line' is the line number at the position of 'point'.
   (let ((buffer (current-buffer))
         prevs)
     (walk-windows
      (lambda (window)
        (let ((prev (assq buffer (window-prev-buffers window))))
          (when prev
            (with-current-buffer buffer
              (save-excursion
                (goto-char (nth 2 prev))
                (setq prevs
                      (cons
                       (list (nth 2 prev)
                             (dired-get-filename nil t)
                             (line-number-at-pos (point)))
                       prevs)))))))
      'nomini t)
     prevs)))

(defun dired-restore-positions (positions)
  "Restore POSITIONS saved with `dired-save-positions'."
  (let* ((buf-file-pos (nth 0 positions))
	 (buffer (nth 0 buf-file-pos))
         (prevs (nth 2 positions)))
    (unless (and (nth 1 buf-file-pos)
		 (dired-goto-file (nth 1 buf-file-pos)))
      (goto-char (point-min))
      (forward-line (1- (nth 2 buf-file-pos)))
      (dired-move-to-filename))
    (dolist (win-file-pos (nth 1 positions))
      ;; Ensure that window still displays the original buffer.
      (when (eq (window-buffer (nth 0 win-file-pos)) buffer)
	(with-selected-window (nth 0 win-file-pos)
	  (unless (and (nth 1 win-file-pos)
		       (dired-goto-file (nth 1 win-file-pos)))
            (goto-char (point-min))
	    (forward-line (1- (nth 2 win-file-pos)))
	    (dired-move-to-filename)))))
    (when prevs
      (with-current-buffer buffer
        (save-excursion
          (dolist (prev prevs)
            (let ((point (nth 0 prev)))
              ;; Sanity check of the point marker.
              (when (and (markerp point)
                         (eq (marker-buffer point) buffer))
                (unless (and (nth 1 prev)
                             (dired-goto-file (nth 1 prev)))
                  (goto-char (point-min))
	          (forward-line (1- (nth 2 prev))))
	        (dired-move-to-filename)
                (move-marker point (point) buffer)))))))))

(defun dired-remember-marks (beg end)
  "Return alist of files and their marks, from BEG to END."
  (if (dired--find-hidden-pos (point-min) (point-max))
      (dired--unhide (point-min) (point-max))) ;Must unhide to make this work.
  (let (fil chr alist)
    (save-excursion
      (goto-char beg)
      (while (re-search-forward dired-re-mark end t)
	(if (setq fil (dired-get-filename nil t))
	    (setq chr (preceding-char)
		  alist (cons (cons fil chr) alist)))))
    alist))

(defun dired-mark-remembered (alist)
  "Mark all files remembered in ALIST.
Each element of ALIST looks like (FILE . MARKERCHAR)."
  (let (elt fil chr)
    (save-excursion
      (while alist
	(setq elt (car alist)
	      alist (cdr alist)
	      fil (car elt)
	      chr (cdr elt))
	(when (dired-goto-file fil)
	  (beginning-of-line)
	  (delete-char 1)
	  (insert chr))))))

(defun dired-remember-hidden ()
  "Return a list of names of subdirs currently hidden."
  (let (result)
    (pcase-dolist (`(,dir . ,pos) dired-subdir-alist)
      (goto-char pos)
      (end-of-line)
      (if (dired--hidden-p)
	  (push dir result)))
    result))

(defun dired-insert-old-subdirs (old-subdir-alist)
  "Try to insert all subdirs that were displayed before.
Do so according to the former subdir alist OLD-SUBDIR-ALIST."
  (or (dired-switches-recursive-p dired-actual-switches)
      (let (elt dir)
	(while old-subdir-alist
	  (setq elt (car old-subdir-alist)
		old-subdir-alist (cdr old-subdir-alist)
		dir (car elt))
	  (ignore-errors
	    (dired-uncache dir)
	    (dired-insert-subdir dir))))))

(defun dired-uncache (dir)
  "Remove directory DIR from any directory cache."
  (let ((handler (find-file-name-handler dir 'dired-uncache)))
    (if handler
	(funcall handler 'dired-uncache dir))))


;;; Dired mode key bindings and menus
(declare-function dired-do-relsymlink-regexp "dired-aux")
(defvar-keymap dired-mode-map
  :doc "Local keymap for Dired mode buffers."
  :full t
  :parent special-mode-map
  ;; This looks ugly when substitute-command-keys uses C-d instead d:
  ;;  "C-d" #'dired-flag-file-deletion
  "<mouse-2>"     #'dired-mouse-find-file-other-window
  "<follow-link>" 'mouse-face
  ;; Commands to mark or flag certain categories of files
  "#"       #'dired-flag-auto-save-files
  "."       #'dired-clean-directory
  "~"       #'dired-flag-backup-files
  ;; Upper case keys (except !) for operating on the marked files
  "A"       #'dired-do-find-regexp
  "C"       #'dired-do-copy
  "B"       #'dired-do-byte-compile
  "D"       #'dired-do-delete
  "G"       #'dired-do-chgrp
  "H"       #'dired-do-hardlink
  "I"       #'dired-do-info
  "L"       #'dired-do-load
  "M"       #'dired-do-chmod
  "N"       #'dired-do-man
  "O"       #'dired-do-chown
  "P"       #'dired-do-print
  "Q"       #'dired-do-find-regexp-and-replace
  "R"       #'dired-do-rename
  "S"       #'dired-do-symlink
  "T"       #'dired-do-touch
  "X"       #'dired-do-shell-command
  "Y"       #'dired-do-relsymlink
  "Z"       #'dired-do-compress
  "c"       #'dired-do-compress-to
  "!"       #'dired-do-shell-command
  "&"       #'dired-do-async-shell-command
  ;; Comparison commands
  "="       #'dired-diff
  ;; Tree Dired commands
  "M-DEL"   #'dired-unmark-all-files
  "C-M-d"   #'dired-tree-down
  "C-M-u"   #'dired-tree-up
  "C-M-n"   #'dired-next-subdir
  "C-M-p"   #'dired-prev-subdir
  ;; move to marked files
  "M-{"     #'dired-prev-marked-file
  "M-}"     #'dired-next-marked-file
  ;; Make all regexp commands share a `%' prefix:
  ;; We used to get to the submap via a symbol dired-regexp-prefix,
  ;; but that seems to serve little purpose, and copy-keymap
  ;; does a better job without it.
  "% u"     #'dired-upcase
  "% l"     #'dired-downcase
  "% d"     #'dired-flag-files-regexp
  "% g"     #'dired-mark-files-containing-regexp
  "% m"     #'dired-mark-files-regexp
  "% r"     #'dired-do-rename-regexp
  "% C"     #'dired-do-copy-regexp
  "% H"     #'dired-do-hardlink-regexp
  "% R"     #'dired-do-rename-regexp
  "% S"     #'dired-do-symlink-regexp
  "% Y"     #'dired-do-relsymlink-regexp
  "% &"     #'dired-flag-garbage-files
  ;; Commands for marking and unmarking.
  "* *"     #'dired-mark-executables
  "* /"     #'dired-mark-directories
  "* @"     #'dired-mark-symlinks
  "* %"     #'dired-mark-files-regexp
  "* N"     #'dired-number-of-marked-files
  "* c"     #'dired-change-marks
  "* s"     #'dired-mark-subdir-files
  "* m"     #'dired-mark
  "* u"     #'dired-unmark
  "* ?"     #'dired-unmark-all-files
  "* !"     #'dired-unmark-all-marks
  "U"       #'dired-unmark-all-marks
  "* DEL"   #'dired-unmark-backward
  "* C-n"   #'dired-next-marked-file
  "* C-p"   #'dired-prev-marked-file
  "* t"     #'dired-toggle-marks
  ;; Lower keys for commands not operating on all the marked files
  "a"       #'dired-find-alternate-file
  "d"       #'dired-flag-file-deletion
  "e"       #'dired-find-file
  "f"       #'dired-find-file
  "C-m"     #'dired-find-file
  "g"       #'revert-buffer
  "i"       #'dired-maybe-insert-subdir
  "j"       #'dired-goto-file
  "k"       #'dired-do-kill-lines
  "l"       #'dired-do-redisplay
  "m"       #'dired-mark
  "n"       #'dired-next-line
  "o"       #'dired-find-file-other-window
  "C-o"     #'dired-display-file
  "p"       #'dired-previous-line
  "s"       #'dired-sort-toggle-or-edit
  "t"       #'dired-toggle-marks
  "u"       #'dired-unmark
  "v"       #'dired-view-file
  "w"       #'dired-copy-filename-as-kill
  "W"       #'browse-url-of-dired-file
  "x"       #'dired-do-flagged-delete
  "y"       #'dired-show-file-type
  "+"       #'dired-create-directory
  ;; moving
  "<"       #'dired-prev-dirline
  ">"       #'dired-next-dirline
  "^"       #'dired-up-directory
  "SPC"     #'dired-next-line
  "S-SPC"   #'dired-previous-line
  "<remap> <next-line>"        #'dired-next-line
  "<remap> <previous-line>"    #'dired-previous-line
  "M-G"    #'dired-goto-subdir
  ;; hiding
  "$"       #'dired-hide-subdir
  "M-$"     #'dired-hide-all
  "("       #'dired-hide-details-mode
  ;; isearch
  "M-s a C-s"   #'dired-do-isearch
  "M-s a C-M-s" #'dired-do-isearch-regexp
  "M-s f C-s"   #'dired-isearch-filenames
  "M-s f C-M-s" #'dired-isearch-filenames-regexp
  ;; misc
  "<remap> <read-only-mode>"   #'dired-toggle-read-only
  "?"       #'dired-summary
  "DEL"     #'dired-unmark-backward
  "<remap> <undo>"             #'dired-undo
  "<remap> <advertised-undo>"  #'dired-undo
  "<remap> <vc-next-action>"   #'dired-vc-next-action
  ;; thumbnail manipulation (image-dired)
  "C-t d"   #'image-dired-display-thumbs
  "C-t t"   #'image-dired-tag-files
  "C-t r"   #'image-dired-delete-tag
  "C-t j"   #'image-dired-jump-thumbnail-buffer
  "C-t i"   #'image-dired-dired-display-image
  "C-t x"   #'image-dired-dired-display-external
  "C-t a"   #'image-dired-display-thumbs-append
  "C-t ."   #'image-dired-display-thumb
  "C-t c"   #'image-dired-dired-comment-files
  "C-t f"   #'image-dired-mark-tagged-files
  "C-t C-t" #'image-dired-dired-toggle-marked-thumbs
  "C-t e"   #'image-dired-dired-edit-comment-and-tags
  ;; encryption and decryption (epa-dired)
  ": d"     #'epa-dired-do-decrypt
  ": v"     #'epa-dired-do-verify
  ": s"     #'epa-dired-do-sign
  ": e"     #'epa-dired-do-encrypt)

(put 'dired-find-file :advertised-binding (kbd "RET"))

(easy-menu-define dired-mode-subdir-menu dired-mode-map
  "Subdir menu for Dired mode."
  '("Subdir"
    ["Insert This Subdir" dired-maybe-insert-subdir
     :help "Insert contents of subdirectory"
     :enable (let ((f (dired-get-filename nil t)))
               (and f (file-directory-p f)))]
    ["Next Dirline" dired-next-dirline
     :help "Move to previous directory-file line"]
    ["Prev Dirline" dired-prev-dirline
     :help "Move to next directory-file line"]
    ["Next Subdir" dired-next-subdir
     :help "Go to next subdirectory header line"]
    ["Prev Subdir" dired-prev-subdir
     :help "Go to previous subdirectory header line"]
    ["Up Directory" dired-up-directory
     :help "Edit the parent directory"]
    ["Tree Up" dired-tree-up
     :help "Go to first subdirectory header up the tree"]
    ["Tree Down" dired-tree-down
     :help "Go to first subdirectory header down the tree"]
    ["Hide/UnHide Subdir" dired-hide-subdir
     :help "Hide or unhide current directory listing"]
    ["Hide All" dired-hide-all
     :help "Hide all subdirectories, leave only header lines"]))

(easy-menu-define dired-mode-immediate-menu dired-mode-map
  "Immediate menu for Dired mode."
  '("Immediate"
    ["Edit File Names" wdired-change-to-wdired-mode
     :help "Put a Dired buffer in a mode in which filenames are editable"
     :keys "C-x C-q"
     :filter (lambda (x) (if (eq major-mode 'dired-mode) x))]
    ["Create Empty file..." dired-create-empty-file
     :help "Create an empty file"]
    ["Create Directory..." dired-create-directory
     :help "Create a directory"]
    ["Find This File" dired-find-file
     :help "Edit file at cursor"]
    ["Find in Other Window" dired-find-file-other-window
     :help "Edit file at cursor in other window"]
    ["Display in Other Window" dired-display-file
     :help "Display file at cursor in other window"]
    ["View This File" dired-view-file
     :help "Examine file at cursor in read-only mode"]
    ["Diff..." dired-diff
     :help "Compare file at cursor with another file"]
    ["Compare with Backup" dired-backup-diff
     :help "Diff file at cursor with its latest backup"]
    ["Compare Directories..." dired-compare-directories
     :help "Mark files with different attributes in two Dired buffers"]
    ["Isearch in File Names..." dired-isearch-filenames
     :help "Incrementally search for string in file names only."]
    ["Isearch Regexp in File Names..." dired-isearch-filenames-regexp
     :help "Incrementally search for regexp in file names only"]
    "---"
    ["#Marked Files" dired-number-of-marked-files
     :help "Display the number and size of the marked files"]
    ["Refresh" revert-buffer
     :help "Update contents of shown directories"]
    ["Hide Details" dired-hide-details-mode
     :help "Hide details in buffer"
     :style toggle
     :selected dired-hide-details-mode]
    ["Toggle Image Thumbnails in This Buffer" image-dired-dired-toggle-marked-thumbs
     :help "Add or remove image thumbnails in front of marked file names"]
    ["Display Image" image-dired-dired-display-image
     :help "Display sized image in a separate window"]
    ["Display Image Externally" image-dired-dired-display-external
     :help "Display image in external viewer"]))

(easy-menu-define dired-mode-regexp-menu dired-mode-map
  "Regexp menu for Dired mode."
  '("Regexp"
    ["Mark Containing..." dired-mark-files-containing-regexp
     :help "Mark files whose contents matches regexp"]
    ["Mark..." dired-mark-files-regexp
     :help "Mark files matching regexp for future operations"]
    ["Flag..." dired-flag-files-regexp
     :help "Flag files matching regexp for deletion"]
    ["Copy..." dired-do-copy-regexp
     :help "Copy marked files matching regexp"]
    ["Rename..." dired-do-rename-regexp
     :help "Rename marked files matching regexp"]
    ["Symlink..." dired-do-symlink-regexp
     :visible (fboundp 'make-symbolic-link)
     :help "Make symbolic links for files matching regexp"]
    ["Relative Symlink..." dired-do-relsymlink-regexp
     :visible (fboundp 'make-symbolic-link)
     :help "Make relative symbolic links for files matching regexp"]
    ["Hardlink..." dired-do-hardlink-regexp
     :help "Make hard links for files matching regexp"]
    ["Upcase" dired-upcase
     :enable (or (not (fboundp 'msdos-long-file-names))
                 (msdos-long-file-names))
     :help "Rename marked files to upper-case name"]
    ["Downcase" dired-downcase
     ;; When running on plain MS-DOS, there's only one
     ;; letter-case for file names.
     :enable (or (not (fboundp 'msdos-long-file-names))
                 (msdos-long-file-names))
     :help "Rename marked files to lower-case name"]
    "---"
    ["Mark From Image Tag..." image-dired-mark-tagged-files
     :help "Mark files whose image tags matches regexp"]))

(easy-menu-define dired-mode-mark-menu dired-mode-map
  "Mark menu for Dired mode."
  '("Mark"
    ["Toggle Marks" dired-toggle-marks
     :help "Mark unmarked files, unmark marked ones"]
    ["Mark" dired-mark
     :help "Mark current line's file for future operations"]
    ["Unmark" dired-unmark
     :help "Unmark or unflag current line's file"]
    ["Flag" dired-flag-file-deletion
     :help "Flag current line's file for deletion"]
    ["Flag Auto-save Files" dired-flag-auto-save-files
     :help "Flag auto-save files for deletion"]
    ["Flag Backup Files" dired-flag-backup-files
     :help "Flag all backup files for deletion"]
    ["Flag Garbage Files" dired-flag-garbage-files
     :help "Flag unneeded files for deletion"]
    ["Mark Executables" dired-mark-executables
     :help "Mark all executable files"]
    ["Mark Old Backups" dired-clean-directory
     :help "Flag old numbered backups for deletion"]
    ["Mark Directories" dired-mark-directories
     :help "Mark all directories except `.' and `..'"]
    ["Mark Symlinks" dired-mark-symlinks
     :visible (fboundp 'make-symbolic-link)
     :help "Mark all symbolic links"]
    ["Unmark All" dired-unmark-all-marks]
    ["Change Marks..." dired-change-marks
     :help "Replace marker with another character"]
    ["Next Marked" dired-next-marked-file
     :help "Move to next marked file"]
    ["Previous Marked" dired-prev-marked-file
     :help "Move to previous marked file"]))

(easy-menu-define dired-mode-operate-menu dired-mode-map
  "Operate menu for Dired mode."
  '("Operate"
    ["Copy to..." dired-do-copy
     :help "Copy current file or all marked files"]
    ["Rename to..." dired-do-rename
     :help "Rename current file or move marked files"]
    ("Delete"
     ["Delete Flagged Files" dired-do-flagged-delete
      :help "Delete all files flagged for deletion (D)"]
     ["Delete Marked (Not Flagged) Files" dired-do-delete
      :help "Delete current file or all marked files (excluding flagged files)"])
    ["Shell Command..." dired-do-shell-command
     :help "Run a shell command on current or marked files"]
    ["Asynchronous Shell Command..." dired-do-async-shell-command
     :help "Run a shell command asynchronously on current or marked files"]
    ["Symlink to..." dired-do-symlink
     :visible (fboundp 'make-symbolic-link)
     :help "Make symbolic links for current or marked files"]
    ["Relative Symlink to..." dired-do-relsymlink
     :visible (fboundp 'make-symbolic-link)
     :help "Make relative symbolic links for current or marked files"]
    ["Hardlink to..." dired-do-hardlink
     :help "Make hard links for current or marked files"]
    ["Print..." dired-do-print
     :help "Ask for print command and print marked files"]
    ["Compress" dired-do-compress
     :help "Compress/uncompress marked files"]
    ["Byte-compile" dired-do-byte-compile
     :help "Byte-compile marked Emacs Lisp files"]
    ["Load" dired-do-load
     :help "Load marked Emacs Lisp files"]
    ["Change Timestamp..." dired-do-touch
     :help "Change timestamp of marked files"]
    ["Change Mode..." dired-do-chmod
     :help "Change mode (attributes) of marked files"]
    ["Change Group..." dired-do-chgrp
     :visible (not (memq system-type '(ms-dos windows-nt)))
     :help "Change the group of marked files"]
    ["Change Owner..." dired-do-chown
     :visible (not (memq system-type '(ms-dos windows-nt)))
     :help "Change the owner of marked files"]
    ["Isearch Files..." dired-do-isearch
     :help "Incrementally search marked files for string"]
    ["Isearch Regexp Files..." dired-do-isearch-regexp
     :help "Incrementally search marked files for regexp"]
    ["Search Files..." dired-do-find-regexp
     :help "Search marked files for matches of regexp"]
    ["Query Replace in Files..." dired-do-find-regexp-and-replace
     :help "Replace regexp matches in marked files"]
    "---"
    ["Encrypt..." epa-dired-do-encrypt
     :help "Encrypt current or marked files"]
    ["Sign..." epa-dired-do-sign
     :help "Create digital signature of current or marked files"]
    ["Verify" epa-dired-do-verify
     :help "Verify digital signature of current or marked files"]
    ["Decrypt..." epa-dired-do-decrypt
     :help "Decrypt current or marked files"]
    "---"
    ["Display Image Thumbnails" image-dired-display-thumbs
     :help "Display image thumbnails for current or marked image files"]
    ["Add Image Comment..." image-dired-dired-comment-files
     :help "Add image comment to current or marked files"]
    ["Add Image Tags..." image-dired-tag-files
     :help "Add image tags to current or marked files"]
    ["Delete Image Tag..." image-dired-delete-tag
     :help "Delete image tag from current or marked files"]))

(defun dired-context-menu (menu click)
  "Populate MENU with Dired mode commands at CLICK."
  (when (mouse-posn-property (event-start click) 'dired-filename)
    (define-key menu [dired-separator] menu-bar-separator)
    (let ((easy-menu (make-sparse-keymap "Immediate")))
      (easy-menu-define nil easy-menu nil
        '("Immediate"
          ["Find This File" dired-mouse-find-file
           :help "Edit file at mouse click"]
          ["Find in Other Window" dired-mouse-find-file-other-window
           :help "Edit file at mouse click in other window"]))
      (dolist (item (reverse (lookup-key easy-menu [menu-bar immediate])))
        (when (consp item)
          (define-key menu (vector (car item)) (cdr item))))))
  menu)


;;; Dired mode

;; Dired mode is suitable only for specially formatted data.
(put 'dired-mode 'mode-class 'special)

(defvar grep-read-files-function)
;; Autoload cookie needed by desktop.el
;;;###autoload
(defun dired-mode (&optional dirname switches)
  "Mode for \"editing\" directory listings.
In Dired, you are \"editing\" a list of the files in a directory and
  (optionally) its subdirectories, in the format of `ls -lR'.
  Each directory is a page: use \\[backward-page] and \\[forward-page] to move pagewise.
\"Editing\" means that you can run shell commands on files, visit,
  compress, load or byte-compile them, change their file attributes
  and insert subdirectories into the same buffer.  You can \"mark\"
  files for later commands or \"flag\" them for deletion, either file
  by file or all files matching certain criteria.
You can move using the usual cursor motion commands.\\<dired-mode-map>
The buffer is read-only.  Digits are prefix arguments.
Type \\[dired-flag-file-deletion] to flag a file `D' for deletion.
Type \\[dired-mark] to Mark a file or subdirectory for later commands.
  Most commands operate on the marked files and use the current file
  if no files are marked.  Use a numeric prefix argument to operate on
  the next ARG (or previous -ARG if ARG<0) files, or just `1'
  to operate on the current file only.  Prefix arguments override marks.
  Mark-using commands display a list of failures afterwards.  Type \\[dired-summary]
  to see why something went wrong.
Type \\[dired-unmark] to Unmark a file or all files of an inserted subdirectory.
Type \\[dired-unmark-backward] to back up one line and unmark or unflag.
Type \\[dired-do-flagged-delete] to delete (eXpunge) the files flagged `D'.
Type \\[dired-find-file] to Find the current line's file
  (or dired it in another buffer, if it is a directory).
Type \\[dired-find-file-other-window] to find file or Dired directory in Other window.
Type \\[dired-maybe-insert-subdir] to Insert a subdirectory in this buffer.
Type \\[dired-do-rename] to Rename a file or move the marked files to another directory.
Type \\[dired-do-copy] to Copy files.
Type \\[dired-sort-toggle-or-edit] to toggle Sorting by name/date or change the `ls' switches.
Type \\[revert-buffer] to read all currently expanded directories aGain.
  This retains all marks and hides subdirs again that were hidden before.
Use \\`SPC' and \\`DEL' to move down and up by lines.

If Dired ever gets confused, you can either type \\[revert-buffer] \
to read the
directories again, type \\[dired-do-redisplay] \
to relist the file at point or the marked files or a
subdirectory, or type \\[dired-build-subdir-alist] to parse the buffer
again for the directory tree.

See the `dired' customization group for a list of user options.

This mode runs the following hooks:

  `dired-before-readin-hook'
  `dired-after-readin-hook'
  `dired-mode-hook'

Keybindings:
\\{dired-mode-map}"
  ;; Not to be called interactively (e.g. dired-directory will be set
  ;; to default-directory, which is wrong with wildcards).
  (kill-all-local-variables)
  (use-local-map dired-mode-map)
  (dired-advertise)			; default-directory is already set
  (setq major-mode 'dired-mode
	mode-name "Dired"
	;; case-fold-search nil
	buffer-read-only t
	mode-line-buffer-identification
	(propertized-buffer-identification "%17b"))
  (add-to-invisibility-spec '(dired . t))
  ;; Ignore dired-hide-details-* value of invisible text property by default.
  (when (eq buffer-invisibility-spec t)
    (setq buffer-invisibility-spec (list t)))
  (setq-local revert-buffer-function #'dired-revert)
  (setq-local buffer-stale-function #'dired-buffer-stale-p)
  (setq-local buffer-auto-revert-by-notification t)
  (setq-local page-delimiter "\n\n")
  (setq dired-directory (or dirname default-directory))
  ;; list-buffers uses this to display the dir being edited in this buffer.
  (setq list-buffers-directory
	(expand-file-name (if (listp dired-directory)
			      (car dired-directory)
			    dired-directory)))
  (setq-local dired-actual-switches (or switches dired-listing-switches))
  (setq-local font-lock-defaults
              '(dired-font-lock-keywords t nil nil beginning-of-line))
  (setq-local desktop-save-buffer 'dired-desktop-buffer-misc-data)
  (setq-local grep-read-files-function #'dired-grep-read-files)
  (setq dired-switches-alist nil)
  (hack-dir-local-variables-non-file-buffer) ; before sorting
  (dired-sort-other dired-actual-switches t)
  (when (featurep 'dnd)
    (setq-local dnd-protocol-alist
                (append dired-dnd-protocol-alist dnd-protocol-alist)))
  (add-hook 'file-name-at-point-functions #'dired-file-name-at-point nil t)
  (add-hook 'isearch-mode-hook #'dired-isearch-filenames-setup nil t)
  (add-hook 'context-menu-functions 'dired-context-menu 5 t)
  (run-mode-hooks 'dired-mode-hook))


;;; Idiosyncratic dired commands that don't deal with marks

(defun dired-summary ()
  "Summarize basic Dired commands and show recent Dired errors."
  (interactive)
  (dired-why)
  ;; FIXME this should check the key-bindings and use
  ;; substitute-command-keys if non-standard
  (message
   "d-elete, u-ndelete, x-punge, f-ind, o-ther window, R-ename, C-opy, h-elp"))

(defun dired-undo ()
  "Undo in a Dired buffer.
This doesn't recover lost files, it just undoes changes in the buffer itself.
You can use it to recover marks, killed lines or subdirs."
  (interactive nil dired-mode)
  (let ((inhibit-read-only t))
    (undo))
  (dired-build-subdir-alist)
  (message "Change in Dired buffer undone.
Actual changes in files cannot be undone by Emacs."))

(defun dired-toggle-read-only ()
  "Edit Dired buffer with Wdired, or make it read-only.
If the current buffer can be edited with Wdired, (i.e. the major
mode is `dired-mode'), call `wdired-change-to-wdired-mode'.
Otherwise, toggle `read-only-mode'."
  (interactive nil dired-mode)
  (unless (file-exists-p default-directory)
    (user-error "The current directory no longer exists"))
  (when (and (not (file-writable-p default-directory))
             (not (y-or-n-p
                   "Directory isn't writable; edit anyway? ")))
    (user-error "Directory %s isn't writable" default-directory))
  (if (derived-mode-p 'dired-mode)
      (wdired-change-to-wdired-mode)
    (read-only-mode 'toggle)))

(defun dired--trivial-next-line (arg)
  "Move down ARG lines, then position at filename."
  (let ((line-move-visual)
    (goal-column))
    (line-move arg t))
  ;; We never want to move point into an invisible line.
  (while (and (invisible-p (point))
          (not (if (and arg (< arg 0)) (bobp) (eobp))))
    (forward-char (if (and arg (< arg 0)) -1 1)))
  (dired-move-to-filename))

(defun dired-next-line (arg)
  "Move down ARG lines, then position at filename.
The argument ARG (interactively, prefix argument) says how many lines
to move; the default is one line.

Whether to skip empty lines and how to move from last line
is controlled by `dired-movement-style'."
  (interactive "^p" dired-mode)
  (if dired-movement-style
      (let ((old-position (progn
                            ;; It's always true that we should move
                            ;; to the filename when possible.
                            (dired-move-to-filename)
                            (point)))
            ;; Up/Down indicates the direction.
            (moving-down (if (cl-plusp arg)
                             1    ; means Down.
                           -1)))  ; means Up.
        ;; Line by line in case we forget to skip empty lines.
        (while (not (zerop arg))
          (dired--trivial-next-line moving-down)
          (when (= old-position (point))
            ;; Now point is at beginning/end of movable area,
            ;; but it still wants to move farther.
            (if (eq dired-movement-style 'cycle)
                ;; `cycle': go to the other end.
                (goto-char (if (cl-plusp moving-down)
                               (point-min)
                             (point-max)))
              ;; `bounded': go back to the last non-empty line.
              (while (string-match-p "\\`[[:blank:]]*\\'"
                                     (buffer-substring-no-properties
                                      (line-beginning-position)
                                      (line-end-position)))
                (dired--trivial-next-line (- moving-down)))
              ;; Encountered a boundary, so let's stop movement.
              (setq arg moving-down)))
          (when (not (string-match-p "\\`[[:blank:]]*\\'"
                                     (buffer-substring-no-properties
                                      (line-beginning-position)
                                      (line-end-position))))
            ;; Has moved to a non-empty line.  This movement does
            ;; make sense.
            (cl-decf arg moving-down))
          (setq old-position (point))))
    (dired--trivial-next-line arg)))

(defun dired-previous-line (arg)
  "Move up ARG lines, then position at filename.
The argument ARG (interactively, prefix argument) says how many lines
to move; the default is one line.

Whether to skip empty lines and how to move from first line
is controlled by `dired-movement-style'."
  (interactive "^p" dired-mode)
  (dired-next-line (- (or arg 1))))

(defun dired-next-dirline (arg &optional opoint)
  "Goto ARGth next directory file line."
  (interactive "p" dired-mode)
  (or opoint (setq opoint (point)))
  (if (if (> arg 0)
	  (re-search-forward dired-re-dir nil t arg)
	(beginning-of-line)
	(re-search-backward dired-re-dir nil t (- arg)))
      (dired-move-to-filename)		; user may type `i' or `f'
    (goto-char opoint)
    (error "No more subdirectories")))

(defun dired-prev-dirline (arg)
  "Goto ARGth previous directory file line."
  (interactive "p" dired-mode)
  (dired-next-dirline (- arg)))

(defun dired-up-directory (&optional other-window)
  "Run Dired on parent directory of current directory.
Find the parent directory either in this buffer or another buffer.
Creates a buffer if necessary.
If OTHER-WINDOW (the optional prefix arg), display the parent
directory in another window."
  (interactive "P" dired-mode)
  (let* ((dir (dired-current-directory))
	 (up (file-name-directory (directory-file-name dir))))
    (or (dired-goto-file (directory-file-name dir))
	;; Only try dired-goto-subdir if buffer has more than one dir.
	(and (cdr dired-subdir-alist)
	     (dired-goto-subdir up))
	(progn
	  (if other-window
	      (dired-other-window up)
	    (dired--find-possibly-alternative-file up))
	  (dired-goto-file dir)))))

(defun dired-get-file-for-visit ()
  "Get the current line's file name, with an error if file does not exist."
  (interactive nil dired-mode)
  ;; We pass t for second arg so that we don't get error for `.' and `..'.
  (let ((raw (dired-get-filename nil t))
	file-name)
    (if (null raw)
	(user-error "No file on this line"))
    (setq file-name (file-name-sans-versions raw t))
    (if (file-exists-p file-name)
	file-name
      (if (file-symlink-p file-name)
	  (error "File is a symlink to a nonexistent target")
        (error (substitute-command-keys
                (concat "File no longer exists; type \\<dired-mode-map>"
                        "\\[revert-buffer] to update Dired buffer")))))))

;; Force C-m keybinding rather than `f' or `e' in the mode doc:
(define-obsolete-function-alias 'dired-advertised-find-file
  #'dired-find-file "23.2")
(defun dired-find-file ()
  "In Dired, visit the file or directory named on this line."
  (interactive nil dired-mode)
  (dired--find-possibly-alternative-file (dired-get-file-for-visit)))

(defun dired--find-possibly-alternative-file (file)
  "Find FILE, but respect `dired-kill-when-opening-new-dired-buffer'."
  (if (and dired-kill-when-opening-new-dired-buffer
           (file-directory-p file)
           (< (length (get-buffer-window-list)) 2))
      (progn
        (set-buffer-modified-p nil)
        (dired--find-file #'find-alternate-file file))
    (dired--find-file #'find-file file)))

(defun dired--find-file (find-file-function file)
  "Call FIND-FILE-FUNCTION on FILE, but bind some relevant variables."
  ;; Bind `find-file-run-dired' so that the command works on directories
  ;; too, independent of the user's setting.
  (let ((find-file-run-dired t)
        ;; This binding prevents problems with preserving point in
        ;; windows displaying Dired buffers, because reverting a Dired
        ;; buffer empties it, which changes the places where the
        ;; markers used by switch-to-buffer-preserve-window-point
        ;; point.
        (switch-to-buffer-preserve-window-point
         (if dired-auto-revert-buffer
             nil
           switch-to-buffer-preserve-window-point)))
    (funcall find-file-function file)))

(defun dired-find-alternate-file ()
  "In Dired, visit file or directory on current line via `find-alternate-file'.
This kills the Dired buffer, then visits the current line's file or directory."
  (interactive nil dired-mode)
  (set-buffer-modified-p nil)
  (find-alternate-file (dired-get-file-for-visit)))
;; Don't override the setting from .emacs.
;;;###autoload (put 'dired-find-alternate-file 'disabled t)

(defun dired-mouse-find-file (event &optional find-file-func find-dir-func)
  "In Dired, visit the file or directory name you click on.
The optional arguments FIND-FILE-FUNC and FIND-DIR-FUNC specify
functions to visit the file and directory, respectively.  If
omitted or nil, these arguments default to `find-file' and `dired',
respectively.  If `dired-kill-when-opening-new-dired-buffer' is
non-nil, FIND-DIR-FUNC defaults to `find-alternate-file' instead,
so that the original Dired buffer is not kept."
  (interactive "e" dired-mode)
  (or find-file-func (setq find-file-func 'find-file))
  (let (window pos file)
    (save-excursion
      (setq window (posn-window (event-end event))
	    pos (posn-point (event-end event)))
      (if (not (windowp window))
	  (error "No file chosen"))
      (set-buffer (window-buffer window))
      (unless find-dir-func
        (setq find-dir-func
              (if (and dired-kill-when-opening-new-dired-buffer
                       (< (length (get-buffer-window-list)) 2))
                  'find-alternate-file
                'dired)))
      (goto-char pos)
      (setq file (dired-get-file-for-visit)))
    (if (file-directory-p file)
	(or (and (cdr dired-subdir-alist)
		 (dired-goto-subdir file))
	    (progn
	      (select-window window)
              (funcall find-dir-func file)))
      (select-window window)
      (dired--find-file find-file-func (file-name-sans-versions file t)))))

(defun dired-mouse-find-file-other-window (event)
  "In Dired, visit the file or directory name you click on in another window."
  (interactive "e" dired-mode)
  (dired-mouse-find-file event 'find-file-other-window 'dired-other-window))

(defun dired-mouse-find-file-other-frame (event)
  "In Dired, visit the file or directory name you click on in another frame."
  (interactive "e" dired-mode)
  (dired-mouse-find-file event 'find-file-other-frame 'dired-other-frame))

(defun dired-view-file ()
  "In Dired, examine a file in view mode, returning to Dired when done.
When file is a directory, show it in this buffer if it is inserted.
Otherwise, display it in another buffer."
  (interactive nil dired-mode)
  (let ((file (dired-get-file-for-visit)))
    (if (file-directory-p file)
	(or (and (cdr dired-subdir-alist)
		 (dired-goto-subdir file))
	    (dired file))
      (view-file file))))

(defun dired-find-file-other-window ()
  "In Dired, visit this file or directory in another window."
  (interactive nil dired-mode)
  (dired--find-file #'find-file-other-window (dired-get-file-for-visit)))

(defun dired-display-file ()
  "In Dired, display this file or directory in another window."
  (interactive nil dired-mode)
  (display-buffer (find-file-noselect (dired-get-file-for-visit))
		  t))


;;; Functions for extracting and manipulating file names in Dired buffers

(defun dired-unhide-subdir ()
  (with-silent-modifications
    (dired--unhide (dired-subdir-min) (dired-subdir-max))))

(defun dired-subdir-hidden-p (dir)
  (save-excursion
    (dired-goto-subdir dir)
    (dired--hidden-p)))

(defun dired-subdir-min ()
  (save-excursion
    (if (not (dired-prev-subdir 0 t t))
	(error "Not in a subdir!")
      (point))))

(defun dired-get-filename (&optional localp no-error-if-not-filep)
  "In Dired, return name of file mentioned on this line.
Value returned normally includes the directory name.
Optional arg LOCALP with value `no-dir' means don't include directory
name in result.  A value of `verbatim' means to return the name exactly as
it occurs in the buffer, and a value of t means construct name relative to
`default-directory', which still may contain slashes if in a subdirectory.
Optional arg NO-ERROR-IF-NOT-FILEP means treat `.' and `..' as
regular filenames and return nil if no filename on this line.
Otherwise, an error occurs in these cases."
  (let ((hidden (and dired-subdir-alist
                     (dired-subdir-hidden-p
                      (dired-current-directory))))
	case-fold-search file p1 p2 already-absolute)
    (when hidden
      (dired-unhide-subdir))
    (save-excursion
      (if (setq p1 (dired-move-to-filename (not no-error-if-not-filep)))
	  (setq p2 (dired-move-to-end-of-filename no-error-if-not-filep))))
    (when hidden
      (dired-hide-subdir 1))
    ;; nil if no file on this line, but no-error-if-not-filep is t:
    (if (setq file (and p1 p2 (buffer-substring p1 p2)))
	(progn
	  ;; Get rid of the mouse-face property that file names have.
	  (set-text-properties 0 (length file) nil file)
	  ;; Unquote names quoted by ls or by dired-insert-directory.
	  ;; This code was written using `read' to unquote, because
          ;; it's faster than substituting \007 (4 chars) -> ^G (1
          ;; char) etc. in a lisp loop.  Unfortunately, this decision
          ;; has necessitated hacks such as dealing with filenames
          ;; with quotation marks in their names.
	  (while (string-match "\\(?:[^\\]\\|\\`\\)\\(\"\\)" file)
	    (setq file (replace-match "\\\"" nil t file 1)))
          ;; Unescape any spaces escaped by ls -b (bug#10469).
          ;; Other -b quotes, eg \t, \n, work transparently.
          (if (dired-switches-escape-p dired-actual-switches)
              (let ((start 0)
                    (rep "")
                    (shift -1))
                (if (eq localp 'verbatim)
                    (setq rep "\\\\"
                          shift +1))
                (while (string-match "\\(\\\\\\) " file start)
                  (setq file (replace-match rep nil t file 1)
                        start (+ shift (match-end 0))))))
	  (when (eq system-type 'windows-nt)
	    (save-match-data
	      (let ((start 0))
		(while (string-match "\\\\" file start)
		  (aset file (match-beginning 0) ?/)
		  (setq start (match-end 0))))))

          ;; Hence we don't need to worry about converting `\\' back to `\'.
          (setq file (read (concat "\"" file "\"")))))
    (and file (files--name-absolute-system-p file)
	 (setq already-absolute t))
    (cond
     ((null file)
      nil)
     ((eq localp 'verbatim)
      file)
     ((and (not no-error-if-not-filep)
	   (member file '("." "..")))
      (error "Cannot operate on `.' or `..'"))
     ((and (eq localp 'no-dir) already-absolute)
      (file-name-nondirectory file))
     (already-absolute
      (let ((handler (find-file-name-handler file nil)))
	;; check for safe-magic property so that we won't
	;; put /: for names that don't really need them.
	;; For instance, .gz files when auto-compression-mode is on.
	(if (and handler (not (get handler 'safe-magic)))
	    (concat "/:" file)
	  file)))
     ((eq localp 'no-dir)
      file)
     ((equal (dired-current-directory) "/")
      (setq file (concat (dired-current-directory localp) file))
      (let ((handler (find-file-name-handler file nil)))
	;; check for safe-magic property so that we won't
	;; put /: for names that don't really need them.
	;; For instance, .gz files when auto-compression-mode is on.
	(if (and handler (not (get handler 'safe-magic)))
	    (concat "/:" file)
	  file)))
     (t
      (concat (dired-current-directory localp) file)))))

(defun dired-string-replace-match (regexp string newtext
                                          &optional literal global)
  "Replace first match of REGEXP in STRING with NEWTEXT.
If it does not match, nil is returned instead of the new string.
Optional arg LITERAL means to take NEWTEXT literally.
Optional arg GLOBAL means to replace all matches."
  (if global
      (let ((start 0) ret)
	(while (string-match regexp string start)
	  (let ((from-end (- (length string) (match-end 0))))
	    (setq ret (setq string (replace-match newtext t literal string)))
	    (setq start (- (length string) from-end))))
	ret)
    (if (not (string-match regexp string 0))
	nil
      (replace-match newtext t literal string))))

(defun dired-make-absolute (file &optional dir)
  ;;"Convert FILE (a file name relative to DIR) to an absolute file name."
  ;; We can't always use expand-file-name as this would get rid of `.'
  ;; or expand in / instead default-directory if DIR=="".
  ;; This should be good enough for ange-ftp.
  ;; It should be reasonably fast, though, as it is called in
  ;; dired-get-filename.
  (concat (or dir default-directory) file))

(defun dired-make-relative (file &optional dir)
  "Convert FILE (an absolute file name) to a name relative to DIR.
If DIR is omitted or nil, it defaults to `default-directory'.
If FILE is not in the directory tree of DIR, return FILE
unchanged."
  (or dir (setq dir default-directory))
  ;; This case comes into play if default-directory is set to
  ;; use ~.
  (if (string-match-p "\\(\\`\\|:\\)~" dir)
      (setq dir (expand-file-name dir)))
  (if (string-match (concat "^" (regexp-quote dir)) file)
      (substring file (match-end 0))
    file))


;;; Mode to hide details

(define-minor-mode dired-hide-details-mode
  "Toggle visibility of detailed information in current Dired buffer.
When this minor mode is enabled, details such as file ownership and
permissions are hidden from view.

See options: `dired-hide-details-hide-symlink-targets' and
`dired-hide-details-hide-information-lines'."
  :group 'dired
  (unless (derived-mode-p 'dired-mode 'wdired-mode)
    (error "Not a Dired buffer"))
  (dired-hide-details-update-invisibility-spec)
  (if dired-hide-details-mode
      (add-hook 'wdired-mode-hook
		'dired-hide-details-update-invisibility-spec
		nil
		t)
    (remove-hook 'wdired-mode-hook
		 'dired-hide-details-update-invisibility-spec
		 t)))

(defun dired-hide-details-update-invisibility-spec ()
  (funcall (if dired-hide-details-mode
	       'add-to-invisibility-spec
	     'remove-from-invisibility-spec)
	   'dired-hide-details-detail)
  (funcall (if (and dired-hide-details-mode
		    dired-hide-details-hide-information-lines)
	       'add-to-invisibility-spec
	     'remove-from-invisibility-spec)
	   'dired-hide-details-information)
  (funcall (if (and dired-hide-details-mode
		    dired-hide-details-hide-symlink-targets
		    (not (derived-mode-p 'wdired-mode)))
	       'add-to-invisibility-spec
	     'remove-from-invisibility-spec)
	   'dired-hide-details-link))


;;; Functions to hide/unhide text

(defun dired--find-hidden-pos (start end)
  (text-property-any start end 'invisible 'dired))

(defun dired--hidden-p (&optional pos)
  (eq (get-char-property (or pos (point)) 'invisible) 'dired))

(defun dired--hide (start end)
  ;; The old code used selective-display which only works at
  ;; a line-granularity, so it used start and end positions that where
  ;; approximate ("anywhere on the line is fine").
  (save-excursion
    (put-text-property (progn (goto-char start) (line-end-position))
                       (progn (goto-char end) (line-end-position))
                       'invisible 'dired)))

(defun dired--unhide (start end)
  ;; The old code used selective-display which only works at
  ;; a line-granularity, so it used start and end positions that where
  ;; approximate ("anywhere on the line is fine").
  (save-excursion
    (let ((inhibit-read-only t))
      (remove-list-of-text-properties
       (progn (goto-char start) (line-end-position))
       (progn (goto-char end) (line-end-position))
       '(invisible))
      (dired-insert-set-properties start end))))

;;; Functions for finding the file name in a dired buffer line

(defvar dired-permission-flags-regexp
  "\\([^ ]\\)[-r][-w]\\([^ ]\\)[-r][-w]\\([^ ]\\)[-r][-w]\\([^ ]\\)"
  "Regular expression to match the permission flags in `ls -l'.")

;; Move to first char of filename on this line.
;; Returns position (point) or nil if no filename on this line."
(defun dired-move-to-filename (&optional raise-error eol)
  "Move to the beginning of the filename on the current line.
Return the position of the beginning of the filename, or nil if none found.

If RAISE-ERROR, signal an error if we can't find the filename on
the current line.

If EOL, it should be an position to use instead of
`line-end-position' as the end of the line."
  ;; This is the UNIX version.
  (or eol (setq eol (line-end-position)))
  (beginning-of-line)
  ;; First try assuming `ls --dired' was used.
  (let ((change (next-single-property-change (point) 'dired-filename nil eol)))
    (cond
     ((and change (< change eol))
      (goto-char change))
     ((re-search-forward directory-listing-before-filename-regexp eol t)
      (goto-char (match-end 0)))
     ((re-search-forward dired-permission-flags-regexp eol t)
      ;; Ha!  There *is* a file.  Our regexp-from-hell just failed to find it.
      (if raise-error
	  (error "Unrecognized line!  Check directory-listing-before-filename-regexp"))
      (beginning-of-line)
      nil)
     (raise-error
      (error "No file on this line")))))

(defun dired-move-to-end-of-filename (&optional no-error)
  ;; Assumes point is at beginning of filename,
  ;; thus the rwx bit re-search-backward below will succeed in *this*
  ;; line if at all.  So, it should be called only after
  ;; (dired-move-to-filename t).
  ;; On failure, signals an error (with non-nil NO-ERROR just returns nil).
  ;; This is the UNIX version.
  (if (get-text-property (point) 'dired-filename)
      (goto-char (next-single-property-change (point) 'dired-filename))
    (let ((opoint (point))
          (used-F (dired-check-switches dired-actual-switches "F" "classify"))
          (eol (line-end-position))
          (hidden (dired--hidden-p))
          file-type executable symlink)
      (if hidden
	  nil
	(save-excursion	;; Find out what kind of file this is:
	  ;; Restrict perm bits to be non-blank,
	  ;; otherwise this matches one char to early (looking backward):
	  ;; "l---------" (some systems make symlinks that way)
	  ;; "----------" (plain file with zero perms)
	  (if (re-search-backward
	       dired-permission-flags-regexp nil t)
	      (setq file-type (char-after (match-beginning 1))
		    symlink (eq file-type ?l)
		    ;; Only with -F we need to know whether it's an executable
		    executable (and
				used-F
				(string-match
				 "[xst]" ;; execute bit set anywhere?
				 (concat
				  (match-string 2)
				  (match-string 3)
				  (match-string 4)))))
	    (or no-error (error "No file on this line"))))
	;; Move point to end of name:
	(if symlink
	    (if (search-forward " -> " eol t)
		(progn
		  (forward-char -4)
		  (and used-F
		       dired-ls-F-marks-symlinks
		       (eq (preceding-char) ?@)	;; did ls really mark the link?
		       (forward-char -1))))
	  (goto-char eol) ;; else not a symbolic link
	  ;; ls -lF marks dirs, sockets, fifos and executables with exactly
	  ;; one trailing character. (Executable bits on symlinks ain't mean
	  ;; a thing, even to ls, but we know it's not a symlink.)
	  (and used-F
	       (or (memq file-type '(?d ?s ?p))
		   executable)
	       (forward-char -1))))
      (or no-error
	  (not (eq opoint (point)))
	  (error "%s" (if hidden
                          (substitute-command-keys
                           "File line is hidden, type \\[dired-hide-subdir] to unhide")
                        "No file on this line")))
      (if (eq opoint (point))
	  nil
	(point)))))


;;; Copy names of marked files into kill-ring

(defun dired-copy-filename-as-kill (&optional arg)
  "Copy names of marked (or next ARG) files into the kill ring.
If there are several names, they will be separated by a space,
and file names that have spaces or quote characters in them will
be quoted (with double quotes).  (When there's a single file, no
quoting is done.)

With a zero prefix arg, use the absolute file name of each marked file.
With \\[universal-argument], use the file name relative to the Dired buffer's
`default-directory'.  (This still may contain slashes if in a subdirectory.)

If on a subdir headerline, use absolute subdirname instead;
prefix arg and marked files are ignored in this case.

You can then feed the file name(s) to other commands with \\[yank]."
  (interactive "P" dired-mode)
  (let* ((files
          (or (ensure-list (dired-get-subdir))
              (if arg
                  (cond ((zerop (prefix-numeric-value arg))
                         (dired-get-marked-files))
                        ((consp arg)
                         (dired-get-marked-files t))
                        (t
                         (dired-get-marked-files
			  'no-dir (prefix-numeric-value arg))))
                (dired-get-marked-files 'no-dir))))
         (string
          (if (length= files 1)
              (car files)
            (mapconcat (lambda (file)
                         (if (string-match-p "[ \"']" file)
                             (format "%S" file)
                           file))
                       files
                       " "))))
    (unless (string= string "")
      (if (eq last-command 'kill-region)
          (kill-append string nil)
        (kill-new string))
      (message "%s" string))))


;;; Keeping Dired buffers in sync with the filesystem and with each other

(defun dired-buffers-for-dir (dir &optional file)
  "Return a list of buffers for DIR (top level or in-situ subdir).
If FILE is non-nil, include only those whose wildcard pattern (if any)
matches FILE.
The list is in reverse order of buffer creation, most recent last.
As a side effect, killed dired buffers for DIR are removed from
`dired-buffers'."
  (setq dir (file-name-as-directory (expand-file-name dir)))
  (let (result buf)
    (dolist (elt dired-buffers)
      (setq buf (cdr elt))
      (cond
       ((null (buffer-name buf))
	;; Buffer is killed - clean up:
	(setq dired-buffers (delq elt dired-buffers)))
       ((dired-in-this-tree-p dir (car elt))
	(with-current-buffer buf
          (and (assoc dir dired-subdir-alist)
	       (or (null file)
		   (if (stringp dired-directory)
		       (let ((wildcards (file-name-nondirectory
					 dired-directory)))
			 (or (zerop (length wildcards))
			     (string-match-p (dired-glob-regexp wildcards)
                                             file)))
		     (member (expand-file-name file dir)
			     (cdr dired-directory))))
               (setq result (cons buf result)))))))
    result))

(defun dired-buffers-for-dir-or-subdir (dir)
  "Return a list of buffers for DIR or a subdirectory thereof.
As a side effect, killed dired buffers for DIR are removed from
`dired-buffers'."
  (setq dir (file-name-as-directory dir))
  (let (result buf)
    (dolist (elt dired-buffers)
      (setq buf (cdr elt))
      (cond
       ((null (buffer-name buf))
	;; Buffer is killed - clean up:
	(setq dired-buffers (delq elt dired-buffers)))
       ((dired-in-this-tree-p (car elt) dir)
        (setq result (cons buf result)))))
    result))

(defun dired-glob-regexp (pattern)
  "Convert glob-pattern PATTERN to a regular expression."
  (let ((matched-in-pattern 0)  ;; How many chars of PATTERN we've handled.
	regexp)
    (while (string-match "[[?*]" pattern matched-in-pattern)
      (let ((op-end (match-end 0))
	    (next-op (aref pattern (match-beginning 0))))
	(setq regexp (concat regexp
			     (regexp-quote
			      (substring pattern matched-in-pattern
					 (match-beginning 0)))))
	(cond ((= next-op ??)
	       (setq regexp (concat regexp "."))
	       (setq matched-in-pattern op-end))
	      ((= next-op ?\[)
	       ;; Fails to handle ^ yet ????
	       (let* ((set-start (match-beginning 0))
		      (set-cont
		       (if (= (aref pattern (1+ set-start)) ?^)
			   (+ 3 set-start)
			 (+ 2 set-start)))
		      (set-end (string-search "]" pattern set-cont))
		      (set (substring pattern set-start (1+ set-end))))
		 (setq regexp (concat regexp set))
		 (setq matched-in-pattern (1+ set-end))))
	      ((= next-op ?*)
	       (setq regexp (concat regexp ".*"))
	       (setq matched-in-pattern op-end)))))
    (concat "\\`"
	    regexp
	    (regexp-quote
	     (substring pattern matched-in-pattern))
	    "\\'")))

(defun dired-advertise ()
  ;;"Advertise in variable `dired-buffers' that we dired `default-directory'."
  ;; With wildcards we actually advertise too much.
  (let ((expanded-default (expand-file-name default-directory)))
    (if (memq (current-buffer) (dired-buffers-for-dir expanded-default))
	t				; we have already advertised ourselves
      (setq dired-buffers
	    (cons (cons expanded-default (current-buffer))
		  dired-buffers)))))

(defun dired-unadvertise (dir)
  ;; Remove DIR from the buffer alist in variable dired-buffers.
  ;; This has the effect of removing any buffer whose main directory is DIR.
  ;; It does not affect buffers in which DIR is a subdir.
  ;; Removing is also done as a side-effect in dired-buffer-for-dir.
  (setq dired-buffers
	(delq (assoc (expand-file-name dir) dired-buffers) dired-buffers)))


;;; Utility functions

(defun dired-in-this-tree-p (file dir)
  ;;"Is FILE part of the directory tree starting at DIR?"
  (let (case-fold-search)
    (string-match-p (concat "^" (regexp-quote dir)) file)))

(define-obsolete-function-alias 'dired-in-this-tree
  'dired-in-this-tree-p "27.1")

(defun dired-normalize-subdir (dir)
  ;; Prepend default-directory to DIR if relative file name.
  ;; dired-get-filename must be able to make a valid file name from a
  ;; file and its directory DIR.
  (file-name-as-directory
   (if (file-name-absolute-p dir)
       dir
     (expand-file-name dir default-directory))))

(defun dired-get-subdir ()
  ;;"Return the subdir name on this line, or nil if not on a headerline."
  ;; Look up in the alist whether this is a headerline.
  (save-excursion
    (let ((cur-dir (dired-current-directory)))
      (beginning-of-line)		; alist stores b-o-l positions
      (and (zerop (- (point)
                     (cdr (assoc cur-dir
                                 dired-subdir-alist))))
           cur-dir))))

(define-obsolete-function-alias 'dired-get-subdir-min 'cdr "27.1")

(defun dired-get-subdir-max (elt)
  (save-excursion
    (goto-char (cdr elt))
    (dired-subdir-max)))

(defun dired-clear-alist ()
  (while dired-subdir-alist
    (set-marker (cdr (car dired-subdir-alist)) nil)
    (setq dired-subdir-alist (cdr dired-subdir-alist))))

(defun dired-subdir-index (dir)
  ;; Return an index into alist for use with nth
  ;; for the sake of subdir moving commands.
  (let (found (index 0) (alist dired-subdir-alist))
    (while alist
      (if (string= dir (car (car alist)))
	  (setq alist nil found t)
	(setq alist (cdr alist) index (1+ index))))
    (if found index nil)))

(defun dired-next-subdir (arg &optional no-error-if-not-found no-skip)
  "Go to next subdirectory, regardless of level."
  ;; Use 0 arg to go to this directory's header line.
  ;; NO-SKIP prevents moving to end of header line, returning whatever
  ;; position was found in dired-subdir-alist.
  (interactive "p" dired-mode)
  (let ((this-dir (dired-current-directory))
	pos index)
    ;; nth with negative arg does not return nil but the first element
    (setq index (- (dired-subdir-index this-dir) arg))
    (setq pos (if (>= index 0)
                  (cdr (nth index dired-subdir-alist))))
    (if pos
	(progn
	  (goto-char pos)
	  (or no-skip (end-of-line))
	  (point))
      (if no-error-if-not-found
	  nil				; return nil if not found
	(error "%s directory" (if (> arg 0) "Last" "First"))))))

(defun dired-build-subdir-alist (&optional switches)
  "Build `dired-subdir-alist' by parsing the buffer.
Returns the new value of the alist.
If optional arg SWITCHES is non-nil, use its value
instead of `dired-actual-switches'."
  (interactive nil dired-mode)
  (dired-clear-alist)
  (save-excursion
    (let* ((count 0)
	   (inhibit-read-only t)
	   (buffer-undo-list t)
	   (switches (or switches dired-actual-switches))
	   new-dir-name
	   (R-ftp-base-dir-regex
	    ;; Used to expand subdirectory names correctly in recursive
	    ;; ange-ftp listings.
	    (and (dired-switches-recursive-p switches)
		 (string-match "\\`/.*:\\(/.*\\)" default-directory)
		 (concat "\\`" (match-string 1 default-directory)))))
      (goto-char (point-min))
      (setq dired-subdir-alist nil)
      (while (re-search-forward dired-subdir-regexp nil t)
	;; Avoid taking a file name ending in a colon
	;; as a subdir name.
	(unless (save-excursion
		  (goto-char (match-beginning 0))
		  (beginning-of-line)
		  (forward-char 2)
		  (looking-at-p dired-re-perms))
	  (save-excursion
	    (goto-char (match-beginning 1))
	    (setq new-dir-name
		  (buffer-substring-no-properties (point) (match-end 1))
		  new-dir-name
		  (save-match-data
		    (if (and R-ftp-base-dir-regex
			     (not (string= new-dir-name default-directory))
			     (string-match R-ftp-base-dir-regex new-dir-name))
			(concat default-directory
				(substring new-dir-name (match-end 0)))
		      (expand-file-name new-dir-name))))
	    (delete-region (point) (match-end 1))
	    (insert new-dir-name))
	  (setq count (1+ count))
	  ;; Undo any escaping of newlines and \ by dired-insert-directory.
	  ;; Convert "n" preceded by odd number of \ to newline, and \\ to \.
	  (when (and (dired-switches-escape-p switches)
		     (string-match-p "\\\\" new-dir-name))
	    (let (temp res)
	      (mapc (lambda (char)
		      (cond ((equal char ?\\)
			     (if temp
				 (setq res (concat res "\\")
				       temp nil)
			       (setq temp "\\")))
			    ((and temp (equal char ?n))
			     (setq res (concat res "\n")
				   temp nil))
			    (t
			     (setq res (concat res temp (char-to-string char))
				   temp nil))))
		    new-dir-name)
	      (setq new-dir-name res)))
	  (dired-alist-add-1 new-dir-name
                             ;; Place a sub directory boundary between lines.
                             (save-excursion
                               (goto-char (match-beginning 0))
                               (beginning-of-line)
                               (point-marker)))))
      (if (and (> count 1) (called-interactively-p 'interactive))
	  (message "Buffer includes %d directories" count)))
    ;; We don't need to sort it because it is in buffer order per
    ;; constructionem.  Return new alist:
    dired-subdir-alist))

(defun dired-alist-add-1 (dir new-marker)
  ;; Add new DIR at NEW-MARKER.  Don't sort.
  (setq dired-subdir-alist
	(cons (cons (dired-normalize-subdir dir) new-marker)
	      dired-subdir-alist)))

(defun dired-goto-next-nontrivial-file ()
  ;; Position point on first nontrivial file after point.
  (dired-goto-next-file);; so there is a file to compare with
  (if (stringp dired-trivial-filenames)
      (while (and (not (eobp))
		  (string-match-p dired-trivial-filenames
                                  (file-name-nondirectory
                                   (or (dired-get-filename nil t) ""))))
	(forward-line 1)
	(dired-move-to-filename))))

(defun dired-goto-next-file ()
  (let ((max (1- (dired-subdir-max))))
    (while (and (not (dired-move-to-filename)) (< (point) max))
      (forward-line 1))))

(defun dired-goto-file (file)
  "Go to line describing file FILE in this Dired buffer."
  ;; Return value of point on success, else nil.
  ;; FILE must be an absolute file name.
  ;; Loses if FILE contains control chars like "\007" for which ls
  ;; either inserts "?" or "\\007" into the buffer, so we won't find
  ;; it in the buffer.
  (interactive
   (prog1				; let push-mark display its message
       (list (expand-file-name
	      (read-file-name "Goto file: "
			      (dired-current-directory))))
     (push-mark))
   dired-mode)
  (unless (file-name-absolute-p file)
    (error "File name `%s' is not absolute" file))
  (setq file (directory-file-name file)) ; does no harm if not a directory
  (let* ((case-fold-search nil)
	 (dir (file-name-directory file))
	 (found (or
		 ;; First, look for a listing under the absolute name.
		 (save-excursion
		   (goto-char (point-min))
		   (dired-goto-file-1 file file (point-max)))
                 ;; Next, look for it as a relative name with leading
                 ;; subdirectories.  (This happens in Dired buffers
                 ;; created by find-dired, for example.)
                 (save-excursion
                   (goto-char (point-min))
                   (dired-goto-file-1 (file-relative-name file
                                                          default-directory)
                                      file (point-max)))
		 ;; Otherwise, look for it as a relative name, a base
		 ;; name only.  The hair is to get the result of
		 ;; `dired-goto-subdir' without calling it if we don't
		 ;; have any subdirs.
		 (save-excursion
		   (when (if (string= dir (expand-file-name default-directory))
			     (goto-char (point-min))
			   (and (cdr dired-subdir-alist)
				(dired-goto-subdir dir)))
		     (dired-goto-file-1 (file-name-nondirectory file)
					file
					(dired-subdir-max)))))))
    ;; Return buffer position, if found.
    (if found
	(goto-char found))))

(defun dired-goto-file-1 (file full-name limit)
  "Advance to the Dired listing labeled by FILE; return its position.
Return nil if the listing is not found.  If FILE contains
characters that would not appear in a Dired buffer, search using
the quoted forms of those characters.

FULL-NAME specifies the actual file name the listing must have,
as returned by `dired-get-filename'.  LIMIT is the search limit."
  (let (str)
    (setq str (string-replace "\^m" "\\^m"  file))
    (setq str (string-replace "\\" "\\\\" str))
    (and (dired-switches-escape-p dired-actual-switches)
	 (string-match-p "[ \t\n]" str)
	 ;; FIXME: to fix this for embedded control characters etc, we
	 ;; should escape everything that `ls -b' does.
	 (setq str (string-replace " " "\\ "  str)
	       str (string-replace "\t" "\\t" str)
	       str (string-replace "\n" "\\n" str)))
    (let ((found nil)
	  ;; filenames are preceded by SPC, this makes the search faster
	  ;; (e.g. for the filename "-").
	  (search-string (concat " " str)))
      (while (and (not found)
		  (search-forward search-string limit 'move))
	;; Check that we are in the right place.  Match could have
	;; BASE just as initial substring or in permission bits etc.
	(if (equal full-name (dired-get-filename nil t))
	    (setq found (dired-move-to-filename))
	  (forward-line 1)))
      found)))

(defvar dired-find-subdir)

;; FIXME document whatever dired-x is doing.
(defun dired-initial-position (dirname)
  "Return position of point in a new listing of DIRNAME.
Point is assumed to be at the beginning of a new subdir line.
Runs the hook `dired-initial-position-hook'."
  (end-of-line)
  (and (featurep 'dired-x) dired-find-subdir
       (dired-goto-subdir dirname))
  (if dired-trivial-filenames (dired-goto-next-nontrivial-file))
  (run-hooks 'dired-initial-position-hook))

;; These are hooks which make tree dired work.
;; They are in this file because other parts of dired need to call them.
;; But they don't call the rest of tree dired unless there are subdirs loaded.

;; This function is called for each retrieved filename.
;; It could stand to be faster, though it's mostly function call
;; overhead.  Avoiding the function call seems to save about 10% in
;; dired-get-filename.  Make it a defsubst?
(defun dired-current-directory (&optional localp)
  "Return the name of the subdirectory to which this line belongs.
This returns a string with trailing slash, like `default-directory'.
Optional argument means return a file name relative to `default-directory',
in which case the value could be an empty string if `default-directory'
is the directory where the file on this line resides."
  (let ((here (point))
	(alist (or dired-subdir-alist
		   ;; probably because called in a non-dired buffer
		   (error "No subdir-alist in %s" (current-buffer))))
	elt dir)
    (while alist
      (setq elt (car alist)
	    dir (car elt)
	    ;; use `<=' (not `<') as subdir line is part of subdir
	    alist (if (<= (cdr elt) here)
		      nil		; found
		    (cdr alist))))
    (if localp
	(dired-make-relative dir default-directory)
      dir)))

;; Subdirs start at the beginning of their header lines and end just
;; before the beginning of the next header line (or end of buffer).

(defun dired-subdir-max ()
  (save-excursion
    (if (or (null (cdr dired-subdir-alist)) (not (dired-next-subdir 1 t t)))
	(point-max)
      (point))))

;; This should be a builtin
(defun dired-buffer-more-recently-used-p (buffer1 buffer2)
  "Return t if BUFFER1 is more recently used than BUFFER2.
Considers buffers closer to the car of `buffer-list' to be more recent."
  (and (not (equal buffer1 buffer2))
       (memq buffer1 (buffer-list))
       (not (memq buffer1 (memq buffer2 (buffer-list))))))


;;; Deleting files

(defcustom dired-recursive-deletes 'top
  "Whether Dired deletes directories recursively.
If nil, Dired will not delete non-empty directories.
`always' means to delete non-empty directories recursively,
without asking.  This is dangerous!
`top' means to ask for each top-level directory specified by the
Dired deletion command, and delete its subdirectories without
asking.
Any other value means to ask for each directory."
  :type '(choice :tag "Delete non-empty directories"
		 (const :tag "Yes" always)
		 (const :tag "No--only delete empty directories" nil)
		 (const :tag "Confirm for each directory" t)
		 (const :tag "Confirm for each top directory only" top))
  :group 'dired)

(define-obsolete-variable-alias 'dired-re-no-dot
  'directory-files-no-dot-files-regexp "28.1")

;; Delete file, possibly delete a directory and all its files.
;; This function is useful outside of dired.  One could change its name
;; to e.g. recursive-delete-file and put it somewhere else.
(defun dired-delete-file (file &optional recursive trash) "\
Delete FILE or directory (possibly recursively if optional RECURSIVE is true.)
RECURSIVE determines what to do with a non-empty directory.  The effect of
its possible values is:

  nil           -- do not delete.
  `always'      -- delete recursively without asking.
  `top'         -- ask for each directory at top level.
  Anything else -- ask for each sub-directory.

TRASH non-nil means to trash the file instead of deleting, provided
`delete-by-moving-to-trash' (which see) is non-nil."
       ;; This test is equivalent to
       ;; (and (file-directory-p fn) (not (file-symlink-p fn)))
       ;; but more efficient
       (if (not (eq t (car (file-attributes file))))
           (delete-file file trash)
         (let* ((empty-dir-p (null (directory-files
                                    file t
                                    directory-files-no-dot-files-regexp))))
           (if (and recursive (not empty-dir-p))
               (unless (eq recursive 'always)
                 (let ((prompt
                        (format "Recursively %s %s? "
				(if (and trash delete-by-moving-to-trash)
				    "trash"
				  "delete")
				(dired-make-relative file))))
                   (pcase (read-answer
                           prompt
                           '(("yes"  ?y "delete recursively the current directory")
                             ("no"   ?n "skip to next")
                             ("all"  ?! "delete all remaining directories with no more questions")
                             ("quit" ?q "exit")))
                     ("all" (setq recursive 'always dired-recursive-deletes recursive))
                     ("yes" (if (eq recursive 'top) (setq recursive 'always)))
                     ("no" (setq recursive nil))
                     ("quit" (keyboard-quit))
                     (_ (keyboard-quit))))) ; catch all unknown answers
             (setq recursive nil)) ; Empty dir or recursive is nil.
           (delete-directory file recursive trash))))

(defun dired-do-flagged-delete (&optional nomessage)
  "In Dired, delete the files flagged for deletion.
If NOMESSAGE is non-nil, we don't display any message
if there are no flagged files.
`dired-recursive-deletes' controls whether deletion of
non-empty directories is allowed."
  (interactive nil dired-mode)
  (let* ((dired-marker-char dired-del-marker)
	 (regexp (dired-marker-regexp))
	 case-fold-search markers)
    (if (save-excursion (goto-char (point-min))
			(re-search-forward regexp nil t))
        (progn
          (dired-internal-do-deletions
           (nreverse
            (dired-map-over-marks (cons (dired-get-filename)
                                   (let ((m (point-marker)))
                                     (push m markers)
                                     m))
                             nil))
           nil t)
          (dolist (m markers) (set-marker m nil)))
      (or nomessage
	  (message "(No deletions requested)")))))

(defun dired-do-delete (&optional arg)
  "Delete all marked (or next ARG) files.
`dired-recursive-deletes' controls whether deletion of
non-empty directories is allowed."
  ;; This is more consistent with the file marking feature than
  ;; dired-do-flagged-delete.
  (interactive "P" dired-mode)
  (let (markers)
    (dired-internal-do-deletions
     (nreverse
      ;; this may move point if ARG is an integer
      (dired-map-over-marks (cons (dired-get-filename)
                                  (let ((m (point-marker)))
                                    (push m markers)
                                    m))
                            arg))
     arg t)
    (dolist (m markers) (set-marker m nil))))

(defvar dired-deletion-confirmer 'yes-or-no-p) ; or y-or-n-p?

(defun dired-internal-do-deletions (l arg &optional trash)
  ;; L is an alist of files to delete, with their buffer positions.
  ;; ARG is the prefix arg.
  ;; Filenames are absolute.
  (let* ((files (mapcar #'car l))
	 (count (length l))
	 (succ 0)
	 ;; Bind `dired-recursive-deletes' so that we can change it
	 ;; locally according with the user answer within `dired-delete-file'.
	 (dired-recursive-deletes dired-recursive-deletes)
	 (trashing (and trash delete-by-moving-to-trash)))
    ;; canonicalize file list for pop up
    (setq files (mapcar #'dired-make-relative files))
    (if (dired-mark-pop-up
	 " *Deletions*" 'delete files dired-deletion-confirmer
	 (format "%s %s "
		 (if trashing "Trash" "Delete")
		 (dired-mark-prompt arg files)))
	(save-excursion
          (catch '--delete-cancel
	  (let ((progress-reporter
		 (make-progress-reporter
		  (if trashing "Trashing..." "Deleting...")
		  succ count))
		failures)
	    (while l
	      (goto-char (marker-position (cdr (car l))))
              (dired-move-to-filename)
	      (let ((inhibit-read-only t))
		(condition-case err
		    (let ((fn (car (car l))))
		      (dired-delete-file fn dired-recursive-deletes trash)
		      ;; if we get here, removing worked
		      (setq succ (1+ succ))
		      (progress-reporter-update progress-reporter succ)
		      (dired-fun-in-all-buffers
		       (file-name-directory fn) (file-name-nondirectory fn)
		       #'dired-delete-entry fn)
                      ;; For when FN's directory name is different
                      ;; from the current buffer's dired-directory.
                      (dired-delete-entry fn))
                  (quit (throw '--delete-cancel (message "OK, canceled")))
		  (error ;; catch errors from failed deletions
		   (dired-log "%s: %s\n" (car err) (error-message-string err))
		   (setq failures (cons (car (car l)) failures)))))
	      (setq l (cdr l)))
	    (if (not failures)
		(progress-reporter-done progress-reporter)
	      (dired-log-summary
	       (format (ngettext "%d of %d deletion failed"
			         "%d of %d deletions failed"
			         count)
		       (length failures) count)
	       failures)))))
      (message "(No deletions performed)")))
  (dired-move-to-filename))

(defun dired-fun-in-all-buffers (directory file fun &rest args)
  "In all buffers dired'ing DIRECTORY, run FUN with ARGS.
If the buffer has a wildcard pattern, check that it matches FILE.
\(FILE does not include a directory component.)
FILE may be nil, in which case ignore it.
Return list of buffers where FUN succeeded (i.e., returned non-nil)."
  (let (success-list)
    (dolist (buf (dired-buffers-for-dir directory file))
      (with-current-buffer buf
	(when (apply fun args)
	  (push (buffer-name buf) success-list))))
    ;; FIXME: AFAICT, this return value is not used by any of the callers!
    success-list))

;; Delete the entry for FILE from
(defun dired-remove-entry (file)
  "Remove entry FILE in the current dired buffer.
Note this doesn't delete FILE in the file system.
See `dired-delete-file' in case you wish that."
  (save-excursion
    (and (dired-goto-file file)
	 (let ((inhibit-read-only t))
	   (delete-region (progn (beginning-of-line) (point))
			  (line-beginning-position 2))))))

(defun dired-delete-entry (file)
  "Remove entry FILE in the current dired buffer.
Like `dired-remove-entry' followed by `dired-clean-up-after-deletion'.
Note this doesn't delete FILE in the file system.
See `dired-delete-file' in case you wish that."
  (dired-remove-entry file)
  (dired-clean-up-after-deletion file))

(defcustom dired-clean-up-buffers-too t
  "Non-nil means offer to kill buffers visiting files and dirs deleted in Dired."
  :type 'boolean
  :group 'dired)

(defcustom dired-clean-confirm-killing-deleted-buffers t
  "If nil, don't ask whether to kill buffers visiting deleted files."
  :type 'boolean
  :group 'dired
  :version "26.1")

(defun dired-clean-up-after-deletion (fn)
  "Clean up after a deleted file or directory FN.
Removes any expanded subdirectory of deleted directory.
If `dired-clean-up-buffers-too' is non-nil,
kill any buffers visiting those files, prompting for
confirmation.  To disable the confirmation, see
`dired-clean-confirm-killing-deleted-buffers'."
  (save-excursion (and (cdr dired-subdir-alist)
		       (dired-goto-subdir fn)
		       (dired-kill-subdir)))
  ;; Offer to kill buffer of deleted file FN.
  (when (and (featurep 'dired-x) dired-clean-up-buffers-too)
    (let ((buf (get-file-buffer fn)))
      (and buf
           (or (and dired-clean-confirm-killing-deleted-buffers
                    (funcall #'y-or-n-p
                             (format "Kill buffer of %s, too? "
                                     (file-name-nondirectory fn))))
               (not dired-clean-confirm-killing-deleted-buffers))
           (kill-buffer buf)))
    (let ((buf-list (dired-buffers-for-dir-or-subdir
                     (expand-file-name fn))))
      (and buf-list
           (or (and dired-clean-confirm-killing-deleted-buffers
                    (y-or-n-p
                     (format
                      (ngettext
                       "Kill Dired buffer of %s, too? "
                       "Kill Dired buffers of %s and its sub-directories, too? "
                       (length buf-list))
                      (file-name-nondirectory
                       ;; FN may end in a / if `dired-listing-switches'
                       ;; contains -p, so we need to strip that
                       ;; (bug#48301).
                       (directory-file-name fn)))))
               (not dired-clean-confirm-killing-deleted-buffers))
           (dolist (buf buf-list)
             (kill-buffer buf))))))


;;; Confirmation

(defun dired-marker-regexp ()
  (concat "^" (regexp-quote (char-to-string dired-marker-char))))

(defun dired-plural-s (count)
  (if (= 1 count) "" "s"))

(defun dired-mark-prompt (arg files)
  "Return a string suitable for use in a Dired prompt.
ARG is normally the prefix argument for the calling command.
FILES should be a list of file names.

The return value has a form like \"foo.txt\", \"[next 3 files]\",
or \"* [3 files]\"."
  ;; distinguish-one-marked can cause the first element to be just t.
  (if (eq (car files) t) (setq files (cdr files)))
  (let ((count (length files)))
    (if (= count 1)
	(car files)
      ;; more than 1 file:
      (if (integerp arg)
	  ;; abs(arg) = count
	  ;; Perhaps this is nicer, but it also takes more screen space:
	  ;;(format "[%s %d files]" (if (> arg 0) "next" "previous")
	  ;;                        count)
	  (format "[next %d files]" arg)
	(format "%c [%d files]" dired-marker-char count)))))

(defcustom dired-no-confirm nil
  "Dired commands for which Dired should not popup list of affected files, or t.

If non-nil, Dired will not pop up the list of files to be affected by
some Dired commands, when asking for confirmation.  (Dired will still
ask for confirmation, just without showing the affected files.)

If the value is t, the list of affected files is never popped up.
The value can also be a list of command symbols: then the list of the
affected files will not be popped up only for the corresponding Dired
commands.  Recognized command symbols are `byte-compile', `chgrp',
`chmod', `chown', `compress', `copy', `delete', `hardlink', `load',
`move', `print', `shell', `symlink', `touch' and `uncompress'."
  :group 'dired
  :type '(choice (const :tag "Affected files never shown" t)
		 (set (const byte-compile) (const chgrp)
		      (const chmod) (const chown) (const compress)
		      (const copy) (const delete) (const hardlink)
		      (const load) (const move) (const print)
		      (const shell) (const symlink) (const touch)
		      (const uncompress))))

(defun dired-mark-pop-up (buffer-or-name op-symbol files function &rest args)
  "Return FUNCTION's result on ARGS after showing which files are marked.
Displays the file names in a window showing a buffer named
BUFFER-OR-NAME; the default name being \" *Marked Files*\".  The
window is not shown if there is just one file, `dired-no-confirm'
is t, or OP-SYMBOL is a member of the list in `dired-no-confirm'.

By default, Dired shrinks the display buffer to fit the marked files.
To disable this, use the Customization interface to add a new rule
to `display-buffer-alist' where condition regexp is \"^ \\*Marked Files\\*$\",
action argument symbol is `window-height' and its value is nil.

FILES is the list of marked files.  It can also be (t FILENAME)
in the case of one marked file, to distinguish that from using
just the current file.

FUNCTION should not manipulate files, just read input (an
argument or confirmation)."
  (if (or (eq dired-no-confirm t)
	  (memq op-symbol dired-no-confirm)
	  ;; If FILES defaulted to the current line's file.
	  (= (length files) 1))
      (apply function args)
    (let ((buffer (get-buffer-create (or buffer-or-name " *Marked Files*")))
	  ;; Mark *Marked Files* window as softly-dedicated, to prevent
	  ;; other buffers e.g. *Completions* from reusing it (bug#17554).
	  (display-buffer-mark-dedicated 'soft))
      (with-current-buffer-window
       buffer
       `(display-buffer-below-selected
         (window-height . fit-window-to-buffer)
         (preserve-size . (nil . t))
         (body-function
          . ,#'(lambda (_window)
                 ;; Handle (t FILE) just like (FILE), here.  That value is
                 ;; used (only in some cases), to mean just one file that was
                 ;; marked, rather than the current line file.
                 (dired-format-columns-of-files
                  (if (eq (car files) t) (cdr files) files))
                 (remove-text-properties (point-min) (point-max)
                                         '(mouse-face nil help-echo nil))
                 (setq tab-line-exclude nil))))
       #'(lambda (window _value)
	   (with-selected-window window
	     (unwind-protect
		 (apply function args)
	       (when (window-live-p window)
		 (quit-restore-window window 'kill)))))))))

(defun dired-format-columns-of-files (files)
  (let ((beg (point)))
    (completion--insert-strings files)
    (put-text-property beg (point) 'mouse-face nil)))


;;; Commands to mark or flag file(s) at or near current line

(defun dired-repeat-over-lines (arg function)
  ;; This version skips non-file lines.
  (let ((pos (make-marker)))
    (beginning-of-line)
    (while (and (> arg 0) (not (eobp)))
      (setq arg (1- arg))
      (beginning-of-line)
      (while (and (not (eobp)) (dired-between-files)) (forward-line 1))
      (save-excursion
	(forward-line 1)
	(move-marker pos (1+ (point))))
      (save-excursion (funcall function))
      ;; Advance to the next line--actually, to the line that *was* next.
      ;; (If FUNCTION inserted some new lines in between, skip them.)
      (goto-char pos))
    (while (and (< arg 0) (not (bobp)))
      (setq arg (1+ arg))
      (forward-line -1)
      (while (and (not (bobp)) (dired-between-files)) (forward-line -1))
      (beginning-of-line)
      (save-excursion (funcall function)))
    (move-marker pos nil)
    (dired-move-to-filename)))

(defun dired-between-files ()
  ;; This used to be a regexp match of the `total ...' line output by
  ;; ls, which is slightly faster, but that is not very robust; notably,
  ;; it fails for non-english locales.
  (save-excursion (not (dired-move-to-filename))))

(defun dired-next-marked-file (arg &optional wrap opoint)
  "Move to the ARGth next marked file.
ARG is the numeric prefix argument and defaults to 1.
If WRAP is non-nil, which happens interactively, wrap around
to the beginning of the buffer and search from there, if no
marked file is found after this line.
Optional argument OPOINT specifies the buffer position to
return to if no ARGth marked file is found; it defaults to
the position where this command was invoked."
  (interactive "p\np" dired-mode)
  (or opoint (setq opoint (point)));; return to where interactively started
  (if (if (> arg 0)
	  (re-search-forward dired-re-mark nil t arg)
	(beginning-of-line)
	(re-search-backward dired-re-mark nil t (- arg)))
      (dired-move-to-filename)
    (if (null wrap)
	(progn
	  (goto-char opoint)
	  (error "No next marked file"))
      (message "(Wraparound for next marked file)")
      (goto-char (if (> arg 0) (point-min) (point-max)))
      (dired-next-marked-file arg nil opoint))))

(defun dired-prev-marked-file (arg &optional wrap)
  "Move to the ARGth previous marked file.
ARG is the numeric prefix argument and defaults to 1.
If WRAP is non-nil, which happens interactively, wrap around
to the end of the buffer and search backwards from there, if
no ARGth marked file is found before this line."
  (interactive "p\np" dired-mode)
  (dired-next-marked-file (- arg) wrap))

(defun dired-file-marker (file)
  ;; Return FILE's marker, or nil if unmarked.
  (save-excursion
    (and (dired-goto-file file)
	 (progn
	   (beginning-of-line)
	   (if (not (equal ?\s (following-char)))
	       (following-char))))))

(defun dired-mark-files-in-region (start end)
  (let ((inhibit-read-only t))
    (if (> start end)
        (error "Start > End"))
    (goto-char start)			; assumed at beginning of line
    (while (< (point) end)
      ;; Skip subdir line and following garbage like the `total' line:
      (while (and (< (point) end) (dired-between-files))
	(forward-line 1))
      (if (and (not (looking-at-p dired-re-dot))
	       (dired-get-filename nil t))
	  (progn
	    (delete-char 1)
	    (insert dired-marker-char)))
      (forward-line 1))))

(defun dired-mark (arg &optional interactive)
  "Mark the file at point in the Dired buffer.
If the region is active in Transient Mark mode, mark all files
in the region if `dired-mark-region' is non-nil.
Otherwise, with a prefix arg, mark files on the next ARG lines.

If on a subdir headerline, mark all its files except `.' and `..'.

Use \\[dired-unmark-all-files] to remove all marks
and \\[dired-unmark] on a subdir to remove the marks in
this subdir."
  (interactive (list current-prefix-arg t) dired-mode)
  (cond
   ;; Mark files in the active region.
   ((and interactive dired-mark-region
         (region-active-p)
         (> (region-end) (region-beginning)))
    (save-excursion
      (let ((beg (region-beginning))
	    (end (region-end)))
	(dired-mark-files-in-region
	 (progn (goto-char beg) (line-beginning-position))
	 (progn (goto-char end)
                (if (if (eq dired-mark-region 'line)
                        (not (bolp))
                      (get-text-property (1- (point)) 'dired-filename))
                    (line-end-position)
                  (line-beginning-position)))))))
   ;; Mark subdir files from the subdir headerline.
   ((dired-get-subdir)
    (save-excursion (dired-mark-subdir-files)))
   ;; Mark the current (or next ARG) files.
   (t
    (let ((inhibit-read-only t))
      (dired-repeat-over-lines
       (prefix-numeric-value arg)
       (lambda ()
         (when (or (not (looking-at-p dired-re-dot))
                   (not (equal dired-marker-char dired-del-marker)))
           (delete-char 1)
           (insert dired-marker-char))))))))

(defun dired-unmark (arg &optional interactive)
  "Unmark the file at point in the Dired buffer.
If the region is active, unmark all files in the region.
Otherwise, with a prefix arg, unmark files on the next ARG lines.

If looking at a subdir, unmark all its files except `.' and `..'.
If the region is active in Transient Mark mode, unmark all files
in the active region."
  (interactive (list current-prefix-arg t) dired-mode)
  (let ((dired-marker-char ?\s))
    (dired-mark arg interactive)))

(defun dired-flag-file-deletion (arg &optional interactive)
  "In Dired, flag the current line's file for deletion.
If the region is active, flag all files in the region.
Otherwise, with a prefix arg, flag files on the next ARG lines.

If on a subdir headerline, flag all its files except `.' and `..'.
If the region is active in Transient Mark mode, flag all files
in the active region."
  (interactive (list current-prefix-arg t) dired-mode)
  (let ((dired-marker-char dired-del-marker))
    (dired-mark arg interactive)))

(defun dired-unmark-backward (arg)
  "In Dired, move up lines and remove marks or deletion flags there.
Optional prefix ARG says how many lines to unmark/unflag; default
is one line.
If the region is active in Transient Mark mode, unmark all files
in the active region."
  (interactive "p" dired-mode)
  (dired-unmark (- arg) t))

(defun dired-toggle-marks ()
  "Toggle marks: marked files become unmarked, and vice versa.
Flagged files (indicated with flags such as `C' and `D', not
with `*') are not affected, and `.' and `..' are never toggled.
As always, hidden subdirs are not affected.

In Transient Mark mode, if the mark is active, operate on the contents
of the region if `dired-mark-region' is non-nil.  Otherwise, operate
on the whole buffer."
  (interactive nil dired-mode)
  (save-excursion
    (let ((inhibit-read-only t)
          (beg (dired-mark--region-beginning))
          (end (dired-mark--region-end)))
      (goto-char beg)
      (while (< (point) end)
        (or (dired-between-files)
            (looking-at-p dired-re-dot)
            ;; use subst instead of insdel because it does not move
            ;; the gap and thus should be faster and because
            ;; other characters are left alone automatically
            (apply #'subst-char-in-region
                   (point) (1+ (point))
                   (if (eq ?\s (following-char))
                       (list ?\s dired-marker-char)
                     (list dired-marker-char ?\s))))
        (forward-line 1)))))


;;; Commands to mark or flag files based on their characteristics or names

(defvar dired-regexp-history nil
  "History list of regular expressions used in Dired commands.")

(defun dired-read-regexp (prompt &optional default history)
  "Read a regexp using `read-regexp'."
  (declare (obsolete read-regexp "24.5"))
  (read-regexp prompt default (or history 'dired-regexp-history)))

(defun dired-mark-files-regexp (regexp &optional marker-char)
  "Mark all files matching REGEXP for use in later commands.
A prefix argument means to unmark them instead.
`.' and `..' are never marked.

If the region is active in Transient Mark mode, mark files
only in the active region if `dired-mark-region' is non-nil.

REGEXP is an Emacs regexp, not a shell wildcard.  Thus, use `\\.o$' for
object files--just `.o' will mark more than you might think."
  (interactive
   (list (read-regexp (concat (if current-prefix-arg "Unmark" "Mark")
                              " files (regexp): ")
                      ;; Add more suggestions into the default list
                      (cons nil (list (dired-get-filename t t)
                                      (and (dired-get-filename nil t)
                                           (concat (regexp-quote
                                                    (file-name-extension
                                                     (dired-get-filename nil t) t))
                                                   "\\'"))))
                      'dired-regexp-history)
	 (if current-prefix-arg ?\s))
   dired-mode)
  (let ((dired-marker-char (or marker-char dired-marker-char)))
    (dired-mark-if
     (and (not (looking-at-p dired-re-dot))
	  (not (eolp))			; empty line
	  (let ((fn (dired-get-filename t t)))
	    (and fn (string-match-p regexp fn))))
     "matching file")))

(defun dired-number-of-marked-files ()
  "Display the number and total size of the marked files."
  (interactive nil dired-mode)
  (let* ((files (dired-get-marked-files nil nil nil t))
         (nmarked
          (cond ((null (cdr files))
                 0)
                ((and (= (length files) 2)
                      (eq (car files) t))
                 1)
                (t
                 (length files))))
         (size (cl-loop for file in files
                        when (stringp file)
                        sum (file-attribute-size (file-attributes file)))))
    (if (zerop nmarked)
        (message "No marked files")
      (message "%d marked file%s (%s total size)"
               nmarked
               (if (= nmarked 1)
                   ""
                 "s")
               (funcall byte-count-to-string-function size)))))

(defun dired-mark-files-containing-regexp (regexp &optional marker-char)
  "Mark all files with contents containing REGEXP for use in later commands.
A prefix argument means to unmark them instead.
`.' and `..' are never marked.

If the region is active in Transient Mark mode, mark files
only in the active region if `dired-mark-region' is non-nil.

Note that if a file is visited in an Emacs buffer, and
`dired-always-read-filesystem' is nil, this command will
look in the buffer without revisiting the file, so the results might
be inconsistent with the file on disk if its contents has changed
since it was last visited."
  (interactive
   (list (read-regexp (concat (if current-prefix-arg "Unmark" "Mark")
                              " files containing (regexp): ")
                      nil 'dired-regexp-history)
	 (if current-prefix-arg ?\s))
   dired-mode)
  (let ((dired-marker-char (or marker-char dired-marker-char)))
    (dired-mark-if
     (and (not (looking-at-p dired-re-dot))
	  (not (eolp))			; empty line
	  (let ((fn (dired-get-filename nil t)))
	    (when (and fn (file-readable-p fn)
		       (not (file-directory-p fn)))
	      (let ((prebuf (get-file-buffer fn)))
		(message "Checking %s" fn)
		;; For now we do it inside emacs
		;; Grep might be better if there are a lot of files
		(if (and prebuf (not dired-always-read-filesystem))
		    (with-current-buffer prebuf
		      (save-excursion
			(goto-char (point-min))
			(re-search-forward regexp nil t)))
		  (with-temp-buffer
		    (insert-file-contents fn)
		    (goto-char (point-min))
		    (re-search-forward regexp nil t)))))))
     "matching file")))

(defun dired-flag-files-regexp (regexp)
  "In Dired, flag all files containing the specified REGEXP for deletion.
The match is against the non-directory part of the filename.  Use `^'
  and `$' to anchor matches.  Exclude subdirs by hiding them.
`.' and `..' are never flagged."
  (interactive (list (read-regexp "Flag for deletion (regexp): "
                                  nil 'dired-regexp-history))
               dired-mode)
  (dired-mark-files-regexp regexp dired-del-marker))

(defun dired-mark-symlinks (unflag-p)
  "Mark all symbolic links.
With prefix argument, unmark or unflag all those files.
If the region is active in Transient Mark mode, mark files
only in the active region if `dired-mark-region' is non-nil."
  (interactive "P" dired-mode)
  (let ((dired-marker-char (if unflag-p ?\s dired-marker-char)))
    (dired-mark-if (looking-at-p dired-re-sym) "symbolic link")))

(defun dired-mark-directories (unflag-p)
  "Mark all directory file lines except `.' and `..'.
With prefix argument, unmark or unflag all those files.
If the region is active in Transient Mark mode, mark files
only in the active region if `dired-mark-region' is non-nil."
  (interactive "P" dired-mode)
  (let ((dired-marker-char (if unflag-p ?\s dired-marker-char)))
    (dired-mark-if (and (looking-at-p dired-re-dir)
			(not (looking-at-p dired-re-dot)))
		   "directory file")))

(defun dired-mark-executables (unflag-p)
  "Mark all executable files.
With prefix argument, unmark or unflag all those files.
If the region is active in Transient Mark mode, mark files
only in the active region if `dired-mark-region' is non-nil."
  (interactive "P" dired-mode)
  (let ((dired-marker-char (if unflag-p ?\s dired-marker-char)))
    (dired-mark-if (looking-at-p dired-re-exe) "executable file")))

;; dired-x.el has a dired-mark-sexp interactive command: mark
;; files for which PREDICATE returns non-nil.

(defun dired-flag-auto-save-files (&optional unflag-p)
  "Flag for deletion files whose names suggest they are auto save files.
A prefix argument says to unmark or unflag those files instead.
If the region is active in Transient Mark mode, flag files
only in the active region if `dired-mark-region' is non-nil."
  (interactive "P" dired-mode)
  (let ((dired-marker-char (if unflag-p ?\s dired-del-marker)))
    (dired-mark-if
     ;; It is less than general to check for # here,
     ;; but it's the only way this runs fast enough.
     (and (save-excursion (end-of-line)
                          (or
                           (eq (preceding-char) ?#)
                           ;; Handle executables in case of -F option.
                           ;; We need not worry about the other kinds
                           ;; of markings that -F makes, since they won't
                           ;; appear on real auto-save files.
                           (if (eq (preceding-char) ?*)
                               (progn
                                 (forward-char -1)
                                 (eq (preceding-char) ?#)))))
	  (not (looking-at-p dired-re-dir))
	  (let ((fn (dired-get-filename t t)))
	    (if fn (auto-save-file-name-p
		    (file-name-nondirectory fn)))))
     "auto save file")))

(defcustom dired-garbage-files-regexp
  ;; `log' here is dubious, since it's typically used for useful log
  ;; files, not just TeX stuff.  -- fx
  (concat (regexp-opt
	   '(".log" ".toc" ".dvi" ".bak" ".orig" ".rej" ".aux"))
	  "\\'")
  "Regular expression to match \"garbage\" files for `dired-flag-garbage-files'."
  :type 'regexp
  :group 'dired)

(defun dired-flag-garbage-files ()
  "Flag for deletion all files that match `dired-garbage-files-regexp'."
  (interactive nil dired-mode)
  (dired-flag-files-regexp dired-garbage-files-regexp))

(defun dired-flag-backup-files (&optional unflag-p)
  "Flag all backup files (names ending with `~') for deletion.
With prefix argument, unmark or unflag these files.
If the region is active in Transient Mark mode, flag files
only in the active region if `dired-mark-region' is non-nil."
  (interactive "P" dired-mode)
  (let ((dired-marker-char (if unflag-p ?\s dired-del-marker)))
    (dired-mark-if
     ;; Don't call backup-file-name-p unless the last character looks like
     ;; it might be the end of a backup file name.  This isn't very general,
     ;; but it's the only way this runs fast enough.
     (and (save-excursion (end-of-line)
			  ;; Handle executables in case of -F option.
			  ;; We need not worry about the other kinds
			  ;; of markings that -F makes, since they won't
			  ;; appear on real backup files.
			  (if (eq (preceding-char) ?*)
			      (forward-char -1))
			  (eq (preceding-char) ?~))
	  (not (looking-at-p dired-re-dir))
	  (let ((fn (dired-get-filename t t)))
	    (if fn (backup-file-name-p fn))))
     "backup file")))

(defun dired-change-marks (&optional old new)
  "Change all OLD marks to NEW marks.
OLD and NEW are both characters used to mark files."
  (declare (advertised-calling-convention (old new) "28.1"))
  (interactive
   (let* ((cursor-in-echo-area t)
	  (old (progn (message "Change (old mark): ") (read-char)))
	  (new (progn (message  "Change %c marks to (new mark): " old)
		      (read-char))))
     (list old new))
   dired-mode)
  (dolist (c (list new old))
    (if (or (not (char-displayable-p c))
            (eq c ?\r))
        (user-error "Invalid mark character: `%c'" c)))
  (let ((string (format "\n%c" old))
        (inhibit-read-only t))
    (save-excursion
      (goto-char (point-min))
      (while (search-forward string nil t)
        (if (if (= old ?\s)
                (save-match-data
                  (dired-get-filename 'no-dir t))
              t)
            (subst-char-in-region (match-beginning 0)
                                  (match-end 0) old new))))))

(defun dired-unmark-all-marks ()
  "Remove all marks from all files in the Dired buffer."
  (interactive nil dired-mode)
  (dired-unmark-all-files ?\r))

;; Bound in dired-unmark-all-files
(defvar dired-unmark-all-files-query)

(defun dired-unmark-all-files (mark &optional arg)
  "Remove a specific mark (or any mark) from every file.
After this command, type the mark character to remove,
or type RET to remove all marks.
With prefix arg, query for each marked file.
Type \\[help-command] at that time for help."
  (interactive "cRemove marks (RET means all): \nP" dired-mode)
  (save-excursion
    (let* ((count 0)
	   (inhibit-read-only t) case-fold-search
           dired-unmark-all-files-query
	   (string (format "\n%c" mark))
           (help-form (substitute-command-keys "\
Type \\`SPC' or \\`y' to unmark one file, \\`DEL' or \\`n' to skip to next,
\\`!' to unmark all remaining files with no more questions.")))
      (goto-char (point-min))
      (while (if (eq mark ?\r)
		 (re-search-forward dired-re-mark nil t)
	       (search-forward string nil t))
	(if (or (not arg)
		(let ((file (dired-get-filename t t)))
		  (and file
		       (dired-query 'dired-unmark-all-files-query
				    "Unmark file `%s'? "
				    file))))
	    (progn (subst-char-in-region (1- (point)) (point)
					 (preceding-char) ?\s)
		   (setq count (1+ count)))))
      (message (if (= count 1) "1 mark removed"
		 "%d marks removed")
	       count))))


;;; Logging failures operating on files, and showing the results

(defvar dired-log-buffer "*Dired log*")

(defun dired-why ()
  "Pop up a buffer with error log output from Dired.
A group of errors from a single command ends with a formfeed.
Thus, use \\[backward-page] to find the beginning of a group of errors."
  (interactive)
  (if (get-buffer dired-log-buffer)
      (let ((owindow (selected-window))
	    (window (display-buffer (get-buffer dired-log-buffer))))
	(unwind-protect
	    (progn
	      (select-window window)
	      (goto-char (point-max))
	      (forward-line -1)
	      (backward-page 1)
	      (recenter 0))
	  (select-window owindow)))))

(defun dired-log (log &rest args)
  ;; Log a message or the contents of a buffer.
  ;; If LOG is a string and there are more args, it is formatted with
  ;; those ARGS.  Usually the LOG string ends with a \n.
  ;; End each bunch of errors with (dired-log t):
  ;; this inserts the current time and buffer at the start of the page,
  ;; and \f (formfeed) at the end.
  (let ((obuf (current-buffer)))
    (with-current-buffer (get-buffer-create dired-log-buffer)
      (goto-char (point-max))
      (let ((inhibit-read-only t))
	(cond ((stringp log)
	       (insert (if args
			   (apply #'format-message log args)
			 log)))
	      ((bufferp log)
	       (insert-buffer-substring log))
	      ((eq t log)
	       (backward-page 1)
	       (unless (bolp)
		 (insert "\n"))
	       (insert (current-time-string)
		       (format-message "\tBuffer `%s'\n" (buffer-name obuf)))
	       (goto-char (point-max))
	       (insert "\f\n")))))))

(defun dired-log-summary (string failures)
  "State a summary of a command's failures, in echo area and log buffer.
STRING is an overall summary of the failures.
FAILURES is a list of file names that we failed to operate on,
or nil if file names are not applicable."
  (if (= (length failures) 1)
      (message "%s"
	       (with-current-buffer dired-log-buffer
		 (goto-char (point-max))
		 (backward-page 1)
		 (if (eolp) (forward-line 1))
		 (buffer-substring (point) (point-max))))
    (message (if failures "%s--type ? for details (%s)"
	       "%s--type ? for details")
	     string failures))
  ;; Log a summary describing a bunch of errors.
  (dired-log (concat "\n" string "\n"))
  (dired-log t))


;;; Sorting

;; Most ls can only sort by name or by date (with -t), nothing else.
;; GNU ls sorts on size with -S, on extension with -X, and unsorted with -U.
;; So anything that does not contain these is sort "by name".

(defvar dired-ls-sorting-switches "SXU"
  "String of `ls' switches (single letters) except \"t\" that influence sorting.

This indicates to Dired which option switches to watch out for because they
will change the sorting order behavior of `ls'.

To change the default sorting order (e.g. add a `-v' option), see the
variable `dired-listing-switches'.  To temporarily override the listing
format, use `\\[universal-argument] \\[dired]'.")

(defvar dired-sort-by-date-regexp
  (concat "\\(\\`\\| \\)-[^- ]*t"
	  ;; `dired-ls-sorting-switches' after -t overrides -t.
	  "[^ " dired-ls-sorting-switches "]*"
	  "\\(\\(\\`\\| +\\)\\(--[^ ]+\\|-[^- t"
	  dired-ls-sorting-switches "]+\\)\\)* *$")
  "Regexp recognized by Dired to set `by date' mode.")

(defvar dired-sort-by-name-regexp
  (concat "\\`\\(\\(\\`\\| +\\)\\(--[^ ]+\\|"
	  "-[^- t" dired-ls-sorting-switches "]+\\)\\)* *$")
  "Regexp recognized by Dired to set `by name' mode.")

(defvar dired-sort-inhibit nil
  "Non-nil means the Dired sort command is disabled.
The idea is to set this buffer-locally in special Dired buffers.")

(defcustom dired-switches-in-mode-line nil
  "How to indicate `dired-actual-switches' in mode-line.
Possible values:
 * nil:      Indicate name-or-date sort order, if possible.
             Else show full switches.
 * `as-is':  Show full switches.
 * Integer:  Show only the first N chars of full switches.
 * Function: Pass `dired-actual-switches' as arg and show result."
  :group 'dired
  :version "28.1"
  :type '(choice
          (const    :tag "Indicate by name or date, else full"   nil)
          (const    :tag "Show full switches"                    as-is)
          (integer  :tag "Show first N chars of switches" :value 10)
          (function :tag "Format with function"           :value identity)))

(defun dired-sort-set-mode-line ()
  "Set mode-line according to option `dired-switches-in-mode-line'."
  (when (eq major-mode 'dired-mode)
    (setq mode-name
	  (let ((case-fold-search  nil))
            (if dired-switches-in-mode-line
                (concat
                 "Dired"
                 (cond ((integerp dired-switches-in-mode-line)
                        (let* ((l1 (length dired-actual-switches))
                               (xs (substring
                                    dired-actual-switches
                                    0 (min l1 dired-switches-in-mode-line)))
                               (l2 (length xs)))
                          (if (zerop l2)
                              xs
                            (concat " " xs (and (< l2  l1) "…")))))
                       ((functionp dired-switches-in-mode-line)
                        (format " %s" (funcall
                                       dired-switches-in-mode-line
                                       dired-actual-switches)))
                       (t (concat " " dired-actual-switches))))
              (cond ((string-match-p dired-sort-by-name-regexp
                                     dired-actual-switches)
                     "Dired by name")
                    ((string-match-p dired-sort-by-date-regexp
                                     dired-actual-switches)
                     "Dired by date")
                    (t (concat "Dired " dired-actual-switches))))))
    (force-mode-line-update)))

(defun dired-sort-toggle-or-edit (&optional arg)
  "Toggle sorting by date, and refresh the Dired buffer.
With a prefix argument, edit the current listing switches instead."
  (interactive "P" dired-mode)
  (when dired-sort-inhibit
    (error "Cannot sort this Dired buffer"))
  (if arg
      (dired-sort-other
       (read-string "ls switches (must contain -l): " dired-actual-switches))
    (dired-sort-toggle)))

(defun dired-sort-toggle ()
  ;; Toggle between sort by date/name.  Reverts the buffer.
  (let ((sorting-by-date (string-match-p dired-sort-by-date-regexp
                                         dired-actual-switches))
	;; Regexp for finding (possibly embedded) -t switches.
	(switch-regexp "\\(\\`\\| \\)-\\([a-su-zA-Z]*\\)\\(t\\)\\([^ ]*\\)")
	case-fold-search)
    ;; Remove the -t switch.
    (while (string-match switch-regexp dired-actual-switches)
      (if (and (equal (match-string 2 dired-actual-switches) "")
	       (equal (match-string 4 dired-actual-switches) ""))
	  ;; Remove a stand-alone -t switch.
	  (setq dired-actual-switches
		(replace-match "" t t dired-actual-switches))
	;; Remove a switch of the form -XtY for some X and Y.
	(setq dired-actual-switches
	      (replace-match "" t t dired-actual-switches 3))))

    ;; Now, if we weren't sorting by date before, add the -t switch.
    ;; Some simple-minded ls implementations (eg ftp servers) only
    ;; allow a single option string, so try not to add " -t" if possible.
    (unless sorting-by-date
      (setq dired-actual-switches
            (concat dired-actual-switches
                    (if (string-match-p "\\`-[[:alnum:]]+\\'"
                                        dired-actual-switches)
                        "t"
                      " -t")))))
  (dired-sort-set-mode-line)
  (revert-buffer))

(defun dired-replace-in-string (regexp newtext string)
  ;; Replace REGEXP with NEWTEXT everywhere in STRING and return result.
  ;; NEWTEXT is taken literally---no \\DIGIT escapes will be recognized.
  (declare (obsolete replace-regexp-in-string "28.1"))
  (let ((result "") (start 0) mb me)
    (while (string-match regexp string start)
      (setq mb (match-beginning 0)
	    me (match-end 0)
	    result (concat result (substring string start mb) newtext)
	    start me))
    (concat result (substring string start))))

(defun dired-sort-other (switches &optional no-revert)
  "Specify new `ls' SWITCHES for current Dired buffer.
Values matching `dired-sort-by-date-regexp' or `dired-sort-by-name-regexp'
set the minor mode accordingly, others appear literally in the mode line.
With optional second arg NO-REVERT, don't refresh the listing afterwards."
  (dired-sort-R-check switches)
  (setq dired-actual-switches switches)
  (dired-sort-set-mode-line)
  (or no-revert (revert-buffer)))

(defvar-local dired-subdir-alist-pre-R nil
  "Value of `dired-subdir-alist' before -R switch added.")

(defun dired-sort-R-check (switches)
  "Additional processing of -R in ls option string SWITCHES.
Saves `dired-subdir-alist' when R is set and restores saved value
minus any directories explicitly deleted when R is cleared.
To be called first in body of `dired-sort-other', etc."
  (cond
   ((and (dired-switches-recursive-p switches)
	 (not (dired-switches-recursive-p dired-actual-switches)))
    ;; Adding -R to ls switches -- save `dired-subdir-alist':
    (setq dired-subdir-alist-pre-R dired-subdir-alist))
   ((and (dired-switches-recursive-p dired-actual-switches)
	 (not (dired-switches-recursive-p switches)))
    ;; Deleting -R from ls switches -- revert to pre-R subdirs
    ;; that are still present:
    (setq dired-subdir-alist
	  (if dired-subdir-alist-pre-R
	      (let (subdirs)
		(while dired-subdir-alist-pre-R
		  (if (assoc (caar dired-subdir-alist-pre-R)
			     dired-subdir-alist)
		      ;; subdir still present...
		      (setq subdirs
			    (cons (car dired-subdir-alist-pre-R)
				  subdirs)))
		  (setq dired-subdir-alist-pre-R
			(cdr dired-subdir-alist-pre-R)))
		(reverse subdirs))
	    ;; No pre-R subdir alist, so revert to main directory
	    ;; listing:
	    (list (car (reverse dired-subdir-alist))))))))


;;; Drag and drop support

(defcustom dired-recursive-copies 'top
  "Whether Dired copies directories recursively.
If nil, never copy recursively.
`always' means to copy recursively without asking.
`top' means to ask for each directory at top level.
Any other value means to ask for each directory."
  :type '(choice :tag "Copy directories"
		 (const :tag "No recursive copies" nil)
		 (const :tag "Ask for each directory" t)
		 (const :tag "Ask for each top directory only" top)
		 (const :tag "Copy directories without asking" always))
  :group 'dired)

(defun dired-dnd-popup-notice ()
  (message-box
   "Dired recursive copies are currently disabled.\nSee the variable `dired-recursive-copies'."))

(declare-function x-popup-menu "menu.c" (position menu))

(defun dired-dnd-do-ask-action (uri)
  ;; No need to get actions and descriptions from the source,
  ;; we only have three actions anyway.
  (let ((action (x-popup-menu
		 t
		 (list "What action?"
		       (cons ""
			     '(("Copy here" . copy)
			       ("Move here" . move)
			       ("Link here" . link)
			       "--"
			       ("Cancel" . nil)))))))
    (if action
	(dired-dnd-handle-local-file uri action)
      nil)))

(declare-function dired-relist-entry "dired-aux" (file))
(declare-function make-symbolic-link "fileio.c")

;; Only used when (featurep 'dnd).
(declare-function dnd-get-local-file-name "dnd" (uri &optional must-exist))
(declare-function dnd-get-local-file-uri "dnd" (uri))

(defvar dired-overwrite-confirmed)      ;Defined in dired-aux.

(defun dired-dnd-handle-local-file (uri action)
  "Copy, move or link a file to the Dired directory.
URI is the file to handle, ACTION is one of copy, move, link or ask.
Ask means pop up a menu for the user to select one of copy, move or link."
  (require 'dired-aux)
  (let* ((from (dnd-get-local-file-name uri t))
	 (to (when from
	       (concat (dired-current-directory)
		       (file-name-nondirectory from)))))
    (when from
      (cond ((eq action 'ask)
	     (dired-dnd-do-ask-action uri))
	    ;; If copying a directory and dired-recursive-copies is
	    ;; nil, dired-copy-file fails.  Pop up a notice.
	    ((and (memq action '(copy private))
		  (file-directory-p from)
		  (not dired-recursive-copies))
	     (dired-dnd-popup-notice))
	    ((memq action '(copy private move link))
	     (let ((overwrite (and (file-exists-p to)
				   (y-or-n-p
				    (format-message
				     "Overwrite existing file `%s'? " to))))
		   ;; Binding dired-overwrite-confirmed to nil makes
		   ;; dired-handle-overwrite a no-op.  We instead use
		   ;; y-or-n-p, which pops a graphical menu.
		   dired-overwrite-confirmed backup-file)
	       (when (and overwrite
			  ;; d-b-o is defined in dired-aux.
			  (boundp 'dired-backup-overwrite)
			  dired-backup-overwrite
			  (setq backup-file
				(car (find-backup-file-name to)))
			  (or (eq dired-backup-overwrite 'always)
			      (y-or-n-p
			       (format-message
				"Make backup for existing file `%s'? " to))))
		 (rename-file to backup-file 0)
		 (dired-relist-entry backup-file))
	       (cond ((memq action '(copy private))
		      (dired-copy-file from to overwrite))
		     ((eq action 'move)
		      (dired-rename-file from to overwrite))
		     ((eq action 'link)
		      (make-symbolic-link from to overwrite)))
	       (dired-relist-entry to)
	       action))))))

(defun dired-dnd-handle-file (uri action)
  "Copy, move or link a file to the Dired directory if it is a local file.
URI is the file to handle.  If the hostname in the URI isn't local, do nothing.
ACTION is one of copy, move, link or ask.
Ask means pop up a menu for the user to select one of copy, move or link."
  (let ((local-file (dnd-get-local-file-uri uri)))
    (if local-file (dired-dnd-handle-local-file local-file action)
      nil)))


;;; Desktop support

(eval-when-compile (require 'desktop))
(declare-function desktop-file-name "desktop" (filename dirname))

(defun dired-desktop-save-p ()
  "Should `dired-directory' be desktop saved?"
  (if (consp dired-directory)
      (not (string-match-p desktop-files-not-to-save (car dired-directory)))
    (not (string-match-p desktop-files-not-to-save dired-directory))))

(defun dired-desktop-buffer-misc-data (dirname)
  "Auxiliary information to be saved in desktop file."
  (when (and (stringp desktop-files-not-to-save)
             (dired-desktop-save-p))
    (cons
     ;; Value of `dired-directory'.
     (if (consp dired-directory)
         ;; Directory name followed by list of files.
         (cons (desktop-file-name (car dired-directory) dirname)
               (cdr dired-directory))
       ;; Directory name, optionally with shell wildcard.
       (desktop-file-name dired-directory dirname))
     ;; Subdirectories in `dired-subdir-alist'.
     (cdr
      (nreverse
       (mapcar
        (lambda (f) (desktop-file-name (car f) dirname))
        dired-subdir-alist))))))

(defun dired-restore-desktop-buffer (_file-name
                                     _buffer-name
                                     misc-data)
  "Restore a Dired buffer specified in a desktop file."
  ;; First element of `misc-data' is the value of `dired-directory'.
  ;; This value is a directory name, optionally with shell wildcard or
  ;; a directory name followed by list of files.
  (let* ((dired-dir (car misc-data))
         (dir (if (consp dired-dir) (car dired-dir) dired-dir)))
    (if (file-directory-p (file-name-directory dir))
        (with-demoted-errors "Desktop: Problem restoring directory: %S"
          (dired dired-dir)
          ;; The following elements of `misc-data' are the keys
          ;; from `dired-subdir-alist'.
          (mapc #'dired-maybe-insert-subdir (cdr misc-data))
          (current-buffer))
      (message "Desktop: Directory %s no longer exists." dir)
      (when desktop-missing-file-warning (sit-for 1))
      nil)))

(add-to-list 'desktop-buffer-mode-handlers
	     '(dired-mode . dired-restore-desktop-buffer))


;;; Jump to Dired

(defvar archive-superior-buffer)
(defvar tar-superior-buffer)
(declare-function dired-omit-mode "dired-x" (&optional arg))

;;;###autoload
(defun dired-jump (&optional other-window file-name)
  "Jump to Dired buffer corresponding to current buffer.
If in a buffer visiting a file, Dired that file's directory and
move to that file's line in the directory listing.

If the current buffer isn't visiting a file, Dired `default-directory'.

If in Dired already, pop up a level and goto old directory's line.
In case the proper Dired file line cannot be found, refresh the dired
buffer and try again.

When OTHER-WINDOW is non-nil, jump to Dired buffer in other window.

When FILE-NAME is non-nil, jump to its line in Dired.
Interactively with prefix argument, read FILE-NAME."
  (interactive
   (list nil (and current-prefix-arg
                  (read-file-name "Jump to Dired file: "))))
  (cond
   ((and (bound-and-true-p archive-subfile-mode)
         (buffer-live-p archive-superior-buffer))
    (switch-to-buffer archive-superior-buffer))
   ((and (bound-and-true-p tar-subfile-mode)
         (buffer-live-p tar-superior-buffer))
    (switch-to-buffer tar-superior-buffer))
   (t
    ;; Expand file-name before `dired-goto-file' call:
    ;; `dired-goto-file' requires its argument to be an absolute
    ;; file name; the result of `read-file-name' could be
    ;; an abbreviated file name (Bug#24409).
    (let* ((file (or (and file-name (expand-file-name file-name))
                     buffer-file-name))
           (dir (if file (file-name-directory file) default-directory)))
      (if (and (eq major-mode 'dired-mode) (null file-name))
          (progn
            (setq dir (dired-current-directory))
            (dired-up-directory other-window)
            (unless (dired-goto-file dir)
              ;; refresh and try again
              (dired-insert-subdir (file-name-directory dir))
              (dired-goto-file dir)))
        (if other-window
            (dired-other-window dir)
          (dired dir))
        (if file
            (or (dired-goto-file file)
                ;; refresh and try again
                (progn
                  (dired-insert-subdir (file-name-directory file))
                  (dired-goto-file file))
                ;; Toggle omitting, if it is on, and try again.
                (when (bound-and-true-p dired-omit-mode)
                  (dired-omit-mode)
                  (dired-goto-file file)))))))))

;;;###autoload
(defun dired-jump-other-window (&optional file-name)
  "Like \\[dired-jump] (`dired-jump') but in other window."
  (interactive
   (list (and current-prefix-arg
	      (read-file-name "Jump to Dired file: "))))
  (dired-jump t file-name))

(defvar-keymap dired-jump-map
  :doc "Keymap to repeat `dired-jump'.  Used in `repeat-mode'."
  :repeat t
  "j"   #'dired-jump
  "C-j" #'dired-jump)


;;; Miscellaneous commands

(declare-function Man-getpage-in-background "man" (topic))
(defvar Man-support-remote-systems) ; from man.el
(defvar manual-program) ; from man.el

(defun dired-do-man ()
  "In Dired, run `man' on this file."
  (interactive nil dired-mode)
  (require 'man)
  (let* ((file (dired-get-file-for-visit))
         (Man-support-remote-systems (file-remote-p file))
         (manual-program (string-replace "*" "%s"
                                         (dired-guess-shell-command
                                          "Man command: " (list file)))))
    (Man-getpage-in-background (file-local-name file))))

(defun dired-do-info ()
  "In Dired, run `info' on this file."
  (interactive nil dired-mode)
  (info (dired-get-file-for-visit)))

(defun dired-do-eww ()
  "In Dired, visit file in EWW."
  (interactive nil dired-mode)
  (eww-open-file (dired-get-file-for-visit)))

<<<<<<< HEAD
=======

;;; Click-To-Select mode

(defvar dired-click-to-select-map (make-sparse-keymap)
  "Keymap placed on files under `dired-click-to-select' mode.")

(define-key dired-click-to-select-map [mouse-2]
            #'dired-mark-for-click)

(defun dired-mark-for-click (event)
  "Mark or unmark the file underneath the mouse click at EVENT.
See `dired-click-to-select-mode' for more details."
  (interactive "e" dired-mode)
  (let ((posn (event-start event))
        (inhibit-read-only t))
    (with-selected-window (posn-window posn)
      (goto-char (posn-point posn))
      (save-excursion
        (dired-repeat-over-lines
         1 (lambda ()
             (let ((char (char-after)))
               (when (or (not (looking-at-p dired-re-dot))
                         (not (equal dired-marker-char dired-del-marker)))
                 (delete-char 1)
                 (insert (if (eq char dired-marker-char)
                             ;; Insert a space to unmark the file if
                             ;; it's already marked.
                             ?\s
                           ;; Otherwise mark the file.
                           dired-marker-char))))))))))

(defun dired-enable-click-to-select-mode (event)
  "Enable `dired-click-to-select-mode' and mark the file under EVENT.
If there is no file under EVENT, call `touch-screen-hold' with
EVENT instead."
  (interactive "e" dired-mode)
  (let* ((posn (event-start event))
         (window (posn-window posn))
         (point (posn-point posn)))
    (if (and window point
             (get-text-property point 'dired-filename
                                (window-buffer window)))
        (progn (beep)
               (touch-screen-inhibit-drag)
               (with-selected-window window
                 (goto-char point)
                 (save-excursion (dired-mark 1))
                 (dired-click-to-select-mode 1)))
      (touch-screen-hold event))))

(define-minor-mode dired-click-to-select-mode
  "Toggle click-to-select inside this Dired buffer.
When this minor mode is enabled, using `mouse-2' on a file name
within a Dired buffer will toggle its mark instead of going to it
within another window.

Disabling this minor mode will unmark all files within the Dired
buffer.

`dired-click-to-select-mode' is automatically disabled after any
Dired operation (command whose name starts with `dired-do')
completes."
  :group 'dired
  :lighter " Click-To-Select"
  (unless (derived-mode-p 'dired-mode 'wdired-mode)
    (error "Not a Dired buffer"))
  (if dired-click-to-select-mode
      (setq-local tool-bar-map
                  `(keymap (exit-click-to-select menu-item
                            "Exit Click To Select Mode"
                            dired-click-to-select-mode
                            :help "Exit `dired-click-to-select-mode'."
                            :image ,(tool-bar--image-expression "close")
                            :enable t)))
    ;; Reset the default tool bar.
    (kill-local-variable 'tool-bar-map)
    (dired-unmark-all-marks))
  ;; Repropertize this Dired buffer.
  (let ((inhibit-read-only t))
    (remove-text-properties (point-min) (point-max)
                            '(invisible nil
                              keymap nil
                              dired-filename nil
                              help-echo nil
                              mouse-face nil))
    (when dired-make-directory-clickable
      (dired--make-directory-clickable))
    (dired-insert-set-properties (point-min) (point-max)))
  ;; Redisplay the tool bar.
  (force-mode-line-update))

(define-obsolete-variable-alias 'dired-move-to-filename-regexp
  'directory-listing-before-filename-regexp "30.1")

>>>>>>> 1c704585
(provide 'dired)

(run-hooks 'dired-load-hook)		; for your customizations

;;; dired.el ends here<|MERGE_RESOLUTION|>--- conflicted
+++ resolved
@@ -5046,104 +5046,6 @@
   (interactive nil dired-mode)
   (eww-open-file (dired-get-file-for-visit)))
 
-<<<<<<< HEAD
-=======
--
-;;; Click-To-Select mode
-
-(defvar dired-click-to-select-map (make-sparse-keymap)
-  "Keymap placed on files under `dired-click-to-select' mode.")
-
-(define-key dired-click-to-select-map [mouse-2]
-            #'dired-mark-for-click)
-
-(defun dired-mark-for-click (event)
-  "Mark or unmark the file underneath the mouse click at EVENT.
-See `dired-click-to-select-mode' for more details."
-  (interactive "e" dired-mode)
-  (let ((posn (event-start event))
-        (inhibit-read-only t))
-    (with-selected-window (posn-window posn)
-      (goto-char (posn-point posn))
-      (save-excursion
-        (dired-repeat-over-lines
-         1 (lambda ()
-             (let ((char (char-after)))
-               (when (or (not (looking-at-p dired-re-dot))
-                         (not (equal dired-marker-char dired-del-marker)))
-                 (delete-char 1)
-                 (insert (if (eq char dired-marker-char)
-                             ;; Insert a space to unmark the file if
-                             ;; it's already marked.
-                             ?\s
-                           ;; Otherwise mark the file.
-                           dired-marker-char))))))))))
-
-(defun dired-enable-click-to-select-mode (event)
-  "Enable `dired-click-to-select-mode' and mark the file under EVENT.
-If there is no file under EVENT, call `touch-screen-hold' with
-EVENT instead."
-  (interactive "e" dired-mode)
-  (let* ((posn (event-start event))
-         (window (posn-window posn))
-         (point (posn-point posn)))
-    (if (and window point
-             (get-text-property point 'dired-filename
-                                (window-buffer window)))
-        (progn (beep)
-               (touch-screen-inhibit-drag)
-               (with-selected-window window
-                 (goto-char point)
-                 (save-excursion (dired-mark 1))
-                 (dired-click-to-select-mode 1)))
-      (touch-screen-hold event))))
-
-(define-minor-mode dired-click-to-select-mode
-  "Toggle click-to-select inside this Dired buffer.
-When this minor mode is enabled, using `mouse-2' on a file name
-within a Dired buffer will toggle its mark instead of going to it
-within another window.
-
-Disabling this minor mode will unmark all files within the Dired
-buffer.
-
-`dired-click-to-select-mode' is automatically disabled after any
-Dired operation (command whose name starts with `dired-do')
-completes."
-  :group 'dired
-  :lighter " Click-To-Select"
-  (unless (derived-mode-p 'dired-mode 'wdired-mode)
-    (error "Not a Dired buffer"))
-  (if dired-click-to-select-mode
-      (setq-local tool-bar-map
-                  `(keymap (exit-click-to-select menu-item
-                            "Exit Click To Select Mode"
-                            dired-click-to-select-mode
-                            :help "Exit `dired-click-to-select-mode'."
-                            :image ,(tool-bar--image-expression "close")
-                            :enable t)))
-    ;; Reset the default tool bar.
-    (kill-local-variable 'tool-bar-map)
-    (dired-unmark-all-marks))
-  ;; Repropertize this Dired buffer.
-  (let ((inhibit-read-only t))
-    (remove-text-properties (point-min) (point-max)
-                            '(invisible nil
-                              keymap nil
-                              dired-filename nil
-                              help-echo nil
-                              mouse-face nil))
-    (when dired-make-directory-clickable
-      (dired--make-directory-clickable))
-    (dired-insert-set-properties (point-min) (point-max)))
-  ;; Redisplay the tool bar.
-  (force-mode-line-update))
-
-(define-obsolete-variable-alias 'dired-move-to-filename-regexp
-  'directory-listing-before-filename-regexp "30.1")
-
->>>>>>> 1c704585
 (provide 'dired)
 
 (run-hooks 'dired-load-hook)		; for your customizations
