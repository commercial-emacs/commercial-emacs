;;; server.el --- Lisp code for GNU Emacs running as server process -*- lexical-binding: t -*-

;; Copyright (C) 1986-1987, 1992, 1994-2022 Free Software Foundation,
;; Inc.

;; Author: William Sommerfeld <wesommer@athena.mit.edu>
;; Maintainer: emacs-devel@gnu.org
;; Keywords: processes

;; Changes by peck@sun.com and by rms.
;; Overhaul by Karoly Lorentey <lorentey@elte.hu> for multi-tty support.

;; This file is NOT part of GNU Emacs.

;; GNU Emacs is free software: you can redistribute it and/or modify
;; it under the terms of the GNU General Public License as published by
;; the Free Software Foundation, either version 3 of the License, or
;; (at your option) any later version.

;; GNU Emacs is distributed in the hope that it will be useful,
;; but WITHOUT ANY WARRANTY; without even the implied warranty of
;; MERCHANTABILITY or FITNESS FOR A PARTICULAR PURPOSE.  See the
;; GNU General Public License for more details.

;; You should have received a copy of the GNU General Public License
;; along with GNU Emacs.  If not, see <https://www.gnu.org/licenses/>.

;;; Commentary:

;; This library allows Emacs to operate as a server for other
;; processes.

;; Load this library and do `M-x server-start' to enable Emacs as a server.
;; Emacs opens up a socket for communication with clients.  If there are no
;; client buffers to edit, `server-edit' acts like (switch-to-buffer
;; (other-buffer))

;; When some other program runs "the editor" to edit a file,
;; "the editor" can be the Emacs client program ../lib-src/emacsclient.
;; This program transmits the file names to Emacs through
;; the server subprocess, and Emacs visits them and lets you edit them.

;; Note that any number of clients may dispatch files to Emacs to be edited.

;; When you finish editing a Server buffer, again call `server-edit'
;; to mark that buffer as done for the client and switch to the next
;; Server buffer.  When all the buffers for a client have been edited
;; and exited with `server-edit', the client "editor" will return
;; to the program that invoked it.

;; Your editing commands and Emacs's display output go to and from
;; the terminal in the usual way.  Thus, server operation is possible
;; only when Emacs can talk to the terminal at the time you invoke
;; the client.  This is possible in four cases:

;; 1. On a window system, where Emacs runs in one window and the
;;    program that wants to use "the editor" runs in another.

;; 2. On a multi-terminal system, where Emacs runs on one terminal and
;;    the program that wants to use "the editor" runs on another.

;; 3. When the program that wants to use "the editor" is running as a
;;    subprocess of Emacs.

;; 4. On a system with job control, when Emacs is suspended, the
;;    program that wants to use "the editor" will stop and display
;;    "Waiting for Emacs...".  It can then be suspended, and Emacs can
;;    be brought into the foreground for editing.  When done editing,
;;    Emacs is suspended again, and the client program is brought into
;;    the foreground.

;; The buffer local variable `server-buffer-clients' lists
;; the clients who are waiting for this buffer to be edited.
;; The global variable `server-clients' lists all the waiting clients,
;; and which files are yet to be edited for each.

;;; Code:

;; Todo:

;; - handle command-line-args-left.
;; - move most of the args processing and decision making from emacsclient.c
;;   to here.
;; - fix up handling of the client's environment (place it in the terminal?).

(eval-when-compile (require 'cl-lib))

(defgroup server nil
  "Emacs running as a server process."
  :group 'external)

(defcustom server-use-tcp nil
  "If non-nil, use TCP sockets instead of local sockets."
  :set (lambda (sym val)
         (unless (featurep 'make-network-process '(:family local))
           (setq val t)
           (unless load-in-progress
             (message "Local sockets unsupported, using TCP sockets")))
         (set-default sym val))
  :type 'boolean
  :version "22.1")

(defcustom server-host nil
  "The name or IP address to use as host address of the server process.
If set, the server accepts remote connections; otherwise it is local.

DO NOT give this a non-nil value unless you know what you are doing!
On unsecured networks, accepting remote connections is very dangerous,
because server-client communication (including session authentication)
is not encrypted."
  :type '(choice
          (string :tag "Name or IP address")
          (const :tag "Local" nil))
  :version "22.1")
;;;###autoload
(put 'server-host 'risky-local-variable t)

(defcustom server-port nil
  "The port number that the server process should listen on.
This variable only takes effect when the Emacs server is using
TCP instead of local sockets.  A nil value means to use a random
port number."
  :type '(choice
          (string :tag "Port number")
          (const :tag "Random" nil))
  :version "24.1")
;;;###autoload
(put 'server-port 'risky-local-variable t)

(defcustom server-auth-dir (locate-user-emacs-file "server/")
  "Directory for server authentication files.
We only use this if `server-use-tcp' is non-nil.
Otherwise we use `server-socket-dir'.

NOTE: On FAT32 filesystems, directories are not secure;
files can be read and modified by any user or process.
It is strongly suggested to set `server-auth-dir' to a
directory residing in a NTFS partition instead."
  :type 'directory
  :version "22.1")
;;;###autoload
(put 'server-auth-dir 'risky-local-variable t)

(defcustom server-auth-key nil
  "Server authentication key.
This is only used if `server-use-tcp' is non-nil.

Normally, the authentication key is randomly generated when the
server starts.  It is recommended to leave it that way.  Using a
long-lived shared key will decrease security (especially since
the key is transmitted as plain-text).

In some situations however, it can be difficult to share randomly
generated passwords with remote hosts (e.g., no shared directory),
so you can set the key with this variable and then copy the
server file to the remote host (with possible changes to IP
address and/or port if that applies).

Note that the usual security risks of using the server over
remote TCP, arising from the fact that client-server
communications are unencrypted, still apply.

The key must consist of 64 ASCII printable characters except for
space (this means characters from ! to ~; or from code 33 to
126).  You can use \\[server-generate-key] to get a random key."
  :type '(choice
	  (const :tag "Random" nil)
	  (string :tag "Password"))
  :version "24.3")

(defcustom server-raise-frame t
  "If non-nil, raise frame when switching to a buffer."
  :type 'boolean
  :version "22.1")

(defcustom server-visit-hook nil
  "Hook run when visiting a file for the Emacs server."
  :type 'hook)

(defcustom server-switch-hook nil
  "Hook run when switching to a buffer for the Emacs server."
  :type 'hook)

(defcustom server-after-make-frame-hook nil
  "Hook run when the Emacs server creates a client frame.
The created frame is selected when the hook is called."
  :type 'hook
  :version "27.1")

(defcustom server-done-hook nil
  "Hook run when done editing a buffer for the Emacs server."
  :type 'hook)

(defvar server-process nil
  "The current server process.")

(defvar server-clients nil
  "List of current server clients.
Each element is a process.")

(defvar-local server-buffer-clients nil
  "List of client processes requesting editing of current buffer.")
;; Changing major modes should not erase this local.
(put 'server-buffer-clients 'permanent-local t)

(defcustom server-window nil
  "Specification of the window to use for selecting Emacs server buffers.
If nil, use the selected window.
If it is a function, it should take one argument (a buffer) and
display and select it.  A common value is `pop-to-buffer'.
If it is a window, use that.
If it is a frame, use the frame's selected window.

It is not meaningful to set this to a specific frame or window with Custom.
Only programs can do so."
  :version "22.1"
  :type '(choice (const :tag "Use selected window"
			:match (lambda (widget value)
				 (not (functionp value)))
			nil)
		 (function-item :tag "Display in new frame" switch-to-buffer-other-frame)
		 (function-item :tag "Use pop-to-buffer" pop-to-buffer)
		 (function :tag "Other function")))

(defcustom server-temp-file-regexp "\\`/tmp/Re\\|/draft\\'"
  "Regexp matching names of temporary files.
These are deleted and reused after each edit by the programs that
invoke the Emacs server."
  :type 'regexp)

(defcustom server-kill-new-buffers t
  "Whether to kill buffers when done with them.
If non-nil, kill a buffer unless it already existed before editing
it with the Emacs server.  If nil, kill only buffers as specified by
`server-temp-file-regexp'.
Please note that only buffers that still have a client are killed,
i.e. buffers visited with \"emacsclient --no-wait\" are never killed
in this way."
  :type 'boolean
  :version "21.1")

(defvar-local server-existing-buffer nil
  "Non-nil means the buffer existed before the server was asked to visit it.
This means that the server should not kill the buffer when you say you
are done with it in the server.")

(defvar server--external-socket-initialized nil
  "When an external socket is passed into Emacs, we need to call
`server-start' in order to initialize the connection.  This flag
prevents multiple initializations when an external socket has
been consumed.")

(defcustom server-name
  (if internal--daemon-sockname
      (file-name-nondirectory internal--daemon-sockname)
    "server")
  "The name of the Emacs server, if this Emacs process creates one.
The command `server-start' makes use of this.  It should not be
changed while a server is running.
If this is a file name with no leading directories, Emacs will
create a socket file by that name under `server-socket-dir'
if `server-use-tcp' is nil, else under `server-auth-dir'.
If this is an absolute file name, it specifies where the socket
file will be created.  To have emacsclient connect to the same
socket, use the \"-s\" switch for local non-TCP sockets, and
the \"-f\" switch otherwise."
  :type 'string
  :version "23.1")

(defcustom server-client-instructions t
  "If non-nil, display instructions on how to exit the client on connection.
If nil, no instructions are displayed."
  :version "28.1"
  :type 'boolean)

(defvar server-stop-automatically)      ; Defined below to avoid recursive load.

(defvar server-stop-automatically--timer nil
  "The timer object for `server-stop-automatically--maybe-kill-emacs'.")

;; We do not use `temporary-file-directory' here, because emacsclient
;; does not read the init file.
(defvar server-socket-dir
  (if internal--daemon-sockname
      (file-name-directory internal--daemon-sockname)
    (and (featurep 'make-network-process '(:family local))
	 (let ((runtime-dir (getenv "XDG_RUNTIME_DIR")))
	   (if runtime-dir
	       (expand-file-name "emacs" runtime-dir)
	     (expand-file-name (format "emacs%d" (user-uid))
                               (or (getenv "TMPDIR") "/tmp"))))))
  "The directory in which to place the server socket.
If local sockets are not supported, this is nil.")

(defun server-clients-with (property value)
  "Return a list of clients with PROPERTY set to VALUE."
  (let (result)
    (dolist (proc server-clients)
      (when (equal value (process-get proc property))
	(push proc result)))
    result))

(defun server-add-client (proc)
  "Create a client for process PROC, if it doesn't already have one.
New clients have no properties."
  (add-to-list 'server-clients proc))

(defmacro server-with-environment (env vars &rest body)
  "Evaluate BODY with environment variables VARS set to those in ENV.
The environment variables are then restored to their previous values.

VARS should be a list of strings.
ENV should be in the same format as `process-environment'."
  (declare (indent 2))
  (let ((var (make-symbol "var"))
	(value (make-symbol "value")))
    `(let ((process-environment process-environment))
       (dolist (,var ,vars)
         (let ((,value (getenv-internal ,var ,env)))
           (push (if (stringp ,value)
                     (concat ,var "=" ,value)
                   ,var)
                 process-environment)))
       (progn ,@body))))

(defun server-delete-client (proc &optional noframe)
  "Delete PROC, including its buffers, terminals and frames.
If NOFRAME is non-nil, let the frames live.
Updates `server-clients'."
  (server-log (concat "server-delete-client" (if noframe " noframe")) proc)
  ;; Force a new lookup of client (prevents infinite recursion).
  (when (memq proc server-clients)
    (let ((buffers (process-get proc 'buffers)))

      ;; Kill the client's buffers.
      (dolist (buf buffers)
	(when (buffer-live-p buf)
	  (with-current-buffer buf
	    ;; Kill the buffer if necessary.
	    (when (and (equal server-buffer-clients
			      (list proc))
		       (or (and server-kill-new-buffers
				(not server-existing-buffer))
			   (server-temp-file-p))
		       (not (buffer-modified-p)))
	      (let (flag)
		(unwind-protect
		    (progn (setq server-buffer-clients nil)
			   (kill-buffer (current-buffer))
			   (setq flag t))
		  (unless flag
		    ;; Restore clients if user pressed C-g in `kill-buffer'.
		    (setq server-buffer-clients (list proc)))))))))

      ;; Delete the client's frames.
      (unless noframe
	(dolist (frame (frame-list))
	  (when (and (frame-live-p frame)
		     (equal proc (frame-parameter frame 'client)))
	    ;; Prevent `server-handle-delete-frame' from calling us
	    ;; recursively.
	    (set-frame-parameter frame 'client nil)
	    (delete-frame frame))))

      (setq server-clients (delq proc server-clients))

      ;; Delete the client's tty, except on Windows (both GUI and
      ;; console), where there's only one terminal and does not make
      ;; sense to delete it, or if we are explicitly told not.
      (unless (or (eq system-type 'windows-nt)
                  (process-get proc 'no-delete-terminal))
	(let ((terminal (process-get proc 'terminal)))
	  ;; Only delete the terminal if it is non-nil.
	  (when (and terminal (eq (terminal-live-p terminal) t))
	    (delete-terminal terminal))))

      ;; Delete the client's process.
      (if (eq (process-status proc) 'open)
	  (delete-process proc))

      (server-log "Deleted" proc))))

(defvar server-log-time-function #'current-time-string
  "Function to generate timestamps for `server-buffer'.")

(defconst server-buffer " *server*"
  "Buffer used internally by Emacs's server.
One use is to log the I/O for debugging purposes (see option `server-log'),
the other is to provide a current buffer in which the process filter can
safely let-bind buffer-local variables like `default-directory'.")

(defvar server-log nil
  "If non-nil, log the server's inputs and outputs in the `server-buffer'.")

(defun server-log (string &optional client)
  "If option `server-log' is non-nil, log STRING to `server-buffer'.
If CLIENT is non-nil, add a description of it to the logged message."
  (when server-log
    (with-current-buffer (get-buffer-create server-buffer)
      (goto-char (point-max))
      (insert (funcall server-log-time-function)
	      (cond
	       ((null client) " ")
	       ((listp client) (format " %s: " (car client)))
	       (t (format " %s: " client)))
	      string)
      (or (bolp) (newline)))))

(defun server-sentinel (proc msg)
  "The process sentinel for Emacs server connections."
  ;; If this is a new client process, set the query-on-exit flag to nil
  ;; for this process (it isn't inherited from the server process).
  (when (and (eq (process-status proc) 'open)
	     (process-query-on-exit-flag proc))
    (set-process-query-on-exit-flag proc nil))
  ;; Delete the associated connection file, if applicable.
  ;; Although there's no 100% guarantee that the file is owned by the
  ;; running Emacs instance, server-start uses server-running-p to check
  ;; for possible servers before doing anything, so it *should* be ours.
  (and (process-contact proc :server)
       (eq (process-status proc) 'closed)
       ;; If this variable is non-nil, the socket was passed in to
       ;; Emacs, and not created by Emacs itself (for instance,
       ;; created by systemd).  In that case, don't delete the socket.
       (not internal--daemon-sockname)
       (ignore-errors
	 (delete-file (process-get proc :server-file))))
  (server-log (format "Status changed to %s: %s"
                      (process-status proc) msg) proc)
  (server-delete-client proc))

(defun server--on-display-p (frame display)
  (and (equal (frame-parameter frame 'display) display)
       ;; Note: TTY frames still get a `display' parameter set to the value of
       ;; $DISPLAY.  This is useful when running from that tty frame
       ;; sub-processes that want to connect to the X server, but that means we
       ;; have to be careful here not to be tricked into thinking those frames
       ;; are on `display'.
       (not (eq (framep frame) t))))

(defun server-select-display (display)
  ;; If the current frame is on `display' we're all set.
  ;; Similarly if we are unable to open frames on other displays, there's
  ;; nothing more we can do.
  (unless (or (not (fboundp 'make-frame-on-display))
              (server--on-display-p (selected-frame) display))
    ;; Otherwise, look for an existing frame there and select it.
    (dolist (frame (frame-list))
      (when (server--on-display-p frame display)
	(select-frame frame)))
    ;; If there's no frame on that display yet, create and select one.
    (unless (server--on-display-p (selected-frame) display)
      (let* ((buffer (generate-new-buffer " *server-dummy*"))
             (frame (make-frame-on-display
                     display
                     ;; Make it display (and remember) some dummy buffer, so
                     ;; we can detect later if the frame is in use or not.
                     `((server-dummy-buffer . ,buffer)
                       ;; This frame may be deleted later (see
                       ;; server-unselect-display) so we want it to be as
                       ;; unobtrusive as possible.
                       (visibility . nil)))))
        (select-frame frame)
        (set-window-buffer (selected-window) buffer)
        frame))))

(defun server-unselect-display (frame)
  (when (frame-live-p frame)
    ;; If the temporary frame is in use (displays something real), make it
    ;; visible.  If not (which can happen if the user's customizations call
    ;; pop-to-buffer etc.), delete it to avoid preserving the connection after
    ;; the last real frame is deleted.

    ;; Rewritten to avoid inadvertently killing the current buffer after
    ;; `delete-frame' removed FRAME (Bug#10729).
    (let ((buffer (frame-parameter frame 'server-dummy-buffer)))
      (if (and (one-window-p 'nomini frame)
	       (eq (window-buffer (frame-first-window frame)) buffer))
	  ;; The temp frame still only shows one buffer, and that is the
	  ;; internal temp buffer.
	  (delete-frame frame)
	(set-frame-parameter frame 'visibility t)
	(set-frame-parameter frame 'server-dummy-buffer nil))
      (when (buffer-live-p buffer)
	(kill-buffer buffer)))))

(defun server-handle-delete-frame (frame)
  "Delete the client connection when the emacsclient frame is deleted.
\(To be used from `delete-frame-functions'.)"
  (let ((proc (frame-parameter frame 'client)))
    (when (and (frame-live-p frame)
	       proc
	       ;; See if this is the last frame for this client.
               (not (seq-some
                     (lambda (f)
                       (and (not (eq frame f))
                            (eq proc (frame-parameter f 'client))))
                     (frame-list))))
      (server-log (format "server-handle-delete-frame, frame %s" frame) proc)
      (server-delete-client proc 'noframe)))) ; Let delete-frame delete the frame later.

(defun server-handle-suspend-tty (terminal)
  "Notify the client process that its tty device is suspended."
  (dolist (proc (server-clients-with 'terminal terminal))
    (server-log (format "server-handle-suspend-tty, terminal %s" terminal)
                proc)
    (condition-case nil
	(server-send-string proc "-suspend \n")
      (file-error                       ;The pipe/socket was closed.
       (ignore-errors (server-delete-client proc))))))

(defun server-unquote-arg (arg)
  "Remove &-quotation from ARG.
See `server-quote-arg' and `server-process-filter'."
  (replace-regexp-in-string
   "&." (lambda (s)
	  (pcase (aref s 1)
	    (?& "&")
	    (?- "-")
	    (?n "\n")
	    (_ " ")))
   arg t t))

(defun server-quote-arg (arg)
  "In ARG, insert a & before each &, each space, each newline, and -.
Change spaces to underscores, too, so that the return value never
contains a space.

See `server-unquote-arg' and `server-process-filter'."
  (replace-regexp-in-string
   "[-&\n ]" (lambda (s)
	       (pcase (aref s 0)
		 (?& "&&")
		 (?- "&-")
		 (?\n "&n")
		 (?\s "&_")))
   arg t t))

(defun server-send-string (proc string)
  "A wrapper around `process-send-string' for logging."
  (server-log (concat "Sent " string) proc)
  (process-send-string proc string))

(defun server-ensure-safe-dir (dir)
  "Make sure DIR is a directory with no race-condition issues.
Creates the directory if necessary and makes sure:
- there's no symlink involved
- it's owned by us
- it's not readable/writable by anybody else."
  (setq dir (directory-file-name dir))
  (let ((attrs (file-attributes dir 'integer)))
    (unless attrs
      (with-file-modes ?\700
        (make-directory dir t))
      (setq attrs (file-attributes dir 'integer)))

    ;; Check that it's safe for use.
    (let* ((uid (file-attribute-user-id attrs))
	   (w32 (eq system-type 'windows-nt))
           (unsafe (cond
                    ((not (eq t (file-attribute-type attrs)))
                     (if (null attrs) "its attributes can't be checked"
                       (format "it is a %s"
                               (if (stringp (file-attribute-type attrs))
                                   "symlink" "file"))))
                    ((and w32 (zerop uid)) ; on FAT32?
                     (display-warning
                      'server
                      (format-message "\
Using `%s' to store Emacs-server authentication files.
Directories on FAT32 filesystems are NOT secure against tampering.
See variable `server-auth-dir' for details."
                                      (file-name-as-directory dir))
                      :warning)
                     nil)
                    ((and (/= uid (user-uid)) ; is the dir ours?
                          (or (not w32)
                              ;; Files created on Windows by Administrator
                              ;; (RID=500) have the Administrators (RID=544)
                              ;; group recorded as the owner.
                              (/= uid 544) (/= (user-uid) 500)))
                     (format "it is not owned by you (owner = %s (%d))"
                             (user-full-name uid) uid))
                    (w32 nil)           ; on NTFS?
                    ((let ((modes (file-modes dir 'nofollow)))
                       (unless (zerop (logand (or modes 0) #o077))
                         (format "it is accessible by others (%03o)" modes))))
                    (t nil))))
      (when unsafe
        (error "`%s' is not a safe directory because %s"
               (expand-file-name dir) unsafe)))))

(defun server-generate-key ()
  "Generate and return a random authentication key.
The key is a 64-byte string of random chars in the range `!'..`~'.
If called interactively, also inserts it into current buffer."
  (interactive)
  (let ((auth-key
	 (cl-loop repeat 64
                  collect (+ 33 (random 94)) into auth
                  finally return (concat auth))))
    (if (called-interactively-p 'interactive)
	(insert auth-key))
    auth-key))

(defun server-get-auth-key ()
  "Return server's authentication key.

If `server-auth-key' is nil, just call `server-generate-key'.
Otherwise, if `server-auth-key' is a valid key, return it.
If the key is not valid, signal an error."
  (if server-auth-key
    (if (string-match-p "^[!-~]\\{64\\}$" server-auth-key)
        server-auth-key
      (error "The key `%s' is invalid" server-auth-key))
    (server-generate-key)))

<<<<<<< HEAD
=======
(defsubst server--file-name ()
  "Return the file name to use for the server socket."
  (let ((server-dir (if server-use-tcp server-auth-dir server-socket-dir)))
    (expand-file-name server-name server-dir)))

(defun server-stop (&optional noframe)
  "If this Emacs process has a server communication subprocess, stop it.
If this actually stopped the server, return non-nil.  If the
server is running in some other Emacs process (see
`server-running-p'), signal a `server-running-external' error.

If NOFRAME is non-nil, don't delete any existing frames
associated with a client process.  This is useful, for example,
when killing Emacs, in which case the frames will get deleted
anyway."
  (let ((server-file (server--file-name))
        stopped-p)
    (when server-process
      ;; Kill it dead!
      (ignore-errors (delete-process server-process))
      (server-log "Stopped server")
      (setq stopped-p t
            server-process nil
            server-mode nil
            global-minor-modes (delq 'server-mode global-minor-modes))
      (server-apply-stop-automatically))
    (unwind-protect
        ;; Delete the socket files made by previous server
        ;; invocations.
        (if (not (eq t (server-running-p server-name)))
            ;; Remove any leftover socket or authentication file.
            (ignore-errors
              (let (delete-by-moving-to-trash)
                (delete-file server-file)
                ;; Also delete the directory that the server file was
                ;; created in -- but only in /tmp (see bug#44644).
                ;; There may be other servers running, too, so this may
                ;; fail.
                (when (equal (file-name-directory
                              (directory-file-name
                               (file-name-directory server-file)))
                             "/tmp/")
                  (ignore-errors
                    (delete-directory (file-name-directory server-file))))))
            (signal 'server-running-external
                    (list (format "There is an existing Emacs server, named %S"
                                  server-name))))
      ;; If this Emacs already had a server, clear out associated status.
      (while server-clients
        (server-delete-client (car server-clients) noframe)))
    stopped-p))

>>>>>>> 153c67fa
;;;###autoload
(defun server-start (&optional leave-dead inhibit-prompt)
  "Allow this Emacs process to be a server for client processes.
This starts a server communications subprocess through which client
\"editors\" can send your editing commands to this Emacs job.
To use the server, set up the program `emacsclient' in the Emacs
distribution as your standard \"editor\".

Optional argument LEAVE-DEAD (interactively, a prefix arg) means just
kill any existing server communications subprocess.

If a server is already running, restart it.  If clients are
running, ask the user for confirmation first, unless optional
argument INHIBIT-PROMPT is non-nil.

To force-start a server, do \\[server-force-delete] and then
\\[server-start].

To check from a Lisp program whether a server is running, use
the `server-process' variable."
  (interactive "P")
  (when (or (not server-clients)
	    ;; Ask the user before deleting existing clients---except
	    ;; when we can't get user input, which may happen when
	    ;; doing emacsclient --eval "(kill-emacs)" in daemon mode.
	    (cond
	     ((and (daemonp)
		   (null (cdr (frame-list)))
		   (eq (selected-frame) terminal-frame))
	      leave-dead)
	     (inhibit-prompt t)
	     (t (yes-or-no-p
		 "The current server still has clients; delete them? "))))
    (let* ((server-dir (if server-use-tcp server-auth-dir server-socket-dir))
	   (server-file (expand-file-name server-name server-dir)))
      (when server-process
	;; kill it dead!
	(ignore-errors (delete-process server-process)))
      ;; Check to see if an uninitialized external socket has been
      ;; passed in, if that is the case, skip checking
      ;; `server-running-p' as this will return the wrong result.
      (if (and internal--daemon-sockname
               (not server--external-socket-initialized))
          (setq server--external-socket-initialized t)
        ;; Delete the socket files made by previous server invocations.
        (if (not (eq t (server-running-p server-name)))
           ;; Remove any leftover socket or authentication file.
           (ignore-errors
             (let (delete-by-moving-to-trash)
               (delete-file server-file)
               ;; Also delete the directory that the server file was
               ;; created in -- but only in /tmp (see bug#44644).
               ;; There may be other servers running, too, so this may
               ;; fail.
               (when (equal (file-name-directory
                             (directory-file-name
                              (file-name-directory server-file)))
                            "/tmp/")
                 (ignore-errors
                   (delete-directory (file-name-directory server-file))))))
         (display-warning
          'server
          (concat "Unable to start the Emacs server.\n"
                  (format "There is an existing Emacs server, named %S.\n"
                          server-name)
                  (substitute-command-keys
                    "To start the server in this Emacs process, stop the existing
server or call `\\[server-force-delete]' to forcibly disconnect it."))
          :warning)
         (setq leave-dead t)))
      ;; If this Emacs already had a server, clear out associated status.
      (while server-clients
	(server-delete-client (car server-clients)))
      ;; Now any previous server is properly stopped.
      (if leave-dead
	  (progn
	    (unless (eq t leave-dead) (server-log (message "Server stopped")))
            (setq server-mode nil
                  global-minor-modes (delq 'server-mode global-minor-modes)
                  server-process nil))
	;; Make sure there is a safe directory in which to place the socket.
	(server-ensure-safe-dir server-dir)
	(when server-process
	  (server-log (message "Restarting server")))
        (with-file-modes ?\700
	  (add-hook 'suspend-tty-functions #'server-handle-suspend-tty)
	  (add-hook 'delete-frame-functions #'server-handle-delete-frame)
	  (add-hook 'kill-emacs-query-functions
                    #'server-kill-emacs-query-function)
          ;; We put server's kill-emacs-hook after the others, so that
          ;; frames are not deleted too early, because doing that
          ;; would severely degrade our abilities to communicate with
          ;; the user, while some hooks may wish to ask the user
          ;; questions (e.g., desktop-kill).
	  (add-hook 'kill-emacs-hook #'server-force-stop t) ;Cleanup upon exit.
	  (setq server-process
		(apply #'make-network-process
		       :name server-name
		       :server t
		       :noquery t
		       :sentinel #'server-sentinel
		       :filter #'server-process-filter
		       :use-external-socket t
		       ;; We must receive file names without being decoded.
		       ;; Those are decoded by server-process-filter according
		       ;; to file-name-coding-system.  Also don't get
		       ;; confused by CRs since we don't quote them.
                       ;; For encoding, we must use the locale's encoding,
                       ;; since emacsclient shows that verbatim on the
                       ;; console.
		       :coding (cons 'raw-text-unix locale-coding-system)
		       ;; The other args depend on the kind of socket used.
		       (if server-use-tcp
			   (list :family 'ipv4  ;; We're not ready for IPv6 yet
				 :service (or server-port t)
				 :host (or server-host 'local)
				 :plist '(:authenticated nil))
			 (list :family 'local
			       :service server-file
			       :plist '(:authenticated t)))))
          (server-apply-stop-automatically)
	  (unless server-process (error "Could not start server process"))
          (server-log "Started server")
	  (process-put server-process :server-file server-file)
          (setq server-mode t)
          (push 'server-mode global-minor-modes)
	  (when server-use-tcp
	    (let ((auth-key (server-get-auth-key)))
	      (process-put server-process :auth-key auth-key)
	      (with-temp-file server-file
		(set-buffer-multibyte nil)
		(setq buffer-file-coding-system 'no-conversion)
		(insert (format-network-address
			 (process-contact server-process :local))
			" " (number-to-string (emacs-pid)) ; Kept for compatibility
			"\n" auth-key)))))))))

(defun server-force-stop ()
  "Kill all connections to the current server.
This function is meant to be called from `kill-emacs-hook'."
  (server-start t t))

;;;###autoload
(defun server-force-delete (&optional name)
  "Unconditionally delete connection file for server NAME.
If server is running, it is first stopped.
NAME defaults to `server-name'.  With argument, ask for NAME."
  (interactive
   (list (if current-prefix-arg
	     (read-string (format-prompt "Server name" server-name)
                          nil nil server-name))))
  (when server-mode (with-temp-message nil (server-mode -1)))
  (let ((file (expand-file-name (or name server-name)
				(if server-use-tcp
				    server-auth-dir
				  server-socket-dir))))
    (condition-case nil
	(let (delete-by-moving-to-trash)
	  (delete-file file)
	  (message "Connection file %S deleted" file))
      (file-error
       (message "No connection file %S" file)))))

(defun server-running-p (&optional name)
  "Test whether server NAME is running.

Return values:
  nil              the server is definitely not running.
  t                the server seems to be running.
  something else   we cannot determine whether it's running without using
                   commands which may have to wait for a long time.

This function can return non-nil if the server was started by some other
Emacs process.  To check from a Lisp program whether a server was started
by the current Emacs process, use the `server-process' variable."
  (unless name (setq name server-name))
  (condition-case nil
      (if server-use-tcp
	  (with-temp-buffer
            (setq default-directory server-auth-dir)
	    (insert-file-contents-literally (expand-file-name name))
	    (or (and (looking-at "127\\.0\\.0\\.1:[0-9]+ \\([0-9]+\\)")
		     (assq 'comm
			   (process-attributes
			    (string-to-number (match-string 1))))
		     t)
		:other))
	(delete-process
	 (make-network-process
	  :name "server-client-test" :family 'local :server nil :noquery t
	  :service (expand-file-name name server-socket-dir)))
	t)
    (file-error nil)))

;; This keymap is empty, but allows users to define keybindings to use
;; when `server-mode' is active.
(defvar-keymap server-mode-map)

;;;###autoload
(define-minor-mode server-mode
  "Toggle Server mode.

Server mode runs a process that accepts commands from the
`emacsclient' program.  See Info node `Emacs server' and
`server-start' for details."
  :global t
  :version "22.1"
  :keymap server-mode-map
  ;; Fixme: Should this check for an existing server socket and do
  ;; nothing if there is one (for multiple Emacs sessions)?
  (server-start (not server-mode)))

(defun server-eval-and-print (expr proc)
  "Eval EXPR and send the result back to client PROC."
  ;; While we're running asynchronously (from a process filter), it is likely
  ;; that the emacsclient command was run in response to a user
  ;; action, so the user probably knows that Emacs is processing this
  ;; emacsclient request, so if we get a C-g it's likely that the user
  ;; intended it to interrupt us rather than interrupt whatever Emacs
  ;; was doing before it started handling the process filter.
  ;; Hence `with-local-quit' (bug#6585).
  (let ((v (with-local-quit (eval (car (read-from-string expr)) t))))
    (when proc
      (with-temp-buffer
        (let ((standard-output (current-buffer)))
          (pp v)
          (let ((text (buffer-substring-no-properties
                       (point-min) (point-max))))
            (server-reply-print (server-quote-arg text) proc)))))))

(defconst server-msg-size 1024
  "Maximum size of a message sent to a client.")

(defun server-reply-print (qtext proc)
  "Send a `-print QTEXT' command to client PROC.
QTEXT must be already quoted.
This handles splitting the command if it would be bigger than
`server-msg-size'."
  (let ((prefix "-print ")
	part)
    (while (> (+ (length qtext) (length prefix) 1) server-msg-size)
      ;; We have to split the string
      (setq part (substring qtext 0 (- server-msg-size (length prefix) 1)))
      ;; Don't split in the middle of a quote sequence
      (if (string-match "\\(^\\|[^&]\\)&\\(&&\\)*$" part)
	  ;; There is an uneven number of & at the end
	  (setq part (substring part 0 -1)))
      (setq qtext (substring qtext (length part)))
      (server-send-string proc (concat prefix part "\n"))
      (setq prefix "-print-nonl "))
    (server-send-string proc (concat prefix qtext "\n"))))

(defun server-create-tty-frame (tty type proc &optional parameters)
  (unless tty
    (error "Invalid terminal device"))
  (unless type
    (error "Invalid terminal type"))
  (let ((frame
         (server-with-environment
             (process-get proc 'env)
             '("LANG" "LC_CTYPE" "LC_ALL"
               ;; For tgetent(3); list according to ncurses(3).
               "BAUDRATE" "COLUMNS" "ESCDELAY" "HOME" "LINES"
               "NCURSES_ASSUMED_COLORS" "NCURSES_NO_PADDING"
               "NCURSES_NO_SETBUF" "TERM" "TERMCAP" "TERMINFO"
               "TERMINFO_DIRS" "TERMPATH"
               ;; rxvt wants these
               "COLORFGBG" "COLORTERM")
           (server--create-frame
            ;; Ignore nowait here; we always need to
            ;; clean up opened ttys when the client dies.
            nil proc
            `((window-system . nil)
              (tty . ,tty)
              (tty-type . ,type)
              ,@parameters)))))

    ;; ttys don't use the `display' parameter, but callproc.c does to set
    ;; the DISPLAY environment on subprocesses.
    (set-frame-parameter frame 'display
                         (getenv-internal "DISPLAY" (process-get proc 'env)))
    frame))

(defun server-create-window-system-frame (display nowait proc parent-id
						  &optional parameters)
  (let* ((display (or display
                      (frame-parameter nil 'display)
                      (error "Please specify display")))
         (w (or (cdr (assq 'window-system parameters))
                (window-system-for-display display))))

    ;; Special case for ns.  This is because DISPLAY may not be set at all
    ;; which in the ns case isn't an error.  The variable display then becomes
    ;; the fully qualified hostname, which make-frame-on-display below
    ;; does not understand and throws an error.
    ;; It may also be a valid X display, but if Emacs is compiled for ns, it
    ;; can not make X frames.
    (if (featurep 'ns-win)
	(setq w 'ns display "ns")
      ;; FIXME! Not sure what this was for, and not sure how it should work
      ;; in the cl-defmethod new world!
      ;;(unless (assq w window-system-initialization-alist)
      ;;  (setq w nil))
      )

    (cond (w
           (condition-case nil
               (server--create-frame
                nowait proc
                `((display . ,display)
                  ,@(if parent-id
                        `((parent-id . ,(string-to-number parent-id))))
                  ,@parameters))
             (error
              (server-log "Window system unsupported" proc)
              (server-send-string proc "-window-system-unsupported \n")
              nil)))

          (t
           (server-log "Window system unsupported" proc)
           (server-send-string proc "-window-system-unsupported \n")
           nil))))

(defun server-create-dumb-terminal-frame (nowait proc &optional parameters)
  ;; If the destination is a dumb terminal, we can't really run Emacs
  ;; in its tty.  So instead, we use whichever terminal is currently
  ;; selected.  This situation typically occurs when `emacsclient' is
  ;; running inside something like an Emacs shell buffer (bug#25547).
  (let ((frame (server--create-frame nowait proc parameters)))
    ;; The client is not the exclusive owner of this terminal, so don't
    ;; delete the terminal when the client exits.
    ;; FIXME: Maybe we just shouldn't set the `terminal' property instead?
    (process-put proc 'no-delete-terminal t)
    frame))

(defun server--create-frame (nowait proc parameters)
  (add-to-list 'frame-inherited-parameters 'client)
  ;; When `nowait' is set, flag frame as client-created, but use
  ;; a dummy client.  This will prevent the frame from being deleted
  ;; when emacsclient quits while also preventing
  ;; `server-save-buffers-kill-terminal' from unexpectedly killing
  ;; emacs on that frame.
  (let ((frame (make-frame `((client . ,(if nowait 'nowait proc))
                             ;; This is a leftover from an earlier
                             ;; attempt at making it possible for process
                             ;; run in the server process to use the
                             ;; environment of the client process.
                             ;; It has no effect now and to make it work
                             ;; we'd need to decide how to make
                             ;; process-environment interact with client
                             ;; envvars, and then to change the
                             ;; C functions `child_setup' and
                             ;; `getenv_internal' accordingly.
                             (environment . ,(process-get proc 'env))
                             ,@parameters))))
    (server-log (format "%s created" frame) proc)
    (select-frame frame)
    (process-put proc 'frame frame)
    (process-put proc 'terminal (frame-terminal frame))
    frame))

(defun server-goto-toplevel (proc)
  (condition-case nil
      ;; If we're running isearch, we must abort it to allow Emacs to
      ;; display the buffer and switch to it.
      (dolist (buffer (buffer-list))
        (with-current-buffer buffer
          (when (bound-and-true-p isearch-mode)
            (isearch-cancel))))
    ;; Signaled by isearch-cancel.
    (quit (message nil)))
  (when (> (minibuffer-depth) 0)
    ;; We're inside a minibuffer already, so if the emacs-client is trying
    ;; to open a frame on a new display, we might end up with an unusable
    ;; frame because input from that display will be blocked (until exiting
    ;; the minibuffer).  Better exit this minibuffer right away.
    (run-with-timer 0 nil (lambda () (server-execute-continuation proc)))
    (top-level)))

;; We use various special properties on process objects:
;; - `env' stores the info about the environment of the emacsclient process.
;; - `continuation' is a no-arg function that we need to execute.  It contains
;;   commands we wanted to execute in some earlier invocation of the process
;;   filter but that we somehow were unable to process at that time
;;   (e.g. because we first need to throw to the toplevel).

(defun server-execute-continuation (proc)
  (let ((continuation (process-get proc 'continuation)))
    (process-put proc 'continuation nil)
    (if continuation (ignore-errors (funcall continuation)))))

(cl-defun server-process-filter (proc string)
  "Process a request from the server to edit some files.
PROC is the server process.  STRING consists of a sequence of
commands prefixed by a dash.  Some commands have arguments;
these are &-quoted and need to be decoded by `server-unquote-arg'.
The filter parses and executes these commands.

To illustrate the protocol, here is an example command that
emacsclient sends to create a new X frame (note that the whole
sequence is sent on a single line):

	-env HOME=/home/lorentey
	-env DISPLAY=:0.0
	... lots of other -env commands
	-display :0.0
	-window-system

The following commands are accepted by the server:

`-auth AUTH-STRING'
  Authenticate the client using the secret authentication string
  AUTH-STRING.

`-env NAME=VALUE'
  An environment variable on the client side.

`-dir DIRNAME'
  The current working directory of the client process.

`-current-frame'
  Forbid the creation of new frames.

`-frame-parameters ALIST'
  Set the parameters of the created frame.

`-nowait'
  Request that the next frame created should not be
  associated with this client.

`-display DISPLAY'
  Set the display name to open X frames on.

`-position +LINE[:COLUMN]'
  Go to the given line and column number
  in the next file opened.

`-file FILENAME'
  Load the given file in the current frame.

`-eval EXPR'
  Evaluate EXPR as a Lisp expression and return the
  result in -print commands.

`-window-system'
  Open a new X frame.

`-tty DEVICENAME TYPE'
  Open a new tty frame at the client.

`-suspend'
  Suspend this tty frame.  The client sends this string in
  response to SIGTSTP and SIGTTOU.  The server must cease all I/O
  on this tty until it gets a -resume command.

`-resume'
  Resume this tty frame.  The client sends this string when it
  gets the SIGCONT signal and it is the foreground process on its
  controlling tty.

`-ignore COMMENT'
  Do nothing, but put the comment in the server log.
  Useful for debugging.


The following commands are accepted by the client:

`-emacs-pid PID'
  Describes the process id of the Emacs process;
  used to forward window change signals to it.

`-window-system-unsupported'
  Signals that the server does not support creating X frames;
  the client must try again with a tty frame.

`-print STRING'
  Print STRING on stdout.  Used to send values
  returned by -eval.

`-print-nonl STRING'
  Print STRING on stdout.  Used to continue a
  preceding -print command that would be too big to send
  in a single message.

`-error DESCRIPTION'
  Signal an error and delete process PROC.

`-suspend'
  Suspend this terminal, i.e., stop the client process.
  Sent when the user presses \\[suspend-frame]."
  (server-log (concat "Received " string) proc)
  ;; First things first: let's check the authentication
  (unless (process-get proc :authenticated)
    (if (and (string-match "-auth \\([!-~]+\\)\n?" string)
	     (equal (match-string 1 string) (process-get proc :auth-key)))
	(progn
	  (setq string (substring string (match-end 0)))
	  (process-put proc :authenticated t)
	  (server-log "Authentication successful" proc))
      (server-log "Authentication failed" proc)
      (server-send-string
       proc (concat "-error " (server-quote-arg "Authentication failed")))
      ;; Before calling `delete-process', give emacsclient time to
      ;; receive the error string and shut down on its own.
      (sit-for 1)
      (delete-process proc)
      ;; We return immediately.
      (cl-return-from server-process-filter)))
  (let ((prev (process-get proc 'previous-string)))
    (when prev
      (setq string (concat prev string))
      (process-put proc 'previous-string nil)))
  (condition-case err
      (progn
	(server-add-client proc)
	;; Send our pid
	(server-send-string proc (concat "-emacs-pid "
					 (number-to-string (emacs-pid)) "\n"))
	(if (not (string-match "\n" string))
            ;; Save for later any partial line that remains.
            (when (> (length string) 0)
              (process-put proc 'previous-string string))

          ;; In earlier versions of server.el (where we used an `emacsserver'
          ;; process), there could be multiple lines.  Nowadays this is not
          ;; supported any more.
          (cl-assert (eq (match-end 0) (length string)))
	  (let ((request (substring string 0 (match-beginning 0)))
		(coding-system (or file-name-coding-system
				   default-file-name-coding-system))
		nowait     ; t if emacsclient does not want to wait for us.
		frame      ; Frame opened for the client (if any).
		display    ; Open frame on this display.
		parent-id  ; Window ID for XEmbed
		dontkill   ; t if client should not be killed.
		commands
		dir
		use-current-frame
		frame-parameters  ;parameters for newly created frame
		tty-name   ; nil, `window-system', or the tty name.
		tty-type   ; string.
		files
		filepos
		args-left)
	    ;; Remove this line from STRING.
	    (setq string (substring string (match-end 0)))
	    (setq args-left
		  (mapcar #'server-unquote-arg (split-string request " " t)))
	    (while args-left
              (pcase (pop args-left)
                ;; -version CLIENT-VERSION: obsolete at birth.
                ("-version" (pop args-left))

                ;; -nowait:  Emacsclient won't wait for a result.
                ("-nowait" (setq nowait t))

                ;; -current-frame:  Don't create frames.
                ("-current-frame" (setq use-current-frame t))

                ;; -frame-parameters: Set frame parameters
                ("-frame-parameters"
                 (let ((alist (pop args-left)))
                   (if coding-system
                       (setq alist (decode-coding-string alist coding-system)))
                   (setq frame-parameters (car (read-from-string alist)))))

                ;; -display DISPLAY:
                ;; Open X frames on the given display instead of the default.
                ("-display"
                 (setq display (pop args-left))
                 (if (zerop (length display)) (setq display nil)))

                ;; -parent-id ID:
                ;; Open X frame within window ID, via XEmbed.
                ("-parent-id"
                 (setq parent-id (pop args-left))
                 (if (zerop (length parent-id)) (setq parent-id nil)))

                ;; -window-system:  Open a new X frame.
                ("-window-system"
		 (if (fboundp 'x-create-frame)
		     (setq dontkill t
			   tty-name 'window-system)))

                ;; -resume:  Resume a suspended tty frame.
                ("-resume"
                 (let ((terminal (process-get proc 'terminal)))
                   (setq dontkill t)
                   (push (lambda ()
                           (when (eq (terminal-live-p terminal) t)
                             (resume-tty terminal)))
                         commands)))

                ;; -suspend:  Suspend the client's frame.  (In case we
                ;; get out of sync, and a C-z sends a SIGTSTP to
                ;; emacsclient.)
                ("-suspend"
                 (let ((terminal (process-get proc 'terminal)))
                   (setq dontkill t)
                   (push (lambda ()
                           (when (eq (terminal-live-p terminal) t)
                             (suspend-tty terminal)))
                         commands)))

                ;; -ignore COMMENT:  Noop; useful for debugging emacsclient.
                ;; (The given comment appears in the server log.)
                ("-ignore"
                 (setq dontkill t)
                 (pop args-left))

		;; -tty DEVICE-NAME TYPE:  Open a new tty frame.
		;; (But if we see -window-system later, use that.)
                ("-tty"
                 (setq tty-name (pop args-left)
                       tty-type (pop args-left)
                       dontkill (or dontkill
                                    (not use-current-frame)))
                 ;; On Windows, emacsclient always asks for a tty
                 ;; frame.  If running a GUI server, force the frame
                 ;; type to GUI.  (Cygwin is perfectly happy with
                 ;; multi-tty support, so don't override the user's
                 ;; choice there.)  In daemon mode on Windows, we can't
                 ;; make tty frames, so force the frame type to GUI
                 ;; there too.
                 (when (and (eq system-type 'windows-nt)
                            (or (daemonp)
                                (eq window-system 'w32)))
                   (push "-window-system" args-left)))

                ;; -position +LINE[:COLUMN]:  Set point to the given
                ;;  position in the next file.
                ("-position"
                 (if (not (string-match "\\+\\([0-9]+\\)\\(?::\\([0-9]+\\)\\)?"
                                        (car args-left)))
                     (error "Invalid -position command in client args"))
                 (let ((arg (pop args-left)))
                   (setq filepos
                         (cons (string-to-number (match-string 1 arg))
                               (string-to-number (or (match-string 2 arg)
                                                     ""))))))

                ;; -file FILENAME:  Load the given file.
                ("-file"
                 (let ((file (pop args-left)))
                   (if coding-system
                       (setq file (decode-coding-string file coding-system)))
                   ;; Allow Cygwin's emacsclient to be used as a file
                   ;; handler on MS-Windows, in which case FILENAME
                   ;; might start with a drive letter.
                   (when (and (fboundp 'cygwin-convert-file-name-from-windows)
                              (string-match "\\`[A-Za-z]:" file))
                     (setq file (cygwin-convert-file-name-from-windows file)))
                   (setq file (expand-file-name file dir))
                   (push (cons file filepos) files)
                   (server-log (format "New file: %s %s"
                                       file (or filepos ""))
                               proc))
                 (setq filepos nil))

                ;; -eval EXPR:  Evaluate a Lisp expression.
                ("-eval"
                 (if use-current-frame
                     (setq use-current-frame 'always))
                 (let ((expr (pop args-left)))
                   (if coding-system
                       (setq expr (decode-coding-string expr coding-system)))
                   (push (lambda () (server-eval-and-print expr proc))
                         commands)
                   (setq filepos nil)))

                ;; -env NAME=VALUE:  An environment variable.
                ("-env"
                 (let ((var (pop args-left)))
                   ;; XXX Variables should be encoded as in getenv/setenv.
                   (process-put proc 'env
                                (cons var (process-get proc 'env)))))

                ;; -dir DIRNAME:  The cwd of the emacsclient process.
                ("-dir"
                 (setq dir (pop args-left))
                 (if coding-system
                     (setq dir (decode-coding-string dir coding-system)))
                 (setq dir (command-line-normalize-file-name dir))
                 (process-put proc 'server-client-directory dir))

                ;; Unknown command.
                (arg (error "Unknown command: %s" arg))))

	    ;; If both -no-wait and -tty are given with file or sexp
	    ;; arguments, use an existing frame.
	    (and nowait
		 (not (eq tty-name 'window-system))
		 (or files commands)
		 (setq use-current-frame t))

	    (setq frame
		  (cond
		   ((and use-current-frame
			 (or (eq use-current-frame 'always)
			     ;; We can't use the Emacs daemon's
			     ;; terminal frame.
			     (not (and (daemonp)
				       (null (cdr (frame-list)))
				       (eq (selected-frame)
					   terminal-frame)))))
		    (setq tty-name nil tty-type nil)
		    (if display (server-select-display display)))
                   ((equal tty-type "dumb")
                    (server-create-dumb-terminal-frame nowait proc
                                                       frame-parameters))
		   ((or (and (eq system-type 'windows-nt)
			     (daemonp)
			     (setq display "w32"))
		        (eq tty-name 'window-system))
		    (server-create-window-system-frame display nowait proc
						       parent-id
						       frame-parameters))
		   ;; When resuming on a tty, tty-name is nil.
		   (tty-name
		    (server-create-tty-frame tty-name tty-type proc
                                             frame-parameters))

                   ;; If there won't be a current frame to use, fall
                   ;; back to trying to create a new one.
		   ((and use-current-frame
			 (daemonp)
			 (null (cdr (frame-list)))
			 (eq (selected-frame) terminal-frame)
			 display)
		    (setq tty-name nil tty-type nil)
		    (server-select-display display))))

            (process-put
             proc 'continuation
             (lambda ()
               (with-current-buffer (get-buffer-create server-buffer)
                 ;; Use the same cwd as the emacsclient, if possible, so
                 ;; relative file names work correctly, even in `eval'.
                 (let ((default-directory
                         (if (and dir (file-directory-p dir))
                             dir default-directory)))
                   (server-execute proc files nowait commands
                                   dontkill frame tty-name)))))

            (when (or frame files)
              (server-goto-toplevel proc))

            (server-execute-continuation proc))))
    ;; condition-case
    (t (server-return-error proc err))))

(defun server-execute (proc files nowait commands dontkill frame tty-name)
  ;; This is run from timers and process-filters, i.e. "asynchronously".
  ;; But w.r.t the user, this is not really asynchronous since the timer
  ;; is run after 0s and the process-filter is run in response to the
  ;; user running `emacsclient'.  So it is OK to override the
  ;; inhibit-quit flag, which is good since `commands' (as well as
  ;; find-file-noselect via the major-mode) can run arbitrary code,
  ;; including code that needs to wait.
  (with-local-quit
    (condition-case err
        (let ((buffers (server-visit-files files proc nowait)))
          (mapc 'funcall (nreverse commands))
	  ;; If we were told only to open a new client, obey
	  ;; `initial-buffer-choice' if it specifies a file
          ;; or a function.
          (unless (or files commands)
            (let ((buf
                   (cond ((stringp initial-buffer-choice)
			  (find-file-noselect initial-buffer-choice))
			 ((functionp initial-buffer-choice)
			  (funcall initial-buffer-choice)))))
	      (switch-to-buffer
	       (if (buffer-live-p buf) buf (get-scratch-buffer-create))
	       'norecord)))

          ;; Delete the client if necessary.
          (cond
           (nowait
            ;; Client requested nowait; return immediately.
            (server-log "Close nowait client" proc)
            (server-delete-client proc))
           ((and (not dontkill) (null buffers))
            ;; This client is empty; get rid of it immediately.
            (server-log "Close empty client" proc)
            (server-delete-client proc)))
          (cond
           ((or isearch-mode (minibufferp))
            nil)
           ((and frame (null buffers))
            (run-hooks 'server-after-make-frame-hook)
            (when server-client-instructions
              (message "%s"
                       (substitute-command-keys
                        "When done with this frame, type \\[delete-frame]"))))
           ((not (null buffers))
            (run-hooks 'server-after-make-frame-hook)
            (server-switch-buffer
             (car buffers) nil (cdr (car files))
             ;; When triggered from "emacsclient -c", we popped up a
             ;; new frame.  Ensure that we switch to the requested
             ;; buffer in that frame, and not in some other frame
             ;; where it may be displayed.
             (plist-get (process-plist proc) 'frame))
            (run-hooks 'server-switch-hook)
            (when (and (not nowait)
                       server-client-instructions)
              (message "%s"
                       (substitute-command-keys
                        "When done with a buffer, type \\[server-edit]")))))
          (when (and frame (null tty-name))
            (server-unselect-display frame)))
      ((quit error)
       (when (eq (car err) 'quit)
         (message "Quit emacsclient request"))
       (server-return-error proc err)))))

(defun server-return-error (proc err)
  (ignore-errors
    (server-send-string
     proc (concat "-error " (server-quote-arg
                             (error-message-string err))))
    (server-log (error-message-string err) proc)
    ;; Before calling `delete-process', give emacsclient time to
    ;; receive the error string and shut down on its own.
    (sit-for 5)
    (delete-process proc)))

(defun server-goto-line-column (line-col)
  "Move point to the position indicated in LINE-COL.
LINE-COL should be a pair (LINE . COL)."
  (when line-col
    (goto-char (point-min))
    (forward-line (1- (car line-col)))
    (let ((column-number (cdr line-col)))
      (when (> column-number 0)
        (move-to-column (1- column-number))))))

(defun server-visit-files (files proc &optional nowait)
  "Find FILES and return a list of buffers created.
FILES is an alist whose elements are (FILENAME . FILEPOS)
where FILEPOS can be nil or a pair (LINENUMBER . COLUMNNUMBER).
PROC is the client that requested this operation.
NOWAIT non-nil means this client is not waiting for the results,
so don't mark these buffers specially, just visit them normally."
  ;; Bind last-nonmenu-event to force use of keyboard, not mouse, for queries.
  (let ((last-nonmenu-event t) client-record)
    ;; Restore the current buffer afterward, but not using save-excursion,
    ;; because we don't want to save point in this buffer
    ;; if it happens to be one of those specified by the server.
    (save-current-buffer
      (dolist (file files)
	;; If there is an existing buffer modified or the file is
	;; modified, revert it.  If there is an existing buffer with
	;; deleted file, offer to write it.
	(let* ((minibuffer-auto-raise (or server-raise-frame
					  minibuffer-auto-raise))
	       (filen (car file))
	       (obuf (get-file-buffer filen)))
	  (add-to-history 'file-name-history filen)
	  (if (null obuf)
	      (progn
		(run-hooks 'pre-command-hook)
		(set-buffer (find-file-noselect filen)))
            (set-buffer obuf)
	    ;; separately for each file, in sync with post-command hooks,
	    ;; with the new buffer current:
	    (run-hooks 'pre-command-hook)
            (cond ((file-exists-p filen)
                   (when (not (verify-visited-file-modtime obuf))
                     (revert-buffer t nil)))
                  (t
                   (when (y-or-n-p
                          (concat "File no longer exists: " filen
                                  ", write buffer to file? "))
                     (write-file filen))))
            (unless server-buffer-clients
              (setq server-existing-buffer t)))
          (server-goto-line-column (cdr file))
          (run-hooks 'server-visit-hook)
	  ;; hooks may be specific to current buffer:
	  (run-hooks 'post-command-hook))
	(unless nowait
	  ;; When the buffer is killed, inform the clients.
	  (add-hook 'kill-buffer-hook #'server-kill-buffer nil t)
	  (push proc server-buffer-clients))
	(push (current-buffer) client-record)))
    (unless nowait
      (process-put proc 'buffers
                   (nconc (process-get proc 'buffers) client-record)))
    client-record))

(defvar server-kill-buffer-running nil
  "Non-nil while `server-kill-buffer' or `server-buffer-done' is running.")

(defun server-buffer-done (buffer &optional for-killing)
  "Mark BUFFER as \"done\" for its client(s).
This buries the buffer, then returns a list of the form (NEXT-BUFFER KILLED).
NEXT-BUFFER is another server buffer, as a suggestion for what to select next,
or nil.  KILLED is t if we killed BUFFER (typically, because it was visiting
a temp file).
FOR-KILLING if non-nil indicates that we are called from `kill-buffer'."
  (let ((next-buffer nil)
	(killed nil))
    (dolist (proc server-clients)
      (let ((buffers (process-get proc 'buffers)))
	(or next-buffer
	    (setq next-buffer (nth 1 (memq buffer buffers))))
	(when buffers			; Ignore bufferless clients.
	  (setq buffers (delq buffer buffers))
	  ;; Delete all dead buffers from PROC.
	  (dolist (b buffers)
	    (and (bufferp b)
		 (not (buffer-live-p b))
		 (setq buffers (delq b buffers))))
	  (process-put proc 'buffers buffers)
	  ;; If client now has no pending buffers,
	  ;; tell it that it is done, and forget it entirely.
	  (unless buffers
	    (server-log "Close" proc)
	    (if for-killing
		;; `server-delete-client' might delete the client's
		;; frames, which might change the current buffer.  We
		;; don't want that (bug#640).
		(save-current-buffer
		  (server-delete-client proc))
	      (server-delete-client proc))))))
    (when (and (bufferp buffer) (buffer-name buffer))
      ;; We may or may not kill this buffer;
      ;; if we do, do not call server-buffer-done recursively
      ;; from kill-buffer-hook.
      (let ((server-kill-buffer-running t))
	(with-current-buffer buffer
	  (setq server-buffer-clients nil)
	  (run-hooks 'server-done-hook))
	;; Notice whether server-done-hook killed the buffer.
	(if (null (buffer-name buffer))
	    (setq killed t)
	  ;; Don't bother killing or burying the buffer
	  ;; when we are called from kill-buffer.
	  (unless for-killing
	    (when (and (not killed)
		       server-kill-new-buffers
		       (with-current-buffer buffer
			 (not server-existing-buffer)))
	      (setq killed t)
	      (bury-buffer buffer)
	      ;; Prevent kill-buffer from prompting (Bug#3696).
	      (with-current-buffer buffer
		(set-buffer-modified-p nil))
	      (kill-buffer buffer))
	    (unless killed
	      (if (server-temp-file-p buffer)
		  (progn
		    (with-current-buffer buffer
		      (set-buffer-modified-p nil))
		    (kill-buffer buffer)
		    (setq killed t))
		(bury-buffer buffer)))))))
    (list next-buffer killed)))

(defun server-temp-file-p (&optional buffer)
  "Return non-nil if BUFFER contains a file considered temporary.
These are files whose names suggest they are repeatedly
reused to pass information to another program.

The variable `server-temp-file-regexp' controls which filenames
are considered temporary."
  (and (buffer-file-name buffer)
       (string-match-p server-temp-file-regexp (buffer-file-name buffer))))

(defun server-done ()
  "Offer to save current buffer, mark it as \"done\" for clients.
This kills or buries the buffer, then returns a list
of the form (NEXT-BUFFER KILLED).  NEXT-BUFFER is another server buffer,
as a suggestion for what to select next, or nil.
KILLED is t if we killed BUFFER, which happens if it was created
specifically for the clients and did not exist before their request for it."
  (when server-buffer-clients
    (if (server-temp-file-p)
	;; For a temp file, save, and do make a non-numeric backup
	;; (unless make-backup-files is nil).
	(let ((version-control nil)
	      (buffer-backed-up nil))
	  (save-buffer))
      (when (and (buffer-modified-p)
		 buffer-file-name
		 (y-or-n-p (concat "Save file " buffer-file-name "? ")))
	(save-buffer)))
    (server-buffer-done (current-buffer))))

(defun server-kill-emacs-query-function ()
  "Ask before exiting Emacs if it has other live clients.
A \"live client\" is a client with at least one live buffer
associated with it.  These clients were (probably) started by
external processes that are waiting for some buffers to be
edited.  If there are any other clients, we don't want to fail
their waiting processes, so ask the user to be sure."
  (let ((this-client (frame-parameter nil 'client)))
    (or (not (seq-some (lambda (proc)
                         (unless (eq proc this-client)
                           (seq-some #'buffer-live-p
                                     (process-get proc 'buffers))))
                       server-clients))
        (yes-or-no-p "This Emacs session has other clients; exit anyway? "))))

(defun server-kill-buffer ()
  "Remove the current buffer from its clients' buffer list.
Designed to be added to `kill-buffer-hook'."
  ;; Prevent infinite recursion if user has made server-done-hook
  ;; call kill-buffer.
  (or server-kill-buffer-running
      (and server-buffer-clients
	   (let ((server-kill-buffer-running t))
	     (when server-process
	       (server-buffer-done (current-buffer) t))))))

(defun server-edit (&optional arg)
  "Switch to next server editing buffer; say \"Done\" for current buffer.
If a server buffer is current, it is marked \"done\" and optionally saved.
The buffer is also killed if it did not exist before the clients asked for it.
When all of a client's buffers are marked as \"done\", the client is notified.

Temporary files such as MH <draft> files are always saved and backed up,
no questions asked.  (The variable `make-backup-files', if nil, still
inhibits a backup; you can set it locally in a particular buffer to
prevent a backup for it.)  The variable `server-temp-file-regexp' controls
which filenames are considered temporary.

If invoked with a prefix argument, or if there is no server process running,
starts server process and that is all.  Invoked by \\[server-edit].

To abort an edit instead of saying \"Done\", use \\[server-edit-abort]."
  (interactive "P")
  (cond
   ((or arg
	(not server-process)
	(memq (process-status server-process) '(signal exit)))
    (server-mode 1))
   (server-clients (apply #'server-switch-buffer (server-done)))
   (t (message "No server editing buffers exist"))))

(defun server-edit-abort ()
  "Abort editing the current client buffer."
  (interactive)
  (if server-clients
      (mapc (lambda (proc)
              (server-send-string
               proc (concat "-error "
                            (server-quote-arg "Aborted by the user"))))
            server-clients)
    (message "This buffer has no clients")))

(defun server-switch-buffer (&optional next-buffer killed-one filepos
                                       this-frame-only)
  "Switch to another buffer, preferably one that has a client.
Arg NEXT-BUFFER is a suggestion; if it is a live buffer, use it.

KILLED-ONE is t in a recursive call if we have already killed one
temp-file server buffer.  This means we should avoid the final
\"switch to some other buffer\" since we've already effectively
done that.

FILEPOS specifies a new buffer position for NEXT-BUFFER, if we
visit NEXT-BUFFER in an existing window.  If non-nil, it should
be a cons cell (LINENUMBER . COLUMNNUMBER)."
  (if (null next-buffer)
      (progn
	(let ((rest server-clients))
	  (while (and rest (not next-buffer))
	    (let ((proc (car rest)))
	      ;; Only look at frameless clients, or those in the selected
	      ;; frame.
	      (when (or (not (process-get proc 'frame))
			(eq (process-get proc 'frame) (selected-frame)))
		(setq next-buffer (car (process-get proc 'buffers))))
	      (setq rest (cdr rest)))))
	(and next-buffer (server-switch-buffer next-buffer killed-one))
	(unless (or next-buffer killed-one (window-dedicated-p))
	  ;; (switch-to-buffer (other-buffer))
	  (message "No server buffers remain to edit")))
    (if (not (buffer-live-p next-buffer))
	;; If NEXT-BUFFER is a dead buffer, remove the server records for it
	;; and try the next surviving server buffer.
	(apply #'server-switch-buffer (server-buffer-done next-buffer))
      ;; OK, we know next-buffer is live, let's display and select it.
      (if (functionp server-window)
	  (funcall server-window next-buffer)
	(let ((win (get-buffer-window next-buffer
                                      (if this-frame-only nil 0))))
	  (if (and win (not server-window))
	      ;; The buffer is already displayed: just reuse the
	      ;; window.  If FILEPOS is non-nil, use it to replace the
	      ;; window's own value of point.
              (progn
                (select-window win)
                (set-buffer next-buffer)
		(when filepos
		  (server-goto-line-column filepos)))
	    ;; Otherwise, let's find an appropriate window.
	    (cond ((window-live-p server-window)
		   (select-window server-window))
		  ((framep server-window)
		   (unless (frame-live-p server-window)
		     (setq server-window (make-frame)))
		   (select-window (frame-selected-window server-window))))
	    (when (window-minibuffer-p)
	      (select-window (next-window nil 'nomini
                                          (if this-frame-only nil 0))))
	    ;; Move to a non-dedicated window, if we have one.
	    (when (window-dedicated-p)
	      (select-window
	       (get-window-with-predicate
		(lambda (w)
		  (and (not (window-dedicated-p w))
		       (equal (frame-terminal (window-frame w))
			      (frame-terminal))))
		'nomini 'visible (selected-window))))
	    (condition-case nil
                ;; If the client specified a new buffer position,
                ;; treat that as an explicit point-move command, and
                ;; override switch-to-buffer-preserve-window-point.
                (let ((switch-to-buffer-preserve-window-point
                       (if filepos
                           nil
                         switch-to-buffer-preserve-window-point)))
                  (switch-to-buffer next-buffer))
	      ;; After all the above, we might still have ended up with
	      ;; a minibuffer/dedicated-window (if there's no other).
	      (error (pop-to-buffer next-buffer)))))))
    (when server-raise-frame
      (select-frame-set-input-focus (window-frame)))))

;;;###autoload
(defun server-save-buffers-kill-terminal (arg)
  ;; Called from save-buffers-kill-terminal in files.el.
  "Offer to save each buffer, then kill the current client.
With ARG non-nil, silently save all file-visiting buffers, then kill.

If emacsclient was started with a list of filenames to edit, then
only these files will be asked to be saved.

When running Emacs as a daemon and with
`server-stop-automatically' (which see) set to `kill-terminal' or
`delete-frame', this function may call `save-buffers-kill-emacs'
if there are no other active clients."
  (let ((stop-automatically
         (and (daemonp)
              (memq server-stop-automatically '(kill-terminal delete-frame))))
        (proc (frame-parameter nil 'client)))
    (cond ((eq proc 'nowait)
	   ;; Nowait frames have no client buffer list.
	   (if (length> (frame-list) (if stop-automatically 2 1))
               ;; If there are any other frames, only delete this one.
               ;; When `server-stop-automatically' is set, don't count
               ;; the daemon frame.
	       (progn (save-some-buffers arg)
		      (delete-frame))
	     ;; If we're the last frame standing, kill Emacs.
	     (save-buffers-kill-emacs arg)))
	  ((processp proc)
           (if (or (not stop-automatically)
                   (length> server-clients 1)
                   (seq-some
                    (lambda (frame)
                      (when-let ((p (frame-parameter frame 'client)))
                        (not (eq proc p))))
                    (frame-list)))
               ;; If `server-stop-automatically' is not enabled, there
               ;; are any other clients, or there are frames not owned
               ;; by the current client (e.g. `nowait' frames), then
               ;; we just want to delete this client.
	       (let ((buffers (process-get proc 'buffers)))
	         (save-some-buffers
	          arg (if buffers
                          ;; Only files from emacsclient file list.
		          (lambda () (memq (current-buffer) buffers))
                        ;; No emacsclient file list: don't override
                        ;; `save-some-buffers-default-predicate' (unless
                        ;; ARG is non-nil), since we're not killing
                        ;; Emacs (unlike `save-buffers-kill-emacs').
		        (and arg t)))
	         (server-delete-client proc))
             ;; Otherwise, we want to kill Emacs.
             (save-buffers-kill-emacs arg)))
	  (t (error "Invalid client frame")))))

(defun server-stop-automatically--handle-delete-frame (_frame)
  "Handle deletion of FRAME when `server-stop-automatically' is `delete-frame'."
  (when (null (cddr (frame-list)))
    (let ((server-stop-automatically nil))
      (save-buffers-kill-emacs))))

(defun server-stop-automatically--maybe-kill-emacs ()
  "Handle closing of Emacs daemon when `server-stop-automatically' is `empty'."
  (unless (cdr (frame-list))
    (when (and
	   (not (memq t (mapcar (lambda (b)
				  (and (buffer-file-name b)
				       (buffer-modified-p b)))
				(buffer-list))))
	   (not (memq t (mapcar (lambda (p)
				  (and (memq (process-status p)
					     '(run stop open listen))
				       (process-query-on-exit-flag p)))
				(process-list)))))
      (kill-emacs))))

(defun server-apply-stop-automatically ()
  "Apply the current value of `server-stop-automatically'.
This function adds or removes the necessary helpers to manage
stopping the Emacs server automatically, depending on the whether
the server is running or not.  This function only applies when
running Emacs as a daemon."
  (when (daemonp)
    (let (empty-timer-p delete-frame-p)
      (when server-process
        (pcase server-stop-automatically
          ('empty        (setq empty-timer-p t))
          ('delete-frame (setq delete-frame-p t))))
      ;; Start or stop the timer.
      (if empty-timer-p
          (unless server-stop-automatically--timer
            (setq server-stop-automatically--timer
                  (run-with-timer
                   10 2
		   #'server-stop-automatically--maybe-kill-emacs)))
        (when server-stop-automatically--timer
          (cancel-timer server-stop-automatically--timer)
          (setq server-stop-automatically--timer nil)))
      ;; Add or remove the delete-frame hook.
      (if delete-frame-p
          (add-hook 'delete-frame-functions
		    #'server-stop-automatically--handle-delete-frame)
        (remove-hook 'delete-frame-functions
                     #'server-stop-automatically--handle-delete-frame))))
  ;; Return the current value of `server-stop-automatically'.
  server-stop-automatically)

(defcustom server-stop-automatically nil
  "If non-nil, stop the server under the requested conditions.

If this is the symbol `empty', stop the server when it has no
remaining clients, no remaining unsaved file-visiting buffers,
and no running processes with a `query-on-exit' flag.

If this is the symbol `delete-frame', ask the user when the last
frame is deleted whether each unsaved file-visiting buffer must
be saved and each running process with a `query-on-exit' flag
can be stopped, and if so, stop the server itself.

If this is the symbol `kill-terminal', ask the user when the
terminal is killed with \\[save-buffers-kill-terminal] \
whether each unsaved file-visiting
buffer must be saved and each running process with a `query-on-exit'
flag can be stopped, and if so, stop the server itself."
  :type '(choice
          (const :tag "Never" nil)
          (const :tag "When no clients, unsaved files, or processes"
                 empty)
          (const :tag "When killing last terminal" kill-terminal)
          (const :tag "When killing last terminal or frame" delete-frame))
  :set (lambda (symbol value)
         (set-default symbol value)
         (server-apply-stop-automatically))
  :version "29.1")

;;;###autoload
(defun server-stop-automatically (value)
  "Automatically stop the Emacs server as specified by VALUE.
This sets the variable `server-stop-automatically' (which see)."
  (setopt server-stop-automatically value))

(define-key ctl-x-map "#" 'server-edit)

(defun server-unload-function ()
  "Unload the Server library."
  (server-mode -1)
  (substitute-key-definition 'server-edit nil ctl-x-map)
  (save-current-buffer
    (dolist (buffer (buffer-list))
      (set-buffer buffer)
      (remove-hook 'kill-buffer-hook #'server-kill-buffer t)))
  ;; continue standard unloading
  nil)

(defun server-eval-at (server form)
  "Contact the Emacs server named SERVER and evaluate FORM there.
Returns the result of the evaluation, or signals an error if it
cannot contact the specified server.  For example:
  (server-eval-at \"server\" \\='(emacs-pid))
returns the process ID of the Emacs instance running \"server\"."
  (let* ((server-dir (if server-use-tcp server-auth-dir server-socket-dir))
	 (server-file (expand-file-name server server-dir))
	 (coding-system-for-read 'binary)
	 (coding-system-for-write 'binary)
	 address port secret process)
    (unless (file-exists-p server-file)
      (error "No such server: %s" server))
    (with-temp-buffer
      (when server-use-tcp
	(let ((coding-system-for-read 'no-conversion))
	  (insert-file-contents server-file)
	  (unless (looking-at "\\([0-9.]+\\):\\([0-9]+\\)")
	    (error "Invalid auth file"))
	  (setq address (match-string 1)
		port (string-to-number (match-string 2)))
	  (forward-line 1)
	  (setq secret (buffer-substring (point) (line-end-position)))
	  (erase-buffer)))
      (unless (setq process (make-network-process
			     :name "eval-at"
			     :buffer (current-buffer)
			     :host address
			     :service (if server-use-tcp port server-file)
			     :family (if server-use-tcp 'ipv4 'local)
			     :noquery t))
	       (error "Unable to contact the server"))
      (if server-use-tcp
	  (process-send-string process (concat "-auth " secret "\n")))
      (process-send-string process
			   (concat "-eval "
				   (server-quote-arg (format "%S" form))
				   "\n"))
      (while (memq (process-status process) '(open run))
	(accept-process-output process 0.01))
      (goto-char (point-min))
      ;; If the result is nil, there's nothing in the buffer.  If the
      ;; result is non-nil, it's after "-print ".
      (let ((answer ""))
	(while (re-search-forward "\n-print\\(-nonl\\)? " nil t)
	  (setq answer
		(concat answer
			(buffer-substring (point)
					  (progn (skip-chars-forward "^\n")
						 (point))))))
	(if (not (equal answer ""))
	    (read (decode-coding-string (server-unquote-arg answer)
					'emacs-internal)))))))


(provide 'server)

;;; server.el ends here<|MERGE_RESOLUTION|>--- conflicted
+++ resolved
@@ -615,61 +615,6 @@
       (error "The key `%s' is invalid" server-auth-key))
     (server-generate-key)))
 
-<<<<<<< HEAD
-=======
-(defsubst server--file-name ()
-  "Return the file name to use for the server socket."
-  (let ((server-dir (if server-use-tcp server-auth-dir server-socket-dir)))
-    (expand-file-name server-name server-dir)))
-
-(defun server-stop (&optional noframe)
-  "If this Emacs process has a server communication subprocess, stop it.
-If this actually stopped the server, return non-nil.  If the
-server is running in some other Emacs process (see
-`server-running-p'), signal a `server-running-external' error.
-
-If NOFRAME is non-nil, don't delete any existing frames
-associated with a client process.  This is useful, for example,
-when killing Emacs, in which case the frames will get deleted
-anyway."
-  (let ((server-file (server--file-name))
-        stopped-p)
-    (when server-process
-      ;; Kill it dead!
-      (ignore-errors (delete-process server-process))
-      (server-log "Stopped server")
-      (setq stopped-p t
-            server-process nil
-            server-mode nil
-            global-minor-modes (delq 'server-mode global-minor-modes))
-      (server-apply-stop-automatically))
-    (unwind-protect
-        ;; Delete the socket files made by previous server
-        ;; invocations.
-        (if (not (eq t (server-running-p server-name)))
-            ;; Remove any leftover socket or authentication file.
-            (ignore-errors
-              (let (delete-by-moving-to-trash)
-                (delete-file server-file)
-                ;; Also delete the directory that the server file was
-                ;; created in -- but only in /tmp (see bug#44644).
-                ;; There may be other servers running, too, so this may
-                ;; fail.
-                (when (equal (file-name-directory
-                              (directory-file-name
-                               (file-name-directory server-file)))
-                             "/tmp/")
-                  (ignore-errors
-                    (delete-directory (file-name-directory server-file))))))
-            (signal 'server-running-external
-                    (list (format "There is an existing Emacs server, named %S"
-                                  server-name))))
-      ;; If this Emacs already had a server, clear out associated status.
-      (while server-clients
-        (server-delete-client (car server-clients) noframe)))
-    stopped-p))
-
->>>>>>> 153c67fa
 ;;;###autoload
 (defun server-start (&optional leave-dead inhibit-prompt)
   "Allow this Emacs process to be a server for client processes.
