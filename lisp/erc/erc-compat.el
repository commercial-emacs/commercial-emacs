--- conflicted
+++ resolved
@@ -281,93 +281,6 @@
           ,@auth-source-backend-parser-functions))
     auth-source-backend-parser-functions))
 
-<<<<<<< HEAD
-=======
-
-;;;; SASL
-
-(declare-function sasl-step-data "sasl" (step))
-(declare-function sasl-error "sasl" (datum))
-(declare-function sasl-client-property "sasl" (client property))
-(declare-function sasl-client-set-property "sasl" (client property value))
-(declare-function sasl-mechanism-name "sasl" (mechanism))
-(declare-function sasl-client-name "sasl" (client))
-(declare-function sasl-client-mechanism "sasl" (client))
-(declare-function sasl-read-passphrase "sasl" (prompt))
-(declare-function sasl-unique-id "sasl" nil)
-(declare-function decode-hex-string "hex-util" (string))
-(declare-function rfc2104-hash "rfc2104" (hash block-length hash-length
-                                               key text))
-(declare-function sasl-scram--client-first-message-bare "sasl-scram-rfc"
-                  (client))
-(declare-function cl-mapcar "cl-lib" (cl-func cl-x &rest cl-rest))
-
-(defun erc-compat--29-sasl-scram-construct-gs2-header (client)
-  (let ((authzid (sasl-client-property client 'authenticator-name)))
-    (concat "n," (and authzid "a=") authzid ",")))
-
-(defun erc-compat--29-sasl-scram-client-first-message (client _step)
-  (let ((c-nonce (sasl-unique-id)))
-    (sasl-client-set-property client 'c-nonce c-nonce))
-  (concat (erc-compat--29-sasl-scram-construct-gs2-header client)
-          (sasl-scram--client-first-message-bare client)))
-
-(defun erc-compat--29-sasl-scram--client-final-message
-    (hash-fun block-length hash-length client step)
-  (unless (string-match
-           "^r=\\([^,]+\\),s=\\([^,]+\\),i=\\([0-9]+\\)\\(?:$\\|,\\)"
-           (sasl-step-data step))
-    (sasl-error "Unexpected server response"))
-  (let* ((hmac-fun
-          (lambda (text key)
-            (decode-hex-string
-             (rfc2104-hash hash-fun block-length hash-length key text))))
-         (step-data (sasl-step-data step))
-         (nonce (match-string 1 step-data))
-         (salt-base64 (match-string 2 step-data))
-         (iteration-count (string-to-number (match-string 3 step-data)))
-         (c-nonce (sasl-client-property client 'c-nonce))
-         (cbind-input
-          (if (string-prefix-p c-nonce nonce)
-              (erc-compat--29-sasl-scram-construct-gs2-header client) ; *1
-            (sasl-error "Invalid nonce from server")))
-         (client-final-message-without-proof
-          (concat "c=" (base64-encode-string cbind-input t) "," ; *2
-                  "r=" nonce))
-         (password
-          (sasl-read-passphrase
-           (format "%s passphrase for %s: "
-                   (sasl-mechanism-name (sasl-client-mechanism client))
-                   (sasl-client-name client))))
-         (salt (base64-decode-string salt-base64))
-         (string-xor (lambda (a b)
-                       (apply #'unibyte-string (cl-mapcar #'logxor a b))))
-         (salted-password (let ((digest (concat salt (string 0 0 0 1)))
-                                (xored nil))
-                            (dotimes (_i iteration-count xored)
-                              (setq digest (funcall hmac-fun digest password))
-                              (setq xored (if (null xored)
-                                              digest
-                                            (funcall string-xor xored
-                                                     digest))))))
-         (client-key (funcall hmac-fun "Client Key" salted-password))
-         (stored-key (decode-hex-string (funcall hash-fun client-key)))
-         (auth-message (concat "n=" (sasl-client-name client)
-                               ",r=" c-nonce "," step-data
-                               "," client-final-message-without-proof))
-         (client-signature (funcall hmac-fun
-                                    (encode-coding-string auth-message 'utf-8)
-                                    stored-key))
-         (client-proof (funcall string-xor client-key client-signature))
-         (client-final-message
-          (concat client-final-message-without-proof ","
-                  "p=" (base64-encode-string client-proof t)))) ; *3
-    (sasl-client-set-property client 'auth-message auth-message)
-    (sasl-client-set-property client 'salted-password salted-password)
-    client-final-message))
-
-
->>>>>>> b37604c2
 ;;;; Misc 29.1
 
 (defvar url-irc-function)
