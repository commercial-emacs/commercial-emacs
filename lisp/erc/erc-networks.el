;;; erc-networks.el --- IRC networks  -*- lexical-binding: t; -*-

;; Copyright (C) 2002, 2004-2022 Free Software Foundation, Inc.

;; Author: Mario Lang <mlang@lexx.delysid.org>
;; Maintainer: Amin Bandali <bandali@gnu.org>, F. Jason Park <jp@neverwas.me>
;; Keywords: comm

;; This file is NOT part of GNU Emacs.

;; GNU Emacs is free software: you can redistribute it and/or modify
;; it under the terms of the GNU General Public License as published by
;; the Free Software Foundation, either version 3 of the License, or
;; (at your option) any later version.

;; GNU Emacs is distributed in the hope that it will be useful,
;; but WITHOUT ANY WARRANTY; without even the implied warranty of
;; MERCHANTABILITY or FITNESS FOR A PARTICULAR PURPOSE.  See the
;; GNU General Public License for more details.

;; You should have received a copy of the GNU General Public License
;; along with GNU Emacs.  If not, see <https://www.gnu.org/licenses/>.

;;; Commentary:

;; This file deals with IRC networks.
;;
;; Usage:
;;
;; This is the "networks" module.
;;
;; M-x erc-server-select provides an alternative way to connect to servers by
;; choosing networks.
;; You can use (eq (erc-network) 'Network) if you'd like to set variables or do
;; certain actions according to which network you're connected to.
;; If a network you use is not listed in `erc-networks-alist', you can put
;; (add-to-list 'erc-networks-alist '(Network "irc.server-name.net")) in your
;; config file.

;;; Code:

(eval-when-compile (require 'cl-lib))
(require 'erc-backend)
(defvar erc--target)
(defvar erc-reuse-buffers)
(defvar erc-rename-buffers)
(defvar erc-insert-marker)
(defvar erc-kill-server-hook)
(defvar erc-kill-buffer-hook)
(defvar erc-modules)
<<<<<<< HEAD
=======
(defvar erc-rename-buffers)
(defvar erc-reuse-buffers)
(defvar erc-server-announced-name)
(defvar erc-server-connected)
(defvar erc-server-parameters)
(defvar erc-server-process)
(defvar erc-session-server)

(declare-function erc--default-target "erc" nil)
(declare-function erc--get-isupport-entry "erc-backend" (key &optional single))
(declare-function erc-buffer-filter "erc" (predicate &optional proc))
(declare-function erc-current-nick "erc" nil)
(declare-function erc-display-error-notice "erc" (parsed string))
(declare-function erc-display-message "erc" (parsed type buffer msg &rest args))
(declare-function erc-error "erc" (&rest args))
(declare-function erc-get-buffer "erc" (target &optional proc))
(declare-function erc-server-buffer "erc" nil)
(declare-function erc-server-process-alive "erc-backend" (&optional buffer))
(declare-function erc-set-active-buffer "erc" (buffer))
>>>>>>> 0d60579b

;; Variables

(defgroup erc-networks nil
  "IRC Networks."
  :group 'erc)

(defcustom erc-server-alist
'(("4-irc: Random server" 4-irc "4-irc.com" 6667)
  ("A5KNet: Random server" A5KNet "irc.a5knet.com" ((6660 6669)))
  ("AbleNet: Random server" AbleNet "irc.ablenet.org" 6667)
  ("Accessirc: Random server" Accessirc "irc.accessirc.net" 6667)
  ("Acestar: Random server" Acestar "irc.acestar.org" 6667)
  ("Action-IRC: Random server" Action-IRC "irc.action-irc.net" ((6660 6669)))
  ("AfterNET: Random server" AfterNET "irc.afternet.org" 6667)
  ("Alternativenet: Random server" Alternativenet "irc.altnet.org" 6667)
  ("AmigaNet: Random server" AmigaNet "irc.amiganet.org" 6667)
  ("AngelEyez: Random server" AngelEyez "irc.angeleyez.net" ((6666 7000)))
  ("AnotherNet: Random server" Anothernet "irc.another.net" (6667 7000 ))
  ("ArabChat: Random server" ArabChat "irc.arabchat.org" ((6660 6667)))
  ("Ars-OpenIRC: Random server" Ars "irc.arstechnica.com" 6667)
  ("AsiaTalk: Random server" AsiaTalk "irc.asiatalk.org" ((6667 6669) 7000 ))
  ("AstroLink: Random server" AstroLink "irc.astrolink.org" ((6660 6667)))
  ("Asylumnet: Random server" Asylumnet "irc.asylum-net.org" ((6661 6669) 7000 7777 ))
  ("Austnet: Random AU server" Austnet "au.austnet.org" 6667)
  ("Austnet: Random NZ server" Austnet "nz.austnet.org" 6667)
  ("Austnet: Random SG server" Austnet "sg.austnet.org" 6667)
  ("Austnet: Random US server" Austnet "us.austnet.org" 6667)
  ("AwesomeChat: Random server" AwesomeChat "irc.awesomechat.net" ((6661 6669)))
  ("Awesomechristians: Random server" Awesomechristians "irc.awesomechristians.com" 7000)
  ("Axenet: Random server" Axenet "irc.axenet.org" ((6660 6667)))
  ("BeyondIRC: Random server" Beyondirc "irc.beyondirc.net" ((6660 6669)))
  ("BGIRC: Random server" BGIRC "irc.bulgaria.org" ((6666 6669) 7000 ))
  ("Blabbernet: Random server" Blabbernet "irc.blabber.net" (6667 7000 ))
  ("Blitzed: Random server" Blitzed "irc.blitzed.org" (6667 7000 ))
  ("Brasirc: Random server" Brasirc "irc.brasirc.net" ((6666 6667)))
  ("Brasirc: BR, PA, Belem" Brasirc "irc.libnet.com.br" ((6666 6668) 7777 8002 ))
  ("BRASnet: Random European server" BRASnet "eu.brasnet.org" ((6665 6669)))
  ("BRASnet: Random US server" BRASnet "us.brasnet.org" ((6665 6669)))
  ("BubbleNet: Random server" BubbleNet "irc.bubblenet.org" ((6667 6669)))
  ("CCnet: Random server" CCnet "irc.cchat.net" (6667 7000 ))
  ("CCnet: US, TX, Dallas" CCnet "irc2.cchat.net" (6667 7000 ))
  ("Chat-Net: Random server" Chat-Net "irc.chat-net.org" 6667)
  ("Chat-Solutions: Random server" Chat-Solutions "irc.chat-solutions.org" 6667)
  ("Chatcafe: Random server" Chatcafe "irc.chatcafe.net" 6667)
  ("Chatchannel: Random server" Chatchannel "irc.chatchannel.org" ((6666 6669) 7000 ))
  ("ChatCircuit: Random server" ChatCircuit "irc.chatcircuit.com" 6668)
  ("Chatlink: Random server" Chatlink "irc.chatlink.org" 6667)
  ("Chatnet: Random AU server" Chatnet "au.chatnet.org" 6667)
  ("Chatnet: Random EU server" Chatnet "eu.chatnet.org" 6667)
  ("Chatnet: Random US server" Chatnet "us.chatnet.org" 6667)
  ("ChatNut: Random server" ChatNut "irc.chatnut.net" (6667 7000 ))
  ("Chatpinoy: Random server" Chatpinoy "irc.chatpinoy.com" 6667)
  ("ChatPR: Random server" ChatPR "irc.chatpr.org" 6667)
  ("Chatroom: Random server" Chatroom "irc.chatroom.org" 6667)
  ("Chatster: Random server" Chatster "irc.chatster.org" 6667)
  ("ChatX: Random server" ChatX "irc.chatx.net" 6667)
  ("China263: Random server" China263 "irc.263.net" 6667)
  ("Cineplex1: Random server" Cineplex1 "irc.cineplex1.com" ((6666 6668)))
  ("CNN: CNN News discussions" CNN "chat.cnn.com" ((6667 6669) 7000 ))
  ("CobraNet: Random server" CobraNet "irc.cobra.net" 6667)
  ("Coolchat: Random server" Coolchat "irc.coolchat.net" 6667)
  ("Criten: Random server" Criten "irc.criten.net" 6667)
  ("Cyberchat: Random server" Cyberchat "irc.cyberchat.org" (6667 6668 ))
  ("CyGanet: Random server" CyGanet "irc.cyga.net" 6667)
  ("DALnet: AS, MY, Coins" DALnet "coins.dal.net" ((6663 6668) 7000 ))
  ("DALnet: CA, ON, Sodre" DALnet "sodre.on.ca.dal.net" ((6661 6669) 7000 ))
  ("DALnet: EU, DE, Nexgo" DALnet "nexgo.de.eu.dal.net" ((6664 6669) 7000 ))
  ("DALnet: EU, NO, Powertech" DALnet "powertech.no.eu.dal.net" ((6666 6667) 7000 ))
  ("DALnet: EU, SE, Borg" DALnet "borg.se.eu.dal.net" (6667 7000 ))
  ("DALnet: EU, SE, Ced" DALnet "ced.se.eu.dal.net" (6667 7000 ))
  ("DALnet: US, GA, Astro" DALnet "astro.ga.us.dal.net" ((6661 6669) 7000 ))
  ("DALnet: US, GA, Dragons" DALnet "dragons.ga.us.dal.net" ((6661 6669) 7000 ))
  ("DALnet: US, GA, Elysium" DALnet "elysium.ga.us.dal.net" ((6661 6669) 7000 ))
  ("DALnet: US, MA, Twisted" DALnet "twisted.ma.us.dal.net" ((6660 6669) 7001 7002 ))
  ("DALnet: US, MO, Global" DALnet "global.mo.us.dal.net" ((6661 6669) 7000 ))
  ("DALnet: US, NJ, Liberty" DALnet "liberty.nj.us.dal.net" ((6662 6669) 7000 ))
  ("DALnet: US, VA, Wombat" DALnet "wombat.va.us.dal.net" ((6661 6669) 7000 ))
  ("DALnet: Random EU server" DALnet "irc.eu.dal.net" 6667)
  ("DALnet: Random US server" DALnet "irc.dal.net" ((6660 6667)))
  ("Dark-Tou-Net: Random server" Dark-Tou-Net "irc.d-t-net.de" 6667)
  ("Darkfire: Random server" Darkfire "irc.darkfire.net" (6667 7000 8000 ))
  ("DarkMyst: Random server" DarkMyst "irc.darkmyst.org" 6667)
  ("Darkserv: Random server" Darkserv "irc.darkserv.net" 6667)
  ("Darksystem: Random server" Darksystem "irc.darksystem.com" 6667)
  ("Darktree: Random server" Darktree "irc.darktree.net" 6667)
  ("DayNet: Random server" DayNet "irc.daynet.org" 6667)
  ("Deepspace: Disability network" Deepspace "irc.deepspace.org" 6667)
  ("Different: Random server" Different "irc.different.net" 6667)
  ("Digarix: Random server" Digarix "irc.digarix.net" 6667)
  ("Digatech: Random server" Digatech "irc.digatech.net" 6667)
  ("Digital-Base: Random server" Digital-Base "irc.digital-base.net" ((6660 7000)))
  ("Digitalirc: Random server" Digitalirc "irc.digitalirc.net" 6667)
  ("Discussioni: Random server" Discussioni "irc.discussioni.org" ((6666 6669)))
  ("DorukNet: TR, Istanbul" DorukNet "irc.doruk.net.tr" ((6660 6669) 7000 8888 ))
  ("Dreamcast: Random server" Dreamcast "irc0.dreamcast.com" 6667)
  ("DWChat: Random server" DWChat "irc.dwchat.net" 6667)
  ("Dynastynet: Random server" Dynastynet "irc.dynastynet.net" 6667)
  ("EFnet: CA, AB, Edmonton (arcti)" EFnet "irc.arcti.ca" 6667)
  ("EFnet: CA, AB, Edmonton (mpls)" EFnet "irc.mpls.ca" ((6660 6669)))
  ("EFnet: CA, ON, Toronto" EFnet "irc2.magic.ca" 6667)
  ("EFnet: CA, QB, Montreal" EFnet "irc.qeast.net" 6667)
  ("EFnet: EU, DK, Aarhus" EFnet "irc.inet.tele.dk" 6667)
  ("EFnet: EU, FI, Helsinki" EFnet "efnet.cs.hut.fi" 6667)
  ("EFnet: EU, FR, Paris" EFnet "irc.isdnet.fr" ((6667 6669)))
  ("EFnet: EU, NL, Amsterdam" EFnet "efnet.vuurwerk.nl" 6667)
  ("EFnet: EU, NO, Homelien" EFnet "irc.homelien.no" (5190 (6666 6667) (7000 7001) ))
  ("EFnet: EU, NO, Oslo" EFnet "irc.daxnet.no" ((6666 7000)))
  ("EFnet: EU, PL, Warszawa" EFnet "irc.efnet.pl" 6667)
  ("EFnet: EU, RU, Moscow" EFnet "irc.rt.ru" ((6661 6669)))
  ("EFnet: EU, SE, Dalarna" EFnet "irc.du.se" ((6666 6669)))
  ("EFnet: EU, SE, Gothenburg" EFnet "irc.hemmet.chalmers.se" ((6666 7000)))
  ("EFnet: EU, SE, Sweden" EFnet "irc.light.se" 6667)
  ("EFnet: EU, UK, London (carrier)" EFnet "irc.carrier1.net.uk" ((6666 6669)))
  ("EFnet: EU, UK, London (demon)" EFnet "efnet.demon.co.uk" ((6665 6669)))
  ("EFnet: ME, IL, Inter" EFnet "irc.inter.net.il" ((6665 6669)))
  ("EFnet: US, AZ, Phoenix" EFnet "irc.easynews.com" (6660 (6665 6667) 7000 ))
  ("EFnet: US, CA, San Jose" EFnet "irc.concentric.net" ((6665 6668)))
  ("EFnet: US, CA, San Luis Obispo" EFnet "irc.prison.net" ((6666 6667)))
  ("EFnet: US, GA, Atlanta" EFnet "irc.mindspring.com" ((6660 6669)))
  ("EFnet: US, MI, Ann Arbor" EFnet "irc.umich.edu" 6667)
  ("EFnet: US, MN, Twin Cities" EFnet "irc.umn.edu" ((6665 6669)))
  ("EFnet: US, NY, Mineola" EFnet "irc.lightning.net" ((6665 7000)))
  ("EFnet: US, NY, New York (east)" EFnet "irc.east.gblx.net" 6667)
  ("EFnet: US, NY, New York (flamed)" EFnet "irc.flamed.net" ((6665 6669)))
  ("EFnet: US, TX, Houston" EFnet "ircd.lagged.org" ((6660 6669)))
  ("EFnet: US, VA, Ashburn" EFnet "irc.secsup.uu.net" ((6665 6669) 8080 ))
  ("EFnet: Random AU server" EFnet "au.rr.efnet.net" 6667)
  ("EFnet: Random CA server" EFnet "ca.rr.efnet.net" 6667)
  ("EFnet: Random EU server" EFnet "eu.rr.efnet.net" 6667)
  ("EFnet: Random US server" EFnet "us.rr.efnet.net" 6667)
  ("EgyptianIRC: Random server" EgyptianIRC "irc.egyptianirc.net" ((6667 6669)))
  ("Eircnet: Random server" Eircnet "irc.eircnet.org" ((6660 6669) 7000 ))
  ("Eleethal: Random server" Eleethal "irc.eleethal.com" ((6660 6669) 7000 ))
  ("EntertheGame: Random server" EntertheGame "irc.enterthegame.com" ((6667 6669)))
  ("EpiKnet: Random server" EpiKnet "irc.epiknet.org" ((6660 6669) 7000 7001 ))
  ("EsperNet: Random server" EsperNet "irc.esper.net" (5555 (6667 6669) ))
  ("Esprit: Random server" Esprit "irc.esprit.net" 6667)
  ("euIRC: Random server" euIRC "irc.euirc.net" ((6665 6669)))
  ("Evilzinc: Random server" Evilzinc "irc.evilzinc.net" ((6660 6669) 7000 8000 ))
  ("ExodusIRC: Random server" ExodusIRC "irc.exodusirc.net" ((6660 6669)))
  ("FDFnet: Random server" FDFnet "irc.fdfnet.net" ((6666 6668) 9999 ))
  ("FEFnet: Random server" FEFnet "irc.fef.net" 6667)
  ("Financialchat: Random server" Financialchat "irc.financialchat.com" ((6667 6669) 7000 ))
  ("Forestnet: Random server" Forestnet "irc.forestnet.org" (6667 7000 ))
  ("ForeverChat: Random server" ForeverChat "irc.foreverchat.net" ((6660 6669) 7000 ))
  ("Fraggers: Random server" Fraggers "irc.fraggers.co.uk" ((6661 6669) (7000 7001) ))
  ("FreedomChat: Random server" FreedomChat "chat.freedomchat.net" 6667)
  ("FreedomIRC: Random server" FreedomIRC "irc.freedomirc.net" 6667)
  ("Freenode: Random server" freenode "chat.freenode.net" 6667)
  ("Freenode: Random EU server" freenode "chat.eu.freenode.net" 6667)
  ("Freenode: Random US server" freenode "chat.us.freenode.net" 6667)
  ("FunNet: Random server" FunNet "irc.funnet.org" 6667)
  ("Galaxynet: Random server" GalaxyNet "irc.galaxynet.org" ((6662 6668) 7000 ))
  ("Galaxynet: AU, NZ, Auckland" GalaxyNet "auckland.nz.galaxynet.org" ((6661 6669)))
  ("Galaxynet: EU, BE, Online" GalaxyNet "online.be.galaxynet.org" ((6661 6669)))
  ("Galaxynet: US, FL, Florida" GalaxyNet "gymnet.us.galaxynet.org" ((6661 6669)))
  ("Gamesnet: Random east US server" Gamesnet "east.gamesnet.net" 6667)
  ("Gamesnet: Random west US server" Gamesnet "west.gamesnet.net" 6667)
  ("GammaForce: Random server" GammaForce "irc.gammaforce.org" ((6660 6669) 7000 ))
  ("GIKInet: Random server" GIKInet "irc.giki.edu.pk" 6667)
  ("GizNet: Random server" GizNet "irc.giznet.org" ((6666 6669) 7000 ))
  ("Globalchat: Random server" Globalchat "irc.globalchat.org" 6667)
  ("GlobIRC: Random server" GlobIRC "irc.globirc.net" ((6666 6668) 9999 ))
  ("Goldchat: Random server" Goldchat "irc.goldchat.nl" ((6660 6669) 7000 ))
  ("Goodchatting: Random server" Goodchatting "irc.goodchatting.com" ((6661 6669) 7000 ))
  ("GravityLords: Random server" GravityLords "irc.gravitylords.net" 6667)
  ("Grnet: Random EU server" GRnet "gr.irc.gr" (6667 7000 ))
  ("Grnet: Random server" GRnet "srv.irc.gr" (6667 7000 ))
  ("Grnet: Random US server" GRnet "us.irc.gr" (6667 7000 ))
  ("GulfChat: Random server" GulfChat "irc.gulfchat.net" ((6660 6669)))
  ("HabberNet: Random server" HabberNet "irc.habber.net" 6667)
  ("HanIRC: Random server" HanIRC "irc.hanirc.org" 6667)
  ("Hellenicnet: Random server" Hellenicnet "irc.mirc.gr" (6667 7000 ))
  ("IceNet: Random server" IceNet "irc.icenet.org.za" 6667)
  ("ICQnet: Random server" ICQnet "irc.icq.com" 6667)
  ("Infatech: Random server" Infatech "irc.infatech.net" ((6660 6669)))
  ("Infinity: Random server" Infinity "irc.infinity-irc.org" 6667)
  ("Infomatrix: Random server" Infomatrix "irc.infomatrix.net" 6667)
  ("Inside3D: Random server" Inside3D "irc.inside3d.net" ((6661 6669)))
  ("InterlinkChat: Random server" InterlinkChat "irc.interlinkchat.net" ((6660 6669) 7000 ))
  ("IRC-Chile: Random server" IRC-Chile "irc.cl" 6667)
  ("IRC-Hispano: Random server" IRC-Hispano "irc.irc-hispano.org" 6667)
  ("IRCchat: Random server" IRCchat "irc.ircchat.tk" 6667)
  ("IRCGate: Random server" IRCGate "irc.ircgate.net" ((6667 6669)))
  ("IRCGeeks: Random server" IRCGeeks "irc.ircgeeks.org" ((6660 6669)))
  ("IRChat: Random server" IRChat "irc.irchat.net" ((6660 6669)))
  ("IrcLordz: Random server" IrcLordz "irc.irclordz.com" 6667)
  ("IrcMalta: Random server" IrcMalta "irc.ircmalta.org" ((6660 6667)))
  ("IRCnet: EU, FR, Random" IRCnet "irc.fr.ircnet.net" 6667)
  ("IRCnet: EU, IT, Random" IRCnet "irc.ircd.it" ((6665 6669)))
  ("IRCnet: AS, IL, Haifa" IRCnet "ircnet.netvision.net.il" ((6661 6668)))
  ("IRCnet: AS, JP, Tokyo" IRCnet "irc.tokyo.wide.ad.jp" 6667)
  ("IRCnet: AS, TW, Seed" IRCnet "irc.seed.net.tw" 6667)
  ("IRCnet: EU, AT, Linz" IRCnet "linz.irc.at" ((6666 6668)))
  ("IRCnet: EU, AT, Wien" IRCnet "vienna.irc.at" ((6666 6669)))
  ("IRCnet: EU, BE, Brussels" IRCnet "irc.belnet.be" 6667)
  ("IRCnet: EU, BE, Zaventem" IRCnet "ircnet.wanadoo.be" ((6661 6669)))
  ("IRCnet: EU, CZ, Prague" IRCnet "irc.felk.cvut.cz" 6667)
  ("IRCnet: EU, DE, Berlin" IRCnet "irc.fu-berlin.de" ((6665 6669)))
  ("IRCnet: EU, DE, Dusseldorf" IRCnet "irc.freenet.de" ((6665 6669)))
  ("IRCnet: EU, DE, Stuttgart" IRCnet "irc.belwue.de" ((6665 6669)))
  ("IRCnet: EU, DK, Copenhagen" IRCnet "irc.ircnet.dk" 6667)
  ("IRCnet: EU, EE, Tallinn" IRCnet "irc.estpak.ee" ((6666 6668)))
  ("IRCnet: EU, FI, Helsinki" IRCnet "irc.cs.hut.fi" 6667)
  ("IRCnet: EU, GR, Thessaloniki" IRCnet "irc.ee.auth.gr" ((6666 6669)))
  ("IRCnet: EU, HU, Budapest" IRCnet "irc.elte.hu" 6667)
  ("IRCnet: EU, IS, Reykjavik (ircnet)" IRCnet "irc.ircnet.is" ((6661 6669)))
  ("IRCnet: EU, IS, Reykjavik (simnet)" IRCnet "irc.simnet.is" ((6661 6669)))
  ("IRCnet: EU, IT, Rome" IRCnet "irc.tin.it" ((6665 6669)))
  ("IRCnet: EU, NL, Amsterdam (nlnet)" IRCnet "irc.nl.uu.net" ((6660 6669)))
  ("IRCnet: EU, NL, Amsterdam (xs4all)" IRCnet "irc.xs4all.nl" ((6660 6669)))
  ("IRCnet: EU, NL, Enschede" IRCnet "irc.snt.utwente.nl" ((6660 6669)))
  ("IRCnet: EU, NL, Nijmegen" IRCnet "irc.sci.kun.nl" ((6660 6669)))
  ("IRCnet: EU, NO, Oslo" IRCnet "irc.ifi.uio.no" 6667)
  ("IRCnet: EU, NO, Trondheim" IRCnet "irc.pvv.ntnu.no" 6667)
  ("IRCnet: EU, PL, Lublin" IRCnet "lublin.irc.pl" ((6666 6668)))
  ("IRCnet: EU, PL, Warsaw" IRCnet "warszawa.irc.pl" ((6666 6668)))
  ("IRCnet: EU, RU, Moscow" IRCnet "irc.msu.ru" 6667)
  ("IRCnet: EU, SE, Lulea" IRCnet "irc.ludd.luth.se" ((6661 6669)))
  ("IRCnet: EU, UK, London (Demon)" IRCnet "ircnet.demon.co.uk" ((6665 6669)))
  ("IRCnet: EU, UK, London (Easynet)" IRCnet "ircnet.easynet.co.uk" ((6666 6669)))
  ("IRCnet: US, NY, New York" IRCnet "irc.stealth.net" ((6660 6669)))
  ("IRCnet: Random AU server" IRCnet "au.ircnet.org" 6667)
  ("IRCnet: Random EU server" IRCnet "eu.ircnet.org" ((6665 6668)))
  ("IRCnet: Random US server" IRCnet "us.ircnet.org" ((6665 6668)))
  ("IRCSoulZ: Random server" IRCSoulZ "irc.ircsoulz.net" 6667)
  ("IRCSul: BR, PR, Maringa" IRCSul "irc.wnet.com.br" 6667)
  ("IrcTalk: Random server" IrcTalk "irc.irctalk.net" ((6660 6669)))
  ("Irctoo: Random server" Irctoo "irc.irctoo.net" 6667)
  ("IRCtown: Random server" IRCtown "irc.irctown.net" ((6666 6669) 7000 ))
  ("IRCworld: Random server" IRCworld "irc.ircworld.org" 6667)
  ("ircXtreme: Random server" ircXtreme "irc.ircXtreme.net" ((6660 6669)))
  ("Israelnet: Random server" Israelnet "irc.israel.net" 6667)
  ("K0wNet: Random server" K0wNet "irc.k0w.net" ((6660 6669)))
  ("KDFSnet: Random server" KDFSnet "irc.kdfs.net" ((6667 6669)))
  ("Kemik: Random server" Kemik "irc.kemik.net" 6667)
  ("Kewl.Org: Random server" Kewl\.Org "irc.kewl.org" (6667 7000 ))
  ("Kickchat: Random server" Kickchat "irc.kickchat.com" ((6660 6669) 7000 ))
  ("Kidsworld: Random server" KidsWorld "irc.kidsworld.org" ((6666 6669)))
  ("Knightnet: AF, ZA, Durban" Knightnet "orc.dbn.za.knightnet.net" (6667 5555 ))
  ("Knightnet: US, CA, Goldengate" Knightnet "goldengate.ca.us.knightnet.net" (6667 5555 ))
  ("Konfido.Net: Random server" Konfido\.Net "irc.konfido.net" 6667)
  ("KreyNet: Random server" Kreynet "irc.krey.net" 6667)
  ("Krono: Random server" Krono "irc.krono.net" ((6660 6669) 7000 ))
  ("Krushnet: Random server" Krushnet "irc.krushnet.org" 6667)
  ("LagNet: Random server" LagNet "irc.lagnet.org.za" 6667)
  ("LagNet: AF, ZA, Cape Town" LagNet "reaper.lagnet.org.za" 6667)
  ("LagNet: AF, ZA, Johannesburg" LagNet "mystery.lagnet.org.za" 6667)
  ("Libera.Chat: Random server" Libera.Chat "irc.libera.chat" 6667)
  ("Libera.Chat: Random Europe server" Libera.Chat "irc.eu.libera.chat" 6667)
  ("Libera.Chat: Random US & Canada server" Libera.Chat "irc.us.libera.chat" 6667)
  ("Libera.Chat: Random Australia & New Zealand server" Libera.Chat "irc.au.libera.chat" 6667)
  ("Libera.Chat: Random East Asia server" Libera.Chat "irc.ea.libera.chat" 6667)
  ("Libera.Chat: IPv4 only server" Libera.Chat "irc.ipv4.libera.chat" 6667)
  ("Libera.Chat: IPv6 only server" Libera.Chat "irc.ipv6.libera.chat" 6667)
  ("Librenet: Random server" Librenet "irc.librenet.net" 6667)
  ("LinkNet: Random server" LinkNet "irc.link-net.org" ((6667 6669)))
  ("LinuxChix: Random server" LinuxChix "irc.linuxchix.org" 6667)
  ("Liquidized: Random server" Liquidized "irc.liquidized.net" (6667 7000 ))
  ("M-IRC: Random server" M-IRC "irc.m-sys.org" ((6667 6669)))
  ("MagicStar: Random server" MagicStar "irc.magicstar.net" 6667)
  ("Mavra: Random server" Mavra "irc.mavra.net" 6667)
  ("MediaDriven: Random server" MediaDriven "irc.mediadriven.com" ((6667 6669)))
  ("mIRC-X: Random server" mIRC-X "irc.mircx.com" (6667 7000 ))
  ("Morat: Random server" Morat "irc.morat.net" 6667)
  ("MusicCity: Random server" MusicCity "chat.musiccity.com" 6667)
  ("Mysteria: Random server" Mysteria "irc.mysteria.net" (6667 7000 ))
  ("Mysterychat: Random server" Mysterychat "irc.mysterychat.net" ((6667 6669)))
  ("Mystical: Random server" Mystical "irc.mystical.net" (6667 7000 ))
  ("Narancs: Random server" Narancs "irc.narancs.com" ((6667 6669) 7000 ))
  ("Net-France: Random server" Net-France "irc.net-france.com" 6667)
  ("Nevernet: Random server" Nevernet "irc.nevernet.net" 6667)
  ("Newnet: Random server" Newnet "irc.newnet.net" ((6665 6667)))
  ("Nexusirc: Random server" Nexusirc "irc.nexusirc.org" 6667)
  ("Nightstar: Random server" NightStar "irc.nightstar.net" ((6665 6669)))
  ("NitrousNet: Random server" NitrousNet "irc.nitrousnet.net" 6667)
  ("Novernet: Random server" Novernet "irc.novernet.com" ((6665 6669) 7000 ))
  ("Nullrouted: Random server" Nullrouted "irc.nullrouted.org" ((6666 6669) 7000 ))
  ("NullusNet: Random server" NullusNet "irc.nullus.net" 6667)
  ("OFTC: Random server" OFTC "irc.oftc.net" ((6667 6670) 7000))
  ("OpChat: Random server" OpChat "irc.opchat.org" ((6667 6669)))
  ("Othernet: Random server" Othernet "irc.othernet.org" 6667)
  ("Othernet: US, FL, Miami" Othernet "miami.fl.us.othernet.org" 6667)
  ("Othernet: US, MO, StLouis" Othernet "stlouis.mo.us.othernet.org" 6667)
  ("Otherside: Random server" OtherSide "irc.othersideirc.net" 6667)
  ("Outsiderz: Random server" Outsiderz "irc.outsiderz.com" 6667)
  ("OzOrg: AU, Perth" OzOrg "iinet.perth.oz.org" 6667)
  ("Peacefulhaven: Random server" Peacefulhaven "irc.peacefulhaven.net" ((6660 6669) 7000 ))
  ("PhazedIRC: Random server" PhazedIRC "irc.phazedirc.net" 6667)
  ("Philchat: Random server" Philchat "irc.philchat.net" 6667)
  ("phrozN: Random server" phrozN "irc.phrozn.net" 6667)
  ("PiNet: Random server" PiNet "irc.praetorians.org" ((6665 6669)))
  ("Pinoycentral: Random server" Pinoycentral "chat.abs-cbn.com" 6667)
  ("Planetarion: Random server" Planetarion "irc.planetarion.com" 6667)
  ("POLNet: Random server" POLNet "irc.ircnet.pl" 6667)
  ("Psionics: CA, PQ, Montreal" Psionics "chat.psionics.net" ((6660 6669)))
  ("PTirc: Random server" PTirc "irc.ptirc.com.pt" 6667)
  ("PTlink: Random server" PTlink "irc.ptlink.net" 6667)
  ("PTnet: Random server" PTnet "irc.ptnet.org" 6667)
  ("QChat: Random server" QChat "irc.qchat.net" 6667)
  ("QuakeNet: Random German server" QuakeNet "de.quakenet.org" ((6667 6669)))
  ("QuakeNet: Random server" QuakeNet "irc.quakenet.eu.org" ((6667 6669)))
  ("QuakeNet: Random Swedish server" QuakeNet "se.quakenet.org" ((6667 6669)))
  ("QuakeNet: Random UK server" QuakeNet "uk.quakenet.org" ((6667 6669)))
  ("QuakeNet: Random US server" QuakeNet "us.quakenet.org" ((6667 6669)))
  ("Realirc: Random server" Realirc "irc.realirc.org" 6667)
  ("RealmNET: Random server" RealmNET "irc.realmnet.com" 6667)
  ("Rebelchat: Random server" Rebelchat "irc.rebelchat.org" 6667)
  ("Red-Latina: Random server" Red-Latina "irc.red-latina.org" 6667)
  ("RedLatona: Random server" RedLatona "irc.redlatona.net" (6667 6668 ))
  ("Relicnet: Random server" Relicnet "irc.relic.net" 6667)
  ("Rezosup: Random server" Rezosup "irc.rezosup.org" 6667)
  ("Risanet: Random server" Risanet "irc.risanet.com" ((6667 6669)))
  ("Rizon: Random server" Rizon "irc.rizon.net" (6633 (6660 6669) 6697 7000 8080 9999))
  ("Rubiks: Random server" Rubiks "irc.rubiks.net" 6667)
  ("Rusnet: EU, RU, Tomsk" Rusnet "irc.tsk.ru" ((6667 6669) (7770 7775) ))
  ("Rusnet: EU, RU, Vladivostok" Rusnet "irc.vladivostok.ru" ((6667 6669) (7770 7775) ))
  ("Rusnet: EU, UA, Kiev" Rusnet "irc.kar.net" ((6667 6669) (7770 7775) ))
  ("Sandnet: Random server" Sandnet "irc.sandnet.net" ((6660 6669) 7000 ))
  ("Scunc: Random server" Scunc "irc.scunc.net" 6667)
  ("SerbianCafe: Random server" SerbianCafe "irc.serbiancafe.ws" ((6665 6669)))
  ("SexNet: Random server" SexNet "irc.sexnet.org" 6667)
  ("ShadowFire: Random server" ShadowFire "irc.shadowfire.org" 6667)
  ("ShadowWorld: Random server" ShadowWorld "irc.shadowworld.net" 6667)
  ("SkyNet: Random server" SkyNet "irc.bronowski.pl" ((6666 6668)))
  ("Slashnet: Random server" Slashnet "irc.slashnet.org" 6667)
  ("SolarStone: Random server" SolarStone "irc.solarstone.net" ((6660 6669)))
  ("Sorcerynet: Random server" Sorcery "irc.sorcery.net" (6667 7000 9000 ))
  ("Sorcerynet: EU, SE, Karlskrona" Sorcery "nexus.sorcery.net" (6667 7000 9000 ))
  ("Sorcerynet: US, CA, Palo Alto" Sorcery "kechara.sorcery.net" (6667 7000 9000 ))
  ("SourceIRC: Random server" SourceIRC "irc.sourceirc.net" ((6667 6669) 7000 ))
  ("SpaceTronix: Random server" SpaceTronix "irc.spacetronix.net" ((6660 6669) 7000 ))
  ("Spirit-Harmony: Random server" Spirit-Harmony "irc.spirit-harmony.com" ((6661 6669)))
  ("StarChat: Random server" StarChat "irc.starchat.net" ((6667 6669) 7000 ))
  ("StarEquinox: Random server" StarEquinox "irc.starequinox.net" ((6660 6669)))
  ("StarLink: Random server" Starlink "irc.starlink.net" ((6660 6669)))
  ("StarLink-irc: Random server" starlink-irc "irc.starlink-irc.org" 6667)
  ("StarWars-IRC: Random server" StarWars-IRC "irc.starwars-irc.net" ((6663 6667)))
  ("Stormdancing: Random server" Stormdancing "irc.stormdancing.net" ((6664 6669) 7000 9000 ))
  ("Superchat: Random server" Superchat "irc.superchat.org" ((6660 6668)))
  ("Sysopnet: Random server" Sysopnet "irc.sysopnet.org" ((6666 6668)))
  ("Telstra: Random server" Telstra "irc.telstra.com" ((6667 6669)))
  ("TR-net: EU, TR, Ankara" TR-net "irc.dominet.com.tr" 6667)
  ("TR-net: EU, Tr, Istanbul" TR-net "irc.teklan.com.tr" 6667)
  ("Tri-net: Random server" Tri-net "irc.tri-net.org" 6667)
  ("TriLink: Random server" TriLink "irc.ft4u.net" 6667)
  ("TurkishChat: Random server" TurkishChat "irc.turkishchat.org" ((6660 6669) 7000 ))
  ("UberNinja: Random server" UberNinja "irc.uberninja.net" ((6667 6669)))
  ("UICN: Random server" UICN "irc.uicn.net" 6667)
  ("UltraIRC: Random server" UltraIRC "irc.ultrairc.net" 6667)
  ("UnderChat: Random server" UnderChat "irc.underchat.it" ((6660 6669) 7000 ))
  ("Undernet: CA, ON, Toronto" Undernet "toronto.on.ca.undernet.org" ((6661 6669)))
  ("Undernet: CA, QC, Montreal" Undernet "montreal.qu.ca.undernet.org" ((6660 6669)))
  ("Undernet: EU, AT, Graz" Undernet "graz.at.eu.undernet.org" ((6661 6669)))
  ("Undernet: EU, BE, Antwerp" Undernet "flanders.be.eu.undernet.org" ((6660 6669)))
  ("Undernet: EU, BE, Brussels" Undernet "brussels.be.eu.undernet.org" 6667)
  ("Undernet: EU, CH, Geneva" Undernet "geneva.ch.eu.undernet.org" ((6660 6669) 7777 8000 ))
  ("Undernet: EU, FR, Caen" Undernet "caen.fr.eu.undernet.org" ((6666 6669)))
  ("Undernet: EU, NL, Diemen" Undernet "diemen.nl.eu.undernet.org" ((6660 6669)))
  ("Undernet: EU, NL, Haarlem" Undernet "haarlem.nl.eu.undernet.org" ((6660 6669)))
  ("Undernet: EU, NO, Oslo" Undernet "oslo.no.eu.undernet.org" ((6660 6669)))
  ("Undernet: EU, SE, Stockholm" Undernet "stockholm.se.eu.undernet.org" ((6666 6669)))
  ("Undernet: EU, UK, Surrey" Undernet "surrey.uk.eu.undernet.org" ((6660 6669)))
  ("Undernet: US, AZ, Mesa" Undernet "mesa.az.us.undernet.org" ((6665 6667)))
  ("Undernet: US, CA, San Diego" Undernet "sandiego.ca.us.undernet.org" ((6660 6670)))
  ("Undernet: US, DC, Washington" Undernet "washington.dc.us.undernet.org" ((6660 6669)))
  ("Undernet: US, KS, Manhattan" Undernet "manhattan.ks.us.undernet.org" ((6660 6669)))
  ("Undernet: US, NV, Las Vegas" Undernet "lasvegas.nv.us.undernet.org" ((6660 6669)))
  ("Undernet: US, TX, Austin" Undernet "austin.tx.us.undernet.org" ((6660 6669)))
  ("Undernet: US, UT, Saltlake" Undernet "saltlake.ut.us.undernet.org" ((6660 6669)))
  ("Undernet: US, VA, Arlington" Undernet "arlington.va.us.undernet.org" ((6660 6669)))
  ("Undernet: US, VA, McLean" Undernet "mclean.va.us.undernet.org" ((6666 6669)))
  ("Undernet: Random EU server" Undernet "eu.undernet.org" 6667)
  ("Undernet: Random US server" Undernet "us.undernet.org" 6667)
  ("UnderZ: Random server" UnderZ "irc.underz.org" ((6667 6668)))
  ("UniChat: Random server" UniChat "irc.uni-chat.net" 6667)
  ("UnionLatina: Random server" UnionLatina "irc.unionlatina.org" 6667)
  ("Univers: Random server" Univers "irc.univers.org" ((6665 6669)))
  ("UnixR: Random server" UnixR "irc.unixr.net" ((6667 6669)))
  ("Vidgamechat: Random server" Vidgamechat "irc.vidgamechat.com" 6667)
  ("VirtuaNet: Random server" VirtuaNet "irc.virtuanet.org" ((6660 6669) 7000 ))
  ("Vitamina: Random server" Vitamina "irc.vitamina.ca" 6667)
  ("Voila: Random server" Voila "irc.voila.fr" 6667)
  ("Wahou: Random server" Wahou "irc.wahou.org" ((6665 6669)))
  ("Warpednet: Random server" Warpednet "irc.warped.net" 6667)
  ("Weaklinks: Random server" Weaklinks "irc.weaklinks.net" ((6667 6669)))
  ("Webnet: Random server" Webnet "irc.webchat.org" ((6667 6669) 7000 ))
  ("Webnet: US, CA, Santa Clara" Webnet "webmaster.ca.us.webchat.org" ((6661 6669)))
  ("WinChat: Random server" WinChat "irc.winchat.net" ((6661 6669)))
  ("WinIRC: Random server" WinIRC "irc.winirc.org" ((6667 6669) 4400 ))
  ("WorldIRC: Random server" WorldIRC "irc.worldirc.org" ((6660 6667)))
  ("WyldRyde: Random server" WyldRyde "irc.wyldryde.net" ((6666 6669)))
  ("XentoniX: Random server" XentoniX "irc.xentonix.net" ((6661 6669)))
  ("Xevion: Random server" Xevion "irc.xevion.net" (6667 7000 ))
  ("XNet: Random server" XNet "irc.xnet.org" 6667)
  ("XWorld: Random server" XWorld "irc.xworld.org" 6667)
  ("ZAnet Net: Random server" ZAnetNet "irc.zanet.net" 6667)
  ("ZAnet Org: UK, London" ZAnetOrg "mystic.zanet.org.za" 6667)
  ("ZiRC: Random server" ZiRC "irc.zirc.org" ((6660 6669)))
  ("ZUHnet: Random server" ZUHnet "irc.zuh.net" 6667)
  ("Zurna: Random server" Zurna "irc.zurna.net" 6667))
  "Alist of irc servers.
Each server is a list (NAME NET HOST PORTS) where
NAME is a name for that server,
NET is a symbol indicating to which network from `erc-networks-alist'
  this server corresponds,
HOST is the servers hostname and
PORTS is either a number, a list of numbers, or a list of port ranges."
  :type '(alist :key-type (string :tag "Name")
		:value-type
		(group symbol (string :tag "Hostname")
		       (choice :tag "Ports"
			       (integer :tag "Port number")
			       (repeat :tag "List of ports or ranges"
				       (choice (integer :tag "Port number")
					       (list :tag "Port range"
						     integer integer)))))))

(defcustom erc-networks-alist
  '((4-irc "4-irc.com")
    (A5KNet "a5knet.com")
    (AbleNet "ablenet.org")
    (Accessirc "accessirc.net")
    (Acestar "acestar.org")
    (Action-IRC "action-irc.net")
    (AfterNET "afternet.org")
    (Alternativenet "altnet.org")
    (AmigaNet "amiganet.org")
    (AngelEyez "angeleyez.net")
    (Anothernet "another.net")
    (ArabChat "arabchat.org")
    (Ars "arstechnica.com")
    (AsiaTalk "asiatalk.org")
    (AstroLink "astrolink.org")
    (Asylumnet "asylumnet.org")
    (Austnet "austnet.org")
    (AwesomeChat "awesomechat.net")
    (Awesomechristians "awesomechristians.com")
    (Axenet "axenet.org")
    (Beyondirc "beyondirc.net")
    (BGIRC "bulgaria.org")
    (Blabbernet "blabber.net")
    (Blitzed "blitzed.org")
    (BrasIRC "brasirc.net")
    (BRASnet "brasnet.org")
    (BubbleNet "bubblenet.org")
    (CCnet "christian-chat.net")
    (Chat-Net "chat-net.org")
    (Chat-Solutions "chat-solutions.org")
    (Chatcafe "chatcafe.net")
    (Chatchannel "chatchannel.org")
    (ChatCircuit "chatcircuit.com")
    (Chatlink "chatlink.org")
    (Chatnet "chatnet.org")
    (ChatNut "chatnut.net")
    (Chatpinoy "chatpinoy.com")
    (ChatPR "chatpr.org")
    (Chatroom "chatroom.org")
    (Chatster "chatster.org")
    (ChatX "chatx.net")
    (China263 "263.net")
    (Cineplex1 "cineplex1.com")
    (CNN "cnn.com")
    (CobraNet "cobra.net")
    (Coolchat "coolchat.net")
    (Criten "criten.net")
    (Cyberchat "cyberchat.org")
    (CyGanet "cyga.net")
    (DALnet "dal.net")
    (Dark-Tou-Net "d-t-net.de")
    (Darkfire "darkfire.net")
    (DarkMyst "darkmyst.org")
    (Darkserv "darkserv.net")
    (Darksystem "darksystem.com")
    (Darktree "darktree.net")
    (DayNet "daynet.org")
    (Deepspace "deepspace.org")
    (Different "different.net")
    (Digarix "digarix.net")
    (Digatech "digatech.net")
    (Digital-Base "digital-base.net")
    (Digitalirc "digitalirc.net")
    (Discussioni "discussioni.org")
    (DorukNet "doruk.net.tr")
    (DWChat "dwchat.net")
    (Dynastynet "dynastynet.net")
    (EFnet nil)
    (EgyptianIRC "egyptianirc.net")
    (Eircnet "eircnet.org")
    (Eleethal "eleethal.com")
    (EntertheGame "enterthegame.com")
    (EpiKnet "epiknet.org")
    (EsperNet "esper.net")
    (Esprit "esprit.net")
    (euIRC "euirc.net")
    (Evilzinc "evilzinc.net")
    (ExodusIRC "exodusirc.net")
    (FDFnet "fdfnet.net")
    (FEFnet "fef.net")
    (Financialchat "financialchat.com")
    (Forestnet "forestnet.org")
    (ForeverChat "foreverchat.net")
    (Fraggers "fraggers.co.uk")
    (FreedomChat "freedomchat.net")
    (FreedomIRC "freedomirc.net")
    (freenode "freenode.net")
    (FunNet "funnet.org")
    (GalaxyNet "galaxynet.org")
    (Gamesnet "gamesnet.net")
    (GammaForce "gammaforce.org")
    (GIKInet "giki.edu.pk")
    (GizNet "giznet.org")
    (Globalchat "globalchat.org")
    (GlobIRC "globirc.net")
    (Goldchat "goldchat.nl")
    (Goodchatting "goodchatting.com")
    (GravityLords "gravitylords.net")
    (GRnet "irc.gr")
    (GulfChat "gulfchat.net")
    (HabberNet "habber.net")
    (HanIRC "hanirc.org")
    (Hellenicnet "mirc.gr")
    (IceNet "icenet.org.za")
    (ICQnet "icq.com")
    (iip "anon.iip")
    (Infatech "infatech.net")
    (Infinity "infinity-irc.org")
    (Infomatrix "infomatrix.net")
    (Inside3D "inside3d.net")
    (InterlinkChat "interlinkchat.net")
    (IRC-Chile "irc.cl")
    (IRC-Hispano "irc-hispano.org")
    (IRCchat "ircchat.tk")
    (IRCGate "ircgate.net")
    (IRCGeeks "ircgeeks.org")
    (IRChat "irchat.net")
    (IrcLordz "irclordz.com")
    (IrcMalta "ircmalta.org")
    (IRCnet nil)
    (IRCSoulZ "ircsoulz.net")
    (IRCSul "wnet.com.br")
    (IrcTalk "irctalk.net")
    (Irctoo "irctoo.net")
    (IRCtown "irc.irctown.net")
    (IRCworld "ircworld.org")
    (ircXtreme "ircXtreme.net")
    (Israelnet "israel.net")
    (K0wNet "k0w.net")
    (KDFSnet "kdfs.net")
    (Kemik "kemik.net")
    (Kewl\.Org "kewl.org")
    (Kickchat "kickchat.com")
    (KidsWorld "kidsworld.org")
    (Knightnet "knightnet.net")
    (Konfido\.Net "konfido.net")
    (Kreynet "krey.net")
    (Krono "krono.net")
    (Krushnet "krushnet.org")
    (LagNet "lagnet.org.za")
    (Libera.Chat "libera.chat")
    (Librenet "librenet.net")
    (LinkNet "link-net.org")
    (LinuxChix "cats\\.meow\\.at\\|linuxchix\\.org")
    (Liquidized "liquidized.net")
    (M-IRC "m-sys.org")
    (MagicStar "magicstar.net")
    (Mavra "mavra.net")
    (MediaDriven "mediadriven.com")
    (mIRC-X "mircx.com")
    (Morat "morat.net")
    (MusicCity "musiccity.com")
    (Mysteria "mysteria.net")
    (Mysterychat "mysterychat.net")
    (Mystical "mystical.net")
    (Narancs "narancs.com")
    (Net-France "net-france.com")
    (Nevernet "nevernet.net")
    (Newnet "newnet.net")
    (Nexusirc "nexusirc.org")
    (NightStar "nightstar.net")
    (NitrousNet "nitrousnet.net")
    (Novernet "novernet.com")
    (Nullrouted "nullrouted.org")
    (NullusNet "nullus.net")
    (OFTC "oftc.net")
    (OpChat "opchat.org")
    (Openprojects "openprojects.net")
    (Othernet "othernet.org")
    (OtherSide "othersideirc.net")
    (Outsiderz "outsiderz.com")
    (OzOrg "oz.org")
    (Peacefulhaven "peacefulhaven.net")
    (PhazedIRC "phazedirc.net")
    (Philchat "philchat.net")
    (phrozN "phrozn.net")
    (PiNet "praetorians.org")
    (Pinoycentral "abs-cbn.com")
    (Planetarion "planetarion.com")
    (POLNet "ircnet.pl")
    (Psionics "psionics.net")
    (PTirc "ptirc.com.pt")
    (PTlink "ptlink.net")
    (PTnet "ptnet.org")
    (QChat "qchat.net")
    (QuakeNet "quakenet.org")
    (Realirc "realirc.org")
    (RealmNET "realmnet.com")
    (Rebelchat "rebelchat.org")
    (Red-Latina "red-latina.org")
    (RedLatona "redlatona.net")
    (Relicnet "relic.net")
    (Rezosup "rezosup.org")
    (Risanet "risanet.com")
    (Rubiks "rubiks.net")
    (Rusnet "nil")
    (Sandnet "sandnet.net")
    (Scunc "scunc.net")
    (SerbianCafe "serbiancafe.ws")
    (SexNet "sexnet.org")
    (ShadowFire "shadowfire.org")
    (ShadowWorld "shadowworld.net")
    (SkyNet "bronowski.pl")
    (SlashNET "slashnet.org")
    (SolarStone "solarstone.net")
    (Sorcery "sorcery.net")
    (SourceIRC "sourceirc.net")
    (SpaceTronix "spacetronix.net")
    (Spirit-Harmony "spirit-harmony.com")
    (StarChat "starchat.net")
    (StarEquinox "starequinox.net")
    (Starlink "starlink.net")
    (starlink-irc "starlink-irc.org")
    (StarWars-IRC "starwars-irc.net")
    (Stormdancing "stormdancing.net")
    (Superchat "superchat.org")
    (Sysopnet "sysopnet.org")
    (Telstra "telstra.com")
    (TR-net "dominet.com.tr")
    (Tri-net "tri-net.org")
    (TriLink "ft4u.net")
    (TurkishChat "turkishchat.org")
    (UberNinja "uberninja.net")
    (UICN "uicn.net")
    (UltraIRC "ultrairc.net")
    (UnderChat "underchat.it")
    (Undernet "undernet.org")
    (UnderZ "underz.org")
    (UniChat "irc.uni-chat.net")
    (UnionLatina "unionlatina.org")
    (Univers "univers.org")
    (UnixR "unixr.net")
    (Vidgamechat "vidgamechat.com")
    (VirtuaNet "virtuanet.org")
    (Vitamina "vitamina.ca")
    (Voila "voila.fr")
    (Wahou "wf-net.org")
    (Warpednet "warped.net")
    (Weaklinks "weaklinks.net")
    (Webnet "webchat.org")
    (WinChat "winchat.net")
    (WinIRC "winirc.org")
    (WorldIRC "worldirc.org")
    (WyldRyde "wyldryde.net")
    (XentoniX "xentonix.net")
    (Xevion "xevion.net")
    (XNet "xnet.org")
    (XWorld "xworld.org")
    (ZAnetNet "zanet.net")
    (ZAnetOrg "zanet.org.za")
    (ZiRC "zirc.org")
    (ZUHnet "zuh.net")
    (Zurna "zurna.net"))
  "Alist of IRC networks.
Each network is a list (NET MATCHER) where
NET is a symbol naming that IRC network and
MATCHER is used to find a corresponding network to a server while
  connected to it.  If it is regexp, it's used to match against
  `erc-server-announced-name'.  It can also be a function (predicate).
  Then it is executed with the server buffer as current buffer."
  :type '(repeat
	  (list :tag "Network"
		(symbol :tag "Network name")
		(choice :tag "Network's common server ending"
		 (regexp)
		 (const :tag "Network has no common server ending" nil)))))

(defvar-local erc-network nil
  "The name of the network you are connected to (a symbol).")


;;;; Identifying session context

;; This section is concerned with identifying and managing the
;; relationship between an IRC connection and its unique identity on a
;; given network (as seen by that network's nick-granting system).
;; This relationship is quasi-permanent and transcends IRC connections
;; and Emacs sessions.  As of mid 2022, only nicknames matter, and
;; whether a user is authenticated does not directly impact network
;; identity from a client's perspective.  However, ERC must be
;; equipped to adapt should this ever change.  And while a connection
;; is normally associated with exactly one nick, some networks (or
;; intermediaries) may allow multiple clients to control the same nick
;; by combining instance activity into a single logical client.  ERC
;; must be limber enough to handle such situations.

(defvar-local erc-networks--id nil
  "Server-local instance of its namesake struct.
Also shared among all target buffers for a given connection.  See
\\[describe-symbol] `erc-networks--id' for more.")

(cl-defstruct erc-networks--id
  "Persistent identifying info for a network presence.

Here, \"presence\" refers to some local state representing a
client's existence on a network.  Some clients refer to this as a
\"context\" or a \"net-id\".  The management of this state
involves tracking associated buffers and what they're displaying.
Since a presence can outlast physical connections and survive
changes in back-end transports (and even outlive Emacs sessions),
its identity must be resilient.

Essential to this notion of an enduring existence on a network is
ensuring recovery from the loss of a server buffer.  Thus, any
useful identifier must be shared among server and target buffers
to allow for reassociation.  Beyond that, it must ideally be
derivable from the same set of connection parameters.  See the
constructor `erc-networks--id-create' for more info."
  (ts nil :type float :read-only t :documentation "Creation timestamp.")
  (symbol nil :type symbol :documentation "ID as a symbol."))

(cl-defstruct (erc-networks--id-fixed
               (:include erc-networks--id)
               (:constructor erc-networks--id-fixed-create
                             (given &aux (ts (float-time)) (symbol given)))))

(cl-defstruct (erc-networks--id-qualifying
               (:include erc-networks--id)
               (:constructor erc-networks--id-qualifying-create
                             (&aux
                              (ts (float-time))
                              (parts (erc-networks--id-qualifying-init-parts))
                              (symbol (erc-networks--id-qualifying-init-symbol
                                       parts))
                              (len 1))))
  "A session context composed of hierarchical connection parameters.
Two identifiers are considered equivalent when their non-empty
`parts' slots compare equal.  Related identifiers share a common
prefix of `parts' taken from connection parameters (given or
discovered).  An identifier's unique `symbol', intended for
display purposes, is created by concatenating the shortest common
prefix among its relatives.  For example, related presences [b a
r d o] and [b a z a r] would have symbols b/a/r and b/a/z
respectively.  The separator is given by `erc-networks--id-sep'."
  (parts nil :type sequence ; a vector of atoms
         :documentation "Sequence of identifying components.")
  (len 0 :type integer
       :documentation "Length of active `parts' interval."))

;; For now, please use this instead of `erc-networks--id-fixed-p'.
(cl-defgeneric erc-networks--id-given (net-id)
  "Return the preassigned identifier for a network context, if any.
When non-nil, assume NET-ID originated from an `:id' argument to
entry-point commands `erc-tls' or `erc'.")

(cl-defmethod erc-networks--id-given (_) nil) ; _ may be nil

(cl-defmethod erc-networks--id-given ((nid erc-networks--id-fixed))
  (erc-networks--id-symbol nid))

(cl-generic-define-context-rewriter erc-obsolete-var (var spec)
  `((with-suppressed-warnings ((obsolete ,var) (free-vars ,var)) ,var) ,spec))

;; As a catch-all, derive the symbol from the unquoted printed repr.
(cl-defgeneric erc-networks--id-create (id)
  "Invoke an appropriate constructor for an `erc-networks--id' object."
  (erc-networks--id-fixed-create (intern (format "%s" id))))

;; When a given ID is a symbol, trust it unequivocally.
(cl-defmethod erc-networks--id-create ((id symbol))
  (erc-networks--id-fixed-create id))

;; Otherwise, use an adaptive name derived from network params.
(cl-defmethod erc-networks--id-create ((_ null))
  (erc-networks--id-qualifying-create))

;; But honor an explicitly set `erc-rename-buffers' (compat).
(cl-defmethod erc-networks--id-create
  ((_ null) &context (erc-obsolete-var erc-rename-buffers null))
  (erc-networks--id-fixed-create (intern (buffer-name))))

;; But honor an explicitly set `erc-reuse-buffers' (compat).
(cl-defmethod erc-networks--id-create
  ((_ null) &context (erc-obsolete-var erc-reuse-buffers null))
  (erc-networks--id-fixed-create (intern (buffer-name))))

(cl-defmethod erc-networks--id-create
  ((_ symbol) &context (erc-obsolete-var erc-reuse-buffers null))
  (erc-networks--id-fixed-create (intern (buffer-name))))

(cl-defgeneric erc-networks--id-equal-p (self other)
  "Return non-nil when two network IDs exhibit underlying equality.
Expect SELF and OTHER to be `erc-networks--id' struct instances
and that this will only be called for ID recovery or merging,
after which no two identities should be `equal' (timestamps
aside) that aren't also `eq'.")

(cl-defmethod erc-networks--id-equal-p ((_ null) (_ erc-networks--id)) nil)
(cl-defmethod erc-networks--id-equal-p ((_ erc-networks--id) (_ null)) nil)

(cl-defmethod erc-networks--id-equal-p ((self erc-networks--id)
                                        (other erc-networks--id))
  (eq self other))

(cl-defmethod erc-networks--id-equal-p ((a erc-networks--id-fixed)
                                        (b erc-networks--id-fixed))
  (or (eq a b) (eq (erc-networks--id-symbol a) (erc-networks--id-symbol b))))

(cl-defmethod erc-networks--id-equal-p ((a erc-networks--id-qualifying)
                                        (b erc-networks--id-qualifying))
  (or (eq a b) (equal (erc-networks--id-qualifying-parts a)
                      (erc-networks--id-qualifying-parts b))))

;; ERASE-ME: if some future extension were to come along offering
;; additional members, e.g., [Libera.Chat "bob" laptop], it'd likely
;; be cleaner to create a new struct type descending from
;; `erc-networks--id-qualifying' than to convert this function into a
;; generic.  However, the latter would be simpler because it'd just
;; require something like &context (erc-v3-device erc-v3--device-t).

(defun erc-networks--id-qualifying-init-parts ()
  "Return opaque list of atoms to serve as canonical identifier."
  (when-let ((network (erc-network))
             (nick (erc-current-nick)))
    (vector network (erc-downcase nick))))

(defvar erc-networks--id-sep "/"
  "Separator for joining `erc-networks--id-qualifying-parts' into a net ID.")

(defun erc-networks--id-qualifying-init-symbol (elts &optional len)
  "Return symbol appropriate for network context identified by ELTS.
Use leading interval of length LEN as contributing components.
Combine them with string separator `erc-networks--id-sep'."
  (when elts
    (unless len
      (setq len 1))
    (intern (mapconcat (lambda (s) (prin1-to-string s t))
                       (seq-subseq elts 0 len)
                       erc-networks--id-sep))))

(defun erc-networks--id-qualifying-grow-id (nid)
  "Grow NID by one component or return nil when at capacity."
  (unless (= (length (erc-networks--id-qualifying-parts nid))
             (erc-networks--id-qualifying-len nid))
    (setf (erc-networks--id-symbol nid)
          (erc-networks--id-qualifying-init-symbol
           (erc-networks--id-qualifying-parts nid)
           (cl-incf (erc-networks--id-qualifying-len nid))))))

(defun erc-networks--id-qualifying-reset-id (nid)
  "Restore NID to its initial state."
  (setf (erc-networks--id-qualifying-len nid) 1
        (erc-networks--id-symbol nid)
        (erc-networks--id-qualifying-init-symbol
         (erc-networks--id-qualifying-parts nid))))

(defun erc-networks--id-qualifying-prefix-length (nid-a nid-b)
  "Return length of common initial prefix of NID-A and NID-B.
Return nil when no such sequence exists (instead of zero)."
  (when-let* ((a (erc-networks--id-qualifying-parts nid-a))
              (b (erc-networks--id-qualifying-parts nid-b))
              (n (min (length a) (length b)))
              ((> n 0))
              ((equal (elt a 0) (elt b 0)))
              (i 1))
    (while (and (< i n)
                (equal (elt a i)
                       (elt b i)))
      (cl-incf i))
    i))

(defun erc-networks--id-qualifying-update (dest source &rest overrides)
  "Update DEST from SOURCE in place.
Copy slots into DEST from SOURCE and recompute ID.  Both SOURCE
and DEST must be `erc-networks--id' objects.  OVERRIDES is an
optional plist of SLOT VAL pairs."
  (setf (erc-networks--id-qualifying-parts dest)
        (or (plist-get overrides :parts)
            (erc-networks--id-qualifying-parts source))
        (erc-networks--id-qualifying-len dest)
        (or (plist-get overrides :len)
            (erc-networks--id-qualifying-len source))
        (erc-networks--id-symbol dest)
        (or (plist-get overrides :symbol)
            (erc-networks--id-qualifying-init-symbol
             (erc-networks--id-qualifying-parts dest)
             (erc-networks--id-qualifying-len dest)))))

(cl-defgeneric erc-networks--id-reload (_nid &optional _proc _parsed)
  "Handle an update to the current network identity.
If provided, PROC should be the current `erc-server-process' and
PARSED the current `erc-response'.  NID is an `erc-networks--id'
object."
  nil)

(cl-defmethod erc-networks--id-reload ((nid erc-networks--id-qualifying)
                                       &optional proc parsed)
  "Refresh identity after an `erc-networks--id-qualifying-parts'update."
  (erc-networks--id-qualifying-update nid (erc-networks--id-qualifying-create)
                                      :len
                                      (erc-networks--id-qualifying-len nid))
  (erc-networks--rename-server-buffer (or proc erc-server-process) parsed)
  (erc-networks--shrink-ids-and-buffer-names-any)
  (erc-with-all-buffers-of-server
      erc-server-process #'erc--default-target
      (when-let* ((new-name (erc-networks--reconcile-buffer-names erc--target
                                                                  nid))
                  ((not (equal (buffer-name) new-name))))
        (rename-buffer new-name 'unique))))

(cl-defgeneric erc-networks--id-ensure-comparable (self other)
  "Take measures to ensure two net identities are in comparable states.")

(cl-defmethod erc-networks--id-ensure-comparable ((_ erc-networks--id)
                                                  (_ erc-networks--id))
  nil)

(cl-defmethod erc-networks--id-ensure-comparable
  ((nid erc-networks--id-qualifying) (other erc-networks--id-qualifying))
  "Grow NID along with that of the current buffer.
Rename the current buffer if its NID has grown."
  (when-let ((n (erc-networks--id-qualifying-prefix-length other nid)))
    (while (and (<= (erc-networks--id-qualifying-len nid) n)
                (erc-networks--id-qualifying-grow-id nid)))
    ;; Grow and rename a visited buffer and all its targets
    (when (and (> (erc-networks--id-qualifying-len nid)
                  (erc-networks--id-qualifying-len other))
               (erc-networks--id-qualifying-grow-id other))
      ;; Rename NID's buffers using current ID
      (erc-buffer-filter (lambda ()
                           (when (eq erc-networks--id other)
                             (erc-networks--maybe-update-buffer-name)))))))

(defun erc-networks--id-sort-buffers (buffers)
  "Return a list of target BUFFERS, newest to oldest."
  (sort buffers
        (lambda (a b)
          (> (erc-networks--id-ts (buffer-local-value 'erc-networks--id a))
             (erc-networks--id-ts (buffer-local-value 'erc-networks--id b))))))


;;;; Buffer association

(cl-defgeneric erc-networks--shrink-ids-and-buffer-names ()
  nil) ; concrete default implementation for non-eliding IDs

(defun erc-networks--refresh-buffer-names (identity &optional omit)
  "Ensure all colliding buffers for network IDENTITY have suffixes.
Then rename current buffer appropriately.  Don't consider buffer OMIT
when determining collisions."
  (if (erc-networks--examine-targets identity erc--target
        #'ignore
        (lambda ()
          (unless (or (not omit) (eq (current-buffer) omit))
            (erc-networks--ensure-unique-target-buffer-name)
            t)))
      (erc-networks--ensure-unique-target-buffer-name)
    (rename-buffer (erc--target-string erc--target) 'unique)))

;; This currently doesn't equalize related identities that may have
;; become mismatched because that shouldn't happen after a connection
;; is up (other than for a brief moment while renicking or similar,
;; when states are inconsistent).
(defun erc-networks--shrink-ids-and-buffer-names-any (&rest omit)
  (let (grown)
    ;; Gather all grown identities.
    (erc-buffer-filter
     (lambda ()
       (when (and erc-networks--id
                  (erc-networks--id-qualifying-p erc-networks--id)
                  (not (memq (current-buffer) omit))
                  (not (memq erc-networks--id grown))
                  (> (erc-networks--id-qualifying-len erc-networks--id) 1))
         (push erc-networks--id grown))))
    ;; Check for other identities with shared prefix.  If none exists,
    ;; and an identity is overlong, shrink it.
    (dolist (nid grown)
      (let ((skip (not (null omit))))
        (catch 'found
          (if (cdr grown)
              (dolist (other grown)
                (unless (eq nid other)
                  (setq skip nil)
                  (when (erc-networks--id-qualifying-prefix-length nid other)
                    (throw 'found (setq skip t)))))
            (setq skip nil)))
        (unless (or skip (< (erc-networks--id-qualifying-len nid) 2))
          (erc-networks--id-qualifying-reset-id nid)
          (erc-buffer-filter
           (lambda ()
             (when (and (eq erc-networks--id nid)
                        (not (memq (current-buffer) omit)))
               (if erc--target
                   (erc-networks--refresh-buffer-names nid omit)
                 (erc-networks--maybe-update-buffer-name))))))))))

(cl-defmethod erc-networks--shrink-ids-and-buffer-names
  (&context (erc-networks--id erc-networks--id-qualifying))
  (erc-networks--shrink-ids-and-buffer-names-any (current-buffer)))

(defun erc-networks-rename-surviving-target-buffer ()
  "Maybe drop qualifying suffix from fellow target-buffer's name.
But only do so when there's a single survivor with a target
matching that of the dying buffer."
  (when-let*
      (((with-suppressed-warnings ((obsolete erc-reuse-buffers))
          erc-reuse-buffers))
       (target erc--target)
       ;; Buffer name includes ID suffix
       ((not (string= (erc--target-symbol target) ; string= t "t" -> t
                      (erc-downcase (buffer-name)))))
       (buf (current-buffer))
       ;; All buffers, not just those belonging to same process
       (others (erc-buffer-filter
                (lambda ()
                  (and-let* ((erc--target)
                             ((not (eq buf (current-buffer))))
                             ((eq (erc--target-symbol target)
                                  (erc--target-symbol erc--target))))))))
       ((not (cdr others))))
    (with-current-buffer (car others)
      (rename-buffer (erc--target-string target)))))

(defun erc-networks-shrink-ids-and-buffer-names ()
  "Recompute network IDs and buffer names, ignoring the current buffer.
Only do so when an IRC connection's context supports qualified
naming.  Do not discriminate based on whether a buffer's
connection is active."
  (erc-networks--shrink-ids-and-buffer-names))

(declare-function erc--target-channel-local-p "erc")
(declare-function erc--target-symbol "erc")
(declare-function erc--target-string "erc")
(declare-function erc--default-target "erc")
(declare-function erc-buffer-filter "erc")
(declare-function erc-downcase "erc")
(declare-function erc-current-nick "erc")
(defun erc-networks--examine-targets (identity target on-dupe on-collision)
  "Visit all ERC target buffers with the same TARGET.
Call ON-DUPE when a buffer's identity belongs to a network
IDENTITY or \"should\" after reconciliation.  Call ON-COLLISION
otherwise.  Neither function should accept any args. Expect
TARGET to be an `erc--target' object."
  (declare (indent 2))
  (let ((announced erc-server-announced-name))
    (erc-buffer-filter
     (lambda ()
       (when (and erc--target (eq (erc--target-symbol erc--target)
                                  (erc--target-symbol target)))
         (let ((oursp (if (erc--target-channel-local-p target)
                          (equal announced erc-server-announced-name)
                        (erc-networks--id-equal-p identity erc-networks--id))))
           (funcall (if oursp on-dupe on-collision))))))))

(defconst erc-networks--qualified-sep "@"
  "Separator used for naming a target buffer.")

(defun erc-networks--construct-target-buffer-name (target)
  "Return TARGET@suffix."
  (concat (erc--target-string target)
          (if (with-suppressed-warnings ((obsolete erc-reuse-buffers))
                erc-reuse-buffers)
              erc-networks--qualified-sep "/")
          (cond
           ((not (with-suppressed-warnings ((obsolete erc-reuse-buffers))
                   erc-reuse-buffers))
            (cadr (split-string
                   (symbol-name (erc-networks--id-symbol erc-networks--id))
                   "/")))
           ((erc--target-channel-local-p target) erc-server-announced-name)
           (t (symbol-name (erc-networks--id-symbol erc-networks--id))))))

(defun erc-networks--ensure-unique-target-buffer-name ()
  (when-let* ((new-name (erc-networks--construct-target-buffer-name
                         erc--target))
              ((not (equal (buffer-name) new-name))))
    (rename-buffer new-name 'unique)))

(defun erc-networks--ensure-unique-server-buffer-name ()
  (when-let* ((new-name (symbol-name (erc-networks--id-symbol
                                      erc-networks--id)))
              ((not (equal (buffer-name) new-name))))
    (rename-buffer new-name 'unique)))

(defun erc-networks--maybe-update-buffer-name ()
  "Update current buffer name to reflect display ID if necessary."
  (if erc--target
      (erc-networks--ensure-unique-target-buffer-name)
    (erc-networks--ensure-unique-server-buffer-name)))

(defun erc-networks--reconcile-buffer-names (target nid)
  "Reserve preferred buffer name for TARGET and network identifier.
Expect TARGET to be an `erc--target' instance.  Guarantee that at
most one existing buffer has the same `erc-networks--id' and a
case-mapped target, i.e., `erc--target-symbol'.  If other buffers
with equivalent targets exist, rename them to TARGET@their-NID
and return TARGET@our-NID.  Otherwise return TARGET as a string.
When multiple buffers for TARGET exist for the current NID,
rename them with <n> suffixes going from newest to oldest."
  (let* (existing ; Former selves or unexpected dupes (for now allow > 1)
         ;; Renamed ERC buffers on other networks matching target
         (namesakes (erc-networks--examine-targets nid target
                      (lambda () (push (current-buffer) existing) nil)
                      ;; Append network ID as TARGET@NID,
                      ;; possibly qualifying to achieve uniqueness.
                      (lambda ()
                        (unless (erc--target-channel-local-p erc--target)
                          (erc-networks--id-ensure-comparable
                           nid erc-networks--id))
                        (erc-networks--ensure-unique-target-buffer-name)
                        t)))
         ;; Must follow ^ because NID may have been modified
         (name (if (or namesakes (not (with-suppressed-warnings
                                          ((obsolete erc-reuse-buffers))
                                        erc-reuse-buffers)))
                   (erc-networks--construct-target-buffer-name target)
                 (erc--target-string target)))
         placeholder)
    ;; If we don't exist, claim name temporarily while renaming others
    (when-let* (namesakes
                (ex (get-buffer name))
                ((not (memq ex existing)))
                (temp-name (generate-new-buffer-name (format "*%s*" name))))
      (setq existing (remq ex existing))
      (with-current-buffer ex
        (rename-buffer temp-name)
        (setq placeholder (get-buffer-create name))
        (rename-buffer name 'unique)))
    (unless (with-suppressed-warnings ((obsolete erc-reuse-buffers))
              erc-reuse-buffers)
      (when (string-suffix-p ">" name)
        (setq name (substring name 0 -3))))
    (dolist (ex (erc-networks--id-sort-buffers existing))
      (with-current-buffer ex
        (rename-buffer name 'unique)))
    (when placeholder (kill-buffer placeholder))
    name))


;; Functions:

;;;###autoload
(defun erc-determine-network ()
  "Return the name of the network or \"Unknown\" as a symbol.
Use the server parameter NETWORK if provided, otherwise parse the
server name and search for a match in `erc-networks-alist'."
  ;; The server made it easy for us and told us the name of the NETWORK
  (declare (obsolete "maybe see `erc-networks--determine'" "29.1"))
  (let ((network-name (cdr (assoc "NETWORK" erc-server-parameters))))
    (if network-name
	(intern network-name)
      (or
       ;; Loop through `erc-networks-alist' looking for a match.
       (let ((server (or erc-server-announced-name erc-session-server)))
	 (cl-loop for (name matcher) in erc-networks-alist
		  when (and matcher
			    (string-match (concat matcher "\\'") server))
		  do (cl-return name)))
       'Unknown))))

(declare-function erc-server-buffer "erc")
(defun erc-network ()
  "Return the value of `erc-network' for the current server."
  (or erc-network (erc-with-server-buffer erc-network)))

(defun erc-network-name ()
  "Return the name of the current network as a string."
  (erc-with-server-buffer (symbol-name erc-network)))

(defun erc-set-network-name (_proc _parsed)
  "Set `erc-network' to the value returned by `erc-determine-network'."
  (declare (obsolete "maybe see `erc-networks--set-name'" "29.1"))
  (unless erc-server-connected
    (setq erc-network (with-suppressed-warnings
                          ((obsolete erc-determine-network))
                        (erc-determine-network))))
  nil)

(defconst erc-networks--name-missing-sentinel (gensym "Unknown ")
  "Value to cover rare case of a literal NETWORK=nil.")

(defun erc-networks--determine (&optional server)
  "Return the name of the network as a symbol.
Search `erc-networks-alist' for a known entity matching SERVER or
`erc-server-announced-name'.  If that fails, use the display name
given by the `RPL_ISUPPORT' NETWORK parameter."
  (or (cl-loop for (name matcher) in erc-networks-alist
               when (and matcher
                         (string-match (concat matcher "\\'")
                                       (or server erc-server-announced-name)))
               return name)
      (and-let* ((vanity (erc--get-isupport-entry 'NETWORK 'single))
                 ((intern vanity))))
      (erc-networks--id-given erc-networks--id)
      erc-networks--name-missing-sentinel))

<<<<<<< HEAD
(declare-function erc-error "erc")
(declare-function erc-display-error-notice "erc")
(defun erc-networks--set-name (_proc parsed)
=======
(defvar erc-networks--allow-unknown-network nil
  "Whether to ignore a failure in identifying the network.
If you need this as a user option, please say so via \\[erc-bug].
Otherwise, expect it to vanish at any time.") ; Bug#59976

(defun erc-networks--set-name (proc parsed)
>>>>>>> 0d60579b
  "Set `erc-network' to the value returned by `erc-networks--determine'.
Print an error message when the network cannot be determined before
shutting down the connection."
  ;; Always update (possibly clobber) current value, if any.
  (pcase (setq erc-network (erc-networks--determine))
    ((and (pred (eq (erc-networks--id-given erc-networks--id)))
          (let m (format "Couldn't determine network. Using given ID `%s'."
                         erc-network)))
     (erc-display-message parsed 'notice nil m)
     nil)
    ((and
      (guard (eq erc-network erc-networks--name-missing-sentinel))
      ;; This can happen theoretically, e.g., when adjusting settings
      ;; on a proxy service that partially impersonates IRC but isn't
      ;; currently conveying anything through to a real network.  The
      ;; service may send a 422 but no NETWORK param (or *any* 005s).
      (let m (concat "Failed to determine network.  Please set entry for \""
                     erc-server-announced-name "\" in `erc-networks-alist'"
                     " or consider calling `erc-tls' with the keyword `:id'."
                     "  See Info:\"(erc) Network Identifier\" for more.")))
     (require 'info)
     (erc-display-error-notice parsed m)
     (if erc-networks--allow-unknown-network
         (progn
           (erc-display-error-notice
            parsed (format "Continuing anyway with network set to `%s'."
                           erc-network))
           nil)
       (delete-process proc)
       'error))))

;; This lives here in this file because all the other "on connect"
;; MOTD stuff ended up here (but perhaps that needs to change).

(defun erc-networks--ensure-announced (_ parsed)
  "Set a fallback `erc-server-announced-name' if still unset.
Copy source (prefix) from MOTD-ish message as a last resort."
  ;; The 004 handler never ran; see 2004-03-10 Diane Murray in change log
  (unless erc-server-announced-name
    (setq erc-server-announced-name (erc-response.sender parsed))
    (erc-display-error-notice
     parsed (concat "Failed to determine server name. Using \""
                    erc-server-announced-name "\" instead."
                    "  If this was unexpected, consider reporting it via "
                    (substitute-command-keys "\\[erc-bug]") ".")))
  nil)

(defun erc-unset-network-name (_nick _ip _reason)
  "Set `erc-network' to nil."
  (declare (obsolete "`erc-network' is now effectively read-only" "29.1"))
  (setq erc-network nil)
  nil)

;; TODO add note in Commentary saying that this module is considered a
;; core module and that it's as much about buffer naming and network
;; identity as anything else.

(defun erc-networks--insert-transplanted-content (content)
  (let ((inhibit-read-only t)
        (buffer-undo-list t))
    (save-excursion
      (save-restriction
        (widen)
        (goto-char (point-min))
        (insert-before-markers content)))))

;; This should run whenever a network identity is updated.

(declare-function erc-get-buffer "erc")
(defun erc-networks--reclaim-orphaned-target-buffers (new-proc nid announced)
  "Visit disowned buffers for same NID and associate with NEW-PROC.
ANNOUNCED is the server's reported host name."
  (erc-buffer-filter
   (lambda ()
     (when (and erc--target
                (not erc-server-connected)
                (erc-networks--id-equal-p erc-networks--id nid)
                (or (not (erc--target-channel-local-p erc--target))
                    (string= erc-server-announced-name announced)))
       ;; If a target buffer exists for the current process, kill this
       ;; stale one after transplanting its content; else reinstate.
       (if-let ((existing (erc-get-buffer
                           (erc--target-string erc--target) new-proc)))
           (progn
             (widen)
             (let ((content (buffer-substring (point-min)
                                              erc-insert-marker)))
               (kill-buffer) ; allow target-buf renaming hook to run
               (with-current-buffer existing
                 (erc-networks--ensure-unique-target-buffer-name)
                 (erc-networks--insert-transplanted-content content))))
         (setq erc-server-process new-proc
               erc-server-connected t
               erc-networks--id nid))))))

(defun erc-networks--copy-over-server-buffer-contents (existing name)
  "Kill off existing server buffer after copying its contents.
Must be called from the replacement buffer."
  ;; ERC expects `erc-open' to be idempotent when setting up local
  ;; vars and other context properties for a new identity.  Thus, it's
  ;; unlikely we'll have to copy anything else over besides text.  And
  ;; no reconciling of user tables, etc. happens during a normal
  ;; reconnect, so we should be fine just sticking to text. (Right?)
  (let ((text (with-current-buffer existing
                ;; This `erc-networks--id' should be
                ;; `erc-networks--id-equal-p' to caller's network
                ;; identity and older if not eq.
                ;;
                ;; `erc-server-process' should be set but dead
                ;; and eq `get-buffer-process' unless latter nil
                (delete-process erc-server-process)
                (buffer-substring (point-min) erc-insert-marker)))
        erc-kill-server-hook
        erc-kill-buffer-hook)
    (erc-networks--insert-transplanted-content text)
    (kill-buffer name)))

;; This stands alone for testing purposes

(defun erc-networks--update-server-identity ()
  "Maybe grow or replace the current network identity.
If a dupe is found, adopt its identity by overwriting ours.
Otherwise, take steps to ensure it can effectively be compared to
ours, now and into the future.  Note that target buffers are
considered as well because server buffers are often killed."
  (let* ((identity erc-networks--id)
         (buffer (current-buffer))
         (f (lambda ()
              (unless (or (not erc-networks--id)
                          (eq (current-buffer) buffer)
                          (eq erc-networks--id identity))
                (if (erc-networks--id-equal-p identity erc-networks--id)
                    (throw 'buffer erc-networks--id)
                  (erc-networks--id-ensure-comparable identity
                                                      erc-networks--id)
                  nil))))
         (found (catch 'buffer (erc-buffer-filter f))))
    (when found
      (setq erc-networks--id found))))

;; These steps should only run when initializing a newly connected
;; server buffer, whereas `erc-networks--rename-server-buffer' can run
;; mid-session, after an identity's core components have changed.

(defun erc-networks--init-identity (proc parsed)
  "Update identity with real network name."
  ;; Initialize identity for real now that we know the network
  (cl-assert erc-network)
  (if erc-networks--id
      (erc-networks--id-reload erc-networks--id proc parsed)
    (setq erc-networks--id (erc-networks--id-create nil))
    ;; Find duplicate identities or other conflicting ones and act
    ;; accordingly.
    (erc-networks--update-server-identity)
    (erc-networks--rename-server-buffer proc parsed))
  nil)

(declare-function erc-set-active-buffer "erc")
(defun erc-networks--rename-server-buffer (new-proc &optional _parsed)
  "Rename a server buffer based on its network identity.
Assume that the current buffer is a server buffer, either one
with a newly established connection whose identity has just been
fully fleshed out, or an existing one whose identity has just
been updated.  Either way, assume the current identity is ready
to serve as a canonical identifier.

When a server buffer already exists with the chosen name, copy
over its contents and kill it.  However, when its process is
still alive, kill off the current buffer.  This can happen, for
example, after a perceived loss in network connectivity turns out
to be a false alarm.  If `erc-reuse-buffers' is nil, let
`generate-new-buffer-name' do the actual renaming."
  (cl-assert (eq new-proc erc-server-process))
  (cl-assert (erc-networks--id-symbol erc-networks--id))
  ;; Always look for targets to reassociate because original server
  ;; buffer may have been deleted.
  (erc-networks--reclaim-orphaned-target-buffers new-proc erc-networks--id
                                                 erc-server-announced-name)
  (let* ((name (symbol-name (erc-networks--id-symbol erc-networks--id)))
         ;; When this ends up being the current buffer, either we have
         ;; a "given" ID or the buffer was reused on reconnecting.
         (existing (get-buffer name)))
    (cond ((or (not existing)
               (erc-networks--id-given erc-networks--id)
               (eq existing (current-buffer)))
           (rename-buffer name))
          ;; Abort on accidental reconnect or failure to pass :id param for
          ;; avoidable collisions.
          ((erc-server-process-alive existing)
           (kill-local-variable 'erc-network)
           (delete-process new-proc)
           (erc-display-error-notice nil (format "Buffer %s still connected"
                                                 name))
           (erc-set-active-buffer existing))
          ;; Copy over old buffer's contents and kill it
          ((with-suppressed-warnings ((obsolete erc-reuse-buffers))
             erc-reuse-buffers)
           (erc-networks--copy-over-server-buffer-contents existing name)
           (rename-buffer name))
          (t (rename-buffer (generate-new-buffer-name name)))))
  nil)

;; Soju v0.4.0 only sends ISUPPORT on upstream reconnect, so this
;; doesn't apply.  ZNC 1.8.2, however, still sends the entire burst.
(defconst erc-networks--bouncer-targets '(*status bouncerserv)
  "Case-mapped symbols matching known bouncer service-bot targets.")

(defun erc-networks-on-MOTD-end (proc parsed)
  "Call on-connect functions with server PROC and PARSED message.
This must run before `erc-server-connected' is set."
  (when erc-server-connected
    (unless (erc-buffer-filter (lambda ()
                                 (and erc--target
                                      (memq (erc--target-symbol erc--target)
                                            erc-networks--bouncer-targets)))
                               proc)
      (let ((m (concat "Unexpected state detected. Please report via "
                       (substitute-command-keys "\\[erc-bug]") ".")))
        (erc-display-error-notice parsed m))))

  ;; For now, retain compatibility with erc-server-NNN-functions.
  (or (erc-networks--ensure-announced proc parsed)
      (erc-networks--set-name proc parsed)
      (erc-networks--init-identity proc parsed)))

(define-erc-module networks nil
  "Provide data about IRC networks."
  ((add-hook 'erc-server-376-functions #'erc-networks-on-MOTD-end)
   (add-hook 'erc-server-422-functions #'erc-networks-on-MOTD-end))
  ((remove-hook 'erc-server-376-functions #'erc-networks-on-MOTD-end)
   (remove-hook 'erc-server-422-functions #'erc-networks-on-MOTD-end)))

(defun erc-ports-list (ports)
  "Return a list of PORTS.

PORTS should be a list of either:
  A number, in which case it is returned a list.
  Or a pair of the form (LOW HIGH), in which case, a list of all the
  numbers between LOW and HIGH (inclusive) is returned.

As an example:
  (erc-ports-list \\='(1)) => (1)
  (erc-ports-list \\='((1 5))) => (1 2 3 4 5)
  (erc-ports-list \\='(1 (3 5))) => (1 3 4 5)"
  (let (result)
    (dolist (p ports)
      (cond ((numberp p)
	     (push p result))
	    ((listp p)
	     (setq result (nconc (cl-loop for i from (cadr p) downto (car p)
					  collect i)
				 result)))))
    (nreverse result)))

;;;###autoload
(defun erc-server-select ()
  "Interactively select a server to connect to using `erc-server-alist'."
  (interactive)
  (let* ((completion-ignore-case t)
	 (net (intern
	       (completing-read "Network: "
				(delete-dups
				 (mapcar (lambda (x)
					   (list (symbol-name (nth 1 x))))
					 erc-server-alist)))))
	 (srv (assoc
	       (completing-read "Server: "
				(delq nil
				      (mapcar (lambda (x)
						(when (equal (nth 1 x) net)
						  x))
					      erc-server-alist)))
	       erc-server-alist))
	 (host (nth 2 srv))
	 (ports (if (listp (nth 3 srv))
		    (erc-ports-list (nth 3 srv))
		  (list (nth 3 srv))))
         (port (and ports (seq-random-elt ports))))
    (erc :server host :port port)))

;;; The following experimental
;; It does not work yet, help me with it if you
;; think it is worth the effort.

(defvar erc-settings
  '((pals Libera.Chat ("kensanata" "shapr" "anti\\(fuchs\\|gone\\)"))
    (format-nick-function (Libera.Chat "#emacs") erc-format-@nick))
  "Experimental: Alist of configuration options.
The format is (VARNAME SCOPE VALUE) where
VARNAME is a symbol identifying the configuration option,
SCOPE is either a symbol which identifies an entry from
  `erc-networks-alist' or a list (NET TARGET) where NET is a network symbol and
  TARGET is a string identifying the channel/query target.
VALUE is the options value.")

(defun erc-get (var &optional net target)
  (let ((items erc-settings)
	elt val)
    (while items
      (setq elt (car items)
	    items (cdr items))
      (when (eq (car elt) var)
	(cond ((and net target (listp (nth 1 elt))
		    (eq net (car (nth 1 elt)))
		    (string-equal target (nth 1 (nth 1 elt))))
	       (setq val (nth 2 elt)
		     items nil))
	      ((and net (eq net (nth 1 elt)))
	       (setq val (nth 2 elt)
		     items nil))
	      ((and (not net) (not target) (not (nth 1 elt)))
	       (setq val (nth 2 elt)
		     items nil)))))
    val))

(erc-get 'pals 'Libera.Chat)

(provide 'erc-networks)

;;; erc-networks.el ends here<|MERGE_RESOLUTION|>--- conflicted
+++ resolved
@@ -48,28 +48,6 @@
 (defvar erc-kill-server-hook)
 (defvar erc-kill-buffer-hook)
 (defvar erc-modules)
-<<<<<<< HEAD
-=======
-(defvar erc-rename-buffers)
-(defvar erc-reuse-buffers)
-(defvar erc-server-announced-name)
-(defvar erc-server-connected)
-(defvar erc-server-parameters)
-(defvar erc-server-process)
-(defvar erc-session-server)
-
-(declare-function erc--default-target "erc" nil)
-(declare-function erc--get-isupport-entry "erc-backend" (key &optional single))
-(declare-function erc-buffer-filter "erc" (predicate &optional proc))
-(declare-function erc-current-nick "erc" nil)
-(declare-function erc-display-error-notice "erc" (parsed string))
-(declare-function erc-display-message "erc" (parsed type buffer msg &rest args))
-(declare-function erc-error "erc" (&rest args))
-(declare-function erc-get-buffer "erc" (target &optional proc))
-(declare-function erc-server-buffer "erc" nil)
-(declare-function erc-server-process-alive "erc-backend" (&optional buffer))
-(declare-function erc-set-active-buffer "erc" (buffer))
->>>>>>> 0d60579b
 
 ;; Variables
 
@@ -1276,18 +1254,9 @@
       (erc-networks--id-given erc-networks--id)
       erc-networks--name-missing-sentinel))
 
-<<<<<<< HEAD
 (declare-function erc-error "erc")
 (declare-function erc-display-error-notice "erc")
 (defun erc-networks--set-name (_proc parsed)
-=======
-(defvar erc-networks--allow-unknown-network nil
-  "Whether to ignore a failure in identifying the network.
-If you need this as a user option, please say so via \\[erc-bug].
-Otherwise, expect it to vanish at any time.") ; Bug#59976
-
-(defun erc-networks--set-name (proc parsed)
->>>>>>> 0d60579b
   "Set `erc-network' to the value returned by `erc-networks--determine'.
 Print an error message when the network cannot be determined before
 shutting down the connection."
