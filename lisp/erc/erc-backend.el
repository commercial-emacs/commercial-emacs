;;; erc-backend.el --- Backend network communication for ERC  -*- lexical-binding:t -*-

;; Copyright (C) 2004-2022 Free Software Foundation, Inc.

;; Filename: erc-backend.el
;; Author: Lawrence Mitchell <wence@gmx.li>
;; Maintainer: Amin Bandali <bandali@gnu.org>, F. Jason Park <jp@neverwas.me>
;; Created: 2004-05-7
;; Keywords: comm, IRC, chat, client, internet

;; This file is NOT part of GNU Emacs.

;; GNU Emacs is free software: you can redistribute it and/or modify
;; it under the terms of the GNU General Public License as published by
;; the Free Software Foundation, either version 3 of the License, or
;; (at your option) any later version.

;; GNU Emacs is distributed in the hope that it will be useful,
;; but WITHOUT ANY WARRANTY; without even the implied warranty of
;; MERCHANTABILITY or FITNESS FOR A PARTICULAR PURPOSE.  See the
;; GNU General Public License for more details.

;; You should have received a copy of the GNU General Public License
;; along with GNU Emacs.  If not, see <https://www.gnu.org/licenses/>.

;;; Commentary:

;; This file defines backend network communication handlers for ERC.
;;
;; How things work:
;;
;; You define a new handler with `define-erc-response-handler'.  This
;; defines a function, a corresponding hook variable, and populates a
;; global hash table `erc-server-responses' with a map from response
;; to hook variable.  See the function documentation for more
;; information.
;;
;; Upon receiving a line from the server, `erc-parse-server-response'
;; is called on it.
;;
;; A line generally looks like:
;;
;; LINE := ':' SENDER ' ' COMMAND ' ' (COMMAND-ARGS ' ')* ':' CONTENTS
;; SENDER := Not ':' | ' '
;; COMMAND := Not ':' | ' '
;; COMMAND-ARGS := Not ':' | ' '
;;
;; This gets parsed and stuffed into an `erc-response' struct.  You
;; can access the fields of the struct with:
;;
;; COMMAND --- `erc-response.command'
;; COMMAND-ARGS --- `erc-response.command-args'
;; CONTENTS --- `erc-response.contents'
;; SENDER --- `erc-response.sender'
;; LINE --- `erc-response.unparsed'
;; TAGS --- `erc-response.tags'
;;
;; WARNING, WARNING!!
;; It's probably not a good idea to destructively modify the list
;; of command-args in your handlers, since other functions down the
;; line may well need to access the arguments too.
;;
;; That is, unless you're /absolutely/ sure that your handler doesn't
;; invoke some other function that needs to use COMMAND-ARGS, don't do
;; something like
;;
;; (while (erc-response.command-args parsed)
;;   (let ((a (pop (erc-response.command-args parsed))))
;;     ...))
;;
;; The parsed response is handed over to
;; `erc-handle-parsed-server-response', which checks whether it should
;; carry out duplicate suppression, and then runs `erc-call-hooks'.
;; `erc-call-hooks' retrieves the relevant hook variable from
;; `erc-server-responses' and runs it.
;;
;; Most handlers then destructure the parsed response in some way
;; (depending on what the handler is, the arguments have different
;; meanings), and generally display something, usually using
;; `erc-display-message'.

;;; TODO:

;; o Generalize the display-line code so that we can use it to
;;   display the stuff we send, as well as the stuff we receive.
;;   Then, move all display-related code into another backend-like
;;   file, erc-display.el, say.
;;
;; o Clean up the handlers using new display code (has to be written
;;   first).

;;; History:

;; 2004/05/10 -- Handler bodies taken out of erc.el and ported to new
;;               interface.

;; 2005-08-13 -- Moved sending commands from erc.el.

;;; Code:

(eval-when-compile (require 'cl-lib))
(require 'subr-x)

;;;; Variables and options

(defvar erc-networks--id)
(defvar erc-reuse-buffers)
(defvar erc-kill-server-buffer-on-quit)
(defvar erc-insert-marker)
(defvar erc-input-marker)
(defvar erc-hide-prompt)
(defvar erc-default-recipients)
(defvar erc-prompt-hidden)
(defvar erc-channel-users)
(defvar erc-invitation)
(defvar erc-default-recipients)
(defvar erc-nick-change-attempt-count)
(defvar erc--target)
(defvar erc-nick)
(defvar erc-default-nicks)
(defvar erc-kill-buffer-on-part)
(defvar erc-verbose-server-ping)
(defvar erc-minibuffer-ignored)
(defvar erc-auto-query)
(defvar erc-join-buffer)
(defvar erc-format-nick-function)
(defvar erc-format-query-as-channel-p)
(defvar erc-channel-list)
(defvar erc-whowas-on-nosuchnick)
(defvar erc-prompt-for-channel-key)
(defvar erc-active-buffer)

(defvar-local erc-session-password nil
  "The password used for the current session.")

(defvar erc-server-responses (make-hash-table :test #'equal)
  "Hash table mapping server responses to their handler hooks.")

(cl-defstruct (erc-response (:conc-name erc-response.))
  (unparsed "" :type string)
  (sender "" :type string)
  (command "" :type string)
  (command-args '() :type list)
  (contents "" :type string)
  (tags '() :type list))

;;; User data

(defvar-local erc-server-current-nick nil
  "Nickname on the current server.
Use `erc-current-nick' to access this.")

(defvar-local erc-session-user-full-name nil
  "Real name used for the current session.
Sent as the last argument to the USER command.")

(defvar-local erc-session-username nil
  "Username used for the current session.
Sent as the first argument of the USER command.")

;;; Server attributes

(defvar-local erc-server-process nil
  "The process object of the corresponding server connection.")

(defvar-local erc-session-server nil
  "The server name used to connect to for this session.")

(defvar-local erc-session-connector nil
  "The function used to connect to this session (nil for the default).")

(defvar-local erc-session-port nil
  "The port used to connect to.")

(defvar-local erc-session-client-certificate nil
  "TLS client certificate used when connecting over TLS.
If non-nil, should either be a list where the first element is
the certificate key file name, and the second element is the
certificate file name itself, or t, which means that
`auth-source' will be queried for the key and the certificate.")

(defvar-local erc-server-announced-name nil
  "The name the server announced to use.")

(defvar-local erc-server-version nil
  "The name and version of the server's ircd.")

(defvar-local erc-server-parameters nil
  "Alist listing the supported server parameters.

This is only set if the server sends 005 messages saying what is
supported on the server.

Entries are of the form:
  (PARAMETER . VALUE)
or
  (PARAMETER) if no value is provided.

Some examples of possible parameters sent by servers:
CHANMODES=b,k,l,imnpst - list of supported channel modes
CHANNELLEN=50 - maximum length of channel names
CHANTYPES=#&!+ - supported channel prefixes
CHARMAPPING=rfc1459 - character mapping used for nickname and channels
KICKLEN=160 - maximum allowed kick message length
MAXBANS=30 - maximum number of bans per channel
MAXCHANNELS=10 - maximum number of channels allowed to join
NETWORK=EFnet -  the network identifier
NICKLEN=9 - maximum allowed length of nicknames
PREFIX=(ov)@+ - list of channel modes and the user prefixes if user has mode
RFC2812 - server supports RFC 2812 features
SILENCE=10 - supports the SILENCE command, maximum allowed number of entries
TOPICLEN=160 - maximum allowed topic length
WALLCHOPS - supports sending messages to all operators in a channel")

(defvar-local erc--isupport-params nil
  "Hash map of \"ISUPPORT\" params.
Keys are symbols.  Values are lists of zero or more strings with hex
escapes removed.")

;;; Server and connection state

(defvar erc-server-ping-timer-alist nil
  "Mapping of server buffers to their specific ping timer.")

(defvar-local erc-server-connected nil
  "Non-nil if the current buffer belongs to an active IRC connection.
To determine whether an underlying transport is connected, use the
function `erc-server-process-alive' instead.")

(defvar-local erc-server-reconnect-count 0
  "Number of times we have failed to reconnect to the current server.")

(defvar-local erc--server-last-reconnect-count 0
  "Snapshot of reconnect count when the connection was established.")

(defvar-local erc--server-reconnect-timer nil
  "Auto-reconnect timer for a network context.")

(defvar-local erc-server-quitting nil
  "Non-nil if the user requests a quit.")

(defvar-local erc-server-reconnecting nil
  "Non-nil if the user requests an explicit reconnect, and the
current IRC process is still alive.")
(make-obsolete-variable 'erc-server-reconnecting
                        "see `erc--server-reconnecting'" "29.1")

(defvar-local erc--server-reconnecting nil
  "Non-nil when reconnecting.")

(defvar-local erc-server-timed-out nil
  "Non-nil if the IRC server failed to respond to a ping.")

(defvar-local erc-server-banned nil
  "Non-nil if the user is denied access because of a server ban.")

(defvar-local erc-server-error-occurred nil
  "Non-nil if the user triggers some server error.")

(defvar-local erc-server-lines-sent nil
  "Line counter.")

(defvar-local erc-server-last-peers nil
  "Last peers used, both sender and receiver.
Those are used for /MSG destination shortcuts.")

(defvar-local erc-server-last-sent-time nil
  "Time the message was sent.
This is useful for flood protection.")

(defvar-local erc-server-last-ping-time nil
  "Time the last ping was sent.
This is useful for flood protection.")

(defvar-local erc-server-last-received-time nil
  "Time the last message was received from the server.
This is useful for detecting hung connections.")

(defvar-local erc-server-lag nil
  "Calculated server lag time in seconds.
This variable is only set in a server buffer.")

(defvar-local erc-server-filter-data nil
  "The data that arrived from the server but has not been processed yet.")

(defvar-local erc-server-duplicates (make-hash-table :test 'equal)
  "Internal variable used to track duplicate messages.")

;; From Circe
(defvar-local erc-server-processing-p nil
  "Non-nil when we're currently processing a message.

When ERC receives a private message, it sets up a new buffer for
this query.  These in turn, though, do start flyspell.  This
involves starting an external process, in which case Emacs will
wait - and when it waits, it does accept other stuff from, say,
network exceptions.  So, if someone sends you two messages
quickly after each other, ispell is started for the first, but
might take long enough for the second message to be processed
first.")

(defvar-local erc-server-flood-last-message 0
  "When we sent the last message.
See `erc-server-flood-margin' for an explanation of the flood
protection algorithm.")

(defvar-local erc-server-flood-queue nil
  "The queue of messages waiting to be sent to the server.
See `erc-server-flood-margin' for an explanation of the flood
protection algorithm.")

(defvar-local erc-server-flood-timer nil
  "The timer to resume sending.")

;;; IRC protocol and misc options

(defgroup erc-server nil
  "Parameters for dealing with IRC servers."
  :group 'erc)

(defcustom erc-server-auto-reconnect t
  "Non-nil means that ERC will attempt to reestablish broken connections.

Reconnection will happen automatically for any unexpected disconnection."
  :type 'boolean)

(defcustom erc-server-reconnect-attempts 2
  "Number of times that ERC will attempt to reestablish a broken connection.
If t, always attempt to reconnect.

This only has an effect if `erc-server-auto-reconnect' is non-nil."
  :type '(choice (const :tag "Always reconnect" t)
                 integer))

(defcustom erc-server-reconnect-timeout 1
  "Number of seconds to wait between successive reconnect attempts.

If a key is pressed while ERC is waiting, it will stop waiting."
  :type 'number)

(defcustom erc-server-reconnect-function 'erc-server-delayed-reconnect
  "Function called by the reconnect timer to create a new connection.
Called with a server buffer as its only argument.  Potential uses
include exponential backoff and probing for connectivity prior to
dialing.  Use `erc-schedule-reconnect' to instead try again later
and optionally alter the attempts tally."
  :package-version '(ERC . "5.4.1") ; FIXME on next release
  :type '(choice (function-item erc-server-delayed-reconnect)
                 function))

(defcustom erc-split-line-length 440
  "The maximum length of a single message.
If a message exceeds this size, it is broken into multiple ones.

IRC allows for lines up to 512 bytes.  Two of them are CR LF.
And a typical message looks like this:

  :nicky!uhuser@host212223.dialin.fnordisp.net PRIVMSG #lazybastards :Hello!

You can limit here the maximum length of the \"Hello!\" part.
Good luck."
  :type 'integer)

(defcustom erc-coding-system-precedence '(utf-8 undecided)
  "List of coding systems to be preferred when receiving a string from the server.
This will only be consulted if the coding system in
`erc-server-coding-system' is `undecided'."
  :version "24.1"
  :type '(repeat coding-system))

(defcustom erc-server-coding-system (if (and (coding-system-p 'undecided)
                                             (coding-system-p 'utf-8))
                                        '(utf-8 . undecided)
                                      nil)
  "The default coding system for incoming and outgoing text.
This is either a coding system, a cons, a function, or nil.

If a cons, the encoding system for outgoing text is in the car
and the decoding system for incoming text is in the cdr.  The most
interesting use for this is to put `undecided' in the cdr.  This
means that `erc-coding-system-precedence' will be consulted, and the
first match there will be used.

If a function, it is called with the argument `target' and should
return a coding system or a cons as described above.

If you need to send non-ASCII text to people not using a client that
does decoding on its own, you must tell ERC what encoding to use.
Emacs cannot guess it, since it does not know what the people on the
other end of the line are using."
  :type '(choice (const :tag "None" nil)
                 coding-system
                 (cons (coding-system :tag "encoding" :value utf-8)
                       (coding-system :tag "decoding" :value undecided))
                 function))

(defcustom erc-encoding-coding-alist nil
  "Alist of target regexp and coding-system pairs to use.
This overrides `erc-server-coding-system' depending on the
current target as returned by `erc-default-target'.

Example: If you know that the channel #linux-ru uses the coding-system
`cyrillic-koi8', then add (\"#linux-ru\" . cyrillic-koi8) to the
alist."
  :type '(repeat (cons (regexp :tag "Target")
                       coding-system)))

(defcustom erc-server-connect-function #'erc-open-network-stream
  "Function used to initiate a connection.
It should take same arguments as `open-network-stream' does."
  :type 'function)

(defcustom erc-server-prevent-duplicates '("301")
  "Either nil or a list of strings.
Each string is a IRC message type, like PRIVMSG or NOTICE.
All Message types in that list of subjected to duplicate prevention."
  :type '(choice (const nil) (list string)))

(defcustom erc-server-duplicate-timeout 60
  "The time allowed in seconds between duplicate messages.

If two identical messages arrive within this value of one another, the second
isn't displayed."
  :type 'integer)

(defcustom erc-server-timestamp-format "%Y-%m-%d %T"
  "Timestamp format used with server response messages.
This string is processed using `format-time-string'."
  :version "24.3"
  :type 'string)

;;; Flood-related

;; Most of this is courtesy of Jorgen Schaefer and Circe
;; (https://www.nongnu.org/circe)

(defcustom erc-server-flood-margin 10
  "A margin on how much excess data we send.
The flood protection algorithm of ERC works like the one
detailed in RFC 2813, section 5.8 \"Flood control of clients\".

  * If `erc-server-flood-last-message' is less than the current
    time, set it equal.
  * While `erc-server-flood-last-message' is less than
    `erc-server-flood-margin' seconds ahead of the current
    time, send a message, and increase
    `erc-server-flood-last-message' by
    `erc-server-flood-penalty' for each message."
  :type 'integer)

(defcustom erc-server-flood-penalty 3
  "How much we penalize a message.
See `erc-server-flood-margin' for an explanation of the flood
protection algorithm."
  :type 'integer)

;; Ping handling

(defcustom erc-server-send-ping-interval 30
  "Interval of sending pings to the server, in seconds.
If this is set to nil, pinging the server is disabled."
  :type '(choice (const :tag "Disabled" nil)
                 (integer :tag "Seconds")))

(defcustom erc-server-send-ping-timeout 120
  "If the time between ping and response is greater than this, reconnect.
The time is in seconds.

This must be greater than or equal to the value for
`erc-server-send-ping-interval'.

If this is set to nil, never try to reconnect."
  :type '(choice (const :tag "Disabled" nil)
                 (integer :tag "Seconds")))

(defvar-local erc-server-ping-handler nil
  "This variable holds the periodic ping timer.")

;;;; Helper functions

;; From Circe
(defun erc-split-line (longline)
  "Return a list of lines which are not too long for IRC.
The length is specified in `erc-split-line-length'.

Currently this is called by `erc-send-input'."
  (let* ((coding (erc-coding-system-for-target nil))
         (charset (if (consp coding) (car coding) coding)))
    (with-temp-buffer
      (insert longline)
      ;; The line lengths are in octets, not characters (because these
      ;; are server protocol limits), so we have to first make the
      ;; text into bytes, then fold the bytes on "word" boundaries,
      ;; and then make the bytes into text again.
      (encode-coding-region (point-min) (point-max) charset)
      (let ((fill-column erc-split-line-length))
        (fill-region (point-min) (point-max)
                     nil t))
      (decode-coding-region (point-min) (point-max) charset)
      (split-string (buffer-string) "\n"))))

(defun erc-forward-word ()
  "Move forward one word, ignoring any subword settings.
If no `subword-mode' is active, then this is (forward-word)."
  (skip-syntax-forward "^w")
  (> (skip-syntax-forward "w") 0))

(defun erc-word-at-arg-p (pos)
  "Report whether the char after a given POS has word syntax.
If POS is out of range, the value is nil."
  (let ((c (char-after pos)))
    (if c
        (eq ?w (char-syntax c))
      nil)))

(defun erc-bounds-of-word-at-point ()
  "Return the bounds of word at point, or nil if we're not at a word.
If no `subword-mode' is active, then this is
\(bounds-of-thing-at-point \\='word)."
  (if (or (erc-word-at-arg-p (point))
          (erc-word-at-arg-p (1- (point))))
      (save-excursion
        (let* ((start (progn (skip-syntax-backward "w") (point)))
               (end   (progn (skip-syntax-forward  "w") (point))))
          (cons start end)))
    nil))

;; Used by CTCP functions
(defun erc-upcase-first-word (str)
  "Upcase the first word in STR."
  (with-temp-buffer
    (insert str)
    (goto-char (point-min))
    (upcase-region (point) (progn (erc-forward-word) (point)))
    (buffer-string)))

(defun erc-server-setup-periodical-ping (buffer)
  "Set up a timer to periodically ping the current server.
The current buffer is given by BUFFER."
  (with-current-buffer buffer
    (when erc-server-ping-handler
      (cancel-timer erc-server-ping-handler))
    (when erc-server-send-ping-interval
      (setq erc-server-ping-handler (run-with-timer
                                     4 erc-server-send-ping-interval
                                     #'erc-server-send-ping
                                     buffer))

      ;; I check the timer alist for an existing timer. If one exists,
      ;; I get rid of it
      (let ((timer-tuple (assq buffer erc-server-ping-timer-alist)))
        (if timer-tuple
            ;; this buffer already has a timer. Cancel it and set the new one
            (progn
              (cancel-timer (cdr timer-tuple))
              (setf (cdr (assq buffer erc-server-ping-timer-alist)) erc-server-ping-handler))

          ;; no existing timer for this buffer. Add new one
          (add-to-list 'erc-server-ping-timer-alist
                       (cons buffer erc-server-ping-handler)))))))

(defun erc-server-process-alive (&optional buffer)
  "Return non-nil when BUFFER has an `erc-server-process' open or running."
  (with-current-buffer (or buffer (current-buffer))
    (and erc-server-process
         (processp erc-server-process)
         (memq (process-status erc-server-process) '(run open)))))

;;;; Connecting to a server
(defun erc-open-network-stream (name buffer host service &rest parameters)
  "Like `open-network-stream', but does non-blocking IO."
  (let ((p (plist-put parameters :nowait t)))
    (apply #'open-network-stream name buffer host service p)))

<<<<<<< HEAD
(declare-function erc-format-message "erc")
=======
(defvar erc--server-connect-dumb-ipv6-regexp
  ;; Not for validation (gives false positives).
  (rx bot "[" (group (+ (any xdigit digit ":.")) (? "%" (+ alnum))) "]" eot))

>>>>>>> ed5022b4
(defun erc-server-connect (server port buffer &optional client-certificate)
  "Perform the connection and login using the specified SERVER and PORT.
We will store server variables in the buffer given by BUFFER.
CLIENT-CERTIFICATE may optionally be used to specify a TLS client
certificate to use for authentication when connecting over
TLS (see `erc-session-client-certificate' for more details)."
  (when (string-match erc--server-connect-dumb-ipv6-regexp server)
    (setq server (match-string 1 server)))
  (let ((msg (erc-format-message 'connect ?S server ?p port)) process
        (args `(,(format "erc-%s-%s" server port) nil ,server ,port)))
    (when client-certificate
      (setq args `(,@args :client-certificate ,client-certificate)))
    (message "%s" msg)
    (setq process (apply erc-server-connect-function args))
    (unless (processp process)
      (error "Connection attempt failed"))
    ;; Misc server variables
    (with-current-buffer buffer
      (setq erc-server-filter-data nil)
      (setq erc-server-process process)
      (setq erc-server-quitting nil)
      (setq erc-server-reconnecting nil
            erc--server-reconnecting nil
            erc--server-reconnect-timer nil)
      (setq erc-server-timed-out nil)
      (setq erc-server-banned nil)
      (setq erc-server-error-occurred nil)
      (let ((time (erc-current-time)))
        (setq erc-server-last-sent-time time)
        (setq erc-server-last-ping-time time)
        (setq erc-server-last-received-time time))
      (setq erc-server-lines-sent 0)
      ;; last peers (sender and receiver)
      (setq erc-server-last-peers (cons nil nil)))
    ;; we do our own encoding and decoding
    (when (fboundp 'set-process-coding-system)
      (set-process-coding-system process 'raw-text))
    ;; process handlers
    (set-process-sentinel process #'erc-process-sentinel)
    (set-process-filter process #'erc-server-filter-function)
    (set-process-buffer process buffer)
    (erc-log "\n\n\n********************************************\n")
    (message "%s" (erc-format-message
                   'login ?n
                   (with-current-buffer buffer (erc-current-nick))))
    ;; wait with script loading until we receive a confirmation (first
    ;; MOTD line)
    (if (eq (process-status process) 'connect)
        ;; waiting for a non-blocking connect - keep the user informed
        (erc-display-message nil nil buffer "Opening connection..\n")
      (message "%s...done" msg)
      (erc-login)) ))

(declare-function erc-networks--id-given "erc")
(declare-function erc-open "erc")
(declare-function erc-set-active-buffer "erc")
(declare-function erc-update-mode-line "erc")
(declare-function erc-server-buffer "erc")
(defun erc-server-reconnect ()
  "Reestablish the current IRC connection.
Make sure you are in an ERC buffer when running this."
  (let ((buffer (erc-server-buffer)))
    (unless (buffer-live-p buffer)
      (if (eq major-mode 'erc-mode)
          (setq buffer (current-buffer))
        (error "Reconnect must be run from an ERC buffer")))
    (with-current-buffer buffer
      (erc-update-mode-line)
      (erc-set-active-buffer (current-buffer))
      (setq erc--server-reconnecting t)
      (setq erc-server-last-sent-time 0)
      (setq erc-server-lines-sent 0)
      (let ((erc-server-connect-function (or erc-session-connector
                                             #'erc-open-network-stream)))
        (erc-open erc-session-server erc-session-port erc-server-current-nick
                  erc-session-user-full-name t erc-session-password
                  nil nil nil erc-session-client-certificate
                  erc-session-username
                  (erc-networks--id-given erc-networks--id))
        (unless (with-suppressed-warnings ((obsolete erc-reuse-buffers))
                  erc-reuse-buffers)
          (cl-assert (not (eq buffer (current-buffer)))))))))

(defun erc-server-delayed-reconnect (buffer)
  (if (buffer-live-p buffer)
    (with-current-buffer buffer
      (erc-server-reconnect))))

(declare-function erc-log-irc-protocol "erc")
(defun erc-server-filter-function (process string)
  "The process filter for the ERC server."
  (with-current-buffer (process-buffer process)
    (setq erc-server-last-received-time (erc-current-time))
    ;; If you think this is written in a weird way - please refer to the
    ;; docstring of `erc-server-processing-p'
    (if erc-server-processing-p
        (setq erc-server-filter-data
              (if erc-server-filter-data
                  (concat erc-server-filter-data string)
                string))
      ;; This will be true even if another process is spawned!
      (let ((erc-server-processing-p t))
        (setq erc-server-filter-data (if erc-server-filter-data
                                           (concat erc-server-filter-data
                                                   string)
                                         string))
        (while (and erc-server-filter-data
                    (string-match "[\n\r]+" erc-server-filter-data))
          (let ((line (substring erc-server-filter-data
                                 0 (match-beginning 0))))
            (setq erc-server-filter-data
                  (if (= (match-end 0)
                         (length erc-server-filter-data))
                      nil
                    (substring erc-server-filter-data
                               (match-end 0))))
            (erc-log-irc-protocol line nil)
            (erc-parse-server-response process line)))))))

(defun erc--server-reconnect-p (event)
  "Return non-nil when ERC should attempt to reconnect.
EVENT is the message received from the closed connection process."
  (and erc-server-auto-reconnect
       (not erc-server-banned)
       ;; make sure we don't infinitely try to reconnect, unless the
       ;; user wants that
       (or (eq erc-server-reconnect-attempts t)
           (and (integerp erc-server-reconnect-attempts)
                (< erc-server-reconnect-count
                   erc-server-reconnect-attempts)))
       (or erc-server-timed-out
           (not (string-match "^deleted" event)))
       ;; open-network-stream-nowait error for connection refused
       (if (string-match "^failed with code 111" event) 'nonblocking t)))

(defun erc-server-reconnect-p (event)
  "Return non-nil if ERC should attempt to reconnect automatically.
EVENT is the message received from the closed connection process."
  (declare (obsolete "see `erc--server-reconnect-p'" "29.1"))
  (or (with-suppressed-warnings ((obsolete erc-server-reconnecting))
        erc-server-reconnecting)
      (erc--server-reconnect-p event)))

(defconst erc--mode-line-process-reconnecting
  '(:eval (erc-with-server-buffer
            (and erc--server-reconnect-timer
                 (format ": reconnecting in %.1fs"
                         (- (timer-until erc--server-reconnect-timer
                                         (current-time)))))))
  "Mode-line construct showing seconds until next reconnect attempt.
Move point around to refresh.")

(defun erc--cancel-auto-reconnect-timer ()
  (when erc--server-reconnect-timer
    (cancel-timer erc--server-reconnect-timer)
    (erc-display-message nil 'notice nil 'reconnect-canceled
                         ?u (buffer-name)
                         ?c (- (timer-until erc--server-reconnect-timer
                                            (current-time))))
    (setq erc--server-reconnect-timer nil)
    (erc-update-mode-line)))

(defun erc-schedule-reconnect (buffer &optional incr)
  "Create and return a reconnect timer for BUFFER.
When `erc-server-reconnect-attempts' is a number, increment
`erc-server-reconnect-count' by INCR unconditionally."
  (let ((count (and (integerp erc-server-reconnect-attempts)
                    (- erc-server-reconnect-attempts
                       (cl-incf erc-server-reconnect-count (or incr 1))))))
    (erc-display-message nil 'error (current-buffer) 'reconnecting
                         ?m erc-server-reconnect-timeout
                         ?i (if count erc-server-reconnect-count "N")
                         ?n (if count erc-server-reconnect-attempts "A"))
    (setq erc-server-reconnecting nil
          erc--server-reconnect-timer
          (run-at-time erc-server-reconnect-timeout nil
                       erc-server-reconnect-function buffer))))

(defun erc-process-sentinel-2 (event buffer)
  "Called when `erc-process-sentinel-1' has detected an unexpected disconnect."
  (when (buffer-live-p buffer)
    (with-current-buffer buffer
      (let ((reconnect-p (erc--server-reconnect-p event)) message)
        (setq message (if reconnect-p 'disconnected 'disconnected-noreconnect))
        (erc-display-message nil 'error (current-buffer) message)
        (if (not reconnect-p)
            ;; terminate, do not reconnect
            (progn
              (setq erc--server-reconnecting nil
                    erc--server-reconnect-timer nil)
              (erc-display-message nil 'error (current-buffer)
                                   'terminated ?e event)
              (set-buffer-modified-p nil))
          ;; reconnect
          (erc-schedule-reconnect buffer))))
    (erc-update-mode-line)))

(defun erc-process-sentinel-1 (event buffer)
  "Called when `erc-process-sentinel' has decided that we're disconnecting.
Determine whether user has quit or whether erc has been terminated.
Conditionally try to reconnect and take appropriate action."
  (with-current-buffer buffer
    (if erc-server-quitting
        ;; normal quit
        (progn
          (erc-display-message nil 'error (current-buffer) 'finished)
          ;; Update mode line indicators
          (erc-update-mode-line)
          ;; Kill server buffer if user wants it
          (set-buffer-modified-p nil)
          (when erc-kill-server-buffer-on-quit
            (kill-buffer (current-buffer))))
      ;; unexpected disconnect
      (erc-process-sentinel-2 event buffer))))

(defun erc--unhide-prompt ()
  (remove-hook 'pre-command-hook #'erc--unhide-prompt-on-self-insert t)
  (when (and (marker-position erc-insert-marker)
             (marker-position erc-input-marker))
    (with-silent-modifications
      (remove-text-properties erc-insert-marker erc-input-marker
                              '(display nil)))))

(defun erc--unhide-prompt-on-self-insert ()
  (when (and (eq this-command #'self-insert-command)
             (or (eobp) (= (point) erc-input-marker)))
    (erc--unhide-prompt)))

(defmacro define-erc-module (name alias doc enable-body disable-body
                                  &optional local-p)
  "Define a new minor mode using ERC conventions.
Symbol NAME is the name of the module.
Symbol ALIAS is the alias to use, or nil.
DOC is the documentation string to use for the minor mode.
ENABLE-BODY is a list of expressions used to enable the mode.
DISABLE-BODY is a list of expressions used to disable the mode.
If LOCAL-P is non-nil, the mode will be created as a buffer-local
mode, rather than a global one.

This will define a minor mode called erc-NAME-mode, possibly
an alias erc-ALIAS-mode, as well as the helper functions
erc-NAME-enable, and erc-NAME-disable.

Example:

  ;;;###autoload(autoload \\='erc-replace-mode \"erc-replace\")
  (define-erc-module replace nil
    \"This mode replaces incoming text according to `erc-replace-alist'.\"
    ((add-hook \\='erc-insert-modify-hook
               #\\='erc-replace-insert))
    ((remove-hook \\='erc-insert-modify-hook
                  #\\='erc-replace-insert)))"
  (declare (doc-string 3) (indent defun))
  (let* ((sn (symbol-name name))
         (mode (intern (format "erc-%s-mode" (downcase sn))))
         (group (intern (format "erc-%s" (downcase sn))))
         (enable (intern (format "erc-%s-enable" (downcase sn))))
         (disable (intern (format "erc-%s-disable" (downcase sn)))))
    `(progn
       (define-minor-mode
        ,mode
        ,(format "Toggle ERC %S mode.
With a prefix argument ARG, enable %s if ARG is positive,
and disable it otherwise.  If called from Lisp, enable the mode
if ARG is omitted or nil.
%s" name name doc)
        ;; FIXME: We don't know if this group exists, so this `:group' may
        ;; actually just silence a valid warning about the fact that the var
        ;; is not associated with any group.
        :global ,(not local-p) :group (quote ,group)
        (if ,mode
            (,enable)
          (,disable)))
       (defun ,enable ()
         ,(format "Enable ERC %S mode."
                  name)
         (interactive)
         (add-to-list 'erc-modules (quote ,name))
         (setq ,mode t)
         ,@enable-body)
       (defun ,disable ()
         ,(format "Disable ERC %S mode."
                  name)
         (interactive)
         (setq erc-modules (delq (quote ,name) erc-modules))
         (setq ,mode nil)
         ,@disable-body)
       ,(when (and alias (not (eq name alias)))
          `(defalias
             ',(intern
                (format "erc-%s-mode"
                        (downcase (symbol-name alias))))
             #',mode))
       ;; For find-function and find-variable.
       (put ',mode    'definition-name ',name)
       (put ',enable  'definition-name ',name)
       (put ',disable 'definition-name ',name))))

(defmacro erc-with-all-buffers-of-server (process pred &rest forms)
  "Execute FORMS in all buffers which have same process as this server.
FORMS will be evaluated in all buffers having the process PROCESS and
where PRED matches or in all buffers of the server process if PRED is
nil."
  (declare (indent 1) (debug (form form body)))
  (macroexp-let2 nil pred pred
    `(erc-buffer-filter (lambda ()
                          (when (or (not ,pred) (funcall ,pred))
                            ,@forms))
                        ,process)))

(declare-function erc-default-target "erc")
(defun erc--hide-prompt (proc)
  (erc-with-all-buffers-of-server
      proc nil ; sorta wish this was indent 2
      (when (and erc-hide-prompt
                 (or (eq erc-hide-prompt t)
                     ;; FIXME use `erc--target' after bug#48598
                     (memq (if (erc-default-target)
                               (if (erc-channel-p (car erc-default-recipients))
                                   'channel
                                 'query)
                             'server)
                           erc-hide-prompt))
                 (marker-position erc-insert-marker)
                 (marker-position erc-input-marker)
                 (get-text-property erc-insert-marker 'erc-prompt))
        (with-silent-modifications
          (add-text-properties erc-insert-marker (1- erc-input-marker)
                               `(display ,erc-prompt-hidden)))
        (add-hook 'pre-command-hook #'erc--unhide-prompt-on-self-insert 0 t))))

(declare-function erc-buffer-filter "erc")
(declare-function erc-login "erc")
(defun erc-process-sentinel (cproc event)
  "Sentinel function for ERC process."
  (let ((buf (process-buffer cproc)))
    (when (buffer-live-p buf)
      (with-current-buffer buf
        (erc-log (format
                  "SENTINEL: proc: %S    status: %S  event: %S (quitting: %S)"
                  cproc (process-status cproc) event erc-server-quitting))
        (if (string-match "^open" event)
            ;; newly opened connection (no wait)
            (erc-login)
          ;; assume event is 'failed
          (erc-with-all-buffers-of-server cproc nil
                                          (setq erc-server-connected nil))
          (when erc-server-ping-handler
            (progn (cancel-timer erc-server-ping-handler)
                   (setq erc-server-ping-handler nil)))
          (run-hook-with-args 'erc-disconnected-hook
                              (erc-current-nick) (system-name) "")
          (dolist (buf (erc-buffer-filter (lambda () (boundp 'erc-channel-users)) cproc))
            (with-current-buffer buf
              (setq erc-channel-users (make-hash-table :test 'equal))))
          ;; Hide the prompt
          (erc--hide-prompt cproc)
          ;; Decide what to do with the buffer
          ;; Restart if disconnected
          (erc-process-sentinel-1 event buf))))))

;;;; Sending messages

(defun erc-coding-system-for-target (target)
  "Return the coding system or cons cell appropriate for TARGET.
This is determined via `erc-encoding-coding-alist' or
`erc-server-coding-system'."
  (unless target (setq target (erc-default-target)))
  (or (when target
        (let ((case-fold-search t))
          (catch 'match
            (dolist (pat erc-encoding-coding-alist)
              (when (string-match (car pat) target)
                (throw 'match (cdr pat)))))))
      (and (functionp erc-server-coding-system)
           (funcall erc-server-coding-system target))
      erc-server-coding-system))

(defun erc-decode-string-from-target (str target)
  "Decode STR as appropriate for TARGET.
This is indicated by `erc-encoding-coding-alist', defaulting to the
value of `erc-server-coding-system'."
  (unless (stringp str)
    (setq str ""))
  (let ((coding (erc-coding-system-for-target target)))
    (when (consp coding)
      (setq coding (cdr coding)))
    (when (eq coding 'undecided)
      (let ((codings (detect-coding-string str))
            (precedence erc-coding-system-precedence))
        (while (and precedence
                    (not (memq (car precedence) codings)))
          (pop precedence))
        (when precedence
          (setq coding (car precedence)))))
    (decode-coding-string str coding t)))

;; proposed name, not used by anything yet
(defun erc-send-line (text display-fn)
  "Send TEXT to the current server.  Wrapping and flood control apply.
Use DISPLAY-FN to show the results."
  (mapc (lambda (line)
          (erc-server-send line)
          (funcall display-fn))
        (erc-split-line text)))

(declare-function erc-server-buffer "erc")
(defmacro erc-with-server-buffer (&rest body)
  "Execute BODY in the current ERC server buffer.
If no server buffer exists, return nil."
  (declare (indent 0) (debug (body)))
  (let ((buffer (make-symbol "buffer")))
    `(let ((,buffer (erc-server-buffer)))
       (when (buffer-live-p ,buffer)
         (with-current-buffer ,buffer
           ,@body)))))

;; From Circe, with modifications
(defun erc-server-send (string &optional force target)
  "Send STRING to the current server.
When FORCE is non-nil, bypass flood protection so that STRING is
sent directly without modifying the queue.  When FORCE is the
symbol `no-penalty', exempt this round from accumulating a
timeout penalty.

If TARGET is specified, look up encoding information for that
channel in `erc-encoding-coding-alist' or
`erc-server-coding-system'.

See `erc-server-flood-margin' for an explanation of the flood
protection algorithm."
  (erc-log (concat "erc-server-send: " string "(" (buffer-name) ")"))
  (setq erc-server-last-sent-time (erc-current-time))
  (let ((encoding (erc-coding-system-for-target target)))
    (when (consp encoding)
      (setq encoding (car encoding)))
    (if (erc-server-process-alive)
        (erc-with-server-buffer
          (let ((str (concat string "\r\n")))
            (if force
                (progn
                  (unless (eq force 'no-penalty)
                    (cl-incf erc-server-flood-last-message
                             erc-server-flood-penalty))
                  (erc-log-irc-protocol str 'outbound)
                  (condition-case nil
                      (progn
                        ;; Set encoding just before sending the string
                        (when (fboundp 'set-process-coding-system)
                          (set-process-coding-system erc-server-process
                                                     'raw-text encoding))
                        (process-send-string erc-server-process str))
                    ;; See `erc-server-send-queue' for full
                    ;; explanation of why we need this condition-case
                    (error nil)))
              (setq erc-server-flood-queue
                    (append erc-server-flood-queue
                            (list (cons str encoding))))
              (erc-server-send-queue (current-buffer))))
          t)
      (message "ERC: No process running")
      nil)))

(defun erc-server-send-ping (buf)
  "Send a ping to the IRC server buffer in BUF.
Additionally, detect whether the IRC process has hung."
  (if (and (buffer-live-p buf)
           (with-current-buffer buf
             erc-server-last-received-time))
      (with-current-buffer buf
        (if (and erc-server-send-ping-timeout
                 (time-less-p
                  erc-server-send-ping-timeout
                  (time-since erc-server-last-received-time)))
            (progn
              ;; if the process is hung, kill it
              (setq erc-server-timed-out t)
              (delete-process erc-server-process))
          (erc-server-send (format "PING %.0f" (erc-current-time)))))
    ;; remove timer if the server buffer has been killed
    (let ((timer (assq buf erc-server-ping-timer-alist)))
      (when timer
        (cancel-timer (cdr timer))
        (setcdr timer nil)))))

;; From Circe
(declare-function erc-emacs-time-to-erc-time "erc")
(defun erc-server-send-queue (buffer)
  "Send messages in `erc-server-flood-queue'.
See `erc-server-flood-margin' for an explanation of the flood
protection algorithm."
  (when (buffer-live-p buffer)
    (with-current-buffer buffer
      (let ((now (current-time)))
        (when erc-server-flood-timer
          (cancel-timer erc-server-flood-timer)
          (setq erc-server-flood-timer nil))
        (when (time-less-p erc-server-flood-last-message now)
          (setq erc-server-flood-last-message (erc-emacs-time-to-erc-time now)))
        (while (and erc-server-flood-queue
                    (time-less-p erc-server-flood-last-message
                                 (time-add now erc-server-flood-margin)))
          (let ((msg (caar erc-server-flood-queue))
                (encoding (cdar erc-server-flood-queue)))
            (setq erc-server-flood-queue (cdr erc-server-flood-queue)
                  erc-server-flood-last-message
                  (+ erc-server-flood-last-message
                     erc-server-flood-penalty))
            (erc-log-irc-protocol msg 'outbound)
            (erc-log (concat "erc-server-send-queue: "
                             msg "(" (buffer-name buffer) ")"))
            (when (erc-server-process-alive)
              (condition-case nil
                  ;; Set encoding just before sending the string
                  (progn
                    (when (fboundp 'set-process-coding-system)
                      (set-process-coding-system erc-server-process
                                                 'raw-text encoding))
                    (process-send-string erc-server-process msg))
                ;; Sometimes the send can occur while the process is
                ;; being killed, which results in a weird SIGPIPE error.
                ;; Catch this and ignore it.
                (error nil)))))
        (when erc-server-flood-queue
          (setq erc-server-flood-timer
                (run-at-time (+ 0.2 erc-server-flood-penalty)
                             nil #'erc-server-send-queue buffer)))))))

(declare-function erc-display-message "erc")
(defun erc-message (message-command line &optional force)
  "Send LINE to the server as a privmsg or a notice.
MESSAGE-COMMAND should be either \"PRIVMSG\" or \"NOTICE\".
If the target is \",\", the last person you've got a message from will
be used.  If the target is \".\", the last person you've sent a message
to will be used."
  (cond
   ((string-match "^\\s-*\\(\\S-+\\) ?\\(.*\\)" line)
    (let* ((tgt (match-string 1 line))
           (s (match-string 2 line))
           (server-buffer (erc-server-buffer))
           (peers (buffer-local-value 'erc-server-last-peers server-buffer)))
      (erc-log (format "cmd: MSG(%s): [%s] %s" message-command tgt s))
      (cond
       ((string= tgt ",")
        (setq tgt (car peers)))
       ((string= tgt ".")
        (setq tgt (cdr peers))))
      (cond
       (tgt
        (with-current-buffer server-buffer
          (setq erc-server-last-peers (cons (car peers) tgt)))
        (erc-server-send (format "%s %s :%s" message-command tgt s)
                         force))
       (t
        (erc-display-message nil 'error (current-buffer) 'no-target))))
    t)
   (t nil)))

;;; CTCP

(defun erc-send-ctcp-message (tgt l &optional force)
  "Send CTCP message L to TGT.

If TGT is nil the message is not sent.
The command must contain neither a prefix nor a trailing `\\n'.

See also `erc-server-send'."
  (let ((l (erc-upcase-first-word l)))
    (cond
     (tgt
      (erc-log (format "erc-send-CTCP-message: [%s] %s" tgt l))
      (erc-server-send (format "PRIVMSG %s :\C-a%s\C-a" tgt l)
                       force)))))

(defun erc-send-ctcp-notice (tgt l &optional force)
  "Send CTCP notice L to TGT.

If TGT is nil the message is not sent.
The command must contain neither a prefix nor a trailing `\\n'.

See also `erc-server-send'."
  (let ((l (erc-upcase-first-word l)))
    (cond
     (tgt
      (erc-log (format "erc-send-CTCP-notice: [%s] %s" tgt l))
      (erc-server-send (format "NOTICE %s :\C-a%s\C-a" tgt l)
                       force)))))

;;;; Handling responses

(defcustom erc-tags-format 'overridable
  "Shape of the `tags' alist in `erc-response' objects.
When set to `legacy', pre-5.5 parsing behavior takes effect for
the tags portion of every message.  The resulting alist contains
conses of the form (STRING . LIST), in which LIST is comprised of
at most one, possibly empty string.  When set to nil, ERC only
parses tags if an active module defines an implementation.  It
otherwise ignores them.  In such cases, each alist element is a
cons of a symbol and an optional, nonempty string.

With the default value of `overridable', ERC behaves as it does
with `legacy' except that it emits a warning whenever first
encountering a message containing tags in a given Emacs session.
But it only does so when a module implementing overriding,
non-legacy behavior isn't already active in the current network
context.

Note that future bundled modules providing IRCv3 functionality
will not be compatible with the legacy format.  User code should
eventually transition to expecting this \"5.5+ variant\" and set
this option to nil."
  :package-version '(ERC . "5.4.1") ; FIXME increment on next release
  :type '(choice (const nil)
                 (const legacy)
                 (const overridable)))

(defun erc-parse-tags (string)
  "Parse IRCv3 tags list in STRING to a (tag . value) alist."
  (erc--parse-message-tags string))

(defun erc--parse-tags (string)
  (let ((tags)
        (tag-strings (split-string string ";")))
    (dolist (tag-string tag-strings tags)
      (let ((pair (split-string tag-string "=")))
        (push (if (consp pair)
                  pair
                `(,pair))
              tags)))))

;; A benefit of this function being internal is not having to define a
;; separate method just to ensure an `erc-tags-format' value of
;; `legacy' always wins.  A downside is that module code must take
;; care to preserve that promise manually.

(cl-defgeneric erc--parse-message-tags (string)
  "Parse STRING into an alist of (TAG . VALUE) conses.
Expect TAG to be a symbol and VALUE nil or a nonempty string.
Don't split composite raw-input values containing commas;
instead, leave them as a single string."
  (when erc-tags-format
    (unless (or (eq erc-tags-format 'legacy)
                (get 'erc-parse-tags 'erc-v3-warned-p))
      (put 'erc-parse-tags 'erc-v3-warned-p t)
      (display-warning
       'ERC
       (concat
        "Legacy ERC tags behavior is currently in effect, but other modules,"
        " including those bundled with ERC, may override this in future"
        " releases.  See `erc-tags-format' for more info.")))
    (erc--parse-tags string)))

(defun erc-parse-server-response (proc string)
  "Parse and act upon a complete line from an IRC server.
PROC is the process (connection) from which STRING was received.
PROCs `process-buffer' is `current-buffer' when this function is called."
  (unless (string= string "") ;; Ignore empty strings
    (save-match-data
      (let* ((tag-list (when (eq (aref string 0) ?@)
                         (substring string 1
                                    (string-search " " string))))
             (msg (make-erc-response :unparsed string :tags
                                     (when tag-list
                                       (erc--parse-message-tags tag-list))))
             (string (if tag-list
                         (substring string (+ 1 (string-search " " string)))
                       string))
             (posn (if (eq (aref string 0) ?:)
                       (string-search " " string)
                     0)))

        (setf (erc-response.sender msg)
              (if (eq posn 0)
                  erc-session-server
                (substring string 1 posn)))

        (setf (erc-response.command msg)
              (let* ((bposn (string-match "[^ \n]" string posn))
                     (eposn (string-search " " string bposn)))
                (setq posn (and eposn
                                (string-match "[^ \n]" string eposn)))
                (substring string bposn eposn)))

        (while (and posn
                    (not (eq (aref string posn) ?:)))
          (push (let* ((bposn posn)
                       (eposn (string-search " " string bposn)))
                  (setq posn (and eposn
                                  (string-match "[^ \n]" string eposn)))
                  (substring string bposn eposn))
                (erc-response.command-args msg)))
        (when posn
      (let ((str (substring string (1+ posn))))
        (push str (erc-response.command-args msg))))

    (setf (erc-response.contents msg)
          (car (erc-response.command-args msg)))

    (setf (erc-response.command-args msg)
          (nreverse (erc-response.command-args msg)))

    (erc-decode-parsed-server-response msg)

    (erc-handle-parsed-server-response proc msg)))))

(defun erc-decode-parsed-server-response (parsed-response)
  "Decode a pre-parsed PARSED-RESPONSE before it can be handled.

If there is a channel name in `erc-response.command-args', decode
`erc-response' according to this channel name and
`erc-encoding-coding-alist', or use `erc-server-coding-system'
for decoding."
  (let ((args (erc-response.command-args parsed-response))
        (decode-target nil)
        (decoded-args ()))
    (dolist (arg args nil)
      (when (string-match "^[#&].*" arg)
        (setq decode-target arg)))
    (when (stringp decode-target)
      (setq decode-target (erc-decode-string-from-target decode-target nil)))
    (setf (erc-response.unparsed parsed-response)
          (erc-decode-string-from-target
           (erc-response.unparsed parsed-response)
           decode-target))
    (setf (erc-response.sender parsed-response)
          (erc-decode-string-from-target
           (erc-response.sender parsed-response)
           decode-target))
    (setf (erc-response.command parsed-response)
          (erc-decode-string-from-target
           (erc-response.command parsed-response)
           decode-target))
    (dolist (arg (nreverse args) nil)
      (push (erc-decode-string-from-target arg decode-target)
            decoded-args))
    (setf (erc-response.command-args parsed-response) decoded-args)
    (setf (erc-response.contents parsed-response)
          (erc-decode-string-from-target
           (erc-response.contents parsed-response)
           decode-target))))

(defun erc-handle-parsed-server-response (process parsed-response)
  "Handle a pre-parsed PARSED-RESPONSE from PROCESS.

Hands off to helper functions via `erc-call-hooks'."
  (if (member (erc-response.command parsed-response)
              erc-server-prevent-duplicates)
      (let ((m (erc-response.unparsed parsed-response)))
        ;; duplicate suppression
        (if (time-less-p (or (gethash m erc-server-duplicates) 0)
                         (time-since erc-server-duplicate-timeout))
            (erc-call-hooks process parsed-response))
        (puthash m (erc-current-time) erc-server-duplicates))
    ;; Hand off to the relevant handler.
    (erc-call-hooks process parsed-response)))

(defun erc-get-hook (command)
  "Return the hook variable associated with COMMAND.

See also `erc-server-responses'."
  (gethash (format (if (numberp command) "%03i" "%s") command)
           erc-server-responses))

(defun erc-call-hooks (process message)
  "Call hooks associated with MESSAGE in PROCESS.

Finds hooks by looking in the `erc-server-responses' hash table."
  (let ((hook (or (erc-get-hook (erc-response.command message))
                  'erc-default-server-functions)))
    (run-hook-with-args-until-success hook process message)
    (erc-with-server-buffer
      (run-hook-with-args 'erc-timer-hook (erc-current-time)))))

(add-hook 'erc-default-server-functions #'erc-handle-unknown-server-response)

(defun erc-handle-unknown-server-response (proc parsed)
  "Display unknown server response's message."
  (let ((line (concat (erc-response.sender parsed)
                      " "
                      (erc-response.command parsed)
                      " "
                      (mapconcat #'identity (erc-response.command-args parsed)
                                 " "))))
    (erc-display-message parsed 'notice proc line)))

(declare-function erc-get-buffer "erc")
(defmacro erc-with-buffer (spec &rest body)
  "Execute BODY in the buffer associated with SPEC.

SPEC should have the form

 (TARGET [PROCESS])

If TARGET is a buffer, use it.  Otherwise, use the buffer
matching TARGET in the process specified by PROCESS.

If PROCESS is nil, use the current `erc-server-process'.
See `erc-get-buffer' for details.

See also `with-current-buffer'.

\(fn (TARGET [PROCESS]) BODY...)"
  (declare (indent 1) (debug ((form &optional form) body)))
  (let ((buf (make-symbol "buf"))
        (proc (make-symbol "proc"))
        (target (make-symbol "target"))
        (process (make-symbol "process")))
    `(let* ((,target ,(car spec))
            (,process ,(cadr spec))
            (,buf (if (bufferp ,target)
                      ,target
                    (let ((,proc (or ,process
                                     (and (processp erc-server-process)
                                          erc-server-process))))
                      (if (and ,target ,proc)
                          (erc-get-buffer ,target ,proc))))))
       (when (buffer-live-p ,buf)
         (with-current-buffer ,buf
           ,@body)))))

(cl-defmacro define-erc-response-handler ((name &rest aliases)
                                          &optional extra-fn-doc extra-var-doc
                                          &rest fn-body)
  "Define an ERC handler hook/function pair.
NAME is the response name as sent by the server (see the IRC RFC for
meanings).

This creates:
 - a hook variable `erc-server-NAME-functions' initialized to
   `erc-server-NAME'.
 - a function `erc-server-NAME' with body FN-BODY.

If ALIASES is non-nil, each alias in ALIASES is `defalias'ed to
`erc-server-NAME'.
Alias hook variables are created as `erc-server-ALIAS-functions' and
initialized to the same default value as `erc-server-NAME-functions'.

FN-BODY is the body of `erc-server-NAME' it may refer to the two
function arguments PROC and PARSED.

If EXTRA-FN-DOC is non-nil, it is inserted at the beginning of the
defined function's docstring.

If EXTRA-VAR-DOC is non-nil, it is inserted at the beginning of the
defined variable's docstring.

As an example:

  (define-erc-response-handler (311 WHOIS WI)
    \"Some non-generic function documentation.\"
    \"Some non-generic variable documentation.\"
    (do-stuff-with-whois proc parsed))

Would expand to:

  (prog2
      (defvar erc-server-311-functions \\='erc-server-311
        \"Some non-generic variable documentation.

  Hook called upon receiving a 311 server response.
  Each function is called with two arguments, the process associated
  with the response and the parsed response.
  See also `erc-server-311'.\")

      (defun erc-server-311 (proc parsed)
        \"Some non-generic function documentation.

  Handler for a 311 server response.
  PROC is the server process which returned the response.
  PARSED is the actual response as an `erc-response' struct.
  If you want to add responses don't modify this function, but rather
  add things to `erc-server-311-functions' instead.\"
        (do-stuff-with-whois proc parsed))

    (puthash \"311\" \\='erc-server-311-functions erc-server-responses)
    (puthash \"WHOIS\" \\='erc-server-WHOIS-functions erc-server-responses)
    (puthash \"WI\" \\='erc-server-WI-functions erc-server-responses)

    (defalias \\='erc-server-WHOIS \\='erc-server-311)
    (defvar erc-server-WHOIS-functions \\='erc-server-311
      \"Some non-generic variable documentation.

  Hook called upon receiving a WHOIS server response.

  Each function is called with two arguments, the process associated
  with the response and the parsed response.  If the function returns
  non-nil, stop processing the hook.  Otherwise, continue.

  See also `erc-server-311'.\")

    (defalias \\='erc-server-WI \\='erc-server-311)
    (defvar erc-server-WI-functions \\='erc-server-311
      \"Some non-generic variable documentation.

  Hook called upon receiving a WI server response.
  Each function is called with two arguments, the process associated
  with the response and the parsed response.  If the function returns
  non-nil, stop processing the hook.  Otherwise, continue.

  See also `erc-server-311'.\"))

\(fn (NAME &rest ALIASES) &optional EXTRA-FN-DOC EXTRA-VAR-DOC &rest FN-BODY)"
  (declare (debug (&define [&name "erc-response-handler@"
                                  (symbolp &rest symbolp)]
                           &optional sexp sexp def-body))
           (indent defun))
  (if (numberp name) (setq name (intern (format "%03i" name))))
  (setq aliases (mapcar (lambda (a)
                          (if (numberp a)
                              (format "%03i" a)
                            a))
                        aliases))
  (let* ((hook-name (intern (format "erc-server-%s-functions" name)))
         (fn-name (intern (format "erc-server-%s" name)))
         (hook-doc (format "\
%sHook called upon receiving a %%s server response.
Each function is called with two arguments, the process associated
with the response and the parsed response.  If the function returns
non-nil, stop processing the hook.  Otherwise, continue.

See also `%s'."
                           (if extra-var-doc
                               (concat extra-var-doc "\n\n")
                             "")
                           fn-name))
         (fn-doc (format "\
%sHandler for a %s server response.
PROC is the server process which returned the response.
PARSED is the actual response as an `erc-response' struct.
If you want to add responses don't modify this function, but rather
add things to `%s' instead."
                         (if extra-fn-doc
                             (concat extra-fn-doc "\n\n")
                           "")
                         name hook-name))
         (fn-alternates
          (cl-loop for alias in aliases
                   collect (intern (format "erc-server-%s" alias))))
         (var-alternates
          (cl-loop for alias in aliases
                   collect (intern (format "erc-server-%s-functions" alias)))))
    `(prog2
         ;; Normal hook variable.  The variable may already have a
         ;; value at this point, so I default to nil, and (add-hook)
         ;; unconditionally
         (defvar ,hook-name nil ,(format hook-doc name))
         (add-hook ',hook-name #',fn-name)
         ;; Handler function
         (defun ,fn-name (proc parsed)
           ,fn-doc
           (ignore proc parsed)
           ,@fn-body)

       ;; Make find-function and find-variable find them
       (put ',fn-name 'definition-name ',name)
       (put ',hook-name 'definition-name ',name)

       ;; Hash table map of responses to hook variables
       ,@(cl-loop for response in (cons name aliases)
                  for var in (cons hook-name var-alternates)
                  collect `(puthash ,(format "%s" response) ',var
                                    erc-server-responses))
       ;; Alternates.
       ;; Functions are defaliased, hook variables are defvared so we
       ;; can add hooks to one alias, but not another.
       ,@(cl-loop for fn in fn-alternates
                  for var in var-alternates
                  for a in aliases
                  nconc (list `(defalias ',fn #',fn-name)
                              `(defvar ,var #',fn-name ,(format hook-doc a))
                              `(put ',var 'definition-name ',hook-name))))))

(define-erc-response-handler (ERROR)
  "Handle an ERROR command from the server." nil
  (setq erc-server-error-occurred t)
  (erc-display-message
   parsed 'error nil 'ERROR
   ?s (erc-response.sender parsed) ?c (erc-response.contents parsed)))

(declare-function erc-current-nick "erc")
(define-erc-response-handler (INVITE)
  "Handle invitation messages."
  nil
  (let ((target (car (erc-response.command-args parsed)))
        (chnl (erc-response.contents parsed)))
    (pcase-let ((`(,nick ,login ,host)
                 (erc-parse-user (erc-response.sender parsed))))
      (setq erc-invitation chnl)
      (when (string= target (erc-current-nick))
        (erc-display-message
         parsed 'notice 'active
         'INVITE ?n nick ?u login ?h host ?c chnl)))))

(declare-function erc-channel-begin-receiving-names "erc")
(declare-function erc-add-default-channel "erc")
(declare-function erc--open-target "erc")
(declare-function erc-current-nick-p "erc")
(declare-function erc-parse-user "erc")
(define-erc-response-handler (JOIN)
  "Handle join messages."
  nil
  (let ((chnl (erc-response.contents parsed))
        (buffer nil))
    (pcase-let ((`(,nick ,login ,host)
                 (erc-parse-user (erc-response.sender parsed))))
      ;; strip the stupid combined JOIN facility (IRC 2.9)
      (if (string-match "^\\(.*\\)\^g.*$" chnl)
          (setq chnl (match-string 1 chnl)))
      (save-excursion
        (let* ((str (cond
                     ;; If I have joined a channel
                     ((erc-current-nick-p nick)
                      (when (setq buffer (erc--open-target chnl))
                        (set-buffer buffer)
                        (with-suppressed-warnings
                            ((obsolete erc-add-default-channel))
                          (erc-add-default-channel chnl))
                        (erc-server-send (format "MODE %s" chnl)))
                      (erc-with-buffer (chnl proc)
                        (erc-channel-begin-receiving-names))
                      (erc-update-mode-line)
                      (run-hooks 'erc-join-hook)
                      (erc-make-notice
                       (erc-format-message 'JOIN-you ?c chnl)))
                     (t
                      (setq buffer (erc-get-buffer chnl proc))
                      (erc-make-notice
                       (erc-format-message
                        'JOIN ?n nick ?u login ?h host ?c chnl))))))
          (when buffer (set-buffer buffer))
          (erc-update-channel-member chnl nick nick t nil nil nil nil nil host login)
          ;; on join, we want to stay in the new channel buffer
          ;;(set-buffer ob)
          (erc-display-message parsed nil buffer str))))))

(declare-function erc-delete-default-channel "erc")
(declare-function erc-remove-channel-users "erc")
(declare-function erc-remove-channel-member "erc")
(declare-function erc-trim-string "erc")
(define-erc-response-handler (KICK)
  "Handle kick messages received from the server." nil
  (let* ((ch (nth 0 (erc-response.command-args parsed)))
         (tgt (nth 1 (erc-response.command-args parsed)))
         (reason (erc-trim-string (erc-response.contents parsed)))
         (buffer (erc-get-buffer ch proc)))
    (pcase-let ((`(,nick ,login ,host)
                 (erc-parse-user (erc-response.sender parsed))))
      (erc-remove-channel-member buffer tgt)
      (cond
       ((string= tgt (erc-current-nick))
        (erc-display-message
         parsed 'notice buffer
         'KICK-you ?n nick ?u login ?h host ?c ch ?r reason)
        (run-hook-with-args 'erc-kick-hook buffer)
        (erc-with-buffer
            (buffer)
          (erc-remove-channel-users))
        (with-suppressed-warnings ((obsolete erc-delete-default-channel))
          (erc-delete-default-channel ch buffer))
        (erc-update-mode-line buffer))
       ((string= nick (erc-current-nick))
        (erc-display-message
         parsed 'notice buffer
         'KICK-by-you ?k tgt ?c ch ?r reason))
       (t (erc-display-message
             parsed 'notice buffer
             'KICK ?k tgt ?n nick ?u login ?h host ?c ch ?r reason))))))

(declare-function erc-active-buffer "erc")
(declare-function erc-channel-p "erc")
(declare-function erc-log "erc")
(define-erc-response-handler (MODE)
  "Handle server mode changes." nil
  (let ((tgt (car (erc-response.command-args parsed)))
        (mode (mapconcat #'identity (cdr (erc-response.command-args parsed))
                         " ")))
    (pcase-let ((`(,nick ,login ,host)
                 (erc-parse-user (erc-response.sender parsed))))
      (erc-log (format "MODE: %s -> %s: %s" nick tgt mode))
      ;; dirty hack
      (let ((buf (cond ((erc-channel-p tgt)
                        (erc-get-buffer tgt proc))
                       ((string= tgt (erc-current-nick)) nil)
                       ((erc-active-buffer) (erc-active-buffer))
                       (t (erc-get-buffer tgt)))))
        (with-current-buffer (or buf
                                 (current-buffer))
          (erc-update-modes tgt mode nick host login))
          (if (or (string= login "") (string= host ""))
              (erc-display-message parsed 'notice buf
                                   'MODE-nick ?n nick
                                   ?t tgt ?m mode)
            (erc-display-message parsed 'notice buf
                                 'MODE ?n nick ?u login
                                 ?h host ?t tgt ?m mode)))
      (erc-banlist-update proc parsed))))

(declare-function erc-handle-user-status-change "erc")
(declare-function erc-networks--id-reload "erc-networks")
(declare-function erc-network "erc-networks")
(declare-function erc-set-current-nick "erc")
(declare-function erc-update-user-nick "erc")
(declare-function erc-get-buffer-create "erc")
(declare-function erc--target-from-string "erc")
(declare-function erc-buffer-list-with-nick "erc")
(declare-function erc-banlist-update "erc")
(declare-function erc-update-modes "erc")
(define-erc-response-handler (NICK)
  "Handle nick change messages." nil
  (let ((nn (erc-response.contents parsed))
        bufs)
    (pcase-let ((`(,nick ,login ,host)
                 (erc-parse-user (erc-response.sender parsed))))
      (setq bufs (erc-buffer-list-with-nick nick proc))
      (erc-log (format "NICK: %s -> %s" nick nn))
      ;; if we had a query with this user, make sure future messages will be
      ;; sent to the correct nick. also add to bufs, since the user will want
      ;; to see the nick change in the query, and if it's a newly begun query,
      ;; erc-channel-users won't contain it
      ;;
      ;; Possibly still relevant: bug#12002
      (when-let ((buf (erc-get-buffer nick erc-server-process))
                 (tgt (erc--target-from-string nn)))
        (with-current-buffer buf
          (setq erc-default-recipients (cons nn (cdr erc-default-recipients))
                erc--target tgt))
        (with-current-buffer (erc-get-buffer-create erc-session-server
                                                    erc-session-port nil tgt
                                                    (erc-networks--id-given
                                                     erc-networks--id))
          ;; Current buffer is among bufs
          (erc-update-mode-line)))
      (erc-update-user-nick nick nn host nil nil login)
      (cond
       ((string= nick (erc-current-nick))
        (cl-pushnew (erc-server-buffer) bufs)
        (erc-set-current-nick nn)
        ;; Rename session, possibly rename server buf and all targets
        (when (erc-network)
          (erc-networks--id-reload erc-networks--id proc parsed))
        (erc-update-mode-line)
        (setq erc-nick-change-attempt-count 0)
        (setq erc-default-nicks (if (consp erc-nick) erc-nick (list erc-nick)))
        (erc-display-message
         parsed 'notice bufs
         'NICK-you ?n nick ?N nn)
        (run-hook-with-args 'erc-nick-changed-functions nn nick))
       (t
        (erc-handle-user-status-change 'nick (list nick login host) (list nn))
        (erc-display-message parsed 'notice bufs 'NICK ?n nick
                             ?u login ?h host ?N nn))))))

(define-erc-response-handler (PART)
  "Handle part messages." nil
  (let* ((chnl (car (erc-response.command-args parsed)))
         (reason (erc-trim-string (erc-response.contents parsed)))
         (buffer (erc-get-buffer chnl proc)))
    (pcase-let ((`(,nick ,login ,host)
                 (erc-parse-user (erc-response.sender parsed))))
      (erc-remove-channel-member buffer nick)
      (erc-display-message parsed 'notice buffer
                           'PART ?n nick ?u login
                           ?h host ?c chnl ?r (or reason ""))
      (when (string= nick (erc-current-nick))
        (run-hook-with-args 'erc-part-hook buffer)
        (erc-with-buffer
            (buffer)
          (erc-remove-channel-users))
        (with-suppressed-warnings ((obsolete erc-delete-default-channel))
          (erc-delete-default-channel chnl buffer))
        (erc-update-mode-line buffer)
        (when erc-kill-buffer-on-part
          (kill-buffer buffer))))))

(declare-function erc-time-diff "erc")
(declare-function erc-current-time "erc")
(define-erc-response-handler (PING)
  "Handle ping messages." nil
  (let ((pinger (car (erc-response.command-args parsed))))
    (erc-log (format "PING: %s" pinger))
    ;; ping response to the server MUST be forced, or you can lose big
    (erc-server-send (format "PONG :%s" pinger) 'no-penalty)
    (when erc-verbose-server-ping
      (erc-display-message
       parsed 'error proc
       'PING ?s (erc-time-diff erc-server-last-ping-time (erc-current-time))))
    (setq erc-server-last-ping-time (erc-current-time))))

(define-erc-response-handler (PONG)
  "Handle pong messages." nil
  (let ((time (string-to-number (erc-response.contents parsed))))
    (when (> time 0)
      (setq erc-server-lag (erc-time-diff time nil))
      (when erc-verbose-server-ping
        (erc-display-message
         parsed 'notice proc 'PONG
         ?h (car (erc-response.command-args parsed)) ?i erc-server-lag
         ?s (if (/= erc-server-lag 1) "s" "")))
      (erc-update-mode-line))))

(declare-function erc-query-buffer-p "erc")
(declare-function erc-format-privmessage "erc")
(declare-function erc-process-ctcp-reply "erc")
(declare-function erc-is-message-ctcp-and-not-action-p "erc")
(declare-function erc-ignored-reply-p "erc")
(declare-function erc-ignored-user-p "erc")
(declare-function erc-process-ctcp-query "erc")
(declare-function erc-is-message-ctcp-p "erc")
(declare-function erc-get-channel-user "erc")
(declare-function erc-update-channel-member "erc")
(declare-function erc-make-notice "erc")
(define-erc-response-handler (PRIVMSG NOTICE)
  "Handle private messages, including messages in channels." nil
  (let ((sender-spec (erc-response.sender parsed))
        (cmd (erc-response.command parsed))
        (tgt (car (erc-response.command-args parsed)))
        (msg (erc-response.contents parsed)))
    (if (or (erc-ignored-user-p sender-spec)
            (erc-ignored-reply-p msg tgt proc))
        (when erc-minibuffer-ignored
          (message "Ignored %s from %s to %s" cmd sender-spec tgt))
      (let* ((sndr (erc-parse-user sender-spec))
             (nick (nth 0 sndr))
             (login (nth 1 sndr))
             (host (nth 2 sndr))
             (msgp (string= cmd "PRIVMSG"))
             (noticep (string= cmd "NOTICE"))
             ;; S.B. downcase *both* tgt and current nick
             (privp (erc-current-nick-p tgt))
             s buffer
             fnick)
        (setf (erc-response.contents parsed) msg)
        (setq buffer (erc-get-buffer (if privp nick tgt) proc))
        ;; Even worth checking for empty target here? (invalid anyway)
        (unless (or buffer noticep (string-empty-p tgt) (eq ?$ (aref tgt 0))
                    (erc-is-message-ctcp-and-not-action-p msg))
          (if privp
              (when erc-auto-query
                (let ((erc-join-buffer erc-auto-query))
                  (setq buffer (erc--open-target nick))))
            ;; A channel buffer has been killed but is still joined
            (setq buffer (erc--open-target tgt))))
        (when buffer
          (with-current-buffer buffer
            (when privp (erc--unhide-prompt))
            ;; update the chat partner info.  Add to the list if private
            ;; message.  We will accumulate private identities indefinitely
            ;; at this point.
            (erc-update-channel-member (if privp nick tgt) nick nick
                                       privp nil nil nil nil nil host login nil nil t)
            (let ((cdata (erc-get-channel-user nick)))
              (setq fnick (funcall erc-format-nick-function
                                   (car cdata) (cdr cdata))))))
        (cond
         ((erc-is-message-ctcp-p msg)
          (setq s (if msgp
                      (erc-process-ctcp-query proc parsed nick login host)
                    (erc-process-ctcp-reply proc parsed nick login host
                                            (match-string 1 msg)))))
         (t
          (setq erc-server-last-peers (cons nick (cdr erc-server-last-peers)))
          (setq s (erc-format-privmessage
                   (or fnick nick) msg
                   ;; If buffer is a query buffer,
                   ;; format the nick as for a channel.
                   (and (not (and buffer
                                  (erc-query-buffer-p buffer)
                                  erc-format-query-as-channel-p))
                        privp)
                   msgp))))
        (when s
          (if (and noticep privp)
              (progn
                (run-hook-with-args 'erc-echo-notice-always-hook
                                    s parsed buffer nick)
                (run-hook-with-args-until-success
                 'erc-echo-notice-hook s parsed buffer nick))
            (erc-display-message parsed nil buffer s)))))))

(declare-function erc-wash-quit-reason "erc")
(declare-function erc-remove-user "erc")
(define-erc-response-handler (QUIT)
  "Another user has quit IRC." nil
  (let ((reason (erc-response.contents parsed))
        bufs)
    (pcase-let ((`(,nick ,login ,host)
                 (erc-parse-user (erc-response.sender parsed))))
      (setq bufs (erc-buffer-list-with-nick nick proc))
      (erc-remove-user nick)
      (setq reason (erc-wash-quit-reason reason nick login host))
      (erc-display-message parsed 'notice bufs
                           'QUIT ?n nick ?u login
                           ?h host ?r reason))))

(define-erc-response-handler (TOPIC)
  "The channel topic has changed." nil
  (let* ((ch (car (erc-response.command-args parsed)))
         (topic (erc-trim-string (erc-response.contents parsed)))
         (time (format-time-string erc-server-timestamp-format)))
    (pcase-let ((`(,nick ,login ,host)
                 (erc-parse-user (erc-response.sender parsed))))
      (erc-update-channel-member ch nick nick nil nil nil nil nil nil host login)
      (erc-update-channel-topic ch (format "%s\C-o (%s, %s)" topic nick time))
      (erc-display-message parsed 'notice (erc-get-buffer ch proc)
                           'TOPIC ?n nick ?u login ?h host
                           ?c ch ?T topic))))

(define-erc-response-handler (WALLOPS)
  "Display a WALLOPS message." nil
  (let ((message (erc-response.contents parsed)))
    (pcase-let ((`(,nick ,_login ,_host)
                 (erc-parse-user (erc-response.sender parsed))))
      (erc-display-message
       parsed 'notice nil
       'WALLOPS ?n nick ?m message))))

(define-erc-response-handler (001)
  "Set `erc-server-current-nick' to reflect server settings.
Then display the welcome message."
  nil
  (erc-set-current-nick (car (erc-response.command-args parsed)))
  (erc-update-mode-line)                ; needed here?
  (setq erc-nick-change-attempt-count 0)
  (setq erc-default-nicks (if (consp erc-nick) erc-nick (list erc-nick)))
  (erc-display-message
   parsed 'notice 'active (erc-response.contents parsed)))

(declare-function erc-handle-login "erc")
(define-erc-response-handler (MOTD 002 003 371 372 374 375)
  "Display the server's message of the day." nil
  (erc-handle-login)
  (erc-display-message
   parsed 'notice (if erc-server-connected 'active proc)
   (erc-response.contents parsed)))

(declare-function erc-connection-established "erc")
(define-erc-response-handler (376 422)
  "End of MOTD/MOTD is missing." nil
  (erc-server-MOTD proc parsed)
  (erc-connection-established proc parsed))

(declare-function erc-update-mode-line-buffer "erc")
(define-erc-response-handler (004)
  "Display the server's identification." nil
  (pcase-let ((`(,server-name ,server-version)
               (cdr (erc-response.command-args parsed))))
    (setq erc-server-version server-version)
    (setq erc-server-announced-name server-name)
    (erc-update-mode-line-buffer (process-buffer proc))
    (erc-display-message
     parsed 'notice proc
     's004 ?s server-name ?v server-version
     ?U (nth 3 (erc-response.command-args parsed))
     ?C (nth 4 (erc-response.command-args parsed)))))

(defun erc--parse-isupport-value (value)
  "Return list of unescaped components from an \"ISUPPORT\" VALUE."
  ;; https://tools.ietf.org/html/draft-brocklesby-irc-isupport-03#section-2
  ;;
  ;; > The server SHOULD send "X", not "X="; this is the normalized form.
  ;;
  ;; Note: for now, assume the server will only send non-empty values,
  ;; possibly with printable ASCII escapes.  Though in practice, the
  ;; only two escapes we're likely to see are backslash and space,
  ;; meaning the pattern is too liberal.
  (let (case-fold-search)
    (mapcar
     (lambda (v)
       (let ((start 0)
             m
             c)
         (while (and (< start (length v))
                     (string-match "[\\]x[0-9A-F][0-9A-F]" v start))
           (setq m (substring v (+ 2 (match-beginning 0)) (match-end 0))
                 c (string-to-number m 16))
           (if (<= ?\  c ?~)
               (setq v (concat (substring v 0 (match-beginning 0))
                               (string c)
                               (substring v (match-end 0)))
                     start (- (match-end 0) 3))
             (setq start (match-end 0))))
         v))
     (if (string-search "," value)
         (split-string value ",")
       (list value)))))

(defmacro erc--with-memoization (table &rest forms)
  "Adapter to be migrated to erc-compat."
  (declare (indent defun))
  `(cond
    ((fboundp 'with-memoization)
     (with-memoization ,table ,@forms)) ; 29.1
    ((fboundp 'cl--generic-with-memoization)
     (cl--generic-with-memoization ,table ,@forms))
    (t ,@forms)))

(defun erc--get-isupport-entry (key &optional single)
  "Return an item for \"ISUPPORT\" token KEY, a symbol.
When a lookup fails return nil.  Otherwise return a list whose
CAR is KEY and whose CDR is zero or more strings.  With SINGLE,
just return the first value, if any.  The latter is potentially
ambiguous and only useful for tokens supporting a single
primitive value."
  (if-let* ((table (or erc--isupport-params
                       (erc-with-server-buffer erc--isupport-params)))
            (value (erc--with-memoization (gethash key table)
                     (when-let ((v (assoc (symbol-name key)
                                          erc-server-parameters)))
                       (if (cdr v)
                           (erc--parse-isupport-value (cdr v))
                         '--empty--)))))
      (pcase value
        ('--empty-- (unless single (list key)))
        (`(,head . ,_) (if single head (cons key value))))
    (when table
      (remhash key table))))

(define-erc-response-handler (005)
  "Set the variable `erc-server-parameters' and display the received message.

According to RFC 2812, suggests alternate servers on the network.
Many servers, however, use this code to show which parameters they have set,
for example, the network identifier, maximum allowed topic length, whether
certain commands are accepted and more.  See documentation for
`erc-server-parameters' for more information on the parameters sent.

A server may send more than one 005 message."
  nil
  (unless erc--isupport-params
    (setq erc--isupport-params (make-hash-table)))
  (let* ((args (cdr (erc-response.command-args parsed)))
         (line (string-join args " ")))
    (while args
      (let ((section (pop args))
            key
            value
            negated)
        (when (string-match "^\\([A-Z]+\\)=\\(.*\\)$\\|^\\(-\\)?\\([A-Z]+\\)$"
                            section)
          (setq key (or (match-string 1 section) (match-string 4 section))
                value (match-string 2 section)
                negated (and (match-string 3 section) '-))
          (setf (alist-get key erc-server-parameters '- 'remove #'equal)
                (or value negated))
          (remhash (intern key) erc--isupport-params))))
    (erc-display-message parsed 'notice proc line)
    nil))

(declare-function erc-set-modes "erc")
(define-erc-response-handler (221)
  "Display the current user modes." nil
  (let* ((nick (car (erc-response.command-args parsed)))
         (modes (mapconcat #'identity
                           (cdr (erc-response.command-args parsed)) " ")))
    (erc-set-modes nick modes)
    (erc-display-message parsed 'notice 'active 's221 ?n nick ?m modes)))

(define-erc-response-handler (252)
  "Display the number of IRC operators online." nil
  (erc-display-message parsed 'notice 'active 's252
                       ?i (cadr (erc-response.command-args parsed))))

(define-erc-response-handler (253)
  "Display the number of unknown connections." nil
  (erc-display-message parsed 'notice 'active 's253
                       ?i (cadr (erc-response.command-args parsed))))

(define-erc-response-handler (254)
  "Display the number of channels formed." nil
  (erc-display-message parsed 'notice 'active 's254
                       ?i (cadr (erc-response.command-args parsed))))

(declare-function erc-display-server-message "erc")
(define-erc-response-handler (250 251 255 256 257 258 259 265 266 377 378)
  "Generic display of server messages as notices.

See `erc-display-server-message'." nil
  (erc-display-server-message proc parsed))

(define-erc-response-handler (275)
  "Display secure connection message." nil
  (pcase-let ((`(,nick ,_user ,_message)
               (cdr (erc-response.command-args parsed))))
    (erc-display-message
     parsed 'notice 'active 's275
     ?n nick
     ?m (mapconcat #'identity (cddr (erc-response.command-args parsed))
                   " "))))

(define-erc-response-handler (290)
  "Handle dancer-ircd CAPAB messages." nil nil)

(define-erc-response-handler (301)
  "AWAY notice." nil
  (erc-display-message parsed 'notice 'active 's301
                       ?n (cadr (erc-response.command-args parsed))
                       ?r (erc-response.contents parsed)))

(define-erc-response-handler (303)
  "ISON reply" nil
  (erc-display-message parsed 'notice 'active 's303
                       ?n (cadr (erc-response.command-args parsed))))

(declare-function erc-process-away "erc")
(define-erc-response-handler (305)
  "Return from AWAYness." nil
  (erc-process-away proc nil)
  (erc-display-message parsed 'notice 'active
                       's305 ?m (erc-response.contents parsed)))

(define-erc-response-handler (306)
  "Set AWAYness." nil
  (erc-process-away proc t)
  (erc-display-message parsed 'notice 'active
                       's306 ?m (erc-response.contents parsed)))

(define-erc-response-handler (307)
  "Display nick-identified message." nil
  (pcase-let ((`(,nick ,_user ,_message)
               (cdr (erc-response.command-args parsed))))
    (erc-display-message
     parsed 'notice 'active 's307
     ?n nick
     ?m (mapconcat #'identity (cddr (erc-response.command-args parsed))
                   " "))))

(define-erc-response-handler (311 314)
  "WHOIS/WHOWAS notices." nil
  (let ((fname (erc-response.contents parsed))
        (catalog-entry (intern (format "s%s" (erc-response.command parsed)))))
    (pcase-let ((`(,nick ,user ,host)
                 (cdr (erc-response.command-args parsed))))
      (erc-update-user-nick nick nick host nil fname user)
      (erc-display-message
       parsed 'notice 'active catalog-entry
       ?n nick ?f fname ?u user ?h host))))

(define-erc-response-handler (312)
  "Server name response in WHOIS." nil
  (pcase-let ((`(,nick ,server-host)
              (cdr (erc-response.command-args parsed))))
    (erc-display-message
     parsed 'notice 'active 's312
     ?n nick ?s server-host ?c (erc-response.contents parsed))))

(define-erc-response-handler (313)
  "IRC Operator response in WHOIS." nil
  (erc-display-message
   parsed 'notice 'active 's313
   ?n (cadr (erc-response.command-args parsed))))

(define-erc-response-handler (315 318 323 369)
  ;; 315 - End of WHO
  ;; 318 - End of WHOIS list
  ;; 323 - End of channel LIST
  ;; 369 - End of WHOWAS
  "End of WHO/WHOIS/LIST/WHOWAS notices." nil
  (ignore proc parsed))

(declare-function erc-sec-to-time "erc")
(define-erc-response-handler (317)
  "IDLE notice." nil
  (pcase-let ((`(,nick ,seconds-idle ,on-since ,time)
               (cdr (erc-response.command-args parsed))))
    (setq time (when on-since
                 (format-time-string erc-server-timestamp-format
                                     (string-to-number on-since))))
    (erc-update-user-nick nick nick nil nil nil
                          (and time (format "on since %s" time)))
    (if time
        (erc-display-message
         parsed 'notice 'active 's317-on-since
         ?n nick ?i (erc-sec-to-time (string-to-number seconds-idle)) ?t time)
      (erc-display-message
       parsed 'notice 'active 's317
       ?n nick ?i (erc-sec-to-time (string-to-number seconds-idle))))))

(define-erc-response-handler (319)
  "Channel names in WHOIS response." nil
  (erc-display-message
   parsed 'notice 'active 's319
   ?n (cadr (erc-response.command-args parsed))
   ?c (erc-response.contents parsed)))

(define-erc-response-handler (320)
  "Identified user in WHOIS." nil
  (erc-display-message
   parsed 'notice 'active 's320
   ?n (cadr (erc-response.command-args parsed))))

(define-erc-response-handler (321)
  "LIST header." nil
  (setq erc-channel-list nil))

(defun erc-server-321-message (proc parsed)
  "Display a message for the 321 event."
  (erc-display-message parsed 'notice proc 's321)
  nil)
(add-hook 'erc-server-321-functions #'erc-server-321-message t)

(declare-function erc-update-channel-topic "erc")
(define-erc-response-handler (322)
  "LIST notice." nil
  (let ((topic (erc-response.contents parsed)))
    (pcase-let ((`(,channel ,_num-users)
                 (cdr (erc-response.command-args parsed))))
      (add-to-list 'erc-channel-list (list channel))
      (erc-update-channel-topic channel topic))))

(defun erc-server-322-message (proc parsed)
  "Display a message for the 322 event."
  (let ((topic (erc-response.contents parsed)))
    (pcase-let ((`(,channel ,num-users)
                 (cdr (erc-response.command-args parsed))))
      (erc-display-message
       parsed 'notice proc 's322
       ?c channel ?u num-users ?t (or topic "")))))
(add-hook 'erc-server-322-functions #'erc-server-322-message t)

(define-erc-response-handler (324)
  "Channel or nick modes." nil
  (let ((channel (cadr (erc-response.command-args parsed)))
        (modes (mapconcat #'identity (cddr (erc-response.command-args parsed))
                          " ")))
    (erc-set-modes channel modes)
    (erc-display-message
     parsed 'notice (erc-get-buffer channel proc)
     's324 ?c channel ?m modes)))

(define-erc-response-handler (328)
  "Channel URL." nil
  (let ((channel (cadr (erc-response.command-args parsed)))
        (url (erc-response.contents parsed)))
    (erc-display-message parsed 'notice (erc-get-buffer channel proc)
                         's328 ?c channel ?u url)))

(define-erc-response-handler (329)
  "Channel creation date." nil
  (let ((channel (cadr (erc-response.command-args parsed)))
        (time (string-to-number
               (nth 2 (erc-response.command-args parsed)))))
    (erc-display-message
     parsed 'notice (erc-get-buffer channel proc)
     's329 ?c channel ?t (format-time-string erc-server-timestamp-format
                                             time))))

(define-erc-response-handler (330)
  "Nick is authed as (on Quakenet network)." nil
  ;; FIXME: I don't know what the magic numbers mean.  Mummy, make
  ;; the magic numbers go away.
  ;; No seriously, I have no clue about the format of this command,
  ;; and don't sit on Quakenet, so can't test.  Originally we had:
  ;; nick == (aref parsed 3)
  ;; authaccount == (aref parsed 4)
  ;; authmsg == (aref parsed 5)
  ;; The guesses below are, well, just that. -- Lawrence 2004/05/10
  (let ((nick (cadr (erc-response.command-args parsed)))
        (authaccount (nth 2 (erc-response.command-args parsed)))
        (authmsg (erc-response.contents parsed)))
    (erc-display-message parsed 'notice 'active 's330
                         ?n nick ?a authmsg ?i authaccount)))

(define-erc-response-handler (331)
  "No topic set for channel." nil
  (let ((channel (cadr (erc-response.command-args parsed))))
    (erc-display-message parsed 'notice (erc-get-buffer channel proc)
                         's331 ?c channel)))

(define-erc-response-handler (332)
  "TOPIC notice." nil
  (let ((channel (cadr (erc-response.command-args parsed)))
        (topic (erc-response.contents parsed)))
    (erc-update-channel-topic channel topic)
    (erc-display-message parsed 'notice (erc-get-buffer channel proc)
                         's332 ?c channel ?T topic)))

(define-erc-response-handler (333)
  "Who set the topic, and when." nil
  (pcase-let ((`(,channel ,nick ,time)
               (cdr (erc-response.command-args parsed))))
    (setq time (format-time-string erc-server-timestamp-format
                                   (string-to-number time)))
    (erc-update-channel-topic channel
                              (format "\C-o (%s, %s)" nick time)
                              'append)
    (erc-display-message parsed 'notice (erc-get-buffer channel proc)
                         's333 ?c channel ?n nick ?t time)))

(define-erc-response-handler (341)
  "Let user know when an INVITE attempt has been sent successfully."
  nil
  (pcase-let ((`(,nick ,channel)
               (cdr (erc-response.command-args parsed))))
    (erc-display-message parsed 'notice (erc-get-buffer channel proc)
                         's341 ?n nick ?c channel)))

(define-erc-response-handler (352)
  "WHO notice." nil
  (pcase-let ((`(,channel ,user ,host ,_server ,nick ,away-flag)
               (cdr (erc-response.command-args parsed))))
    (let ((full-name (erc-response.contents parsed)))
      (when (string-match "\\(^[0-9]+ \\)\\(.*\\)$" full-name)
        (setq full-name (match-string 2 full-name)))
      (erc-update-channel-member channel nick nick nil nil nil nil nil nil host user full-name)
      (erc-display-message parsed 'notice 'active 's352
                           ?c channel ?n nick ?a away-flag
                           ?u user ?h host ?f full-name))))

(declare-function erc-channel-receive-names "erc")
(define-erc-response-handler (353)
  "NAMES notice." nil
  (let ((channel (nth 2 (erc-response.command-args parsed)))
        (users (erc-response.contents parsed)))
    (erc-display-message parsed 'notice (or (erc-get-buffer channel proc)
                                            'active)
                         's353 ?c channel ?u users)
    (erc-with-buffer (channel proc)
      (erc-channel-receive-names users))))

(declare-function erc-channel-end-receiving-names "erc")
(define-erc-response-handler (366)
  "End of NAMES." nil
  (erc-with-buffer ((cadr (erc-response.command-args parsed)) proc)
    (erc-channel-end-receiving-names)))

(define-erc-response-handler (367)
  "Channel ban list entries." nil
  (pcase-let ((`(,channel ,banmask ,setter ,time)
               (cdr (erc-response.command-args parsed))))
    ;; setter and time are not standard
    (if setter
        (erc-display-message parsed 'notice 'active 's367-set-by
                             ?c channel
                             ?b banmask
                             ?s setter
                             ?t (or time ""))
      (erc-display-message parsed 'notice 'active 's367
                           ?c channel
                           ?b banmask))))

(define-erc-response-handler (368)
  "End of channel ban list." nil
  (let ((channel (cadr (erc-response.command-args parsed))))
    (erc-display-message parsed 'notice 'active 's368
                         ?c channel)))

(define-erc-response-handler (379)
  "Forwarding to another channel." nil
  ;; FIXME: Yet more magic numbers in original code, I'm guessing this
  ;; command takes two arguments, and doesn't have any "contents". --
  ;; Lawrence 2004/05/10
  (pcase-let ((`(,from ,to)
               (cdr (erc-response.command-args parsed))))
    (erc-display-message parsed 'notice 'active
                         's379 ?c from ?f to)))

(define-erc-response-handler (391)
  "Server's time string." nil
  (erc-display-message
   parsed 'notice 'active
   's391 ?s (cadr (erc-response.command-args parsed))
   ?t (nth 2 (erc-response.command-args parsed))))

(define-erc-response-handler (401)
  "No such nick/channel." nil
  (let ((nick/channel (cadr (erc-response.command-args parsed))))
    (when erc-whowas-on-nosuchnick
      (erc-log (format "cmd: WHOWAS: %s" nick/channel))
      (erc-server-send (format "WHOWAS %s 1" nick/channel)))
    (erc-display-message parsed '(notice error) 'active
                         's401 ?n nick/channel)))

(define-erc-response-handler (403)
  "No such channel." nil
  (erc-display-message parsed '(notice error) 'active
                       's403 ?c (cadr (erc-response.command-args parsed))))

(define-erc-response-handler (404)
  "Cannot send to channel." nil
  (erc-display-message parsed '(notice error) 'active
                       's404 ?c (cadr (erc-response.command-args parsed))))


(define-erc-response-handler (405)
  "Can't join that many channels." nil
  (erc-display-message parsed '(notice error) 'active
                       's405 ?c (cadr (erc-response.command-args parsed))))

(define-erc-response-handler (406)
  "No such nick." nil
  (erc-display-message parsed '(notice error) 'active
                       's406 ?n (cadr (erc-response.command-args parsed))))

(define-erc-response-handler (412)
  "No text to send." nil
  (erc-display-message parsed '(notice error) 'active 's412))

(define-erc-response-handler (421)
  "Unknown command." nil
  (erc-display-message parsed '(notice error) 'active 's421
                       ?c (cadr (erc-response.command-args parsed))))

(define-erc-response-handler (432)
  "Bad nick." nil
  (erc-display-message parsed '(notice error) 'active 's432
                       ?n (cadr (erc-response.command-args parsed))))

(declare-function erc-nickname-in-use "erc")
(define-erc-response-handler (433)
  "Login-time \"nick in use\"." nil
  (erc-nickname-in-use (cadr (erc-response.command-args parsed))
                       "already in use"))

(define-erc-response-handler (437)
  "Nick temporarily unavailable (on IRCnet)." nil
  (let ((nick/channel (cadr (erc-response.command-args parsed))))
    (unless (erc-channel-p nick/channel)
      (erc-nickname-in-use nick/channel "temporarily unavailable"))))

(define-erc-response-handler (442)
  "Not on channel." nil
  (erc-display-message parsed '(notice error) 'active 's442
                       ?c (cadr (erc-response.command-args parsed))))

(define-erc-response-handler (461)
  "Not enough parameters for command." nil
  (erc-display-message parsed '(notice error)  'active 's461
                       ?c (cadr (erc-response.command-args parsed))
                       ?m (erc-response.contents parsed)))

(define-erc-response-handler (465)
  "You are banned from this server." nil
  (setq erc-server-banned t)
  ;; show the server's message, as a reason might be provided
  (erc-display-error-notice
   parsed
   (erc-response.contents parsed)))

(define-erc-response-handler (474)
  "Banned from channel errors." nil
  (erc-display-message parsed '(notice error) nil
                       (intern (format "s%s"
                                       (erc-response.command parsed)))
                       ?c (cadr (erc-response.command-args parsed))))

(declare-function erc-cmd-JOIN "erc")
(define-erc-response-handler (475)
  "Channel key needed." nil
  (erc-display-message parsed '(notice error) nil 's475
                       ?c (cadr (erc-response.command-args parsed)))
  (when erc-prompt-for-channel-key
    (let ((channel (cadr (erc-response.command-args parsed)))
          (key (read-from-minibuffer
                (format "Channel %s is mode +k.  Enter key (RET to cancel): "
                        (cadr (erc-response.command-args parsed))))))
      (when (and key (> (length key) 0))
          (erc-cmd-JOIN channel key)))))

(define-erc-response-handler (477)
  "Channel doesn't support modes." nil
  (let ((channel (cadr (erc-response.command-args parsed)))
        (message (erc-response.contents parsed)))
    (erc-display-message parsed 'notice (erc-get-buffer channel proc)
                         (format "%s: %s" channel message))))

(define-erc-response-handler (482)
  "You need to be a channel operator to do that." nil
  (let ((channel (cadr (erc-response.command-args parsed)))
        (message (erc-response.contents parsed)))
    (erc-display-message parsed '(notice error) 'active 's482
                         ?c channel ?m message)))

(define-erc-response-handler (671)
  "Secure connection response in WHOIS." nil
  (let ((nick (cadr (erc-response.command-args parsed)))
        (securemsg (erc-response.contents parsed)))
    (erc-display-message parsed 'notice 'active 's671
                         ?n nick ?a securemsg)))

(declare-function erc-display-error-notice "erc")
(define-erc-response-handler (431 445 446 451 462 463 464 481 483 484 485
                                  491 501 502)
  ;; 431 - No nickname given
  ;; 445 - SUMMON has been disabled
  ;; 446 - USERS has been disabled
  ;; 451 - You have not registered
  ;; 462 - Unauthorized command (already registered)
  ;; 463 - Your host isn't among the privileged
  ;; 464 - Password incorrect
  ;; 481 - Need IRCop privileges
  ;; 483 - You can't kill a server!
  ;; 484 - Your connection is restricted!
  ;; 485 - You're not the original channel operator
  ;; 491 - No O-lines for your host
  ;; 501 - Unknown MODE flag
  ;; 502 - Cannot change mode for other users
  "Generic display of server error messages.

See `erc-display-error-notice'." nil
  (erc-display-error-notice
   parsed
   (intern (format "s%s" (erc-response.command parsed)))))

;; FIXME: These are yet to be implemented, they're just stubs for now
;; -- Lawrence 2004/05/12

;; response numbers left here for reference

;; (define-erc-response-handler (323 364 365 381 382 392 393 394 395
;;                               200 201 202 203 204 205 206 208 209 211 212 213
;;                               214 215 216 217 218 219 241 242 243 244 249 261
;;                               262 302 342 351 402 407 409 411 413 414 415
;;                               423 424 436 441 443 444 467 471 472 473 KILL)
;;   nil nil
;;   (ignore proc parsed))

(cl-defstruct erc-input
  string insertp sendp)

(provide 'erc-backend)

;;; erc-backend.el ends here<|MERGE_RESOLUTION|>--- conflicted
+++ resolved
@@ -572,14 +572,7 @@
   (let ((p (plist-put parameters :nowait t)))
     (apply #'open-network-stream name buffer host service p)))
 
-<<<<<<< HEAD
 (declare-function erc-format-message "erc")
-=======
-(defvar erc--server-connect-dumb-ipv6-regexp
-  ;; Not for validation (gives false positives).
-  (rx bot "[" (group (+ (any xdigit digit ":.")) (? "%" (+ alnum))) "]" eot))
-
->>>>>>> ed5022b4
 (defun erc-server-connect (server port buffer &optional client-certificate)
   "Perform the connection and login using the specified SERVER and PORT.
 We will store server variables in the buffer given by BUFFER.
