;;; erc.el --- An Emacs Internet Relay Chat client  -*- lexical-binding:t -*-

;; Copyright (C) 1997-2023 Free Software Foundation, Inc.

;; Author: Alexander L. Belikoff <alexander@belikoff.net>
;; Maintainer: Amin Bandali <bandali@gnu.org>, F. Jason Park <jp@neverwas.me>
;; Contributors: Sergey Berezin (sergey.berezin@cs.cmu.edu),
;;               Mario Lang (mlang@delysid.org),
;;               Alex Schroeder (alex@gnu.org)
;;               Andreas Fuchs (afs@void.at)
;;               Gergely Nagy (algernon@midgard.debian.net)
;;               David Edmondson (dme@dme.org)
;;               Michael Olson (mwolson@gnu.org)
;;               Kelvin White (kwhite@gnu.org)
;; Version: 5.4.1
;; Package-Requires: ((emacs "27.1") (compat "28.1.2.0"))
;; Keywords: IRC, chat, client, Internet
;; URL: https://www.gnu.org/software/emacs/erc.html

;; This file is part of GNU Emacs.

;; GNU Emacs is free software: you can redistribute it and/or modify
;; it under the terms of the GNU General Public License as published by
;; the Free Software Foundation, either version 3 of the License, or
;; (at your option) any later version.

;; GNU Emacs is distributed in the hope that it will be useful,
;; but WITHOUT ANY WARRANTY; without even the implied warranty of
;; MERCHANTABILITY or FITNESS FOR A PARTICULAR PURPOSE.  See the
;; GNU General Public License for more details.

;; You should have received a copy of the GNU General Public License
;; along with GNU Emacs.  If not, see <https://www.gnu.org/licenses/>.

;;; Commentary:

;; ERC is a powerful, modular, and extensible IRC client for Emacs.
;; For more information, visit the ERC page at
;; <https://www.gnu.org/software/emacs/erc.html>.

;; Configuration:

;; Use M-x customize-group RET erc RET to get an overview
;; of all the variables you can tweak.

;; Usage:

;; To connect to an IRC server, do
;;
;; M-x erc RET
;;
;; or
;;
;; M-x erc-tls RET
;;
;; to connect over TLS (encrypted).  Once you are connected to a
;; server, you can use C-h m or have a look at the ERC menu.

;;; Code:

(load "erc-loaddefs" 'noerror 'nomessage)

(require 'erc-networks)
(require 'erc-backend)
(require 'cl-lib)
(require 'format-spec)
(require 'pp)
(require 'thingatpt)
(require 'auth-source)
(require 'time-date)
(require 'iso8601)
(eval-when-compile (require 'subr-x) (require 'url-parse))

(defconst erc-version "5.4.1"
  "This version of ERC.")

(defvar erc-official-location
  "https://www.gnu.org/software/emacs/erc.html (mailing list: emacs-erc@gnu.org)"
  "Location of the ERC client on the Internet.")

;; Map each :package-version to the associated Emacs version.
;; (This eliminates the need for explicit :version keywords on the
;; custom definitions.)
(add-to-list
 'customize-package-emacs-version-alist
 '(ERC ("5.2" . "22.1")
       ("5.3" . "23.1")
       ("5.4" . "28.1")
       ("5.4.1" . "29.1")))

(defgroup erc nil
  "Emacs Internet Relay Chat client."
  :link '(url-link "https://www.gnu.org/software/emacs/erc.html")
  :link '(custom-manual "(erc) Top")
  :prefix "erc-"
  :group 'applications)

(defgroup erc-buffers nil
  "Creating new ERC buffers."
  :group 'erc)

(defgroup erc-display nil
  "Settings for how various things are displayed."
  :group 'erc)

(defgroup erc-mode-line-and-header nil
  "Displaying information in the mode-line and header."
  :group 'erc-display)

(defgroup erc-ignore nil
  "Ignoring certain messages."
  :group 'erc)

(defgroup erc-lurker nil
  "Hide specified message types sent by lurkers."
  :version "24.3"
  :group 'erc-ignore)

(defgroup erc-query nil
  "Using separate buffers for private discussions."
  :group 'erc)

(defgroup erc-quit-and-part nil
  "Quitting and parting channels."
  :group 'erc)

(defgroup erc-paranoia nil
  "Know what is sent and received; control the display of sensitive data."
  :group 'erc)

(defgroup erc-scripts nil
  "Running scripts at startup and with /LOAD."
  :group 'erc)

;; Forward declarations
(defvar erc-message-parsed)

(defvar tabbar--local-hlf)
(defvar motif-version-string)
(defvar gtk-version-string)

;; tunable connection and authentication parameters

(defcustom erc-server nil
  "IRC server to use if one is not provided.
See function `erc-compute-server' for more details on connection
parameters and authentication."
  :group 'erc
  :type '(choice (const :tag "None" nil)
                 (string :tag "Server")))

(defcustom erc-port nil
  "IRC port to use if not specified.

This can be either a string or a number."
  :group 'erc
  :type '(choice (const :tag "None" nil)
                 (integer :tag "Port number")
                 (string :tag "Port string")))

(defcustom erc-nick nil
  "Nickname to use if one is not provided.

This can be either a string, or a list of strings.
In the latter case, if the first nick in the list is already in use,
other nicks are tried in the list order.

See function `erc-compute-nick' for more details on connection
parameters and authentication."
  :group 'erc
  :type '(choice (const :tag "None" nil)
                 (string :tag "Nickname")
                 (repeat (string :tag "Nickname"))))

(defcustom erc-nick-uniquifier "`"
  "The string to append to the nick if it is already in use."
  :group 'erc
  :type 'string)

(defcustom erc-try-new-nick-p t
  "Non-nil means attempt to connect with another nickname if nickname unavailable.
You can manually set another nickname with the /NICK command."
  :group 'erc
  :type 'boolean)

(defcustom erc-user-full-name nil
  "User full name.

This can be either a string or a function to call.

See function `erc-compute-full-name' for more details on connection
parameters and authentication."
  :group 'erc
  :type '(choice (const :tag "No name" nil)
                 (string :tag "Name")
                 (function :tag "Get from function"))
  :set (lambda (sym val)
         (set sym (if (functionp val) (funcall val) val))))

(defcustom erc-rename-buffers t
  "Non-nil means rename buffers with network name, if available."
  :version "24.5"
  :group 'erc
  :type 'boolean)

;; For the sake of compatibility, an ID will be created on the user's
;; behalf when `erc-rename-buffers' is nil and one wasn't provided.
;; The name will simply be that of the buffer, usually SERVER:PORT.
;; This violates the policy of treating provided IDs as gospel, but
;; it'll have to do for now.

(make-obsolete-variable 'erc-rename-buffers
                        "old behavior when t now permanent" "29.1")

(defvar erc-password nil
  "Password to use when authenticating to an IRC server interactively.

This variable only exists for legacy reasons.  It's not customizable and
is limited to a single server password.  Users looking for similar
functionality should consider auth-source instead.  See Info
node `(auth) Top' and Info node `(erc) auth-source'.")

(make-obsolete-variable 'erc-password "use auth-source instead" "29.1")

(defcustom erc-user-mode "+i"
  ;; +i "Invisible".  Hides user from global /who and /names.
  "Initial user modes to be set after a connection is established."
  :group 'erc
  :type '(choice (const nil) string function)
  :version "28.1")


(defcustom erc-prompt-for-password t
  "Ask for a server password when invoking `erc-tls' interactively."
  :group 'erc
  :type 'boolean)

(defcustom erc-warn-about-blank-lines t
  "Warn the user if they attempt to send a blank line."
  :group 'erc
  :type 'boolean)

(defcustom erc-send-whitespace-lines nil
  "If set to non-nil, send lines consisting of only whitespace."
  :group 'erc
  :type 'boolean)

(defcustom erc-inhibit-multiline-input nil
  "When non-nil, conditionally disallow input consisting of multiple lines.
Issue an error when the number of input lines submitted for
sending exceeds this value.  The value t means disallow more
than 1 line of input."
  :package-version '(ERC . "5.5")
  :group 'erc
  :type '(choice integer boolean))

(defcustom erc-ask-about-multiline-input nil
  "Whether to ask to ignore `erc-inhibit-multiline-input' when tripped."
  :package-version '(ERC . "5.5")
  :group 'erc
  :type 'boolean)

(defcustom erc-prompt-hidden ">"
  "Text to show in lieu of the prompt when hidden."
  :package-version '(ERC . "5.5")
  :group 'erc-display
  :type 'string)

(defcustom erc-hide-prompt t
  "If non-nil, hide input prompt upon disconnecting.
To unhide, type something in the input area.  Once revealed, a
prompt remains unhidden until the next disconnection.  Channel
prompts are unhidden upon rejoining.  See
`erc-unhide-query-prompt' for behavior concerning query prompts."
  :package-version '(ERC . "5.5")
  :group 'erc-display
  :type '(choice (const :tag "Always hide prompt" t)
                 (set (const server)
                      (const query)
                      (const channel))))

(defcustom erc-unhide-query-prompt nil
  "When non-nil, always reveal query prompts upon reconnecting.
Otherwise, prompts in a connection's query buffers remain hidden
until the user types in the input area or a new message arrives
from the target."
  :package-version '(ERC . "5.5")
  :group 'erc-display
  ;; Extensions may one day offer a way to discover whether a target
  ;; is online.  When that happens, this can be expanded accordingly.
  :type 'boolean)

;; tunable GUI stuff

(defcustom erc-show-my-nick t
  "If non-nil, display one's own nickname when sending a message.

If non-nil, \"<nickname>\" will be shown.
If nil, only \"> \" will be shown."
  :group 'erc-display
  :type 'boolean)

(define-widget 'erc-message-type 'set
  "A set of standard IRC Message types."
  :args '((const "JOIN")
          (const "KICK")
          (const "NICK")
          (const "PART")
          (const "QUIT")
          (const "MODE")
          (repeat :inline t :tag "Others" (string :tag "IRC Message Type"))))

(defcustom erc-hide-list nil
  "A global list of IRC message types to hide.
A typical value would be \(\"JOIN\" \"PART\" \"QUIT\")."
  :group 'erc-ignore
  :type 'erc-message-type)

(defcustom erc-network-hide-list nil
  "A list of IRC networks to hide message types from.
A typical value would be \((\"Libera.Chat\" \"MODE\")
  \(\"OFTC\" \"JOIN\" \"QUIT\"))."
  :version "25.1"
  :group 'erc-ignore
  :type '(alist :key-type string :value-type erc-message-type
                :options ("Libera.Chat")))

(defcustom erc-channel-hide-list nil
  "A list of IRC channels to hide message types from.
A typical value would be \((\"#emacs\" \"QUIT\" \"JOIN\")
  \(\"#erc\" \"NICK\")."
  :version "25.1"
  :group 'erc-ignore
  :type '(alist :key-type string :value-type erc-message-type
                :options ("#emacs")))

(defcustom erc-disconnected-hook nil
  "Run this hook with arguments (NICK IP REASON) when disconnected.
This happens before automatic reconnection.  Note, that
`erc-server-QUIT-functions' might not be run when we disconnect,
simply because we do not necessarily receive the QUIT event."
  :group 'erc-hooks
  :type 'hook)

(defcustom erc-complete-functions nil
  "These functions get called when the user hits TAB in ERC.
Each function in turn is called until one returns non-nil to
indicate it has handled the input."
  :group 'erc-hooks
  :type 'hook)

(defcustom erc-join-hook nil
  "Hook run when we join a channel.
Hook functions are called without arguments, with the current
buffer set to the buffer of the new channel.

See also `erc-server-JOIN-functions', `erc-part-hook'."
  :group 'erc-hooks
  :type 'hook)

(defcustom erc-quit-hook nil
  "Hook run when processing a quit command directed at our nick.

The hook receives one argument, the current PROCESS.
See also `erc-server-QUIT-functions' and `erc-disconnected-hook'."
  :group 'erc-hooks
  :type 'hook)

(defcustom erc-part-hook nil
  "Hook run when processing a PART message directed at our nick.

The hook receives one argument, the current BUFFER.
See also `erc-server-QUIT-functions', `erc-quit-hook' and
`erc-disconnected-hook'."
  :group 'erc-hooks
  :type 'hook)

(defcustom erc-kick-hook nil
  "Hook run when processing a KICK message directed at our nick.

The hook receives one argument, the current BUFFER.
See also `erc-server-PART-functions' and `erc-part-hook'."
  :group 'erc-hooks
  :type 'hook)

(defcustom erc-nick-changed-functions nil
  "List of functions run when your nick was successfully changed.

Each function should accept two arguments, NEW-NICK and OLD-NICK."
  :group 'erc-hooks
  :type 'hook)

(defcustom erc-connect-pre-hook '(erc-initialize-log-marker)
  "Hook called just before `erc' calls `erc-connect'.
Functions are passed a buffer as the first argument."
  :group 'erc-hooks
  :type 'hook)


(defvar-local erc-channel-users nil
  "Hash table of members in the current channel.
It associates nicknames with cons cells of the form:
\(USER . MEMBER-DATA) where USER is a pointer to an
erc-server-user struct, and MEMBER-DATA is a pointer to an
erc-channel-user struct.")

(defvar-local erc-server-users nil
  "Hash table of users on the current server.
It associates nicknames with `erc-server-user' struct instances.")

(defconst erc--casemapping-rfc1459-strict
  (let ((tbl (copy-sequence ascii-case-table))
        (cup (copy-sequence (char-table-extra-slot ascii-case-table 0))))
    (set-char-table-extra-slot tbl 0 cup)
    (set-char-table-extra-slot tbl 1 nil)
    (set-char-table-extra-slot tbl 2 nil)
    (pcase-dolist (`(,uc . ,lc) '((?\[ . ?\{) (?\] . ?\}) (?\\ . ?\|)))
      (aset tbl uc lc)
      (aset tbl lc lc)
      (aset cup uc uc))
    tbl))

(defconst erc--casemapping-rfc1459
  (let ((tbl (copy-sequence erc--casemapping-rfc1459-strict))
        (cup (copy-sequence (char-table-extra-slot
                             erc--casemapping-rfc1459-strict 0))))
    (set-char-table-extra-slot tbl 0 cup)
    (aset tbl ?~ ?^)
    (aset tbl ?^ ?^)
    (aset cup ?~ ?~)
    tbl))

(defun erc-add-server-user (nick user)
  "This function is for internal use only.

Adds USER with nickname NICK to the `erc-server-users' hash table."
  (erc-with-server-buffer
    (puthash (erc-downcase nick) user erc-server-users)))

(defun erc-remove-server-user (nick)
  "This function is for internal use only.

Removes the user with nickname NICK from the `erc-server-users'
hash table.  This user is not removed from the
`erc-channel-users' lists of other buffers.

See also: `erc-remove-user'."
  (erc-with-server-buffer
    (remhash (erc-downcase nick) erc-server-users)))

(defun erc-change-user-nickname (user new-nick)
  "This function is for internal use only.

Changes the nickname of USER to NEW-NICK in the
`erc-server-users' hash table.  The `erc-channel-users' lists of
other buffers are also changed."
  (let ((nick (erc-server-user-nickname user)))
    (setf (erc-server-user-nickname user) new-nick)
    (erc-with-server-buffer
      (remhash (erc-downcase nick) erc-server-users)
      (puthash (erc-downcase new-nick) user erc-server-users))
    (dolist (buf (erc-server-user-buffers user))
      (if (buffer-live-p buf)
          (with-current-buffer buf
            (let ((cdata (erc-get-channel-user nick)))
              (remhash (erc-downcase nick) erc-channel-users)
              (puthash (erc-downcase new-nick) cdata
                       erc-channel-users)))))))

(defun erc-remove-channel-user (nick)
  "This function is for internal use only.

Removes the user with nickname NICK from the `erc-channel-users'
list for this channel.  If this user is not in the
`erc-channel-users' list of any other buffers, the user is also
removed from the server's `erc-server-users' list.

See also: `erc-remove-server-user' and `erc-remove-user'."
  (let ((channel-data (erc-get-channel-user nick)))
    (when channel-data
      (let ((user (car channel-data)))
        (setf (erc-server-user-buffers user)
              (delq (current-buffer)
                    (erc-server-user-buffers user)))
        (remhash (erc-downcase nick) erc-channel-users)
        (if (null (erc-server-user-buffers user))
            (erc-remove-server-user nick))))))

(defun erc-remove-user (nick)
  "This function is for internal use only.

Removes the user with nickname NICK from the `erc-server-users'
list as well as from all `erc-channel-users' lists.

See also: `erc-remove-server-user' and
`erc-remove-channel-user'."
  (let ((user (erc-get-server-user nick)))
    (when user
      (let ((buffers (erc-server-user-buffers user)))
        (dolist (buf buffers)
          (if (buffer-live-p buf)
              (with-current-buffer buf
                (remhash (erc-downcase nick) erc-channel-users)
                (run-hooks 'erc-channel-members-changed-hook)))))
      (erc-remove-server-user nick))))

(defun erc-remove-channel-users ()
  "This function is for internal use only.

Removes all users in the current channel.  This is called by
`erc-server-PART' and `erc-server-QUIT'."
  (when (and erc-server-connected
             (erc-server-process-alive)
             (hash-table-p erc-channel-users))
    (maphash (lambda (nick _cdata)
               (erc-remove-channel-user nick))
             erc-channel-users)
    (clrhash erc-channel-users)))

(defun erc-channel-user-owner-p (nick)
  "Return non-nil if NICK is an owner of the current channel."
  (and nick
       (hash-table-p erc-channel-users)
       (let ((cdata (erc-get-channel-user nick)))
         (and cdata (cdr cdata)
              (erc-channel-user-owner (cdr cdata))))))

(defun erc-channel-user-admin-p (nick)
  "Return non-nil if NICK is an admin in the current channel."
  (and nick
       (hash-table-p erc-channel-users)
       (let ((cdata (erc-get-channel-user nick)))
         (and cdata (cdr cdata)
              (erc-channel-user-admin (cdr cdata))))))

(defun erc-channel-user-op-p (nick)
  "Return non-nil if NICK is an operator in the current channel."
  (and nick
       (hash-table-p erc-channel-users)
       (let ((cdata (erc-get-channel-user nick)))
         (and cdata (cdr cdata)
              (erc-channel-user-op (cdr cdata))))))

(defun erc-channel-user-halfop-p (nick)
  "Return non-nil if NICK is a half-operator in the current channel."
  (and nick
       (hash-table-p erc-channel-users)
       (let ((cdata (erc-get-channel-user nick)))
         (and cdata (cdr cdata)
              (erc-channel-user-halfop (cdr cdata))))))

(defun erc-channel-user-voice-p (nick)
  "Return non-nil if NICK has voice in the current channel."
  (and nick
       (hash-table-p erc-channel-users)
       (let ((cdata (erc-get-channel-user nick)))
         (and cdata (cdr cdata)
              (erc-channel-user-voice (cdr cdata))))))

(defun erc-get-channel-user-list ()
  "Return a list of users in the current channel.
Each element of the list is of the form (USER . CHANNEL-DATA),
where USER is an erc-server-user struct, and CHANNEL-DATA is
either nil or an erc-channel-user struct.

See also: `erc-sort-channel-users-by-activity'."
  (let (users)
    (if (hash-table-p erc-channel-users)
        (maphash (lambda (_nick cdata)
                   (setq users (cons cdata users)))
                 erc-channel-users))
    users))

(defun erc-get-server-nickname-list ()
  "Return a list of known nicknames on the current server."
  (erc-with-server-buffer
    (let (nicks)
      (when (hash-table-p erc-server-users)
        (maphash (lambda (_n user)
                   (setq nicks
                         (cons (erc-server-user-nickname user)
                               nicks)))
                 erc-server-users)
        nicks))))

(defun erc-get-channel-nickname-list ()
  "Return a list of known nicknames on the current channel."
  (let (nicks)
    (when (hash-table-p erc-channel-users)
      (maphash (lambda (_n cdata)
                 (setq nicks
                       (cons (erc-server-user-nickname (car cdata))
                             nicks)))
               erc-channel-users)
      nicks)))

(defun erc-get-server-nickname-alist ()
  "Return an alist of known nicknames on the current server."
  (erc-with-server-buffer
    (let (nicks)
      (when (hash-table-p erc-server-users)
        (maphash (lambda (_n user)
                   (setq nicks
                         (cons (cons (erc-server-user-nickname user) nil)
                               nicks)))
                 erc-server-users)
        nicks))))

(defun erc-get-channel-nickname-alist ()
  "Return an alist of known nicknames on the current channel."
  (let (nicks)
    (when (hash-table-p erc-channel-users)
      (maphash (lambda (_n cdata)
                 (setq nicks
                       (cons (cons (erc-server-user-nickname (car cdata)) nil)
                             nicks)))
               erc-channel-users)
      nicks)))

(defun erc-sort-channel-users-by-activity (list)
  "Sort LIST such that users which have spoken most recently are listed first.
LIST must be of the form (USER . CHANNEL-DATA).

See also: `erc-get-channel-user-list'."
  (sort list
        (lambda (x y)
          (when (and (cdr x) (cdr y))
            (let ((tx (erc-channel-user-last-message-time (cdr x)))
                  (ty (erc-channel-user-last-message-time (cdr y))))
              (and tx
                   (or (not ty)
                       (time-less-p ty tx))))))))

(defun erc-sort-channel-users-alphabetically (list)
  "Sort LIST so that users' nicknames are in alphabetical order.
LIST must be of the form (USER . CHANNEL-DATA).

See also: `erc-get-channel-user-list'."
  (sort list
        (lambda (x y)
          (when (and (cdr x) (cdr y))
            (let ((nickx (downcase (erc-server-user-nickname (car x))))
                  (nicky (downcase (erc-server-user-nickname (car y)))))
              (and nickx
                   (or (not nicky)
                       (string-lessp nickx nicky))))))))

(defvar-local erc-channel-topic nil
  "A topic string for the channel.  Should only be used in channel-buffers.")

(defvar-local erc-channel-modes nil
  "List of strings representing channel modes.
E.g. (\"i\" \"m\" \"s\" \"b Quake!*@*\")
\(not sure the ban list will be here, but why not)")

(defvar-local erc-insert-marker nil
  "The place where insertion of new text in erc buffers should happen.")

(defvar-local erc-input-marker nil
  "The marker where input should be inserted.")

(defun erc-string-no-properties (string)
  "Return a copy of STRING will all text-properties removed."
  (let ((newstring (copy-sequence string)))
    (set-text-properties 0 (length newstring) nil newstring)
    newstring))

(defcustom erc-prompt "ERC>"
  "Prompt used by ERC.  Trailing whitespace is not required."
  :group 'erc-display
  :type '(choice string function))

(defun erc-prompt ()
  "Return the input prompt as a string.

See also the variable `erc-prompt'."
  (let ((prompt (if (functionp erc-prompt)
                    (funcall erc-prompt)
                  erc-prompt)))
    (if (> (length prompt) 0)
        (concat prompt " ")
      prompt)))

(defcustom erc-command-indicator nil
  "Indicator used by ERC for showing commands.

If non-nil, this will be used in the ERC buffer to indicate
commands (i.e., input starting with a `/').

If nil, the prompt will be constructed from the variable `erc-prompt'."
  :group 'erc-display
  :type '(choice (const nil) string function))

(defun erc-command-indicator ()
  "Return the command indicator prompt as a string.

This only has any meaning if the variable `erc-command-indicator' is non-nil."
  (and erc-command-indicator
       (let ((prompt (if (functionp erc-command-indicator)
                         (funcall erc-command-indicator)
                       erc-command-indicator)))
         (if (> (length prompt) 0)
             (concat prompt " ")
           prompt))))

(defcustom erc-notice-prefix "*** "
  "Prefix for all notices."
  :group 'erc-display
  :type 'string)

(defcustom erc-notice-highlight-type 'all
  "Determines how to highlight notices.
See `erc-notice-prefix'.

The following values are allowed:

    `prefix' - highlight notice prefix only
    `all'    - highlight the entire notice

Any other value disables notice's highlighting altogether."
  :group 'erc-display
  :type '(choice (const :tag "highlight notice prefix only" prefix)
                 (const :tag "highlight the entire notice" all)
                 (const :tag "don't highlight notices at all" nil)))

(defcustom erc-echo-notice-hook nil
  "List of functions to call to echo a private notice.
Each function is called with four arguments, the string
to display, the parsed server message, the target buffer (or
nil), and the sender.  The functions are called in order, until a
function evaluates to non-nil.  These hooks are called after
those specified in `erc-echo-notice-always-hook'.

See also: `erc-echo-notice-always-hook',
`erc-echo-notice-in-default-buffer',
`erc-echo-notice-in-target-buffer',
`erc-echo-notice-in-minibuffer',
`erc-echo-notice-in-server-buffer',
`erc-echo-notice-in-active-non-server-buffer',
`erc-echo-notice-in-active-buffer',
`erc-echo-notice-in-user-buffers',
`erc-echo-notice-in-user-and-target-buffers',
`erc-echo-notice-in-first-user-buffer'."
  :group 'erc-hooks
  :type 'hook
  :options '(erc-echo-notice-in-default-buffer
             erc-echo-notice-in-target-buffer
             erc-echo-notice-in-minibuffer
             erc-echo-notice-in-server-buffer
             erc-echo-notice-in-active-non-server-buffer
             erc-echo-notice-in-active-buffer
             erc-echo-notice-in-user-buffers
             erc-echo-notice-in-user-and-target-buffers
             erc-echo-notice-in-first-user-buffer))

(defcustom erc-echo-notice-always-hook
  '(erc-echo-notice-in-default-buffer)
  "List of functions to call to echo a private notice.
Each function is called with four arguments, the string
to display, the parsed server message, the target buffer (or
nil), and the sender.  The functions are called in order, and all
functions are called.  These hooks are called before those
specified in `erc-echo-notice-hook'.

See also: `erc-echo-notice-hook',
`erc-echo-notice-in-default-buffer',
`erc-echo-notice-in-target-buffer',
`erc-echo-notice-in-minibuffer',
`erc-echo-notice-in-server-buffer',
`erc-echo-notice-in-active-non-server-buffer',
`erc-echo-notice-in-active-buffer',
`erc-echo-notice-in-user-buffers',
`erc-echo-notice-in-user-and-target-buffers',
`erc-echo-notice-in-first-user-buffer'."
  :group 'erc-hooks
  :type 'hook
  :options '(erc-echo-notice-in-default-buffer
             erc-echo-notice-in-target-buffer
             erc-echo-notice-in-minibuffer
             erc-echo-notice-in-server-buffer
             erc-echo-notice-in-active-non-server-buffer
             erc-echo-notice-in-active-buffer
             erc-echo-notice-in-user-buffers
             erc-echo-notice-in-user-and-target-buffers
             erc-echo-notice-in-first-user-buffer))

;; other tunable parameters

(defcustom erc-whowas-on-nosuchnick nil
  "If non-nil, do a whowas on a nick if no such nick."
  :group 'erc
  :type 'boolean)

(defcustom erc-verbose-server-ping nil
  "If non-nil, show every time you get a PING or PONG from the server."
  :group 'erc-paranoia
  :type 'boolean)

(defcustom erc-public-away-p nil
  "Let others know you are back when you are no longer marked away.
This happens in this form:
* <nick> is back (gone for <time>)

Many consider it impolite to do so automatically."
  :group 'erc
  :type 'boolean)

(defcustom erc-away-nickname nil
  "The nickname to take when you are marked as being away."
  :group 'erc
  :type '(choice (const nil)
                 string))

(defcustom erc-paranoid nil
  "If non-nil, then all incoming CTCP requests will be shown."
  :group 'erc-paranoia
  :type 'boolean)

(defcustom erc-disable-ctcp-replies nil
  "Disable replies to CTCP requests that require a reply.
If non-nil, then all incoming CTCP requests that normally require
an automatic reply (like VERSION or PING) will be ignored.  Good to
set if some hacker is trying to flood you away."
  :group 'erc-paranoia
  :type 'boolean)

(defcustom erc-anonymous-login t
  "Be paranoid, don't give away your machine name."
  :group 'erc-paranoia
  :type 'boolean)

(defcustom erc-prompt-for-channel-key nil
  "Prompt for channel key when using `erc-join-channel' interactively."
  :group 'erc
  :type 'boolean)

(defcustom erc-email-userid "user"
  "Use this as your email user ID."
  :group 'erc
  :type 'string)

(defcustom erc-system-name nil
  "Use this as the name of your system.
If nil, ERC will call function `system-name' to get this information."
  :group 'erc
  :type '(choice (const :tag "Default system name" nil)
                 string))

(defcustom erc-ignore-list nil
  "List of regexps matching user identifiers to ignore.

A user identifier has the form \"nick!login@host\".  If an
identifier matches, the message from the person will not be
processed."
  :group 'erc-ignore
  :type '(repeat regexp))
(make-variable-buffer-local 'erc-ignore-list)

(defcustom erc-ignore-reply-list nil
  "List of regexps matching user identifiers to ignore completely.

This differs from `erc-ignore-list' in that it also ignores any
messages directed at the user.

A user identifier has the form \"nick!login@host\".

If an identifier matches, or a message is addressed to a nick
whose identifier matches, the message will not be processed.

CAVEAT: ERC doesn't know about the user and host of anyone who
was already in the channel when you joined, but never said
anything, so it won't be able to match the user and host of those
people.  You can update the ERC internal info using /WHO *."
  :group 'erc-ignore
  :type '(repeat regexp))

(defvar erc-flood-protect t
  "If non-nil, flood protection is enabled.
Flooding is sending too much information to the server in too
short of an interval, which may cause the server to terminate the
connection.

See `erc-server-flood-margin' for other flood-related parameters.")

;; Script parameters

(defcustom erc-startup-file-list
  (list (locate-user-emacs-file ".ercrc.el")
        (locate-user-emacs-file ".ercrc")
        "~/.ercrc.el" "~/.ercrc" ".ercrc.el" ".ercrc")
  "List of files to try for a startup script.
The first existent and readable one will get executed.

If the filename ends with `.el' it is presumed to be an Emacs Lisp
script and it gets (load)ed.  Otherwise it is treated as a bunch of
regular IRC commands."
  :group 'erc-scripts
  :type '(repeat file))

(defcustom erc-script-path nil
  "List of directories to look for a script in /load command.
The script is first searched in the current directory, then in each
directory in the list."
  :group 'erc-scripts
  :type '(repeat directory))

(defcustom erc-script-echo t
  "If non-nil, echo the IRC script commands locally."
  :group 'erc-scripts
  :type 'boolean)

(defvar-local erc-last-saved-position nil
  "A marker containing the position the current buffer was last saved at.")

(defcustom erc-kill-buffer-on-part nil
  "Kill the channel buffer on PART.
This variable should probably stay nil, as ERC can reuse buffers if
you rejoin them later."
  :group 'erc-quit-and-part
  :type 'boolean)

(defcustom erc-kill-queries-on-quit nil
  "Kill all query (also channel) buffers of this server on QUIT.
See the variable `erc-kill-buffer-on-part' for details."
  :group 'erc-quit-and-part
  :type 'boolean)

(defcustom erc-kill-server-buffer-on-quit nil
  "Kill the server buffer of the process on QUIT."
  :group 'erc-quit-and-part
  :type 'boolean)

(defcustom erc-quit-reason-various-alist nil
  "Alist of possible arguments to the /quit command.

Each element has the form:
  (REGEXP RESULT)

If REGEXP matches the argument to /quit, then its relevant RESULT
will be used.  RESULT may be either a string, or a function.  If
a function, it should return the quit message as a string.

If no elements match, then the empty string is used.

As an example:
  (setq erc-quit-reason-various-alist
      \\='((\"xmms\" dme:now-playing)
        (\"version\" erc-quit-reason-normal)
        (\"home\" \"Gone home !\")
        (\"^$\" \"Default Reason\")))
If the user types \"/quit home\", then \"Gone home !\" will be used
as the quit message."
  :group 'erc-quit-and-part
  :type '(repeat (list regexp (choice (string) (function)))))

(defcustom erc-part-reason-various-alist nil
  "Alist of possible arguments to the /part command.

Each element has the form:
  (REGEXP RESULT)

If REGEXP matches the argument to /part, then its relevant RESULT
will be used.  RESULT may be either a string, or a function.  If
a function, it should return the part message as a string.

If no elements match, then the empty string is used.

As an example:
  (setq erc-part-reason-various-alist
      \\='((\"xmms\" dme:now-playing)
        (\"version\" erc-part-reason-normal)
        (\"home\" \"Gone home !\")
        (\"^$\" \"Default Reason\")))
If the user types \"/part home\", then \"Gone home !\" will be used
as the part message."
  :group 'erc-quit-and-part
  :type '(repeat (list regexp (choice (string) (function)))))

(defcustom erc-quit-reason 'erc-quit-reason-normal
  "A function which returns the reason for quitting.

The function is passed a single argument, the string typed by the
user after \"/quit\"."
  :group 'erc-quit-and-part
  :type '(choice (const erc-quit-reason-normal)
                 (const erc-quit-reason-various)
                 (symbol)))

(defcustom erc-part-reason 'erc-part-reason-normal
  "A function which returns the reason for parting a channel.

The function is passed a single argument, the string typed by the
user after \"/PART\"."
  :group 'erc-quit-and-part
  :type '(choice (const erc-part-reason-normal)
                 (const erc-part-reason-various)
                 (symbol)))

(defvar erc-grab-buffer-name "*erc-grab*"
  "The name of the buffer created by `erc-grab-region'.")

;; variables available for IRC scripts

(defvar erc-user-information "ERC User"
  "USER_INFORMATION IRC variable.")

;; Hooks

(defgroup erc-hooks nil
  "Hook variables for fancy customizations of ERC."
  :group 'erc)

(defcustom erc-mode-hook nil
  "Hook run after `erc-mode' setup is finished."
  :group 'erc-hooks
  :type 'hook
  :options '(erc-add-scroll-to-bottom))

(defcustom erc-timer-hook nil
  "Put functions which should get called more or less periodically here.
The idea is that servers always play ping pong with the client, and so there
is no need for any idle-timer games with Emacs."
  :group 'erc-hooks
  :type 'hook)

(defcustom erc-insert-pre-hook nil
  "Hook called first when some text is inserted through `erc-display-line'.
It gets called with one argument, STRING.
To be able to modify the inserted text, use `erc-insert-modify-hook' instead.
Filtering functions can set `erc-insert-this' to nil to avoid
display of that particular string at all."
  :group 'erc-hooks
  :type 'hook)

(defcustom erc-send-pre-hook nil
  "Hook called first when some text is sent through `erc-send-current-line'.
It gets called with one argument, STRING.

To change the text that will be sent, set the variable `str' which is
used in `erc-send-current-line'.

To change the text inserted into the buffer without changing the text
that will be sent, use `erc-send-modify-hook' instead.

Filtering functions can set `erc-send-this' to nil to avoid sending of
that particular string at all and `erc-insert-this' to prevent
inserting that particular string into the buffer.

Note that it's useless to set `erc-send-this' to nil and
`erc-insert-this' to t.  ERC is sane enough to not insert the text
anyway."
  :group 'erc-hooks
  :type 'hook)
(make-obsolete-variable 'erc-send-pre-hook 'erc-pre-send-functions "27.1")

(defcustom erc-pre-send-functions nil
  "Special hook run to possibly alter the string that is sent.
The functions are called with one argument, an `erc-input' struct,
and should alter that struct.

The struct has three slots:

  `string': The current input string.
  `insertp': Whether the string should be inserted into the erc buffer.
  `sendp': Whether the string should be sent to the irc server."
  :group 'erc
  :type 'hook
  :version "27.1")

;; This is being auditioned for possible exporting (as a custom hook
;; option).  Likewise for (public versions of) `erc--input-split' and
;; `erc--discard-trailing-multiline-nulls'.  If unneeded, we'll just
;; run the latter on the input after `erc-pre-send-functions', and
;; remove this hook and the struct completely.  IOW, if you need this,
;; please say so.

(defvar erc--pre-send-split-functions '(erc--discard-trailing-multiline-nulls)
  "Special hook for modifying individual lines in multiline prompt input.
The functions are called with one argument, an `erc--input-split'
struct, which they can optionally modify.

The struct has five slots:

  `string': the input string delivered by `erc-pre-send-functions'
  `insertp': whether to insert the lines into the buffer
  `sendp': whether the lines should be sent to the IRC server
  `lines': a list of lines to be sent, each one a `string'
  `cmdp': whether to interpret input as a command, like /ignore

The `string' field is effectively read-only.  When `cmdp' is
non-nil, all but the first line will be discarded.")

(defvar erc-insert-this t
  "Insert the text into the target buffer or not.
Functions on `erc-insert-pre-hook' can set this variable to nil
if they wish to avoid insertion of a particular string.")

(defvar erc-send-this t
  "Send the text to the target or not.
Functions on `erc-send-pre-hook' can set this variable to nil
if they wish to avoid sending of a particular string.")
(make-obsolete-variable 'erc-send-this 'erc-pre-send-functions "27.1")

(defcustom erc-insert-modify-hook ()
  "Insertion hook for functions that will change the text's appearance.
This hook is called just after `erc-insert-pre-hook' when the value
of `erc-insert-this' is t.
While this hook is run, narrowing is in effect and `current-buffer' is
the buffer where the text got inserted.  One possible value to add here
is `erc-fill'."
  :group 'erc-hooks
  :type 'hook)

(defcustom erc-insert-post-hook nil
  "This hook is called just after `erc-insert-modify-hook'.
At this point, all modifications from prior hook functions are done."
  :group 'erc-hooks
  :type 'hook
  :options '(erc-truncate-buffer
             erc-make-read-only
             erc-save-buffer-in-logs))

(defcustom erc-insert-done-hook nil
  "This hook is called after inserting strings into the buffer.
This hook is not called from inside `save-excursion' and should
preserve point if needed."
  :group 'erc-hooks
  :version "27.1"
  :type 'hook)

(defcustom erc-send-modify-hook nil
  "Sending hook for functions that will change the text's appearance.
This hook is called just after `erc-send-pre-hook' when the values
of `erc-send-this' and `erc-insert-this' are both t.
While this hook is run, narrowing is in effect and `current-buffer' is
the buffer where the text got inserted.

Note that no function in this hook can change the appearance of the
text that is sent.  Only changing the sent text's appearance on the
sending user's screen is possible.  One possible value to add here
is `erc-fill'."
  :group 'erc-hooks
  :type 'hook)

(defcustom erc-send-post-hook nil
  "This hook is called just after `erc-send-modify-hook'.
At this point, all modifications from prior hook functions are done.
NOTE: The functions on this hook are called _before_ sending a command
to the server.

This function is called with narrowing, ala `erc-send-modify-hook'."
  :group 'erc-hooks
  :type 'hook
  :options '(erc-make-read-only))

(defcustom erc-send-completed-hook
  (when (fboundp 'emacspeak-auditory-icon)
    (list (byte-compile
           (lambda (_str)
             (emacspeak-auditory-icon 'select-object)))))
  "Hook called after a message has been parsed by ERC.

The single argument to the functions is the unmodified string
which the local user typed."
  :group 'erc-hooks
  :type 'hook)
;; mode-specific tables

(defvar erc-mode-syntax-table
  (let ((syntax-table (make-syntax-table)))
    (modify-syntax-entry ?\" ".   " syntax-table)
    (modify-syntax-entry ?\\ ".   " syntax-table)
    (modify-syntax-entry ?' "w   " syntax-table)
    ;; Make dabbrev-expand useful for nick names
    (modify-syntax-entry ?< "." syntax-table)
    (modify-syntax-entry ?> "." syntax-table)
    syntax-table)
  "Syntax table used while in ERC mode.")

(defvar erc-mode-abbrev-table nil
  "Abbrev table used while in ERC mode.")
(define-abbrev-table 'erc-mode-abbrev-table ())

(declare-function erc-toggle-interpret-controls "erc-goodies")
(defvar erc-mode-map
  (let ((map (make-sparse-keymap)))
    (define-key map "\C-m" #'erc-send-current-line)
    (define-key map "\C-a" #'erc-bol)
    (define-key map [home] #'erc-bol)
    (define-key map "\C-c\C-a" #'erc-bol)
    (define-key map "\C-c\C-b" #'erc-switch-to-buffer)
    (define-key map "\C-c\C-c" #'erc-toggle-interpret-controls)
    (define-key map "\C-c\C-d" #'erc-input-action)
    (define-key map "\C-c\C-e" #'erc-toggle-ctcp-autoresponse)
    (define-key map "\C-c\C-f" #'erc-toggle-flood-control)
    (define-key map "\C-c\C-i" #'erc-invite-only-mode)
    (define-key map "\C-c\C-j" #'erc-join-channel)
    (define-key map "\C-c\C-n" #'erc-channel-names)
    (define-key map "\C-c\C-o" #'erc-get-channel-mode-from-keypress)
    (define-key map "\C-c\C-p" #'erc-part-from-channel)
    (define-key map "\C-c\C-q" #'erc-quit-server)
    (define-key map "\C-c\C-r" #'erc-remove-text-properties-region)
    (define-key map "\C-c\C-t" #'erc-set-topic)
    (define-key map "\C-c\C-u" #'erc-kill-input)
    (define-key map "\C-c\C-x" #'erc-quit-server)
    (define-key map "\M-\t" #'ispell-complete-word)
    (define-key map "\t" #'completion-at-point)

    ;; Suppress `font-lock-fontify-block' key binding since it
    ;; destroys face properties.
    (define-key map [remap font-lock-fontify-block] #'undefined)

    map)
  "ERC keymap.")

;; Faces

; Honestly, I have a horrible sense of color and the "defaults" below
; are supposed to be really bad. But colors ARE required in IRC to
; convey different parts of conversation. If you think you know better
; defaults - send them to me.

;; Now colors are a bit nicer, at least to my eyes.
;; You may still want to change them to better fit your background.-- S.B.

(defgroup erc-faces nil
  "Faces for ERC."
  :group 'erc)

;; FIXME faces should not end in "-face".
(defface erc-default-face '((t))
  "ERC default face."
  :group 'erc-faces)

(defface erc-nick-prefix-face '((t :inherit erc-nick-default-face :weight bold))
  "ERC face used for user mode prefix."
  :group 'erc-faces)

(defface erc-my-nick-prefix-face '((t :inherit erc-nick-default-face :weight bold))
  "ERC face used for my user mode prefix."
  :group 'erc-faces)

(defface erc-direct-msg-face '((t :foreground "IndianRed"))
  "ERC face used for messages you receive in the main erc buffer."
  :group 'erc-faces)

(defface erc-header-line
  '((t :inherit header-line))
  "ERC face used for the header line.

This will only be used if `erc-header-line-face-method' is non-nil."
  :group 'erc-faces)

(defface erc-input-face '((t :foreground "brown"))
  "ERC face used for your input."
  :group 'erc-faces)

(defface erc-prompt-face
  '((t :weight bold :foreground "Black" :background "lightBlue2"))
  "ERC face for the prompt."
  :group 'erc-faces)

(defface erc-command-indicator-face
  '((t :weight bold))
  "ERC face for the command indicator.
See the variable `erc-command-indicator'."
  :group 'erc-faces)

(defface erc-notice-face
  '((default :weight bold)
    (((class color) (min-colors 88)) :foreground "SlateBlue")
    (t :foreground "blue"))
  "ERC face for notices."
  :group 'erc-faces)

(defface erc-action-face '((t :weight bold))
  "ERC face for actions generated by /ME."
  :group 'erc-faces)

(defface erc-error-face '((t :foreground "red"))
  "ERC face for errors."
  :group 'erc-faces)

;; same default color as `erc-input-face'
(defface erc-my-nick-face '((t :weight bold :foreground "brown"))
  "ERC face for your current nickname in messages sent by you.
See also `erc-show-my-nick'."
  :group 'erc-faces)

(defface erc-nick-default-face '((t :weight bold))
  "ERC nickname default face."
  :group 'erc-faces)

(defface erc-nick-msg-face '((t :weight bold :foreground "IndianRed"))
  "ERC nickname face for private messages."
  :group 'erc-faces)

;; Debugging support

(defvar erc-log-p nil
  "When set to t, generate debug messages in a separate debug buffer.")

(defvar erc-debug-log-file (expand-file-name "ERC.debug")
  "Debug log file name.")

(defvar-local erc-dbuf nil)

;; See comments in `erc-scenarios-base-local-modules' explaining why
;; this is insufficient as a public interface.

(defvar erc--target-priors nil
  "Analogous to `erc--server-reconnecting' but for target buffers.
Bound to local variables from an existing (logical) session's
buffer during local-module setup and `erc-mode-hook' activation.")

(defun erc--target-from-string (string)
  "Construct an `erc--target' variant from STRING."
  (funcall (if (erc-channel-p string)
               (if (erc--valid-local-channel-p string)
                   #'make-erc--target-channel-local
                 #'make-erc--target-channel)
             #'make-erc--target)
           :string string :symbol (intern (erc-downcase string))))

(defvar-local erc--target nil
  "Info about a buffer's target, if any.")

;; Temporary internal getter to ease transition to `erc--target'
;; everywhere.  Will be replaced by updated `erc-default-target'.
(defun erc--default-target ()
  "Return target string or nil."
  (when erc--target
    (erc--target-string erc--target)))

(defun erc-once-with-server-event (event f)
  "Run function F the next time EVENT occurs in the `current-buffer'.

You should make sure that `current-buffer' is a server buffer.

This function temporarily adds a function to EVENT's hook to call F with
two arguments (`proc' and `parsed').  After F is called, the function is
removed from EVENT's hook.  F should return either nil
or t, where nil indicates that the other functions on EVENT's hook
should be run too, and t indicates that other functions should
not be run.

Please be sure to use this function in server-buffers.  In
channel-buffers it may not work at all, as it uses the LOCAL
argument of `add-hook' and `remove-hook' to ensure multiserver
capabilities."
  (unless (erc-server-buffer-p)
    (error
     "You should only run `erc-once-with-server-event' in a server buffer"))
  (let ((fun (make-symbol "fun"))
        (hook (erc-get-hook event)))
    (put fun 'erc-original-buffer (current-buffer))
    (fset fun (lambda (proc parsed)
                (with-current-buffer (get fun 'erc-original-buffer)
                  (remove-hook hook fun t))
                (fmakunbound fun)
                (funcall f proc parsed)))
    (add-hook hook fun nil t)
    fun))

(defun erc-server-buffer ()
  "Return the server buffer for the current buffer's process.
The buffer-local variable `erc-server-process' is used to find
the process buffer."
  (and (erc-server-buffer-live-p)
       (process-buffer erc-server-process)))

(defun erc-server-buffer-live-p ()
  "Return t if the server buffer has not been killed."
  (and (processp erc-server-process)
       (buffer-live-p (process-buffer erc-server-process))))

(defun erc-server-buffer-p (&optional buffer)
  "Return non-nil if argument BUFFER is an ERC server buffer.

If BUFFER is nil, the current buffer is used."
  (with-current-buffer (or buffer (current-buffer))
    (and (eq major-mode 'erc-mode)
         (null (erc-default-target)))))

(defun erc-open-server-buffer-p (&optional buffer)
  "Return non-nil if BUFFER is an ERC server buffer with an open IRC process.

If BUFFER is nil, the current buffer is used."
  (and (erc-server-buffer-p buffer)
       (erc-server-process-alive buffer)))

(defun erc-query-buffer-p (&optional buffer)
  "Return non-nil if BUFFER is an ERC query buffer.
If BUFFER is nil, the current buffer is used."
  (with-current-buffer (or buffer (current-buffer))
    (let ((target (erc-default-target)))
      (and (eq major-mode 'erc-mode)
           target
           (not (memq (aref target 0) '(?# ?& ?+ ?!)))))))

(defun erc-ison-p (nick)
  "Return non-nil if NICK is online."
  (interactive "sNick: ")
  (erc-with-server-buffer
    (let ((erc-online-p 'unknown))
      (erc-once-with-server-event
       303
       (lambda (_proc parsed)
         (let ((ison (split-string (aref parsed 3))))
           (setq erc-online-p (car (erc-member-ignore-case nick ison)))
           t)))
      (erc-server-send (format "ISON %s" nick))
      (while (eq erc-online-p 'unknown) (accept-process-output))
      (if (called-interactively-p 'interactive)
          (message "%s is %sonline"
                   (or erc-online-p nick)
                   (if erc-online-p "" "not "))
        erc-online-p))))



;; Last active buffer, to print server messages in the right place

(defvar-local erc-active-buffer nil
  "The current active buffer, the one where the user typed the last command.
Defaults to the server buffer, and should only be set in the
server buffer.")

(defun erc-active-buffer ()
  "Return the value of `erc-active-buffer' for the current server.
Defaults to the server buffer."
  (erc-with-server-buffer
    (if (buffer-live-p erc-active-buffer)
        erc-active-buffer
      (setq erc-active-buffer (current-buffer)))))

(defun erc-set-active-buffer (buffer)
  "Set the value of `erc-active-buffer' to BUFFER."
  (cond ((erc-server-buffer)
         (with-current-buffer (erc-server-buffer)
           (setq erc-active-buffer buffer)))
        (t (setq erc-active-buffer buffer))))

;; Mode activation routines

(define-derived-mode erc-mode fundamental-mode "ERC"
  "Major mode for Emacs IRC."
  :interactive nil
  (setq local-abbrev-table erc-mode-abbrev-table)
  (setq-local next-line-add-newlines nil)
  (setq line-move-ignore-invisible t)
  (setq-local paragraph-separate
              (concat "\C-l\\|\\(^" (regexp-quote (erc-prompt)) "\\)"))
  (setq-local paragraph-start
              (concat "\\(" (regexp-quote (erc-prompt)) "\\)"))
  (setq-local completion-ignore-case t)
  (add-hook 'kill-buffer-hook #'erc-kill-buffer-function nil t)
  (add-hook 'completion-at-point-functions #'erc-complete-word-at-point nil t))

;; activation

(defconst erc-default-server "irc.libera.chat"
  "IRC server to use if it cannot be detected otherwise.")

(defconst erc-default-port 6667
  "IRC port to use if it cannot be detected otherwise.")

(defconst erc-default-port-tls 6697
  "IRC port to use for encrypted connections if it cannot be \
detected otherwise.")

(defcustom erc-join-buffer 'bury
  "Determines how to display a newly created IRC buffer.

The available choices are:

  `window'          - in another window,
  `window-noselect' - in another window, but don't select that one,
  `frame'           - in another frame,
  `bury'            - bury it in a new buffer,
  `buffer'          - in place of the current buffer,
  any other value  - in place of the current buffer."
  :package-version '(ERC . "5.5")
  :group 'erc-buffers
  :type '(choice (const :tag "Split window and select" window)
                 (const :tag "Split window, don't select" window-noselect)
                 (const :tag "New frame" frame)
                 (const :tag "Bury in new buffer" bury)
                 (const :tag "Use current buffer" buffer)
                 (const :tag "Use current buffer" t)))

(defcustom erc-reconnect-display nil
  "How (and whether) to display a channel buffer upon reconnecting.

This only affects automatic reconnections and is ignored when
issuing a /reconnect command or reinvoking `erc-tls' with the
same args (assuming success, of course).  See `erc-join-buffer'
for a description of possible values."
  :package-version '(ERC . "5.5")
  :group 'erc-buffers
  :type '(choice (const :tag "Use value of `erc-join-buffer'" nil)
                 (const :tag "Split window and select" window)
                 (const :tag "Split window, don't select" window-noselect)
                 (const :tag "New frame" frame)
                 (const :tag "Bury in new buffer" bury)
                 (const :tag "Use current buffer" buffer)))

(defcustom erc-frame-alist nil
  "Alist of frame parameters for creating erc frames.
A value of nil means to use `default-frame-alist'."
  :group 'erc-buffers
  :type '(repeat (cons :format "%v"
                       (symbol :tag "Parameter")
                       (sexp :tag "Value"))))

(defcustom erc-frame-dedicated-flag nil
  "Non-nil means the erc frames are dedicated to that buffer.
This only has effect when `erc-join-buffer' is set to `frame'."
  :group 'erc-buffers
  :type 'boolean)

(defcustom erc-reuse-frames t
  "Determines whether new frames are always created.
Non-nil means that a new frame is not created to display an ERC
buffer if there is already a window displaying it.  This only has
effect when `erc-join-buffer' is set to `frame'."
  :group 'erc-buffers
  :type 'boolean)

(defun erc-channel-p (channel)
  "Return non-nil if CHANNEL seems to be an IRC channel name."
  (cond ((stringp channel)
         (memq (aref channel 0) '(?# ?& ?+ ?!)))
        ((and (bufferp channel) (buffer-live-p channel))
         (with-current-buffer channel
           (erc-channel-p (erc-default-target))))
        (t nil)))

;; For the sake of compatibility, a historical quirk concerning this
;; option, when nil, has been preserved: all buffers are suffixed with
;; the original dialed host name, which is usually something like
;; irc.libera.chat.  Collisions are handled by adding a uniquifying
;; numeric suffix of the form <N>.  Note that channel reassociation
;; behavior involving this option (when nil) was inverted in 28.1 (ERC
;; 5.4 and 5.4.1).  This was regrettable and has since been undone.

(defcustom erc-reuse-buffers t
  "If nil, create new buffers on joining a channel/query.
If non-nil, a new buffer will only be created when you join
channels with same names on different servers, or have query buffers
open with nicks of the same name on different servers.  Otherwise,
the existing buffers will be reused."
  :group 'erc-buffers
  :type 'boolean)

(make-obsolete-variable 'erc-reuse-buffers
                        "old behavior when t now permanent" "29.1")

(defun erc-normalize-port (port)
  "Normalize the port specification PORT to integer form.
PORT may be an integer, a string or a symbol.  If it is a string or a
symbol, it may have these values:
* irc         -> 194
* ircs        -> 994
* ircd        -> 6667
* ircd-dalnet -> 7000"
  ;; These were updated somewhat in 2022 to reflect modern standards
  ;; and practices.  See also:
  ;;
  ;; https://datatracker.ietf.org/doc/html/rfc7194#section-1
  ;; https://www.iana.org/assignments/service-names-port-numbers
  (cond
   ((symbolp port)
    (erc-normalize-port (symbol-name port)))
   ((stringp port)
    (let ((port-nr (string-to-number port)))
      (cond
       ((> port-nr 0)
        port-nr)
       ((string-equal port "irc")
        194)
       ((string-equal port "ircs")
        994)
       ((string-equal port "ircu") 6667) ; 6665-6669
       ((string-equal port "ircd") ; nonstandard (irc-serv is 529)
        6667)
       ((string-equal port "ircs-u") 6697)
       ((string-equal port "ircd-dalnet")
        7000)
       (t
        nil))))
   ((numberp port)
    port)
   (t
    nil)))

(defun erc-port-equal (a b)
  "Check whether ports A and B are equal."
  (= (erc-normalize-port a) (erc-normalize-port b)))

(defun erc-generate-new-buffer-name (server port target &optional tgt-info id)
  "Determine the name of an ERC buffer.
When TGT-INFO is nil, assume this is a server buffer.  If ID is non-nil,
return ID as a string unless a buffer already exists with a live server
process, in which case signal an error.  When ID is nil, return a
temporary name based on SERVER and PORT to be replaced with the network
name when discovered (see `erc-networks--rename-server-buffer').  Allow
either SERVER or PORT (but not both) to be nil to accommodate oddball
`erc-server-connect-function's.

When TGT-INFO is non-nil, expect its string field to match the redundant
param TARGET (retained for compatibility).  Whenever possibly, prefer
returning TGT-INFO's string unmodified.  But when a case-insensitive
collision prevents that, return target@ID when ID is non-nil or
target@network otherwise after renaming the conflicting buffer in the
same manner."
  (when target ; compat
    (setq tgt-info (erc--target-from-string target)))
  (if tgt-info
      (let* ((esid (and erc-networks--id
                        (erc-networks--id-symbol erc-networks--id)))
             (name (if esid
                       (erc-networks--reconcile-buffer-names tgt-info
                                                             erc-networks--id)
                     (erc--target-string tgt-info))))
        (if (and esid (with-suppressed-warnings ((obsolete erc-reuse-buffers))
                        erc-reuse-buffers))
            name
          (generate-new-buffer-name name)))
    (if (and (with-suppressed-warnings ((obsolete erc-reuse-buffers))
               erc-reuse-buffers)
             id)
        (let ((string (symbol-name (erc-networks--id-symbol
                                    (erc-networks--id-create id)))))
          (when-let* ((buf (get-buffer string))
                      ((erc-server-process-alive buf)))
            (user-error  "Session with ID %S already exists" string))
          string)
      (generate-new-buffer-name (if (and server port)
                                    (if (with-suppressed-warnings
                                            ((obsolete erc-reuse-buffers))
                                          erc-reuse-buffers)
                                        (format "%s:%s" server port)
                                      (format "%s:%s/%s" server port server))
                                  (or server port))))))

(defun erc-get-buffer-create (server port target &optional tgt-info id)
  "Create a new buffer based on the arguments."
  (when target ; compat
    (setq tgt-info (erc--target-from-string target)))
  (if (and erc--server-reconnecting
           (not tgt-info)
           (with-suppressed-warnings ((obsolete erc-reuse-buffers))
             erc-reuse-buffers))
      (current-buffer)
    (get-buffer-create
     (erc-generate-new-buffer-name server port nil tgt-info id))))

(defun erc-member-ignore-case (string list)
  "Return non-nil if STRING is a member of LIST.

All strings are compared according to IRC protocol case rules, see
`erc-downcase'."
  (setq string (erc-downcase string))
  (catch 'result
    (while list
      (if (string= string (erc-downcase (car list)))
          (throw 'result list)
        (setq list (cdr list))))))

(defun erc-get-buffer (target &optional proc)
  "Return the buffer matching TARGET in the process PROC.
If PROC is not supplied, all processes are searched."
  (let ((downcased-target (erc-downcase target)))
    (catch 'buffer
      (erc-buffer-filter
       (lambda ()
         (let ((current (erc-default-target)))
           (and (stringp current)
                (string-equal downcased-target (erc-downcase current))
                (throw 'buffer (current-buffer)))))
       proc))))

(defun erc--buffer-p (buf predicate proc)
  (with-current-buffer buf
    (and (derived-mode-p 'erc-mode)
	 (or (not proc)
	     (eq proc erc-server-process))
	 (funcall predicate)
	 buf)))

(defun erc-buffer-filter (predicate &optional proc)
  "Return a list of `erc-mode' buffers matching certain criteria.
PREDICATE is a function executed with each buffer, if it returns t, that buffer
is considered a valid match.

PROC is either an `erc-server-process', identifying a certain
server connection, or nil which means all open connections."
  (save-excursion
    (delq
     nil
     (mapcar (lambda (buf)
               (when (buffer-live-p buf)
		 (erc--buffer-p buf predicate proc)))
             (buffer-list)))))

(defun erc-buffer-list (&optional predicate proc)
  "Return a list of ERC buffers.
PREDICATE is a function which executes with every buffer satisfying
the predicate.  If PREDICATE is passed as nil, return a list of all ERC
buffers.  If PROC is given, the buffers local variable `erc-server-process'
needs to match PROC."
  (unless predicate
    (setq predicate (lambda () t)))
  (erc-buffer-filter predicate proc))

(define-obsolete-function-alias 'erc-iswitchb #'erc-switch-to-buffer "25.1")
(defun erc--switch-to-buffer (&optional arg)
  (read-buffer "Switch to ERC buffer: "
	       (when (boundp 'erc-modified-channels-alist)
		 (buffer-name (caar (last erc-modified-channels-alist))))
	       t
	       ;; Only allow ERC buffers in the same session.
	       (let ((proc (unless arg erc-server-process)))
		 (lambda (bufname)
		   (let ((buf (if (consp bufname)
				  (cdr bufname) (get-buffer bufname))))
                     (and buf (erc--buffer-p buf (lambda () t) proc)))))))
(defun erc-switch-to-buffer (&optional arg)
  "Prompt for an ERC buffer to switch to.
When invoked with prefix argument, use all ERC buffers.  Without
prefix ARG, allow only buffers related to same session server.
If `erc-track-mode' is in enabled, put the last element of
`erc-modified-channels-alist' in front of the buffer list."
  (interactive "P")
  (switch-to-buffer (erc--switch-to-buffer arg)))
(defun erc-switch-to-buffer-other-window (&optional arg)
  "Prompt for an ERC buffer to switch to in another window.
When invoked with prefix argument, use all ERC buffers.  Without
prefix ARG, allow only buffers related to same session server.
If `erc-track-mode' is in enabled, put the last element of
`erc-modified-channels-alist' in front of the buffer list."
  (interactive "P")
  (switch-to-buffer-other-window (erc--switch-to-buffer arg)))

(defun erc-channel-list (proc)
  "Return a list of channel buffers.
PROC is the process for the server connection.  If PROC is nil, return
all channel buffers on all servers."
  (erc-buffer-filter
   (lambda ()
     (and (erc-default-target)
          (erc-channel-p (erc-default-target))))
   proc))

(defun erc-buffer-list-with-nick (nick proc)
  "Return buffers containing NICK in the `erc-channel-users' list."
  (with-current-buffer (process-buffer proc)
    (let ((user (gethash (erc-downcase nick) erc-server-users)))
      (if user
          (erc-server-user-buffers user)
        nil))))

;; Some local variables

;; TODO eventually deprecate this variable
;;
;; In the ancient, pre-CVS days (prior to June 2001), this list may
;; have been used for supporting the changing of a buffer's target on
;; the fly (mid-session).  Such usage, which allowed cons cells like
;; (QUERY . bob) to serve as the list's head, was either never fully
;; integrated or was partially clobbered prior to the introduction of
;; version control.  But vestiges remain (see `erc-dcc-chat-mode').
;; And despite appearances, no evidence has emerged that ERC ever
;; supported one-to-many target buffers.  If such a thing was aspired
;; to, it was never realized.
;;
;; New library code should use the `erc--target' struct instead.
;; Third-party code can continue to use this and `erc-default-target'.
(defvar-local erc-default-recipients nil
  "List of default recipients of the current buffer.")

(defvar-local erc-channel-user-limit nil
  "Limit of users per channel.")

(defvar-local erc-channel-key nil
  "Key needed to join channel.")

(defvar-local erc-invitation nil
  "Last invitation channel.")

(defvar-local erc-away nil
  "Non-nil indicates that we are away.

Use `erc-away-time' to access this if you might be in a channel
buffer rather than a server buffer.")

(defvar-local erc-channel-list nil
  "Server channel list.")

(defvar-local erc-bad-nick nil
  "Non-nil indicates that we got a `nick in use' error while connecting.")

(defvar-local erc-logged-in nil
  "Non-nil indicates that we are logged in.")

(defvar-local erc-default-nicks nil
  "The local copy of `erc-nick' - the list of nicks to choose from.")

(defvar-local erc-nick-change-attempt-count 0
  "Used to keep track of how many times an attempt at changing nick is made.")

(defun erc-migrate-modules (mods)
  "Migrate old names of ERC modules to new ones."
  ;; modify `transforms' to specify what needs to be changed
  ;; each item is in the format '(old . new)
  (delete-dups (mapcar #'erc--normalize-module-symbol mods)))

(defcustom erc-modules '(netsplit fill button match track completion readonly
                                  networks ring autojoin noncommands irccontrols
                                  move-to-prompt stamp menu list)
  "A list of modules which ERC should enable.
If you set the value of this without using `customize' remember to call
\(erc-update-modules) after you change it.  When using `customize', modules
removed from the list will be disabled."
  :get (lambda (sym)
         ;; replace outdated names with their newer equivalents
         (erc-migrate-modules (symbol-value sym)))
  :initialize #'custom-initialize-default
  :set (lambda (sym val)
         ;; disable modules which have just been removed
         (when (and (boundp 'erc-modules) erc-modules val)
           (dolist (module erc-modules)
             (unless (member module val)
               (let ((f (intern-soft (format "erc-%s-mode" module))))
                 (when (and (fboundp f) (boundp f))
                   (when (symbol-value f)
                     (message "Disabling `erc-%s'" module)
                     (funcall f 0))
                   (unless (or (custom-variable-p f)
                               (not (fboundp 'erc-buffer-filter)))
                     (erc-buffer-filter (lambda ()
                                          (when (symbol-value f)
                                            (funcall f 0))
                                          (kill-local-variable f)))))))))
         (set sym val)
         ;; this test is for the case where erc hasn't been loaded yet
         (when (fboundp 'erc-update-modules)
           (erc-update-modules)))
  :type
  '(set
    :greedy t
    (const :tag "autoaway: Set away status automatically" autoaway)
    (const :tag "autojoin: Join channels automatically" autojoin)
    (const :tag "button: Buttonize URLs, nicknames, and other text" button)
    (const :tag "capab: Mark unidentified users on servers supporting CAPAB"
           capab-identify)
    (const :tag "completion: Complete nicknames and commands (programmable)"
           completion)
    (const :tag "hecomplete: Complete nicknames and commands (obsolete, use \"completion\")" hecomplete)
    (const :tag "dcc: Provide Direct Client-to-Client support" dcc)
    (const :tag "fill: Wrap long lines" fill)
    (const :tag "identd: Launch an identd server on port 8113" identd)
    (const :tag "irccontrols: Highlight or remove IRC control characters"
           irccontrols)
    (const :tag "keep-place: Leave point above un-viewed text" keep-place)
    (const :tag "list: List channels in a separate buffer" list)
    (const :tag "log: Save buffers in logs" log)
    (const :tag "match: Highlight pals, fools, and other keywords" match)
    (const :tag "menu: Display a menu in ERC buffers" menu)
    (const :tag "move-to-prompt: Move to the prompt when typing text"
           move-to-prompt)
    (const :tag "netsplit: Detect netsplits" netsplit)
    (const :tag "networks: Provide data about IRC networks" networks)
    (const :tag "noncommands: Don't display non-IRC commands after evaluation"
           noncommands)
    (const :tag
           "notify: Notify when the online status of certain users changes"
           notify)
    (const :tag "notifications: Send notifications on PRIVMSG or nickname mentions"
           notifications)
    (const :tag "page: Process CTCP PAGE requests from IRC" page)
    (const :tag "readonly: Make displayed lines read-only" readonly)
    (const :tag "replace: Replace text in messages" replace)
    (const :tag "ring: Enable an input history" ring)
    (const :tag "sasl: Enable SASL authentication" sasl)
    (const :tag "scrolltobottom: Scroll to the bottom of the buffer"
           scrolltobottom)
    (const :tag "services: Identify to Nickserv (IRC Services) automatically"
           services)
    (const :tag "smiley: Convert smileys to pretty icons" smiley)
    (const :tag "sound: Play sounds when you receive CTCP SOUND requests"
           sound)
    (const :tag "stamp: Add timestamps to messages" stamp)
    (const :tag "spelling: Check spelling" spelling)
    (const :tag "track: Track channel activity in the mode-line" track)
    (const :tag "truncate: Truncate buffers to a certain size" truncate)
    (const :tag "unmorse: Translate morse code in messages" unmorse)
    (const :tag "xdcc: Act as an XDCC file-server" xdcc)
    (repeat :tag "Others" :inline t symbol))
  :group 'erc)

(defun erc-update-modules ()
  "Enable minor mode for every module in `erc-modules'.
Except ignore all local modules, which were introduced in ERC 5.5."
  (erc--update-modules)
  nil)

(defun erc--update-modules ()
  (let (local-modes)
    (dolist (module erc-modules local-modes)
      (require (or (alist-get module erc--modules-to-features)
                   (intern (concat "erc-" (symbol-name module))))
               nil 'noerror) ; some modules don't have a corresponding feature
      (let ((mode (intern-soft (concat "erc-" (symbol-name module) "-mode"))))
        (unless (and mode (fboundp mode))
          (error "`%s' is not a known ERC module" module))
        (if (custom-variable-p mode)
            (funcall mode 1)
          (push mode local-modes))))))

(defun erc-setup-buffer (buffer)
  "Consults `erc-join-buffer' to find out how to display `BUFFER'."
  (pcase (if (zerop (erc-with-server-buffer
                      erc--server-last-reconnect-count))
             erc-join-buffer
           (or erc-reconnect-display erc-join-buffer))
    ('window
     (if (active-minibuffer-window)
         (display-buffer buffer)
       (switch-to-buffer-other-window buffer)))
    ('window-noselect
     (display-buffer buffer '(nil (inhibit-same-window . t))))
    ('bury
     nil)
    ('frame
     (when (or (not erc-reuse-frames)
               (not (get-buffer-window buffer t)))
       (let ((frame (make-frame (or erc-frame-alist
                                    default-frame-alist))))
         (raise-frame frame)
         (select-frame frame))
       (switch-to-buffer buffer)
       (when erc-frame-dedicated-flag
         (set-window-dedicated-p (selected-window) t))))
    (_
     (if (active-minibuffer-window)
         (display-buffer buffer)
       (switch-to-buffer buffer)))))

(defun erc--merge-local-modes (new-modes old-vars)
  "Return a cons of two lists, each containing local-module modes.
In the first, put modes to be enabled in a new ERC buffer by
calling their associated functions.  In the second, put modes to
be marked as disabled by setting their associated variables to
nil."
  (if old-vars
      (let ((out (list (reverse new-modes))))
        (pcase-dolist (`(,k . ,v) old-vars)
          (when (and (string-prefix-p "erc-" (symbol-name k))
                     (string-suffix-p "-mode" (symbol-name k))
                     (get k 'erc-module))
            (if v
                (cl-pushnew k (car out))
              (setf (car out) (delq k (car out)))
              (cl-pushnew k (cdr out)))))
        (cons (nreverse (car out)) (nreverse (cdr out))))
    (list new-modes)))

(defun erc-open (&optional server port nick full-name
                           connect passwd tgt-list channel process
                           client-certificate user id)
  "Connect to SERVER on PORT as NICK with USER and FULL-NAME.

If CONNECT is non-nil, connect to the server.  Otherwise assume
already connected and just create a separate buffer for the new
target given by CHANNEL, meaning these parameters are mutually
exclusive.  Note that CHANNEL may also be a query; its name has
been retained for historical reasons.

Use PASSWD as user password on the server.  If TGT-LIST is
non-nil, use it to initialize `erc-default-recipients'.

CLIENT-CERTIFICATE, if non-nil, should either be a list where the
first element is the file name of the private key corresponding
to a client certificate and the second element is the file name
of the client certificate itself to use when connecting over TLS,
or t, which means that `auth-source' will be queried for the
private key and the certificate.

When non-nil, ID should be a symbol for identifying the connection.

Returns the buffer for the given server or channel."
  (let* ((target (and channel (erc--target-from-string channel)))
         (buffer (erc-get-buffer-create server port nil target id))
         (old-buffer (current-buffer))
         (erc--target-priors (and target ; buf from prior session
                                  (buffer-local-value 'erc--target buffer)
                                  (buffer-local-variables buffer)))
         (old-recon-count erc-server-reconnect-count)
         (old-point nil)
         (delayed-modules nil)
         (continued-session (and erc--server-reconnecting
                                 (with-suppressed-warnings
                                     ((obsolete erc-reuse-buffers))
                                   erc-reuse-buffers))))
    (when connect (run-hook-with-args 'erc-before-connect server port nick))
    (set-buffer buffer)
    (setq old-point (point))
    (setq delayed-modules
          (erc--merge-local-modes (erc--update-modules)
                                  (or erc--server-reconnecting
                                      erc--target-priors)))

    (delay-mode-hooks (erc-mode))

    (setq erc-server-reconnect-count old-recon-count)

    (when (setq erc-server-connected (not connect))
      (setq erc-server-announced-name
            (buffer-local-value 'erc-server-announced-name old-buffer)))
    ;; connection parameters
    (setq erc-server-process process)
    (setq erc-insert-marker (make-marker))
    (setq erc-input-marker (make-marker))
    ;; go to the end of the buffer and open a new line
    ;; (the buffer may have existed)
    (goto-char (point-max))
    (forward-line 0)
    (when (or continued-session (get-text-property (point) 'erc-prompt))
      (setq continued-session t)
      (set-marker erc-input-marker
                  (or (next-single-property-change (point) 'erc-prompt)
                      (point-max))))
    (unless continued-session
      (goto-char (point-max))
      (insert "\n"))
    (set-marker erc-insert-marker (point))
    ;; stack of default recipients
    (setq erc-default-recipients tgt-list)
    (when target
      (setq erc--target target
            erc-network (erc-network)))
    (setq erc-server-current-nick nil)
    ;; Initialize erc-server-users and erc-channel-users
    (if connect
        (progn ;; server buffer
          (setq erc-server-users
                (make-hash-table :test 'equal))
          (setq erc-channel-users nil))
      (progn ;; target buffer
        (setq erc-server-users nil)
        (setq erc-channel-users
              (make-hash-table :test 'equal))))
    (setq erc-channel-topic "")
    ;; limit on the number of users on the channel (mode +l)
    (setq erc-channel-user-limit nil)
    (setq erc-channel-key nil)
    ;; last active buffer, defaults to this one
    (erc-set-active-buffer buffer)
    ;; last invitation channel
    (setq erc-invitation nil)
    ;; Server channel list
    (setq erc-channel-list ())
    ;; login-time 'nick in use' error
    (setq erc-bad-nick nil)
    ;; whether we have logged in
    (setq erc-logged-in nil)
    ;; The local copy of `erc-nick' - the list of nicks to choose
    (setq erc-default-nicks (if (consp erc-nick) erc-nick (list erc-nick)))
    ;; client certificate (only useful if connecting over TLS)
    (setq erc-session-client-certificate client-certificate)
    (setq erc-networks--id
          (if connect
              (or (and erc--server-reconnecting
                       (alist-get 'erc-networks--id erc--server-reconnecting))
                  (and id (erc-networks--id-create id)))
            (buffer-local-value 'erc-networks--id old-buffer)))
    ;; debug output buffer
    (setq erc-dbuf
          (when erc-log-p
            (get-buffer-create (concat "*ERC-DEBUG: " server "*"))))

    (erc-determine-parameters server port nick full-name user passwd)

    ;; FIXME consolidate this prompt-setup logic with the pass above.

    ;; set up prompt
    (unless continued-session
      (goto-char (point-max))
      (insert "\n"))
    (if continued-session
        (progn (goto-char old-point)
               (erc--unhide-prompt))
      (set-marker erc-insert-marker (point))
      (erc-display-prompt)
      (goto-char (point-max)))

    (save-excursion (run-mode-hooks)
                    (dolist (mod (car delayed-modules)) (funcall mod +1))
                    (dolist (var (cdr delayed-modules)) (set var nil)))

    ;; Saving log file on exit
    (run-hook-with-args 'erc-connect-pre-hook buffer)

    (if connect
        (erc-server-connect erc-session-server
                            erc-session-port
                            buffer
                            erc-session-client-certificate)
      (erc-update-mode-line))

    ;; Now display the buffer in a window as per user wishes.
    (unless (eq buffer old-buffer)
      (when erc-log-p
        ;; we can't log to debug buffer, it may not exist yet
        (message "erc: old buffer %s, switching to %s"
                 old-buffer buffer))
      (erc-setup-buffer buffer))

    buffer))

(defun erc-initialize-log-marker (buffer)
  "Initialize the `erc-last-saved-position' marker to a sensible position.
BUFFER is the current buffer."
  (with-current-buffer buffer
    (unless (markerp erc-last-saved-position)
      (setq erc-last-saved-position (make-marker))
      (move-marker erc-last-saved-position
		   (1- (marker-position erc-insert-marker))))))

;; interactive startup

(defvar erc-server-history-list nil
  "IRC server interactive selection history list.")

(defvar erc-nick-history-list nil
  "Nickname interactive selection history list.")

(defun erc-already-logged-in (server port nick)
  "Return the buffers corresponding to a NICK on PORT of a session SERVER.
This is determined by looking for the appropriate buffer and checking
whether the connection is still alive.
If no buffer matches, return nil."
  (erc-buffer-list
   (lambda ()
     (and (erc-server-process-alive)
          (string= erc-session-server server)
          (erc-port-equal erc-session-port port)
          (erc-current-nick-p nick)))))

(defcustom erc-before-connect nil
  "Functions called before connecting to a server.
The functions in this variable gets executed before `erc'
actually invokes `erc-mode' with your input data.  The functions
in here get called with three parameters, SERVER, PORT and NICK."
  :group 'erc-hooks
  :type '(repeat function))

(defcustom erc-after-connect nil
  "Functions called after connecting to a server.
This functions in this variable gets executed when an end of MOTD
has been received.  All functions in here get called with the
parameters SERVER and NICK."
  :group 'erc-hooks
  :type '(repeat function))

(defun erc--ensure-url (input)
  (unless (string-match (rx bot "irc" (? "6") (? "s") "://") input)
    (when (and (string-match (rx (? (+ any) "@")
                                 (or (group (* (not "[")) ":" (* any))
                                     (+ any))
                                 ":" (+ (not (any ":]"))) eot)
                             input)
               (match-beginning 1))
      (setq input (concat "[" (substring input (match-beginning 1)) "]")))
    (setq input (concat "irc://" input)))
  input)

;; A temporary means of addressing the problem of ERC's namesake entry
;; point defaulting to a non-TLS connection with its default server
;; (bug#60428).
(defun erc--warn-unencrypted ()
  ;; Remove unconditionally to avoid wrong context due to races from
  ;; simultaneous dialing or aborting (e.g., via `keybaord-quit').
  (remove-hook 'erc--server-post-connect-hook #'erc--warn-unencrypted)
  (when (and (process-contact erc-server-process :nowait)
             (equal erc-session-server erc-default-server)
             (eql erc-session-port erc-default-port))
    ;; FIXME use the autoloaded `info' instead of `Info-goto-node' in
    ;; `erc-button-alist'.
    (require 'info nil t)
    (erc-display-error-notice
     nil (concat "This connection is unencrypted.  Please use `erc-tls'"
                 " from now on.  See Info:\"(erc) connecting\" for more."))))

;;;###autoload
(defun erc-select-read-args ()
  "Prompt the user for values of nick, server, port, and password."
  (require 'url-parse)
  (let* ((input (let ((d (erc-compute-server)))
                  (read-string (format "Server (default is %S): " d)
                               nil 'erc-server-history-list d)))
         ;; For legacy reasons, also accept a URL without a scheme.
         (url (url-generic-parse-url (erc--ensure-url input)))
         (server (url-host url))
         (sp (and (string-suffix-p "s" (url-type url)) erc-default-port-tls))
         (port (or (url-portspec url)
                   (erc-compute-port
                    (let ((d (erc-compute-port sp))) ; may be a string
                      (read-string (format "Port (default is %s): " d)
                                   nil nil d)))))
         ;; Trust the user not to connect twice accidentally.  We
         ;; can't use `erc-already-logged-in' to check for an existing
         ;; connection without modifying it to consider USER and PASS.
         (nick (or (url-user url)
                   (let ((d (erc-compute-nick)))
                     (read-string (format "Nickname (default is %S): " d)
                                  nil 'erc-nick-history-list d))))
         (passwd (let* ((p (with-suppressed-warnings ((obsolete erc-password))
                             (or (url-password url) erc-password)))
                        (m (if p
                               (format "Server password (default is %S): " p)
                             "Server password (optional): ")))
                   (if erc-prompt-for-password (read-passwd m nil p) p))))
    (when (and passwd (string= "" passwd))
      (setq passwd nil))
    (when (and (equal server erc-default-server)
               (eql port erc-default-port)
               (not (eql port erc-default-port-tls)) ; not `erc-tls'
               (not (string-prefix-p "irc://" input))) ; not yanked URL
      (add-hook 'erc--server-post-connect-hook #'erc--warn-unencrypted))
    (list :server server :port port :nick nick :password passwd)))

;;;###autoload
(cl-defun erc (&key (server (erc-compute-server))
                    (port   (erc-compute-port))
                    (nick   (erc-compute-nick))
                    (user   (erc-compute-user))
                    password
                    (full-name (erc-compute-full-name))
                    id)
  "ERC is a powerful, modular, and extensible IRC client.
This function is the main entry point for ERC.

It allows selecting connection parameters, and then starts ERC.

Non-interactively, it takes the keyword arguments
   (server (erc-compute-server))
   (port   (erc-compute-port))
   (nick   (erc-compute-nick))
   (user   (erc-compute-user))
   password
   (full-name (erc-compute-full-name))
   id

That is, if called with

   (erc :server \"irc.libera.chat\" :full-name \"J. Random Hacker\")

then the server and full-name will be set to those values,
whereas `erc-compute-port' and `erc-compute-nick' will be invoked
for the values of the other parameters.

See `erc-tls' for the meaning of ID."
  (interactive (erc-select-read-args))
  (erc-open server port nick full-name t password nil nil nil nil user id))

;;;###autoload
(defalias 'erc-select #'erc)
(defalias 'erc-ssl #'erc-tls)

;;;###autoload
(cl-defun erc-tls (&key (server (erc-compute-server))
                        (port   (erc-compute-port 'ircs-u))
                        (nick   (erc-compute-nick))
                        (user   (erc-compute-user))
                        password
                        (full-name (erc-compute-full-name))
                        client-certificate
                        id)
  "ERC is a powerful, modular, and extensible IRC client.
This function is the main entry point for ERC over TLS.

It allows selecting connection parameters, and then starts ERC
over TLS.

Non-interactively, it takes the keyword arguments
   (server (erc-compute-server))
   (port   (erc-compute-port))
   (nick   (erc-compute-nick))
   (user   (erc-compute-user))
   password
   (full-name (erc-compute-full-name))
   client-certificate
   id

That is, if called with

   (erc-tls :server \"irc.libera.chat\" :full-name \"J. Random Hacker\")

then the server and full-name will be set to those values,
whereas `erc-compute-port' and `erc-compute-nick' will be invoked
for the values of their respective parameters.

CLIENT-CERTIFICATE, if non-nil, should either be a list where the
first element is the certificate key file name, and the second
element is the certificate file name itself, or t, which means
that `auth-source' will be queried for the key and the
certificate.  Authenticating using a TLS client certificate is
also referred to as \"CertFP\" (Certificate Fingerprint)
authentication by various IRC networks.

Example usage:

    (erc-tls :server \"irc.libera.chat\" :port 6697
             :client-certificate
             \\='(\"/home/bandali/my-cert.key\"
               \"/home/bandali/my-cert.crt\"))

When present, ID should be a symbol or a string to use for naming
the server buffer and identifying the connection unequivocally.
See Info node `(erc) Network Identifier' for details.  Like USER
and CLIENT-CERTIFICATE, this parameter cannot be specified
interactively."
  (interactive (let ((erc-default-port erc-default-port-tls))
		 (erc-select-read-args)))
  (let ((erc-server-connect-function 'erc-open-tls-stream))
    (erc-open server port nick full-name t password
              nil nil nil client-certificate user id)))

(defun erc-open-tls-stream (name buffer host port &rest parameters)
  "Open an TLS stream to an IRC server.
The process will be given the name NAME, its target buffer will
be BUFFER.  HOST and PORT specify the connection target.
PARAMETERS should be a sequence of keywords and values, per
`open-network-stream'."
  (let ((p (plist-put parameters :type 'tls))
        args)
    (unless (plist-member p :nowait)
      (setq p (plist-put p :nowait t)))
    (setq args `(,name ,buffer ,host ,port ,@p))
    (apply #'open-network-stream args)))

;;; Displaying error messages

(defun erc-error (&rest args)
  "Pass ARGS to `format', and display the result as an error message.
If `debug-on-error' is set to non-nil, then throw a real error with this
message instead, to make debugging easier."
  (if debug-on-error
      (apply #'error args)
    (apply #'message args)
    (beep)))

;;; Debugging the protocol

(defvar erc-debug-irc-protocol-time-format "%FT%T.%6N%z "
  "Timestamp format string for protocol logger.")

(defconst erc-debug-irc-protocol-version "2"
  "Protocol log format version number.
This exists to help tooling track changes to the format.

In version 1, everything before and including the first double CRLF is
front matter, which must also be CRLF terminated.  Lines beginning with
three asterisks must be ignored as comments.  Other lines should be
interpreted as email-style headers.  Folding is not supported.  A second
double CRLF, if present, signals the end of a log.  Session resumption
is not supported.  Logger lines must adhere to the following format:
TIMESTAMP PEER-NAME FLOW-INDICATOR IRC-MESSAGE CRLF.  Outgoing messages
are indicated with a >> and incoming with a <<.

In version 2, certain outgoing passwords are replaced by a string
of ten question marks.")

(defvar erc-debug-irc-protocol nil
  "If non-nil, log all IRC protocol traffic to the buffer \"*erc-protocol*\".

The buffer is created if it doesn't exist.

NOTE: If this variable is non-nil, and you kill the only
visible \"*erc-protocol*\" buffer, it will be recreated shortly,
but you won't see it.

WARNING: Do not set this variable directly!  Instead, use the
function `erc-toggle-debug-irc-protocol' to toggle its value.")

(defvar erc--debug-irc-protocol-mask-secrets t
  "Whether to hide secrets in a debug log.
They are still visible on screen but are replaced by question
marks when yanked.")

(defun erc--mask-secrets (string)
  (when-let* ((eot (length string))
              (beg (text-property-any 0 eot 'erc-secret t string))
              (end (text-property-not-all beg eot 'erc-secret t string))
              (sec (substring string beg end)))
    (setq string (concat (substring string 0 beg)
                         (make-string 10 ??)
                         (substring string end eot)))
    (put-text-property beg (+ 10 beg) 'face 'erc-inverse-face string)
    (put-text-property beg (+ 10 beg) 'display sec string))
  string)

(defun erc-log-irc-protocol (string &optional outbound)
  "Append STRING to the buffer *erc-protocol*.

This only has any effect if `erc-debug-irc-protocol' is non-nil.

The buffer is created if it doesn't exist.

If OUTBOUND is non-nil, STRING is being sent to the IRC server and
appears in face `erc-input-face' in the buffer.  Lines must already
contain CRLF endings.  A peer is identified by the most precise label
available, starting with the session ID followed by the server-reported
hostname, and falling back to the dialed <server>:<port> pair.

When capturing logs for multiple peers and sorting them into buckets,
such inconsistent labeling may pose a problem until the MOTD is
received.  Setting a fixed `erc-networks--id' can serve as a
workaround."
  (when erc-debug-irc-protocol
    (let ((esid (if-let ((erc-networks--id)
                         (esid (erc-networks--id-symbol erc-networks--id)))
                    (symbol-name esid)
                  (or erc-server-announced-name
                      (format "%s:%s" erc-session-server erc-session-port))))
          (ts (when erc-debug-irc-protocol-time-format
                (format-time-string erc-debug-irc-protocol-time-format))))
      (when (and outbound erc--debug-irc-protocol-mask-secrets)
        (setq string (erc--mask-secrets string)))
      (with-current-buffer (get-buffer-create "*erc-protocol*")
        (save-excursion
          (goto-char (point-max))
          (let ((buffer-undo-list t)
                (inhibit-read-only t))
            (insert (if outbound
                        (concat ts esid " >> " string)
                      ;; Cope with multi-line messages
                      (let ((lines (split-string string "[\r\n]+" t))
                            result)
                        (dolist (line lines)
                          (setq result (concat result ts esid
                                               " << " line "\r\n")))
                        result)))))
        (let ((orig-win (selected-window))
              (debug-buffer-window (get-buffer-window (current-buffer) t)))
          (when debug-buffer-window
            (select-window debug-buffer-window)
            (when (= 1 (count-lines (point) (point-max)))
              (goto-char (point-max))
              (recenter -1))
            (select-window orig-win)))))))

(defun erc-toggle-debug-irc-protocol (&optional arg)
  "Toggle the value of `erc-debug-irc-protocol'.

If ARG is non-nil, show the *erc-protocol* buffer."
  (interactive "P")
  (let* ((buf (get-buffer-create "*erc-protocol*")))
    (with-current-buffer buf
      (view-mode-enter)
      (when (null (current-local-map))
        (let ((inhibit-read-only t)
              (msg (list
                    (concat "Version: " erc-debug-irc-protocol-version)
                    (concat "ERC-Version: " erc-version)
                    (concat "Emacs-Version: " emacs-version)
                    (erc-make-notice
                     (concat "This buffer displays all IRC protocol "
                             "traffic exchanged with servers."))
                    (erc-make-notice "Kill it to disable logging.")
                    (erc-make-notice (substitute-command-keys
                                      "Press \\`t' to toggle.")))))
          (insert (string-join msg "\r\n")))
        (use-local-map (make-sparse-keymap))
        (local-set-key (kbd "t") 'erc-toggle-debug-irc-protocol))
      (add-hook 'kill-buffer-hook
                (lambda () (setq erc-debug-irc-protocol nil))
                nil 'local)
      (goto-char (point-max))
      (let ((inhibit-read-only t))
        (insert (if erc-debug-irc-protocol "\r\n" "")
                (erc-make-notice
                 (format "IRC protocol logging %s at %s"
                         (if erc-debug-irc-protocol "disabled" "enabled")
                         (current-time-string)))
                (if erc-debug-irc-protocol "\r\n" "\r\n\r\n"))))
    (setq erc-debug-irc-protocol (not erc-debug-irc-protocol))
    (if (and arg
             (not (get-buffer-window "*erc-protocol*" t)))
        (display-buffer buf t))
    (message "IRC protocol traffic logging %s (see buffer *erc-protocol*)."
             (if erc-debug-irc-protocol "enabled" "disabled"))))

;;; I/O interface

;; send interface

(defun erc-send-action (tgt str &optional force)
  "Send CTCP ACTION information described by STR to TGT."
  (erc-send-ctcp-message tgt (format "ACTION %s" str) force)
  (erc-display-message
   nil 'input (current-buffer)
   'ACTION ?n (erc-current-nick) ?a str ?u "" ?h ""))

;; Display interface

(defun erc-string-invisible-p (string)
  "Check whether STRING is invisible or not.
I.e. any char in it has the `invisible' property set."
  (text-property-any 0 (length string) 'invisible t string))

(defcustom erc-remove-parsed-property t
  "Whether to remove the erc-parsed text property after displaying a message.

The default is to remove it, since it causes ERC to take up extra
memory.  If you have code that relies on this property, then set
this option to nil."
  :type 'boolean
  :group 'erc)

(defun erc-display-line-1 (string buffer)
  "Display STRING in `erc-mode' BUFFER.
Auxiliary function used in `erc-display-line'.  The line gets filtered to
interpret the control characters.  Then, `erc-insert-pre-hook' gets called.
If `erc-insert-this' is still t, STRING gets inserted into the buffer.
Afterwards, `erc-insert-modify' and `erc-insert-post-hook' get called.
If STRING is nil, the function does nothing."
  (when string
    (with-current-buffer (or buffer (process-buffer erc-server-process))
      (let ((insert-position (or (marker-position erc-insert-marker)
                                 (point-max))))
        (let ((string string) ;; FIXME! Can this be removed?
              (buffer-undo-list t)
              (inhibit-read-only t))
          (unless (string-match "\n$" string)
            (setq string (concat string "\n"))
            (when (erc-string-invisible-p string)
              (erc-put-text-properties 0 (length string)
                                       '(invisible intangible) string)))
          (erc-log (concat "erc-display-line: " string
                           (format "(%S)" string) " in buffer "
                           (format "%s" buffer)))
          (setq erc-insert-this t)
          (run-hook-with-args 'erc-insert-pre-hook string)
          (if (null erc-insert-this)
              ;; Leave erc-insert-this set to t as much as possible.  Fran
              ;; Litterio <franl> has seen erc-insert-this set to nil while
              ;; erc-send-pre-hook is running, which should never happen.  This
              ;; may cure it.
              (setq erc-insert-this t)
            (save-excursion ;; to restore point in the new buffer
              (save-restriction
                (widen)
                (goto-char insert-position)
                (insert-before-markers string)
                ;; run insertion hook, with point at restored location
                (save-restriction
                  (narrow-to-region insert-position (point))
                  (run-hooks 'erc-insert-modify-hook)
                  (run-hooks 'erc-insert-post-hook)
                  (when erc-remove-parsed-property
                    (remove-text-properties (point-min) (point-max)
                                            '(erc-parsed nil))))))))
        (run-hooks 'erc-insert-done-hook)
        (erc-update-undo-list (- (or (marker-position erc-insert-marker)
                                     (point-max))
                                 insert-position))))))

(defun erc-update-undo-list (shift)
  ;; Translate buffer positions in buffer-undo-list by SHIFT.
  (unless (or (zerop shift) (atom buffer-undo-list))
    (let ((list buffer-undo-list) elt)
      (while list
        (setq elt (car list))
        (cond ((integerp elt)           ; POSITION
               (cl-incf (car list) shift))
              ((or (atom elt)           ; nil, EXTENT
                   ;; (eq t (car elt))  ; (t . TIME)
                   (markerp (car elt))) ; (MARKER . DISTANCE)
               nil)
              ((integerp (car elt))     ; (BEGIN . END)
               (cl-incf (car elt) shift)
               (cl-incf (cdr elt) shift))
              ((stringp (car elt))      ; (TEXT . POSITION)
               (cl-incf (cdr elt) (* (if (natnump (cdr elt)) 1 -1) shift)))
              ((null (car elt))         ; (nil PROPERTY VALUE BEG . END)
               (let ((cons (nthcdr 3 elt)))
                 (cl-incf (car cons) shift)
                 (cl-incf (cdr cons) shift))))
        (setq list (cdr list))))))

(defvar erc-valid-nick-regexp "[]a-zA-Z^[;\\`_{}|][]^[;\\`_{}|a-zA-Z0-9-]*"
  "Regexp which matches all valid characters in a IRC nickname.")

(defun erc-is-valid-nick-p (nick)
  "Check if NICK is a valid IRC nickname."
  (string-match (concat "\\`" erc-valid-nick-regexp "\\'") nick))

(defun erc-display-line (string &optional buffer)
  "Display STRING in the ERC BUFFER.
All screen output must be done through this function.  If BUFFER is nil
or omitted, the default ERC buffer for the `erc-session-server' is used.
The BUFFER can be an actual buffer, a list of buffers, `all' or `active'.
If BUFFER = `all', the string is displayed in all the ERC buffers for the
current session.  `active' means the current active buffer
\(`erc-active-buffer').  If the buffer can't be resolved, the current
buffer is used.  `erc-display-line-1' is used to display STRING.

If STRING is nil, the function does nothing."
  (let (new-bufs)
    (dolist (buf (cond
                  ((bufferp buffer) (list buffer))
                  ((listp buffer) buffer)
                  ((processp buffer) (list (process-buffer buffer)))
                  ((eq 'all buffer)
                   ;; Hmm, or all of the same session server?
                   (erc-buffer-list nil erc-server-process))
                  ((and (eq 'active buffer) (erc-active-buffer))
                   (list (erc-active-buffer)))
                  ((erc-server-buffer-live-p)
                   (list (process-buffer erc-server-process)))
                  (t (list (current-buffer)))))
      (when (buffer-live-p buf)
        (erc-display-line-1 string buf)
        (push buf new-bufs)))
    (when (null new-bufs)
      (erc-display-line-1 string (if (erc-server-buffer-live-p)
                                     (process-buffer erc-server-process)
                                   (current-buffer))))))

(defun erc-display-message-highlight (type string)
  "Highlight STRING according to TYPE, where erc-TYPE-face is an ERC face.

See also `erc-make-notice'."
  (cond ((eq type 'notice)
         (erc-make-notice string))
        (t
         (erc-put-text-property
          0 (length string)
          'font-lock-face (or (intern-soft
			       (concat "erc-" (symbol-name type) "-face"))
			      "erc-default-face")
          string)
         string)))

(defvar erc-lurker-state nil
  "Track the time of the last PRIVMSG for each (server,nick) pair.

This is implemented as a hash of hashes, where the outer key is
the canonicalized server name (as returned by
`erc-canonicalize-server-name') and the outer value is a hash
table mapping nicks (as returned by `erc-lurker-maybe-trim') to
the times of their most recently received PRIVMSG on any channel
on the given server.")

(defcustom erc-lurker-trim-nicks t
  "If t, trim trailing `erc-lurker-ignore-chars' from nicks.

This causes e.g. nick and nick\\=` to be considered as the same
individual for activity tracking and lurkiness detection
purposes."
  :group 'erc-lurker
  :type 'boolean)

(defcustom erc-lurker-ignore-chars "`_"
  "Characters at the end of a nick to strip for activity tracking purposes.

See also `erc-lurker-trim-nicks'."
  :group 'erc-lurker
  :type 'string)

(defun erc-lurker-maybe-trim (nick)
  "Maybe trim trailing `erc-lurker-ignore-chars' from NICK.

Returns NICK unmodified unless `erc-lurker-trim-nicks' is
non-nil."
  (if erc-lurker-trim-nicks
      (string-trim-right
       nick (rx-to-string `(+ (in ,@(string-to-list erc-lurker-ignore-chars)))))
    nick))

(defcustom erc-lurker-hide-list nil
  "List of IRC type messages to hide when sent by lurkers.

A typical value would be \(\"JOIN\" \"PART\" \"QUIT\").
See also `erc-lurker-p' and `erc-hide-list'."
  :group 'erc-lurker
  :type 'erc-message-type)

(defcustom erc-lurker-threshold-time (* 60 60 24) ; 24h by default
  "Nicks from which no PRIVMSGs have been received within this
interval (in units of seconds) are considered lurkers by
`erc-lurker-p' and as a result their messages of types in
`erc-lurker-hide-list' will be hidden."
  :group 'erc-lurker
  :type 'integer)

(defun erc-lurker-initialize ()
  "Initialize ERC lurker tracking functionality.

This function adds `erc-lurker-update-status' to
`erc-insert-pre-hook' in order to record the time of each nick's
most recent PRIVMSG as well as initializing the state variable
storing this information."
  (setq erc-lurker-state (make-hash-table :test 'equal))
  (add-hook 'erc-insert-pre-hook #'erc-lurker-update-status))

(defun erc-lurker-cleanup ()
  "Remove all last PRIVMSG state older than `erc-lurker-threshold-time'.

This should be called regularly to avoid excessive resource
consumption for long-lived IRC or Emacs sessions."
  (maphash
   (lambda (server hash)
     (maphash
      (lambda (nick last-PRIVMSG-time)
        (when
	    (time-less-p erc-lurker-threshold-time
			 (time-since last-PRIVMSG-time))
          (remhash nick hash)))
      hash)
     (if (zerop (hash-table-count hash))
         (remhash server erc-lurker-state)))
   erc-lurker-state))

(defvar erc-lurker-cleanup-count 0
  "Internal counter variable for use with `erc-lurker-cleanup-interval'.")

(defvar erc-lurker-cleanup-interval 100
  "Frequency of cleaning up stale erc-lurker state.

`erc-lurker-update-status' calls `erc-lurker-cleanup' once for
every `erc-lurker-cleanup-interval' updates to
`erc-lurker-state'.  This is designed to limit the memory
consumption of lurker state during long Emacs sessions and/or ERC
sessions with large numbers of incoming PRIVMSGs.")

(defun erc-lurker-update-status (_message)
  "Update `erc-lurker-state' if necessary.

This function is called from `erc-insert-pre-hook'.  If the
current message is a PRIVMSG, update `erc-lurker-state' to
reflect the fact that its sender has issued a PRIVMSG at the
current time.  Otherwise, take no action.

This function depends on the fact that `erc-display-message'
dynamically binds `erc-message-parsed', which is used to check if
the current message is a PRIVMSG and to determine its sender.
See also `erc-lurker-trim-nicks' and `erc-lurker-ignore-chars'.

In order to limit memory consumption, this function also calls
`erc-lurker-cleanup' once every `erc-lurker-cleanup-interval'
updates of `erc-lurker-state'."
  (when (and (boundp 'erc-message-parsed)
             (erc-response-p erc-message-parsed))
    (let* ((command (erc-response.command erc-message-parsed))
           (sender
            (erc-lurker-maybe-trim
             (car (erc-parse-user
                   (erc-response.sender erc-message-parsed)))))
           (server
            (erc-canonicalize-server-name erc-server-announced-name)))
      (when (equal command "PRIVMSG")
        (when (>= (cl-incf erc-lurker-cleanup-count)
                  erc-lurker-cleanup-interval)
          (setq erc-lurker-cleanup-count 0)
          (erc-lurker-cleanup))
        (unless (gethash server erc-lurker-state)
          (puthash server (make-hash-table :test 'equal) erc-lurker-state))
        (puthash sender (current-time)
                 (gethash server erc-lurker-state))))))

(defun erc-lurker-p (nick)
  "Predicate indicating NICK's lurking status on the current server.

Lurking is the condition where NICK has issued no PRIVMSG on this
server within `erc-lurker-threshold-time'.  See also
`erc-lurker-trim-nicks' and `erc-lurker-ignore-chars'."
  (unless erc-lurker-state (erc-lurker-initialize))
  (let* ((server
          (erc-canonicalize-server-name erc-server-announced-name))
         (last-PRIVMSG-time
          (gethash (erc-lurker-maybe-trim nick)
                   (gethash server erc-lurker-state (make-hash-table)))))
    (or (null last-PRIVMSG-time)
	(time-less-p erc-lurker-threshold-time
		     (time-since last-PRIVMSG-time)))))

(defcustom erc-common-server-suffixes
  '(("openprojects.net\\'" . "OPN")
    ("freenode.net\\'" . "freenode")
    ("oftc.net\\'" . "OFTC"))
  "Alist of common server name suffixes.
This variable is used in mode-line display to save screen
real estate.  Set it to nil if you want to avoid changing
displayed hostnames."
  :group 'erc-mode-line-and-header
  :type 'alist)

(defun erc-canonicalize-server-name (server)
  "Return canonical network name for SERVER or `erc-server-announced-name'.
SERVER is matched against `erc-common-server-suffixes'."
  (when server
    (or (cdar (cl-remove-if-not
               (lambda (net) (string-match (car net) server))
               erc-common-server-suffixes))
        erc-server-announced-name)))

(defun erc-add-targets (scope target-list)
  (let ((targets
	 (mapcar (lambda (targets) (member scope targets)) target-list)))
    (cdr (apply #'append (delete nil targets)))))

(defun erc-hide-current-message-p (parsed)
  "Predicate indicating whether the parsed ERC response PARSED should be hidden.

Messages are always hidden if the message type of PARSED appears in
`erc-hide-list'.  Message types that appear in `erc-network-hide-list'
or `erc-channel-hide-list' are only hidden if the target matches
the network or channel in the list.  In addition, messages whose type
is a member of `erc-lurker-hide-list' are hidden if `erc-lurker-p'
returns non-nil."
  (let* ((command (erc-response.command parsed))
         (sender (car (erc-parse-user (erc-response.sender parsed))))
         (channel (car (erc-response.command-args parsed)))
         (network (or (and (erc-network) (erc-network-name))
		      (erc-shorten-server-name
		       (or erc-server-announced-name
			   erc-session-server))))
	 (current-hide-list
	  (when erc-network-hide-list
	    (erc-add-targets network erc-network-hide-list)))
	 (current-hide-list
	  (append current-hide-list
		  (when erc-channel-hide-list
		    (erc-add-targets channel erc-channel-hide-list)))))
    (or (member command erc-hide-list)
        (member command current-hide-list)
        (and (member command erc-lurker-hide-list) (erc-lurker-p sender)))))

(defun erc-display-message (parsed type buffer msg &rest args)
  "Display MSG in BUFFER.

ARGS, PARSED, and TYPE are used to format MSG sensibly.

See also `erc-format-message' and `erc-display-line'."
  (let ((string (if (symbolp msg)
                    (apply #'erc-format-message msg args)
                  msg))
        (erc-message-parsed parsed))
    (setq string
          (cond
           ((null type)
            string)
           ((listp type)
            (mapc (lambda (type)
                    (setq string
                          (erc-display-message-highlight type string)))
                  type)
            string)
           ((symbolp type)
            (erc-display-message-highlight type string))))

    (if (not (erc-response-p parsed))
        (erc-display-line string buffer)
      (unless (erc-hide-current-message-p parsed)
        (erc-put-text-property 0 (length string) 'erc-parsed parsed string)
        (erc-put-text-property 0 (length string) 'rear-sticky t string)
	(when (erc-response.tags parsed)
	  (erc-put-text-property 0 (length string) 'tags (erc-response.tags parsed)
				 string))
	(erc-display-line string buffer)))))

(defun erc-message-type-member (position list)
  "Return non-nil if the erc-parsed text-property at POSITION is in LIST.

This function relies on the erc-parsed text-property being
present."
  (let ((prop-val (erc-get-parsed-vector position)))
    (and prop-val (member (erc-response.command prop-val) list))))

(defvar-local erc-send-input-line-function 'erc-send-input-line
  "Function for sending lines lacking a leading user command.
When a line typed into a buffer contains an explicit command, like /msg,
a corresponding handler (here, erc-cmd-MSG) is called.  But lines typed
into a channel or query buffer already have an implicit target and
command (PRIVMSG).  This function is called on such occasions and also
for special purposes (see erc-dcc.el).")

(defun erc-send-input-line (target line &optional force)
  "Send LINE to TARGET."
  (when (string= line "\n")
    (setq line " \n"))
  (erc-message "PRIVMSG" (concat target " " line) force))

(defun erc-get-arglist (fun)
  "Return the argument list of a function without the parens."
  (let ((arglist (format "%S" (help-function-arglist fun))))
    (if (string-match "\\`(\\(.*\\))\\'" arglist)
        (match-string 1 arglist)
      arglist)))

(defun erc-command-no-process-p (str)
  "Return non-nil if STR is an ERC command that can be run when the process
is not alive, nil otherwise."
  (let ((fun (erc-extract-command-from-line str)))
    (and fun
         (symbolp (car fun))
         (get (car fun) 'process-not-needed))))

(defun erc-command-name (cmd)
  "For CMD being the function name of a ERC command, something like
erc-cmd-FOO, this returns a string /FOO."
  (let ((command-name (symbol-name cmd)))
    (if (string-match "\\`erc-cmd-\\(.*\\)\\'" command-name)
        (concat "/" (match-string 1 command-name))
      command-name)))

(defun erc-process-input-line (line &optional force no-command)
  "Translate LINE to an RFC1459 command and send it based.
Returns non-nil if the command is actually sent to the server, and nil
otherwise.

If the command in the LINE is not bound as a function `erc-cmd-<COMMAND>',
it is passed to `erc-cmd-default'.  If LINE is not a command (i.e. doesn't
start with /<COMMAND>) then it is sent as a message.

An optional FORCE argument forces sending the line when flood
protection is in effect.  The optional NO-COMMAND argument prohibits
this function from interpreting the line as a command."
  (let ((command-list (erc-extract-command-from-line line)))
    (if (and command-list
             (not no-command))
        (let* ((cmd  (nth 0 command-list))
               (args (nth 1 command-list)))
          (condition-case nil
              (if (listp args)
                  (apply cmd args)
                (funcall cmd args))
            (wrong-number-of-arguments
             (erc-display-message nil 'error (current-buffer) 'incorrect-args
                                  ?c (erc-command-name cmd)
                                  ?u (or (erc-get-arglist cmd)
                                         "")
                                  ?d (format "%s\n"
                                             (or (documentation cmd) "")))
             nil)))
      (let ((r (erc-default-target)))
        (if r
            (funcall erc-send-input-line-function r line force)
          (erc-display-message nil 'error (current-buffer) 'no-target)
          nil)))))

;;;;;;;;;;;;;;;;;;;;;;;;;;;;;;;;;;;;;;;;;;;;;;;;;;;;;;;;;;;;;;;;;;;;;;;;;;;;;
;;                    Input commands handlers
;;;;;;;;;;;;;;;;;;;;;;;;;;;;;;;;;;;;;;;;;;;;;;;;;;;;;;;;;;;;;;;;;;;;;;;;;;;;;

(defun erc-cmd-AMSG (line)
  "Send LINE to all channels of the current server that you are on."
  (interactive "sSend to all channels you're on: ")
  (setq line (erc-trim-string line))
  (erc-with-all-buffers-of-server nil
    (lambda ()
      (erc-channel-p (erc-default-target)))
    (erc-send-message line)))
(put 'erc-cmd-AMSG 'do-not-parse-args t)

(defun erc-cmd-SAY (line)
  "Send LINE to the current query or channel as a message, not a command.

Use this when you want to send a message with a leading `/'.  Note
that since multi-line messages are never a command, you don't
need this when pasting multiple lines of text."
  (if (string-match "^\\s-*$" line)
      nil
    (string-match "^ ?\\(.*\\)" line)
    (let ((msg (match-string 1 line)))
      (erc-display-msg msg)
      (erc-process-input-line msg nil t))))
(put 'erc-cmd-SAY 'do-not-parse-args t)

(defun erc-cmd-SET (line)
  "Set the variable named by the first word in LINE to some VALUE.
VALUE is computed by evaluating the rest of LINE in Lisp."
  (cond
   ((string-match "^\\s-*\\(\\S-+\\)\\s-+\\(.*\\)$" line)
    (let ((var (read (concat "erc-" (match-string 1 line))))
          (val (read (match-string 2 line))))
      (if (boundp var)
          (progn
            (set var (eval val t))
            (erc-display-message
             nil nil 'active (format "Set %S to %S" var val))
            t)
        (setq var (read (match-string 1 line)))
        (if (boundp var)
            (progn
              (set var (eval val t))
              (erc-display-message
               nil nil 'active (format "Set %S to %S" var val))
              t)
          (erc-display-message nil 'error 'active 'variable-not-bound)
          nil))))
   ((string-match "^\\s-*$" line)
    (erc-display-line
     (concat "Available user variables:\n"
             (apply
              #'concat
              (mapcar
               (lambda (var)
                 (let ((val (symbol-value var)))
                   (concat (format "%S:" var)
                           (if (consp val)
                               (concat "\n" (pp-to-string val))
                             (format " %S\n" val)))))
               (apropos-internal "^erc-" 'custom-variable-p))))
     (current-buffer))
    t)
   (t nil)))
(defalias 'erc-cmd-VAR #'erc-cmd-SET)
(defalias 'erc-cmd-VARIABLE #'erc-cmd-SET)
(put 'erc-cmd-SET 'do-not-parse-args t)
(put 'erc-cmd-SET 'process-not-needed t)

(defun erc-cmd-default (line)
  "Fallback command.

Commands for which no erc-cmd-xxx exists, are tunneled through
this function.  LINE is sent to the server verbatim, and
therefore has to contain the command itself as well."
  (erc-log (format "cmd: DEFAULT: %s" line))
  (erc-server-send (string-trim-right (substring line 1) "[\r\n]"))
  t)

(defvar erc--read-time-period-history nil)

(defun erc--read-time-period (prompt)
  "Read a time period on the \"2h\" format.
If there's no letter spec, the input is interpreted as a number of seconds.

If input is blank, this function returns nil.  Otherwise it
returns the time spec converted to a number of seconds."
  (let ((period (string-trim
                 (read-string prompt nil 'erc--read-time-period-history))))
    (cond
     ;; Blank input.
     ((zerop (length period))
      nil)
     ;; All-number -- interpret as seconds.
     ((string-match-p "\\`[0-9]+\\'" period)
      (string-to-number period))
     ;; Parse as a time spec.
     (t
      (let ((time (condition-case nil
                      (iso8601-parse-duration
                       (concat (cond
                                ((string-match-p "\\`P" (upcase period))
                                 ;; Somebody typed in a full ISO8601 period.
                                 (upcase period))
                                ((string-match-p "[YD]" (upcase period))
                                 ;; If we have a year/day element,
                                 ;; we have a full spec.
                                 "P")
                                (t
                                 ;; Otherwise it's just a sub-day spec.
                                 "PT"))
                               (upcase period)))
                    (wrong-type-argument nil))))
        (unless time
          (user-error "%s is not a valid time period" period))
        (decoded-time-period time))))))

(defun erc-cmd-IGNORE (&optional user)
  "Ignore USER.  This should be a regexp matching nick!user@host.
If no USER argument is specified, list the contents of `erc-ignore-list'."
  (if user
      (let ((quoted (regexp-quote user)))
        (when (and (not (string= user quoted))
                   (y-or-n-p (format "Use regexp-quoted form (%s) instead? "
                                     quoted)))
          (setq user quoted))
        (let ((timeout
               (erc--read-time-period
                "Add a timeout? (Blank for no, or a time spec like 2h): "))
              (buffer (current-buffer)))
          (when timeout
            (run-at-time timeout nil
                         (lambda ()
                           (erc--unignore-user user buffer))))
          (erc-display-line
           (erc-make-notice (format "Now ignoring %s" user))
           'active)
          (erc-with-server-buffer (add-to-list 'erc-ignore-list user))))
    (if (null (erc-with-server-buffer erc-ignore-list))
        (erc-display-line (erc-make-notice "Ignore list is empty") 'active)
      (erc-display-line (erc-make-notice "Ignore list:") 'active)
      (mapc (lambda (item)
              (erc-display-line (erc-make-notice item)
                             'active))
            (erc-with-server-buffer erc-ignore-list))))
  t)

(defun erc-cmd-UNIGNORE (user)
  "Remove the user specified in USER from the ignore list."
  (let ((ignored-nick (car (erc-with-server-buffer
                             (erc-member-ignore-case (regexp-quote user)
                                                     erc-ignore-list)))))
    (unless ignored-nick
      (if (setq ignored-nick (erc-ignored-user-p user))
          (unless (y-or-n-p (format "Remove this regexp (%s)? "
                                    ignored-nick))
            (setq ignored-nick nil))
        (erc-display-line
         (erc-make-notice (format "%s is not currently ignored!" user))
         'active)))
    (when ignored-nick
      (erc--unignore-user user (current-buffer))))
  t)

(defun erc--unignore-user (user buffer)
  (when (buffer-live-p buffer)
    (with-current-buffer buffer
      (erc-display-line
       (erc-make-notice (format "No longer ignoring %s" user))
       'active)
      (erc-with-server-buffer
        (setq erc-ignore-list (delete user erc-ignore-list))))))

(defun erc-cmd-CLEAR ()
  "Clear the window content."
  (let ((inhibit-read-only t))
    (delete-region (point-min) (line-beginning-position)))
  t)
(put 'erc-cmd-CLEAR 'process-not-needed t)

(defun erc-cmd-OPS ()
  "Show the ops in the current channel."
  (interactive)
  (let ((ops nil))
    (if erc-channel-users
        (maphash (lambda (_nick user-data)
                   (let ((cuser (cdr user-data)))
                     (if (and cuser
                              (erc-channel-user-op cuser))
                         (setq ops (cons (erc-server-user-nickname
                                          (car user-data))
                                         ops)))))
                 erc-channel-users))
    (setq ops (sort ops #'string-lessp))
    (if ops
        (erc-display-message
         nil 'notice (current-buffer) 'ops
         ?i (length ops) ?s (if (> (length ops) 1) "s" "")
         ?o (mapconcat #'identity ops " "))
      (erc-display-message nil 'notice (current-buffer) 'ops-none)))
  t)

(defun erc-cmd-COUNTRY (tld)
  "Display the country associated with the top level domain TLD."
  (require 'mail-extr)
  (let ((co (ignore-errors (what-domain tld))))
    (if co
        (erc-display-message
         nil 'notice 'active 'country ?c co ?d tld)
      (erc-display-message
       nil 'notice 'active 'country-unknown ?d tld))
    t))
(put 'erc-cmd-COUNTRY 'process-not-needed t)

(defun erc-cmd-AWAY (line)
  "Mark the user as being away, the reason being indicated by LINE.
If no reason is given, unset away status."
  (when (string-match "^\\s-*\\(.*\\)$" line)
    (let ((reason (match-string 1 line)))
      (erc-log (format "cmd: AWAY: %s" reason))
      (erc-server-send
       (if (string= reason "")
           "AWAY"
         (concat "AWAY :" reason))))
    t))
(put 'erc-cmd-AWAY 'do-not-parse-args t)

(defun erc-cmd-GAWAY (line)
  "Mark the user as being away everywhere, the reason being indicated by LINE."
  ;; on all server buffers.
  (erc-with-all-buffers-of-server nil
    #'erc-open-server-buffer-p
    (erc-cmd-AWAY line)))
(put 'erc-cmd-GAWAY 'do-not-parse-args t)

(defun erc-cmd-CTCP (nick cmd &rest args)
  "Send a Client To Client Protocol message to NICK.

CMD is the CTCP command, possible values being ECHO, FINGER, CLIENTINFO, TIME,
VERSION and so on.  It is called with ARGS."
  (let ((str (concat cmd
                     (when args
                       (concat " " (mapconcat #'identity args " "))))))
    (erc-log (format "cmd: CTCP [%s]: [%s]" nick str))
    (erc-send-ctcp-message nick str)
    t))

(defun erc-cmd-HELP (&optional func)
  "Popup help information.

If FUNC contains a valid function or variable, help about that
will be displayed.  If FUNC is empty, display an apropos about
ERC commands.  Otherwise, do `apropos' in the ERC namespace
\(\"erc-.*LINE\").

Examples:
To find out about erc and bbdb, do
  /help bbdb.*

For help about the WHOIS command, do:
  /help whois

For a list of user commands (/join /part, ...):
  /help."
  (if func
      (let* ((sym (or (let ((sym (intern-soft
                                  (concat "erc-cmd-" (upcase func)))))
                        (if (and sym (or (boundp sym) (fboundp sym)))
                            sym
                          nil))
                      (let ((sym (intern-soft func)))
                        (if (and sym (or (boundp sym) (fboundp sym)))
                            sym
                          nil))
                      (let ((sym (intern-soft (concat "erc-" func))))
                        (if (and sym (or (boundp sym) (fboundp sym)))
                            sym
                          nil)))))
        (if sym
            (cond
             ((boundp sym) (describe-variable sym))
             ((fboundp sym) (describe-function sym))
             (t nil))
          (apropos-command (concat "erc-.*" func) nil
                           (lambda (x)
                             (or (commandp x)
                                 (get x 'custom-type))))
          t))
    (apropos "erc-cmd-")
    (message "Type C-h m to get additional information about keybindings.")
    t))

(defalias 'erc-cmd-H #'erc-cmd-HELP)
(put 'erc-cmd-HELP 'process-not-needed t)

(defcustom erc-auth-source-server-function #'erc-auth-source-search
  "Function to query auth-source for a server password.
Called with a subset of keyword parameters known to
`auth-source-search' and relevant to an opening \"PASS\" command,
if any.  In return, ERC expects a string to send as the server
password, or nil, to skip the \"PASS\" command completely.  An
explicit `:password' argument to entry-point commands `erc' and
`erc-tls' also inhibits lookup, as does setting this option to
nil.  See Info node `(erc) auth-source' for details."
  :package-version '(ERC . "5.5")
  :group 'erc
  :type '(choice (function-item erc-auth-source-search)
                 (const nil)
                 function))

(defcustom erc-auth-source-join-function #'erc-auth-source-search
  "Function to query auth-source on joining a channel.
Called with a subset of keyword arguments known to
`auth-source-search' and relevant to joining a password-protected
channel.  In return, ERC expects a string to use as the channel
\"key\", or nil to just join the channel normally.  Setting the
option itself to nil tells ERC to always forgo consulting
auth-source for channel keys.  For more information, see Info
node `(erc) auth-source'."
  :package-version '(ERC . "5.5")
  :group 'erc
  :type '(choice (function-item erc-auth-source-search)
                 (const nil)
                 function))

(defun erc--auth-source-determine-params-defaults ()
  (let* ((net (and-let* ((erc-networks--id)
                         (esid (erc-networks--id-symbol erc-networks--id))
                         ((symbol-name esid)))))
         (localp (and erc--target (erc--target-channel-local-p erc--target)))
         (hosts (if localp
                    (list erc-server-announced-name erc-session-server net)
                  (list net erc-server-announced-name erc-session-server)))
         (ports (list (cl-typecase erc-session-port
                        (integer (number-to-string erc-session-port))
                        (string (and (string= erc-session-port "irc")
                                     erc-session-port)) ; or nil
                        (t erc-session-port))
                      "irc")))
    (list (cons :host (delq nil hosts))
          (cons :port (delq nil ports))
          (cons :require '(:secret)))))

(defun erc--auth-source-determine-params-merge (&rest plist)
  "Return a plist of merged keyword args to pass to `auth-source-search'.
Combine items in PLIST with others derived from the current connection
context, but prioritize the former.  For keys not present in PLIST,
favor a network ID over an announced server unless `erc--target' is a
local channel.  And treat the dialed server address as a fallback for
the announced name in both cases."
  (let ((defaults (erc--auth-source-determine-params-defaults)))
    `(,@(cl-loop for (key value) on plist by #'cddr
                 for default = (assq key defaults)
                 do (when default (setq defaults (delq default defaults)))
                 append `(,key ,(delete-dups
                                 `(,@(if (consp value) value (list value))
                                   ,@(cdr default)))))
      ,@(cl-loop for (k . v) in defaults append (list k v)))))

(defun erc--auth-source-search (&rest defaults)
  "Ask auth-source for a secret and return it if found.
Use DEFAULTS as keyword arguments for querying auth-source and as a
guide for narrowing results.  Return a string if found or nil otherwise.
The ordering of DEFAULTS influences how results are filtered, as does
the ordering of the members of any individual composite values.  If
necessary, the former takes priority.  For example, if DEFAULTS were to
contain

  :host (\"foo\" \"bar\") :port (\"123\" \"456\")

the secret from an auth-source entry of host foo and port 456 would be
chosen over another of host bar and port 123.  However, if DEFAULTS
looked like

  :port (\"123\" \"456\") :host (\"foo\" \"bar\")

the opposite would be true.  In both cases, two entries with the same
host but different ports would result in the one with port 123 getting
the nod.  Much the same would happen for entries sharing only a port:
the one with host foo would win."
  (when-let*
      ((auth-source-backend-parser-functions
        (erc-compat--auth-source-backend-parser-functions))
       (priority (map-keys defaults))
       (test (lambda (a b)
               (catch 'done
                 (dolist (key priority)
                   (let* ((d (plist-get defaults key))
                          (defval (if (listp d) d (list d)))
                          ;; featurep 'seq via auth-source > json > map
                          (p (seq-position defval (plist-get a key)))
                          (q (seq-position defval (plist-get b key))))
                     (unless (eql p q)
                       (throw 'done (when p (or (not q) (< p q))))))))))
       (plist (copy-sequence defaults)))
    (unless (plist-get plist :max)
      (setq plist (plist-put plist :max 5000))) ; `auth-source-netrc-parse'
    (unless (plist-get defaults :require)
      (setq plist (plist-put plist :require '(:secret))))
    (when-let* ((sorted (sort (apply #'auth-source-search plist) test)))
      (plist-get (car sorted) :secret))))

(defun erc-auth-source-search (&rest plist)
  "Call `auth-source-search', possibly with keyword params in PLIST."
  ;; These exist as separate helpers in case folks should find them
  ;; useful.  If that's you, please request that they be exported.
  (apply #'erc--auth-source-search
         (apply #'erc--auth-source-determine-params-merge plist)))

(defun erc-server-join-channel (server channel &optional secret)
  "Join CHANNEL, optionally with SECRET.
Without SECRET, consult auth-source, possibly passing SERVER as the
`:host' query parameter."
  (unless (or secret (not erc-auth-source-join-function))
    (unless server
      (when (and erc-server-announced-name
                 (erc--valid-local-channel-p channel))
        (setq server erc-server-announced-name)))
    (setq secret (apply erc-auth-source-join-function
                        `(,@(and server (list :host server)) :user ,channel))))
  (erc-log (format "cmd: JOIN: %s" channel))
  (erc-server-send (concat "JOIN " channel
                           (and secret (concat " " (erc--unfun secret))))))

(defun erc--valid-local-channel-p (channel)
  "Non-nil when channel is server-local on a network that allows them."
  (and-let* (((eq ?& (aref channel 0)))
             (chan-types (erc--get-isupport-entry 'CHANTYPES 'single))
             ((string-search "&" chan-types)))))

(defun erc-cmd-JOIN (channel &optional key)
  "Join the channel given in CHANNEL, optionally with KEY.
If CHANNEL is specified as \"-invite\", join the channel to which you
were most recently invited.  See also `invitation'."
  (let (chnl)
    (if (string= (upcase channel) "-INVITE")
        (if erc-invitation
            (setq chnl erc-invitation)
          (erc-display-message nil 'error (current-buffer) 'no-invitation))
      (setq chnl (erc-ensure-channel-name channel)))
    (when chnl
      ;; Prevent double joining of same channel on same server.
      (if-let* ((existing (erc-get-buffer chnl erc-server-process))
                ((with-current-buffer existing
                   (erc-get-channel-user (erc-current-nick)))))
          (switch-to-buffer existing)
        (setq erc--server-last-reconnect-count 0)
        (erc-server-join-channel nil chnl key))))
  t)

(defalias 'erc-cmd-CHANNEL #'erc-cmd-JOIN)
(defalias 'erc-cmd-J #'erc-cmd-JOIN)

(defvar-local erc-channel-new-member-names nil
  "If non-nil, a names list is currently being received.

If non-nil, this variable is a hash-table that associates
received nicks with t.")

(defun erc-cmd-NAMES (&optional channel)
  "Display the users in CHANNEL.
If CHANNEL is not specified, display the users in the current channel.
This function clears the channel name list first, then sends the
command."
  (let ((tgt (or (and (erc-channel-p channel) channel)
                 (erc-default-target))))
    (if (and tgt (erc-channel-p tgt))
        (progn
          (erc-log (format "cmd: DEFAULT: NAMES %s" tgt))
          (erc-with-buffer
              (tgt)
            (erc-channel-begin-receiving-names))
          (erc-server-send (concat "NAMES " tgt)))
      (erc-display-message nil 'error (current-buffer) 'no-default-channel)))
  t)
(defalias 'erc-cmd-N #'erc-cmd-NAMES)

(defun erc-cmd-KICK (target &optional reason-or-nick &rest reasonwords)
  "Kick the user indicated in LINE from the current channel.
LINE has the format: \"#CHANNEL NICK REASON\" or \"NICK REASON\"."
  (let ((reasonstring (mapconcat #'identity reasonwords " ")))
    (if (string= "" reasonstring)
        (setq reasonstring (format "Kicked by %s" (erc-current-nick))))
    (if (erc-channel-p target)
        (let ((nick reason-or-nick))
          (erc-log (format "cmd: KICK: %s/%s: %s" nick target reasonstring))
          (erc-server-send (format "KICK %s %s :%s" target nick reasonstring)
                           nil target)
          t)
      (when target
        (let ((ch (erc-default-target)))
          (setq reasonstring (concat
                              (if reason-or-nick (concat reason-or-nick " "))
                              reasonstring))
          (if ch
              (progn
                (erc-log
                 (format "cmd: KICK: %s/%s: %s" target ch reasonstring))
                (erc-server-send
                 (format "KICK %s %s :%s" ch target reasonstring) nil ch))
            (erc-display-message nil 'error (current-buffer)
                                 'no-default-channel))
          t)))))

(defvar erc-script-args nil)

(defun erc-cmd-LOAD (line)
  "Load the script provided in the LINE.
If LINE continues beyond the file name, the rest of
it is put in a (local) variable `erc-script-args',
which can be used in Emacs Lisp scripts.

The optional FORCE argument is ignored here - you can't force loading
a script after exceeding the flood threshold."
  (cond
   ((string-match "^\\s-*\\(\\S-+\\)\\(.*\\)$" line)
    (let* ((file-to-find (match-string 1 line))
           (erc-script-args (match-string 2 line))
           (file (erc-find-file file-to-find erc-script-path)))
      (erc-log (format "cmd: LOAD: %s" file-to-find))
      (cond
       ((not file)
        (erc-display-message nil 'error (current-buffer)
                             'cannot-find-file ?f file-to-find))
       ((not (file-readable-p file))
        (erc-display-message nil 'error (current-buffer)
                             'cannot-read-file ?f file))
       (t
        (message "Loading `%s'..." file)
        (erc-load-script file)
        (message "Loading `%s'...done" file))))
    t)
   (t nil)))

(defun erc-cmd-WHOIS (first &optional second)
  "Display whois information for the given user.

With one argument, FIRST is the nickname of the user to request
whois information for.

With two arguments, FIRST is the server, and SECOND is the user
nickname.

Specifying the server is useful for getting the time the user has
been idle for, when the user is connected to a different server
on the same IRC network.  (Only the server a user is connected to
knows how long the user has been idle for.)"
  (let ((send (if second
                  (format "WHOIS %s %s" first second)
                (format "WHOIS %s" first))))
    (erc-log (format "cmd: %s" send))
    (erc-server-send send)
    t))
(defalias 'erc-cmd-WI #'erc-cmd-WHOIS)

(defun erc-cmd-WII (nick)
  "Display whois information for NICK, including idle time.

This is a convenience function which calls `erc-cmd-WHOIS' with
the given NICK for both arguments.  Using NICK in place of the
server argument -- effectively delegating to the IRC network the
looking up of the server to which NICK is connected -- is not
standardized, but is widely supported across IRC networks.

See `erc-cmd-WHOIS' for more details."
  (erc-cmd-WHOIS nick nick))

(defun erc-cmd-WHOAMI ()
  "Display whois information about yourself."
  (erc-cmd-WHOIS (erc-current-nick))
  t)

(defun erc-cmd-IDLE (nick)
  "Show the length of time NICK has been idle."
  (let ((origbuf (current-buffer))
        symlist)
    (erc-with-server-buffer
      (push (cons (erc-once-with-server-event
                   311 (lambda (_proc parsed)
                         (string= nick
                                  (nth 1 (erc-response.command-args
                                          parsed)))))
                  'erc-server-311-functions)
            symlist)
      (push (cons (erc-once-with-server-event
                   312 (lambda (_proc parsed)
                         (string= nick
                                  (nth 1 (erc-response.command-args
                                          parsed)))))
                  'erc-server-312-functions)
            symlist)
      (push (cons (erc-once-with-server-event
                   318 (lambda (_proc parsed)
                         (string= nick
                                  (nth 1 (erc-response.command-args
                                          parsed)))))
                  'erc-server-318-functions)
            symlist)
      (push (cons (erc-once-with-server-event
                   319 (lambda (_proc parsed)
                         (string= nick
                                  (nth 1 (erc-response.command-args
                                          parsed)))))
                  'erc-server-319-functions)
            symlist)
      (push (cons (erc-once-with-server-event
                   320 (lambda (_proc parsed)
                         (string= nick
                                  (nth 1 (erc-response.command-args
                                          parsed)))))
                  'erc-server-320-functions)
            symlist)
      (push (cons (erc-once-with-server-event
                   330 (lambda (_proc parsed)
                         (string= nick
                                  (nth 1 (erc-response.command-args
                                          parsed)))))
                  'erc-server-330-functions)
            symlist)
      (push (cons (erc-once-with-server-event
                   317
                   (lambda (_proc parsed)
                     (let ((idleseconds
                            (string-to-number
                             (cl-third
                              (erc-response.command-args parsed)))))
                       (erc-display-line
                        (erc-make-notice
                         (format "%s has been idle for %s."
                                 (erc-string-no-properties nick)
                                 (erc-seconds-to-string idleseconds)))
                        origbuf)
                       t)))
                  'erc-server-317-functions)
            symlist)

      ;; Send the WHOIS command.
      (erc-cmd-WHOIS nick)

      ;; Remove the uninterned symbols from the server hooks that did not run.
      (run-at-time 20 nil (lambda (buf symlist)
                            (with-current-buffer buf
                              (dolist (sym symlist)
                                (let ((hooksym (cdr sym))
                                      (funcsym (car sym)))
                                  (remove-hook hooksym funcsym t)))))
                   (current-buffer) symlist)))
  t)

(defun erc-cmd-DESCRIBE (line)
  "Pose some action to a certain user.
LINE has the format \"USER ACTION\"."
  (cond
   ((string-match
     "^\\s-*\\(\\S-+\\)\\s-\\(.*\\)$" line)
    (let ((dst (match-string 1 line))
          (s (match-string 2 line)))
      (erc-log (format "cmd: DESCRIBE: [%s] %s" dst s))
      (erc-send-action dst s))
    t)
   (t nil)))
(put 'erc-cmd-DESCRIBE 'do-not-parse-args t)

(defun erc-cmd-ME (line)
  "Send LINE as an action."
  (cond
   ((string-match "^\\s-\\(.*\\)$" line)
    (let ((s (match-string 1 line)))
      (erc-log (format "cmd: ME: %s" s))
      (erc-send-action (erc-default-target) s))
    t)
   (t nil)))
(put 'erc-cmd-ME 'do-not-parse-args t)

(defun erc-cmd-ME\'S (line)
  "Do a /ME command, but add the string \" \\='s\" to the beginning."
  (erc-cmd-ME (concat " 's" line)))
(put 'erc-cmd-ME\'S 'do-not-parse-args t)

(defun erc-cmd-LASTLOG (line)
  "Show all lines in the current buffer matching the regexp LINE.

If a match spreads across multiple lines, all those lines are shown.

The lines are shown in a buffer named `*Occur*'.
It serves as a menu to find any of the occurrences in this buffer.
\\[describe-mode] in that buffer will explain how.

If LINE contains upper case characters (excluding those preceded by `\\'),
the matching is case-sensitive."
  (occur line)
  t)
(put 'erc-cmd-LASTLOG 'do-not-parse-args t)
(put 'erc-cmd-LASTLOG 'process-not-needed t)

(defun erc-send-message (line &optional force)
  "Send LINE to the current channel or user and display it.

See also `erc-message' and `erc-display-line'."
  (erc-message "PRIVMSG" (concat (erc-default-target) " " line) force)
  (erc-display-line
   (concat (erc-format-my-nick) line)
   (current-buffer))
  ;; FIXME - treat multiline, run hooks, or remove me?
  t)

(defun erc-cmd-MODE (line)
  "Change or display the mode value of a channel or user.
The first word specifies the target.  The rest is the mode string
to send.

If only one word is given, display the mode of that target.

A list of valid mode strings for Libera.Chat may be found at
`https://libera.chat/guides/channelmodes' and
`https://libera.chat/guides/usermodes'."
  (cond
   ((string-match "^\\s-\\(.*\\)$" line)
    (let ((s (match-string 1 line)))
      (erc-log (format "cmd: MODE: %s" s))
      (erc-server-send (concat "MODE " line)))
    t)
   (t nil)))
(put 'erc-cmd-MODE 'do-not-parse-args t)

(defun erc-cmd-NOTICE (channel-or-user &rest message)
  "Send a notice to the channel or user given as the first word.
The rest is the message to send."
  (erc-message "NOTICE" (concat channel-or-user " "
                                (mapconcat #'identity message " "))))

(defun erc-cmd-MSG (line)
  "Send a message to the channel or user given as the first word in LINE.

The rest of LINE is the message to send."
  (erc-message "PRIVMSG" line))

(defalias 'erc-cmd-M #'erc-cmd-MSG)
(put 'erc-cmd-MSG 'do-not-parse-args t)

(defun erc-cmd-SQUERY (line)
  "Send a Service Query to the service given as the first word in LINE.

The rest of LINE is the message to send."
  (erc-message "SQUERY" line))

(defun erc-cmd-NICK (nick)
  "Change current nickname to NICK."
  (erc-log (format "cmd: NICK: %s (erc-bad-nick: %S)" nick erc-bad-nick))
  (let ((nicklen (erc-with-server-buffer
                   (erc--get-isupport-entry 'NICKLEN 'single))))
    (and nicklen (> (length nick) (string-to-number nicklen))
         (erc-display-message
          nil 'notice 'active 'nick-too-long
          ?i (length nick) ?l nicklen)))
  (erc-server-send (format "NICK %s" nick))
  (cond (erc-bad-nick
         (erc-set-current-nick nick)
         (erc-update-mode-line)
         (setq erc-bad-nick nil)))
  t)

(defun erc-cmd-PART (line)
  "When LINE is an empty string, leave the current channel.
Otherwise leave the channel indicated by LINE."
  (cond
   ((string-match "^\\s-*\\([&#+!]\\S-+\\)\\s-?\\(.*\\)$" line)
    (let* ((ch (match-string 1 line))
           (msg (match-string 2 line))
           (reason (funcall erc-part-reason (if (equal msg "") nil msg))))
      (erc-log (format "cmd: PART: %s: %s" ch reason))
      (erc-server-send (if (string= reason "")
                           (format "PART %s" ch)
                         (format "PART %s :%s" ch reason))
                       nil ch))
    t)
   ((string-match "^\\s-*\\(.*\\)$" line)
    (let* ((ch (erc-default-target))
           (msg (match-string 1 line))
           (reason (funcall erc-part-reason (if (equal msg "") nil msg))))
      (if (and ch (erc-channel-p ch))
          (progn
            (erc-log (format "cmd: PART: %s: %s" ch reason))
            (erc-server-send (if (string= reason "")
                                 (format "PART %s" ch)
                               (format "PART %s :%s" ch reason))
                             nil ch))
        (erc-display-message nil 'error (current-buffer) 'no-target)))
    t)
   (t nil)))
(put 'erc-cmd-PART 'do-not-parse-args t)

(defalias 'erc-cmd-LEAVE #'erc-cmd-PART)

(defun erc-cmd-PING (recipient)
  "Ping RECIPIENT."
  (let ((time (format-time-string "%s.%6N")))
    (erc-log (format "cmd: PING: %s" time))
    (erc-cmd-CTCP recipient "PING" time)))

(defun erc-cmd-QUOTE (line)
  "Send LINE directly to the server.
All the text given as argument is sent to the sever as unmodified,
just as you provided it.  Use this command with care!"
  (cond
   ((string-match "^ ?\\(.+\\)$" line)
    (erc-server-send (match-string 1 line)))
   (t nil)))
(put 'erc-cmd-QUOTE 'do-not-parse-args t)

(defcustom erc-query-display 'window
  "How to display query buffers when using the /QUERY command to talk to someone.

The default behavior is to display the message in a new window
and bring it to the front.  See the documentation for
`erc-join-buffer' for a description of the available choices.

See also `erc-auto-query' to decide how private messages from
other people should be displayed."
  :group 'erc-query
  :type '(choice (const :tag "Split window and select" window)
                 (const :tag "Split window, don't select" window-noselect)
                 (const :tag "New frame" frame)
                 (const :tag "Bury in new buffer" bury)
                 (const :tag "Use current buffer" buffer)
                 (const :tag "Use current buffer" t)))

(defun erc-cmd-QUERY (&optional user)
  "Open a query with USER.
How the query is displayed (in a new window, frame, etc.) depends
on the value of `erc-query-display'."
  ;; FIXME: The doc string used to say at the end:
  ;; "If USER is omitted, close the current query buffer if one exists
  ;; - except this is broken now ;-)"
  ;; Does it make sense to have that functionality?  What's wrong with
  ;; `kill-buffer'?  If it makes sense, re-add it.  -- SK @ 2021-11-11
  (interactive
   (list (read-string "Start a query with: ")))
  (unless user
      ;; currently broken, evil hack to display help anyway
                                        ;(erc-delete-query))))
    (signal 'wrong-number-of-arguments ""))
  (let ((erc-join-buffer erc-query-display))
    (erc-with-server-buffer
     (erc--open-target user))))

(defalias 'erc-cmd-Q #'erc-cmd-QUERY)

(defun erc-quit/part-reason-default ()
  "Default quit/part message."
  (erc-version nil 'bold-erc))


(defun erc-quit-reason-normal (&optional s)
  "Normal quit message.

If S is non-nil, it will be used as the quit reason."
  (or s (erc-quit/part-reason-default)))

(defun erc-quit-reason-zippy (&optional s)
  "Zippy quit message.

If S is non-nil, it will be used as the quit reason."
  (or s (erc-quit/part-reason-default)))

(make-obsolete 'erc-quit-reason-zippy "it will be removed." "24.4")

(defun erc-quit-reason-various (s)
  "Choose a quit reason based on S (a string)."
  (let ((res (car (assoc-default (or s "")
                                 erc-quit-reason-various-alist 'string-match))))
    (cond
     ((functionp res) (funcall res))
     ((stringp res) res)
     (s s)
     (t (erc-quit/part-reason-default)))))

(defun erc-part-reason-normal (&optional s)
  "Normal part message.

If S is non-nil, it will be used as the part reason."
  (or s (erc-quit/part-reason-default)))

(defun erc-part-reason-zippy (&optional s)
  "Zippy part message.

If S is non-nil, it will be used as the quit reason."
  (or s (erc-quit/part-reason-default)))

(make-obsolete 'erc-part-reason-zippy "it will be removed." "24.4")

(defun erc-part-reason-various (s)
  "Choose a part reason based on S (a string)."
  (let ((res (car (assoc-default (or s "")
                                 erc-part-reason-various-alist 'string-match))))
    (cond
     ((functionp res) (funcall res))
     ((stringp res) res)
     (s s)
     (t (erc-quit/part-reason-default)))))

(defun erc-cmd-QUIT (reason)
  "Disconnect from the current server.
If REASON is omitted, display a default quit message, otherwise display
the message given by REASON."
  (unless reason
    (setq reason ""))
  (cond
   ((string-match "^\\s-*\\(.*\\)$" reason)
    (let* ((s (match-string 1 reason))
           (buffer (erc-server-buffer))
           (reason (funcall erc-quit-reason (if (equal s "") nil s)))
           server-proc)
      (with-current-buffer (if (and buffer
                                    (bufferp buffer))
                               buffer
                             (current-buffer))
        (erc-log (format "cmd: QUIT: %s" reason))
        (setq erc-server-quitting t)
        (erc-set-active-buffer (erc-server-buffer))
        (setq server-proc erc-server-process)
        (erc-server-send (format "QUIT :%s" reason)))
      (run-hook-with-args 'erc-quit-hook server-proc)
      (when erc-kill-queries-on-quit
        (erc-kill-query-buffers server-proc))
      ;; if the process has not been killed within 4 seconds, kill it
      (run-at-time 4 nil
                   (lambda (proc)
                     (when (and (processp proc)
                                (memq (process-status proc) '(run open)))
                       (delete-process proc)))
                   server-proc))
    t)
   (t nil)))

(defalias 'erc-cmd-BYE #'erc-cmd-QUIT)
(defalias 'erc-cmd-EXIT #'erc-cmd-QUIT)
(defalias 'erc-cmd-SIGNOFF #'erc-cmd-QUIT)
(put 'erc-cmd-QUIT 'do-not-parse-args t)
(put 'erc-cmd-QUIT 'process-not-needed t)

(defun erc-cmd-GQUIT (reason)
  "Disconnect from all servers at once with the same quit REASON."
  (erc-with-all-buffers-of-server nil #'erc-open-server-buffer-p
                                  (erc-cmd-QUIT reason))
  (when erc-kill-queries-on-quit
    ;; if the query buffers have not been killed within 4 seconds,
    ;; kill them
    (run-at-time
     4 nil
     (lambda ()
       (dolist (buffer (erc-buffer-list (lambda (buf)
                                          (not (erc-server-buffer-p buf)))))
         (kill-buffer buffer)))))
  t)

(defalias 'erc-cmd-GQ #'erc-cmd-GQUIT)
(put 'erc-cmd-GQUIT 'do-not-parse-args t)
(put 'erc-cmd-GQUIT 'process-not-needed t)

(defun erc--cmd-reconnect ()
  (let ((buffer (erc-server-buffer))
        (process nil))
    (unless (buffer-live-p buffer)
      (setq buffer (current-buffer)))
    (with-current-buffer buffer
      (when erc--server-reconnect-timer
        (erc--cancel-auto-reconnect-timer))
      (setq erc-server-quitting nil)
      (with-suppressed-warnings ((obsolete erc-server-reconnecting))
        (setq erc-server-reconnecting t))
      (setq erc-server-reconnect-count 0)
      (setq process (get-buffer-process (erc-server-buffer)))
      (when process
        (delete-process process))
      (erc-server-reconnect)
      (with-suppressed-warnings ((obsolete erc-server-reconnecting)
                                 (obsolete erc-reuse-buffers))
        (if erc-reuse-buffers
            (cl-assert (not erc-server-reconnecting))
          (setq erc-server-reconnecting nil)))))
  t)

(defun erc-cmd-RECONNECT (&rest args)
  "Try reconnecting to the current IRC server.
Alternatively, CANCEL a scheduled attempt for either the current
connection or, with -A, all applicable connections.

\(fn [CANCEL [-A]])"
  (pcase args
    (`("cancel" "-a") (erc-buffer-filter #'erc--cancel-auto-reconnect-timer))
    (`("cancel") (erc-with-server-buffer (erc--cancel-auto-reconnect-timer)))
    (_ (erc--cmd-reconnect))))

(put 'erc-cmd-RECONNECT 'process-not-needed t)

(defun erc-cmd-SERVER (server)
  "Connect to SERVER, leaving existing connection intact."
  (erc-log (format "cmd: SERVER: %s" server))
  (condition-case nil
      (erc :server server :nick (erc-current-nick))
    (error
     (erc-error "Cannot find host: `%s'" server)))
  t)
(put 'erc-cmd-SERVER 'process-not-needed t)

(defun erc-cmd-SV ()
  "Say the current ERC and Emacs version into channel."
  (erc-send-message (format "I'm using ERC %s with GNU Emacs %s (%s%s)%s."
                            erc-version
                            emacs-version
                            system-configuration
                            (concat
                             (cond ((featurep 'motif)
                                    (concat ", " (substring
                                                  motif-version-string 4)))
                                   ((featurep 'gtk)
                                    (concat ", GTK+ Version "
                                            gtk-version-string))
                                   ((featurep 'x-toolkit) ", X toolkit")
                                   (t ""))
                             (if (and (boundp 'x-toolkit-scroll-bars)
                                      (memq x-toolkit-scroll-bars
                                            '(xaw xaw3d)))
                                 (format ", %s scroll bars"
                                         (capitalize (symbol-name
                                                      x-toolkit-scroll-bars)))
                               "")
                             (if (featurep 'multi-tty) ", multi-tty" ""))
                            (if emacs-build-time
                                (concat " of " (format-time-string
                                                "%Y-%m-%d" emacs-build-time))
                              "")))
  t)

(defun erc-cmd-SM ()
  "Say the current ERC modes into channel."
  (erc-send-message (format "I'm using the following modules: %s!"
                            (erc-modes)))
  t)

(defun erc-cmd-DEOP (&rest people)
  "Remove the operator setting from user(s) given in PEOPLE."
  (when (> (length people) 0)
    (erc-server-send (concat "MODE " (erc-default-target)
                             " -"
                             (make-string (length people) ?o)
                             " "
                             (mapconcat #'identity people " ")))
    t))

(defun erc-cmd-OP (&rest people)
  "Add the operator setting to users(s) given in PEOPLE."
  (when (> (length people) 0)
    (erc-server-send (concat "MODE " (erc-default-target)
                             " +"
                             (make-string (length people) ?o)
                             " "
                             (mapconcat #'identity people " ")))
    t))

(defun erc-cmd-OPME ()
  "Ask ChanServ to op the current nick in the current channel.

This command assumes a ChanServ (channel service) available on
the IRC network which accepts an \"op\" command that takes the
channel name and the user's nick, and that the current nick is
allowed to become an operator in the current channel (typically
means that the user has a +o flag in the channel's access list)."
  (erc-message "PRIVMSG"
               (format "ChanServ op %s %s"
                       (erc-default-target)
                       (erc-current-nick))
               nil))

(defun erc-cmd-DEOPME ()
  "Deop the current nick in the current channel."
  (erc-cmd-DEOP (erc-current-nick)))

(defun erc-cmd-TIME (&optional line)
  "Request the current time and date from the current server."
  (cond
   ((and line (string-match "^\\s-*\\(.*\\)$" line))
    (let ((args (match-string 1 line)))
      (erc-log (format "cmd: TIME: %s" args))
      (erc-server-send (concat "TIME " args)))
    t)
   (t (erc-server-send "TIME"))))
(defalias 'erc-cmd-DATE #'erc-cmd-TIME)

(defun erc-cmd-TOPIC (topic)
  "Set or request the topic for a channel.
LINE has the format: \"#CHANNEL TOPIC\", \"#CHANNEL\", \"TOPIC\"
or the empty string.

If no #CHANNEL is given, the default channel is used.  If TOPIC is
given, the channel topic is modified, otherwise the current topic will
be displayed."
  (cond
   ;; /topic #channel TOPIC
   ((string-match "^\\s-*\\([&#+!]\\S-+\\)\\s-\\(.*\\)$" topic)
    (let ((ch (match-string 1 topic))
          (topic (match-string 2 topic)))
      ;; Ignore all-whitespace topics.
      (unless (equal (string-trim topic) "")
	(erc-log (format "cmd: TOPIC [%s]: %s" ch topic))
	(erc-server-send (format "TOPIC %s :%s" ch topic) nil ch)))
    t)
   ;; /topic #channel
   ((string-match "^\\s-*\\([&#+!]\\S-+\\)" topic)
    (let ((ch (match-string 1 topic)))
      (erc-server-send (format "TOPIC %s" ch) nil ch)
      t))
   ;; /topic
   ((string-match "^\\s-*$" topic)
    (let ((ch (erc-default-target)))
      (erc-server-send (format "TOPIC %s" ch) nil ch)
      t))
   ;; /topic TOPIC
   ((string-match "^\\s-*\\(.*\\)$" topic)
    (let ((ch (erc-default-target))
          (topic (match-string 1 topic)))
      (if (and ch (erc-channel-p ch))
          (progn
            (erc-log (format "cmd: TOPIC [%s]: %s" ch topic))
            (erc-server-send (format "TOPIC %s :%s" ch topic) nil ch))
        (erc-display-message nil 'error (current-buffer) 'no-target)))
    t)
   (t nil)))
(defalias 'erc-cmd-T #'erc-cmd-TOPIC)
(put 'erc-cmd-TOPIC 'do-not-parse-args t)

(defun erc-cmd-APPENDTOPIC (topic)
  "Append TOPIC to the current channel topic, separated by a space."
  (let ((oldtopic erc-channel-topic))
    ;; display help when given no arguments
    (when (string-match "^\\s-*$" topic)
      (signal 'wrong-number-of-arguments nil))
    ;; strip trailing ^O
    (when (string-match "\\(.*\\)\C-o" oldtopic)
      (erc-cmd-TOPIC (concat (match-string 1 oldtopic) topic)))))
(defalias 'erc-cmd-AT #'erc-cmd-APPENDTOPIC)
(put 'erc-cmd-APPENDTOPIC 'do-not-parse-args t)

(defun erc-cmd-CLEARTOPIC (&optional channel)
  "Clear the topic for a CHANNEL.
If CHANNEL is not specified, clear the topic for the default channel."
  (interactive "sClear topic of channel (RET is current channel): ")
  (let ((chnl (or (and (erc-channel-p channel) channel) (erc-default-target))))
    (when chnl
      (erc-server-send (format "TOPIC %s :" chnl))
      t)))

;;; Banlists

(defvar-local erc-channel-banlist nil
  "A list of bans seen for the current channel.

Each ban is an alist of the form:
  (WHOSET . MASK)

The property `received-from-server' indicates whether
or not the ban list has been requested from the server.")
(put 'erc-channel-banlist 'received-from-server nil)

(defvar erc-fill-column)

(defun erc-cmd-BANLIST ()
  "Pretty-print the contents of `erc-channel-banlist'.

The ban list is fetched from the server if necessary."
  (let ((chnl (erc-default-target))
        (chnl-name (buffer-name)))

    (cond
     ((not (erc-channel-p chnl))
      (erc-display-line (erc-make-notice "You're not on a channel\n")
                        'active))

     ((not (get 'erc-channel-banlist 'received-from-server))
      (let ((old-367-hook erc-server-367-functions))
        (setq erc-server-367-functions 'erc-banlist-store
              erc-channel-banlist nil)
        ;; fetch the ban list then callback
        (erc-with-server-buffer
          (erc-once-with-server-event
           368
           (lambda (_proc _parsed)
             (with-current-buffer chnl-name
               (put 'erc-channel-banlist 'received-from-server t)
               (setq erc-server-367-functions old-367-hook)
               (erc-cmd-BANLIST)
               t)))
          (erc-server-send (format "MODE %s b" chnl)))))

     ((null erc-channel-banlist)
      (erc-display-line (erc-make-notice
                         (format "No bans for channel: %s\n" chnl))
                        'active)
      (put 'erc-channel-banlist 'received-from-server nil))

     (t
      (let* ((erc-fill-column (or (and (boundp 'erc-fill-column)
                                       erc-fill-column)
                                  (and (boundp 'fill-column)
                                       fill-column)
                                  (1- (window-width))))
             (separator (make-string erc-fill-column ?=))
             (fmt (concat
                   "%-" (number-to-string (/ erc-fill-column 2)) "s"
                   "%" (number-to-string (/ erc-fill-column 2)) "s")))

        (erc-display-line
         (erc-make-notice (format "Ban list for channel: %s\n"
                                  (erc-default-target)))
         'active)

        (erc-display-line separator 'active)
        (erc-display-line (format fmt "Ban Mask" "Banned By") 'active)
        (erc-display-line separator 'active)

        (mapc
         (lambda (x)
           (erc-display-line
            (format fmt
                    (truncate-string-to-width (cdr x) (/ erc-fill-column 2))
                    (if (car x)
                        (truncate-string-to-width (car x) (/ erc-fill-column 2))
                      ""))
            'active))
         erc-channel-banlist)

        (erc-display-line (erc-make-notice "End of Ban list")
                          'active)
        (put 'erc-channel-banlist 'received-from-server nil)))))
  t)

(defalias 'erc-cmd-BL #'erc-cmd-BANLIST)

(defun erc-cmd-MASSUNBAN ()
  "Mass Unban.

Unban all currently banned users in the current channel."
  (let ((chnl (erc-default-target)))
    (cond

     ((not (erc-channel-p chnl))
      (erc-display-line
       (erc-make-notice "You're not on a channel\n")
       'active))

     ((not (get 'erc-channel-banlist 'received-from-server))
      (let ((old-367-hook erc-server-367-functions))
        (setq erc-server-367-functions 'erc-banlist-store)
        ;; fetch the ban list then callback
        (erc-with-server-buffer
          (erc-once-with-server-event
           368
           (lambda (_proc _parsed)
             (with-current-buffer chnl
               (put 'erc-channel-banlist 'received-from-server t)
               (setq erc-server-367-functions old-367-hook)
               (erc-cmd-MASSUNBAN)
               t)))
          (erc-server-send (format "MODE %s b" chnl)))))

     (t (let ((bans (mapcar #'cdr erc-channel-banlist)))
          (when bans
            ;; Glob the bans into groups of three, and carry out the unban.
            ;; eg. /mode #foo -bbb a*!*@* b*!*@* c*!*@*
            (mapc
             (lambda (x)
               (erc-server-send
                (format "MODE %s -%s %s" (erc-default-target)
                        (make-string (length x) ?b)
                        (mapconcat #'identity x " "))))
             (erc-group-list bans 3))))
        t))))

(defalias 'erc-cmd-MUB #'erc-cmd-MASSUNBAN)

;;;; End of IRC commands

(defun erc-ensure-channel-name (channel)
  "Return CHANNEL if it is a valid channel name.
Eventually add a # in front of it, if that turns it into a valid channel name."
  (if (erc-channel-p channel)
      channel
    (concat "#" channel)))

(defun erc-grab-region (start end)
  "Copy the region between START and END in a recreatable format.

Converts all the IRC text properties in each line of the region
into control codes and writes them to a separate buffer.  The
resulting text may be used directly as a script to generate this
text again."
  (interactive "r")
  (erc-set-active-buffer (current-buffer))
  (save-excursion
    (let* ((cb (current-buffer))
           (buf (generate-new-buffer erc-grab-buffer-name))
           (region (buffer-substring start end))
           (lines (erc-split-multiline-safe region)))
      (set-buffer buf)
      (dolist (line lines)
        (insert (concat line "\n")))
      (set-buffer cb)
      (switch-to-buffer-other-window buf)))
  (message "erc-grab-region doesn't grab colors etc. anymore. If you use this, please tell the maintainers.")
  (ding))

(defun erc-display-prompt (&optional buffer pos prompt face)
  "Display PROMPT in BUFFER at position POS.
Display an ERC prompt in BUFFER.

If PROMPT is nil, one is constructed with the function `erc-prompt'.
If BUFFER is nil, the `current-buffer' is used.
If POS is nil, PROMPT will be displayed at `point'.
If FACE is non-nil, it will be used to propertize the prompt.  If it is nil,
`erc-prompt-face' will be used."
  (let* ((prompt (or prompt (erc-prompt)))
         (l (length prompt))
         (ob (current-buffer)))
    ;; We cannot use save-excursion because we move point, therefore
    ;; we resort to the ol' ob trick to restore this.
    (when (and buffer (bufferp buffer))
      (set-buffer buffer))

    ;; now save excursion again to store where point and mark are
    ;; in the current buffer
    (save-excursion
      (setq pos (or pos (point)))
      (goto-char pos)
      (when (> l 0)
        ;; Do not extend the text properties when typing at the end
        ;; of the prompt, but stuff typed in front of the prompt
        ;; shall remain part of the prompt.
        (setq prompt (propertize prompt
                                 'rear-nonsticky t
                                 'erc-prompt t
                                 'field t
                                 'front-sticky t
                                 'read-only t))
        (erc-put-text-property 0 (1- (length prompt))
                               'font-lock-face (or face 'erc-prompt-face)
                               prompt)
        (insert prompt))
      ;; Set the input marker
      (set-marker erc-input-marker (point)))

    ;; Now we are back at the old position.  If the prompt was
    ;; inserted here or before us, advance point by the length of
    ;; the prompt.
    (when (or (not pos) (<= (point) pos))
      (forward-char l))
    ;; Clear the undo buffer now, so the user can undo his stuff,
    ;; but not the stuff we did. Sneaky!
    (setq buffer-undo-list nil)
    (set-buffer ob)))

;; interactive operations

(defun erc-input-message ()
  "Read input from the minibuffer."
  (interactive)
  (let ((minibuffer-allow-text-properties t)
        (read-map minibuffer-local-map))
    (insert (read-from-minibuffer "Message: "
                                  (string last-command-event)
				  read-map))
    (erc-send-current-line)))

(defvar erc-action-history-list ()
  "History list for interactive action input.")

(defun erc-input-action ()
  "Interactively input a user action and send it to IRC."
  (interactive "")
  (erc-set-active-buffer (current-buffer))
  (let ((action (read-string "Action: " nil 'erc-action-history-list)))
    (if (not (string-match "^\\s-*$" action))
        (erc-send-action (erc-default-target) action))))

(defun erc-join-channel (channel &optional key)
  "Join CHANNEL.

If `point' is at the beginning of a channel name, use that as default."
  (interactive
   (list
    (let ((chnl (if (looking-at "\\([&#+!][^ \n]+\\)") (match-string 1) ""))
          (table (when (erc-server-buffer-live-p)
                   (set-buffer (process-buffer erc-server-process))
                   erc-channel-list)))
      (completing-read (format-prompt "Join channel" chnl)
                       table nil nil nil nil chnl))
    (when (or current-prefix-arg erc-prompt-for-channel-key)
      (read-string "Channel key (RET for none): "))))
  (erc-cmd-JOIN channel (when (>= (length key) 1) key)))

(defun erc-part-from-channel (reason)
  "Part from the current channel and prompt for a REASON."
  (interactive
    ;; FIXME: Has this ever worked?  We're in the interactive-spec, so the
    ;; argument `reason' can't be in scope yet!
    ;;(if (and (boundp 'reason) (stringp reason) (not (string= reason "")))
    ;;    reason
   (list
    (read-string (concat "Reason for leaving " (erc-default-target) ": "))))
  (erc-cmd-PART (concat (erc-default-target)" " reason)))

(defun erc-set-topic (topic)
  "Prompt for a TOPIC for the current channel."
  (interactive
   (list
    (read-string
     (concat "Set topic of " (erc-default-target) ": ")
     (when erc-channel-topic
       (let ((ss (split-string erc-channel-topic "\C-o")))
         (cons (apply #'concat (if (cdr ss) (butlast ss) ss))
               0))))))
  (let ((topic-list (split-string topic "\C-o"))) ; strip off the topic setter
    (erc-cmd-TOPIC (concat (erc-default-target) " " (car topic-list)))))

(defun erc-set-channel-limit (&optional limit)
  "Set a LIMIT for the current channel.  Remove limit if nil.
Prompt for one if called interactively."
  (interactive (list (read-string
                      (format "Limit for %s (RET to remove limit): "
                              (erc-default-target)))))
  (let ((tgt (erc-default-target)))
    (erc-server-send (if (and limit (>= (length limit) 1))
                         (format "MODE %s +l %s" tgt limit)
                       (format "MODE %s -l" tgt)))))

(defun erc-set-channel-key (&optional key)
  "Set a KEY for the current channel.  Remove key if nil.
Prompt for one if called interactively."
  (interactive (list (read-string
                      (format "Key for %s (RET to remove key): "
                              (erc-default-target)))))
  (let ((tgt (erc-default-target)))
    (erc-server-send (if (and key (>= (length key) 1))
                         (format "MODE %s +k %s" tgt key)
                       (format "MODE %s -k" tgt)))))

(defun erc-quit-server (reason)
  "Disconnect from current server after prompting for REASON.
`erc-quit-reason' works with this just like with `erc-cmd-QUIT'."
  (interactive (list (read-string
                      (format "Reason for quitting %s: "
                              (or erc-server-announced-name
                                  erc-session-server)))))
  (erc-cmd-QUIT reason))

;; Movement of point

(defun erc-bol ()
  "Move `point' to the beginning of the current line.

This places `point' just after the prompt, or at the beginning of the line."
  (interactive)
  (forward-line 0)
  (when (get-text-property (point) 'erc-prompt)
    (goto-char erc-input-marker))
  (point))

(defun erc-kill-input ()
  "Kill current input line using `erc-bol' followed by `kill-line'."
  (interactive)
  (when (and (erc-bol)
             (/= (point) (point-max))) ;; Prevent a (ding) and an error when
    ;; there's nothing to kill
    (if (boundp 'erc-input-ring-index)
        (setq erc-input-ring-index nil))
    (kill-line)))

(defun erc-complete-word-at-point ()
  (run-hook-with-args-until-success 'erc-complete-functions))

;;;;;;;;;;;;;;;;;;;;;;;;;;;;;;;;;;;;;;;;;;;;;;;;;;;;;;;;;;;;;;;;;;;;;;;;;;;
;;
;;                        IRC SERVER INPUT HANDLING
;;
;;;;;;;;;;;;;;;;;;;;;;;;;;;;;;;;;;;;;;;;;;;;;;;;;;;;;;;;;;;;;;;;;;;;;;;;;;;

;;;; New Input parsing

; Stolen from ZenIRC. I just wanna test this code, so here is
; experiment area.

(defcustom erc-default-server-hook '(erc-debug-missing-hooks
                                     erc-default-server-handler)
  "Default for server messages which aren't covered by `erc-server-hooks'."
  :group 'erc-server-hooks
  :type 'hook)

(defun erc-default-server-handler (proc parsed)
  "Default server handler.

Displays PROC and PARSED appropriately using `erc-display-message'."
  (erc-display-message
   parsed 'notice proc
   (mapconcat
    #'identity
    (let (res)
      (mapc (lambda (x)
              (if (stringp x)
                  (setq res (append res (list x)))))
            parsed)
      res)
    " ")))

(defvar erc-server-vectors
  '(["msgtype" "sender" "to" "arg1" "arg2" "arg3" "..."])
  "List of received server messages which ERC does not specifically handle.
See `erc-debug-missing-hooks'.")
;(make-variable-buffer-local 'erc-server-vectors)

(defun erc-debug-missing-hooks (_proc parsed)
  "Add PARSED server message ERC does not yet handle to `erc-server-vectors'.
These vectors can be helpful when adding new server message handlers to ERC.
See `erc-default-server-hook'."
  (nconc erc-server-vectors (list parsed))
  nil)

(defun erc--open-target (target)
  "Open an ERC buffer on TARGET."
  (erc-open erc-session-server
            erc-session-port
            (erc-current-nick)
            erc-session-user-full-name
            nil
            nil
            (list target)
            target
            erc-server-process
            nil
            erc-session-username
            (erc-networks--id-given erc-networks--id)))

(defun erc-query (target server-buffer)
  "Open a query buffer on TARGET using SERVER-BUFFER.
To change how this query window is displayed, use `let' to bind
`erc-join-buffer' before calling this."
  (declare (obsolete "bind `erc-cmd-query' and call `erc-cmd-QUERY'" "29.1"))
  (unless (buffer-live-p server-buffer)
    (error "Couldn't switch to server buffer"))
  (with-current-buffer server-buffer
    (erc--open-target target)))

(defcustom erc-auto-query 'window-noselect
  "If non-nil, create a query buffer each time you receive a private message.
If the buffer doesn't already exist, it is created.

This can be set to a symbol, to control how the new query window
should appear.  The default behavior is to display the buffer in
a new window, but not to select it.  See the documentation for
`erc-join-buffer' for a description of the available choices."
  :group 'erc-query
  :type '(choice (const :tag "Don't create query window" nil)
                 (const :tag "Split window and select" window)
                 (const :tag "Split window, don't select" window-noselect)
                 (const :tag "New frame" frame)
                 (const :tag "Bury in new buffer" bury)
                 (const :tag "Use current buffer" buffer)
                 (const :tag "Use current buffer" t)))

;; FIXME either retire this or put it to use after determining how
;; it's meant to work.  Clearly, the doc string does not describe
;; current behavior.  It's currently only used by the obsolete
;; function `erc-auto-query'.
(defcustom erc-query-on-unjoined-chan-privmsg t
  "If non-nil create query buffer on receiving any PRIVMSG at all.
This includes PRIVMSGs directed to channels.  If you are using an IRC
bouncer, such as dircproxy, to keep a log of channels when you are
disconnected, you should set this option to t."
  :group 'erc-query
  :type 'boolean)

(defcustom erc-format-query-as-channel-p t
  "If non-nil, format text from others in a query buffer like in a channel.
Otherwise format like a private message."
  :group 'erc-query
  :type 'boolean)

(defcustom erc-minibuffer-notice nil
  "If non-nil, print ERC notices for the user in the minibuffer.
Only happens when the session buffer isn't visible."
  :group 'erc-display
  :type 'boolean)

(defcustom erc-minibuffer-ignored nil
  "If non-nil, print a message in the minibuffer if we ignored something."
  :group 'erc-ignore
  :type 'boolean)

(defun erc-wash-quit-reason (reason nick login host)
  "Remove duplicate text from quit REASON.
Specifically in relation to NICK (user@host) information.  Returns REASON
unmodified if nothing can be removed.
E.g. \"Read error to Nick [user@some.host]: 110\" would be shortened to
\"Read error: 110\".  The same applies for \"Ping Timeout\"."
  (setq nick (regexp-quote nick)
        login (regexp-quote login)
        host (regexp-quote host))
  (or (when (string-match (concat "^\\(Read error\\) to "
                                  nick "\\[" host "\\]: "
                                  "\\(.+\\)$")
			  reason)
        (concat (match-string 1 reason) ": " (match-string 2 reason)))
      (when (string-match (concat "^\\(Ping timeout\\) for "
                                  nick "\\[" host "\\]$")
			  reason)
        (match-string 1 reason))
      reason))

(defun erc-nickname-in-use (nick reason)
  "If NICK is unavailable, tell the user the REASON.

See also `erc-display-error-notice'."
  (if (or (not erc-try-new-nick-p)
          ;; how many default-nicks are left + one more try...
          (eq erc-nick-change-attempt-count
              (if (consp erc-nick)
                  (+ (length erc-nick) 1)
                1)))
      (erc-display-error-notice
       nil
       (format "Nickname %s is %s, try another." nick reason))
    (setq erc-nick-change-attempt-count (+ erc-nick-change-attempt-count 1))
    (let ((newnick (nth 1 erc-default-nicks))
          (nicklen (erc-with-server-buffer
                     (erc--get-isupport-entry 'NICKLEN 'single))))
      (setq erc-bad-nick t)
      ;; try to use a different nick
      (if erc-default-nicks
          (setq erc-default-nicks (cdr erc-default-nicks)))
      (if (not newnick)
          (setq newnick (concat (truncate-string-to-width
                                 nick
                                 (if (and erc-server-connected nicklen)
                                     (- (string-to-number nicklen)
                                        (length erc-nick-uniquifier))
                                   ;; rfc2812 max nick length = 9
                                   ;; we must assume this is the
                                   ;; server's setting if we haven't
                                   ;; established a connection yet
                                   (- 9 (length erc-nick-uniquifier))))
				erc-nick-uniquifier)))
      (erc-cmd-NICK newnick)
      (erc-display-error-notice
       nil
       (format "Nickname %s is %s, trying %s"
               nick reason newnick)))))

;;; Server messages

(defgroup erc-server-hooks nil
  "Server event callbacks.
Every server event - like numeric replies - has its own hook.
Those hooks are all called using `run-hook-with-args-until-success'.
They receive as first argument the process object from where the event
originated from,
and as second argument the event parsed as a vector."
  :group 'erc-hooks)

(defun erc-display-server-message (_proc parsed)
  "Display the message sent by the server as a notice."
  (erc-display-message
   parsed 'notice 'active (erc-response.contents parsed)))

(defun erc-auto-query (proc parsed)
  ;; FIXME: This needs more documentation, unless it's not a user function --
  ;; Lawrence 2004-01-08
  "Put this on `erc-server-PRIVMSG-functions'."
  (when erc-auto-query
    (let* ((nick (car (erc-parse-user (erc-response.sender parsed))))
           (target (car (erc-response.command-args parsed)))
           (msg (erc-response.contents parsed))
           (query  (if (not erc-query-on-unjoined-chan-privmsg)
                       nick
                     (if (erc-current-nick-p target)
                         nick
                       target))))
      (and (not (erc-ignored-user-p (erc-response.sender parsed)))
           (or erc-query-on-unjoined-chan-privmsg
               (string= target (erc-current-nick)))
           (not (erc-get-buffer query proc))
           (not (erc-is-message-ctcp-and-not-action-p msg))
           (let ((erc-query-display erc-auto-query))
             (erc-cmd-QUERY query))
           nil))))

(make-obsolete 'erc-auto-query "try erc-cmd-QUERY instead" "29.1")

(defun erc-is-message-ctcp-p (message)
  "Check if MESSAGE is a CTCP message or not."
  (string-match "^\C-a\\([^\C-a]*\\)\C-a?$" message))

(defun erc-is-message-ctcp-and-not-action-p (message)
  "Check if MESSAGE is a CTCP message or not."
  (and (erc-is-message-ctcp-p message)
       (not (string-match "^\C-aACTION.*\C-a$" message))))

(defun erc-format-privmessage (nick msg privp msgp)
  "Format a PRIVMSG in an insertable fashion."
  (let* ((mark-s (if msgp (if privp "*" "<") "-"))
         (mark-e (if msgp (if privp "*" ">") "-"))
         (str    (format "%s%s%s %s" mark-s nick mark-e msg))
         (nick-face (if privp 'erc-nick-msg-face 'erc-nick-default-face))
         (msg-face (if privp 'erc-direct-msg-face 'erc-default-face)))
    ;; add text properties to text before the nick, the nick and after the nick
    (erc-put-text-property 0 (length mark-s) 'font-lock-face msg-face str)
    (erc-put-text-property (length mark-s) (+ (length mark-s) (length nick))
                           'font-lock-face nick-face str)
    (erc-put-text-property (+ (length mark-s) (length nick)) (length str)
                           'font-lock-face msg-face str)
    str))

(defcustom erc-format-nick-function 'erc-format-nick
  "Function to format a nickname for message display."
  :group 'erc-display
  :type 'function)

(defun erc-format-nick (&optional user _channel-data)
  "Return the nickname of USER.
See also `erc-format-nick-function'."
  (when user (erc-server-user-nickname user)))

(defun erc-get-user-mode-prefix (user)
  (when user
    (cond ((erc-channel-user-owner-p user)
           (propertize "~" 'help-echo "owner"))
          ((erc-channel-user-admin-p user)
           (propertize "&" 'help-echo "admin"))
          ((erc-channel-user-op-p user)
           (propertize "@" 'help-echo "operator"))
          ((erc-channel-user-halfop-p user)
           (propertize "%" 'help-echo "half-op"))
          ((erc-channel-user-voice-p user)
           (propertize "+" 'help-echo "voice"))
          (t ""))))

(defun erc-format-@nick (&optional user _channel-data)
  "Format the nickname of USER showing if USER has a voice, is an
operator, half-op, admin or owner.  Owners have \"~\", admins have
\"&\", operators have \"@\" and users with voice have \"+\" as a
prefix.  Use CHANNEL-DATA to determine op and voice status.  See
also `erc-format-nick-function'."
  (when user
    (let ((nick (erc-server-user-nickname user)))
      (concat (propertize
               (erc-get-user-mode-prefix nick)
               'font-lock-face 'erc-nick-prefix-face)
	      nick))))

(defun erc-format-my-nick ()
  "Return the beginning of this user's message, correctly propertized."
  (if erc-show-my-nick
      (let* ((open "<")
             (close "> ")
             (nick (erc-current-nick))
             (mode (erc-get-user-mode-prefix nick)))
        (concat
         (propertize open 'font-lock-face 'erc-default-face)
         (propertize mode 'font-lock-face 'erc-my-nick-prefix-face)
         (propertize nick 'font-lock-face 'erc-my-nick-face)
         (propertize close 'font-lock-face 'erc-default-face)))
    (let ((prefix "> "))
      (propertize prefix 'font-lock-face 'erc-default-face))))

(defun erc-echo-notice-in-default-buffer (s parsed buffer _sender)
  "Echo a private notice in the default buffer, namely the
target buffer specified by BUFFER, or there is no target buffer,
the server buffer.  This function is designed to be added to
either `erc-echo-notice-hook' or `erc-echo-notice-always-hook',
and always returns t."
  (erc-display-message parsed nil buffer s)
  t)

(defun erc-echo-notice-in-target-buffer (s parsed buffer _sender)
  "Echo a private notice in BUFFER, if BUFFER is non-nil.
This function is designed to be added to either
`erc-echo-notice-hook' or `erc-echo-notice-always-hook', and
returns non-nil if BUFFER is non-nil."
  (if buffer
      (progn (erc-display-message parsed nil buffer s) t)
    nil))

(defun erc-echo-notice-in-minibuffer (s _parsed _buffer _sender)
  "Echo a private notice in the minibuffer.
This function is designed to be added to either
`erc-echo-notice-hook' or `erc-echo-notice-always-hook', and
always returns t."
  (message "%s" (concat "NOTICE: " s))
  t)

(defun erc-echo-notice-in-server-buffer (s parsed _buffer _sender)
  "Echo a private notice in the server buffer.
This function is designed to be added to either
`erc-echo-notice-hook' or `erc-echo-notice-always-hook', and
always returns t."
  (erc-display-message parsed nil nil s)
  t)

(defun erc-echo-notice-in-active-non-server-buffer (s parsed _buffer _sender)
  "Echo a private notice in the active buffer if the active
buffer is not the server buffer.  This function is designed to be
added to either `erc-echo-notice-hook' or
`erc-echo-notice-always-hook', and returns non-nil if the active
buffer is not the server buffer."
  (if (not (eq (erc-server-buffer) (erc-active-buffer)))
      (progn (erc-display-message parsed nil 'active s) t)
    nil))

(defun erc-echo-notice-in-active-buffer (s parsed _buffer _sender)
  "Echo a private notice in the active buffer.
This function is designed to be added to either
`erc-echo-notice-hook' or `erc-echo-notice-always-hook', and
always returns t."
  (erc-display-message parsed nil 'active s)
  t)

(defun erc-echo-notice-in-user-buffers (s parsed _buffer sender)
  "Echo a private notice in all of the buffers for which SENDER is a member.
This function is designed to be added to either
`erc-echo-notice-hook' or `erc-echo-notice-always-hook', and
returns non-nil if there is at least one buffer for which the
sender is a member.

See also: `erc-echo-notice-in-first-user-buffer',
`erc-buffer-list-with-nick'."
  (let ((buffers (erc-buffer-list-with-nick sender erc-server-process)))
    (if buffers
        (progn (erc-display-message parsed nil buffers s) t)
      nil)))

(defun erc-echo-notice-in-user-and-target-buffers (s parsed buffer sender)
  "Echo a private notice in BUFFER and in all buffers for which SENDER is a member.
This function is designed to be added to either
`erc-echo-notice-hook' or `erc-echo-notice-always-hook', and
returns non-nil if there is at least one buffer for which the
sender is a member or the default target.

See also: `erc-echo-notice-in-user-buffers',
`erc-buffer-list-with-nick'."
  (let ((buffers (erc-buffer-list-with-nick sender erc-server-process)))
    (unless (memq buffer buffers) (push buffer buffers))
    (if buffers                         ;FIXME: How could it be nil?
        (progn (erc-display-message parsed nil buffers s) t)
      nil)))

(defun erc-echo-notice-in-first-user-buffer (s parsed _buffer sender)
  "Echo a private notice in one of the buffers for which SENDER is a member.
This function is designed to be added to either
`erc-echo-notice-hook' or `erc-echo-notice-always-hook', and
returns non-nil if there is at least one buffer for which the
sender is a member.

See also: `erc-echo-notice-in-user-buffers',
`erc-buffer-list-with-nick'."
  (let ((buffers (erc-buffer-list-with-nick sender erc-server-process)))
    (if buffers
        (progn (erc-display-message parsed nil (car buffers) s) t)
      nil)))

;;; Ban manipulation

(defun erc-banlist-store (proc parsed)
  "Record ban entries for a channel."
  (pcase-let ((`(,channel ,mask ,whoset)
               (cdr (erc-response.command-args parsed))))
    ;; Determine to which buffer the message corresponds
    (let ((buffer (erc-get-buffer channel proc)))
      (with-current-buffer buffer
        (unless (member (cons whoset mask) erc-channel-banlist)
          (setq erc-channel-banlist (cons (cons whoset mask)
                                          erc-channel-banlist))))))
  nil)

(defun erc-banlist-finished (proc parsed)
  "Record that we have received the banlist."
  (let* ((channel (nth 1 (erc-response.command-args parsed)))
         (buffer (erc-get-buffer channel proc)))
    (with-current-buffer buffer
      (put 'erc-channel-banlist 'received-from-server t)))
  t)                                    ; suppress the 'end of banlist' message

(defun erc-banlist-update (proc parsed)
  "Check MODE commands for bans and update the banlist appropriately."
  ;; FIXME: Possibly incorrect. -- Lawrence 2004-05-11
  (let* ((tgt (car (erc-response.command-args parsed)))
         (mode (erc-response.contents parsed))
         (whoset (erc-response.sender parsed))
         (buffer (erc-get-buffer tgt proc)))
    (when buffer
      (with-current-buffer buffer
        (cond ((not (get 'erc-channel-banlist 'received-from-server)) nil)
              ((string-match "^\\([+-]\\)b" mode)
               ;; This is a ban
               (cond
                ((string-match "^-" mode)
                 ;; Remove the unbanned masks from the ban list
                 (setq erc-channel-banlist
                       (cl-delete-if
                        (lambda (y)
                          (member (upcase (cdr y))
                                  (mapcar #'upcase
                                          (cdr (split-string mode)))))
                        erc-channel-banlist)))
                ((string-match "^\\+" mode)
                 ;; Add the banned mask(s) to the ban list
                 (mapc
                  (lambda (mask)
                    (unless (member (cons whoset mask) erc-channel-banlist)
                      (setq erc-channel-banlist
                            (cons (cons whoset mask) erc-channel-banlist))))
                  (cdr (split-string mode))))))))))
  nil)

;; used for the banlist cmds
(defun erc-group-list (list n)
  "Group LIST into sublists of length N."
  (cond ((null list) nil)
        ((null (nthcdr n list)) (list list))
        (t (cons (cl-subseq list 0 n) (erc-group-list (nthcdr n list) n)))))


;;; MOTD numreplies

(defun erc-handle-login ()
  "Handle the logging in process of connection."
  (unless erc-logged-in
    (setq erc-logged-in t)
    (message "Logging in as `%s'... done" (erc-current-nick))
    ;; execute a startup script
    (let ((f (erc-select-startup-file)))
      (when f
        (erc-load-script f)))))

(defun erc-connection-established (proc parsed)
  "Run just after connection.

Set user modes and run `erc-after-connect' hook."
  (with-current-buffer (process-buffer proc)
    (unless erc-server-connected ; only once per session
      (let ((server (or erc-server-announced-name
                        (erc-response.sender parsed)))
            (nick (car (erc-response.command-args parsed)))
            (buffer (process-buffer proc)))
        (setq erc-server-connected t)
        (setq erc--server-last-reconnect-count erc-server-reconnect-count
              erc-server-reconnect-count 0)
        (erc-update-mode-line)
        (erc-set-initial-user-mode nick buffer)
        (erc-server-setup-periodical-ping buffer)
        (run-hook-with-args 'erc-after-connect server nick))))

  (when erc-unhide-query-prompt
    (erc-with-all-buffers-of-server proc
      nil ; FIXME use `erc--target' after bug#48598
      (when (and (erc-default-target)
                 (not (erc-channel-p (car erc-default-recipients))))
        (erc--unhide-prompt)))))

(defun erc-set-initial-user-mode (nick buffer)
  "If `erc-user-mode' is non-nil for NICK, set the user modes.
The server buffer is given by BUFFER."
  (with-current-buffer buffer
    (when erc-user-mode
      (let ((mode (if (functionp erc-user-mode)
                      (funcall erc-user-mode)
                    erc-user-mode)))
        (when (stringp mode)
          (erc-log (format "changing mode for %s to %s" nick mode))
          (erc-server-send (format "MODE %s %s" nick mode)))))))

(defun erc-display-error-notice (parsed string)
  "Display STRING as an error notice.

See also `erc-display-message'."
  (erc-display-message
   parsed '(notice error) 'active string))

(defun erc-process-ctcp-query (proc parsed nick login host)
  ;; FIXME: This needs a proper docstring -- Lawrence 2004-01-08
  "Process a CTCP query."
  (let ((queries (delete "" (split-string (erc-response.contents parsed)
                                          "\C-a"))))
    (if (> (length queries) 4)
        (erc-display-message
         parsed (list 'notice 'error) proc 'ctcp-too-many)
      (if (= 0 (length queries))
          (erc-display-message
           parsed (list 'notice 'error) proc
           'ctcp-empty ?n nick)
        (while queries
          (let* ((type (upcase (car (split-string (car queries)))))
                 (hook (intern-soft (concat "erc-ctcp-query-" type "-hook"))))
            (if (and hook (boundp hook))
                (if (string-equal type "ACTION")
                    (run-hook-with-args-until-success
                     hook proc parsed nick login host
                     (car (erc-response.command-args parsed))
                     (car queries))
                  (when erc-paranoid
                    (if (erc-current-nick-p
                         (car (erc-response.command-args parsed)))
                        (erc-display-message
                         parsed 'error 'active 'ctcp-request
                         ?n nick ?u login ?h host ?r (car queries))
                      (erc-display-message
                       parsed 'error 'active 'ctcp-request-to
                       ?n nick ?u login ?h host ?r (car queries)
                       ?t (car (erc-response.command-args parsed)))))
                  (run-hook-with-args-until-success
                   hook proc nick login host
                   (car (erc-response.command-args parsed))
                   (car queries)))
              (erc-display-message
               parsed (list 'notice 'error) proc
               'undefined-ctcp)))
          (setq queries (cdr queries)))))))

(defvar erc-ctcp-query-ACTION-hook '(erc-ctcp-query-ACTION))

(defun erc-ctcp-query-ACTION (proc parsed nick login host to msg)
  "Respond to a CTCP ACTION query."
  (when (string-match "^ACTION\\s-\\(.*\\)\\s-*$" msg)
    (let ((s (match-string 1 msg))
          (buf (or (erc-get-buffer to proc)
                   (erc-get-buffer nick proc)
                   (process-buffer proc))))
      (erc-display-message
       parsed 'action buf
       'ACTION ?n nick ?u login ?h host ?a s))))

(defvar erc-ctcp-query-CLIENTINFO-hook '(erc-ctcp-query-CLIENTINFO))

(defun erc-ctcp-query-CLIENTINFO (_proc nick _login _host _to msg)
  "Respond to a CTCP CLIENTINFO query."
  (when (string-match "^CLIENTINFO\\(\\s-*\\|\\s-+.*\\)$" msg)
    (let ((s (erc-client-info (erc-trim-string (match-string 1 msg)))))
      (unless erc-disable-ctcp-replies
        (erc-send-ctcp-notice nick (format "CLIENTINFO %s" s)))))
  nil)

(defvar erc-ctcp-query-ECHO-hook '(erc-ctcp-query-ECHO))
(defun erc-ctcp-query-ECHO (_proc nick _login _host _to msg)
  "Respond to a CTCP ECHO query."
  (when (string-match "^ECHO\\s-+\\(.*\\)\\s-*$" msg)
    (let ((s (match-string 1 msg)))
      (unless erc-disable-ctcp-replies
        (erc-send-ctcp-notice nick (format "ECHO %s" s)))))
  nil)

(defvar erc-ctcp-query-FINGER-hook '(erc-ctcp-query-FINGER))
(defun erc-ctcp-query-FINGER (_proc nick _login _host _to _msg)
  "Respond to a CTCP FINGER query."
  (unless erc-disable-ctcp-replies
    (let ((s (if erc-anonymous-login
                 (format "FINGER I'm %s." (erc-current-nick))
               (format "FINGER %s (%s@%s)."
                       (user-full-name)
                       (user-login-name)
                       (system-name))))
          (ns (erc-time-diff erc-server-last-sent-time nil)))
      (when (> ns 0)
        (setq s (concat s " Idle for " (erc-sec-to-time ns))))
      (erc-send-ctcp-notice nick s)))
  nil)

(defvar erc-ctcp-query-PING-hook '(erc-ctcp-query-PING))
(defun erc-ctcp-query-PING (_proc nick _login _host _to msg)
  "Respond to a CTCP PING query."
  (when (string-match "^PING\\s-+\\(.*\\)" msg)
    (unless erc-disable-ctcp-replies
      (let ((arg (match-string 1 msg)))
        (erc-send-ctcp-notice nick (format "PING %s" arg)))))
  nil)

(defvar erc-ctcp-query-TIME-hook '(erc-ctcp-query-TIME))
(defun erc-ctcp-query-TIME (_proc nick _login _host _to _msg)
  "Respond to a CTCP TIME query."
  (unless erc-disable-ctcp-replies
    (erc-send-ctcp-notice nick (format "TIME %s" (current-time-string))))
  nil)

(defvar erc-ctcp-query-USERINFO-hook '(erc-ctcp-query-USERINFO))
(defun erc-ctcp-query-USERINFO (_proc nick _login _host _to _msg)
  "Respond to a CTCP USERINFO query."
  (unless erc-disable-ctcp-replies
    (erc-send-ctcp-notice nick (format "USERINFO %s" erc-user-information)))
  nil)

(defvar erc-ctcp-query-VERSION-hook '(erc-ctcp-query-VERSION))
(defun erc-ctcp-query-VERSION (_proc nick _login _host _to _msg)
  "Respond to a CTCP VERSION query."
  (unless erc-disable-ctcp-replies
    (erc-send-ctcp-notice
     nick (format
           "VERSION %s (\C-b%s\C-b)"
           (erc-version nil 'bold-erc)
           erc-official-location)))
  nil)

(defun erc-process-ctcp-reply (proc parsed nick login host msg)
  "Process MSG as a CTCP reply."
  (let* ((type (car (split-string msg)))
         (hook (intern (concat "erc-ctcp-reply-" type "-hook"))))
    (if (boundp hook)
        (run-hook-with-args-until-success
         hook proc nick login host
         (car (erc-response.command-args parsed)) msg)
      (erc-display-message
       parsed 'notice 'active
       'CTCP-UNKNOWN ?n nick ?u login ?h host ?m msg))))

(defvar erc-ctcp-reply-ECHO-hook '(erc-ctcp-reply-ECHO))
(defun erc-ctcp-reply-ECHO (_proc nick _login _host _to msg)
  "Handle a CTCP ECHO reply."
  (when (string-match "^ECHO\\s-+\\(.*\\)\\s-*$" msg)
    (let ((message (match-string 1 msg)))
      (erc-display-message
       nil '(notice action) 'active
       'CTCP-ECHO ?n nick ?m message)))
  nil)

(defvar erc-ctcp-reply-CLIENTINFO-hook '(erc-ctcp-reply-CLIENTINFO))
(defun erc-ctcp-reply-CLIENTINFO (_proc nick _login _host _to msg)
  "Handle a CTCP CLIENTINFO reply."
  (when (string-match "^CLIENTINFO\\s-+\\(.*\\)\\s-*$" msg)
    (let ((message (match-string 1 msg)))
      (erc-display-message
       nil 'notice 'active
       'CTCP-CLIENTINFO ?n nick ?m message)))
  nil)

(defvar erc-ctcp-reply-FINGER-hook '(erc-ctcp-reply-FINGER))
(defun erc-ctcp-reply-FINGER (_proc nick _login _host _to msg)
  "Handle a CTCP FINGER reply."
  (when (string-match "^FINGER\\s-+\\(.*\\)\\s-*$" msg)
    (let ((message (match-string 1 msg)))
      (erc-display-message
       nil 'notice 'active
       'CTCP-FINGER ?n nick ?m message)))
  nil)

(defvar erc-ctcp-reply-PING-hook '(erc-ctcp-reply-PING))
(defun erc-ctcp-reply-PING (_proc nick _login _host _to msg)
  "Handle a CTCP PING reply."
  (if (not (string-match "^PING\\s-+\\([0-9.]+\\)" msg))
      nil
    (let ((time (match-string 1 msg)))
      (condition-case nil
          (let ((delta (erc-time-diff (string-to-number time) nil)))
            (erc-display-message
             nil 'notice 'active
             'CTCP-PING ?n nick
             ?t (erc-sec-to-time delta)))
        (range-error
         (erc-display-message
          nil 'error 'active
          'bad-ping-response ?n nick ?t time))))))

(defvar erc-ctcp-reply-TIME-hook '(erc-ctcp-reply-TIME))
(defun erc-ctcp-reply-TIME (_proc nick _login _host _to msg)
  "Handle a CTCP TIME reply."
  (when (string-match "^TIME\\s-+\\(.*\\)\\s-*$" msg)
    (let ((message (match-string 1 msg)))
      (erc-display-message
       nil 'notice 'active
       'CTCP-TIME ?n nick ?m message)))
  nil)

(defvar erc-ctcp-reply-VERSION-hook '(erc-ctcp-reply-VERSION))
(defun erc-ctcp-reply-VERSION (_proc nick _login _host _to msg)
  "Handle a CTCP VERSION reply."
  (when (string-match "^VERSION\\s-+\\(.*\\)\\s-*$" msg)
    (let ((message (match-string 1 msg)))
      (erc-display-message
       nil 'notice 'active
       'CTCP-VERSION ?n nick ?m message)))
  nil)

(defun erc-process-away (proc away-p)
  "Toggle the away status of the user depending on the value of AWAY-P.

If nil, set the user as away.
If non-nil, return from being away."
  (let ((sessionbuf (process-buffer proc)))
    (when sessionbuf
      (with-current-buffer sessionbuf
        (when erc-away-nickname
          (erc-log (format "erc-process-away: away-nick: %s, away-p: %s"
                           erc-away-nickname away-p))
          (erc-cmd-NICK (if away-p
                            erc-away-nickname
                          erc-nick)))
        (cond
         (away-p
          (setq erc-away (current-time)))
         (t
          (let ((away-time erc-away))
            ;; away must be set to NIL BEFORE sending anything to prevent
            ;; an infinite recursion
            (setq erc-away nil)
            (with-current-buffer (erc-active-buffer)
              (when erc-public-away-p
                (erc-send-action
                 (erc-default-target)
                 (if away-time
                     (format "is back (gone for %s)"
                             (erc-sec-to-time (erc-time-diff away-time nil)))
                   "is back")))))))))
    (erc-update-mode-line)))

;;;; List of channel members handling

(defun erc-channel-begin-receiving-names ()
  "Internal function.

Used when a channel names list is about to be received.  Should
be called with the current buffer set to the channel buffer.

See also `erc-channel-end-receiving-names'."
  (setq erc-channel-new-member-names (make-hash-table :test 'equal)))

(defun erc-channel-end-receiving-names ()
  "Internal function.

Used to fix `erc-channel-users' after a channel names list has been
received.  Should be called with the current buffer set to the
channel buffer.

See also `erc-channel-begin-receiving-names'."
  (maphash (lambda (nick _user)
             (if (null (gethash nick erc-channel-new-member-names))
                 (erc-remove-channel-user nick)))
           erc-channel-users)
  (setq erc-channel-new-member-names nil))

(defun erc-parse-prefix ()
  "Return an alist of valid prefix character types and their representations.
Example: (operator) o => @, (voiced) v => +."
  (let ((str (or (erc-with-server-buffer (erc--get-isupport-entry 'PREFIX t))
                 ;; provide a sane default
                 "(qaohv)~&@%+"))
        types chars)
    (when (string-match "^(\\([^)]+\\))\\(.+\\)$" str)
      (setq types (match-string 1 str)
            chars (match-string 2 str))
      (let ((len (min (length types) (length chars)))
            (i 0)
            (alist nil))
        (while (< i len)
          (setq alist (cons (cons (elt types i) (elt chars i))
                            alist))
          (setq i (1+ i)))
        alist))))

(defcustom erc-channel-members-changed-hook nil
  "This hook is called every time the variable `channel-members' changes.
The buffer where the change happened is current while this hook is called."
  :group 'erc-hooks
  :type 'hook)

(defun erc-channel-receive-names (names-string)
  "This function is for internal use only.

Update `erc-channel-users' according to NAMES-STRING.
NAMES-STRING is a string listing some of the names on the
channel."
  (let* ((prefix (erc-parse-prefix))
         (voice-ch (cdr (assq ?v prefix)))
         (op-ch (cdr (assq ?o prefix)))
         (hop-ch (cdr (assq ?h prefix)))
         (adm-ch (cdr (assq ?a prefix)))
         (own-ch (cdr (assq ?q prefix)))
         (names (delete "" (split-string names-string)))
	 name op voice halfop admin owner)
    (let ((erc-channel-members-changed-hook nil))
      (dolist (item names)
        (let ((updatep t)
	      (ch (aref item 0)))
          (setq name item op 'off voice 'off halfop 'off admin 'off owner 'off)
          (if (rassq ch prefix)
              (if (= (length item) 1)
		  (setq updatep nil)
		(setq name (substring item 1))
		(setf (pcase ch
			((pred (eq voice-ch)) voice)
			((pred (eq hop-ch))   halfop)
			((pred (eq op-ch))    op)
			((pred (eq adm-ch))   admin)
			((pred (eq own-ch))   owner)
			(_ (message "Unknown prefix char `%S'" ch) voice))
		      'on)))
          (when updatep
	    ;; If we didn't issue the NAMES request (consider two clients
	    ;; talking to an IRC proxy), `erc-channel-begin-receiving-names'
	    ;; will not have been called, so we have to do it here.
	    (unless erc-channel-new-member-names
	      (erc-channel-begin-receiving-names))
            (puthash (erc-downcase name) t
                     erc-channel-new-member-names)
            (erc-update-current-channel-member
             name name t voice halfop op admin owner)))))
    (run-hooks 'erc-channel-members-changed-hook)))

(defun erc-update-user-nick (nick &optional new-nick
                                  host login full-name info)
  "Update the stored user information for the user with nickname NICK.

See also: `erc-update-user'."
  (erc-update-user (erc-get-server-user nick) new-nick
                   host login full-name info))

(defun erc-update-user (user &optional new-nick
                             host login full-name info)
  "Update user info for USER.
USER must be an erc-server-user struct.  Any of NEW-NICK, HOST,
LOGIN, FULL-NAME, INFO which are non-nil and not equal to the
existing values for USER are used to replace the stored values in
USER.

If, and only if, a change is made,
`erc-channel-members-changed-hook' is run for each channel for
which USER is a member, and t is returned."
  (let (changed)
    (when user
      (when (and new-nick
                 (not (equal (erc-server-user-nickname user)
                             new-nick)))
        (setq changed t)
        (erc-change-user-nickname user new-nick))
      (when (and host
                 (not (equal (erc-server-user-host user) host)))
        (setq changed t)
        (setf (erc-server-user-host user) host))
      (when (and login
                 (not (equal (erc-server-user-login user) login)))
        (setq changed t)
        (setf (erc-server-user-login user) login))
      (when (and full-name
                 (not (equal (erc-server-user-full-name user)
                             full-name)))
        (setq changed t)
        (setf (erc-server-user-full-name user) full-name))
      (when (and info
                 (not (equal (erc-server-user-info user) info)))
        (setq changed t)
        (setf (erc-server-user-info user) info))
      (if changed
          (dolist (buf (erc-server-user-buffers user))
            (if (buffer-live-p buf)
                (with-current-buffer buf
                  (run-hooks 'erc-channel-members-changed-hook))))))
    changed))

(defun erc-update-current-channel-member
  (nick new-nick &optional add voice halfop op admin owner host login full-name info
        update-message-time)
  "Update the stored user information for the user with nickname NICK.
`erc-update-user' is called to handle changes to nickname,
HOST, LOGIN, FULL-NAME, and INFO.  If VOICE HALFOP OP ADMIN or OWNER
are non-nil, they must be equal to either `on' or `off', in which
case the status of the user in the current channel is changed accordingly.
If UPDATE-MESSAGE-TIME is non-nil, the last-message-time of the user
 in the current channel is set to (current-time).

If ADD is non-nil, the user will be added with the specified
information if it is not already present in the user or channel
lists.

If, and only if, changes are made, or the user is added,
`erc-channel-members-changed-hook' is run, and t is returned.

See also: `erc-update-user' and `erc-update-channel-member'."
  (let* (changed user-changed
                 (channel-data (erc-get-channel-user nick))
                 (cuser (cdr channel-data))
                 (user (if channel-data (car channel-data)
                         (erc-get-server-user nick))))
    (if cuser
        (progn
          (erc-log (format "update-member: user = %S, cuser = %S" user cuser))
          (when (and voice
                     (not (eq (erc-channel-user-voice cuser) voice)))
            (setq changed t)
            (setf (erc-channel-user-voice cuser)
                  (cond ((eq voice 'on) t)
                        ((eq voice 'off) nil)
                        (t voice))))
          (when (and halfop
                     (not (eq (erc-channel-user-halfop cuser) halfop)))
            (setq changed t)
            (setf (erc-channel-user-halfop cuser)
                  (cond ((eq halfop 'on) t)
                        ((eq halfop 'off) nil)
                        (t halfop))))
          (when (and op
                     (not (eq (erc-channel-user-op cuser) op)))
            (setq changed t)
            (setf (erc-channel-user-op cuser)
                  (cond ((eq op 'on) t)
                        ((eq op 'off) nil)
                        (t op))))
          (when (and admin
                     (not (eq (erc-channel-user-admin cuser) admin)))
            (setq changed t)
            (setf (erc-channel-user-admin cuser)
                  (cond ((eq admin 'on) t)
                        ((eq admin 'off) nil)
                        (t admin))))
          (when (and owner
                     (not (eq (erc-channel-user-owner cuser) owner)))
            (setq changed t)
            (setf (erc-channel-user-owner cuser)
                  (cond ((eq owner 'on) t)
                        ((eq owner 'off) nil)
                        (t owner))))
          (when update-message-time
            (setf (erc-channel-user-last-message-time cuser) (current-time)))
          (setq user-changed
                (erc-update-user user new-nick
                                 host login full-name info)))
      (when add
        (if (null user)
            (progn
              (setq user (make-erc-server-user
                          :nickname nick
                          :host host
                          :full-name full-name
                          :login login
                          :info info
                          :buffers (list (current-buffer))))
              (erc-add-server-user nick user))
          (setf (erc-server-user-buffers user)
                (cons (current-buffer)
                      (erc-server-user-buffers user))))
        (setq cuser (make-erc-channel-user
                     :voice (cond ((eq voice 'on) t)
                                  ((eq voice 'off) nil)
                                  (t voice))
                     :halfop (cond ((eq halfop 'on) t)
                                ((eq halfop 'off) nil)
                                (t halfop))
                     :op (cond ((eq op 'on) t)
                               ((eq op 'off) nil)
                               (t op))
                     :admin (cond ((eq admin 'on) t)
                                  ((eq admin 'off) nil)
                                  (t admin))
                     :owner (cond ((eq owner 'on) t)
                                  ((eq owner 'off) nil)
                                  (t owner))
                     :last-message-time
                     (if update-message-time (current-time))))
        (puthash (erc-downcase nick) (cons user cuser)
                 erc-channel-users)
        (setq changed t)))
    (when (and changed (null user-changed))
      (run-hooks 'erc-channel-members-changed-hook))
    (or changed user-changed add)))

(defun erc-update-channel-member (channel nick new-nick
                                          &optional add voice halfop op admin owner host login
                                          full-name info update-message-time)
  "Update user and channel for user with nickname NICK in channel CHANNEL.

See also: `erc-update-current-channel-member'."
  (erc-with-buffer
      (channel)
    (erc-update-current-channel-member nick new-nick add voice halfop op admin owner host
                                       login full-name info
                                       update-message-time)))

(defun erc-remove-current-channel-member (nick)
  "Remove NICK from current channel membership list.
Runs `erc-channel-members-changed-hook'."
  (let ((channel-data (erc-get-channel-user nick)))
    (when channel-data
      (erc-remove-channel-user nick)
      (run-hooks 'erc-channel-members-changed-hook))))

(defun erc-remove-channel-member (channel nick)
  "Remove NICK from CHANNEL's membership list.

See also `erc-remove-current-channel-member'."
  (erc-with-buffer
      (channel)
    (erc-remove-current-channel-member nick)))

(defun erc-update-channel-topic (channel topic &optional modify)
  "Find a buffer for CHANNEL and set the TOPIC for it.

If optional MODIFY is `append' or `prepend', then append or prepend the
TOPIC string to the current topic."
  (erc-with-buffer (channel)
    (cond ((eq modify 'append)
           (setq erc-channel-topic (concat erc-channel-topic topic)))
          ((eq modify 'prepend)
           (setq erc-channel-topic (concat topic erc-channel-topic)))
          (t (setq erc-channel-topic topic)))
    (erc-update-mode-line-buffer (current-buffer))))

(defun erc-set-modes (tgt mode-string)
  "Set the modes for the TGT provided as MODE-STRING."
  (let* ((modes (erc-parse-modes mode-string))
         (add-modes (nth 0 modes))
         ;; list of triples: (mode-char 'on/'off argument)
         (arg-modes (nth 2 modes)))
    (cond ((erc-channel-p tgt); channel modes
           (let ((buf (and erc-server-process
                           (erc-get-buffer tgt erc-server-process))))
             (when buf
               (with-current-buffer buf
                 (setq erc-channel-modes add-modes)
                 (setq erc-channel-user-limit nil)
                 (setq erc-channel-key nil)
                 (while arg-modes
                   (let ((mode (nth 0 (car arg-modes)))
                         (onoff (nth 1 (car arg-modes)))
                         (arg (nth 2 (car arg-modes))))
                     (cond ((string-match "^[Ll]" mode)
                            (erc-update-channel-limit tgt onoff arg))
                           ((string-match "^[Kk]" mode)
                            (erc-update-channel-key tgt onoff arg))
                           (t nil)))
                   (setq arg-modes (cdr arg-modes)))
                 (erc-update-mode-line-buffer buf)))))
          ;; we do not keep our nick's modes yet
          ;;(t (setq erc-user-modes add-modes))
          )
    ))

(defun erc-sort-strings (list-of-strings)
  "Sort LIST-OF-STRINGS in lexicographic order.

Side-effect free."
  (sort (copy-sequence list-of-strings) #'string<))

(defun erc-parse-modes (mode-string)
  "Parse MODE-STRING into a list.

Returns a list of three elements:

  (ADD-MODES REMOVE-MODES ARG-MODES).

The add-modes and remove-modes are lists of single-character strings
for modes without parameters to add and remove respectively.  The
arg-modes is a list of triples of the form:

  (MODE-CHAR ON/OFF ARGUMENT)."
  (if (string-match "^\\s-*\\(\\S-+\\)\\(\\s-.*$\\|$\\)" mode-string)
      (let ((chars (mapcar #'char-to-string (match-string 1 mode-string)))
            ;; arguments in channel modes
            (args-str (match-string 2 mode-string))
            (args nil)
            (add-modes nil)
            (remove-modes nil)
            (arg-modes nil); list of triples: (mode-char 'on/'off argument)
            (add-p t))
        ;; make the argument list
        (while (string-match "^\\s-*\\(\\S-+\\)\\(\\s-+.*$\\|$\\)" args-str)
          (setq args (cons (match-string 1 args-str) args))
          (setq args-str (match-string 2 args-str)))
        (setq args (nreverse args))
        ;; collect what modes changed, and match them with arguments
        (while chars
          (cond ((string= (car chars) "+") (setq add-p t))
                ((string= (car chars) "-") (setq add-p nil))
                ((string-match "^[qaovhbQAOVHB]" (car chars))
                 (setq arg-modes (cons (list (car chars)
                                             (if add-p 'on 'off)
                                             (if args (car args) nil))
                                       arg-modes))
                 (if args (setq args (cdr args))))
                ((string-match "^[LlKk]" (car chars))
                 (setq arg-modes (cons (list (car chars)
                                             (if add-p 'on 'off)
                                             (if (and add-p args)
                                                 (car args) nil))
                                       arg-modes))
                 (if (and add-p args) (setq args (cdr args))))
                (add-p (setq add-modes (cons (car chars) add-modes)))
                (t (setq remove-modes (cons (car chars) remove-modes))))
          (setq chars (cdr chars)))
        (setq add-modes (nreverse add-modes))
        (setq remove-modes (nreverse remove-modes))
        (setq arg-modes (nreverse arg-modes))
        (list add-modes remove-modes arg-modes))
    nil))

(defun erc-update-modes (tgt mode-string &optional _nick _host _login)
  "Update the mode information for TGT, provided as MODE-STRING.
Optional arguments: NICK, HOST and LOGIN - the attributes of the
person who changed the modes."
  ;; FIXME: neither of nick, host, and login are used!
  (let* ((modes (erc-parse-modes mode-string))
         (add-modes (nth 0 modes))
         (remove-modes (nth 1 modes))
         ;; list of triples: (mode-char 'on/'off argument)
         (arg-modes (nth 2 modes)))
    ;; now parse the modes changes and do the updates
    (cond ((erc-channel-p tgt); channel modes
           (let ((buf (and erc-server-process
                           (erc-get-buffer tgt erc-server-process))))
             (when buf
               ;; FIXME! This used to have an original buffer
               ;; variable, but it never switched back to the original
               ;; buffer. Is this wanted behavior?
               (set-buffer buf)
               (if (not (boundp 'erc-channel-modes))
                   (setq erc-channel-modes nil))
               (while remove-modes
                 (setq erc-channel-modes (delete (car remove-modes)
                                                 erc-channel-modes)
                       remove-modes (cdr remove-modes)))
               (while add-modes
                 (setq erc-channel-modes (cons (car add-modes)
                                               erc-channel-modes)
                       add-modes (cdr add-modes)))
               (setq erc-channel-modes (erc-sort-strings erc-channel-modes))
               (while arg-modes
                 (let ((mode (nth 0 (car arg-modes)))
                       (onoff (nth 1 (car arg-modes)))
                       (arg (nth 2 (car arg-modes))))
                   (cond ((string-match "^[Vv]" mode)
                          (erc-update-channel-member tgt arg arg nil onoff))
                         ((string-match "^[hH]" mode)
                          (erc-update-channel-member tgt arg arg nil nil onoff))
                         ((string-match "^[oO]" mode)
                          (erc-update-channel-member tgt arg arg nil nil nil onoff))
                         ((string-match "^[aA]" mode)
                          (erc-update-channel-member tgt arg arg nil nil nil nil onoff))
                         ((string-match "^[qQ]" mode)
                          (erc-update-channel-member tgt arg arg nil nil nil nil nil onoff))
                         ((string-match "^[Ll]" mode)
                          (erc-update-channel-limit tgt onoff arg))
                         ((string-match "^[Kk]" mode)
                          (erc-update-channel-key tgt onoff arg))
                         (t nil)); only ops are tracked now
                   (setq arg-modes (cdr arg-modes))))
               (erc-update-mode-line buf))))
          ;; nick modes - ignored at this point
          (t nil))))

(defun erc-update-channel-limit (channel onoff n)
  ;; FIXME: what does ONOFF actually do?  -- Lawrence 2004-01-08
  "Update CHANNEL's user limit to N."
  (if (or (not (eq onoff 'on))
          (and (stringp n) (string-match "^[0-9]+$" n)))
      (erc-with-buffer
          (channel)
        (cond ((eq onoff 'on) (setq erc-channel-user-limit (string-to-number n)))
              (t (setq erc-channel-user-limit nil))))))

(defun erc-update-channel-key (channel onoff key)
  "Update CHANNEL's key to KEY if ONOFF is `on' or to nil if it's `off'."
  (erc-with-buffer
      (channel)
    (cond ((eq onoff 'on) (setq erc-channel-key key))
          (t (setq erc-channel-key nil)))))

(defun erc-handle-user-status-change (type nlh &optional l)
  "Handle changes in any user's status.

So far, only nick change is handled.

Generally, the TYPE argument is a symbol describing the change type, NLH is
a list containing the original nickname, login name and hostname for the user,
and L is a list containing additional TYPE-specific arguments.

So far the following TYPE/L pairs are supported:

       Event                    TYPE                   L

    nickname change            `nick'                (NEW-NICK)"
  (erc-log (format "user-change: type: %S  nlh: %S  l: %S" type nlh l))
  (cond
   ;; nickname change
   ((equal type 'nick)
    t)
   (t
    nil)))

(defun erc-highlight-notice (s)
  "Highlight notice message S and return it.
See also variable `erc-notice-highlight-type'."
  (cond
   ((eq erc-notice-highlight-type 'prefix)
    (erc-put-text-property 0 (length erc-notice-prefix)
                           'font-lock-face 'erc-notice-face s)
    s)
   ((eq erc-notice-highlight-type 'all)
    (erc-put-text-property 0 (length s) 'font-lock-face 'erc-notice-face s)
    s)
   (t s)))

(defun erc-make-notice (message)
  "Notify the user of MESSAGE."
  (when erc-minibuffer-notice
    (message "%s" message))
  (erc-highlight-notice (concat erc-notice-prefix message)))

(defun erc-highlight-error (s)
  "Highlight error message S and return it."
  (erc-put-text-property 0 (length s) 'font-lock-face 'erc-error-face s)
  s)

(defun erc-put-text-property (start end property value &optional object)
  "Set text-property for an object (usually a string).
START and END define the characters covered.
PROPERTY is the text-property set, usually the symbol `face'.
VALUE is the value for the text-property, usually a face symbol such as
the face `bold' or `erc-pal-face'.
OBJECT is a string which will be modified and returned.
OBJECT is modified without being copied first.

You can redefine or `defadvice' this function in order to add
EmacsSpeak support."
  (put-text-property start end property value object))

(defun erc-list (thing)
  "Return THING if THING is a list, or a list with THING as its element."
  (if (listp thing)
      thing
    (list thing)))

(defun erc-parse-user (string)
  "Parse STRING as a user specification (nick!login@host).

Return a list of the three separate tokens."
  (cond
   ((string-match "^\\([^!\n]*\\)!\\([^@\n]*\\)@\\(.*\\)$" string)
    (list (match-string 1 string)
          (match-string 2 string)
          (match-string 3 string)))
   ;; Some bogus bouncers send Nick!(null), try to live with that.
   ((string-match "^\\([^!\n]*\\)!\\(.*\\)$" string)
    (list (match-string 1 string)
          ""
          (match-string 2 string)))
   (t
    (list string "" ""))))

(defun erc-extract-nick (string)
  "Return the nick corresponding to a user specification STRING.

See also `erc-parse-user'."
  (car (erc-parse-user string)))

(defun erc-put-text-properties (start end properties
                                      &optional object value-list)
  "Set text-properties for OBJECT.

START and END describe positions in OBJECT.
If VALUE-LIST is nil, set each property in PROPERTIES to t, else set
each property to the corresponding value in VALUE-LIST."
  (unless value-list
    (setq value-list (mapcar (lambda (_x) t)
                             properties)))
  (while (and properties value-list)
    (erc-put-text-property
     start end (pop properties) (pop value-list) object)))

;;; Input area handling:

(defun erc-beg-of-input-line ()
  "Return the value of `point' at the beginning of the input line.

Specifically, return the position of `erc-insert-marker'."
  (or (and (boundp 'erc-insert-marker)
           (markerp erc-insert-marker))
      (error "erc-insert-marker has no value, please report a bug"))
  (marker-position erc-insert-marker))

(defun erc-end-of-input-line ()
  "Return the value of `point' at the end of the input line."
  (point-max))

(defvar erc-last-input-time 0
  "Time of last successful call to `erc-send-current-line'.
If that function has never been called, the value is 0.")

(defcustom erc-accidental-paste-threshold-seconds 0.2
  "Minimum time, in seconds, before sending new lines via IRC.
If the value is a number, `erc-send-current-line' signals an error
if its previous invocation was fewer than this many seconds ago.
This is useful so that if you accidentally enter large amounts of text
into the ERC buffer, that text is not sent to the IRC server.

If the value is nil, `erc-send-current-line' always considers any
submitted line to be intentional."
  :group 'erc
  :version "26.1"
  :type '(choice number (other :tag "disabled" nil)))

(defvar erc--input-line-delim-regexp (rx (| (: (? ?\r) ?\n) ?\r)))

(defun erc--blank-in-multiline-input-p (lines)
  "Detect whether LINES contains a blank line.
When `erc-send-whitespace-lines' is in effect, return nil if
LINES is multiline or the first line is non-empty.  When
`erc-send-whitespace-lines' is nil, return non-nil when any line
is empty or consists of one or more spaces, tabs, or form-feeds."
  (catch 'return
    (let ((multilinep (cdr lines)))
      (dolist (line lines)
        (when (if erc-send-whitespace-lines
                  (and (string-empty-p line) (not multilinep))
                (string-match (rx bot (* (in " \t\f")) eot) line))
          (throw 'return t))))))

(defun erc--check-prompt-input-for-excess-lines (_ lines)
  "Return non-nil when trying to send too many LINES."
  (when erc-inhibit-multiline-input
    ;; Assume `erc--discard-trailing-multiline-nulls' is set to run
    (let ((reversed (seq-drop-while #'string-empty-p (reverse lines)))
          (max (if (eq erc-inhibit-multiline-input t)
                   2
                 erc-inhibit-multiline-input))
          (seen 0)
          msg)
      (while (and (pop reversed) (< (cl-incf seen) max)))
      (when (= seen max)
        (setq msg (format "(exceeded by %d)" (1+ (length reversed))))
        (unless (and erc-ask-about-multiline-input
                     (y-or-n-p (concat "Send input " msg "?")))
          (concat "Too many lines " msg))))))

(defun erc--check-prompt-input-for-multiline-blanks (_ lines)
  "Return non-nil when multiline prompt input has blank LINES."
  (when (erc--blank-in-multiline-input-p lines)
    (if erc-warn-about-blank-lines
        "Blank line - ignoring..."
      'invalid)))

(defun erc--check-prompt-input-for-point-in-bounds (_ _)
  "Return non-nil when point is before prompt."
  (when (< (point) (erc-beg-of-input-line))
    "Point is not in the input area"))

(defun erc--check-prompt-input-for-running-process (string _)
  "Return non-nil unless in an active ERC server buffer."
  (unless (or (erc-server-buffer-live-p)
              (erc-command-no-process-p string))
    "ERC: No process running"))

(defvar erc--check-prompt-input-functions
  '(erc--check-prompt-input-for-point-in-bounds
    erc--check-prompt-input-for-multiline-blanks
    erc--check-prompt-input-for-running-process
    erc--check-prompt-input-for-excess-lines)
  "Validators for user input typed at prompt.
Called with latest input string submitted by user and the list of
lines produced by splitting it.  If any member function returns
non-nil, processing is abandoned and input is left untouched.
When the returned value is a string, pass it to `erc-error'.")

(defun erc-send-current-line ()
  "Parse current line and send it to IRC."
  (interactive)
  (let ((now (current-time)))
    (if (or (not erc-accidental-paste-threshold-seconds)
            (time-less-p erc-accidental-paste-threshold-seconds
			 (time-subtract now erc-last-input-time)))
        (save-restriction
          ;; If there's an abbrev at the end of the line, expand it.
          (when (and abbrev-mode
                     (eolp))
            (expand-abbrev))
          (widen)
          (if-let* ((str (erc-user-input))
                    (msg (run-hook-with-args-until-success
                          'erc--check-prompt-input-functions str
                          (split-string str erc--input-line-delim-regexp))))
              (when (stringp msg)
                (erc-error msg))
            (let ((inhibit-read-only t)
                  (old-buf (current-buffer)))
              (progn ; unprogn this during next major surgery
                (erc-set-active-buffer (current-buffer))
                ;; Kill the input and the prompt
                (delete-region (erc-beg-of-input-line)
                               (erc-end-of-input-line))
                (unwind-protect
                    (erc-send-input str 'skip-ws-chk)
                  ;; Fix the buffer if the command didn't kill it
                  (when (buffer-live-p old-buf)
                    (with-current-buffer old-buf
                      (save-restriction
                        (widen)
                        (goto-char (point-max))
                        (when (processp erc-server-process)
                          (set-marker (process-mark erc-server-process) (point)))
                        (set-marker erc-insert-marker (point))
                        (let ((buffer-modified (buffer-modified-p)))
                          (erc-display-prompt)
                          (set-buffer-modified-p buffer-modified))))))

                ;; Only when last hook has been run...
                (run-hook-with-args 'erc-send-completed-hook str)))
            (setq erc-last-input-time now)))
      (switch-to-buffer "*ERC Accidental Paste Overflow*")
      (lwarn 'erc :warning
             "You seem to have accidentally pasted some text!"))))

(defun erc-user-input ()
  "Return the input of the user in the current buffer."
  (buffer-substring-no-properties
   erc-input-marker
   (erc-end-of-input-line)))

(defvar erc-command-regexp "^/\\([A-Za-z']+\\)\\(\\s-+.*\\|\\s-*\\)$"
  "Regular expression used for matching commands in ERC.")

(defun erc--discard-trailing-multiline-nulls (state)
  "Ensure last line of STATE's string is non-null.
But only when `erc-send-whitespace-lines' is non-nil.  STATE is
an `erc--input-split' object."
  (when (and erc-send-whitespace-lines (erc--input-split-lines state))
    (let ((reversed (nreverse (erc--input-split-lines state))))
      (when (string-empty-p (car reversed))
        (pop reversed)
        (setf (erc--input-split-cmdp state) nil))
      (nreverse (seq-drop-while #'string-empty-p reversed)))))

(defun erc-send-input (input &optional skip-ws-chk)
  "Treat INPUT as typed in by the user.
It is assumed that the input and the prompt is already deleted.
Return non-nil only if we actually send anything."
  ;; Handle different kinds of inputs
  (if (and (not skip-ws-chk)
           (erc--check-prompt-input-for-multiline-blanks
            input (split-string input erc--input-line-delim-regexp)))
      (when erc-warn-about-blank-lines
        (message "Blank line - ignoring...") ; compat
        (beep))
    ;; This dynamic variable is used by `erc-send-pre-hook'.  It's
    ;; obsolete, and when it's finally removed, this binding should
    ;; also be removed.
    (with-suppressed-warnings ((lexical str))
      (defvar str))
    (let ((str input)
          (erc-insert-this t)
	  (erc-send-this t)
	  state)
      ;; The calling convention of `erc-send-pre-hook' is that it
      ;; should change the dynamic variable `str' or set
      ;; `erc-send-this' to nil.  This has now been deprecated:
      ;; Instead `erc-pre-send-functions' is used as a filter to do
      ;; allow both changing and suppressing the string.
      (run-hook-with-args 'erc-send-pre-hook input)
      (setq state (make-erc-input :string str ;May be != from `input' now!
				  :insertp erc-insert-this
				  :sendp erc-send-this))
      (run-hook-with-args 'erc-pre-send-functions state)
      (setq state (make-erc--input-split
                   :string (erc-input-string state)
                   :insertp (erc-input-insertp state)
                   :sendp (erc-input-sendp state)
                   :lines (split-string (erc-input-string state)
                                        erc--input-line-delim-regexp)
                   :cmdp (string-match erc-command-regexp
                                       (erc-input-string state))))
      (run-hook-with-args 'erc--pre-send-split-functions state)
      (when (and (erc-input-sendp state)
                 erc-send-this)
        (let ((lines (erc--input-split-lines state)))
          (if (and (erc--input-split-cmdp state) (not (cdr lines)))
              (erc-process-input-line (concat (car lines) "\n") t nil)
            (dolist (line lines)
              (dolist (line (or (and erc-flood-protect (erc-split-line line))
                                (list line)))
                (when (erc-input-insertp state)
                  (erc-display-msg line))
                (erc-process-input-line (concat line "\n")
                                        (null erc-flood-protect) t))))
          t)))))

(defun erc-display-msg (line)
  "Display LINE as a message of the user to the current target at point."
  (when erc-insert-this
    (let ((insert-position (point)))
      (insert (erc-format-my-nick))
      (let ((beg (point)))
        (insert line)
        (erc-put-text-property beg (point)
                               'font-lock-face 'erc-input-face))
      (insert "\n")
      (when (processp erc-server-process)
        (set-marker (process-mark erc-server-process) (point)))
      (set-marker erc-insert-marker (point))
      (save-excursion
        (save-restriction
          (narrow-to-region insert-position (point))
          (run-hooks 'erc-send-modify-hook)
          (run-hooks 'erc-send-post-hook))))))

(defun erc-command-symbol (command)
  "Return the ERC command symbol for COMMAND if it exists and is bound."
  (let ((cmd (intern-soft (format "erc-cmd-%s" (upcase command)))))
    (when (fboundp cmd) cmd)))

(defun erc-extract-command-from-line (line)
  "Extract command and args from the input LINE.
If no command was given, return nil.  If command matches, return a
list of the form: (command args) where both elements are strings."
  (when (string-match erc-command-regexp line)
    (let* ((cmd (erc-command-symbol (match-string 1 line)))
           ;; note: return is nil, we apply this simply for side effects
           (_canon-defun (while (and cmd (symbolp (symbol-function cmd)))
                           (setq cmd (symbol-function cmd))))
           (cmd-fun (or cmd #'erc-cmd-default))
           (arg (if cmd
                    (if (get cmd-fun 'do-not-parse-args)
                        (format "%s" (match-string 2 line))
                      (delete "" (split-string (erc-trim-string
                                                (match-string 2 line)) " ")))
                  line)))
      (list cmd-fun arg))))

(defun erc-split-multiline-safe (string)
  "Split STRING, containing multiple lines and return them in a list.
Do it only for STRING as the complete input, do not carry unfinished
strings over to the next call."
  (let ((l ())
        (i0 0)
        (doit t))
    (while doit
      (let ((i (string-match "\r?\n" string i0))
            (s (substring string i0)))
        (cond (i (setq l (cons (substring string i0 i) l))
                 (setq i0 (match-end 0)))
              ((> (length s) 0)
               (setq l (cons s l))(setq doit nil))
              (t (setq doit nil)))))
    (nreverse l)))

;; nick handling

(defun erc-set-current-nick (nick)
  "Set the current nickname to NICK."
  (with-current-buffer (if (buffer-live-p (erc-server-buffer))
                           (erc-server-buffer)
                         (current-buffer))
    (unless (equal erc-server-current-nick nick)
      (setq erc-server-current-nick nick)
      ;; This seems sensible but may well be superfluous.  Should
      ;; really prove that it's actually needed via test scenario.
      (when erc-server-connected
        (erc-networks--id-reload erc-networks--id)))
    nick))

(defun erc-current-nick ()
  "Return the current nickname."
  (with-current-buffer (if (buffer-live-p (erc-server-buffer))
                           (erc-server-buffer)
                         (current-buffer))
    erc-server-current-nick))

(defun erc-current-nick-p (nick)
  "Return non-nil if NICK is the current nickname."
  (erc-nick-equal-p nick (erc-current-nick)))

(defun erc-nick-equal-p (nick1 nick2)
  "Return non-nil if NICK1 and NICK2 are the same.

This matches strings according to the IRC protocol's case convention.

See also `erc-downcase'."
  (string= (erc-downcase nick1)
           (erc-downcase nick2)))

;; default target handling

(defun erc--current-buffer-joined-p ()
  "Return whether the current target buffer is joined."
  ;; This may be a reliable means of detecting subscription status,
  ;; but it's also roundabout and awkward.  Perhaps it's worth
  ;; discussing adding a joined slot to `erc--target' for this.
  (cl-assert erc--target)
  (and (erc--target-channel-p erc--target)
       (erc-get-channel-user (erc-current-nick)) t))

;; While `erc-default-target' happens to return nil in channel buffers
;; you've parted or from which you've been kicked, using it to detect
;; whether a channel is currently joined may become unreliable in the
;; future.  For now, third-party code can use
;;
;;   (erc-get-channel-user (erc-current-nick))
;;
;; A predicate may be provided eventually.  For retrieving a target's
;; name regardless of subscription or connection status, new library
;; code should use `erc--default-target'.  Third-party code should
;; continue to use `erc-default-target'.

(defun erc-default-target ()
  "Return the current default target (as a character string) or nil if none."
  (let ((tgt (car erc-default-recipients)))
    (cond
     ((not tgt) nil)
     ((listp tgt) (cdr tgt))
     (t tgt))))

(defun erc-add-default-channel (channel)
  "Add CHANNEL to the default channel list."
  (declare (obsolete "use `erc-cmd-JOIN' or similar instead" "29.1"))
  (let ((chl (downcase channel)))
    (setq erc-default-recipients
          (cons chl erc-default-recipients))))

(defun erc-delete-default-channel (channel &optional buffer)
  "Delete CHANNEL from the default channel list."
  (declare (obsolete "use `erc-cmd-PART' or similar instead" "29.1"))
  (with-current-buffer (if (and buffer
                                (bufferp buffer))
                           buffer
                         (current-buffer))
    (setq erc-default-recipients (delete (downcase channel)
                                         erc-default-recipients))))

(defun erc-add-query (nickname)
  "Add QUERY'd NICKNAME to the default channel list.

The previous default target of QUERY type gets removed."
  (declare (obsolete "use `erc-cmd-QUERY' or similar instead" "29.1"))
  (let ((d1 (car erc-default-recipients))
        (d2 (cdr erc-default-recipients))
        (qt (cons 'QUERY (downcase nickname))))
    (setq erc-default-recipients (cons qt (if (and (listp d1)
                                                   (eq (car d1) 'QUERY))
                                              d2
                                            erc-default-recipients)))))

(defun erc-delete-query ()
  "Delete the topmost target if it is a QUERY."
  (declare (obsolete "use one query buffer per target instead" "29.1"))
  (let ((d1 (car erc-default-recipients))
        (d2 (cdr erc-default-recipients)))
    (if (and (listp d1)
             (eq (car d1) 'QUERY))
        (setq erc-default-recipients d2)
      (error "Current target is not a QUERY"))))

(defun erc-ignored-user-p (spec)
  "Return non-nil if SPEC matches something in `erc-ignore-list'.

Takes a full SPEC of a user in the form \"nick!login@host\", and
matches against all the regexp's in `erc-ignore-list'.  If any
match, returns that regexp."
  (catch 'found
    (dolist (ignored (erc-with-server-buffer erc-ignore-list))
      (if (string-match ignored spec)
          (throw 'found ignored)))))

(defun erc-ignored-reply-p (msg tgt proc)
  ;; FIXME: this docstring needs fixing -- Lawrence 2004-01-08
  "Return non-nil if MSG matches something in `erc-ignore-reply-list'.

Takes a message MSG to a channel and returns non-nil if the addressed
user matches any regexp in `erc-ignore-reply-list'."
  (let ((target-nick (erc-message-target msg)))
    (if (not target-nick)
        nil
      (erc-with-buffer (tgt proc)
        (let ((user (erc-get-server-user target-nick)))
          (when user
            (erc-list-match erc-ignore-reply-list
                            (erc-user-spec user))))))))

(defun erc-message-target (msg)
  "Return the addressed target in MSG.

The addressed target is the string before the first colon in MSG."
  (if (string-match "^\\([^: \n]*\\):" msg)
      (match-string 1 msg)
    nil))

(defun erc-user-spec (user)
  "Create a nick!user@host spec from a user struct."
  (let ((nick (erc-server-user-nickname user))
        (host (erc-server-user-host user))
        (login (erc-server-user-login user)))
    (concat (or nick "")
            "!"
            (or login "")
            "@"
            (or host ""))))

(defun erc-list-match (lst str)
  "Return non-nil if any regexp in LST matches STR."
  (and lst (string-match (string-join lst "\\|") str)))

;; other "toggles"

(defun erc-toggle-ctcp-autoresponse (&optional arg)
  "Toggle automatic CTCP replies (like VERSION and PING).

If ARG is positive, turns CTCP replies on.

If ARG is non-nil and not positive, turns CTCP replies off."
  (interactive "P")
  (cond ((and (numberp arg) (> arg 0))
         (setq erc-disable-ctcp-replies t))
        (arg (setq erc-disable-ctcp-replies nil))
        (t (setq erc-disable-ctcp-replies (not erc-disable-ctcp-replies))))
  (message "ERC CTCP replies are %s" (if erc-disable-ctcp-replies "OFF" "ON")))

(defun erc-toggle-flood-control (&optional arg)
  "Toggle use of flood control on sent messages.

If ARG is positive, use flood control.
If ARG is non-nil and not positive, do not use flood control.

See `erc-server-flood-margin' for an explanation of the available
flood control parameters."
  (interactive "P")
  (cond ((and (numberp arg) (> arg 0))
         (setq erc-flood-protect t))
        (arg (setq erc-flood-protect nil))
        (t (setq erc-flood-protect (not erc-flood-protect))))
  (message "ERC flood control is %s"
           (cond (erc-flood-protect "ON")
                 (t "OFF"))))

;; Some useful channel and nick commands for fast key bindings

(defun erc-invite-only-mode (&optional arg)
  "Turn on the invite only mode (+i) for the current channel.

If ARG is non-nil, turn this mode off (-i).

This command is sent even if excess flood is detected."
  (interactive "P")
  (erc-set-active-buffer (current-buffer))
  (let ((tgt (erc-default-target)))
    (if (or (not tgt) (not (erc-channel-p tgt)))
        (erc-display-message nil 'error (current-buffer) 'no-target)
      (erc-load-irc-script-lines
       (list (concat "/mode " tgt (if arg " -i" " +i")))
       t))))

(defun erc-get-channel-mode-from-keypress (key)
  "Read a key sequence and call the corresponding channel mode function.
After doing C-c C-o, type in a channel mode letter.

C-g means quit.
RET lets you type more than one mode at a time.
If \"l\" is pressed, `erc-set-channel-limit' gets called.
If \"k\" is pressed, `erc-set-channel-key' gets called.
Anything else will be sent to `erc-toggle-channel-mode'."
  (interactive "kChannel mode (RET to set more than one): ")
  (cond ((equal key "\C-g")
         (keyboard-quit))
        ((equal key "\C-m")
         (erc-insert-mode-command))
        ((equal key "l")
         (call-interactively 'erc-set-channel-limit))
        ((equal key "k")
         (call-interactively 'erc-set-channel-key))
        (t (erc-toggle-channel-mode key))))

(defun erc-toggle-channel-mode (mode &optional channel)
  "Toggle channel MODE.

If CHANNEL is non-nil, toggle MODE for that channel, otherwise use
`erc-default-target'."
  (interactive "P")
  (erc-set-active-buffer (current-buffer))
  (let ((tgt (or channel (erc-default-target))))
    (if (or (null tgt) (null (erc-channel-p tgt)))
        (erc-display-message nil 'error 'active 'no-target)
      (let* ((active (member mode erc-channel-modes))
             (newstate (if active "OFF" "ON")))
        (erc-log (format "%s: Toggle mode %s %s" tgt mode newstate))
        (message "Toggle channel mode %s %s" mode newstate)
        (erc-server-send (format "MODE %s %s%s"
                                 tgt (if active "-" "+") mode))))))

(defun erc-insert-mode-command ()
  "Insert the line \"/mode <current target> \" at `point'."
  (interactive)
  (let ((tgt (erc-default-target)))
    (if tgt (insert (concat "/mode " tgt " "))
      (erc-display-message nil 'error (current-buffer) 'no-target))))

(defun erc-channel-names ()
  "Run \"/names #channel\" in the current channel."
  (interactive)
  (erc-set-active-buffer (current-buffer))
  (let ((tgt (erc-default-target)))
    (if tgt (erc-load-irc-script-lines (list (concat "/names " tgt)))
      (erc-display-message nil 'error (current-buffer) 'no-target))))

(defun erc-remove-text-properties-region (start end &optional object)
  "Clears the region (START,END) in OBJECT from all colors, etc."
  (interactive "r")
  (save-excursion
    (let ((inhibit-read-only t))
      (set-text-properties start end nil object))))
(put 'erc-remove-text-properties-region 'disabled t)

;; script execution and startup

(defun erc-find-file (file &optional path)
  "Search for a FILE in the filesystem.
First the `default-directory' is searched for FILE, then any directories
specified in the list PATH.

If FILE is found, return the path to it."
  (let ((filepath file))
    (if (file-readable-p filepath) filepath
      (while (and path
                  (progn (setq filepath (expand-file-name file (car path)))
                         (not (file-readable-p filepath))))
        (setq path (cdr path)))
      (if path filepath nil))))

(defun erc-select-startup-file ()
  "Select an ERC startup file.
See also `erc-startup-file-list'."
  (catch 'found
    (dolist (f erc-startup-file-list)
      (setq f (convert-standard-filename f))
      (when (file-readable-p f)
        (throw 'found f)))))

(defun erc-find-script-file (file)
  "Search for FILE in `default-directory', and any in `erc-script-path'."
  (erc-find-file file erc-script-path))

(defun erc-load-script (file)
  "Load a script from FILE.

FILE must be the full name, it is not searched in the
`erc-script-path'.  If the filename ends with `.el', then load it
as an Emacs Lisp program.  Otherwise, treat it as a regular IRC
script."
  (erc-log (concat "erc-load-script: " file))
  (cond
   ((string-match "\\.el\\'" file)
    (load file))
   (t
    (erc-load-irc-script file))))

(defun erc-process-script-line (line &optional args)
  "Process an IRC script LINE.

Does script-specific substitutions (script arguments, current nick,
server, etc.) in LINE and returns it.

Substitutions are: %C and %c = current target (channel or nick),
%S %s = current server, %N %n = my current nick, and %x is x verbatim,
where x is any other character;
$* = the entire argument string, $1 = the first argument, $2 = the second,
and so on."
  (if (not args) (setq args ""))
  (let* ((arg-esc-regexp "\\(\\$\\(\\*\\|[1-9][0-9]*\\)\\)\\([^0-9]\\|$\\)")
         (percent-regexp "\\(%.\\)")
         (esc-regexp (concat arg-esc-regexp "\\|" percent-regexp))
         (tgt (erc-default-target))
         (server (and (boundp 'erc-session-server) erc-session-server))
         (nick (erc-current-nick))
         (res "")
         (tmp nil)
         (arg-list nil)
         (arg-num 0))
    (if (not tgt) (setq tgt ""))
    (if (not server) (setq server ""))
    (if (not nick) (setq nick ""))
    ;; First, compute the argument list
    (setq tmp args)
    (while (string-match "^\\s-*\\(\\S-+\\)\\(\\s-+.*$\\|$\\)" tmp)
      (setq arg-list (cons (match-string 1 tmp) arg-list))
      (setq tmp (match-string 2 tmp)))
    (setq arg-list (nreverse arg-list))
    (setq arg-num (length arg-list))
    ;; now do the substitution
    (setq tmp (string-match esc-regexp line))
    (while tmp
      ;;(message "beginning of while: tmp=%S" tmp)
      (let* ((hd (substring line 0 tmp))
             (esc "")
             (subst "")
             (tail (substring line tmp)))
        (cond ((string-match (concat "^" arg-esc-regexp) tail)
               (setq esc (match-string 1 tail))
               (setq tail (substring tail (match-end 1))))
              ((string-match (concat "^" percent-regexp) tail)
               (setq esc (match-string 1 tail))
               (setq tail (substring tail (match-end 1)))))
        ;;(message "hd=%S, esc=%S, tail=%S, arg-num=%S" hd esc tail arg-num)
        (setq res (concat res hd))
        (setq subst
              (cond ((string= esc "") "")
                    ((string-match "^\\$\\*$" esc) args)
                    ((string-match "^\\$\\([0-9]+\\)$" esc)
                     (let ((n (string-to-number (match-string 1 esc))))
                       (message "n = %S, integerp(n)=%S" n (integerp n))
                       (if (<= n arg-num) (nth (1- n) arg-list) "")))
                    ((string-match "^%[Cc]$" esc) tgt)
                    ((string-match "^%[Ss]$" esc) server)
                    ((string-match "^%[Nn]$" esc) nick)
                    ((string-match "^%\\(.\\)$" esc) (match-string 1 esc))
                    (t (erc-log (format "BUG in erc-process-script-line: bad escape sequence: %S\n" esc))
                       (message "BUG IN ERC: esc=%S" esc)
                       "")))
        (setq line tail)
        (setq tmp (string-match esc-regexp line))
        (setq res (concat res subst))
        ;;(message "end of while: line=%S, res=%S, tmp=%S" line res tmp)
        ))
    (setq res (concat res line))
    res))

(defun erc-load-irc-script (file &optional force)
  "Load an IRC script from FILE."
  (erc-log (concat "erc-load-script: " file))
  (let ((str (with-temp-buffer
               (insert-file-contents file)
               (buffer-string))))
    (erc-load-irc-script-lines (erc-split-multiline-safe str) force)))

(defun erc-load-irc-script-lines (lines &optional force noexpand)
  "Load IRC script LINES (a list of strings).

If optional NOEXPAND is non-nil, do not expand script-specific
sequences, process the lines verbatim.  Use this for multiline
user input."
  (let* ((cb (current-buffer))
         (s "")
         (sp (or (erc-command-indicator) (erc-prompt)))
         (args (and (boundp 'erc-script-args) erc-script-args)))
    (if (and args (string-match "^ " args))
        (setq args (substring args 1)))
    ;; prepare the prompt string for echo
    (erc-put-text-property 0 (length sp)
                           'font-lock-face 'erc-command-indicator-face sp)
    (while lines
      (setq s (car lines))
      (erc-log (concat "erc-load-script: CMD: " s))
      (unless (string-match "^\\s-*$" s)
        (let ((line (if noexpand s (erc-process-script-line s args))))
          (if (and (erc-process-input-line line force)
                   erc-script-echo)
              (progn
                (erc-put-text-property 0 (length line)
                                       'font-lock-face 'erc-input-face line)
                (erc-display-line (concat sp line) cb)))))
      (setq lines (cdr lines)))))

;; authentication

(defun erc--unfun (maybe-fn)
  "Return MAYBE-FN or whatever it returns."
  (let ((s (if (functionp maybe-fn) (funcall maybe-fn) maybe-fn)))
    (when (and erc-debug-irc-protocol
               erc--debug-irc-protocol-mask-secrets
               (stringp s))
      (put-text-property 0 (length s) 'erc-secret t s))
    s))

(defun erc-login ()
  "Perform user authentication at the IRC server."
  (erc-log (format "login: nick: %s, user: %s %s %s :%s"
                   (erc-current-nick)
                   (user-login-name)
                   (or erc-system-name (system-name))
                   erc-session-server
                   erc-session-user-full-name))
  (if erc-session-password
      (erc-server-send (concat "PASS :" (erc--unfun erc-session-password)))
    (message "Logging in without password"))
  (erc-server-send (format "NICK %s" (erc-current-nick)))
  (erc-server-send
   (format "USER %s %s %s :%s"
           ;; hacked - S.B.
           erc-session-username
           "0" "*"
           erc-session-user-full-name))
  (erc-update-mode-line))

;; connection properties' heuristics

(defun erc-determine-parameters (&optional server port nick name user passwd)
  "Determine the connection and authentication parameters.
Sets the buffer local variables:

- `erc-session-connector'
- `erc-session-server'
- `erc-session-port'
- `erc-session-user-full-name'
- `erc-session-username'
- `erc-session-password'
- `erc-server-current-nick'"
  (setq erc-session-connector erc-server-connect-function
        erc-session-server (erc-compute-server server)
        erc-session-port (or port erc-default-port)
        erc-session-user-full-name (erc-compute-full-name name)
        erc-session-username (erc-compute-user user)
        erc-session-password (erc--compute-server-password passwd nick))
  (erc-set-current-nick (erc-compute-nick nick)))

(defun erc-compute-server (&optional server)
  "Return an IRC server name.

This tries a number of increasingly more default methods until a
non-nil value is found.

- SERVER (the argument passed to this function)
- The `erc-server' option
- The value of the IRCSERVER environment variable
- The `erc-default-server' variable"
  (or server
      erc-server
      (getenv "IRCSERVER")
      erc-default-server))

(defun erc-compute-user (&optional user)
  "Return a suitable value for the session user name."
  (or user (if erc-anonymous-login erc-email-userid (user-login-name))))

(defun erc-compute-nick (&optional nick)
  "Return user's IRC nick.

This tries a number of increasingly more default methods until a
non-nil value is found.

- NICK (the argument passed to this function)
- The `erc-nick' option
- The value of the IRCNICK environment variable
- The result from the `user-login-name' function"
  (or nick
      (if (consp erc-nick) (car erc-nick) erc-nick)
      (getenv "IRCNICK")
      (user-login-name)))

(defun erc--compute-server-password (password nick)
  "Maybe provide a PASSWORD argument for the IRC \"PASS\" command.
When `erc-auth-source-server-function' is non-nil, call it with NICK for
the user field and use whatever it returns as the server password."
  (or password (and erc-auth-source-server-function
                    (not erc--server-reconnecting)
                    (not erc--target)
                    (funcall erc-auth-source-server-function :user nick))))

(defun erc-compute-full-name (&optional full-name)
  "Return user's full name.

This tries a number of increasingly more default methods until a
non-nil value is found.

- FULL-NAME (the argument passed to this function)
- The `erc-user-full-name' option
- The value of the IRCNAME environment variable
- The result from the `user-full-name' function"
  (or full-name
      erc-user-full-name
      (getenv "IRCNAME")
      (if erc-anonymous-login "unknown" nil)
      (user-full-name)))

(defun erc-compute-port (&optional port)
  "Return a port for an IRC server.

This tries a number of increasingly more default methods until a
non-nil value is found.

- PORT (the argument passed to this function)
- The `erc-port' option
- The `erc-default-port' variable"
  (erc-normalize-port (or port erc-port erc-default-port)))

;; time routines

(define-obsolete-function-alias 'erc-string-to-emacs-time #'string-to-number
  "27.1")

(defalias 'erc-emacs-time-to-erc-time #'float-time)
(defalias 'erc-current-time #'float-time)

(defun erc-time-diff (t1 t2)
  "Return the absolute value of the difference in seconds between T1 and T2."
  (abs (float-time (time-subtract t1 t2))))

(defun erc-time-gt (t1 t2)
  "Check whether T1 > T2."
  (declare (obsolete time-less-p "27.1"))
  (time-less-p t2 t1))

(defun erc-sec-to-time (ns)
  "Convert NS to a time string HH:MM.SS."
  (setq ns (truncate ns))
  (format "%02d:%02d.%02d"
          (/ ns 3600)
          (/ (% ns 3600) 60)
          (% ns 60)))

(defun erc-seconds-to-string (seconds)
  "Convert a number of SECONDS into an English phrase."
  (let (days hours minutes format-args output)
    (setq days          (/ seconds 86400)
          seconds       (% seconds 86400)
          hours         (/ seconds 3600)
          seconds       (% seconds 3600)
          minutes       (/ seconds 60)
          seconds       (% seconds 60)
          format-args   (if (> days 0)
                            `("%d days, %d hours, %d minutes, %d seconds"
                              ,days ,hours ,minutes ,seconds)
                          (if (> hours 0)
                              `("%d hours, %d minutes, %d seconds"
                                ,hours ,minutes ,seconds)
                            (if (> minutes 0)
                                `("%d minutes, %d seconds" ,minutes ,seconds)
                              `("%d seconds" ,seconds))))
          output        (apply #'format format-args))
    ;; Change all "1 units" to "1 unit".
    (while (string-match "\\([^0-9]\\|^\\)1 \\S-+\\(s\\)" output)
      (setq output (replace-match "" nil nil output 2)))
    output))


;; info

(defconst erc-clientinfo-alist
  '(("ACTION" . "is used to inform about one's current activity")
    ("CLIENTINFO" . "gives help on CTCP commands supported by client")
    ("ECHO" . "echoes its arguments back")
    ("FINGER" . "shows user's name, location, and idle time")
    ("PING" . "measures delay between peers")
    ("TIME" . "shows client-side time")
    ("USERINFO" . "shows information provided by a user")
    ("VERSION" . "shows client type and version"))
  "Alist of CTCP CLIENTINFO for ERC commands.")

(defun erc-client-info (s)
  "Return CTCP CLIENTINFO on command S.
If S is nil or an empty string then return general CLIENTINFO."
  (if (or (not s) (string= s ""))
      (concat
       (apply #'concat
              (mapcar (lambda (e)
                        (concat (car e) " "))
                      erc-clientinfo-alist))
       ": use CLIENTINFO <COMMAND> to get more specific information")
    (let ((h (assoc (upcase s) erc-clientinfo-alist)))
      (if h
          (concat s " " (cdr h))
        (concat s ": unknown command")))))

;; Hook functions

(defun erc-directory-writable-p (dir)
  "Determine whether DIR is a writable directory.
If it doesn't exist, create it."
  (unless (file-attributes dir) (make-directory dir))
  (or (file-accessible-directory-p dir) (error "Cannot access %s" dir)))

(defun erc-kill-query-buffers (process)
  "Kill all buffers of PROCESS.
Does nothing if PROCESS is not a process object."
  ;; here, we only want to match the channel buffers, to avoid
  ;; "selecting killed buffers" b0rkage.
  (when (processp process)
    (erc-with-all-buffers-of-server process
      (lambda ()
	(not (erc-server-buffer-p)))
      (kill-buffer (current-buffer)))))

(defun erc-nick-at-point ()
  "Give information about the nickname at `point'.

If called interactively, give a human readable message in the
minibuffer.  If called programmatically, return the corresponding
entry of `channel-members'."
  (interactive)
  (require 'thingatpt)
  (let* ((word (word-at-point))
         (channel-data (erc-get-channel-user word))
         (cuser (cdr channel-data))
         (user (if channel-data
                   (car channel-data)
                 (erc-get-server-user word)))
         host login full-name nick voice halfop op admin owner)
    (when user
      (setq nick (erc-server-user-nickname user)
            host (erc-server-user-host user)
            login (erc-server-user-login user)
            full-name (erc-server-user-full-name user))
      (if cuser
          (setq voice (erc-channel-user-voice cuser)
                halfop (erc-channel-user-halfop cuser)
                op (erc-channel-user-op cuser)
                admin (erc-channel-user-admin cuser)
                owner (erc-channel-user-owner cuser))))
    (if (called-interactively-p 'interactive)
        (message "%s is %s@%s%s%s"
                 nick login host
                 (if full-name (format " (%s)" full-name) "")
                 (if (or voice halfop op admin owner)
                     (format " and is +%s%s%s%s%s on %s"
                             (if voice "v" "")
                             (if halfop "h" "")
                             (if op "o" "")
                             (if admin "a" "")
                             (if owner "q" "")
                             (erc-default-target))
                   ""))
      user)))

(defun erc-away-time ()
  "Return non-nil if the current ERC process is set away.

In particular, the time that we were set away is returned.
See `current-time' for details on the time format."
  (erc-with-server-buffer erc-away))

;; Mode line handling

(defcustom erc-mode-line-format "%S %a"
  "A string to be formatted and shown in the mode-line in `erc-mode'.

The string is formatted using `format-spec' and the result is set as the value
of `mode-line-buffer-identification'.

The following characters are replaced:
%a: String indicating away status or \"\" if you are not away
%l: The estimated lag time to the server
%m: The modes of the channel
%n: The current nick name
%N: The name of the network
%o: The topic of the channel
%p: The session port
%t: The name of the target (channel, nickname, or servername:port)
%s: In the server-buffer, this gets filled with the value of
    `erc-server-announced-name', in a channel, the value of
    (erc-default-target) also get concatenated.
%S: In the server-buffer, this gets filled with the value of
    `erc-network', in a channel, the value of (erc-default-target)
    also get concatenated."
  :group 'erc-mode-line-and-header
  :type 'string)

(defcustom erc-header-line-format "%n on %t (%m,%l) %o"
  "A string to be formatted and shown in the header-line in `erc-mode'.

Set this to nil if you do not want the header line to be
displayed.

See `erc-mode-line-format' for which characters are can be used."
  :group 'erc-mode-line-and-header
  :set (lambda (sym val)
         (set sym val)
         (when (fboundp 'erc-update-mode-line)
           (erc-update-mode-line nil)))
  :type '(choice (const :tag "Disabled" nil)
                 string))

(defcustom erc-header-line-uses-tabbar-p nil
  "Use tabbar mode instead of the header line to display the header."
  :group 'erc-mode-line-and-header
  :type 'boolean)

(defcustom erc-header-line-uses-help-echo-p t
  "Show header line in echo area or as a tooltip
when point moves to the header line."
  :group 'erc-mode-line-and-header
  :type 'boolean)

(defcustom erc-header-line-face-method nil
  "Determine what method to use when colorizing the header line text.

If nil, don't colorize the header text.
If given a function, call it and use the resulting face name.
Otherwise, use the `erc-header-line' face."
  :group 'erc-mode-line-and-header
  :type '(choice (const :tag "Don't colorize" nil)
                 (const :tag "Use the erc-header-line face" t)
                 (function :tag "Call a function")))

(defcustom erc-show-channel-key-p t
  "Show the channel key in the header line."
  :group 'erc-paranoia
  :type 'boolean)

(defcustom erc-mode-line-away-status-format
  "(AWAY since %a %b %d %H:%M) "
  "When you're away on a server, this is shown in the mode line.
This should be a string with substitution variables recognized by
`format-time-string'."
  :group 'erc-mode-line-and-header
  :type 'string)

(defun erc-shorten-server-name (server)
  "Shorten SERVER name according to `erc-common-server-suffixes'."
  (if (stringp server)
      (with-temp-buffer
        (insert server)
        (let ((alist erc-common-server-suffixes))
          (while alist
            (goto-char (point-min))
            (if (re-search-forward (caar alist) nil t)
                (replace-match (cdar alist)))
            (setq alist (cdr alist))))
        (buffer-string))))

(defun erc-format-target ()
  "Return the name of the target (channel or nickname or servername:port)."
  (let ((target (erc-default-target)))
    (or target
        (concat (erc-shorten-server-name
                 (or erc-server-announced-name
                     erc-session-server))
                ":" (erc-port-to-string erc-session-port)))))

(defun erc-format-target-and/or-server ()
  "Return the server name or the current target and server name combined."
  (let ((server-name (erc-shorten-server-name
                      (or erc-server-announced-name
                          erc-session-server))))
    (cond ((erc-default-target)
           (concat (erc-string-no-properties (erc-default-target))
                   "@" server-name))
          (server-name server-name)
          (t (buffer-name (current-buffer))))))

(defun erc-format-network ()
  "Return the name of the network we are currently on."
  (erc-network-name))

(defun erc-format-target-and/or-network ()
  "Return the network or the current target and network combined.
If the name of the network is not available, then use the
shortened server name instead."
  (if-let ((erc--target)
           (name (if-let ((erc-networks--id)
                          (esid (erc-networks--id-symbol erc-networks--id)))
                     (symbol-name esid)
                   (erc-shorten-server-name (or erc-server-announced-name
                                                erc-session-server)))))
      (concat (erc--target-string erc--target) "@" name)
    (buffer-name)))

(defun erc-format-away-status ()
  "Return a formatted `erc-mode-line-away-status-format' if `erc-away' is non-nil."
  (let ((a (erc-away-time)))
    (if a
        (format-time-string erc-mode-line-away-status-format a)
      "")))

(defun erc-format-channel-modes ()
  "Return the current channel's modes."
  (concat (apply #'concat
                 "+" erc-channel-modes)
          (cond ((and erc-channel-user-limit erc-channel-key)
                 (if erc-show-channel-key-p
                     (format "lk %.0f %s" erc-channel-user-limit
                             erc-channel-key)
                   (format "kl %.0f" erc-channel-user-limit)))
                (erc-channel-user-limit
                 ;; Emacs has no bignums
                 (format "l %.0f" erc-channel-user-limit))
                (erc-channel-key
                 (if erc-show-channel-key-p
                     (format "k %s" erc-channel-key)
                   "k"))
                (t nil))))

(defun erc-format-lag-time ()
  "Return the estimated lag time to server, `erc-server-lag'."
  (let ((lag (erc-with-server-buffer erc-server-lag)))
    (cond (lag (format "lag:%.0f" lag))
          (t ""))))

;; erc-goodies is required at end of this file.

<<<<<<< HEAD
;; FIXME when 29.1 is cut and `format-spec' is added to ELPA Compat,
;; remove the function invocations from the spec form below.
(declare-function erc-controls-strip "erc-goodies")
=======
;; TODO when ERC drops Emacs 28, replace the expressions in the format
;; spec below with functions.
>>>>>>> 6a677fd3
(defun erc-update-mode-line-buffer (buffer)
  "Update the mode line in a single ERC buffer BUFFER."
  (with-current-buffer buffer
    (let ((spec `((?a . ,(erc-format-away-status))
                  (?l . ,(erc-format-lag-time))
                  (?m . ,(erc-format-channel-modes))
                  (?n . ,(or (erc-current-nick) ""))
                  (?N . ,(erc-format-network))
                  (?o . ,(or (erc-controls-strip erc-channel-topic) ""))
                  (?p . ,(erc-port-to-string erc-session-port))
                  (?s . ,(erc-format-target-and/or-server))
                  (?S . ,(erc-format-target-and/or-network))
                  (?t . ,(erc-format-target))))
          (process-status (cond ((erc-server-process-alive buffer)
                                 (unless erc-server-connected
                                   ": connecting"))
                                ((erc-with-server-buffer
                                   erc--server-reconnect-timer)
                                 erc--mode-line-process-reconnecting)
                                (t
                                 ": CLOSED")))
          (face (cond ((eq erc-header-line-face-method nil)
                       nil)
                      ((functionp erc-header-line-face-method)
                       (funcall erc-header-line-face-method))
                      (t
                       'erc-header-line))))
      (setq mode-line-buffer-identification
            (list (format-spec erc-mode-line-format spec)))
      (setq mode-line-process process-status)
      (let ((header (if erc-header-line-format
                        (format-spec erc-header-line-format spec)
                      nil)))
        (cond (erc-header-line-uses-tabbar-p
               (setq-local tabbar--local-hlf header-line-format)
               (kill-local-variable 'header-line-format))
              ((null header)
               (setq header-line-format nil))
              (erc-header-line-uses-help-echo-p
               (let ((help-echo (with-temp-buffer
                                  (insert header)
                                  (fill-region (point-min) (point-max))
                                  (buffer-string))))
                 (setq header-line-format
                       (string-replace
                        "%"
                        "%%"
                        (if face
                            (propertize header 'help-echo help-echo 'face face)
                          (propertize header 'help-echo help-echo))))))
              (t (setq header-line-format
                       (if face
                           (propertize header 'face face)
                         header))))))
    (force-mode-line-update)))

(defun erc-update-mode-line (&optional buffer)
  "Update the mode line in BUFFER.

If BUFFER is nil, update the mode line in all ERC buffers."
  (if (and buffer (bufferp buffer))
      (erc-update-mode-line-buffer buffer)
    (dolist (buf (erc-buffer-list))
      (when (buffer-live-p buf)
        (erc-update-mode-line-buffer buf)))))

;; Miscellaneous

(defun erc-bug (subject)
  "Send a bug report to the Emacs bug tracker and ERC mailing list."
  (interactive "sBug Subject: ")
  (report-emacs-bug
   (format "ERC %s: %s" erc-version subject))
  (save-excursion
    (goto-char (point-min))
    (insert "X-Debbugs-CC: emacs-erc@gnu.org\n")))

(defun erc-port-to-string (p)
  "Convert port P to a string.
P may be an integer or a service name."
  (if (integerp p)
      (int-to-string p)
    p))

(defun erc-string-to-port (s)
  "Convert string S to either an integer port number or a service name."
  (if (numberp s)
      s
    (let ((n (string-to-number s)))
      (if (= n 0)
          s
        n))))

(defun erc-version (&optional here bold-erc)
  "Show the version number of ERC in the minibuffer.
If optional argument HERE is non-nil, insert version number at point.
If optional argument BOLD-ERC is non-nil, display \"ERC\" as bold."
  (interactive "P")
  (let ((version-string
         (format "%s %s (IRC client for GNU Emacs %s)"
                 (if bold-erc
                     "\C-bERC\C-b"
                   "ERC")
                 erc-version
                 emacs-version)))
    (if here
        (insert version-string)
      (if (called-interactively-p 'interactive)
          (message "%s" version-string)
        version-string))))

(defun erc-modes (&optional here)
  "Show the active ERC modes in the minibuffer.
If optional argument HERE is non-nil, insert version number at point."
  (interactive "P")
  (let ((string
         (mapconcat #'identity
                    (let (modes (case-fold-search nil))
                      (dolist (var (apropos-internal "^erc-.*mode$"))
                        (when (and (boundp var)
                                   (symbol-value var))
                          (setq modes (cons (symbol-name var)
                                            modes))))
                      modes)
                    ", ")))
    (if here
        (insert string)
      (if (called-interactively-p 'interactive)
          (message "%s" string)
        string))))

(defun erc-trim-string (s)
  "Trim leading and trailing spaces off S."
  (cond
   ((not (stringp s)) nil)
   ((string-match "^\\s-*$" s)
    "")
   ((string-match "^\\s-*\\(.*\\S-\\)\\s-*$" s)
    (match-string 1 s))
   (t
    s)))

(defun erc-arrange-session-in-multiple-windows ()
  "Open a window for every non-server buffer related to `erc-session-server'.

All windows are opened in the current frame."
  (interactive)
  (unless erc-server-process
    (error "No erc-server-process found in current buffer"))
  (let ((bufs (erc-buffer-list nil erc-server-process)))
    (when bufs
      (delete-other-windows)
      (switch-to-buffer (car bufs))
      (setq bufs (cdr bufs))
      (while bufs
        (split-window)
        (other-window 1)
        (switch-to-buffer (car bufs))
        (setq bufs (cdr bufs))
        (balance-windows)))))

(defun erc-popup-input-buffer ()
  "Provide an input buffer."
  (interactive)
  (let ((buffer-name (generate-new-buffer-name "*ERC input*"))
        (mode (intern
               (completing-read
                "Mode: "
                (mapcar (lambda (e)
                          (list (symbol-name e)))
                        (apropos-internal "-mode\\'" 'commandp))
                nil t))))
    (pop-to-buffer (make-indirect-buffer (current-buffer) buffer-name))
    (funcall mode)
    (narrow-to-region (point) (point))
    (shrink-window-if-larger-than-buffer)))

;;; Message catalog

(defun erc-make-message-variable-name (catalog entry)
  "Create a variable name corresponding to CATALOG's ENTRY."
  (intern (concat "erc-message-"
                  (symbol-name catalog) "-" (symbol-name entry))))

(defun erc-define-catalog-entry (catalog entry format-spec)
  "Set CATALOG's ENTRY to FORMAT-SPEC."
  (set (erc-make-message-variable-name catalog entry)
       format-spec))

(defun erc-define-catalog (catalog entries)
  "Define a CATALOG according to ENTRIES."
  (dolist (entry entries)
    (erc-define-catalog-entry catalog (car entry) (cdr entry))))

(erc-define-catalog
 'english
 '((bad-ping-response . "Unexpected PING response from %n (time %t)")
   (bad-syntax . "Error occurred - incorrect usage?\n%c %u\n%d")
   (incorrect-args . "Incorrect arguments. Usage:\n%c %u\n%d")
   (cannot-find-file . "Cannot find file %f")
   (cannot-read-file . "Cannot read file %f")
   (connect . "Connecting to %S:%p... ")
   (country . "%c")
   (country-unknown . "%d: No such domain")
   (ctcp-empty . "Illegal empty CTCP query received from %n. Ignoring.")
   (ctcp-request . "==> CTCP request from %n (%u@%h): %r")
   (ctcp-request-to . "==> CTCP request from %n (%u@%h) to %t: %r")
   (ctcp-too-many . "Too many CTCP queries in single message. Ignoring")
   (flood-ctcp-off . "FLOOD PROTECTION: Automatic CTCP responses turned off.")
   (flood-strict-mode
    . "FLOOD PROTECTION: Switched to Strict Flood Control mode.")
   (disconnected . "\n\nConnection failed!  Re-establishing connection...\n")
   (disconnected-noreconnect
    . "\n\nConnection failed!  Not re-establishing connection.\n")
   (reconnecting . "Reconnecting in %ms: attempt %i/%n ...")
   (reconnect-canceled . "Canceled %u reconnect timer with %cs to go...")
   (finished . "\n\n*** ERC finished ***\n")
   (terminated . "\n\n*** ERC terminated: %e\n")
   (login . "Logging in as `%n'...")
   (nick-in-use . "%n is in use. Choose new nickname: ")
   (nick-too-long
    . "WARNING: Nick length (%i) exceeds max NICKLEN(%l) defined by server")
   (no-default-channel . "No default channel")
   (no-invitation . "You've got no invitation")
   (no-target . "No target")
   (ops . "%i operator%s: %o")
   (ops-none . "No operators in this channel.")
   (undefined-ctcp . "Undefined CTCP query received. Silently ignored")
   (variable-not-bound . "Variable not bound!")
   (ACTION . "* %n %a")
   (CTCP-CLIENTINFO . "Client info for %n: %m")
   (CTCP-ECHO . "Echo %n: %m")
   (CTCP-FINGER . "Finger info for %n: %m")
   (CTCP-PING . "Ping time to %n is %t")
   (CTCP-TIME . "Time by %n is %m")
   (CTCP-UNKNOWN . "Unknown CTCP message from %n (%u@%h): %m")
   (CTCP-VERSION . "Version for %n is %m")
   (ERROR  . "==> ERROR from %s: %c\n")
   (INVITE . "%n (%u@%h) invites you to channel %c")
   (JOIN   . "%n (%u@%h) has joined channel %c")
   (JOIN-you . "You have joined channel %c")
   (KICK . "%n (%u@%h) has kicked %k off channel %c: %r")
   (KICK-you . "You have been kicked off channel %c by %n (%u@%h): %r")
   (KICK-by-you . "You have kicked %k off channel %c: %r")
   (MODE   . "%n (%u@%h) has changed mode for %t to %m")
   (MODE-nick . "%n has changed mode for %t to %m")
   (NICK   . "%n (%u@%h) is now known as %N")
   (NICK-you . "Your new nickname is %N")
   (PART   . erc-message-english-PART)
   (PING   . "PING from server (last: %s sec. ago)")
   (PONG   . "PONG from %h (%i second%s)")
   (QUIT   . "%n (%u@%h) has quit: %r")
   (TOPIC  . "%n (%u@%h) has set the topic for %c: \"%T\"")
   (WALLOPS . "Wallops from %n: %m")
   (s004   . "%s %v %U %C")
   (s221   . "User modes for %n: %m")
   (s252   . "%i operator(s) online")
   (s253   . "%i unknown connection(s)")
   (s254   . "%i channels formed")
   (s275   . "%n %m")
   (s301   . "%n is AWAY: %r")
   (s303   . "Is online: %n")
   (s305   . "%m")
   (s306   . "%m")
   (s307   . "%n %m")
   (s311   . "%n is %f (%u@%h)")
   (s312   . "%n is/was on server %s (%c)")
   (s313   . "%n is an IRC operator")
   (s314   . "%n was %f (%u@%h)")
   (s317   . "%n has been idle for %i")
   (s317-on-since . "%n has been idle for %i, on since %t")
   (s319   . "%n is on channel(s): %c")
   (s320   . "%n is an identified user")
   (s321   . "Channel  Users  Topic")
   (s322   . "%c [%u] %t")
   (s324   . "%c modes: %m")
   (s328   . "%c URL: %u")
   (s329   . "%c was created on %t")
   (s330   . "%n %a %i")
   (s331   . "No topic is set for %c")
   (s332   . "Topic for %c: %T")
   (s333   . "%c: topic set by %n, %t")
   (s341   . "Inviting %n to channel %c")
   (s352   . "%-11c %-10n %-4a %u@%h (%f)")
   (s353   . "Users on %c: %u")
   (s367   . "Ban for %b on %c")
   (s367-set-by . "Ban for %b on %c set by %s on %t")
   (s368   . "Banlist of %c ends.")
   (s379   . "%c: Forwarded to %f")
   (s391   . "The time at %s is %t")
   (s401   . "%n: No such nick/channel")
   (s403   . "%c: No such channel")
   (s404   . "%c: Cannot send to channel")
   (s405   . "%c: You have joined too many channels")
   (s406   . "%n: There was no such nickname")
   (s412   . "No text to send")
   (s421   . "%c: Unknown command")
   (s431   . "No nickname given")
   (s432   . "%n is an erroneous nickname")
   (s442   . "%c: You're not on that channel")
   (s445   . "SUMMON has been disabled")
   (s446   . "USERS has been disabled")
   (s451   . "You have not registered")
   (s461   . "%c: not enough parameters")
   (s462   . "Unauthorized command (already registered)")
   (s463   . "Your host isn't among the privileged")
   (s464   . "Password incorrect")
   (s465   . "You are banned from this server")
   (s474   . "You can't join %c because you're banned (+b)")
   (s475   . "You must specify the correct channel key (+k) to join %c")
   (s481   . "Permission Denied - You're not an IRC operator")
   (s482   . "You need to be a channel operator of %c to do that")
   (s483   . "You can't kill a server!")
   (s484   . "Your connection is restricted!")
   (s485   . "You're not the original channel operator")
   (s491   . "No O-lines for your host")
   (s501   . "Unknown MODE flag")
   (s502   . "You can't change modes for other users")
   (s671   . "%n %a")))

(defun erc-message-english-PART (&rest args)
  "Format a proper PART message.

This function is an example on what could be done with formatting
functions."
  (let ((nick (cadr (memq ?n args)))
        (user (cadr (memq ?u args)))
        (host (cadr (memq ?h args)))
        (channel (cadr (memq ?c args)))
        (reason (cadr (memq ?r args))))
    (if (string= nick (erc-current-nick))
        (format "You have left channel %s" channel)
      (format "%s (%s@%s) has left channel %s%s"
              nick user host channel
              (if (not (string= reason ""))
                  (format ": %s"
                          (string-replace "%" "%%" reason))
                "")))))


(defvar-local erc-current-message-catalog 'english)

(defun erc-retrieve-catalog-entry (entry &optional catalog)
  "Retrieve ENTRY from CATALOG.

If CATALOG is nil, `erc-current-message-catalog' is used.

If ENTRY is nil in CATALOG, it is retrieved from the fallback,
english, catalog."
  (unless catalog (setq catalog erc-current-message-catalog))
  (let ((var (erc-make-message-variable-name catalog entry)))
    (if (boundp var)
        (symbol-value var)
      (when (boundp (erc-make-message-variable-name 'english entry))
        (symbol-value (erc-make-message-variable-name 'english entry))))))

(defun erc-format-message (msg &rest args)
  "Format MSG according to ARGS.

See also `format-spec'."
  (when (eq (logand (length args) 1) 1) ; oddp
    (error "Obscure usage of this function appeared"))
  (let ((entry (erc-retrieve-catalog-entry msg)))
    (when (not entry)
      (error "No format spec for message %s" msg))
    (when (functionp entry)
      (setq entry (apply entry args)))
    (format-spec entry (apply #'format-spec-make args) 'ignore)))

;;; Various hook functions

(defcustom erc-kill-server-hook '(erc-kill-server
                                  erc-networks-shrink-ids-and-buffer-names)
  "Invoked whenever a live server buffer is killed via `kill-buffer'."
  :package-version '(ERC . "5.5")
  :group 'erc-hooks
  :type 'hook)

(defcustom erc-kill-channel-hook
  '(erc-kill-channel
    erc-networks-shrink-ids-and-buffer-names
    erc-networks-rename-surviving-target-buffer)
  "Invoked whenever a channel-buffer is killed via `kill-buffer'."
  :package-version '(ERC . "5.5")
  :group 'erc-hooks
  :type 'hook)

(defcustom erc-kill-buffer-hook
  '(erc-networks-shrink-ids-and-buffer-names
    erc-networks-rename-surviving-target-buffer)
  "Hook run whenever a query buffer is killed.

See also `kill-buffer'."
  :package-version '(ERC . "5.5")
  :group 'erc-hooks
  :type 'hook)

(defun erc-kill-buffer-function ()
  "Function to call when an ERC buffer is killed.
This function should be on `kill-buffer-hook'.
When the current buffer is in `erc-mode', this function will run
one of the following hooks:
`erc-kill-server-hook' if the server buffer was killed,
`erc-kill-channel-hook' if a channel buffer was killed,
or `erc-kill-buffer-hook' if any other buffer."
  (when (eq major-mode 'erc-mode)
    (erc-remove-channel-users)
    (cond
     ((eq (erc-server-buffer) (current-buffer))
      (run-hooks 'erc-kill-server-hook))
     ((erc-channel-p (or (erc-default-target) (buffer-name)))
      (run-hooks 'erc-kill-channel-hook))
     (t
      (run-hooks 'erc-kill-buffer-hook)))))

(defun erc-kill-server ()
  "Sends a QUIT command to the server when the server buffer is killed.
This function should be on `erc-kill-server-hook'."
  (when (erc-server-process-alive)
    (setq erc-server-quitting t)
    (erc-server-send (format "QUIT :%s" (funcall erc-quit-reason nil)))))

(defun erc-kill-channel ()
  "Sends a PART command to the server when the channel buffer is killed.
This function should be on `erc-kill-channel-hook'."
  (when (erc-server-process-alive)
    (let ((tgt (erc-default-target)))
      (if tgt
         (erc-server-send (format "PART %s :%s" tgt
                                  (funcall erc-part-reason nil))
                          nil tgt)))))

;;; Dealing with `erc-parsed'

(defun erc-find-parsed-property ()
  "Find the next occurrence of the `erc-parsed' text property."
  (text-property-not-all (point-min) (point-max) 'erc-parsed nil))

(defun erc-restore-text-properties ()
  "Restore the property `erc-parsed' for the region."
  (let ((parsed-posn (erc-find-parsed-property)))
    (put-text-property
     (point-min) (point-max)
     'erc-parsed (when parsed-posn (erc-get-parsed-vector parsed-posn)))))

(defun erc-get-parsed-vector (point)
  "Return the whole parsed vector on POINT."
  (get-text-property point 'erc-parsed))

(defun erc-get-parsed-vector-nick (vect)
  "Return nickname in the parsed vector VECT."
  (let* ((untreated-nick (and vect (erc-response.sender vect)))
         (maybe-nick (when untreated-nick
                       (car (split-string untreated-nick "!")))))
    (when (and (not (null maybe-nick))
               (erc-is-valid-nick-p maybe-nick))
      untreated-nick)))

(defun erc-get-parsed-vector-type (vect)
  "Return message type in the parsed vector VECT."
  (and vect
       (erc-response.command vect)))

;; Teach url.el how to open irc:// URLs with ERC.
;; To activate, customize `url-irc-function' to `url-irc-erc'.

(defcustom erc-url-connect-function nil
  "When non-nil, a function used to connect to an IRC URL.
Called with a string meant to represent a URL scheme, like
\"ircs\", followed by any number of keyword arguments recognized
by `erc' and `erc-tls'."
  :group 'erc
  :package-version '(ERC . "5.5")
  :type '(choice (const nil) function))

(defun erc--url-default-connect-function (scheme &rest plist)
  (let* ((ircsp (if scheme
                    (string-suffix-p "s" scheme)
                  (or (eql 6697 (plist-get plist :port))
                      (yes-or-no-p "Connect using TLS? "))))
         (erc-server (plist-get plist :server))
         (erc-port (or (plist-get plist :port)
                       (and ircsp (erc-normalize-port 'ircs-u))
                       erc-port))
         (erc-nick (or (plist-get plist :nick) erc-nick))
         (erc-password (plist-get plist :password))
         (args (erc-select-read-args)))
    (unless ircsp
      (setq ircsp (eql 6697 erc-port)))
    (apply (if ircsp #'erc-tls #'erc) args)))

;;;###autoload
(defun erc-handle-irc-url (host port channel nick password &optional scheme)
  "Use ERC to IRC on HOST:PORT in CHANNEL.
If ERC is already connected to HOST:PORT, simply /join CHANNEL.
Otherwise, connect to HOST:PORT as NICK and /join CHANNEL.

Beginning with ERC 5.5, new connections require human intervention.
Customize `erc-url-connect-function' to override this."
  (when (eql port 0) (setq port nil))
  (let* ((net (erc-networks--determine host))
         (server-buffer
          ;; Viable matches may slip through the cracks for unknown
          ;; networks.  Additional passes could likely improve things.
          (car (erc-buffer-filter
                (lambda ()
                  (and (not erc--target)
                       (erc-server-process-alive)
                       ;; Always trust a matched network.
                       (or (and net (eq net (erc-network)))
                           (and (string-equal erc-session-server host)
                                ;; Ports only matter when dialed hosts
                                ;; match and we have sufficient info.
                                (or (not port)
                                    (= (erc-normalize-port erc-session-port)
                                       port)))))))))
         key deferred)
    (unless server-buffer
      (setq deferred t
            server-buffer (apply (or erc-url-connect-function
                                     #'erc--url-default-connect-function)
                                 scheme
                                 :server host
                                 `(,@(and port (list :port port))
                                   ,@(and nick (list :nick nick))
                                   ,@(and password `(:password ,password))))))
    (when channel
      ;; These aren't percent-decoded by default
      (when (string-prefix-p "%" channel)
        (setq channel (url-unhex-string channel)))
      (cl-multiple-value-setq (channel key) (split-string channel "[?]"))
      (if deferred
          ;; Alternatively, we could make this a defmethod, so when
          ;; autojoin is loaded, it can do its own thing.  Also, as
          ;; with `erc-once-with-server-event', it's fine to set local
          ;; hooks here because they're killed when reconnecting.
          (with-current-buffer server-buffer
            (letrec ((f (lambda (&rest _)
                          (remove-hook 'erc-after-connect f t)
                          (erc-cmd-JOIN channel key))))
              (add-hook 'erc-after-connect f nil t)))
        (with-current-buffer server-buffer
          (erc-cmd-JOIN channel key))))))

(provide 'erc)

;; FIXME this is a temporary stopgap for Emacs 29.
(require 'erc-goodies)
;;; erc.el ends here<|MERGE_RESOLUTION|>--- conflicted
+++ resolved
@@ -6838,14 +6838,9 @@
 
 ;; erc-goodies is required at end of this file.
 
-<<<<<<< HEAD
 ;; FIXME when 29.1 is cut and `format-spec' is added to ELPA Compat,
 ;; remove the function invocations from the spec form below.
 (declare-function erc-controls-strip "erc-goodies")
-=======
-;; TODO when ERC drops Emacs 28, replace the expressions in the format
-;; spec below with functions.
->>>>>>> 6a677fd3
 (defun erc-update-mode-line-buffer (buffer)
   "Update the mode line in a single ERC buffer BUFFER."
   (with-current-buffer buffer
