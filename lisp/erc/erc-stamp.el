--- conflicted
+++ resolved
@@ -181,16 +181,12 @@
 				 (list (lambda (_window _before dir)
 					 (erc-echo-timestamp dir ct))))))))
 
-<<<<<<< HEAD
-(defvar-local erc-timestamp-last-inserted nil
-=======
 (defvar-local erc-timestamp-last-window-width nil
   "Stores the width of the last window that showed the current
 buffer. This is used by `erc-insert-timestamp-right' when the
 current buffer is not shown in any window.")
 
-(defvar erc-timestamp-last-inserted nil
->>>>>>> b77f6af2
+(defvar-local erc-timestamp-last-inserted nil
   "Last timestamp inserted into the buffer.")
 
 (defvar-local erc-timestamp-last-inserted-left nil
