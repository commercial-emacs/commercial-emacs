--- conflicted
+++ resolved
@@ -3,16 +3,9 @@
 ;; Copyright (C) 2022-2023 Free Software Foundation, Inc.
 
 ;; Author: Alexander Adolf
-<<<<<<< HEAD
 ;;
 ;; This file is NOT part of GNU Emacs.
 ;;
-=======
-;; Package: eudc
-
-;; This file is part of GNU Emacs.
-
->>>>>>> 94b1de27
 ;; GNU Emacs is free software: you can redistribute it and/or modify
 ;; it under the terms of the GNU General Public License as published by
 ;; the Free Software Foundation, either version 3 of the License, or
