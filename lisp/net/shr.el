;;; shr.el --- Simple HTML Renderer -*- lexical-binding: t -*-

;; Copyright (C) 2010-2021 Free Software Foundation, Inc.

;; Author: Lars Magne Ingebrigtsen <larsi@gnus.org>
;; Keywords: html

;; This file is NOT part of GNU Emacs.

;; GNU Emacs is free software: you can redistribute it and/or modify
;; it under the terms of the GNU General Public License as published by
;; the Free Software Foundation, either version 3 of the License, or
;; (at your option) any later version.

;; GNU Emacs is distributed in the hope that it will be useful,
;; but WITHOUT ANY WARRANTY; without even the implied warranty of
;; MERCHANTABILITY or FITNESS FOR A PARTICULAR PURPOSE.  See the
;; GNU General Public License for more details.

;; You should have received a copy of the GNU General Public License
;; along with GNU Emacs.  If not, see <https://www.gnu.org/licenses/>.

;;; Commentary:

;; This package takes a HTML parse tree (as provided by
;; libxml-parse-html-region) and renders it in the current buffer.  It
;; does not do CSS, JavaScript or anything advanced: It's geared
;; towards rendering typical short snippets of HTML, like what you'd
;; find in HTML email and the like.

;;; Code:

(require 'cl-lib)
(eval-when-compile (require 'url))      ;For url-filename's setf handler.
(require 'browse-url)
(eval-when-compile (require 'subr-x))
(require 'dom)
(require 'seq)
(require 'svg)
(require 'image)
(require 'puny)
(require 'url-cookie)
(require 'text-property-search)

(defgroup shr nil
  "Simple HTML Renderer."
  :version "25.1"
  :group 'web)

(defcustom shr-max-image-proportion 0.9
  "How big pictures displayed are in relation to the window they're in.
A value of 0.7 means that they are allowed to take up 70% of the
width and height of the window.  If they are larger than this,
and Emacs supports it, then the images will be rescaled down to
fit these criteria."
  :version "24.1"
  :type 'float)

(defcustom shr-blocked-images nil
  "Images that have URLs matching this regexp will be blocked."
  :version "24.1"
  :type '(choice (const nil) regexp))

(defcustom shr-use-fonts t
  "If non-nil, use proportional fonts for text."
  :version "25.1"
  :type 'boolean)

(defcustom shr-discard-aria-hidden nil
  "If non-nil, don't render tags with `aria-hidden=\"true\"'.
This attribute is meant to tell screen readers to ignore a tag."
  :version "27.1"
  :type 'boolean)

(defcustom shr-use-colors t
  "If non-nil, respect color specifications in the HTML."
  :version "26.1"
  :type 'boolean)

(defcustom shr-table-horizontal-line nil
  "Character used to draw horizontal table lines.
If nil, don't draw horizontal table lines."
  :type '(choice (const nil) character))

(defcustom shr-table-vertical-line ?\s
  "Character used to draw vertical table lines."
  :type 'character)

(defcustom shr-table-corner ?\s
  "Character used to draw table corners."
  :type 'character)

(defcustom shr-hr-line ?-
  "Character used to draw hr lines."
  :type 'character)

(defcustom shr-width nil
  "Window width to use for HTML rendering.
May either be an integer specifying a fixed width in characters,
or nil, meaning use the full width of the window.
If `shr-use-fonts' is set, the value is interpreted as a multiple
of the mean character width of the default face's font.

Also see `shr-max-width'."
  :version "25.1"
  :type '(choice (integer :tag "Fixed width in characters")
		 (const   :tag "Use the width of the window" nil)))

(defcustom shr-max-width 120
  "Maximum text width to use for HTML rendering.
May either be an integer specifying a fixed width in characters,
or nil, meaning that there is no width limit.

If `shr-use-fonts' is set, the value of this variable is
interpreted as a multiple of the mean character width of the
default face's font.

If `shr-width' is non-nil, it overrides this variable."
  :version "28.1"
  :type '(choice (integer :tag "Fixed width in characters")
		 (const :tag "No width limit" nil)))

(defcustom shr-bullet "* "
  "Bullet used for unordered lists.
Alternative suggestions are:
- \"  \"
- \"  \""
  :version "24.4"
  :type 'string)

(defcustom shr-cookie-policy 'same-origin
  "When to use cookies when fetching dependent data like images.
If t, always use cookies.  If nil, never use cookies.  If
`same-origin', use cookies if the dependent data comes from the
same domain as the main data."
  :type '(choice (const :tag "Always use cookies" t)
                 (const :tag "Never use cookies" nil)
                 (const :tag "Use cookies for same domain" same-origin))
  :version "27.1")

(define-obsolete-variable-alias 'shr-external-browser
  'browse-url-secondary-browser-function "27.1")

(defcustom shr-image-animate t
  "Non-nil means that images that can be animated will be."
  :version "24.4"
  :type 'boolean)

(defcustom shr-offer-extend-specpdl t
  "Non-nil means offer to extend the specpdl if the HTML nests deeply.
Complicated HTML can require more nesting than the current specpdl
size permits.  If this variable is t, ask the user whether to increase
the specpdl size.  If nil, just give up."
  :version "28.1"
  :type 'boolean)

(defvar shr-content-function nil
  "If bound, this should be a function that will return the content.
This is used for cid: URLs, and the function is called with the
cid: URL as the argument.")

(defvar shr-put-image-function #'shr-put-image
  "Function called to put image and alt string.")

(defface shr-strike-through '((t :strike-through t))
  "Face for <s> elements."
  :version "24.1")

(defface shr-link
  '((t :inherit link))
  "Face for link elements."
  :version "24.1")

(defface shr-selected-link
  '((t :inherit shr-link :background "red"))
  "Temporary face for externally visited link elements.
When a link is visited with an external browser, the link
temporarily blinks with this face."
  :version "27.1")

(defface shr-abbreviation
  '((t :inherit underline :underline (:style wave)))
  "Face for <abbr> elements."
  :version "27.1")

(defface shr-h1
  '((t :height 1.3 :weight bold))
  "Face for <h1> elements."
  :version "28.1")

(defface shr-h2
  '((t :weight bold))
  "Face for <h2> elements."
  :version "28.1")

(defface shr-h3
  '((t :slant italic))
  "Face for <h3> elements."
  :version "28.1")

(defface shr-h4 nil
  "Face for <h4> elements."
  :version "28.1")

(defface shr-h5 nil
  "Face for <h5> elements."
  :version "28.1")

(defface shr-h6 nil
  "Face for <h6> elements."
  :version "28.1")

(defcustom shr-inhibit-images nil
  "If non-nil, inhibit loading images."
  :version "28.1"
  :type 'boolean)

(defvar shr-external-rendering-functions nil
  "Alist of tag/function pairs used to alter how shr renders certain tags.
For instance, eww uses this to alter rendering of title, forms
and other things:
\((title . eww-tag-title)
 (form . eww-tag-form)
 ...)")

;;; Internal variables.

(defvar shr-folding-mode nil)
(defvar shr-start nil)
(defvar shr-indentation 0)
(defvar shr-internal-width nil)
(defvar shr-list-mode nil)
(defvar shr-content-cache nil)
(defvar shr-kinsoku-shorten nil)
(defvar shr-table-depth 0)
(defvar shr-stylesheet nil)
(defvar shr-base nil)
(defvar shr-depth 0)
(defvar shr-warning nil)
(defvar shr-ignore-cache nil)
(defvar shr-table-separator-length 1)
(defvar shr-table-separator-pixel-width 0)
(defvar shr-table-id nil)
(defvar shr-current-font nil)
(defvar shr-internal-bullet nil)

(defvar shr-target-id nil
  "Target fragment identifier anchor.")

(defvar-keymap shr-map
  "a" #'shr-show-alt-text
  "i" #'shr-browse-image
  "z" #'shr-zoom-image
  [?\t] #'shr-next-link
  [?\M-\t] #'shr-previous-link
  [follow-link] 'mouse-face
  [mouse-2] #'shr-browse-url
  [C-down-mouse-1] #'shr-mouse-browse-url-new-window
  "I" #'shr-insert-image
  "w" #'shr-maybe-probe-and-copy-url
  "u" #'shr-maybe-probe-and-copy-url
  "v" #'shr-browse-url
  "O" #'shr-save-contents
  "\r" #'shr-browse-url)

(defvar shr-image-map
  (let ((map (copy-keymap shr-map)))
    (when (boundp 'image-map)
      (set-keymap-parent map image-map))
    map))

;; Public functions and commands.
(declare-function libxml-parse-html-region "xml.c"
		  (start end &optional base-url discard-comments))

(defun shr-render-buffer (buffer)
  "Display the HTML rendering of the current buffer."
  (interactive (list (current-buffer)))
  (or (fboundp 'libxml-parse-html-region)
      (error "This function requires Emacs to be compiled with libxml2"))
  (pop-to-buffer "*html*")
  (erase-buffer)
  (shr-insert-document
   (with-current-buffer buffer
     (libxml-parse-html-region (point-min) (point-max))))
  (goto-char (point-min)))

;;;###autoload
(defun shr-render-region (begin end &optional buffer)
  "Display the HTML rendering of the region between BEGIN and END."
  (interactive "r")
  (unless (fboundp 'libxml-parse-html-region)
    (error "This function requires Emacs to be compiled with libxml2"))
  (with-current-buffer (or buffer (current-buffer))
    (let ((dom (libxml-parse-html-region begin end)))
      (delete-region begin end)
      (goto-char begin)
      (shr-insert-document dom))))

(defun shr--have-one-fringe-p ()
  "Return non-nil if we know at least one of the fringes has non-zero width."
  (and (fboundp 'fringe-columns)
       (or (not (zerop (fringe-columns 'right)))
           (not (zerop (fringe-columns 'left))))))

;;;###autoload
(defun shr-insert-document (dom)
  "Render the parsed document DOM into the current buffer.
DOM should be a parse tree as generated by
`libxml-parse-html-region' or similar."
  (setq shr-content-cache nil)
  (let ((start (point))
	(shr-start nil)
	(shr-base nil)
	(shr-depth 0)
	(shr-table-id 0)
	(shr-warning nil)
	(shr-table-separator-pixel-width (shr-string-pixel-width "-"))
	(shr-internal-bullet (cons shr-bullet
				   (shr-string-pixel-width shr-bullet)))
	(shr-internal-width
         (if shr-width
             ;; Specified width; use it.
	     (if (not shr-use-fonts)
		 shr-width
	       (* shr-width (frame-char-width)))
           ;; Compute the width based on the window width.  We need to
           ;; adjust the available width for when the user disables
           ;; the fringes, which will cause the display engine usurp
           ;; one column for the continuation glyph.
	   (if (not shr-use-fonts)
	       (- (window-body-width) 1
                  (if (shr--have-one-fringe-p)
                      1
                    0))
	     (- (window-body-width nil t)
                (* 2 (frame-char-width))
                (if (shr--have-one-fringe-p)
                    0
                  (* (frame-char-width) 2))
                1))))
        (max-specpdl-size max-specpdl-size)
        ;; `bidi-display-reordering' is supposed to be only used for
        ;; debugging purposes, but Shr's naïve filling algorithm
        ;; cannot cope with the complexity of RTL text in an LTR
        ;; paragraph, when a long line has been continued, and for
        ;; most scripts the character metrics don't change when they
        ;; are reordered, so...  this is the best we could do :-(
        bidi-display-reordering)
    ;; Adjust for max width specification.
    (when (and shr-max-width
               (not shr-width))
      (setq shr-internal-width
            (min shr-internal-width
                 (if shr-use-fonts
                     (* shr-max-width (frame-char-width))
                   shr-max-width))))
    ;; If the window was hscrolled for some reason, shr-fill-lines
    ;; below will misbehave, because it silently assumes that it
    ;; starts with a non-hscrolled window (vertical-motion will move
    ;; to a wrong place otherwise).
    (set-window-hscroll nil 0)
    (shr-descend dom)
    (shr-fill-lines start (point))
    (shr--remove-blank-lines-at-the-end start (point))
    (when shr-warning
      (message "%s" shr-warning))))

(defun shr--remove-blank-lines-at-the-end (start end)
  (save-restriction
    (save-excursion
      (narrow-to-region start end)
      (goto-char end)
      (when (and (re-search-backward "[^ \n]" nil t)
                 (not (eobp)))
        (forward-line 1)
        (delete-region (point) (point-max))))))

(defun shr-url-at-point (image-url)
  "Return the URL under point as a string.
If IMAGE-URL is non-nil, or there is no link under point, but
there is an image under point then copy the URL of the image
under point instead."
  (if image-url
      (get-text-property (point) 'image-url)
    (or (get-text-property (point) 'shr-url)
        (get-text-property (point) 'image-url))))

(defun shr-copy-url (url)
  "Copy the URL under point to the kill ring.
With a prefix argument, or if there is no link under point, but
there is an image under point then copy the URL of the image
under point instead."
  (interactive (list (shr-url-at-point current-prefix-arg)))
  (if (not url)
      (message "No URL under point")
    (setq url (url-encode-url url))
    (kill-new url)
    (message "Copied %s" url)))

(defun shr-probe-url (url cont)
  "Pass URL's redirect destination to CONT, if it has one.
CONT should be a function of one argument, the redirect
destination URL.  If URL is not redirected, then CONT is never
called."
  (interactive "P")
  (url-retrieve
   url (lambda (a)
         (pcase a
           (`(:redirect ,destination . ,_)
            ;; Remove common tracking junk from the URL.
            (funcall cont (replace-regexp-in-string
                           ".utm_.*" "" destination)))))
   nil t t))

(defun shr-probe-and-copy-url (url)
  "Copy the URL under point to the kill ring.
Like `shr-copy-url', but additionally fetch URL and use its
redirection destination if it has one."
  (interactive (list (shr-url-at-point current-prefix-arg)))
  (if url (shr-probe-url url #'shr-copy-url)
    (shr-copy-url url)))

(defun shr-maybe-probe-and-copy-url (url)
  "Copy the URL under point to the kill ring.
If the URL is already at the front of the kill ring act like
`shr-probe-and-copy-url', otherwise like `shr-copy-url'."
  (interactive (list (shr-url-at-point current-prefix-arg)))
  (if (equal url (car kill-ring))
      (shr-probe-and-copy-url url)
    (shr-copy-url url)))

(defun shr--current-link-region ()
  "Return the start and end positions of the URL at point, if any.
Value is a pair of positions (START . END) if there is a non-nil
`shr-url' text property at point; otherwise nil."
  (when (get-text-property (point) 'shr-url)
    (let* ((end (or (next-single-property-change (point) 'shr-url)
                    (point-max)))
           (beg (or (previous-single-property-change end 'shr-url)
                    (point-min))))
      (cons beg end))))

(defun shr--blink-link ()
  "Briefly fontify URL at point with the face `shr-selected-link'."
  (when-let* ((region  (shr--current-link-region))
              (overlay (make-overlay (car region) (cdr region))))
    (overlay-put overlay 'face 'shr-selected-link)
    (run-at-time 1 nil (lambda ()
                         (delete-overlay overlay)))))

(defun shr-next-link ()
  "Skip to the next link."
  (interactive)
  (let ((match (text-property-search-forward 'shr-url nil nil t)))
    (if (not match)
        (message "No next link")
      (goto-char (prop-match-beginning match))
      (message "%s" (get-text-property (point) 'help-echo)))))

(defun shr-previous-link ()
  "Skip to the previous link."
  (interactive)
  (if (not (text-property-search-backward 'shr-url nil nil t))
      (message "No previous link")
    (message "%s" (get-text-property (point) 'help-echo))))

(defun shr-show-alt-text ()
  "Show the ALT text of the image under point."
  (declare (completion (lambda (_ b) (command-completion-button-p 'shr b))))
  (interactive)
  (let ((text (get-text-property (point) 'shr-alt)))
    (if (not text)
	(message "No image under point")
      (message "%s" (shr-fill-text text)))))

(defun shr-browse-image (&optional copy-url)
  "Browse the image under point.
If COPY-URL (the prefix if called interactively) is non-nil, copy
the URL of the image to the kill buffer instead."
  (interactive "P")
  (let ((url (get-text-property (point) 'image-url)))
    (cond
     ((not url)
      (message "No image under point"))
     (copy-url
      (with-temp-buffer
	(insert url)
	(copy-region-as-kill (point-min) (point-max))
	(message "Copied %s" url)))
     (t
      (message "Browsing %s..." url)
      (browse-url url)))))

(defun shr-insert-image ()
  "Insert the image under point into the buffer."
  (interactive)
  (let ((url (get-text-property (point) 'image-url)))
    (if (not url)
	(message "No image under point")
      (message "Inserting %s..." url)
      (url-retrieve url #'shr-image-fetched
		    (list (current-buffer) (1- (point)) (point-marker))
		    t))))

(defun shr-zoom-image ()
  "Toggle the image size.
The size will be rotated between the default size, the original
size, and full-buffer size."
  (interactive)
  (let ((url (get-text-property (point) 'image-url))
	(size (get-text-property (point) 'image-size))
	(buffer-read-only nil))
    (if (not url)
	(message "No image under point")
      ;; Delete the old picture.
      (while (get-text-property (point) 'image-url)
	(forward-char -1))
      (forward-char 1)
      (let ((start (point)))
	(while (get-text-property (point) 'image-url)
	  (forward-char 1))
	(forward-char -1)
	(put-text-property start (point) 'display nil)
	(when (> (- (point) start) 2)
	  (delete-region start (1- (point)))))
      (message "Inserting %s..." url)
      (url-retrieve url #'shr-image-fetched
		    (list (current-buffer) (1- (point)) (point-marker)
			  (list (cons 'size
				      (cond ((or (eq size 'default)
						 (null size))
					     'original)
					    ((eq size 'original)
					     'full)
					    ((eq size 'full)
					     'default)))))
		    t))))

;;; Utility functions.

(defsubst shr-generic (dom)
  (dolist (sub (dom-children dom))
    (if (stringp sub)
	(shr-insert sub)
      (shr-descend sub))))

(defun shr-indirect-call (tag-name dom &rest args)
  (let ((function (intern (concat "shr-tag-" (symbol-name tag-name)) obarray))
	;; Allow other packages to override (or provide) rendering
	;; of elements.
	(external (cdr (assq tag-name shr-external-rendering-functions))))
    (cond (external
	   (apply external dom args))
	  ((fboundp function)
	   (apply function dom args))
	  (t
           (apply #'shr-generic dom args)))))

(defun shr-descend (dom)
  (let ((function
         (intern (concat "shr-tag-" (symbol-name (dom-tag dom))) obarray))
        ;; Allow other packages to override (or provide) rendering
        ;; of elements.
        (external (cdr (assq (dom-tag dom) shr-external-rendering-functions)))
	(style (dom-attr dom 'style))
	(shr-stylesheet shr-stylesheet)
	(shr-depth (1+ shr-depth))
	(start (point)))
    ;; shr uses many frames per nested node.
    (if (and (> shr-depth (/ max-specpdl-size 15))
             (not (and shr-offer-extend-specpdl
                       (y-or-n-p "Too deeply nested to render properly; increase `max-specpdl-size'?")
                       (setq max-specpdl-size (* max-specpdl-size 2)))))
        (setq shr-warning
              "Not rendering the complete page because of too-deep nesting")
      (when style
	(if (string-match "color\\|display\\|border-collapse" style)
	    (setq shr-stylesheet (nconc (shr-parse-style style)
					shr-stylesheet))
	  (setq style nil)))
      ;; If we have a display:none, then just ignore this part of the DOM.
      (unless (or (equal (cdr (assq 'display shr-stylesheet)) "none")
                  (and shr-discard-aria-hidden
                       (equal (dom-attr dom 'aria-hidden) "true")))
        ;; We don't use shr-indirect-call here, since shr-descend is
        ;; the central bit of shr.el, and should be as fast as
        ;; possible.  Having one more level of indirection with its
        ;; negative effect on performance is deemed unjustified in
        ;; this case.
        (cond (external
               (funcall external dom))
              ((fboundp function)
               (funcall function dom))
              (t
               (shr-generic dom)))
        (when-let* ((id (dom-attr dom 'id)))
	  ;; If the element was empty, we don't have anything to put the
	  ;; anchor on.  So just insert a dummy character.
	  (when (= start (point))
            (if (not (bolp))
                (insert ? )
              (insert ? )
              (shr-mark-fill start))
            (put-text-property (1- (point)) (point) 'display ""))
          (put-text-property start (1+ start) 'shr-target-id id))
	;; If style is set, then this node has set the color.
	(when style
	  (shr-colorize-region
	   start (point)
	   (cdr (assq 'color shr-stylesheet))
	   (cdr (assq 'background-color shr-stylesheet))))))))

(defun shr-fill-text (text)
  (if (zerop (length text))
      text
    (with-temp-buffer
      (let ((shr-indentation 0)
	    (shr-start nil)
	    (shr-internal-width (- (window-body-width nil t)
                                   (* 2 (frame-char-width))
                                   ;; Adjust the window width for when
                                   ;; the user disables the fringes,
                                   ;; which causes the display engine
                                   ;; to usurp one column for the
                                   ;; continuation glyph.
                                   (if (and (null shr-width)
                                            (not (shr--have-one-fringe-p)))
                                       (* (frame-char-width) 2)
                                     0))))
	(shr-insert text)
	(shr-fill-lines (point-min) (point-max))
	(buffer-string)))))

(define-inline shr-char-breakable-p (char)
  "Return non-nil if a line can be broken before and after CHAR."
  (inline-quote (aref fill-find-break-point-function-table ,char)))
(define-inline shr-char-nospace-p (char)
  "Return non-nil if no space is required before and after CHAR."
  (inline-quote (aref fill-nospace-between-words-table ,char)))

;; KINSOKU is a Japanese word meaning a rule that should not be violated.
;; In Emacs, it is a term used for characters, e.g. punctuation marks,
;; parentheses, and so on, that should not be placed in the beginning
;; of a line or the end of a line.
(define-inline shr-char-kinsoku-bol-p (char)
  "Return non-nil if a line ought not to begin with CHAR."
  (inline-letevals (char)
    (inline-quote (and (not (eq ,char ?'))
                       (aref (char-category-set ,char) ?>)))))
(define-inline shr-char-kinsoku-eol-p (char)
  "Return non-nil if a line ought not to end with CHAR."
  (inline-quote (aref (char-category-set ,char) ?<)))
(unless (shr-char-kinsoku-bol-p (make-char 'japanese-jisx0208 33 35))
  (load "kinsoku" nil t))

(defun shr-pixel-column ()
  (if (not shr-use-fonts)
      (current-column)
    (if (not (get-buffer-window (current-buffer)))
	(save-window-excursion
          ;; Avoid errors if the selected window is a dedicated one,
          ;; and they just want to insert a document into it.
          (set-window-dedicated-p nil nil)
	  (set-window-buffer nil (current-buffer))
	  (car (window-text-pixel-size nil (line-beginning-position) (point))))
      (car (window-text-pixel-size nil (line-beginning-position) (point))))))

(defun shr-pixel-region ()
  (- (shr-pixel-column)
     (save-excursion
       (goto-char (mark))
       (shr-pixel-column))))

(defun shr-string-pixel-width (string)
  (if (not shr-use-fonts)
      (length string)
    ;; Save and restore point across with-temp-buffer, since
    ;; shr-pixel-column uses save-window-excursion, which can reset
    ;; point to 1.
    (let ((pt (point)))
      (prog1
	  (with-temp-buffer
	    (insert string)
	    (shr-pixel-column))
	(goto-char pt)))))

(defsubst shr--translate-insertion-chars ()
  ;; Remove soft hyphens.
  (goto-char (point-min))
  (while (search-forward "­" nil t)
    (replace-match "" t t))
  ;; Translate non-breaking spaces into real spaces.
  (goto-char (point-min))
  (while (search-forward " " nil t)
    (replace-match " " t t)))

(defun shr-insert (text)
  (when (and (not (bolp))
	     (get-text-property (1- (point)) 'image-url))
    (insert "\n"))
  (cond
   ((eq shr-folding-mode 'none)
    (let ((start (point)))
      (insert text)
      (save-restriction
	(narrow-to-region start (point))
        (shr--translate-insertion-chars)
	(goto-char (point-max)))))
   (t
    (let ((font-start (point)))
      (when (and (string-match "\\`[ \t\n\r]" text)
		 (not (bolp))
		 (not (eq (char-after (1- (point))) ? )))
	(insert " "))
      (let ((start (point))
	    (bolp (bolp)))
	(insert text)
	(save-restriction
	  (narrow-to-region start (point))
	  (goto-char start)
	  (when (looking-at "[ \t\n\r]+")
	    (replace-match "" t t))
	  (while (re-search-forward "[\t\n\r]+" nil t)
	    (replace-match " " t t))
	  (goto-char start)
          (while (re-search-forward "  +" nil t)
            (replace-match " " t t))
          (shr--translate-insertion-chars)
	  (goto-char (point-max)))
	;; We may have removed everything we inserted if it was just
	;; spaces.
	(unless (= font-start (point))
	  ;; Mark all lines that should possibly be folded afterwards.
	  (when bolp
	    (shr-mark-fill start))
	  (when shr-use-fonts
	    (put-text-property font-start (point)
			       'face
			       (or shr-current-font 'variable-pitch)))))))))

(defun shr-fill-lines (start end)
  (if (<= shr-internal-width 0)
      nil
    (save-restriction
      (narrow-to-region start end)
      (goto-char start)
      (when (get-text-property (point) 'shr-indentation)
	(shr-fill-line))
      (while (setq start (next-single-property-change start 'shr-indentation))
	(goto-char start)
	(when (bolp)
	  (shr-fill-line)))
      (goto-char (point-max)))))

(defun shr-vertical-motion (column)
  (if (not shr-use-fonts)
      (move-to-column column)
    (unless (eolp)
      (forward-char 1))
    (vertical-motion (cons (/ column (frame-char-width)) 0))
    (unless (eolp)
      (forward-char 1))))

(defun shr-fill-line ()
  (let ((shr-indentation (or (get-text-property (point) 'shr-indentation)
                             shr-indentation))
	(continuation (get-text-property
		       (point) 'shr-continuation-indentation))
	start)
    (put-text-property (point) (1+ (point)) 'shr-indentation nil)
    (let ((face (get-text-property (point) 'face))
	  (background-start (point)))
      (shr-indent)
      (when face
	(put-text-property background-start (point) 'face
			   `,(shr-face-background face))))
    (setq start (point))
    (setq shr-indentation (or continuation shr-indentation))
    ;; If we have an indentation that's wider than the width we're
    ;; trying to fill to, then just give up and don't do any filling.
    (when (< shr-indentation shr-internal-width)
      (shr-vertical-motion shr-internal-width)
      (when (looking-at " $")
        (delete-region (point) (line-end-position)))
      (while (not (eolp))
        ;; We have to do some folding.  First find the first
        ;; previous point suitable for folding.
        (if (or (not (shr-find-fill-point (line-beginning-position)))
	        (= (point) start))
	    ;; We had unbreakable text (for this width), so just go to
	    ;; the first space and carry on.
	    (progn
	      (beginning-of-line)
	      (skip-chars-forward " ")
	      (search-forward " " (line-end-position) 'move)))
        ;; Success; continue.
        (when (= (preceding-char) ?\s)
	  (delete-char -1))
        (let ((gap-start (point))
              (face (get-text-property (point) 'face)))
          ;; Extend the background to the end of the line.
          (insert ?\n)
	  (shr-indent)
          (when face
            (put-text-property gap-start (point)
                               'face (shr-face-background face)))
          (when (and (> (1- gap-start) (point-min))
                     (get-text-property (point) 'shr-url)
                     ;; The link on both sides of the newline are the
                     ;; same...
                     (equal (get-text-property (point) 'shr-url)
                            (get-text-property (1- gap-start) 'shr-url)))
            ;; ... so we join the two bits into one link logically, but
            ;; not visually.  This makes navigation between links work
            ;; well, but avoids underscores before the link on the next
            ;; line when indented.
            (let* ((props (copy-sequence (text-properties-at (point))))
                   (face (plist-get props 'face)))
              ;; We don't want to use the faces on the indentation, because
              ;; that's ugly, but we do want to use the background colour.
              (when face
                (setq props (plist-put props 'face (shr-face-background face))))
	      (add-text-properties gap-start (point) props))))
        (setq start (point))
        (shr-vertical-motion shr-internal-width)
        (when (looking-at " $")
	  (delete-region (point) (line-end-position)))))))

(defun shr-find-fill-point (start)
  (let ((bp (point))
	(end (point))
	failed)
    (while (not (or (setq failed (<= (point) start))
		    (eq (preceding-char) ? )
		    (eq (following-char) ? )
		    (shr-char-breakable-p (preceding-char))
		    (shr-char-breakable-p (following-char))
		    (and (shr-char-kinsoku-bol-p (preceding-char))
			 (shr-char-breakable-p (following-char))
			 (not (shr-char-kinsoku-bol-p (following-char))))
		    (shr-char-kinsoku-eol-p (following-char))
		    (bolp)))
      (backward-char 1))
    (if failed
	;; There's no breakable point, so we give it up.
	(let (found)
	  (goto-char bp)
          ;; Don't overflow the window edge, even if
          ;; shr-kinsoku-shorten is nil.
	  (unless (or shr-kinsoku-shorten (null shr-width))
	    (while (setq found (re-search-forward
				"\\(\\c>\\)\\| \\|\\c<\\|\\c|"
				(line-end-position) 'move)))
	    (if (and found
		     (not (match-beginning 1)))
		(goto-char (match-beginning 0)))))
      (or
       (eolp)
       ;; Don't put kinsoku-bol characters at the beginning of a line,
       ;; or kinsoku-eol characters at the end of a line.
       (cond
        ;; Don't overflow the window edge, even if shr-kinsoku-shorten
        ;; is nil.
	((or shr-kinsoku-shorten (null shr-width))
	 (while (and (not (memq (preceding-char) (list ?\C-@ ?\n ? )))
		     (or (shr-char-kinsoku-eol-p (preceding-char))
                         (shr-char-kinsoku-bol-p (following-char))))
	   (backward-char 1))
	 (when (setq failed (<= (point) start))
	   ;; There's no breakable point that doesn't violate kinsoku,
	   ;; so we look for the second best position.
	   (while (and (progn
			 (forward-char 1)
			 (<= (point) end))
		       (progn
			 (setq bp (point))
			 (shr-char-kinsoku-eol-p (following-char)))))
	   (goto-char bp)))
	((shr-char-kinsoku-eol-p (preceding-char))
	 ;; Find backward the point where kinsoku-eol characters begin.
	 (let ((count 4))
	   (while
	       (progn
		 (backward-char 1)
		 (and (> (setq count (1- count)) 0)
		      (not (memq (preceding-char) (list ?\C-@ ?\n ? )))
		      (or (shr-char-kinsoku-eol-p (preceding-char))
			  (shr-char-kinsoku-bol-p (following-char)))))))
	 (when (setq failed (<= (point) start))
	   ;; There's no breakable point that doesn't violate kinsoku,
	   ;; so we go to the second best position.
	   (if (looking-at "\\(\\c<+\\)\\c<")
	       (goto-char (match-end 1))
	     (forward-char 1))))
	((shr-char-kinsoku-bol-p (following-char))
	 ;; Find forward the point where kinsoku-bol characters end.
	 (let ((count 4))
	   (while (progn
		    (forward-char 1)
		    (and (>= (setq count (1- count)) 0)
			 (shr-char-kinsoku-bol-p (following-char))
			 (shr-char-breakable-p (following-char))))))))
       (when (eq (following-char) ? )
	 (forward-char 1))))
    (not failed)))

(defun shr-parse-base (url)
  ;; Always chop off anchors.
  (when (string-match "#.*" url)
    (setq url (substring url 0 (match-beginning 0))))
  ;; NB: <base href=""> URI may itself be relative to the document's URI.
  (setq url (shr-expand-url url))
  (let* ((parsed (url-generic-parse-url url))
	 (local (url-filename parsed)))
    (setf (url-filename parsed) "")
    ;; Chop off the bit after the last slash.
    (when (string-match "\\`\\(.*/\\)[^/]+\\'" local)
      (setq local (match-string 1 local)))
    ;; Always make the local bit end with a slash.
    (when (and (not (zerop (length local)))
	       (not (eq (aref local (1- (length local))) ?/)))
      (setq local (concat local "/")))
    (list (url-recreate-url parsed)
	  local
	  (url-type parsed)
	  url)))

(autoload 'url-expand-file-name "url-expand")

;; FIXME This needs some tests writing.
;; Does it even need to exist, given that url-expand-file-name does?
(defun shr-expand-url (url &optional base)
  (setq base
	(if base
	    ;; shr-parse-base should never call this with non-nil base!
	    (shr-parse-base base)
	  ;; Bound by the parser.
	  shr-base))
  (when (zerop (length url))
    (setq url nil))
  ;; Strip leading whitespace
  (and url (string-match "\\`\\s-+" url)
       (setq url (substring url (match-end 0))))
  (cond ((zerop (length url))
         (nth 3 base))
        ((or (not base)
	     (string-match "\\`[a-z]*:" url))
	 ;; Absolute or empty URI
	 url)
	((eq (aref url 0) ?/)
	 (if (and (> (length url) 1)
		  (eq (aref url 1) ?/))
	     ;; //host...; just use the protocol
	     (concat (nth 2 base) ":" url)
	   ;; Just use the host name part.
	   (concat (car base) url)))
	((eq (aref url 0) ?#)
	 ;; A link to an anchor.
	 (concat (nth 3 base) url))
	(t
	 ;; Totally relative.
	 (url-expand-file-name url (concat (car base) (cadr base))))))

(defun shr-ensure-newline ()
  (unless (bobp)
    (let ((prefix (get-text-property (line-beginning-position)
				     'shr-prefix-length)))
      (unless (or (zerop (current-column))
                  (and prefix
                       (= prefix (- (point) (line-beginning-position)))))
        (insert "\n")))))

(defun shr-ensure-paragraph ()
  (unless (bobp)
    (let ((prefix (get-text-property (line-beginning-position)
				     'shr-prefix-length)))
      (cond
       ((and (bolp)
	     (save-excursion
	       (forward-line -1)
	       (looking-at " *$")))
	;; We're already at a new paragraph; do nothing.
	)
       ((and (not (bolp))
             (save-excursion
               (beginning-of-line)
               (looking-at " *$"))
	     (save-excursion
	       (forward-line -1)
	       (looking-at " *$"))
             ;; Check all chars on the current line and see whether
             ;; they're all placeholders.
             (cl-loop for pos from (line-beginning-position) upto (1- (point))
                      unless (get-text-property pos 'shr-target-id)
                      return nil
                      finally return t))
	;; We have some invisible markers from <div id="foo"></div>;
	;; do nothing.
	)
       ((and prefix
	     (= prefix (- (point) (line-beginning-position))))
	;; Do nothing; we're at the start of a <li>.
	)
       ((save-excursion
	  (beginning-of-line)
	  ;; If the current line is totally blank, and doesn't even
	  ;; have any face properties set, then delete the blank
	  ;; space.
	  (and (looking-at " *$")
	       (not (get-text-property (point) 'face))
	       (not (= (next-single-property-change (point) 'face nil
						    (line-end-position))
		       (line-end-position)))))
	(delete-region (match-beginning 0) (match-end 0)))
       ;; We have a single blank line.
       ((and (eolp) (bolp))
        (insert "\n"))
       ;; Insert new paragraph.
       (t
	(insert "\n\n"))))))

(defun shr-indent ()
  (when (> shr-indentation 0)
    (if (not shr-use-fonts)
        (insert-char ?\s shr-indentation)
      (insert ?\s)
      (put-text-property (1- (point)) (point)
                         'display `(space :width (,shr-indentation))))))

(defun shr-fontize-dom (dom &rest types)
  (let ((start (point)))
    (shr-generic dom)
    (dolist (type types)
      (shr-add-font start (point) type))))

;; Add face to the region, but avoid putting the font properties on
;; blank text at the start of the line, and the newline at the end, to
;; avoid ugliness.
(defun shr-add-font (start end type)
  (save-excursion
    (goto-char start)
    (while (< (point) end)
      (when (bolp)
        (skip-chars-forward " "))
      (add-face-text-property (point) (min (line-end-position) end) type t)
      (if (< (line-end-position) end)
          (forward-line 1)
        (goto-char end)))))

(defun shr-mouse-browse-url (ev)
  "Browse the URL under the mouse cursor."
  (interactive "e")
  (mouse-set-point ev)
  (shr-browse-url))

(defun shr-mouse-browse-url-new-window (ev)
  "Browse the URL under the mouse cursor in a new window."
  (interactive "e")
  (mouse-set-point ev)
  (shr-browse-url nil nil t))

(defun shr-browse-url (&optional external mouse-event new-window)
  "Browse the URL at point using `browse-url'.
If EXTERNAL is non-nil (interactively, the prefix argument), browse
the URL using `browse-url-secondary-browser-function'.
If this function is invoked by a mouse click, it will browse the URL
at the position of the click.  Optional argument MOUSE-EVENT describes
the mouse click event."
  (interactive (list current-prefix-arg last-nonmenu-event))
  (mouse-set-point mouse-event)
  (let ((url (get-text-property (point) 'shr-url)))
    (cond
     ((not url)
      (message "No link under point"))
     (external
      (funcall browse-url-secondary-browser-function url)
      (shr--blink-link))
     (t
      (browse-url url (xor new-window browse-url-new-window-flag))))))

(defun shr-save-contents (directory)
  "Save the contents from URL in a file."
  (interactive "DSave contents of URL to directory: ")
  (let ((url (get-text-property (point) 'shr-url)))
    (if (not url)
	(message "No link under point")
      (url-retrieve (shr-encode-url url)
                    #'shr-store-contents (list url directory)))))

(defun shr-store-contents (status url directory)
  (unless (plist-get status :error)
    (when (or (search-forward "\n\n" nil t)
	      (search-forward "\r\n\r\n" nil t))
      (write-region (point) (point-max)
		    (expand-file-name (file-name-nondirectory url)
				      directory)))))

(defun shr-image-fetched (status buffer start end &optional flags)
  (let ((image-buffer (current-buffer)))
    (when (and (buffer-name buffer)
	       (not (plist-get status :error)))
      (url-store-in-cache image-buffer)
      (goto-char (point-min))
      (when (or (search-forward "\n\n" nil t)
		(search-forward "\r\n\r\n" nil t))
	(let ((data (shr-parse-image-data)))
	  (with-current-buffer buffer
	    (save-excursion
	      (save-restriction
		(widen)
		(let ((alt (buffer-substring start end))
		      (properties (text-properties-at start))
		      (inhibit-read-only t))
		  (delete-region start end)
		  (goto-char start)
		  (funcall shr-put-image-function data alt flags)
		  (while properties
		    (let ((type (pop properties))
			  (value (pop properties)))
		      (unless (memq type '(display image-size))
			(put-text-property start (point) type value)))))))))))
    (kill-buffer image-buffer)))

(defun shr-image-from-data (data)
  "Return an image from the data: URI content DATA."
  (when (string-match
	 "\\(\\([^/;,]+\\(/[^;,]+\\)?\\)\\(;[^;,]+\\)*\\)?,\\(.*\\)"
	 data)
    (let ((param (match-string 4 data))
	  (payload (url-unhex-string (match-string 5 data))))
      (when (and param
                 (string-match "^.*\\(;[ \t]*base64\\)$" param))
	(setq payload (ignore-errors
                        (base64-decode-string payload))))
      payload)))

;; Behind display-graphic-p test.
(declare-function image-size "image.c" (spec &optional pixels frame))
(declare-function image-animate "image" (image &optional index limit position))

(defun shr-put-image (spec alt &optional flags)
  "Insert image SPEC with a string ALT.  Return image.
SPEC is either an image data blob, or a list where the first
element is the data blob and the second element is the content-type."
  (let (image)
    (when (display-graphic-p)
      (let* ((size (cdr (assq 'size flags)))
	     (data (if (consp spec)
		       (car spec)
		     spec))
	     (content-type (and (consp spec)
				(cadr spec)))
	     (start (point)))
        (setq image
              (cond
	       ((eq size 'original)
		(create-image data nil t :ascent 100
			      :format content-type))
	       ((eq content-type 'image/svg+xml)
                (when (image-type-available-p 'svg)
		  (create-image data 'svg t :ascent 100)))
               ((eq content-type 'application/octet-stream)
                nil)
	       ((eq size 'full)
		(ignore-errors
		  (shr-rescale-image data content-type
                                     (plist-get flags :width)
                                     (plist-get flags :height))))
	       (t
		(ignore-errors
		  (shr-rescale-image data content-type
                                     (plist-get flags :width)
                                     (plist-get flags :height))))))
        (when image
	  ;; When inserting big-ish pictures, put them at the
	  ;; beginning of the line.
          (when (and (> (current-column) 0)
		     (> (car (image-size image t)) 400))
	    (insert "\n"))
<<<<<<< HEAD
	  (if (eq size 'original)
	      (insert-sliced-image image (or alt "*") nil 20 1)
	    (insert-image image (or alt "*")))
          (put-text-property start (point) 'image-size size)
          (when (and shr-image-animate
                     (cdr (image-multi-frame-p image)))
            (image-animate image nil 60)))))
    (or image (insert (or alt "")))))
=======
          (let ((image-pos (point)))
	    (if (eq size 'original)
	        (insert-sliced-image image (or alt "*") nil 20 1)
	      (insert-image image (or alt "*")))
	    (put-text-property start (point) 'image-size size)
	    (when (and shr-image-animate
                       (cdr (image-multi-frame-p image)))
              (image-animate image nil 60 image-pos))))
	image)
    (insert (or alt ""))))
>>>>>>> 372824a8

(defun shr--image-type ()
  "Emacs image type to use when displaying images.
If Emacs has native image scaling support, that's used, but if
not, `imagemagick' is preferred if it's present."
  (if (or (and (fboundp 'image-transforms-p)
	       (image-transforms-p))
	  (not (fboundp 'imagemagick-types)))
      nil
    'imagemagick))

(defun shr-rescale-image (data content-type width height
                               &optional max-width max-height)
  "Rescale DATA, if too big, to fit the current buffer.
WIDTH and HEIGHT are the sizes given in the HTML data, if any.

The size of the displayed image will not exceed
MAX-WIDTH/MAX-HEIGHT.  If not given, use the current window
width/height instead."
  (if (not (get-buffer-window (current-buffer) t))
      (create-image data nil t :ascent 100)
    (let* ((edges (window-inside-pixel-edges
                   (get-buffer-window (current-buffer))))
           (max-width (truncate (* shr-max-image-proportion
                                   (or max-width
                                       (- (nth 2 edges) (nth 0 edges))))))
           (max-height (truncate (* shr-max-image-proportion
                                    (or max-height
                                        (- (nth 3 edges) (nth 1 edges))))))
           (scaling (image-compute-scaling-factor image-scaling-factor)))
      (when (or (and width
                     (> width max-width))
                (and height
                     (> height max-height)))
        (setq width nil
              height nil))
      (if (and width height
               (< (* width scaling) max-width)
               (< (* height scaling) max-height))
          (create-image
           data (shr--image-type) t
           :ascent 100
           :width width
           :height height
           :format content-type)
        (create-image
         data (shr--image-type) t
         :ascent 100
         :max-width max-width
         :max-height max-height
         :format content-type)))))

;; url-cache-extract autoloads url-cache.
(declare-function url-cache-create-filename "url-cache" (url))

(defun shr-get-image-data (url)
  "Get image data for URL.
Return a string with image data."
  (with-temp-buffer
    (set-buffer-multibyte nil)
    (when (ignore-errors
	    (url-cache-extract (url-cache-create-filename (shr-encode-url url)))
	    t)
      (when (re-search-forward "\r?\n\r?\n" nil t)
	(shr-parse-image-data)))))

(declare-function libxml-parse-xml-region "xml.c"
		  (start end &optional base-url discard-comments))

(defun shr-parse-image-data ()
  (let ((data (buffer-substring (point) (point-max)))
	(content-type
	 (save-excursion
	   (save-restriction
	     (narrow-to-region (point-min) (point))
	     (let ((content-type (mail-fetch-field "content-type")))
	       (and content-type
		    ;; Remove any comments in the type string.
		    (intern (replace-regexp-in-string ";.*" "" content-type)
			    obarray)))))))
    ;; SVG images may contain references to further images that we may
    ;; want to block.  So special-case these by parsing the XML data
    ;; and remove anything that looks like a blocked bit.
    (when (and shr-blocked-images
               (eq content-type 'image/svg+xml))
      (setq data
            ;; Note that libxml2 doesn't parse everything perfectly,
            ;; so glitches may occur during this transformation.  And
            ;; encode as utf-8: There may be text (and other elements)
            ;; that are non-ASCII.
	    (shr-dom-to-xml
	     (libxml-parse-xml-region (point) (point-max)) 'utf-8)))
    (list data content-type)))

(defun shr-image-displayer (content-function)
  "Return a function to display an image.
CONTENT-FUNCTION is a function to retrieve an image for a cid url that
is an argument.  The function to be returned takes three arguments URL,
START, and END.  Note that START and END should be markers."
  (lambda (url start end)
    (when url
      (if (string-match "\\`cid:" url)
	  (when content-function
	    (let ((image (funcall content-function
				  (substring url (match-end 0)))))
	      (when image
		(goto-char start)
		(funcall shr-put-image-function
			 image (buffer-substring start end))
		(delete-region (point) end))))
        (url-retrieve url #'shr-image-fetched
		      (list (current-buffer) start end)
		      t t)))))

(defun shr-heading (dom &rest types)
  (shr-ensure-paragraph)
  (apply #'shr-fontize-dom dom types)
  (shr-ensure-paragraph))

(defun shr-urlify (start url &optional title)
  (shr-add-font start (point) 'shr-link)
  (add-text-properties
   start (point)
   (list 'shr-url url
         'button t
         'category 'shr                ; For button.el button buffers.
	 'help-echo (let ((parsed (url-generic-parse-url
                                   (or (ignore-errors
				         (decode-coding-string
				          (url-unhex-string url)
				          'utf-8 t))
				       url)))
                          iri)
                      ;; If we have an IDNA domain, then show the
                      ;; decoded version in the mouseover to let the
                      ;; user know that there's something possibly
                      ;; fishy.
                      (when (url-host parsed)
                        (setf (url-host parsed)
                              (puny-encode-domain (url-host parsed))))
                      (setq iri (url-recreate-url parsed))
		      (if title
                          (format "%s (%s)" iri title)
                        iri))
	 'follow-link t
         ;; Make separate regions not `eq' so that they'll get
         ;; separate mouse highlights.
	 'mouse-face (list 'highlight)))
  ;; Don't overwrite any keymaps that are already in the buffer (i.e.,
  ;; image keymaps).
  (while (and start
              (< start (point)))
    (let ((next (next-single-property-change start 'keymap nil (point))))
      (if (get-text-property start 'keymap)
          (setq start next)
        (put-text-property start (or next (point)) 'keymap shr-map)))))

(defun shr-encode-url (url)
  "Encode URL."
  (browse-url-url-encode-chars url "[)$ ]"))

(autoload 'shr-color-visible "shr-color")
(autoload 'shr-color->hexadecimal "shr-color")

(defun shr-color-check (fg bg)
  "Check that FG is visible on BG.
Returns (fg bg) with corrected values.
Returns nil if the colors that would be used are the default
ones, in case fg and bg are nil."
  (when (or fg bg)
    (let ((fixed (cond ((null fg) 'fg)
                       ((null bg) 'bg))))
      ;; Convert colors to hexadecimal, or set them to default.
      (let ((fg (or (shr-color->hexadecimal fg)
                    (frame-parameter nil 'foreground-color)))
            (bg (or (shr-color->hexadecimal bg)
                    (frame-parameter nil 'background-color))))
        (cond ((eq fixed 'bg)
               ;; Only return the new fg
               (list nil (cadr (shr-color-visible bg fg t))))
              ((eq fixed 'fg)
               ;; Invert args and results and return only the new bg
               (list (cadr (shr-color-visible fg bg t)) nil))
              (t
               (shr-color-visible bg fg)))))))

(defun shr-colorize-region (start end fg &optional bg)
  (when (and shr-use-colors
             (or fg bg)
             (>= (display-color-cells) 88))
    (let ((new-colors (shr-color-check fg bg)))
      (when new-colors
	(when fg
	  (add-face-text-property start end
				  (list :foreground (cadr new-colors))
				  t))
	(when bg
	  (add-face-text-property start end
				  (list :background (car new-colors) :extend t)
				  t)))
      new-colors)))

;;; Tag-specific rendering rules.

(defun shr-tag-html (dom)
  (let ((dir (dom-attr dom 'dir)))
    (cond
     ((equal dir "ltr")
      (setq bidi-paragraph-direction 'left-to-right))
     ((equal dir "rtl")
      (setq bidi-paragraph-direction 'right-to-left))
     ((equal dir "auto")
      (setq bidi-paragraph-direction nil))))
  (shr-generic dom))

(defun shr-tag-body (dom)
  (let* ((start (point))
	 (fgcolor (or (dom-attr dom 'fgcolor) (dom-attr dom 'text)))
	 (bgcolor (dom-attr dom 'bgcolor))
	 (shr-stylesheet (list (cons 'color fgcolor)
			       (cons 'background-color bgcolor))))
    (shr-generic dom)
    (shr-colorize-region start (point) fgcolor bgcolor)))

(defun shr-tag-style (_dom)
  )

(defun shr-tag-script (_dom)
  )

(defun shr-tag-comment (_dom)
  )

(defun shr-dom-to-xml (dom &optional charset)
  (with-temp-buffer
    (shr-dom-print dom)
    (when charset
      (encode-coding-region (point-min) (point-max) charset)
      (goto-char (point-min))
      (insert (format "<?xml version=\"1.0\" encoding=\"%s\"?>\n"
                      charset)))
    (buffer-string)))

(defun shr-dom-print (dom)
  "Convert DOM into a string containing the xml representation."
  (insert (format "<%s" (dom-tag dom)))
  (dolist (attr (dom-attributes dom))
    ;; Ignore attributes that start with a colon because they are
    ;; private elements.
    (unless (= (aref (format "%s" (car attr)) 0) ?:)
      (insert (format " %s=\"%s\"" (car attr) (cdr attr)))))
  (insert ">")
  (let (url)
    (dolist (elem (dom-children dom))
      (cond
       ((stringp elem)
	(insert elem))
       ((eq (dom-tag elem) 'comment)
	)
       ((or (not (eq (dom-tag elem) 'image))
	    ;; Filter out blocked elements inside the SVG image.
	    (not (setq url (dom-attr elem ':xlink:href)))
	    (not shr-blocked-images)
	    (not (string-match shr-blocked-images url)))
	(insert " ")
	(shr-dom-print elem)))))
  (insert (format "</%s>" (dom-tag dom))))

(defun shr-tag-svg (dom)
  (when (and (image-type-available-p 'svg)
	     (not shr-inhibit-images)
             (dom-attr dom 'width)
             (dom-attr dom 'height))
    (funcall shr-put-image-function (list (shr-dom-to-xml dom 'utf-8)
                                          'image/svg+xml)
	     "SVG Image")))

(defun shr-tag-sup (dom)
  (let ((start (point)))
    (shr-generic dom)
    (put-text-property start (point) 'display '(raise 0.2))))

(defun shr-tag-sub (dom)
  (let ((start (point)))
    (shr-generic dom)
    (put-text-property start (point) 'display '(raise -0.2))))

(defun shr-tag-p (dom)
  (shr-ensure-paragraph)
  (shr-generic dom)
  (shr-ensure-paragraph))

(defun shr-tag-div (dom)
  (let ((display (cdr (assq 'display shr-stylesheet))))
    (if (or (equal display "inline")
            (equal display "inline-block"))
        (shr-generic dom)
      (shr-ensure-newline)
      (shr-generic dom)
      (shr-ensure-newline))))

(defun shr-tag-s (dom)
  (shr-fontize-dom dom 'shr-strike-through))

(defun shr-tag-b (dom)
  (shr-fontize-dom dom 'bold))

(defun shr-tag-i (dom)
  (shr-fontize-dom dom 'italic))

(defun shr-tag-em (dom)
  (shr-fontize-dom dom 'italic))

(defun shr-tag-strong (dom)
  (shr-fontize-dom dom 'bold))

(defun shr-tag-u (dom)
  (shr-fontize-dom dom 'underline))

(defun shr-tag-code (dom)
  (let ((shr-current-font 'fixed-pitch))
    (shr-generic dom)))

(defun shr-tag-tt (dom)
  ;; The `tt' tag is deprecated in favor of `code'.
  (shr-tag-code dom))

(defun shr-tag-ins (cont)
  (let* ((start (point))
         (color "green")
         (shr-stylesheet (nconc (list (cons 'color color))
				shr-stylesheet)))
    (shr-generic cont)
    (shr-colorize-region start (point) color
                         (cdr (assq 'background-color shr-stylesheet)))))

(defun shr-tag-del (cont)
  (let* ((start (point))
         (color "red")
         (shr-stylesheet (nconc (list (cons 'color color))
				shr-stylesheet)))
    (shr-fontize-dom cont 'shr-strike-through)
    (shr-colorize-region start (point) color
                         (cdr (assq 'background-color shr-stylesheet)))))

(defun shr-parse-style (style)
  (when style
    (save-match-data
      (when (string-match "\n" style)
        (setq style (replace-match " " t t style))))
    (let ((plist nil))
      (dolist (elem (split-string style ";"))
	(when elem
	  (setq elem (split-string elem ":"))
	  (when (and (car elem)
		     (cadr elem))
	    (let ((name (replace-regexp-in-string "^ +\\| +$" "" (car elem)))
		  (value (replace-regexp-in-string "^ +\\| +$" "" (cadr elem))))
	      (when (string-match " *!important\\'" value)
		(setq value (substring value 0 (match-beginning 0))))
	      (unless (equal value "inherit")
		(push (cons (intern name obarray)
			    value)
		      plist))))))
      plist)))

(defun shr-tag-base (dom)
  (let ((base (dom-attr dom 'href)))
    (when (> (length base) 0)
      (setq shr-base (shr-parse-base base))))
  (shr-generic dom))

(defun shr-tag-a (dom)
  (let ((url (dom-attr dom 'href))
        (title (dom-attr dom 'title))
	(start (point))
	shr-start)
    (shr-generic dom)
    (when-let* ((id (unless (dom-attr dom 'id) ; Handled by `shr-descend'.
                      (dom-attr dom 'name))))  ; Obsolete since HTML5.
      ;; We have an empty element, so just insert... something.
      (when (= start (point))
        (insert ?\s)
        (put-text-property (1- (point)) (point) 'display ""))
      (put-text-property start (1+ start) 'shr-target-id id))
    (when url
      (shr-urlify (or shr-start start) (shr-expand-url url) title))))

(defun shr-tag-abbr (dom)
  (let ((title (dom-attr dom 'title))
	(start (point)))
    (shr-generic dom)
    (shr-add-font start (point) 'shr-abbreviation)
    (when title
      (add-text-properties start (point)
                           (list 'help-echo title
                                 'mouse-face 'highlight)))))

(defun shr-tag-acronym (dom)
  ;; `acronym' is deprecated in favor of `abbr'.
  (shr-tag-abbr dom))

(defun shr-tag-object (dom)
  (unless shr-inhibit-images
    (let ((start (point))
	  url multimedia image)
      (when-let* ((type (dom-attr dom 'type)))
	(when (string-match "\\`image/svg" type)
	  (setq url (dom-attr dom 'data)
		image t)))
      (dolist (child (dom-non-text-children dom))
	(cond
	 ((eq (dom-tag child) 'embed)
	  (setq url (or url (dom-attr child 'src))
		multimedia t))
	 ((and (eq (dom-tag child) 'param)
	       (equal (dom-attr child 'name) "movie"))
	  (setq url (or url (dom-attr child 'value))
		multimedia t))))
      (when url
	(cond
	 (image
	  (shr-indirect-call 'img dom url)
	  (setq dom nil))
	 (multimedia
	  (shr-insert " [multimedia] ")
	  (shr-urlify start (shr-expand-url url)))))
      (when dom
	(shr-generic dom)))))

(defcustom shr-prefer-media-type-alist '(("webm" . 1.0)
                                         ("ogv"  . 1.0)
                                         ("ogg"  . 1.0)
                                         ("opus" . 1.0)
                                         ("flac" . 0.9)
                                         ("wav"  . 0.5))
  "Preferences for media types.
The key element should be a regexp matched against the type of the source or
url if no type is specified.  The value should be a float in the range 0.0 to
1.0.  Media elements with higher value are preferred."
  :version "24.4"
  :type '(alist :key-type regexp :value-type float))

(defcustom shr-use-xwidgets-for-media nil
  "If non-nil, use xwidgets to display video and audio elements.
This also depends on Emacs being built with xwidgets capability.
Note that this is experimental, and may lead to instability on
some platforms."
  :type 'boolean
  :version "29.1")

(defun shr--get-media-pref (elem)
  "Determine the preference for ELEM.
The preference is a float determined from `shr-prefer-media-type'."
  (let ((type (dom-attr elem 'type))
        (p 0.0))
    (unless type
      (setq type (dom-attr elem 'src)))
    (when type
      (dolist (pref shr-prefer-media-type-alist)
        (when (and
               (> (cdr pref) p)
               (string-match-p (car pref) type))
          (setq p (cdr pref)))))
    p))

(defun shr--extract-best-source (dom &optional url pref)
  "Extract the best `:src' property from <source> blocks in DOM."
  (setq pref (or pref -1.0))
  (let (new-pref)
    (dolist (elem (dom-non-text-children dom))
      (when (and (eq (dom-tag elem) 'source)
		 (< pref
		    (setq new-pref
			  (shr--get-media-pref elem))))
	(setq pref new-pref
	      url (dom-attr elem 'src))
        ;; libxml's html parser isn't HTML5 compliant and non terminated
        ;; source tags might end up as children.  So recursion it is...
        (dolist (child (dom-non-text-children elem))
          (when (eq (dom-tag child) 'source)
            (let ((ret (shr--extract-best-source (list child) url pref)))
              (when (< pref (cdr ret))
                (setq url (car ret)
                      pref (cdr ret)))))))))
  (cons url pref))

(declare-function xwidget-webkit-execute-script "xwidget.c"
                  (xwidget script &optional callback))

(defun shr-tag-video (dom)
  (let ((image (dom-attr dom 'poster))
        (url (dom-attr dom 'src))
        (start (point)))
    (unless url
      (setq url (car (shr--extract-best-source dom))))
    (if (and shr-use-xwidgets-for-media
             (fboundp 'make-xwidget))
        ;; Play the video.
        (progn
          (require 'xwidget)
          (let ((widget (make-xwidget
                         'webkit
			 "Video"
                         (truncate (* (window-pixel-width) 0.8))
                         (truncate (* (window-pixel-width) 0.8 0.75)))))
            (insert
             (propertize
              " [video] "
              'display (list 'xwidget :xwidget widget)))
            (xwidget-webkit-execute-script
             widget (format "document.body.innerHTML = %S;"
                            (format
                             "<style>body { margin: 0px; }</style><div style='background: black; height: 100%%; display: flex; align-items: center; justify-content: center;'><video autoplay loop muted controls style='max-width: 100%%; max-height: 100%%;'><source src=%S type='video/mp4\'></source></video></div>"
                             url)))))
      ;; No xwidgets.
      (if (> (length image) 0)
	  (shr-indirect-call 'img nil image)
        (shr-insert " [video] "))
      (shr-urlify start (shr-expand-url url)))))

(defun shr-tag-audio (dom)
  (let ((url (dom-attr dom 'src))
        (start (point)))
    (unless url
      (setq url (car (shr--extract-best-source dom))))
    (shr-insert " [audio] ")
    (shr-urlify start (shr-expand-url url))))

(defun shr-tag-img (dom &optional url)
  (when (or url
	    (and dom
		 (or (> (length (dom-attr dom 'src)) 0)
                     (> (length (dom-attr dom 'srcset)) 0))))
    (when (> (current-column) 0)
      (insert "\n"))
    (let ((alt (dom-attr dom 'alt))
          (width (shr-string-number (dom-attr dom 'width)))
          (height (shr-string-number (dom-attr dom 'height)))
	  (url (shr-expand-url (or url (shr--preferred-image dom)))))
      (let ((start (point-marker)))
	(when (zerop (length alt))
	  (setq alt "*"))
	(cond
         ((null url)
          ;; After further expansion, there turned out to be no valid
          ;; src in the img after all.
          )
	 ((or (member (dom-attr dom 'height) '("0" "1"))
	      (member (dom-attr dom 'width) '("0" "1")))
	  ;; Ignore zero-sized or single-pixel images.
	  )
	 ((and (not shr-inhibit-images)
	       (string-match "\\`data:" url))
	  (let ((image (shr-image-from-data (substring url (match-end 0)))))
	    (if image
		(funcall shr-put-image-function image alt
                         (list :width width :height height))
	      (insert alt))))
	 ((and (not shr-inhibit-images)
	       (string-match "\\`cid:" url))
	  (let ((url (substring url (match-end 0)))
		image)
	    (if (or (not shr-content-function)
		    (not (setq image (funcall shr-content-function url))))
		(insert alt)
	      (funcall shr-put-image-function image alt
                       (list :width width :height height)))))
	 ((or shr-inhibit-images
	      (and shr-blocked-images
		   (string-match shr-blocked-images url)))
	  (setq shr-start (point))
          (shr-insert alt))
	 ((and (not shr-ignore-cache)
	       (url-is-cached (shr-encode-url url)))
	  (funcall shr-put-image-function (shr-get-image-data url) alt
                   (list :width width :height height)))
	 (t
	  (when (and shr-ignore-cache
		     (url-is-cached (shr-encode-url url)))
	    (let ((file (url-cache-create-filename (shr-encode-url url))))
	      (when (file-exists-p file)
		(delete-file file))))
          (when (image-type-available-p 'svg)
            (insert-image
             (shr-make-placeholder-image dom)
             (or alt "")))
          (insert " ")
	  (url-queue-retrieve
           (shr-encode-url url) #'shr-image-fetched
	   (list (current-buffer) start (set-marker (make-marker) (point))
                 (list :width width :height height))
	   t
           (not (shr--use-cookies-p url shr-base)))))
	(when (zerop shr-table-depth) ;; We are not in a table.
	  (put-text-property start (point) 'keymap shr-image-map)
	  (put-text-property start (point) 'shr-alt alt)
	  (put-text-property start (point) 'image-url url)
	  (put-text-property start (point) 'image-displayer
			     (shr-image-displayer shr-content-function))
	  (put-text-property start (point) 'help-echo
			     (shr-fill-text
			      (or (dom-attr dom 'title) alt))))))))

(defun shr--use-cookies-p (url base)
  "Say whether to use cookies when fetching URL (typically an image).
BASE is the URL of the HTML being rendered."
  (cond
   ((null base)
    ;; Disallow cookies if we don't know what the base is.
    nil)
   ((eq shr-cookie-policy 'same-origin)
    (let ((url-host (url-host (url-generic-parse-url url)))
          (base-host (split-string
                      (url-host (url-generic-parse-url (car base)))
                      "\\.")))
      ;; We allow cookies if it's for any of the sibling domains (that
      ;; we're allowed to set cookies for).  Determine that by going
      ;; "upwards" in the base domain name.
      (cl-loop while base-host
               when (url-cookie-host-can-set-p
                     url-host (mapconcat #'identity base-host "."))
               return t
               do (pop base-host)
               finally (return nil))))
   (t
    shr-cookie-policy)))

(defun shr--preferred-image (dom)
  (let ((srcset (dom-attr dom 'srcset))
        (frame-width (frame-pixel-width))
        (width (string-to-number (or (dom-attr dom 'width) "100")))
        candidate)
    (when (> (length srcset) 0)
      ;; srcset consist of a series of URL/size specifications
      ;; separated by the ", " string.
      (setq srcset
            (sort (mapcar
                   (lambda (elem)
                     (let ((spec (split-string elem "[\t\n\r ]+")))
                       (cond
                        ((= (length spec) 1)
                         ;; Make sure it's well formed.
                         (list (car spec) 0))
                        ((string-match "\\([0-9]+\\)x\\'" (cadr spec))
                         ;; If we have an "x" form, then use the width
                         ;; spec to compute the real width.
                         (list (car spec)
                               (* width (string-to-number
                                         (match-string 1 (cadr spec))))))
                        (t
                         (list (car spec)
                               (string-to-number (cadr spec)))))))
                   (split-string (replace-regexp-in-string
				  "\\`[\t\n\r ]+\\|[\t\n\r ]+\\'" "" srcset)
				 "[\t\n\r ]*,[\t\n\r ]*"))
                  (lambda (e1 e2)
                    (> (cadr e1) (cadr e2)))))
      ;; Choose the smallest picture that's bigger than the current
      ;; frame.
      (setq candidate (caar srcset))
      (while (and srcset
                  (> (cadr (car srcset)) frame-width))
        (setq candidate (caar srcset))
        (pop srcset)))
    (or candidate (dom-attr dom 'src))))

(defun shr-string-number (string)
  (if (null string)
      nil
    (setq string (replace-regexp-in-string "[^0-9]" "" string))
    (if (zerop (length string))
        nil
      (string-to-number string))))

(defun shr-make-placeholder-image (dom)
  (let* ((edges (and
                 (get-buffer-window (current-buffer))
                 (window-inside-pixel-edges
                  (get-buffer-window (current-buffer)))))
         (scaling (image-compute-scaling-factor image-scaling-factor))
         (width (truncate
                 (* (or (shr-string-number (dom-attr dom 'width)) 100)
                    scaling)))
         (height (truncate
                  (* (or (shr-string-number (dom-attr dom 'height)) 100)
                     scaling)))
         (max-width
          (and edges
               (truncate (* shr-max-image-proportion
                            (- (nth 2 edges) (nth 0 edges))))))
         (max-height (and edges
                          (truncate (* shr-max-image-proportion
                                       (- (nth 3 edges) (nth 1 edges))))))
         svg)
    (when (and max-width
               (> width max-width))
      (setq height (truncate (* (/ (float max-width) width) height))
            width max-width))
    (when (and max-height
               (> height max-height))
      (setq width (truncate (* (/ (float max-height) height) width))
            height max-height))
    (setq svg (svg-create width height))
    (svg-gradient svg "background" 'linear '((0 . "#b0b0b0") (100 . "#808080")))
    (svg-rectangle svg 0 0 width height :gradient "background"
                   :stroke-width 2 :stroke-color "black")
    (let ((image (svg-image svg :scale 1)))
      (setf (image-property image :ascent) 100)
      image)))

(defun shr-tag-pre (dom)
  (let ((shr-folding-mode 'none)
	(shr-current-font 'default))
    (shr-ensure-newline)
    (shr-generic dom)
    (shr-ensure-newline)))

(defun shr-tag-blockquote (dom)
  (shr-ensure-paragraph)
  (let ((start (point))
	(shr-indentation (+ shr-indentation
			    (* 4 shr-table-separator-pixel-width))))
    (shr-generic dom)
    (shr-ensure-paragraph)
    (shr-mark-fill start)))

(defun shr-tag-dl (dom)
  (shr-ensure-paragraph)
  (shr-generic dom)
  (shr-ensure-paragraph))

(defun shr-tag-dt (dom)
  (shr-ensure-newline)
  (shr-generic dom)
  (shr-ensure-newline))

(defun shr-tag-dd (dom)
  (shr-ensure-newline)
  (let ((shr-indentation (+ shr-indentation
			    (* 4 shr-table-separator-pixel-width))))
    (shr-generic dom)))

(defun shr-tag-ul (dom)
  (shr-ensure-paragraph)
  (let ((shr-list-mode 'ul))
    (shr-generic dom))
  ;; If we end on an empty <li>, then make sure we really end on a new
  ;; paragraph.
  (unless (bolp)
    (insert "\n"))
  (shr-ensure-paragraph))

(defun shr-tag-ol (dom)
  (shr-ensure-paragraph)
  (let* ((attrs (dom-attributes dom))
         (start-attr (alist-get 'start attrs))
         ;; Start at 1 if there is no start attribute
         ;; or if start can't be parsed as an integer.
         (start-index (condition-case _
                          (cl-parse-integer start-attr)
                        (t 1)))
         (shr-list-mode start-index))
    (shr-generic dom))
  (shr-ensure-paragraph))

(defun shr-tag-li (dom)
  (shr-ensure-newline)
  (let ((start (point)))
    (let* ((bullet
	    (if (numberp shr-list-mode)
		(prog1
		    (format "%d " shr-list-mode)
		  (setq shr-list-mode (1+ shr-list-mode)))
	      (car shr-internal-bullet)))
	   (width (if (numberp shr-list-mode)
		      (shr-string-pixel-width bullet)
		    (cdr shr-internal-bullet))))
      (insert bullet)
      (shr-mark-fill start)
      (let ((shr-indentation (+ shr-indentation width)))
	(put-text-property start (1+ start)
			   'shr-continuation-indentation shr-indentation)
	(put-text-property start (1+ start) 'shr-prefix-length (length bullet))
	(shr-generic dom))))
  (unless (bolp)
    (insert "\n")))

(defun shr-mark-fill (start)
  ;; We may not have inserted any text to fill.
  (when (and (/= start (point))
             ;; Tables insert themselves with the correct indentation,
             ;; so don't do anything if we're at the start of a table.
             (not (get-text-property start 'shr-table-id)))
    (put-text-property start (1+ start)
		       'shr-indentation shr-indentation)))

(defun shr-tag-br (dom)
  (when (and (not (bobp))
	     ;; Only add a newline if we break the current line, or
	     ;; the previous line isn't a blank line.
	     (or (not (bolp))
		 (and (> (- (point) 2) (point-min))
		      (not (= (char-after (- (point) 2)) ?\n)))))
    (insert "\n"))
  (shr-generic dom))

(defun shr-tag-span (dom)
  (shr-generic dom))

(defun shr-tag-h1 (dom)
  (shr-heading dom 'shr-h1))

(defun shr-tag-h2 (dom)
  (shr-heading dom 'shr-h2))

(defun shr-tag-h3 (dom)
  (shr-heading dom 'shr-h3))

(defun shr-tag-h4 (dom)
  (shr-heading dom 'shr-h4))

(defun shr-tag-h5 (dom)
  (shr-heading dom 'shr-h5))

(defun shr-tag-h6 (dom)
  (shr-heading dom 'shr-h6))

(defun shr-tag-hr (_dom)
  (shr-ensure-newline)
  (insert (make-string (if (not shr-use-fonts)
			   shr-internal-width
			 (1+ (/ shr-internal-width
				shr-table-separator-pixel-width)))
		       shr-hr-line)
	  "\n"))

(defun shr-tag-title (dom)
  (shr-heading dom 'bold 'underline))

(defun shr-tag-font (dom)
  (let* ((start (point))
         (color (dom-attr dom 'color))
         (shr-stylesheet (nconc (list (cons 'color color))
				shr-stylesheet)))
    (shr-generic dom)
    (when color
      (shr-colorize-region start (point) color
			   (cdr (assq 'background-color shr-stylesheet))))))

(defun shr-tag-bdo (dom)
  (let* ((direction (dom-attr dom 'dir))
         (char (cond
                ((equal direction "ltr")
                 ?\N{LEFT-TO-RIGHT OVERRIDE})
                ((equal direction "rtl")
                 ?\N{RIGHT-TO-LEFT OVERRIDE}))))
    (when char
      (insert ?\N{FIRST STRONG ISOLATE} char))
    (shr-generic dom)
    (when char
      (insert ?\N{POP DIRECTIONAL FORMATTING} ?\N{POP DIRECTIONAL ISOLATE}))))

(defun shr-tag-bdi (dom)
  (insert ?\N{FIRST STRONG ISOLATE})
  (shr-generic dom)
  (insert ?\N{POP DIRECTIONAL ISOLATE}))

;;; Table rendering algorithm.

;; Table rendering is the only complicated thing here.  We do this by
;; first counting how many TDs there are in each TR, and registering
;; how wide they think they should be ("width=45%", etc).  Then we
;; render each TD separately (this is done in temporary buffers, so
;; that we can use all the rendering machinery as if we were in the
;; main buffer).  Now we know how much space each TD really takes, so
;; we then render everything again with the new widths, and finally
;; insert all these boxes into the main buffer.
(defun shr-tag-table-1 (dom)
  (setq dom (or (dom-child-by-tag dom 'tbody) dom))
  (let* ((shr-inhibit-images t)
	 (shr-table-depth (1+ shr-table-depth))
	 (shr-kinsoku-shorten t)
	 ;; Find all suggested widths.
	 (columns (shr-column-specs dom))
	 ;; Compute how many pixels wide each TD should be.
	 (suggested-widths (shr-pro-rate-columns columns))
	 ;; Do a "test rendering" to see how big each TD is (this can
	 ;; be smaller (if there's little text) or bigger (if there's
	 ;; unbreakable text).
	 (elems (or (dom-attr dom 'shr-suggested-widths)
		    (shr-make-table dom suggested-widths nil
				    'shr-suggested-widths)))
	 (sketch (cl-loop for line in elems
		          collect (mapcar #'car line)))
	 (natural (cl-loop for line in elems
			   collect (mapcar #'cdr line)))
	 (sketch-widths (shr-table-widths sketch natural suggested-widths)))
    ;; This probably won't work very well.
    (when (> (+ (cl-loop for width across sketch-widths
		         summing (1+ width))
		shr-indentation shr-table-separator-pixel-width)
	     (frame-width))
      (setq truncate-lines t))
    ;; Then render the table again with these new "hard" widths.
    (shr-insert-table (shr-make-table dom sketch-widths t) sketch-widths)))

(defun shr-table-body (dom)
  (let ((tbodies (seq-filter (lambda (child)
                               (eq (dom-tag child) 'tbody))
                             (dom-non-text-children dom))))
    (cond
     ((null tbodies)
      dom)
     ((null (cdr tbodies))
      (car tbodies))
     (t
      ;; Table with multiple tbodies.  Convert into a single tbody.
      `(tbody nil ,@(mapcan #'dom-non-text-children tbodies))))))

(defun shr--fix-tbody (tbody)
  (nconc (list 'tbody (dom-attributes tbody))
         (cl-loop for child in (dom-children tbody)
                  collect (if (or (stringp child)
                                  (not (eq (dom-tag child) 'tr)))
                              (list 'tr nil (list 'td nil child))
                            child))))

(defun shr--fix-table (dom caption header footer)
  (let* ((body (dom-non-text-children (shr--fix-tbody (shr-table-body dom))))
         (nheader (if header (shr-max-columns header)))
	 (nbody (if body (shr-max-columns body) 0))
         (nfooter (if footer (shr-max-columns footer))))
    (nconc
     (list 'table nil)
     (if caption `((tr nil (td nil ,@caption))))
     (cond
      (header
       (if footer
	   ;; header + body + footer
	   (if (= nheader nbody)
	       (if (= nbody nfooter)
		   `((tr nil (td nil (table nil
					    (tbody nil ,@header
						   ,@body ,@footer)))))
	         (nconc `((tr nil (td nil (table nil
					         (tbody nil ,@header
						        ,@body)))))
		        (if (= nfooter 1)
			    footer
			  `((tr nil (td nil (table
					     nil (tbody
						  nil ,@footer))))))))
	     (nconc `((tr nil (td nil (table nil (tbody
						  nil ,@header)))))
		    (if (= nbody nfooter)
		        `((tr nil (td nil (table
					   nil (tbody nil ,@body
						      ,@footer)))))
		      (nconc `((tr nil (td nil (table
					        nil (tbody nil
							   ,@body)))))
			     (if (= nfooter 1)
			         footer
			       `((tr nil (td nil (table
						  nil
						  (tbody
						   nil
						   ,@footer))))))))))
         ;; header + body
         (if (= nheader nbody)
	     `((tr nil (td nil (table nil (tbody nil ,@header
					         ,@body)))))
	   (if (= nheader 1)
	       `(,@header (tr nil (td nil (table
					   nil (tbody nil ,@body)))))
	     `((tr nil (td nil (table nil (tbody nil ,@header))))
	       (tr nil (td nil (table nil (tbody nil ,@body)))))))))
      (footer
       ;; body + footer
       (if (= nbody nfooter)
	   `((tr nil (td nil (table
			      nil (tbody nil ,@body ,@footer)))))
         (nconc `((tr nil (td nil (table nil (tbody nil ,@body)))))
	        (if (= nfooter 1)
		    footer
		  `((tr nil (td nil (table
				     nil (tbody nil ,@footer)))))))))
      (caption
       `((tr nil (td nil (table nil (tbody nil ,@body))))))
      (body)))))

(defun shr-tag-table (dom)
  (shr-ensure-paragraph)
  (let* ((caption (dom-children (dom-child-by-tag dom 'caption)))
	 (header (dom-non-text-children (dom-child-by-tag dom 'thead)))
	 (footer (dom-non-text-children (dom-child-by-tag dom 'tfoot))))
    (if (and (not caption)
	     (not header)
	     (not (dom-child-by-tag dom 'tbody))
	     (not (dom-child-by-tag dom 'tr))
	     (not footer))
	;; The table is totally invalid and just contains random junk.
	;; Try to output it anyway.
	(shr-generic dom)
      ;; It's a real table, so render it.
      (if (dom-attr dom 'shr-fixed-table)
	  (shr-tag-table-1 dom)
	;; Only fix up the table once.
	(let ((table (shr--fix-table dom caption header footer)))
	  (dom-set-attribute table 'shr-fixed-table t)
	  (setcdr dom (cdr table))
	  (shr-tag-table-1 dom)))
      (let* ((bgcolor (dom-attr dom 'bgcolor))
	     (start (point))
	     (shr-stylesheet (nconc (list (cons 'background-color bgcolor))
				    shr-stylesheet)))
        (when bgcolor
          (shr-colorize-region start (point) (cdr (assq 'color shr-stylesheet))
			       bgcolor))
        ;; Finally, insert all the images after the table.  The Emacs buffer
        ;; model isn't strong enough to allow us to put the images actually
        ;; into the tables.  It inserts also non-td/th objects.
        (when (zerop shr-table-depth)
          (save-excursion
	    (shr-expand-alignments start (point)))
          (let ((strings (shr-collect-extra-strings-in-table dom)))
	    (when strings
	      (save-restriction
	        (narrow-to-region (point) (point))
	        (insert (mapconcat #'identity strings "\n"))
	        (shr-fill-lines (point-min) (point-max))))))))))

(defun shr-collect-extra-strings-in-table (dom &optional flags)
  "Return extra strings in DOM of which the root is a table clause.
Render <img>s and <object>s, and strings and child <table>s of which
the parent <td> or <th> is lacking.  FLAGS is a cons of two boolean
flags that control whether to collect or render objects."
  ;; This function runs recursively and collects strings if the cdr of
  ;; FLAGS is nil and the car is not nil, and it renders also child
  ;; <table>s if the cdr is nil.  Note: FLAGS may be nil, not a cons.
  ;; FLAGS becomes (t . nil) if a <tr> clause is found in the children
  ;; of DOM, and becomes (t . t) if a <td> or a <th> clause is found
  ;; and the car is t then.  When a <table> clause is found, FLAGS
  ;; becomes nil if the cdr is t then.  But if FLAGS is (t . nil) then,
  ;; it renders the <table>.
  (cl-loop for child in (dom-children dom) with recurse with tag
	   do (setq recurse nil)
	   if (stringp child)
	     unless (or (not (car flags)) (cdr flags))
	       when (string-match "\\(?:[^\t\n\r ]+[\t\n\r ]+\\)*[^\t\n\r ]+"
				  child)
		 collect (match-string 0 child)
	       end end
	   else if (consp child)
	     do (setq tag (dom-tag child)) and
	     unless (memq tag '(comment style))
	       if (eq tag 'img)
		 do (shr-indirect-call 'img child)
	       else if (eq tag 'object)
		 do (shr-indirect-call 'object child)
	       else
		 do (setq recurse t) and
		 if (eq tag 'tr)
		   do (setq flags '(t . nil))
		 else if (memq tag '(td th))
		   when (car flags)
		     do (setq flags '(t . t))
		   end
		 else if (eq tag 'table)
		   if (cdr flags)
		     do (setq flags nil)
		   else if (car flags)
		     do (setq recurse nil)
			(shr-indirect-call 'table child)
		   end end end end end end end end end end
	   when recurse
	     append (shr-collect-extra-strings-in-table child flags)))

(defun shr-insert-table (table widths)
  (let* ((collapse (equal (cdr (assq 'border-collapse shr-stylesheet))
			  "collapse"))
	 (shr-table-separator-length (if collapse 0 1))
	 (shr-table-vertical-line (if collapse "" shr-table-vertical-line))
	 (start (point)))
    (setq shr-table-id (1+ shr-table-id))
    (unless collapse
      (shr-insert-table-ruler widths))
    (dolist (row table)
      (let ((start (point))
	    (align 0)
	    (column-number 0)
	    (height (let ((max 0))
		      (dolist (column row)
			(setq max (max max (nth 2 column))))
		      max)))
	(dotimes (_ (max height 1))
          (when (bolp)
	    (shr-indent))
	  (insert shr-table-vertical-line "\n"))
	(dolist (column row)
	  (when (> (nth 2 column) -1)
	    (goto-char start)
	    ;; Sum up all the widths from the column.  (There may be
	    ;; more than one if this is a "colspan" column.)
	    (dotimes (_ (nth 4 column))
	      ;; The colspan directive may be wrong and there may not be
	      ;; that number of columns.
	      (when (<= column-number (1- (length widths)))
		(setq align (+ align
			       (aref widths column-number)
			       (* 2 shr-table-separator-pixel-width))))
	      (setq column-number (1+ column-number)))
	    (let ((lines (nth 3 column))
		  (pixel-align (if (not shr-use-fonts)
				   (* align (frame-char-width))
				 align)))
	      (dolist (line lines)
		(end-of-line)
		(let ((start (point))
                      (background (and (> (length line) 0)
                                       (shr-face-background
                                        (get-text-property
                                         (1- (length line)) 'face line))))
                      (space (propertize
                              " "
                              'display `(space :align-to (,pixel-align))
                              'shr-table-indent shr-table-id)))
                  (when background
                    (setq space (propertize space 'face background)))
		  (insert line space shr-table-vertical-line)
		  (shr-colorize-region
		   start (1- (point)) (nth 5 column) (nth 6 column)))
		(forward-line 1))
	      ;; Add blank lines at padding at the bottom of the TD,
	      ;; possibly.
	      (dotimes (_ (- height (length lines)))
		(end-of-line)
		(let ((start (point)))
		  (insert (propertize " "
				      'display `(space :align-to (,pixel-align))
				      'shr-table-indent shr-table-id)
			  shr-table-vertical-line)
		  (shr-colorize-region
		   start (1- (point)) (nth 5 column) (nth 6 column)))
		(forward-line 1))))))
      (unless collapse
	(shr-insert-table-ruler widths)))
    (unless (= start (point))
      (put-text-property start (1+ start) 'shr-table-id shr-table-id))))

(defun shr-face-background (face)
  (and (consp face)
       (or (and (plist-get face :background)
                (list :background (plist-get face :background)))
           (let ((background nil))
             (dolist (elem face)
               (when (and (consp elem)
                          (eq (car elem) :background)
                          (not background))
                 (setq background (cadr elem))))
             (and background
                  (list :background background :extend t))))))

(defun shr-expand-alignments (start end)
  (while (< (setq start (next-single-property-change
			 start 'shr-table-id nil end))
	    end)
    (goto-char start)
    (let* ((shr-use-fonts t)
	   (id (get-text-property (point) 'shr-table-id))
	   (base (shr-pixel-column))
	   elem)
      (when id
	(save-excursion
	  (while (setq elem (text-property-any
			     (point) end 'shr-table-indent id))
	    (goto-char elem)
	    (let ((align (get-text-property (point) 'display)))
	      (put-text-property (point) (1+ (point)) 'display
				 `(space :align-to (,(+ (car (nth 2 align))
							base)))))
	    (forward-char 1)))))
    (setq start (1+ start))))

(defun shr-insert-table-ruler (widths)
  (when shr-table-horizontal-line
    (when (and (bolp)
	       (> shr-indentation 0))
      (shr-indent))
    (insert shr-table-corner)
    (let ((total-width 0))
      (dotimes (i (length widths))
	(setq total-width (+ total-width (aref widths i)
			     (* shr-table-separator-pixel-width 2)))
	(insert (make-string (1+ (/ (aref widths i)
				    shr-table-separator-pixel-width))
			     shr-table-horizontal-line)
		(propertize " "
			    'display `(space :align-to (,total-width))
			    'shr-table-indent shr-table-id)
		shr-table-corner)))
    (insert "\n")))

(defun shr-table-widths (table natural-table suggested-widths)
  (let* ((length (length suggested-widths))
	 (widths (make-vector length 0))
	 (natural-widths (make-vector length 0)))
    (dolist (row table)
      (let ((i 0))
	(dolist (column row)
	  (aset widths i (max (aref widths i) column))
	  (setq i (1+ i)))))
    (dolist (row natural-table)
      (let ((i 0))
	(dolist (column row)
	  (aset natural-widths i (max (aref natural-widths i) column))
	  (setq i (1+ i)))))
    (let ((extra (- (apply #'+ (append suggested-widths nil))
                    (apply #'+ (append widths nil))
		    (* shr-table-separator-pixel-width (1+ (length widths)))))
	  (expanded-columns 0))
      ;; We have extra, unused space, so divide this space amongst the
      ;; columns.
      (when (> extra 0)
	;; If the natural width is wider than the rendered width, we
	;; want to allow the column to expand.
	(dotimes (i length)
	  (when (> (aref natural-widths i) (aref widths i))
	    (setq expanded-columns (1+ expanded-columns))))
	(dotimes (i length)
	  (when (> (aref natural-widths i) (aref widths i))
	    (aset widths i (min
			    (aref natural-widths i)
			    (+ (/ extra expanded-columns)
			       (aref widths i))))))))
    widths))

(defun shr-make-table (dom widths &optional fill storage-attribute)
  (or (cadr (assoc (list dom widths fill) shr-content-cache))
      (let ((data (shr-make-table-1 dom widths fill)))
	(push (list (list dom widths fill) data)
	      shr-content-cache)
	(when storage-attribute
	  (dom-set-attribute dom storage-attribute data))
	data)))

(defun shr-make-table-1 (dom widths &optional fill)
  (let ((trs nil)
	(rowspans (make-vector (length widths) 0))
	(colspan-remaining 0)
	colspan-width colspan-count
	width colspan)
    (dolist (row (dom-non-text-children dom))
      (when (eq (dom-tag row) 'tr)
	(let ((tds nil)
	      (columns (dom-non-text-children row))
	      (i 0)
	      (width-column 0)
	      column)
	  (while (< i (length widths))
	    ;; If we previously had a rowspan definition, then that
	    ;; means that we now have a "missing" td/th element here.
	    ;; So just insert a dummy, empty one to (sort of) emulate
	    ;; rowspan.
	    (setq column
		  (if (zerop (aref rowspans i))
		      (pop columns)
		    (aset rowspans i (1- (aref rowspans i)))
		    '(td)))
	    (when (and (not (stringp column))
		       (or (memq (dom-tag column) '(td th))
			   (not column)))
	      (when-let* ((span (dom-attr column 'rowspan)))
		(aset rowspans i (+ (aref rowspans i)
				    (1- (string-to-number span)))))
	      ;; Sanity check for invalid column-spans.
	      (when (>= width-column (length widths))
		(setq width-column 0))
	      (setq width
		    (if column
			(aref widths width-column)
		      (* 10 shr-table-separator-pixel-width)))
	      (when (setq colspan (dom-attr column 'colspan))
		(setq colspan (min (string-to-number colspan)
				   ;; The colspan may be wrong, so
				   ;; truncate it to the length of the
				   ;; remaining columns.
				   (- (length widths) i)))
		(dotimes (j (1- colspan))
		  (setq width
			(if (> (+ i 1 j) (1- (length widths)))
			    ;; If we have a colspan spec that's longer
			    ;; than the table is wide, just use the last
			    ;; width as the width.
			    (aref widths (1- (length widths)))
			  ;; Sum up the widths of the columns we're
			  ;; spanning.
			  (+ width
			     shr-table-separator-length
			     (aref widths (+ i 1 j))))))
		(setq width-column (+ width-column (1- colspan))
		      colspan-count colspan
		      colspan-remaining colspan))
	      (when column
		(let ((data (shr-render-td column width fill)))
		  (if (and (not fill)
			   (> colspan-remaining 0))
		      (progn
			(setq colspan-width (car data))
			(let ((this-width (/ colspan-width colspan-count)))
			  (push (cons this-width (cadr data)) tds)
			  (setq colspan-remaining (1- colspan-remaining))))
		    (if (not fill)
			(push (cons (car data) (cadr data)) tds)
		      (push data tds)))))
	      (when (and colspan
			 (> colspan 1))
		(dotimes (_ (1- colspan))
		  (setq i (1+ i))
		  (push
		   (if fill
		       (list 0 0 -1 nil 1 nil nil)
		     '(0 . 0))
		   tds)))
	      (setq i (1+ i)
		    width-column (1+ width-column))))
	  (push (nreverse tds) trs))))
    (nreverse trs)))

(defun shr-pixel-buffer-width ()
  (if (not shr-use-fonts)
      (save-excursion
	(goto-char (point-min))
	(let ((max 0))
	  (while (not (eobp))
	    (end-of-line)
	    (setq max (max max (current-column)))
	    (forward-line 1))
	  max))
    (if (get-buffer-window)
	(car (window-text-pixel-size nil (point-min) (point-max)))
      (save-window-excursion
        ;; Avoid errors if the selected window is a dedicated one,
        ;; and they just want to insert a document into it.
        (set-window-dedicated-p nil nil)
	(set-window-buffer nil (current-buffer))
	(car (window-text-pixel-size nil (point-min) (point-max)))))))

(defun shr-render-td (dom width fill)
  (let ((cache (intern (format "shr-td-cache-%s-%s" width fill))))
    (or (dom-attr dom cache)
	(and fill
	     (let (result)
	       (dolist (attr (dom-attributes dom))
		 (let ((name (symbol-name (car attr))))
		   (when (string-match "shr-td-cache-\\([0-9]+\\)-nil" name)
		     (let ((cache-width (string-to-number
					 (match-string 1 name))))
		       (when (and (>= cache-width width)
				  (<= (car (cdr attr)) width))
			 (setq result (cdr attr)))))))
	       result))
	(let* ((pt (point))
               (result (shr-render-td-1 dom width fill)))
	  (dom-set-attribute dom cache result)
          (goto-char pt)
	  result))))

(defun shr-render-td-1 (dom width fill)
  (with-temp-buffer
    (let ((bgcolor (dom-attr dom 'bgcolor))
	  (fgcolor (dom-attr dom 'fgcolor))
	  (style (dom-attr dom 'style))
	  (shr-stylesheet shr-stylesheet)
	  (max-width 0)
	  natural-width)
      (when style
	(setq style (and (string-match "color" style)
			 (shr-parse-style style))))
      (when bgcolor
	(setq style (nconc (list (cons 'background-color bgcolor))
			   style)))
      (when fgcolor
	(setq style (nconc (list (cons 'color fgcolor)) style)))
      (when style
	(setq shr-stylesheet (append style shr-stylesheet)))
      (let ((shr-internal-width width)
	    (shr-indentation 0))
	(shr-descend dom))
      (save-window-excursion
        ;; Avoid errors if the selected window is a dedicated one,
        ;; and they just want to insert a document into it.
        (set-window-dedicated-p nil nil)
	(set-window-buffer nil (current-buffer))
	(unless fill
	  (setq natural-width
		(or (dom-attr dom 'shr-td-cache-natural)
		    (let ((natural (max (shr-pixel-buffer-width)
					(shr-dom-max-natural-width dom 0))))
		      (dom-set-attribute dom 'shr-td-cache-natural natural)
		      natural))))
	(if (and natural-width
		 (<= natural-width width))
	    (setq max-width natural-width)
	  (let ((shr-internal-width width))
	    (shr-fill-lines (point-min) (point-max))
	    (setq max-width (shr-pixel-buffer-width)))))
      (goto-char (point-max))
      ;; Delete padding at the bottom of the TDs.
      (delete-region
       (point)
       (progn
	 (skip-chars-backward " \t\n")
	 (end-of-line)
	 (point)))
      (goto-char (point-min))
      (list max-width
	    natural-width
	    (count-lines (point-min) (point-max))
	    (split-string (buffer-string) "\n")
	    (if (dom-attr dom 'colspan)
		(string-to-number (dom-attr dom 'colspan))
	      1)
	    (cdr (assq 'color shr-stylesheet))
	    (cdr (assq 'background-color shr-stylesheet))))))

(defun shr-dom-max-natural-width (dom max)
  (if (eq (dom-tag dom) 'table)
      (max max (or
		(cl-loop
                 for line in (dom-attr dom 'shr-suggested-widths)
		 maximize (+
			   shr-table-separator-length
			   (cl-loop for elem in line
				    summing
				    (+ (cdr elem)
				       (* 2 shr-table-separator-length)))))
		0))
    (dolist (child (dom-children dom))
      (unless (stringp child)
	(setq max (max (shr-dom-max-natural-width child max)))))
    max))

(defun shr-buffer-width ()
  (goto-char (point-min))
  (let ((max 0))
    (while (not (eobp))
      (end-of-line)
      (setq max (max max (current-column)))
      (forward-line 1))
    max))

(defun shr-pro-rate-columns (columns)
  (let ((total-percentage 0)
	(widths (make-vector (length columns) 0)))
    (dotimes (i (length columns))
      (setq total-percentage (+ total-percentage (aref columns i))))
    (setq total-percentage (/ 1.0 total-percentage))
    (dotimes (i (length columns))
      (aset widths i (max (truncate (* (aref columns i)
				       total-percentage
				       (- shr-internal-width
                                          (* (1+ (length columns))
					     shr-table-separator-pixel-width))))
			  10)))
    widths))

;; Return a summary of the number and shape of the TDs in the table.
(defun shr-column-specs (dom)
  (let ((columns (make-vector (shr-max-columns dom) 1)))
    (dolist (row (dom-non-text-children dom))
      (when (eq (dom-tag row) 'tr)
	(let ((i 0))
	  (dolist (column (dom-non-text-children row))
	    (when (memq (dom-tag column) '(td th))
	      (let ((width (dom-attr column 'width)))
		(when (and width
			   (string-match "\\([0-9]+\\)%" width)
			   (not (zerop (setq width (string-to-number
						    (match-string 1 width))))))
		  (aset columns i (/ width 100.0))))
	      (setq i (1+ i)))))))
    columns))

(defun shr-count (dom elem)
  (let ((i 0))
    (dolist (sub (dom-children dom))
      (when (and (not (stringp sub))
		 (eq (dom-tag sub) elem))
	(setq i (1+ i))))
    i))

(defun shr-max-columns (dom)
  (let ((max 0)
        (this 0)
        (rowspans nil))
    (dolist (row (dom-children dom))
      (when (and (not (stringp row))
		 (eq (dom-tag row) 'tr))
        (setq this 0)
        (dolist (column (dom-children row))
          (when (and (not (stringp column))
                     (memq (dom-tag column) '(td th)))
            (setq this (+ 1 this (length rowspans)))
            ;; We have a rowspan, which we emulate later in rendering
            ;; by adding an extra column to the following rows.
            (when-let* ((span (dom-attr column 'rowspan)))
              (push (string-to-number span) rowspans))))
	(setq max (max max this)))
      ;; Count down the rowspans in effect.
      (let ((new nil))
        (dolist (span rowspans)
          (when (> span 1)
            (push (1- span) new)))
        (setq rowspans new)))
    max))

(provide 'shr)

;;; shr.el ends here<|MERGE_RESOLUTION|>--- conflicted
+++ resolved
@@ -1178,7 +1178,6 @@
           (when (and (> (current-column) 0)
 		     (> (car (image-size image t)) 400))
 	    (insert "\n"))
-<<<<<<< HEAD
 	  (if (eq size 'original)
 	      (insert-sliced-image image (or alt "*") nil 20 1)
 	    (insert-image image (or alt "*")))
@@ -1187,18 +1186,6 @@
                      (cdr (image-multi-frame-p image)))
             (image-animate image nil 60)))))
     (or image (insert (or alt "")))))
-=======
-          (let ((image-pos (point)))
-	    (if (eq size 'original)
-	        (insert-sliced-image image (or alt "*") nil 20 1)
-	      (insert-image image (or alt "*")))
-	    (put-text-property start (point) 'image-size size)
-	    (when (and shr-image-animate
-                       (cdr (image-multi-frame-p image)))
-              (image-animate image nil 60 image-pos))))
-	image)
-    (insert (or alt ""))))
->>>>>>> 372824a8
 
 (defun shr--image-type ()
   "Emacs image type to use when displaying images.
