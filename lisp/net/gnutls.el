--- conflicted
+++ resolved
@@ -139,9 +139,6 @@
                  (integer :tag "Number of bits" 2048))
   :group 'gnutls)
 
-<<<<<<< HEAD
-(defun open-gnutls-stream (name buffer host service &optional parameters)
-=======
 (defcustom gnutls-crlfiles
   '(
     "/etc/grid-security/certificates/*.crl.pem"
@@ -155,8 +152,7 @@
                  (repeat (file :tag "CRL filename")))
   :version "27.1")
 
-(defun open-gnutls-stream (name buffer host service &optional nowait)
->>>>>>> 29d485fb
+(defun open-gnutls-stream (name buffer host service &optional parameters)
   "Open a SSL/TLS connection for a service to a host.
 Returns a subprocess-object to represent the connection.
 Input and output work as for subprocesses; `delete-process' closes it.
