--- conflicted
+++ resolved
@@ -11,11 +11,7 @@
 (defun org-git-version ()
   "The Git version of Org mode.
 Inserted by installing Org or when a release is made."
-<<<<<<< HEAD
    (let ((org-git-version "release_9.6-61-g63e073f"))
-=======
-   (let ((org-git-version "release_9.6.4-2-g0f6ae7"))
->>>>>>> f1ce49d1
      org-git-version))
  
