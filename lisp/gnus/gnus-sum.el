;;; gnus-sum.el --- summary mode commands for Gnus  -*- lexical-binding:t -*-

;; Copyright (C) 1996-2021 Free Software Foundation, Inc.

;; Author: Lars Magne Ingebrigtsen <larsi@gnus.org>
;; Keywords: news

;; This file is NOT part of GNU Emacs.

;; GNU Emacs is free software: you can redistribute it and/or modify
;; it under the terms of the GNU General Public License as published by
;; the Free Software Foundation, either version 3 of the License, or
;; (at your option) any later version.

;; GNU Emacs is distributed in the hope that it will be useful,
;; but WITHOUT ANY WARRANTY; without even the implied warranty of
;; MERCHANTABILITY or FITNESS FOR A PARTICULAR PURPOSE.  See the
;; GNU General Public License for more details.

;; You should have received a copy of the GNU General Public License
;; along with GNU Emacs.  If not, see <https://www.gnu.org/licenses/>.

;;; Commentary:

;;; Code:

(require 'cl-lib)

(defvar tool-bar-mode)
(defvar gnus-category-predicate-alist)
(defvar gnus-category-predicate-cache)
(defvar gnus-inhibit-article-treatments)
(defvar gnus-inhibit-demon)
(defvar gnus-tmp-article-number)
(defvar gnus-tmp-closing-bracket)
(defvar gnus-tmp-current)
(defvar gnus-tmp-dummy)
(defvar gnus-tmp-expirable)
(defvar gnus-tmp-from)
(defvar gnus-tmp-group-name)
(defvar gnus-tmp-header)
(defvar gnus-tmp-indentation)
(defvar gnus-tmp-level)
(defvar gnus-tmp-lines)
(defvar gnus-tmp-name)
(defvar gnus-tmp-number)
(defvar gnus-tmp-opening-bracket)
(defvar gnus-tmp-process)
(defvar gnus-tmp-replied)
(defvar gnus-tmp-score)
(defvar gnus-tmp-score-char)
(defvar gnus-tmp-subject)
(defvar gnus-tmp-subject-or-nil)
(defvar gnus-tmp-thread)
(defvar gnus-tmp-unread)
(defvar gnus-tmp-unread-and-unselected)
(defvar gnus-tmp-unread-and-unticked)
(defvar gnus-tmp-user-defined)
(defvar gnus-use-article-prefetch)

(require 'gnus)
(require 'gnus-group)
(require 'gnus-spec)
(require 'gnus-range)
(require 'gnus-int)
(require 'gnus-undo)
(require 'gmm-utils)
(require 'mm-decode)
(require 'shr)
(require 'url)
(require 'nnoo)
(require 'subr-x)

(autoload 'gnus-summary-limit-include-cached "gnus-cache" nil
  '(gnus-summary-mode))
(autoload 'gnus-cache-write-active "gnus-cache")
(autoload 'gnus-pick-line-number "gnus-salt" nil t)
(autoload 'nnselect-article-rsv "nnselect" nil nil)
(autoload 'nnselect-article-group "nnselect" nil nil)
(autoload 'gnus-nnselect-group-p "nnselect" nil nil)
(autoload 'gnus-agent-get-undownloaded-list "gnus-agent")

(defcustom gnus-kill-summary-on-exit t
  "If non-nil, kill the summary buffer when you exit from it.
If nil, the summary will become a \"*Dead Summary*\" buffer, and
it will be killed sometime later."
  :group 'gnus-summary-exit
  :type 'boolean)

(defcustom gnus-summary-next-group-on-exit t
  "If non-nil, go to the next unread newsgroup on summary exit.
See `gnus-group-goto-unread'."
  :link '(custom-manual "(gnus)Group Maneuvering")
  :group 'gnus-summary-exit
  :version "23.1" ;; No Gnus
  :type 'boolean)

(defcustom gnus-summary-stop-at-end-of-message nil
  "If non-nil, don't select the next message when using `SPC'."
  :link '(custom-manual "(gnus)Group Maneuvering")
  :group 'gnus-summary-maneuvering
  :version "24.1"
  :type 'boolean)

(defcustom gnus-fetch-old-headers nil
  "Non-nil means that Gnus will try to build threads by grabbing old headers.
If an unread article in the group refers to an older, already
read (or just marked as read) article, the old article will not
normally be displayed in the Summary buffer.  If this variable is
t, Gnus will attempt to grab the headers to the old articles, and
thereby build complete threads.  If the value is the symbol `some',
all old headers will be fetched but only enough headers to connect
otherwise loose threads will be displayed.  This variable can
also be a number.  In that case, no more than that number of old
headers will be fetched.  If the value is the symbol `invisible',
all old headers will be fetched, but none will be displayed.

The server has to support NOV for any of this to work.

This feature can seriously impact performance it ignores all
locally cached header entries.  Setting it to t for groups for a
server that doesn't expire articles (such as news.gmane.org),
leads to very slow summary generation."
  :group 'gnus-thread
  :type '(choice (const :tag "off" nil)
		 (const :tag "on" t)
		 (const some)
		 (const invisible)
		 number
		 (sexp :menu-tag "other" t)))

(defcustom gnus-refer-thread-limit 500
  "The number of old headers to fetch when doing \\<gnus-summary-mode-map>\\[gnus-summary-refer-thread].
If t, fetch all the available old headers."
  :group 'gnus-thread
  :type '(choice number
		 (sexp :menu-tag "other" t)))

(define-obsolete-variable-alias 'gnus-refer-thread-use-nnir
  'gnus-refer-thread-use-search "28.1")

(defcustom gnus-refer-thread-use-search nil
  "Search an entire server when referring threads.
A nil value will only search for thread-related articles in the
current group."
  :version "28.1"
  :group 'gnus-thread
  :type 'boolean)

(defcustom gnus-refer-thread-limit-to-thread nil
  "If non-nil referring a thread will limit the summary buffer to
articles in the thread.  A nil value will add the thread articles
to the summary buffer."
  :version "25.1"
  :group 'gnus-thread
  :type 'boolean)

(defcustom gnus-summary-make-false-root 'adopt
  "nil means that Gnus won't gather loose threads.
If the root of a thread has expired or been read in a previous
session, the information necessary to build a complete thread has been
lost.  Instead of having many small sub-threads from this original thread
scattered all over the summary buffer, Gnus can gather them.

If non-nil, Gnus will try to gather all loose sub-threads from an
original thread into one large thread.

If this variable is non-nil, it should be one of `none', `adopt',
`dummy' or `empty'.

If this variable is `none', Gnus will not make a false root, but just
present the sub-threads after another.
If this variable is `dummy', Gnus will create a dummy root that will
have all the sub-threads as children.
If this variable is `adopt', Gnus will make one of the \"children\"
the parent and mark all the step-children as such.
If this variable is `empty', the \"children\" are printed with empty
subject fields.  (Or rather, they will be printed with a string
given by the `gnus-summary-same-subject' variable.)"
  :group 'gnus-thread
  :type '(choice (const :tag "off" nil)
		 (const none)
		 (const dummy)
		 (const adopt)
		 (const empty)))

(defcustom gnus-summary-make-false-root-always nil
  "Always make a false dummy root."
  :version "22.1"
  :group 'gnus-thread
  :type 'boolean)

(defcustom gnus-summary-gather-exclude-subject "^ *$\\|^(none)$"
  "A regexp to match subjects to be excluded from loose thread gathering.
As loose thread gathering is done on subjects only, that means that
there can be many false gatherings performed.  By rooting out certain
common subjects, gathering might become saner."
  :group 'gnus-thread
  :type 'regexp)

(defcustom gnus-summary-gather-subject-limit nil
  "Maximum length of subject comparisons when gathering loose threads.
Use nil to compare full subjects.  Setting this variable to a low
number will help gather threads that have been corrupted by
newsreaders chopping off subject lines, but it might also mean that
unrelated articles that have subject that happen to begin with the
same few characters will be incorrectly gathered.

If this variable is `fuzzy', Gnus will use a fuzzy algorithm when
comparing subjects."
  :group 'gnus-thread
  :type '(choice (const :tag "off" nil)
		 (const fuzzy)
		 (sexp :menu-tag "on" t)))

(defcustom gnus-simplify-subject-functions nil
  "List of functions taking a string argument that simplify subjects.
The functions are applied recursively.

Useful functions to put in this list include:
`gnus-simplify-subject-re', `gnus-simplify-subject-fuzzy',
`gnus-simplify-whitespace', and `gnus-simplify-all-whitespace'."
  :group 'gnus-thread
  :type '(repeat function))

(defcustom gnus-simplify-ignored-prefixes nil
  "Remove matches for this regexp from subject lines when simplifying fuzzily."
  :group 'gnus-thread
  :type '(choice (const :tag "off" nil)
		 regexp))

(defcustom gnus-build-sparse-threads nil
  "If non-nil, fill in the gaps in threads.
If set to the symbol `some', only fill in the gaps that are
needed to tie loose threads together.  If the symbol `more', fill
in all leaf nodes that Gnus can find.  If t (or any other value),
fill in all gaps that Gnus manages to guess."
  :group 'gnus-thread
  :type '(choice (const :tag "off" nil)
		 (const some)
		 (const more)
		 (sexp :menu-tag "all" t)))

(defcustom gnus-summary-thread-gathering-function
  #'gnus-gather-threads-by-subject
  "Function used for gathering loose threads.
There are two pre-defined functions: `gnus-gather-threads-by-subject',
which only takes Subjects into consideration; and
`gnus-gather-threads-by-references', which compared the References
headers of the articles to find matches."
  :group 'gnus-thread
  :type '(radio (function-item gnus-gather-threads-by-subject)
		(function-item gnus-gather-threads-by-references)
		(function :tag "other")))

(defcustom gnus-summary-same-subject ""
  "String indicating that the current article has the same subject as the previous.
This variable will only be used if the value of
`gnus-summary-make-false-root' is `empty'."
  :group 'gnus-summary-format
  :type 'string)

(defcustom gnus-summary-goto-unread nil
  "If t, many commands will go to the next unread article.
This applies to marking commands as well as other commands that
\"naturally\" select the next article, like, for instance, `SPC' at
the end of an article.

If nil, the marking commands do NOT go to the next unread article
\(they go to the next article instead).  If `never', commands that
usually go to the next unread article, will go to the next article,
whether it is read or not."
  :version "24.1"
  :group 'gnus-summary-marks
  :link '(custom-manual "(gnus)Setting Marks")
  :type '(choice (const :tag "off" nil)
		 (const never)
		 (sexp :menu-tag "on" t)))

(defcustom gnus-summary-default-score 0
  "Default article score level.
All scores generated by the score files will be added to this score.
If this variable is nil, scoring will be disabled."
  :group 'gnus-score-default
  :type '(choice (const :tag "disable")
		 integer))

(defcustom gnus-summary-default-high-score 0
  "Default threshold for a high scored article.
An article will be highlighted as high scored if its score is greater
than this score."
  :version "22.1"
  :group 'gnus-score-default
  :type 'integer)

(defcustom gnus-summary-default-low-score 0
  "Default threshold for a low scored article.
An article will be highlighted as low scored if its score is smaller
than this score."
  :version "22.1"
  :group 'gnus-score-default
  :type 'integer)

(defcustom gnus-summary-zcore-fuzz 0
  "Fuzziness factor for the zcore in the summary buffer.
Articles with scores closer than this to `gnus-summary-default-score'
will not be marked."
  :group 'gnus-summary-format
  :type 'integer)

(defcustom gnus-simplify-subject-fuzzy-regexp nil
  "Strings to be removed when doing fuzzy matches.
This can either be a regular expression or list of regular expressions
that will be removed from subject strings if fuzzy subject
simplification is selected."
  :group 'gnus-thread
  :type '(repeat regexp))

(defcustom gnus-show-threads t
  "If non-nil, display threads in summary mode."
  :group 'gnus-thread
  :type 'boolean)

(defcustom gnus-thread-hide-subtree nil
  "If non-nil, hide all threads initially.
This can be a predicate specifier which says which threads to hide.
If threads are hidden, you have to run the command
`gnus-summary-show-thread' by hand or select an article."
  :group 'gnus-thread
  :type '(radio (sexp :format "Non-nil\n"
		      :match (lambda (widget value)
			       (and value (not (functionp value))))
		      :value t)
		(const nil)
		(sexp :tag "Predicate specifier")))

(defcustom gnus-thread-hide-killed t
  "If non-nil, hide killed threads automatically."
  :group 'gnus-thread
  :type 'boolean)

(defcustom gnus-thread-ignore-subject t
  "If non-nil, ignore subjects when creating threads.

If nil, articles that have different subjects from their parents will
start separate threads.

Threads that are split because the subject changes will still be
sorted as if they were part of the same thread, and
`gnus-thread-sort-functions' will not apply to these split
threads."
  :group 'gnus-thread
  :type 'boolean)

(defcustom gnus-thread-operation-ignore-subject t
  "If non-nil, subjects will be ignored when doing thread commands.
This affects commands like `gnus-summary-kill-thread' and
`gnus-summary-lower-thread'.

If this variable is nil, articles in the same thread with different
subjects will not be included in the operation in question.  If this
variable is `fuzzy', only articles that have subjects that are fuzzily
equal will be included."
  :group 'gnus-thread
  :type '(choice (const :tag "off" nil)
		 (const fuzzy)
		 (sexp :tag "on" t)))

(defcustom gnus-thread-indent-level 4
  "Number that says how much each sub-thread should be indented."
  :group 'gnus-thread
  :type 'integer)

(defcustom gnus-auto-extend-newsgroup t
  "If non-nil, extend newsgroup forward and backward when requested."
  :group 'gnus-summary-choose
  :type 'boolean)

(defcustom gnus-auto-select-first t
  "If non-nil, select an article on group entry.
An article is selected automatically when entering a group
e.g. with \\<gnus-group-mode-map>\\[gnus-group-read-group], or via `gnus-summary-next-page' or
`gnus-summary-catchup-and-goto-next-group'.

Which article is selected is controlled by the variable
`gnus-auto-select-subject'.

If you want to prevent automatic selection of articles in some
newsgroups, set the variable to nil in `gnus-select-group-hook'."
  ;; Commands include...
  ;; \\<gnus-group-mode-map>\\[gnus-group-read-group]
  ;; \\<gnus-summary-mode-map>\\[gnus-summary-next-page]
  ;; \\<gnus-summary-mode-map>\\[gnus-summary-catchup-and-goto-next-group]
  :group 'gnus-group-select
  :type '(choice (const :tag "none" nil)
		 (sexp :menu-tag "first" t)))

(defcustom gnus-auto-select-subject 'unseen-or-unread
  "Says what subject to place under point when entering a group.

This variable can either be the symbols `first' (place point on the
first subject), `unread' (place point on the subject line of the first
unread article), `best' (place point on the subject line of the
highest-scored article), `unseen' (place point on the subject line of
the first unseen article), `unseen-or-unread' (place point on the subject
line of the first unseen article or, if all articles have been seen, on the
subject line of the first unread article), or a function to be called to
place point on some subject line."
  :version "24.1"
  :group 'gnus-group-select
  :type '(choice (const best)
		 (const unread)
		 (const first)
		 (const unseen)
	         (const unseen-or-unread)
		 (function :tag "Function to call")))

(defcustom gnus-auto-select-next t
  "If non-nil, offer to go to the next group from the end of the previous.
If the value is t and the next newsgroup is empty, Gnus will exit
summary mode and go back to group mode.  If the value is neither nil
nor t, Gnus will select the following unread newsgroup.  In
particular, if the value is the symbol `quietly', the next unread
newsgroup will be selected without any confirmation, and if it is
`almost-quietly', the next group will be selected without any
confirmation if you are located on the last article in the group.
Finally, if this variable is `slightly-quietly', the `\\<gnus-summary-mode-map>\\[gnus-summary-catchup-and-goto-next-group]' command
will go to the next group without confirmation."
  :group 'gnus-summary-maneuvering
  :type '(choice (const :tag "off" nil)
		 (const quietly)
		 (const almost-quietly)
		 (const slightly-quietly)
		 (sexp :menu-tag "on" t)))

(defcustom gnus-paging-select-next t
  "Control whether to select the next/prev article when paging.
If non-nil, select the next article when reaching the end of the
article (or the previous article when paging backwards).

If nil, don't do anything at the end/start of the articles."
  :version "28.1"
  :group 'gnus-summary-maneuvering
  :type 'boolean)

(defcustom gnus-auto-select-same nil
  "If non-nil, select the next article with the same subject.
If there are no more articles with the same subject, go to
the first unread article."
  :group 'gnus-summary-maneuvering
  :type 'boolean)

(defcustom gnus-auto-select-on-ephemeral-exit 'next-noselect
  "What article should be selected after exiting an ephemeral group.
Valid values include:

`next'
  Select the next article.
`next-unread'
  Select the next unread article.
`next-noselect'
  Move the cursor to the next article.  This is the default.
`next-unread-noselect'
  Move the cursor to the next unread article.

If it has any other value or there is no next (unread) article, the
article selected before entering to the ephemeral group will appear."
  :version "23.1" ;; No Gnus
  :group 'gnus-summary-maneuvering
  :type '(choice :format "%{%t%}:\n %[Value Menu%] %v"
		 (const next) (const next-unread)
		 (const next-noselect) (const next-unread-noselect)
		 (sexp :tag "other" :value nil)))

(defcustom gnus-auto-goto-ignores 'unfetched
  "Says how to handle unfetched articles when maneuvering.

This variable can either be the symbols nil (maneuver to any
article), `undownloaded' (maneuvering while unplugged ignores articles
that have not been fetched), `always-undownloaded' (maneuvering always
ignores articles that have not been fetched), `unfetched' (maneuvering
ignores articles whose headers have not been fetched).

NOTE: The list of unfetched articles will always be nil when plugged
and, when unplugged, a subset of the undownloaded article list."
  :version "22.1"
  :group 'gnus-summary-maneuvering
  :type '(choice (const :tag "None" nil)
                 (const :tag "Undownloaded when unplugged" undownloaded)
                 (const :tag "Undownloaded" always-undownloaded)
                 (const :tag "Unfetched" unfetched)))

(defcustom gnus-summary-check-current nil
  "If non-nil, consider the current article when moving.
The \"unread\" movement commands will stay on the same line if the
current article is unread."
  :group 'gnus-summary-maneuvering
  :type 'boolean)

(defcustom gnus-auto-center-summary
  (max (or (bound-and-true-p scroll-margin) 0) 2)
  "If non-nil, always center the current summary buffer.
In particular, if `vertical' do only vertical recentering.  If non-nil
and non-`vertical', do both horizontal and vertical recentering."
  :group 'gnus-summary-maneuvering
  :type '(choice (const :tag "none" nil)
		 (const vertical)
		 (integer :tag "height")
		 (sexp :menu-tag "both" t)))

(defcustom gnus-auto-center-group t
  "If non-nil, always center the group buffer."
  :group 'gnus-summary-maneuvering
  :type 'boolean)

(defcustom gnus-show-all-headers nil
  "If non-nil, don't hide any headers."
  :group 'gnus-article-hiding
  :group 'gnus-article-headers
  :type 'boolean)

(defcustom gnus-summary-ignore-duplicates nil
  "If non-nil, ignore articles with identical Message-ID headers."
  :group 'gnus-summary
  :type 'boolean)

(defcustom gnus-single-article-buffer nil
  "If non-nil, display all articles in the same buffer.
If nil, each group will get its own article buffer."
  :version "24.1"
  :group 'gnus-article-various
  :type 'boolean)

(defcustom gnus-widen-article-window nil
  "If non-nil, selecting the article buffer will display only the article buffer."
  :version "24.1"
  :group 'gnus-article-various
  :type 'boolean)

(defcustom gnus-break-pages t
  "If non-nil, do page breaking on articles.
The page delimiter is specified by the `gnus-page-delimiter'
variable."
  :group 'gnus-article-various
  :type 'boolean)

(defcustom gnus-move-split-methods nil
  "Variable used to suggest where articles are to be moved to.
It uses the same syntax as the `gnus-split-methods' variable.
However, whereas `gnus-split-methods' specifies file names as targets,
this variable specifies group names."
  :group 'gnus-summary-mail
  :type '(repeat (choice (list :value (fun) function)
			 (cons :value ("" "") regexp (repeat string))
			 (sexp :value nil))))

(defcustom gnus-move-group-prefix-function #'gnus-group-real-prefix
  "Function used to compute default prefix for article move/copy/etc prompts.
The function should take one argument, a group name, and return a
string with the suggested prefix."
  :group 'gnus-summary-mail
  :type 'function)

;; FIXME: Although the custom type is `character' for the following variables,
;; using multibyte characters (Latin-1, UTF-8) doesn't work.  -- rs

(defcustom gnus-unread-mark ?           ;Whitespace
  "Mark used for unread articles."
  :group 'gnus-summary-marks
  :type 'character)

(defcustom gnus-ticked-mark ?!
  "Mark used for ticked articles."
  :group 'gnus-summary-marks
  :type 'character)

(defcustom gnus-dormant-mark ??
  "Mark used for dormant articles."
  :group 'gnus-summary-marks
  :type 'character)

(defcustom gnus-del-mark ?r
  "Mark used for del'd articles."
  :group 'gnus-summary-marks
  :type 'character)

(defcustom gnus-read-mark ?R
  "Mark used for read articles."
  :group 'gnus-summary-marks
  :type 'character)

(defcustom gnus-expirable-mark ?E
  "Mark used for expirable articles."
  :group 'gnus-summary-marks
  :type 'character)

(defcustom gnus-killed-mark ?K
  "Mark used for killed articles."
  :group 'gnus-summary-marks
  :type 'character)

(defcustom gnus-spam-mark ?$
  "Mark used for spam articles."
  :version "22.1"
  :group 'gnus-summary-marks
  :type 'character)

(defcustom gnus-kill-file-mark ?X
  "Mark used for articles killed by kill files."
  :group 'gnus-summary-marks
  :type 'character)

(defcustom gnus-low-score-mark ?Y
  "Mark used for articles with a low score."
  :group 'gnus-summary-marks
  :type 'character)

(defcustom gnus-catchup-mark ?C
  "Mark used for articles that are caught up."
  :group 'gnus-summary-marks
  :type 'character)

(defcustom gnus-replied-mark ?A
  "Mark used for articles that have been replied to."
  :group 'gnus-summary-marks
  :type 'character)

(defcustom gnus-forwarded-mark ?F
  "Mark used for articles that have been forwarded."
  :version "22.1"
  :group 'gnus-summary-marks
  :type 'character)

(defcustom gnus-recent-mark ?N
  "Mark used for articles that are recent."
  :version "22.1"
  :group 'gnus-summary-marks
  :type 'character)

(defcustom gnus-cached-mark ?*
  "Mark used for articles that are in the cache."
  :group 'gnus-summary-marks
  :type 'character)

(defcustom gnus-saved-mark ?S
  "Mark used for articles that have been saved."
  :group 'gnus-summary-marks
  :type 'character)

(defcustom gnus-unseen-mark ?.
  "Mark used for articles that haven't been seen."
  :version "22.1"
  :group 'gnus-summary-marks
  :type 'character)

(defcustom gnus-no-mark ?               ;Whitespace
  "Mark used for articles that have no other secondary mark."
  :version "22.1"
  :group 'gnus-summary-marks
  :type 'character)

(defcustom gnus-ancient-mark ?O
  "Mark used for ancient articles."
  :group 'gnus-summary-marks
  :type 'character)

(defcustom gnus-sparse-mark ?Q
  "Mark used for sparsely reffed articles."
  :group 'gnus-summary-marks
  :type 'character)

(defcustom gnus-canceled-mark ?G
  "Mark used for canceled articles."
  :group 'gnus-summary-marks
  :type 'character)

(defcustom gnus-duplicate-mark ?M
  "Mark used for duplicate articles."
  :group 'gnus-summary-marks
  :type 'character)

(defcustom gnus-undownloaded-mark ?-
  "Mark used for articles that weren't downloaded."
  :version "22.1"
  :group 'gnus-summary-marks
  :type 'character)

(defcustom gnus-downloaded-mark ?+
  "Mark used for articles that were downloaded."
  :group 'gnus-summary-marks
  :type 'character)

(defcustom gnus-downloadable-mark ?%
  "Mark used for articles that are to be downloaded."
  :group 'gnus-summary-marks
  :type 'character)

(defcustom gnus-unsendable-mark ?=
  "Mark used for articles that won't be sent."
  :group 'gnus-summary-marks
  :type 'character)

(defcustom gnus-score-over-mark ?+
  "Score mark used for articles with high scores."
  :group 'gnus-summary-marks
  :type 'character)

(defcustom gnus-score-below-mark ?-
  "Score mark used for articles with low scores."
  :group 'gnus-summary-marks
  :type 'character)

(defcustom gnus-empty-thread-mark ?     ;Whitespace
  "There is no thread under the article."
  :group 'gnus-summary-marks
  :type 'character)

(defcustom gnus-not-empty-thread-mark ?=
  "There is a thread under the article."
  :group 'gnus-summary-marks
  :type 'character)

(defcustom gnus-view-pseudo-asynchronously nil
  "If non-nil, Gnus will view pseudo-articles asynchronously."
  :group 'gnus-extract-view
  :type 'boolean)

(defcustom gnus-auto-expirable-marks
  (list gnus-killed-mark gnus-del-mark gnus-catchup-mark
	gnus-low-score-mark gnus-ancient-mark gnus-read-mark
	gnus-duplicate-mark)
  "The list of marks converted into expiration if a group is auto-expirable."
  :version "24.1"
  :group 'gnus-summary
  :type '(repeat character))

(defcustom gnus-inhibit-user-auto-expire t
  "If non-nil, user marking commands will not mark an article as expirable.
This is true even if the group has auto-expire turned on."
  :version "21.1"
  :group 'gnus-summary
  :type 'boolean)

(defcustom gnus-mark-copied-or-moved-articles-as-expirable nil
  "If non-nil, mark articles copied or moved to auto-expire group as expirable.
If nil, the expirable marks will be unchanged except that the marks
will be removed when copying or moving articles to a group that has
not turned auto-expire on.  If non-nil, articles that have been read
will be marked as expirable when being copied or moved to a group in
which auto-expire is turned on."
  :version "23.2"
  :type 'boolean
  :group 'gnus-summary-marks)

(defcustom gnus-view-pseudos nil
  "If `automatic', pseudo-articles will be viewed automatically.
If `not-confirm', pseudos will be viewed automatically, and the user
will not be asked to confirm the command."
  :group 'gnus-extract-view
  :type '(choice (const :tag "off" nil)
		 (const automatic)
		 (const not-confirm)))

(defcustom gnus-view-pseudos-separately t
  "If non-nil, one pseudo-article will be created for each file to be viewed.
If nil, all files that use the same viewing command will be given as a
list of parameters to that command."
  :group 'gnus-extract-view
  :type 'boolean)

(defcustom gnus-insert-pseudo-articles t
  "If non-nil, insert pseudo-articles when decoding articles."
  :group 'gnus-extract-view
  :type 'boolean)

(defcustom gnus-summary-dummy-line-format
  "   %(:                             :%) %S\n"
  "The format specification for the dummy roots in the summary buffer.
It works along the same lines as a normal formatting string,
with some simple extensions.

%S  The subject

General format specifiers can also be used.
See `(gnus)Formatting Variables'."
  :link '(custom-manual "(gnus)Formatting Variables")
  :group 'gnus-threading
  :type 'string)

(defcustom gnus-summary-mode-line-format "Gnus: %g [%A] %Z"
  "The format specification for the summary mode line.
It works along the same lines as a normal formatting string,
with some simple extensions:

%G  Group name
%p  Unprefixed group name
%A  Current article number
%z  Current article score
%V  Gnus version
%U  Number of unread articles in the group
%e  Number of unselected articles in the group
%Z  A string with unread/unselected article counts
%g  Shortish group name
%S  Subject of the current article
%u  User-defined spec
%s  Current score file name
%d  Number of dormant articles
%r  Number of articles that have been marked as read in this session
%E  Number of articles expunged by the score files"
  :group 'gnus-summary-format
  :type 'string)

(defcustom gnus-list-identifiers nil
  "Regexp that matches list identifiers to be removed from subject.
This can also be a list of regexps."
  :version "21.1"
  :group 'gnus-summary-format
  :group 'gnus-article-hiding
  :type '(choice (const :tag "none" nil)
		 (regexp :value ".*")
		 (repeat :value (".*") regexp)))

(defcustom gnus-summary-mark-below 0
  "Mark all articles with a score below this variable as read.
This variable is local to each summary buffer and usually set by the
score file."
  :group 'gnus-score-default
  :type 'integer)
(make-variable-buffer-local 'gnus-summary-mark-below)

(defun gnus-widget-reversible-match (_widget value)
  "Ignoring WIDGET, convert VALUE to internal form.
VALUE should have the form `FOO' or `(not FOO)', where FOO is an symbol."
  ;; (debug value)
  (or (symbolp value)
      (and (listp value)
           (eq (length value) 2)
           (eq (nth 0 value) 'not)
           (symbolp (nth 1 value)))))

(defun gnus-widget-reversible-to-internal (_widget value)
  "Ignoring WIDGET, convert VALUE to internal form.
VALUE should have the form `FOO' or `(not FOO)', where FOO is an atom.
FOO is converted to (FOO nil) and (not FOO) is converted to (FOO t)."
  ;; (debug value)
  (if (atom value)
      (list value nil)
    (list (nth 1 value) t)))

(defun gnus-widget-reversible-to-external (_widget value)
  "Ignoring WIDGET, convert VALUE to external form.
VALUE should have the form `(FOO nil)' or `(FOO t)', where FOO is an atom.
\(FOO  nil) is converted to FOO and (FOO t) is converted to (not FOO)."
  ;; (debug value)
  (if (nth 1 value)
      (list 'not (nth 0 value))
    (nth 0 value)))

(define-widget 'gnus-widget-reversible 'group
  "A `group' that convert values."
  :match 'gnus-widget-reversible-match
  :value-to-internal 'gnus-widget-reversible-to-internal
  :value-to-external 'gnus-widget-reversible-to-external)

(defcustom gnus-article-sort-functions '(gnus-article-sort-by-number)
  "List of functions used for sorting articles in the summary buffer.

Each function takes two articles and returns non-nil if the first
article should be sorted before the other.  If you use more than one
function, the primary sort function should be the last.  You should
probably always include `gnus-article-sort-by-number' in the list of
sorting functions -- preferably first.  Also note that sorting by date
is often much slower than sorting by number, and the sorting order is
very similar.  (Sorting by date means sorting by the time the message
was sent, sorting by number means sorting by arrival time.)

Each item can also be a list `(not F)' where F is a function;
this reverses the sort order.

Ready-made functions include `gnus-article-sort-by-number',
`gnus-article-sort-by-author', `gnus-article-sort-by-subject',
`gnus-article-sort-by-date', `gnus-article-sort-by-score',
`gnus-article-sort-by-rsv', `gnus-article-sort-by-newsgroups',
and `gnus-article-sort-by-random'.

When threading is turned on, the variable `gnus-thread-sort-functions'
controls how articles are sorted."
  :group 'gnus-summary-sort
  :type '(repeat (gnus-widget-reversible
                  (choice (function-item gnus-article-sort-by-number)
                          (function-item gnus-article-sort-by-author)
                          (function-item gnus-article-sort-by-subject)
                          (function-item gnus-article-sort-by-date)
                          (function-item gnus-article-sort-by-score)
                          (function-item gnus-article-sort-by-rsv)
                          (function-item gnus-article-sort-by-newsgroups)
                          (function-item gnus-article-sort-by-random)
                          (function :tag "other"))
                  (boolean :tag "Reverse order"))))

(defcustom gnus-thread-sort-functions '(gnus-thread-sort-by-number)
  "List of functions used for sorting threads in the summary buffer.
By default, threads are sorted by article number.

Each function takes two threads and returns non-nil if the first
thread should be sorted before the other.  If you use more than one
function, the primary sort function should be the last.  You should
probably always include `gnus-thread-sort-by-number' in the list of
sorting functions -- preferably first.  Also note that sorting by date
is often much slower than sorting by number, and the sorting order is
very similar.  (Sorting by date means sorting by the time the message
was sent, sorting by number means sorting by arrival time.)

Each list item can also be a list `(not F)' where F is a
function; this specifies reversed sort order.

Ready-made functions include `gnus-thread-sort-by-number',
`gnus-thread-sort-by-author', `gnus-thread-sort-by-recipient'
`gnus-thread-sort-by-subject', `gnus-thread-sort-by-date',
`gnus-thread-sort-by-score', `gnus-thread-sort-by-most-recent-number',
`gnus-thread-sort-by-most-recent-date', `gnus-thread-sort-by-newsgroups',
`gnus-thread-sort-by-random', and `gnus-thread-sort-by-total-score' (see
`gnus-thread-score-function').

When threading is turned off, the variable
`gnus-article-sort-functions' controls how articles are sorted.

By default, threads and their subthreads are sorted according to
the value of this variable.  To use a different sorting order for
subthreads, customize `gnus-subthread-sort-functions'."
  :group 'gnus-summary-sort
  :type '(repeat
          (gnus-widget-reversible
           (choice (function-item gnus-thread-sort-by-number)
                   (function-item gnus-thread-sort-by-author)
                   (function-item gnus-thread-sort-by-recipient)
                   (function-item gnus-thread-sort-by-subject)
                   (function-item gnus-thread-sort-by-date)
                   (function-item gnus-thread-sort-by-score)
                   (function-item gnus-thread-sort-by-rsv)
                   (function-item gnus-thread-sort-by-most-recent-number)
                   (function-item gnus-thread-sort-by-most-recent-date)
                   (function-item gnus-thread-sort-by-newsgroups)
                   (function-item gnus-thread-sort-by-random)
                   (function-item gnus-thread-sort-by-total-score)
                   (function :tag "other"))
           (boolean :tag "Reverse order"))))

(defcustom gnus-subthread-sort-functions 'gnus-thread-sort-functions
  "List of functions used for sorting subthreads in the summary buffer.
By default, subthreads are sorted the same as threads, i.e.,
according to the value of `gnus-thread-sort-functions'."
  :version "24.4"
  :group 'gnus-summary-sort
  :type '(choice
	  (const :tag "Sort subthreads like threads" gnus-thread-sort-functions)
	  (repeat
	   (gnus-widget-reversible
	    (choice (function-item gnus-thread-sort-by-number)
		    (function-item gnus-thread-sort-by-author)
		    (function-item gnus-thread-sort-by-recipient)
		    (function-item gnus-thread-sort-by-subject)
		    (function-item gnus-thread-sort-by-date)
		    (function-item gnus-thread-sort-by-score)
		    (function-item gnus-thread-sort-by-most-recent-number)
		    (function-item gnus-thread-sort-by-most-recent-date)
                    (function-item gnus-thread-sort-by-newsgroups)
		    (function-item gnus-thread-sort-by-random)
		    (function-item gnus-thread-sort-by-total-score)
		    (function :tag "other"))
	    (boolean :tag "Reverse order")))))

(defcustom gnus-thread-score-function #'+
  "Function used for calculating the total score of a thread.

The function is called with the scores of the article and each
subthread and should then return the score of the thread.

Some functions you can use are `+', `max', or `min'."
  :group 'gnus-summary-sort
  :type 'function)

(defcustom gnus-summary-expunge-below nil
  "All articles that have a score less than this variable will be expunged.
This variable is local to the summary buffers."
  :group 'gnus-score-default
  :type '(choice (const :tag "off" nil)
		 integer))
(make-variable-buffer-local 'gnus-summary-expunge-below)

(defcustom gnus-thread-expunge-below nil
  "All threads that have a total score less than this variable will be expunged.
See `gnus-thread-score-function' for en explanation of what a
\"thread score\" is.

This variable is local to the summary buffers."
  :group 'gnus-threading
  :group 'gnus-score-default
  :type '(choice (const :tag "off" nil)
		 integer))
(make-variable-buffer-local 'gnus-thread-expunge-below)

(defcustom gnus-summary-menu-hook nil
  "Hook run after the creation of the summary mode menu."
  :group 'gnus-summary-visual
  :type 'hook)

(defcustom gnus-summary-exit-hook nil
  "A hook called on exit from the summary buffer.
It will be called with point in the group buffer."
  :group 'gnus-summary-exit
  :type 'hook)

(defcustom gnus-summary-prepare-hook nil
  "A hook called after the summary buffer has been generated.
If you want to modify the summary buffer, you can use this hook."
  :group 'gnus-summary-various
  :type 'hook)

(defcustom gnus-summary-prepared-hook nil
  "A hook called as the last thing after the summary buffer has been generated."
  :group 'gnus-summary-various
  :type 'hook)

(defcustom gnus-summary-generate-hook nil
  "A hook run just before generating the summary buffer.
This hook is commonly used to customize threading variables and the
like."
  :group 'gnus-summary-various
  :type 'hook)

(defcustom gnus-select-group-hook nil
  "A hook called when a newsgroup is selected.

If you'd like to simplify subjects like the
`gnus-summary-next-same-subject' command does, you can use the
following hook:

 (add-hook gnus-select-group-hook
	   (lambda ()
	     (mapcar (lambda (header)
		       (setf (mail-header-subject header)
		             (gnus-simplify-subject
		              (mail-header-subject header) \\='re-only)))
		     gnus-newsgroup-headers)))"
  :group 'gnus-group-select
  :type 'hook)

(defcustom gnus-select-article-hook nil
  "A hook called when an article is selected."
  :group 'gnus-summary-choose
  :options '(gnus-agent-fetch-selected-article)
  :type 'hook)

(defcustom gnus-visual-mark-article-hook
  (list 'gnus-highlight-selected-summary)
  "Hook run after selecting an article in the summary buffer.
It is meant to be used for highlighting the article in some way.  It
is not run if `gnus-visual' is nil."
  :group 'gnus-summary-visual
  :type 'hook)

(defcustom gnus-parse-headers-hook nil
  "A hook called before parsing the headers."
  :group 'gnus-various
  :type 'hook)

(defcustom gnus-exit-group-hook nil
  "A hook called when exiting summary mode.
This hook is not called from the non-updating exit commands like `Q'."
  :group 'gnus-various
  :type 'hook)

(defcustom gnus-summary-update-hook nil
  "A hook called when a summary line is changed.
The hook will not be called if `gnus-visual' is nil.

The default function `gnus-summary-highlight-line' will
highlight the line according to the `gnus-summary-highlight'
variable."
  :group 'gnus-summary-visual
  :type 'hook)

(defcustom gnus-mark-article-hook '(gnus-summary-mark-read-and-unread-as-read)
  "A hook called when an article is selected for the first time.
The hook is intended to mark an article as read (or unread)
automatically when it is selected."
  :group 'gnus-summary-choose
  :type 'hook)

(defcustom gnus-group-no-more-groups-hook nil
  "A hook run when returning to group mode having no more (unread) groups."
  :group 'gnus-group-select
  :type 'hook)

(defcustom gnus-ps-print-hook nil
  "A hook run before ps-printing something from Gnus."
  :group 'gnus-summary
  :type 'hook)

(defcustom gnus-summary-article-move-hook nil
  "A hook called after an article is moved, copied, respooled, or crossposted."
  :version "22.1"
  :group 'gnus-summary
  :type 'hook)

(defcustom gnus-summary-article-delete-hook nil
  "A hook called after an article is deleted."
  :version "22.1"
  :group 'gnus-summary
  :type 'hook)

(defcustom gnus-summary-article-expire-hook nil
  "A hook called after an article is expired."
  :version "22.1"
  :group 'gnus-summary
  :type 'hook)

(defcustom gnus-summary-display-arrow (display-graphic-p)
  "If non-nil, display an arrow highlighting the current article."
  :version "22.1"
  :group 'gnus-summary
  :type 'boolean)

(defcustom gnus-summary-selected-face 'gnus-summary-selected
  "Face used for highlighting the current article in the summary buffer."
  :group 'gnus-summary-visual
  :type 'face)

(defvar gnus-tmp-downloaded nil)

(defcustom gnus-summary-highlight
  '(((eq mark gnus-canceled-mark)
     . gnus-summary-cancelled)
    ((and uncached (> score default-high))
     . gnus-summary-high-undownloaded)
    ((and uncached (< score default-low))
     . gnus-summary-low-undownloaded)
    (uncached
     . gnus-summary-normal-undownloaded)
    ((and (> score default-high)
	  (or (eq mark gnus-dormant-mark)
	      (eq mark gnus-ticked-mark)))
     . gnus-summary-high-ticked)
    ((and (< score default-low)
	  (or (eq mark gnus-dormant-mark)
	      (eq mark gnus-ticked-mark)))
     . gnus-summary-low-ticked)
    ((or (eq mark gnus-dormant-mark)
	 (eq mark gnus-ticked-mark))
     . gnus-summary-normal-ticked)
    ((and (> score default-high) (eq mark gnus-ancient-mark))
     . gnus-summary-high-ancient)
    ((and (< score default-low) (eq mark gnus-ancient-mark))
     . gnus-summary-low-ancient)
    ((eq mark gnus-ancient-mark)
     . gnus-summary-normal-ancient)
    ((and (> score default-high) (eq mark gnus-unread-mark))
     . gnus-summary-high-unread)
    ((and (< score default-low) (eq mark gnus-unread-mark))
     . gnus-summary-low-unread)
    ((eq mark gnus-unread-mark)
     . gnus-summary-normal-unread)
    ((> score default-high)
     . gnus-summary-high-read)
    ((< score default-low)
     . gnus-summary-low-read)
    (t
     . gnus-summary-normal-read))
  "Controls the highlighting of summary buffer lines.

A list of (FORM . FACE) pairs.  When deciding how a particular
summary line should be displayed, each form is evaluated.  The content
of the face field after the first true form is used.  You can change
how those summary lines are displayed, by editing the face field.

You can use the following variables in the FORM field.

score:        The article's score.
default:      The default article score.
default-high: The default score for high scored articles.
default-low:  The default score for low scored articles.
mark:         The article's mark.
uncached:     Non-nil if the article is uncached."
  :group 'gnus-summary-visual
  :type '(repeat (cons (sexp :tag "Form" nil)
		       face)))
(put 'gnus-summary-highlight 'risky-local-variable t)

(defcustom gnus-alter-header-function nil
  "Function called to allow alteration of article header structures.
The function is called with one parameter, the article header vector,
which it may alter in any way."
  :type '(choice (const :tag "None" nil)
		 function)
  :group 'gnus-summary)

(defvar gnus-decode-encoded-word-function #'mail-decode-encoded-word-string
  "Function used to decode a string with encoded words.")

(defvar gnus-decode-encoded-address-function
  #'mail-decode-encoded-address-string
  "Function used to decode addresses with encoded words.")

(defcustom gnus-extra-headers '(To Cc Keywords Gcc Newsgroups X-GM-LABELS)
  "Extra headers to parse."
  :version "25.1"
  :group 'gnus-summary
  :type '(repeat symbol))

(defcustom gnus-ignored-from-addresses
  (and user-mail-address
       (not (string= user-mail-address ""))
       (regexp-quote user-mail-address))
  "From headers that may be suppressed in favor of To headers.
This can be a regexp, a list of regexps or a function.

If a function, an email string is passed as the argument."
  :version "21.1"
  :group 'gnus-summary
  :type '(choice regexp
		 (repeat :tag "Regexp List" regexp)
                 function))

(defsubst gnus-ignored-from-addresses ()
  (cond ((functionp gnus-ignored-from-addresses)
         gnus-ignored-from-addresses)
        (t (gmm-regexp-concat gnus-ignored-from-addresses))))

(defcustom gnus-summary-to-prefix "-> "
  "String prefixed to the To field in the summary line when
using `gnus-ignored-from-addresses'."
  :version "22.1"
  :group 'gnus-summary
  :type 'string)

(defcustom gnus-summary-newsgroup-prefix "=> "
  "String prefixed to the Newsgroup field in the summary
line when using the option `gnus-ignored-from-addresses'."
  :version "22.1"
  :group 'gnus-summary
  :type 'string)

(defcustom gnus-newsgroup-ignored-charsets '(unknown-8bit x-unknown)
  "List of charsets that should be ignored.
When these charsets are used in the \"charset\" parameter, the
default charset will be used instead."
  :version "21.1"
  :type '(repeat symbol)
  :group 'gnus-charset)

(defcustom gnus-newsgroup-maximum-articles nil
  "The maximum number of articles a newsgroup.
If this is a number, old articles in a newsgroup exceeding this number
are silently ignored.  If it is nil, no article is ignored.  Note that
setting this variable to a number might prevent you from reading very
old articles."
  :group 'gnus-group-select
  :version "22.2"
  :type '(choice (const :tag "No limit" nil)
		 integer))

(gnus-define-group-parameter
 ignored-charsets
 :type list
 :function-document
 "Return the ignored charsets of GROUP."
 :variable gnus-group-ignored-charsets-alist
 :variable-default
 '(("alt\\.chinese\\.text" iso-8859-1))
 :variable-document
 "Alist of regexps (to match group names) and charsets that should be ignored.
When these charsets are used in the \"charset\" parameter, the
default charset will be used instead."
 :variable-group gnus-charset
 :variable-type '(repeat (cons (regexp :tag "Group")
			       (repeat symbol)))
 :parameter-type '(choice :tag "Ignored charsets"
			  :value nil
			  (repeat (symbol)))
 :parameter-document       "\
List of charsets that should be ignored.

When these charsets are used in the \"charset\" parameter, the
default charset will be used instead.")

(defcustom gnus-group-highlight-words-alist nil
  "Alist of group regexps and highlight regexps.
This variable uses the same syntax as `gnus-emphasis-alist'."
  :version "21.1"
  :type '(repeat (cons (regexp :tag "Group")
		       (repeat (list (regexp :tag "Highlight regexp")
				     (number :tag "Group for entire word" 0)
				     (number :tag "Group for displayed part" 0)
				     (symbol :tag "Face"
					     gnus-emphasis-highlight-words)))))
  :group 'gnus-summary-visual)

(defcustom gnus-summary-show-article-charset-alist
  nil
  "Alist of number and charset.
The article will be shown with the charset corresponding to the
numbered argument.
For example: ((1 . cn-gb-2312) (2 . big5))."
  :version "21.1"
  :type '(repeat (cons (number :tag "Argument" 1)
		       (symbol :tag "Charset")))
  :group 'gnus-charset)

(defcustom gnus-preserve-marks t
  "Whether marks are preserved when moving, copying and respooling messages."
  :version "21.1"
  :type 'boolean
  :group 'gnus-summary-marks)

(defcustom gnus-alter-articles-to-read-function
  (lambda (_group article-list) article-list)
  "Function to be called to alter the list of articles to be selected.
This option defaults to a lambda form that simply returns the
list of articles unchanged.  Use `add-function' to set one or
more custom filter functions."
  :type 'function
  :group 'gnus-summary)

(defcustom gnus-orphan-score nil
  "All orphans get this score added.  Set in the score file."
  :group 'gnus-score-default
  :type '(choice (const nil)
		 integer))
(make-variable-buffer-local 'gnus-orphan-score)

(defcustom gnus-summary-save-parts-default-mime "image/.*"
  "A regexp to match MIME parts when saving multiple parts of a
message with `gnus-summary-save-parts' (\\<gnus-summary-mode-map>\\[gnus-summary-save-parts]).
This regexp will be used by default when prompting the user for which
type of files to save."
  :group 'gnus-summary
  :type 'regexp)

(defcustom gnus-read-all-available-headers nil
  "Whether Gnus should parse all headers made available to it.
This is mostly relevant for slow back ends where the user may
wish to widen the summary buffer to include all headers
that were fetched."
  :version "22.1"
  :group 'gnus-summary
  :type '(choice boolean regexp))

(defcustom gnus-summary-pipe-output-default-command nil
  "Command (and optional arguments) used to pipe article to subprocess.
This will be used as the default command if it is non-nil.  The value
will be updated if you modify it when executing the command
`gnus-summary-pipe-output' or the function `gnus-summary-save-in-pipe'."
  :version "23.1" ;; No Gnus
  :group 'gnus-summary
  :type '(radio (const :tag "None" nil) (string :tag "Command")))

(defcustom gnus-summary-muttprint-program "muttprint"
  "Command (and optional arguments) used to run Muttprint.
The value will be updated if you modify it when executing the command
`gnus-summary-muttprint'."
  :version "22.1"
  :group 'gnus-summary
  :type 'string)

(defcustom gnus-article-loose-mime t
  "If non-nil, don't require MIME-Version header.
Some brain-damaged MUA/MTA, e.g. Lotus Domino 5.0.6 clients, does not
supply the MIME-Version header or deliberately strip it from the mail.
If non-nil (the default), Gnus will treat some articles as MIME
even if the MIME-Version header is missing."
  :version "22.1"
  :type 'boolean
  :group 'gnus-article-mime)

(defcustom gnus-article-emulate-mime t
  "If non-nil, use MIME emulation for uuencode and the like.
This means that Gnus will search message bodies for text that look
like uuencoded bits, yEncoded bits, and so on, and present that using
the normal Gnus MIME machinery."
  :version "22.1"
  :type 'boolean
  :group 'gnus-article-mime)

;;; Internal variables

(defvar gnus-summary-display-cache nil)
(defvar-local gnus-article-mime-handles nil)
(defvar-local gnus-article-decoded-p nil)
(defvar-local gnus-article-charset nil)
(defvar gnus-article-ignored-charsets nil)
(defvar-local gnus-scores-exclude-files nil)
(defvar gnus-article-internal-prepare-hook nil)
(defvar-local gnus-page-broken nil)

(defvar-local gnus-newsgroup-process-stack nil)

(defvar gnus-thread-indent-array nil)
(defvar gnus-thread-indent-array-level gnus-thread-indent-level)
(make-obsolete-variable 'gnus-sort-gathered-threads-function nil "28.1")

(defvar gnus-summary-save-parts-type-history nil)
(defvar gnus-summary-save-parts-last-directory mm-default-directory)

;; Avoid highlighting in kill files.
(defvar gnus-summary-inhibit-highlight nil)
(defvar-local gnus-newsgroup-selected-overlay nil)
(defvar gnus-inhibit-limiting nil)
(defvar-local gnus-newsgroup-adaptive-score-file nil)
(defvar-local gnus-current-score-file nil)
(defvar gnus-current-move-group nil)
(defvar gnus-current-copy-group nil)
(defvar gnus-current-crosspost-group nil)
(defvar-local gnus-newsgroup-display nil)

(defvar-local gnus-newsgroup-dependencies (gnus-make-hashtable)
  "A hash table holding dependencies between messages.")
;; Dependencies are held in a tree structure: a list with the root
;; message as car, and each immediate child a sublist (perhaps
;; containing further sublists).  Each message is represented as a
;; vector of headers.  Each message's list can be looked up in the
;; dependency table using the message's Message-ID as the key.  The
;; root key is the string "none".

(defvar-local gnus-newsgroup-adaptive gnus-use-adaptive-scoring)
(defvar gnus-summary-display-article-function nil)
(defvar-local gnus-summary-highlight-line-function nil
  "Function called after highlighting a summary line.")

(defvar gnus-summary-line-format-alist
  `((?N ,(macroexpand '(mail-header-number gnus-tmp-header)) ?d)
    (?S ,(macroexpand '(mail-header-subject gnus-tmp-header)) ?s)
    (?s gnus-tmp-subject-or-nil ?s)
    (?n gnus-tmp-name ?s)
    (?A (car (cdr (funcall gnus-extract-address-components gnus-tmp-from)))
	?s)
    (?a (or (car (funcall gnus-extract-address-components gnus-tmp-from))
	    gnus-tmp-from)
        ?s)
    (?F gnus-tmp-from ?s)
    (?x ,(macroexpand '(mail-header-xref gnus-tmp-header)) ?s)
    (?D ,(macroexpand '(mail-header-date gnus-tmp-header)) ?s)
    (?d (gnus-dd-mmm (mail-header-date gnus-tmp-header)) ?s)
    (?o (gnus-date-iso8601 (mail-header-date gnus-tmp-header)) ?s)
    (?M ,(macroexpand '(mail-header-id gnus-tmp-header)) ?s)
    (?r ,(macroexpand '(mail-header-references gnus-tmp-header)) ?s)
    (?c (or (mail-header-chars gnus-tmp-header) 0) ?d)
    (?k (gnus-summary-line-message-size gnus-tmp-header) ?s)
    (?L gnus-tmp-lines ?s)
    (?Z (or (nnselect-article-rsv (mail-header-number gnus-tmp-header))
	    0) ?d)
    (?G (or (nnselect-article-group (mail-header-number gnus-tmp-header))
	    "") ?s)
    (?g (or (gnus-group-short-name
	     (nnselect-article-group (mail-header-number gnus-tmp-header)))
	    "") ?s)
    (?O gnus-tmp-downloaded ?c)
    (?I gnus-tmp-indentation ?s)
    (?T (if (= gnus-tmp-level 0) "" (make-string (frame-width) ? )) ?s)
    (?R gnus-tmp-replied ?c)
    (?\[ gnus-tmp-opening-bracket ?s)
    (?\] gnus-tmp-closing-bracket ?s)
    (?\> (make-string gnus-tmp-level ? ) ?s)
    (?\< (make-string (max 0 (- 20 gnus-tmp-level)) ? ) ?s)
    (?i gnus-tmp-score ?d)
    (?z gnus-tmp-score-char ?c)
    (?V (gnus-thread-total-score
         (and (boundp 'gnus-tmp-thread) (car gnus-tmp-thread)))
        ?d)
    (?U gnus-tmp-unread ?c)
    (?f (gnus-summary-from-or-to-or-newsgroups gnus-tmp-header gnus-tmp-from)
	?s)
    (?t (gnus-summary-number-of-articles-in-thread
	 (and (boundp 'gnus-tmp-thread) (car gnus-tmp-thread)) gnus-tmp-level)
	?d)
    (?e (gnus-summary-number-of-articles-in-thread
	 (and (boundp 'gnus-tmp-thread) (car gnus-tmp-thread)) gnus-tmp-level t)
	?c)
    (?u gnus-tmp-user-defined ?s)
    (?P (gnus-pick-line-number) ?d)
    (?B gnus-tmp-thread-tree-header-string ?s)
    (user-date (gnus-user-date
		,(macroexpand '(mail-header-date gnus-tmp-header)))
               ?s))
  "An alist of format specifications that can appear in summary lines.
These are paired with what variables they correspond with, along with
the type of the variable (string, integer, character, etc).")

(defvar gnus-summary-dummy-line-format-alist
  '((?S gnus-tmp-subject ?s)
    (?N gnus-tmp-number ?d)
    (?u gnus-tmp-user-defined ?s)))

(defvar gnus-summary-mode-line-format-alist
  '((?G gnus-tmp-group-name ?s)
    (?g (gnus-short-group-name gnus-tmp-group-name) ?s)
    (?p (gnus-group-real-name gnus-tmp-group-name) ?s)
    (?A gnus-tmp-article-number ?d)
    (?Z gnus-tmp-unread-and-unselected ?s)
    (?V gnus-version ?s)
    (?U gnus-tmp-unread-and-unticked ?d)
    (?S gnus-tmp-subject ?s)
    (?e gnus-tmp-unselected ?d)
    (?u gnus-tmp-user-defined ?s)
    (?d (length gnus-newsgroup-dormant) ?d)
    (?t (length gnus-newsgroup-marked) ?d)
    (?h (length gnus-newsgroup-spam-marked) ?d)
    (?r (length gnus-newsgroup-reads) ?d)
    (?z (gnus-summary-article-score gnus-tmp-article-number) ?d)
    (?E gnus-newsgroup-expunged-tally ?d)
    (?s (gnus-current-score-file-nondirectory) ?s)))

;; This is here rather than in gnus-art for compilation reasons.
(defvar gnus-article-mode-line-format-alist
  (append '((?w (gnus-article-wash-status) ?s)
	    (?m (gnus-article-mime-part-status) ?s))
	  gnus-summary-mode-line-format-alist))

(defvar gnus-last-search-regexp nil
  "Default regexp for article search command.")

(defvar gnus-last-shell-command nil
  "Default shell command on article.")

(defvar gnus-newsgroup-agentized nil
  "Locally bound in each summary buffer to indicate if server has been agentized.")
(defvar-local gnus-newsgroup-begin nil)
(defvar-local gnus-newsgroup-end nil)
(defvar-local gnus-newsgroup-last-rmail nil)
(defvar-local gnus-newsgroup-last-mail nil)
(defvar-local gnus-newsgroup-last-folder nil)
(defvar-local gnus-newsgroup-last-file nil)
(defvar-local gnus-newsgroup-last-directory nil)
(defvar-local gnus-newsgroup-auto-expire nil)
(defvar-local gnus-newsgroup-active nil)
(defvar-local gnus-newsgroup-highest nil)

(defvar-local gnus-newsgroup-data nil)
(defvar-local gnus-newsgroup-data-reverse nil)
(defvar-local gnus-newsgroup-limit nil)
(defvar-local gnus-newsgroup-limits nil)
(defvar-local gnus-summary-use-undownloaded-faces nil)

(defvar-local gnus-newsgroup-unreads nil
  "Sorted list of unread articles in the current newsgroup.")

(defvar-local gnus-newsgroup-unselected nil
  "Sorted list of unselected unread articles in the current newsgroup.")

(defvar-local gnus-newsgroup-reads nil
  "Alist of read articles and article marks in the current newsgroup.")

(defvar-local gnus-newsgroup-expunged-tally 0)

(defvar-local gnus-newsgroup-marked nil
  "Sorted list of ticked articles in current newsgroup (a subset of unread art).")

(defvar-local gnus-newsgroup-spam-marked nil
  "List of ranges of articles that have been marked as spam.")

(defvar-local gnus-newsgroup-killed nil
  "List of ranges of articles that have been through the scoring process.")

(defvar-local gnus-newsgroup-cached nil
  "Sorted list of articles that come from the article cache.")

(defvar-local gnus-newsgroup-saved nil
  "List of articles that have been saved.")

(defvar-local gnus-newsgroup-kill-headers nil)

(defvar-local gnus-newsgroup-replied nil
  "List of articles that have been replied to in the current newsgroup.")

(defvar-local gnus-newsgroup-forwarded nil
  "List of articles that have been forwarded in the current newsgroup.")

(defvar-local gnus-newsgroup-expirable nil
  "Sorted list of articles in the current newsgroup that can be expired.")

(defvar-local gnus-newsgroup-processable nil
  "List of articles in the current newsgroup that can be processed.")

(defvar-local gnus-newsgroup-downloadable nil
  "Sorted list of articles in the current newsgroup that can be processed.")

(defvar-local gnus-newsgroup-unfetched nil
  "Sorted list of articles in the current newsgroup whose headers have
not been fetched into the agent.

This list will always be a subset of gnus-newsgroup-undownloaded.")

(defvar-local gnus-newsgroup-undownloaded nil
  "List of articles in the current newsgroup that haven't been downloaded.")

(defvar-local gnus-newsgroup-unsendable nil
  "List of articles in the current newsgroup that won't be sent.")

(defvar-local gnus-newsgroup-bookmarks nil
  "List of articles in the current newsgroup that have bookmarks.")

(defvar-local gnus-newsgroup-dormant nil
  "Sorted list of dormant articles in the current newsgroup.")

(defvar-local gnus-newsgroup-unseen nil
  "List of unseen articles in the current newsgroup.")

(defvar-local gnus-newsgroup-seen nil
  "Range of seen articles in the current newsgroup.")

(defvar-local gnus-newsgroup-unexist nil
  "Range of unexisting articles in the current newsgroup.")

(defvar-local gnus-newsgroup-articles nil
  "List of articles in the current newsgroup.")

(defvar-local gnus-newsgroup-scored nil
  "List of scored articles in the current newsgroup.")

(defvar-local gnus-newsgroup-headers nil
  "List of article headers in the current newsgroup.")

(defvar-local gnus-newsgroup-threads nil)

(defvar-local gnus-newsgroup-prepared nil
  "Whether the current group has been prepared properly.")

(defvar-local gnus-newsgroup-ancient nil
  "List of `gnus-fetch-old-headers' articles in the current newsgroup.")

(defvar-local gnus-newsgroup-sparse nil)

(defvar-local gnus-newsgroup-selection nil)
(defvar-local gnus-current-article nil)
(defvar-local gnus-article-current nil)
(defvar-local gnus-current-headers nil)
(defvar-local gnus-have-all-headers nil)
(defvar-local gnus-last-article nil)
(defvar-local gnus-newsgroup-history nil)
(defvar-local gnus-newsgroup-charset nil)
(defvar gnus-newsgroup-ephemeral-charset nil)
(defvar gnus-newsgroup-ephemeral-ignored-charsets nil)
(defvar gnus-article-before-search nil)

<<<<<<< HEAD
(make-obsolete-variable 'gnus-summary-local-variables nil "28.1")
(make-obsolete-variable 'gnus-newsgroup-variables nil "28.1")
=======
(defvar gnus-summary-local-variables
  '(gnus-newsgroup-name

    ;; Marks lists
    gnus-newsgroup-unreads
    gnus-newsgroup-unselected
    gnus-newsgroup-marked
    gnus-newsgroup-spam-marked
    gnus-newsgroup-reads
    gnus-newsgroup-saved
    gnus-newsgroup-replied
    gnus-newsgroup-forwarded
    gnus-newsgroup-expirable
    gnus-newsgroup-killed
    gnus-newsgroup-unseen
    gnus-newsgroup-seen
    gnus-newsgroup-unexist
    gnus-newsgroup-cached
    gnus-newsgroup-downloadable
    gnus-newsgroup-undownloaded
    gnus-newsgroup-unsendable

    gnus-newsgroup-selection

    gnus-newsgroup-begin gnus-newsgroup-end
    gnus-newsgroup-last-rmail gnus-newsgroup-last-mail
    gnus-newsgroup-last-folder gnus-newsgroup-last-file
    gnus-newsgroup-last-directory
    gnus-newsgroup-auto-expire
    gnus-newsgroup-processable
    gnus-newsgroup-unfetched
    gnus-newsgroup-articles
    gnus-newsgroup-bookmarks gnus-newsgroup-dormant
    gnus-newsgroup-headers gnus-newsgroup-threads
    gnus-newsgroup-prepared gnus-summary-highlight-line-function
    gnus-current-article gnus-current-headers gnus-have-all-headers
    gnus-last-article gnus-article-internal-prepare-hook
    (gnus-summary-article-delete-hook . global)
    (gnus-summary-article-move-hook . global)
    gnus-newsgroup-dependencies gnus-newsgroup-selected-overlay
    gnus-newsgroup-scored gnus-newsgroup-kill-headers
    gnus-thread-expunge-below
    gnus-score-alist gnus-current-score-file
    (gnus-summary-expunge-below . global)
    (gnus-summary-mark-below . global)
    (gnus-orphan-score . global)
    gnus-newsgroup-active gnus-scores-exclude-files
    gnus-newsgroup-highest
    gnus-newsgroup-history gnus-newsgroup-ancient
    gnus-newsgroup-sparse gnus-newsgroup-process-stack
    (gnus-newsgroup-adaptive . gnus-use-adaptive-scoring)
    gnus-newsgroup-adaptive-score-file (gnus-reffed-article-number . -1)
    (gnus-newsgroup-expunged-tally . 0)
    gnus-cache-removable-articles
    gnus-newsgroup-data gnus-newsgroup-data-reverse
    gnus-newsgroup-limit gnus-newsgroup-limits
    gnus-newsgroup-charset gnus-newsgroup-display
    gnus-summary-use-undownloaded-faces)
  "Variables that are buffer-local to the summary buffers.")

(defvar gnus-newsgroup-variables nil
  "A list of variables that have separate values in different newsgroups.
A list of newsgroup (summary buffer) local variables, or cons of
variables and their default expressions to be evalled (when the default
values are not nil), that should be made global while the summary buffer
is active.

Note: The default expressions will be evaluated (using function `eval')
before assignment to the local variable rather than just assigned to it.
If the default expression is the symbol `global', that symbol will not
be evaluated but the global value of the local variable will be used
instead.

These variables can be used to set variables in the group parameters
while still allowing them to affect operations done in other buffers.
For example:

\(setq gnus-newsgroup-variables
     \\='(message-use-followup-to
       (gnus-visible-headers .
         \"^From:\\\\|^Newsgroups:\\\\|^Subject:\\\\|^Date:\\\\|^To:\")))")
>>>>>>> 63f419f1

(eval-when-compile
  ;; Bind features so that require will believe that gnus-sum has
  ;; already been loaded (avoids infinite recursion)
  (with-no-warnings (defvar features))  ;Not just a local variable.
  (let ((features (cons 'gnus-sum features)))
    ;; FIXME: Break this mutual dependency.
    (require 'gnus-art)))

;; MIME stuff.

(defvar gnus-decode-encoded-word-methods
  '(mail-decode-encoded-word-string)
  "List of methods used to decode encoded words.

This variable is a list of FUNCTION or (REGEXP . FUNCTION).  If item
is FUNCTION, FUNCTION will be apply to all newsgroups.  If item is a
\(REGEXP . FUNCTION), FUNCTION will be applied only to the newsgroups
whose names match REGEXP.

For example:
\((\"chinese\" . gnus-decode-encoded-word-string-by-guess)
 mail-decode-encoded-word-string
 (\"chinese\" . rfc1843-decode-string))")

(defvar gnus-decode-encoded-word-methods-cache nil)

(defun gnus-multi-decode-encoded-word-string (string)
  "Apply the functions from `gnus-encoded-word-methods' that match."
  (unless (and gnus-decode-encoded-word-methods-cache
	       (eq gnus-newsgroup-name
		   (car gnus-decode-encoded-word-methods-cache)))
    (setq gnus-decode-encoded-word-methods-cache (list gnus-newsgroup-name))
    (dolist (method gnus-decode-encoded-word-methods)
      (if (symbolp method)
	  (nconc gnus-decode-encoded-word-methods-cache (list method))
	(if (and gnus-newsgroup-name
		 (string-match (car method) gnus-newsgroup-name))
	    (nconc gnus-decode-encoded-word-methods-cache
		   (list (cdr method)))))))
  (dolist (method (cdr gnus-decode-encoded-word-methods-cache) string)
    (setq string (funcall method string))))

;; Subject simplification.

(defun gnus-simplify-whitespace (str)
  "Remove excessive whitespace from STR."
  ;; Multiple spaces.
  (while (string-match "[ \t][ \t]+" str)
    (setq str (concat (substring str 0 (match-beginning 0))
			" "
			(substring str (match-end 0)))))
  ;; Leading spaces.
  (when (string-match "^[ \t]+" str)
    (setq str (substring str (match-end 0))))
  ;; Trailing spaces.
  (when (string-match "[ \t]+$" str)
    (setq str (substring str 0 (match-beginning 0))))
  str)

(defun gnus-simplify-all-whitespace (str)
  "Remove all whitespace from STR."
  (while (string-match "[ \t\n]+" str)
    (setq str (replace-match "" nil nil str)))
  str)

(defsubst gnus-simplify-subject-re (subject)
  "Remove \"Re:\" from subject lines."
  (if (string-match message-subject-re-regexp subject)
      (substring subject (match-end 0))
    subject))

(defun gnus-simplify-subject (subject &optional re-only)
  "Remove `Re:' and words in parentheses.
If RE-ONLY is non-nil, strip leading `Re:'s only."
  (let ((case-fold-search t))		;Ignore case.
    ;; Remove `Re:', `Re^N:', `Re(n)', and `Re[n]:'.
    (when (string-match "\\`\\(re\\([[(^][0-9]+[])]?\\)?:[ \t]*\\)+" subject)
      (setq subject (substring subject (match-end 0))))
    ;; Remove uninteresting prefixes.
    (when (and (not re-only)
	       gnus-simplify-ignored-prefixes
	       (string-match gnus-simplify-ignored-prefixes subject))
      (setq subject (substring subject (match-end 0))))
    ;; Remove words in parentheses from end.
    (unless re-only
      (while (string-match "[ \t\n]*([^()]*)[ \t\n]*\\'" subject)
	(setq subject (substring subject 0 (match-beginning 0)))))
    ;; Return subject string.
    subject))

;; Remove any leading "re:"s, any trailing paren phrases, and simplify
;; all whitespace.
(defsubst gnus-simplify-buffer-fuzzy-step (regexp &optional newtext)
  (goto-char (point-min))
  (while (re-search-forward regexp nil t)
    (replace-match (or newtext ""))))

(defun gnus-simplify-buffer-fuzzy (regexp)
  "Simplify string in the buffer fuzzily.
The string in the accessible portion of the current buffer is simplified.
It is assumed to be a single-line subject.
Whitespace is generally cleaned up, and miscellaneous leading/trailing
matter is removed.  Additional things can be deleted by setting
`gnus-simplify-subject-fuzzy-regexp'."
  (let ((case-fold-search t)
	(modified-tick))
    (gnus-simplify-buffer-fuzzy-step "\t" " ")

    (while (not (eq modified-tick (buffer-modified-tick)))
      (setq modified-tick (buffer-modified-tick))
      (cond
       ((listp regexp)
	(mapc #'gnus-simplify-buffer-fuzzy-step regexp))
       (regexp
	(gnus-simplify-buffer-fuzzy-step regexp)))
      (gnus-simplify-buffer-fuzzy-step "^ *\\[[-+?*!][-+?*!]\\] *")
      (gnus-simplify-buffer-fuzzy-step
       "^ *\\(re\\|fw\\|fwd\\)[[{(^0-9]*[])}]?[:;] *")
      (gnus-simplify-buffer-fuzzy-step "^[[].*:\\( .*\\)[]]$" "\\1"))

    (gnus-simplify-buffer-fuzzy-step " *[[{(][^()\n]*[]})] *$")
    (gnus-simplify-buffer-fuzzy-step "  +" " ")
    (gnus-simplify-buffer-fuzzy-step " $")
    (gnus-simplify-buffer-fuzzy-step "^ +")))

(defun gnus-simplify-subject-fuzzy (subject)
  "Simplify a subject string fuzzily.
See `gnus-simplify-buffer-fuzzy' for details."
  (gnus-with-temp-buffer
    (let ((case-fold-search t))
      ;; Remove uninteresting prefixes.
      (when (and gnus-simplify-ignored-prefixes
		 (string-match gnus-simplify-ignored-prefixes subject))
	(setq subject (substring subject (match-end 0))))
      (insert subject)
      (gnus-simplify-buffer-fuzzy gnus-simplify-subject-fuzzy-regexp)
      (buffer-string))))

(defsubst gnus-simplify-subject-fully (subject)
  "Simplify a subject string according to `gnus-summary-gather-subject-limit'."
  (cond
   (gnus-simplify-subject-functions
    (gnus-map-function gnus-simplify-subject-functions subject))
   ((null gnus-summary-gather-subject-limit)
    (gnus-simplify-subject-re subject))
   ((eq gnus-summary-gather-subject-limit 'fuzzy)
    (gnus-simplify-subject-fuzzy subject))
   ((numberp gnus-summary-gather-subject-limit)
    (truncate-string-to-width (gnus-simplify-subject-re subject)
			      gnus-summary-gather-subject-limit))
   (t
    subject)))

(defsubst gnus-subject-equal (s1 s2 &optional simple-first)
  "Check whether two subjects are equal.
If optional argument SIMPLE-FIRST is t, first argument is already
simplified."
  (cond
   ((null simple-first)
    (equal (gnus-simplify-subject-fully s1)
	   (gnus-simplify-subject-fully s2)))
   (t
    (equal s1
	   (gnus-simplify-subject-fully s2)))))

(defun gnus-summary-bubble-group ()
  "Increase the score of the current group.
This is a handy function to add to `gnus-summary-exit-hook' to
increase the score of each group you read."
  (gnus-group-add-score gnus-newsgroup-name))


;;;
;;; Gnus summary mode
;;;

(defvar gnus-article-commands-menu)

;; Non-orthogonal keys

(gnus-define-keys gnus-summary-mode-map
  " " gnus-summary-next-page
  [?\S-\ ] gnus-summary-prev-page
  "\177" gnus-summary-prev-page
  [delete] gnus-summary-prev-page
  "\r" gnus-summary-scroll-up
  "\M-\r" gnus-summary-scroll-down
  "n" gnus-summary-next-unread-article
  "p" gnus-summary-prev-unread-article
  "N" gnus-summary-next-article
  "P" gnus-summary-prev-article
  "\M-\C-n" gnus-summary-next-same-subject
  "\M-\C-p" gnus-summary-prev-same-subject
  "\M-n" gnus-summary-next-unread-subject
  "\M-p" gnus-summary-prev-unread-subject
  "." gnus-summary-first-unread-article
  "," gnus-summary-best-unread-article
  "[" gnus-summary-prev-unseen-article
  "]" gnus-summary-next-unseen-article
  "\M-s\M-s" gnus-summary-search-article-forward
  "\M-s\M-r" gnus-summary-search-article-backward
  "\M-r" gnus-summary-search-article-backward
  "\M-S" gnus-summary-repeat-search-article-forward
  "\M-R" gnus-summary-repeat-search-article-backward
  "<" gnus-summary-beginning-of-article
  ">" gnus-summary-end-of-article
  "j" gnus-summary-goto-article
  "^" gnus-summary-refer-parent-article
  "\M-^" gnus-summary-refer-article
  "u" gnus-summary-tick-article-forward
  "!" gnus-summary-tick-article-forward
  "U" gnus-summary-tick-article-backward
  "d" gnus-summary-mark-as-read-forward
  "D" gnus-summary-mark-as-read-backward
  "E" gnus-summary-mark-as-expirable
  "\M-u" gnus-summary-clear-mark-forward
  "\M-U" gnus-summary-clear-mark-backward
  "k" gnus-summary-kill-same-subject-and-select
  "\C-k" gnus-summary-kill-same-subject
  "\M-\C-k" gnus-summary-kill-thread
  "\M-\C-l" gnus-summary-lower-thread
  "e" gnus-summary-edit-article
  "#" gnus-summary-mark-as-processable
  "\M-#" gnus-summary-unmark-as-processable
  "\M-\C-t" gnus-summary-toggle-threads
  "\M-\C-s" gnus-summary-show-thread
  "\M-\C-h" gnus-summary-hide-thread
  "\M-\C-f" gnus-summary-next-thread
  "\M-\C-b" gnus-summary-prev-thread
  [(meta down)] gnus-summary-next-thread
  [(meta up)] gnus-summary-prev-thread
  "\M-\C-u" gnus-summary-up-thread
  "\M-\C-d" gnus-summary-down-thread
  "&" gnus-summary-execute-command
  "c" gnus-summary-catchup-and-exit
  "\C-w" gnus-summary-mark-region-as-read
  "\C-t" toggle-truncate-lines
  "?" gnus-summary-mark-as-dormant
  "\C-c\M-\C-s" gnus-summary-limit-include-expunged
  "\C-c\C-s\C-n" gnus-summary-sort-by-number
  "\C-c\C-s\C-m\C-n" gnus-summary-sort-by-most-recent-number
  "\C-c\C-s\C-l" gnus-summary-sort-by-lines
  "\C-c\C-s\C-c" gnus-summary-sort-by-chars
  "\C-c\C-s\C-m\C-m" gnus-summary-sort-by-marks
  "\C-c\C-s\C-a" gnus-summary-sort-by-author
  "\C-c\C-s\C-t" gnus-summary-sort-by-recipient
  "\C-c\C-s\C-s" gnus-summary-sort-by-subject
  "\C-c\C-s\C-d" gnus-summary-sort-by-date
  "\C-c\C-s\C-m\C-d" gnus-summary-sort-by-most-recent-date
  "\C-c\C-s\C-i" gnus-summary-sort-by-score
  "\C-c\C-s\C-o" gnus-summary-sort-by-original
  "\C-c\C-s\C-r" gnus-summary-sort-by-random
  "\C-c\C-s\C-u" gnus-summary-sort-by-newsgroups
  "\C-c\C-s\C-x" gnus-summary-sort-by-extra
  "=" gnus-summary-expand-window
  "\C-x\C-s" gnus-summary-reselect-current-group
  "\M-g" gnus-summary-rescan-group
  "\C-c\C-r" gnus-summary-caesar-message
  "f" gnus-summary-followup
  "F" gnus-summary-followup-with-original
  "C" gnus-summary-cancel-article
  "r" gnus-summary-reply
  "R" gnus-summary-reply-with-original
  "\C-c\C-f" gnus-summary-mail-forward
  "o" gnus-summary-save-article
  "\C-o" gnus-summary-save-article-mail
  "|" gnus-summary-pipe-output
  "\M-k" gnus-summary-edit-local-kill
  "\M-K" gnus-summary-edit-global-kill
  ;; "V" gnus-version
  "\C-c\C-d" gnus-summary-describe-group
  "\C-c\C-p" gnus-summary-make-group-from-search
  "q" gnus-summary-exit
  "Q" gnus-summary-exit-no-update
  "\C-c\C-i" gnus-info-find-node
  [mouse-2] gnus-mouse-pick-article
  [follow-link] mouse-face
  "m" gnus-summary-mail-other-window
  "a" gnus-summary-post-news
  "x" gnus-summary-limit-to-unread
  "s" gnus-summary-isearch-article
  "\t" gnus-summary-button-forward
  [backtab] gnus-summary-button-backward
  "w" gnus-summary-browse-url
  "t" gnus-summary-toggle-header
  "g" gnus-summary-show-article
  "l" gnus-summary-goto-last-article
  "\C-c\C-v\C-v" gnus-uu-decode-uu-view
  "\C-d" gnus-summary-enter-digest-group
  "\M-\C-d" gnus-summary-read-document
  "\M-\C-e" gnus-summary-edit-parameters
  "\M-\C-a" gnus-summary-customize-parameters
  "\C-c\C-b" gnus-bug
  "*" gnus-cache-enter-article
  "\M-*" gnus-cache-remove-article
  "\M-&" gnus-summary-universal-argument
  "\C-l" gnus-recenter
  "I" gnus-summary-increase-score
  "L" gnus-summary-lower-score
  "\M-i" gnus-symbolic-argument
  "h" gnus-summary-select-article-buffer

  "b" gnus-article-view-part
  "\M-t" gnus-summary-toggle-display-buttonized

  "V" gnus-summary-score-map
  "X" gnus-uu-extract-map
  "S" gnus-summary-send-map)

;; Sort of orthogonal keymap
(gnus-define-keys (gnus-summary-mark-map "M" gnus-summary-mode-map)
  "t" gnus-summary-tick-article-forward
  "!" gnus-summary-tick-article-forward
  "d" gnus-summary-mark-as-read-forward
  "r" gnus-summary-mark-as-read-forward
  "c" gnus-summary-clear-mark-forward
  " " gnus-summary-clear-mark-forward
  "e" gnus-summary-mark-as-expirable
  "x" gnus-summary-mark-as-expirable
  "?" gnus-summary-mark-as-dormant
  "b" gnus-summary-set-bookmark
  "B" gnus-summary-remove-bookmark
  "#" gnus-summary-mark-as-processable
  "\M-#" gnus-summary-unmark-as-processable
  "S" gnus-summary-limit-include-expunged
  "C" gnus-summary-catchup
  "H" gnus-summary-catchup-to-here
  "h" gnus-summary-catchup-from-here
  "\C-c" gnus-summary-catchup-all
  "k" gnus-summary-kill-same-subject-and-select
  "K" gnus-summary-kill-same-subject
  "P" gnus-uu-mark-map)

(gnus-define-keys (gnus-summary-mscore-map "V" gnus-summary-mark-map)
  "c" gnus-summary-clear-above
  "u" gnus-summary-tick-above
  "m" gnus-summary-mark-above
  "k" gnus-summary-kill-below)

(gnus-define-keys (gnus-summary-limit-map "/" gnus-summary-mode-map)
  "/" gnus-summary-limit-to-subject
  "n" gnus-summary-limit-to-articles
  "b" gnus-summary-limit-to-bodies
  "h" gnus-summary-limit-to-headers
  "w" gnus-summary-pop-limit
  "s" gnus-summary-limit-to-subject
  "a" gnus-summary-limit-to-author
  "u" gnus-summary-limit-to-unread
  "m" gnus-summary-limit-to-marks
  "M" gnus-summary-limit-exclude-marks
  "v" gnus-summary-limit-to-score
  "*" gnus-summary-limit-include-cached
  "D" gnus-summary-limit-include-dormant
  "T" gnus-summary-limit-include-thread
  "d" gnus-summary-limit-exclude-dormant
  "t" gnus-summary-limit-to-age
  "." gnus-summary-limit-to-unseen
  "x" gnus-summary-limit-to-extra
  "p" gnus-summary-limit-to-display-predicate
  "E" gnus-summary-limit-include-expunged
  "c" gnus-summary-limit-exclude-childless-dormant
  "C" gnus-summary-limit-mark-excluded-as-read
  "o" gnus-summary-insert-old-articles
  "N" gnus-summary-insert-new-articles
  "S" gnus-summary-limit-to-singletons
  "r" gnus-summary-limit-to-replied
  "R" gnus-summary-limit-to-recipient
  "A" gnus-summary-limit-to-address)

(gnus-define-keys (gnus-summary-goto-map "G" gnus-summary-mode-map)
  "n" gnus-summary-next-unread-article
  "p" gnus-summary-prev-unread-article
  "N" gnus-summary-next-article
  "P" gnus-summary-prev-article
  "\C-n" gnus-summary-next-same-subject
  "\C-p" gnus-summary-prev-same-subject
  "\M-n" gnus-summary-next-unread-subject
  "\M-p" gnus-summary-prev-unread-subject
  "f" gnus-summary-first-unread-article
  "b" gnus-summary-best-unread-article
  "u" gnus-summary-next-unseen-article
  "U" gnus-summary-prev-unseen-article
  "j" gnus-summary-goto-article
  "g" gnus-summary-goto-subject
  "l" gnus-summary-goto-last-article
  "o" gnus-summary-pop-article)

(gnus-define-keys (gnus-summary-thread-map "T" gnus-summary-mode-map)
  "k" gnus-summary-kill-thread
  "E" gnus-summary-expire-thread
  "l" gnus-summary-lower-thread
  "i" gnus-summary-raise-thread
  "T" gnus-summary-toggle-threads
  "t" gnus-summary-rethread-current
  "^" gnus-summary-reparent-thread
  "\M-^" gnus-summary-reparent-children
  "s" gnus-summary-show-thread
  "S" gnus-summary-show-all-threads
  "h" gnus-summary-hide-thread
  "H" gnus-summary-hide-all-threads
  "n" gnus-summary-next-thread
  "p" gnus-summary-prev-thread
  "u" gnus-summary-up-thread
  "o" gnus-summary-top-thread
  "d" gnus-summary-down-thread
  "#" gnus-uu-mark-thread
  "\M-#" gnus-uu-unmark-thread)

(gnus-define-keys (gnus-summary-buffer-map "Y" gnus-summary-mode-map)
  "g" gnus-summary-prepare
  "c" gnus-summary-insert-cached-articles
  "d" gnus-summary-insert-dormant-articles
  "t" gnus-summary-insert-ticked-articles)

(gnus-define-keys (gnus-summary-exit-map "Z" gnus-summary-mode-map)
  "c" gnus-summary-catchup-and-exit
  "C" gnus-summary-catchup-all-and-exit
  "E" gnus-summary-exit-no-update
  "Q" gnus-summary-exit
  "Z" gnus-summary-exit
  "n" gnus-summary-catchup-and-goto-next-group
  "p" gnus-summary-catchup-and-goto-prev-group
  "R" gnus-summary-reselect-current-group
  "G" gnus-summary-rescan-group
  "N" gnus-summary-next-group
  "s" gnus-summary-save-newsrc
  "P" gnus-summary-prev-group)

(gnus-define-keys (gnus-summary-article-map "A" gnus-summary-mode-map)
  " " gnus-summary-next-page
  "n" gnus-summary-next-page
  [?\S-\ ] gnus-summary-prev-page
  "\177" gnus-summary-prev-page
  [delete] gnus-summary-prev-page
  "p" gnus-summary-prev-page
  "\r" gnus-summary-scroll-up
  "\M-\r" gnus-summary-scroll-down
  "<" gnus-summary-beginning-of-article
  ">" gnus-summary-end-of-article
  "b" gnus-summary-beginning-of-article
  "e" gnus-summary-end-of-article
  "^" gnus-summary-refer-parent-article
  "r" gnus-summary-refer-parent-article
  "C" gnus-summary-show-complete-article
  "D" gnus-summary-enter-digest-group
  "R" gnus-summary-refer-references
  "T" gnus-summary-refer-thread
  "W" gnus-warp-to-article
  "g" gnus-summary-show-article
  "s" gnus-summary-isearch-article
  "\t" gnus-summary-button-forward
  [backtab] gnus-summary-button-backward
  "w" gnus-summary-browse-url
  "P" gnus-summary-print-article
  "S" gnus-sticky-article
  "M" gnus-mailing-list-insinuate
  "t" gnus-article-babel)

(gnus-define-keys (gnus-summary-wash-map "W" gnus-summary-mode-map)
  "b" gnus-article-add-buttons
  "B" gnus-article-add-buttons-to-head
  "o" gnus-article-treat-overstrike
  "e" gnus-article-emphasize
  "w" gnus-article-fill-cited-article
  "Q" gnus-article-fill-long-lines
  "L" gnus-article-toggle-truncate-lines
  "C" gnus-article-capitalize-sentences
  "c" gnus-article-remove-cr
  "q" gnus-article-de-quoted-unreadable
  "6" gnus-article-de-base64-unreadable
  "Z" gnus-article-decode-HZ
  "A" gnus-article-treat-ansi-sequences
  "h" gnus-article-wash-html
  "u" gnus-article-unsplit-urls
  "s" gnus-summary-force-verify-and-decrypt
  "f" gnus-article-display-x-face
  "l" gnus-summary-stop-page-breaking
  "r" gnus-summary-caesar-message
  "m" gnus-summary-morse-message
  "t" gnus-summary-toggle-header
  "g" gnus-treat-smiley
  "v" gnus-summary-verbose-headers
  "a" gnus-article-strip-headers-in-body ;; mnemonic: wash archive
  "p" gnus-article-verify-x-pgp-sig
  "d" gnus-article-treat-smartquotes
  "U" gnus-article-treat-non-ascii
  "i" gnus-summary-idna-message)

(gnus-define-keys (gnus-summary-wash-deuglify-map "Y" gnus-summary-wash-map)
  ;; mnemonic: deuglif*Y*
  "u" gnus-article-outlook-unwrap-lines
  "a" gnus-article-outlook-repair-attribution
  "c" gnus-article-outlook-rearrange-citation
  "f" gnus-article-outlook-deuglify-article) ;; mnemonic: full deuglify

(gnus-define-keys (gnus-summary-wash-hide-map "W" gnus-summary-wash-map)
  "a" gnus-article-hide
  "h" gnus-article-hide-headers
  "b" gnus-article-hide-boring-headers
  "s" gnus-article-hide-signature
  "c" gnus-article-hide-citation
  "C" gnus-article-hide-citation-in-followups
  "l" gnus-article-hide-list-identifiers
  "B" gnus-article-strip-banner
  "P" gnus-article-hide-pem
  "\C-c" gnus-article-hide-citation-maybe)

(gnus-define-keys (gnus-summary-wash-highlight-map "H" gnus-summary-wash-map)
  "a" gnus-article-highlight
  "h" gnus-article-highlight-headers
  "c" gnus-article-highlight-citation
  "s" gnus-article-highlight-signature)

(gnus-define-keys (gnus-summary-wash-header-map "G" gnus-summary-wash-map)
  "f" gnus-article-treat-fold-headers
  "u" gnus-article-treat-unfold-headers
  "n" gnus-article-treat-fold-newsgroups)

(gnus-define-keys (gnus-summary-wash-display-map "D" gnus-summary-wash-map)
  "x" gnus-article-display-x-face
  "d" gnus-article-display-face
  "s" gnus-treat-smiley
  "D" gnus-article-remove-images
  "W" gnus-article-show-images
  "F" gnus-article-toggle-fonts
  "f" gnus-treat-from-picon
  "m" gnus-treat-mail-picon
  "n" gnus-treat-newsgroups-picon
  "g" gnus-treat-from-gravatar
  "h" gnus-treat-mail-gravatar)

(gnus-define-keys (gnus-summary-wash-mime-map "M" gnus-summary-wash-map)
  "w" gnus-article-decode-mime-words
  "c" gnus-article-decode-charset
  "h" gnus-mime-buttonize-attachments-in-header
  "v" gnus-mime-view-all-parts
  "b" gnus-article-view-part)

(gnus-define-keys (gnus-summary-wash-time-map "T" gnus-summary-wash-map)
  "z" gnus-article-date-ut
  "u" gnus-article-date-ut
  "l" gnus-article-date-local
  "p" gnus-article-date-english
  "e" gnus-article-date-lapsed
  "o" gnus-article-date-original
  "i" gnus-article-date-iso8601
  "s" gnus-article-date-user)

(gnus-define-keys (gnus-summary-wash-empty-map "E" gnus-summary-wash-map)
  "t" gnus-article-remove-trailing-blank-lines
  "l" gnus-article-strip-leading-blank-lines
  "m" gnus-article-strip-multiple-blank-lines
  "a" gnus-article-strip-blank-lines
  "A" gnus-article-strip-all-blank-lines
  "s" gnus-article-strip-leading-space
  "e" gnus-article-strip-trailing-space
  "w" gnus-article-remove-leading-whitespace)

(gnus-define-keys (gnus-summary-help-map "H" gnus-summary-mode-map)
  "v" gnus-version
  "d" gnus-summary-describe-group
  "h" gnus-summary-describe-briefly
  "i" gnus-info-find-node)

(gnus-define-keys (gnus-summary-backend-map "B" gnus-summary-mode-map)
  "e" gnus-summary-expire-articles
  "\M-\C-e" gnus-summary-expire-articles-now
  "\177" gnus-summary-delete-article
  [delete] gnus-summary-delete-article
  [backspace] gnus-summary-delete-article
  "m" gnus-summary-move-article
  "r" gnus-summary-respool-article
  "w" gnus-summary-edit-article
  "c" gnus-summary-copy-article
  "B" gnus-summary-crosspost-article
  "q" gnus-summary-respool-query
  "t" gnus-summary-respool-trace
  "i" gnus-summary-import-article
  "I" gnus-summary-create-article
  "p" gnus-summary-article-posted-p)

(gnus-define-keys (gnus-summary-save-map "O" gnus-summary-mode-map)
  "o" gnus-summary-save-article
  "m" gnus-summary-save-article-mail
  "F" gnus-summary-write-article-file
  "r" gnus-summary-save-article-rmail
  "f" gnus-summary-save-article-file
  "b" gnus-summary-save-article-body-file
  "B" gnus-summary-write-article-body-file
  "h" gnus-summary-save-article-folder
  "v" gnus-summary-save-article-vm
  "p" gnus-summary-pipe-output
  "P" gnus-summary-muttprint)

(gnus-define-keys (gnus-summary-mime-map "K" gnus-summary-mode-map)
  "b" gnus-summary-display-buttonized
  "m" gnus-summary-repair-multipart
  "v" gnus-article-view-part
  "o" gnus-article-save-part
  "O" gnus-article-save-part-and-strip
  "r" gnus-article-replace-part
  "d" gnus-article-delete-part
  "t" gnus-article-view-part-as-type
  "j" gnus-article-jump-to-part
  "c" gnus-article-copy-part
  "C" gnus-article-view-part-as-charset
  "e" gnus-article-view-part-externally
  "H" gnus-article-browse-html-article
  "E" gnus-article-encrypt-body
  "i" gnus-article-inline-part
  "|" gnus-article-pipe-part)

(gnus-define-keys (gnus-uu-mark-map "P" gnus-summary-mark-map)
  "p" gnus-summary-mark-as-processable
  "u" gnus-summary-unmark-as-processable
  "U" gnus-summary-unmark-all-processable
  "v" gnus-uu-mark-over
  "s" gnus-uu-mark-series
  "r" gnus-uu-mark-region
  "g" gnus-uu-unmark-region
  "R" gnus-uu-mark-by-regexp
  "G" gnus-uu-unmark-by-regexp
  "t" gnus-uu-mark-thread
  "T" gnus-uu-unmark-thread
  "a" gnus-uu-mark-all
  "b" gnus-uu-mark-buffer
  "S" gnus-uu-mark-sparse
  "k" gnus-summary-kill-process-mark
  "y" gnus-summary-yank-process-mark
  "w" gnus-summary-save-process-mark
  "i" gnus-uu-invert-processable)

(gnus-define-keys (gnus-uu-extract-map "X" gnus-summary-mode-map)
  ;;"x" gnus-uu-extract-any
  "m" gnus-summary-save-parts
  "u" gnus-uu-decode-uu
  "U" gnus-uu-decode-uu-and-save
  "s" gnus-uu-decode-unshar
  "S" gnus-uu-decode-unshar-and-save
  "o" gnus-uu-decode-save
  "O" gnus-uu-decode-save
  "b" gnus-uu-decode-binhex
  "B" gnus-uu-decode-binhex
  "Y" gnus-uu-decode-yenc
  "p" gnus-uu-decode-postscript
  "P" gnus-uu-decode-postscript-and-save)

(gnus-define-keys
    (gnus-uu-extract-view-map "v" gnus-uu-extract-map)
  "u" gnus-uu-decode-uu-view
  "U" gnus-uu-decode-uu-and-save-view
  "s" gnus-uu-decode-unshar-view
  "S" gnus-uu-decode-unshar-and-save-view
  "o" gnus-uu-decode-save-view
  "O" gnus-uu-decode-save-view
  "b" gnus-uu-decode-binhex-view
  "B" gnus-uu-decode-binhex-view
  "p" gnus-uu-decode-postscript-view
  "P" gnus-uu-decode-postscript-and-save-view)

(defvar gnus-article-post-menu nil)

(defconst gnus-summary-menu-maxlen 20)

(defun gnus-summary-menu-split (menu)
  ;; If we have lots of elements, divide them into groups of 20
  ;; and make a pane (or submenu) for each one.
  (if (> (length menu) (/ (* gnus-summary-menu-maxlen 3) 2))
      (let ((menu menu) sublists next
	    (i 1))
	(while menu
	  ;; Pull off the next gnus-summary-menu-maxlen elements
	  ;; and make them the next element of sublist.
	  (setq next (nthcdr gnus-summary-menu-maxlen menu))
	  (if next
	      (setcdr (nthcdr (1- gnus-summary-menu-maxlen) menu)
		      nil))
	  (setq sublists (cons (cons (format "%s ... %s" (aref (car menu) 0)
					     (aref (car (last menu)) 0)) menu)
			       sublists))
	  (setq i (1+ i))
	  (setq menu next))
	(nreverse sublists))
    ;; Few elements--put them all in one pane.
    menu))

(defun gnus-summary-make-menu-bar ()
  (gnus-turn-off-edit-menu 'summary)

  (unless (boundp 'gnus-summary-misc-menu)

    (easy-menu-define
      gnus-summary-kill-menu gnus-summary-mode-map ""
      (cons
       "Score"
       (nconc
	(list
	 ["Customize" gnus-score-customize t])
	(gnus-make-score-map 'increase)
	(gnus-make-score-map 'lower)
	'(("Mark"
	   ["Kill below" gnus-summary-kill-below t]
	   ["Mark above" gnus-summary-mark-above t]
	   ["Tick above" gnus-summary-tick-above t]
	   ["Clear above" gnus-summary-clear-above t])
	  ["Current article score" gnus-summary-current-score t]
	  ["Current thread score" (gnus-summary-current-score 'total) t]
	  ["Set score" gnus-summary-set-score t]
	  ["Switch current score file..." gnus-score-change-score-file t]
	  ["Set mark below..." gnus-score-set-mark-below t]
	  ["Set expunge below..." gnus-score-set-expunge-below t]
	  ["Edit current score file" gnus-score-edit-current-scores t]
	  ["Edit score file..." gnus-score-edit-file t]
	  ["Trace score" gnus-score-find-trace t]
	  ["Find words" gnus-score-find-favorite-words t]
	  ["Rescore buffer" gnus-summary-rescore t]
	  ["Increase score..." gnus-summary-increase-score t]
	  ["Lower score..." gnus-summary-lower-score t]))))

    ;; Define both the Article menu in the summary buffer and the
    ;; equivalent Commands menu in the article buffer here for
    ;; consistency.
    (let ((innards
	   `(("Hide"
	      ["All" gnus-article-hide t]
	      ["Headers" gnus-article-hide-headers t]
	      ["Signature" gnus-article-hide-signature t]
	      ["Citation" gnus-article-hide-citation t]
	      ["List identifiers" gnus-article-hide-list-identifiers t]
	      ["Banner" gnus-article-strip-banner t]
	      ["Boring headers" gnus-article-hide-boring-headers t])
	     ("Highlight"
	      ["All" gnus-article-highlight t]
	      ["Headers" gnus-article-highlight-headers t]
	      ["Signature" gnus-article-highlight-signature t]
	      ["Citation" gnus-article-highlight-citation t])
	     ("MIME"
	      ["Words" gnus-article-decode-mime-words t]
	      ["Charset" gnus-article-decode-charset t]
	      ["QP" gnus-article-de-quoted-unreadable t]
	      ["Base64" gnus-article-de-base64-unreadable t]
	      ["View MIME buttons" gnus-summary-display-buttonized t]
	      ["View MIME buttons in header"
	       gnus-mime-buttonize-attachments-in-header t]
	      ["View all" gnus-mime-view-all-parts t]
	      ["Verify and Decrypt" gnus-summary-force-verify-and-decrypt t]
	      ["Encrypt body" gnus-article-encrypt-body
	       :active (not (gnus-group-read-only-p))
	       :help "Encrypt the message body on disk"]
	      ["Extract all parts..." gnus-summary-save-parts t]
	      ("Multipart"
	       ["Repair multipart" gnus-summary-repair-multipart t]
	       ["Pipe part..." gnus-article-pipe-part t]
	       ["Inline part" gnus-article-inline-part t]
	       ["View part as type..." gnus-article-view-part-as-type t]
	       ["Encrypt body" gnus-article-encrypt-body
		:active (not (gnus-group-read-only-p))
	       :help "Encrypt the message body on disk"]
	       ["View part externally" gnus-article-view-part-externally t]
	       ["View HTML parts in browser" gnus-article-browse-html-article t]
	       ["View part with charset..." gnus-article-view-part-as-charset t]
	       ["Copy part" gnus-article-copy-part t]
	       ["Save part..." gnus-article-save-part t]
	       ["View part" gnus-article-view-part t]))
	     ("Date"
	      ["Local" gnus-article-date-local t]
	      ["ISO8601" gnus-article-date-iso8601 t]
	      ["UT" gnus-article-date-ut t]
	      ["Original" gnus-article-date-original t]
	      ["Lapsed" gnus-article-date-lapsed t]
	      ["User-defined" gnus-article-date-user t])
	     ("Display"
	      ["Display HTML images" gnus-article-show-images t]
	      ["Remove images" gnus-article-remove-images t]
	      ["Toggle smiley" gnus-treat-smiley t]
	      ["Show X-Face" gnus-article-display-x-face t]
	      ["Show picons in From" gnus-treat-from-picon t]
	      ["Show picons in mail headers" gnus-treat-mail-picon t]
	      ["Show picons in news headers" gnus-treat-newsgroups-picon t]
              ["Show Gravatars in From" gnus-treat-from-gravatar t]
	      ["Show Gravatars in mail headers" gnus-treat-mail-gravatar t]
	      ("View as different encoding"
	       ,@(gnus-summary-menu-split
		  (mapcar
		   (lambda (cs)
		     ;; Since easymenu under Emacs doesn't allow
		     ;; lambda forms for menu commands, we should
		     ;; provide intern'ed function symbols.
		     (let ((command (intern (format "\
gnus-summary-show-article-from-menu-as-charset-%s" cs))))
		       (fset command
			     (lambda ()
			       (interactive)
			       (let ((gnus-summary-show-article-charset-alist
				      `((1 . ,cs))))
				 (gnus-summary-show-article 1))))
                       (function-put command 'completion-predicate #'ignore)
		       `[,(symbol-name cs) ,command t]))
		   (sort (coding-system-list) #'string<)))))
	     ("Washing"
	      ("Remove Blanks"
	       ["Leading" gnus-article-strip-leading-blank-lines t]
	       ["Multiple" gnus-article-strip-multiple-blank-lines t]
	       ["Trailing" gnus-article-remove-trailing-blank-lines t]
	       ["All of the above" gnus-article-strip-blank-lines t]
	       ["All" gnus-article-strip-all-blank-lines t]
	       ["Leading space" gnus-article-strip-leading-space t]
	       ["Trailing space" gnus-article-strip-trailing-space t]
	       ["Leading space in headers"
		gnus-article-remove-leading-whitespace t])
	      ["Overstrike" gnus-article-treat-overstrike t]
	      ["Smartquotes" gnus-article-treat-smartquotes t]
	      ["Non-ASCII" gnus-article-treat-non-ascii t]
	      ["Emphasis" gnus-article-emphasize t]
	      ["Word wrap" gnus-article-fill-cited-article t]
	      ["Fill long lines" gnus-article-fill-long-lines t]
	      ["Toggle truncate long lines" gnus-article-toggle-truncate-lines t]
	      ["Capitalize sentences" gnus-article-capitalize-sentences t]
	      ["Remove CR" gnus-article-remove-cr t]
	      ["Quoted-Printable" gnus-article-de-quoted-unreadable t]
	      ["Base64" gnus-article-de-base64-unreadable t]
	      ["Rot 13" gnus-summary-caesar-message
	       :help "\"Caesar rotate\" article by 13"]
	      ["De-IDNA" gnus-summary-idna-message t]
	      ["Morse decode" gnus-summary-morse-message t]
	      ["Unix pipe..." gnus-summary-pipe-message t]
	      ["Add buttons" gnus-article-add-buttons t]
	      ["Add buttons to head" gnus-article-add-buttons-to-head t]
	      ["Stop page breaking" gnus-summary-stop-page-breaking t]
	      ["Verbose header" gnus-summary-verbose-headers t]
	      ["Toggle header" gnus-summary-toggle-header t]
	      ["Unfold headers" gnus-article-treat-unfold-headers t]
	      ["Fold newsgroups" gnus-article-treat-fold-newsgroups t]
	      ["Html" gnus-article-wash-html t]
	      ["Toggle HTML fonts" gnus-article-toggle-fonts t]
	      ["Unsplit URLs" gnus-article-unsplit-urls t]
	      ["Verify X-PGP-Sig" gnus-article-verify-x-pgp-sig t]
	      ["Decode HZ" gnus-article-decode-HZ t]
	      ["ANSI sequences" gnus-article-treat-ansi-sequences t]
	      ("(Outlook) Deuglify"
	       ["Unwrap lines" gnus-article-outlook-unwrap-lines t]
	       ["Repair attribution" gnus-article-outlook-repair-attribution t]
	       ["Rearrange citation" gnus-article-outlook-rearrange-citation t]
	       ["Full (Outlook) deuglify"
		gnus-article-outlook-deuglify-article t])
	      )
	     ("Output"
	      ["Save in default format..." gnus-summary-save-article
	       :help "Save article using default method"]
	      ["Save in file..." gnus-summary-save-article-file
	       :help "Save article in file"]
	      ["Save in Unix mail format..." gnus-summary-save-article-mail t]
	      ["Save in MH folder..." gnus-summary-save-article-folder t]
	      ["Save in VM folder..." gnus-summary-save-article-vm t]
	      ["Save in RMAIL mbox..." gnus-summary-save-article-rmail t]
	      ["Save body in file..." gnus-summary-save-article-body-file t]
	      ["Pipe through a filter..." gnus-summary-pipe-output t]
	      ["Print with Muttprint..." gnus-summary-muttprint t]
	      ["Print" gnus-summary-print-article
	       :help "Generate and print a PostScript image"])
	     ("Copy, move,... (Backend)"
	      :help "Copying, moving, expiring articles..."
	      ["Respool article..." gnus-summary-respool-article t]
	      ["Move article..." gnus-summary-move-article
	       (gnus-check-backend-function
		'request-move-article gnus-newsgroup-name)]
	      ["Copy article..." gnus-summary-copy-article t]
	      ["Crosspost article..." gnus-summary-crosspost-article
	       (gnus-check-backend-function
		'request-replace-article gnus-newsgroup-name)]
	      ["Import file..." gnus-summary-import-article
	       (gnus-check-backend-function
		'request-accept-article gnus-newsgroup-name)]
	      ["Create article..." gnus-summary-create-article
	       (gnus-check-backend-function
		'request-accept-article gnus-newsgroup-name)]
	      ["Check if posted" gnus-summary-article-posted-p t]
	      ["Edit article" gnus-summary-edit-article
	       (not (gnus-group-read-only-p))]
	      ["Delete article" gnus-summary-delete-article
	       (gnus-check-backend-function
		'request-expire-articles gnus-newsgroup-name)]
	      ["Query respool" gnus-summary-respool-query t]
	      ["Trace respool" gnus-summary-respool-trace t]
	      ["Delete expirable articles" gnus-summary-expire-articles-now
	       (gnus-check-backend-function
		'request-expire-articles gnus-newsgroup-name)])
	     ("Extract"
	      ["Uudecode" gnus-uu-decode-uu :help "Decode uuencoded article(s)"]
	      ["Uudecode and save" gnus-uu-decode-uu-and-save t]
	      ["Unshar" gnus-uu-decode-unshar t]
	      ["Unshar and save" gnus-uu-decode-unshar-and-save t]
	      ["Save" gnus-uu-decode-save t]
	      ["Binhex" gnus-uu-decode-binhex t]
	      ["PostScript" gnus-uu-decode-postscript t]
	      ["All MIME parts" gnus-summary-save-parts t])
	     ("Cache"
	      ["Enter article" gnus-cache-enter-article t]
	      ["Remove article" gnus-cache-remove-article t])
	     ["Translate" gnus-article-babel t]
	     ["Select article buffer" gnus-summary-select-article-buffer t]
	     ["Make article buffer sticky" gnus-sticky-article t]
	     ["Enter digest buffer" gnus-summary-enter-digest-group t]
	     ["Isearch article..." gnus-summary-isearch-article t]
	     ["Beginning of the article" gnus-summary-beginning-of-article t]
	     ["End of the article" gnus-summary-end-of-article t]
	     ["Fetch parent of article" gnus-summary-refer-parent-article t]
	     ["Fetch referenced articles" gnus-summary-refer-references t]
	     ["Fetch current thread" gnus-summary-refer-thread t]
	     ["Fetch article with id..." gnus-summary-refer-article t]
	     ["Setup Mailing List Params" gnus-mailing-list-insinuate t]
	     ["Redisplay" gnus-summary-show-article t]
	     ["Raw article" gnus-summary-show-raw-article :keys "C-u g"])))
      (easy-menu-define
	gnus-summary-article-menu gnus-summary-mode-map ""
	(cons "Article" innards))

      (if (not (keymapp gnus-summary-article-menu))
	  (easy-menu-define
	    gnus-article-commands-menu gnus-article-mode-map ""
	    (cons "Commands" innards))
	;; Don't share the menu.
	(setq gnus-article-commands-menu
	      (copy-keymap gnus-summary-article-menu))
	(define-key gnus-article-mode-map [menu-bar commands]
	  (cons "Commands" gnus-article-commands-menu))))

    (easy-menu-define
      gnus-summary-thread-menu gnus-summary-mode-map ""
      '("Threads"
	["Find all messages in thread" gnus-summary-refer-thread t]
	["Toggle threading" gnus-summary-toggle-threads t]
	["Hide threads" gnus-summary-hide-all-threads t]
	["Show threads" gnus-summary-show-all-threads t]
	["Hide thread" gnus-summary-hide-thread t]
	["Show thread" gnus-summary-show-thread t]
	["Go to next thread" gnus-summary-next-thread t]
	["Go to previous thread" gnus-summary-prev-thread t]
	["Go down thread" gnus-summary-down-thread t]
	["Go up thread" gnus-summary-up-thread t]
	["Top of thread" gnus-summary-top-thread t]
	["Mark thread as read" gnus-summary-kill-thread t]
	["Mark thread as expired" gnus-summary-expire-thread t]
	["Lower thread score" gnus-summary-lower-thread t]
	["Raise thread score" gnus-summary-raise-thread t]
	["Rethread current" gnus-summary-rethread-current t]))

    (easy-menu-define
      gnus-summary-post-menu gnus-summary-mode-map ""
      '("Post"
	["Send a message (mail or news)" gnus-summary-post-news
	 :help "Compose a new message (mail or news)"]
	["Followup" gnus-summary-followup
	 :help "Post followup to this article"]
	["Followup and yank" gnus-summary-followup-with-original
	 :help "Post followup to this article, quoting its contents"]
	["Supersede article" gnus-summary-supersede-article t]
	["Cancel article" gnus-summary-cancel-article
	 :help "Cancel an article you posted"]
	["Reply" gnus-summary-reply t]
	["Reply and yank" gnus-summary-reply-with-original t]
	["Wide reply" gnus-summary-wide-reply t]
	["Wide reply and yank" gnus-summary-wide-reply-with-original
	 :help "Mail a reply, quoting this article"]
	["Very wide reply" gnus-summary-very-wide-reply t]
	["Very wide reply and yank" gnus-summary-very-wide-reply-with-original
	 :help "Mail a very wide reply, quoting this article"]
	["Mail forward" gnus-summary-mail-forward t]
	["Post forward" gnus-summary-post-forward t]
	["Digest and mail" gnus-uu-digest-mail-forward t]
	["Digest and post" gnus-uu-digest-post-forward t]
	["Resend message" gnus-summary-resend-message t]
	["Resend message edit" gnus-summary-resend-message-edit t]
	["Send bounced mail" gnus-summary-resend-bounced-mail t]
	["Send a mail" gnus-summary-mail-other-window t]
	["Attach article to outgoing message" gnus-summary-attach-article t]
	["Create a local message" gnus-summary-news-other-window t]
	["Uuencode and post" gnus-uu-post-news
	 :help "Post a uuencoded article"]
	["Followup via news" gnus-summary-followup-to-mail t]
	["Followup via news and yank"
	 gnus-summary-followup-to-mail-with-original t]
	["Strip signature on reply"
	 (lambda ()
	   (interactive)
	   (setq message-cite-function
		 (if (eq message-cite-function
			 #'message-cite-original-without-signature)
		     #'message-cite-original
		   #'message-cite-original-without-signature)))
	 :visible (memq message-cite-function
			'(message-cite-original-without-signature
			  message-cite-original))
	 :style toggle
	 :selected (eq message-cite-function
		       #'message-cite-original-without-signature)
	 :help "Strip signature from cited article when replying."]))

    (cond
     ((not (keymapp gnus-summary-post-menu))
      (setq gnus-article-post-menu gnus-summary-post-menu))
     ((not gnus-article-post-menu)
      ;; Don't share post menu.
      (setq gnus-article-post-menu
	    (copy-keymap gnus-summary-post-menu))))
    (define-key gnus-article-mode-map [menu-bar post]
      (cons "Post" gnus-article-post-menu))

    (easy-menu-define
      gnus-summary-misc-menu gnus-summary-mode-map ""
      '("Gnus"
	("Mark Read"
	 ["Mark as read" gnus-summary-mark-as-read-forward t]
	 ["Mark same subject and select"
	  gnus-summary-kill-same-subject-and-select t]
	 ["Mark same subject" gnus-summary-kill-same-subject t]
	 ["Catchup" gnus-summary-catchup
	  :help "Mark unread articles in this group as read"]
	 ["Catchup all" gnus-summary-catchup-all t]
	 ["Catchup to here" gnus-summary-catchup-to-here t]
	 ["Catchup from here" gnus-summary-catchup-from-here t]
	 ["Catchup region" gnus-summary-mark-region-as-read mark-active]
	 ["Mark excluded" gnus-summary-limit-mark-excluded-as-read t])
	("Mark Various"
	 ["Tick" gnus-summary-tick-article-forward t]
	 ["Mark as dormant" gnus-summary-mark-as-dormant t]
	 ["Remove marks" gnus-summary-clear-mark-forward t]
	 ["Set expirable mark" gnus-summary-mark-as-expirable t]
	 ["Set bookmark" gnus-summary-set-bookmark t]
	 ["Remove bookmark" gnus-summary-remove-bookmark t])
	("Limit to"
	 ["Marks..." gnus-summary-limit-to-marks t]
	 ["Subject..." gnus-summary-limit-to-subject t]
	 ["Author..." gnus-summary-limit-to-author t]
	 ["Recipient..." gnus-summary-limit-to-recipient t]
	 ["Address..." gnus-summary-limit-to-address t]
	 ["Age..." gnus-summary-limit-to-age t]
	 ["Extra..." gnus-summary-limit-to-extra t]
	 ["Score..." gnus-summary-limit-to-score t]
	 ["Display Predicate" gnus-summary-limit-to-display-predicate t]
	 ["Unread" gnus-summary-limit-to-unread t]
	 ["Unseen" gnus-summary-limit-to-unseen t]
	 ["Singletons" gnus-summary-limit-to-singletons t]
	 ["Replied" gnus-summary-limit-to-replied t]
	 ["Non-dormant" gnus-summary-limit-exclude-dormant t]
	 ["Next or process marked articles" gnus-summary-limit-to-articles t]
	 ["Pop limit" gnus-summary-pop-limit t]
	 ["Show dormant" gnus-summary-limit-include-dormant t]
	 ["Hide childless dormant"
	  gnus-summary-limit-exclude-childless-dormant t]
	 ;;["Hide thread" gnus-summary-limit-exclude-thread t]
	 ["Hide marked" gnus-summary-limit-exclude-marks t]
	 ["Show expunged" gnus-summary-limit-include-expunged t])
	("Process Mark"
	 ["Toggle/Set mark" gnus-summary-mark-as-processable t]
	 ["Remove mark" gnus-summary-unmark-as-processable t]
	 ["Remove all marks" gnus-summary-unmark-all-processable t]
	 ["Invert marks" gnus-uu-invert-processable t]
	 ["Mark above" gnus-uu-mark-over t]
	 ["Mark series" gnus-uu-mark-series t]
	 ["Mark region" gnus-uu-mark-region mark-active]
	 ["Unmark region" gnus-uu-unmark-region mark-active]
	 ["Mark by regexp..." gnus-uu-mark-by-regexp t]
	 ["Unmark by regexp..." gnus-uu-unmark-by-regexp t]
	 ["Mark all" gnus-uu-mark-all t]
	 ["Mark buffer" gnus-uu-mark-buffer t]
	 ["Mark sparse" gnus-uu-mark-sparse t]
	 ["Mark thread" gnus-uu-mark-thread t]
	 ["Unmark thread" gnus-uu-unmark-thread t]
	 ("Process Mark Sets"
	  ["Kill" gnus-summary-kill-process-mark t]
	  ["Yank" gnus-summary-yank-process-mark
	   gnus-newsgroup-process-stack]
	  ["Save" gnus-summary-save-process-mark t]
	  ["Run command on marked..." gnus-summary-universal-argument t]))
	("Registry Marks")
	("Scroll article"
	 ["Page forward" gnus-summary-next-page
	  :help "Show next page of article"]
	 ["Page backward" gnus-summary-prev-page
	  :help "Show previous page of article"]
	 ["Line forward" gnus-summary-scroll-up t])
	("Move"
	 ["Next unread article" gnus-summary-next-unread-article t]
	 ["Previous unread article" gnus-summary-prev-unread-article t]
	 ["Next article" gnus-summary-next-article t]
	 ["Previous article" gnus-summary-prev-article t]
	 ["Next unread subject" gnus-summary-next-unread-subject t]
	 ["Previous unread subject" gnus-summary-prev-unread-subject t]
	 ["Next article same subject" gnus-summary-next-same-subject t]
	 ["Previous article same subject" gnus-summary-prev-same-subject t]
	 ["First unread article" gnus-summary-first-unread-article t]
	 ["Best unread article" gnus-summary-best-unread-article t]
	 ["Next unseen article" gnus-summary-next-unseen-article t]
	 ["Prev unseen article" gnus-summary-prev-unseen-article t]
	 ["Go to subject number..." gnus-summary-goto-subject t]
	 ["Go to article number..." gnus-summary-goto-article t]
	 ["Go to the last article" gnus-summary-goto-last-article t]
	 ["Pop article off history" gnus-summary-pop-article t])
	("Sort"
	 ["Sort by number" gnus-summary-sort-by-number t]
	 ["Sort by most recent number" gnus-summary-sort-by-most-recent-number t]
	 ["Sort by author" gnus-summary-sort-by-author t]
	 ["Sort by recipient" gnus-summary-sort-by-recipient t]
	 ["Sort by subject" gnus-summary-sort-by-subject t]
	 ["Sort by date" gnus-summary-sort-by-date t]
	 ["Sort by most recent date" gnus-summary-sort-by-most-recent-date t]
	 ["Sort by score" gnus-summary-sort-by-score t]
	 ["Sort by lines" gnus-summary-sort-by-lines t]
	 ["Sort by characters" gnus-summary-sort-by-chars t]
	 ["Sort by marks" gnus-summary-sort-by-marks t]
	 ["Sort by newsgroup" gnus-summary-sort-by-newsgroups t]
	 ["Sort by extra" gnus-summary-sort-by-extra t]
	 ["Randomize" gnus-summary-sort-by-random t]
	 ["Original sort" gnus-summary-sort-by-original t])
	("Help"
	 ["Describe group" gnus-summary-describe-group t]
	 ["Read manual" gnus-info-find-node t])
	("Modes"
	 ["Pick and read" gnus-pick-mode t]
	 ["Binary" gnus-binary-mode t])
	("Regeneration"
	 ["Regenerate" gnus-summary-prepare t]
	 ["Insert cached articles" gnus-summary-insert-cached-articles t]
	 ["Insert dormant articles" gnus-summary-insert-dormant-articles t]
	 ["Insert ticked articles" gnus-summary-insert-ticked-articles t]
	 ["Toggle threading" gnus-summary-toggle-threads t])
	["See old articles" gnus-summary-insert-old-articles t]
	["See new articles" gnus-summary-insert-new-articles t]
	["Filter articles..." gnus-summary-execute-command t]
	["Run command on articles..." gnus-summary-universal-argument t]
	["Search articles forward..." gnus-summary-search-article-forward t]
	["Search articles backward..." gnus-summary-search-article-backward t]
	["Toggle line truncation" toggle-truncate-lines t]
	["Expand window" gnus-summary-expand-window t]
	["Expire expirable articles" gnus-summary-expire-articles
	 (gnus-check-backend-function
	  'request-expire-articles gnus-newsgroup-name)]
	["Edit local kill file" gnus-summary-edit-local-kill t]
	["Edit main kill file" gnus-summary-edit-global-kill t]
	["Edit group parameters" gnus-summary-edit-parameters t]
	["Customize group parameters" gnus-summary-customize-parameters t]
	["Send a bug report" gnus-bug t]
	("Exit"
	 ["Catchup and exit" gnus-summary-catchup-and-exit
	  :help "Mark unread articles in this group as read, then exit"]
	 ["Catchup all and exit" gnus-summary-catchup-all-and-exit t]
	 ["Catchup and goto next" gnus-summary-catchup-and-goto-next-group t]
	 ["Catchup and goto prev" gnus-summary-catchup-and-goto-prev-group t]
	 ["Exit group" gnus-summary-exit
	  :help "Exit current group, return to group selection mode"]
	 ["Exit group without updating" gnus-summary-exit-no-update t]
	 ["Exit and goto next group" gnus-summary-next-group t]
	 ["Exit and goto prev group" gnus-summary-prev-group t]
	 ["Reselect group" gnus-summary-reselect-current-group t]
	 ["Rescan group" gnus-summary-rescan-group t]
	 ["Update dribble" gnus-summary-save-newsrc t])))

    (gnus-run-hooks 'gnus-summary-menu-hook)))

(defvar gnus-summary-tool-bar-map nil)

;; Note: The :set function in the `gnus-summary-tool-bar*' variables will only
;; affect _new_ message buffers.  We might add a function that walks thru all
;; summary-mode buffers and force the update.
(defun gnus-summary-tool-bar-update (&optional symbol value)
  "Update summary mode toolbar.
Setter function for custom variables."
  (setq-default gnus-summary-tool-bar-map nil)
  (when symbol
    ;; When used as ":set" function:
    (set-default symbol value))
  (when (gnus-buffer-live-p gnus-summary-buffer)
    (with-current-buffer gnus-summary-buffer
      (gnus-summary-make-tool-bar))))

(defcustom gnus-summary-tool-bar (if (eq gmm-tool-bar-style 'gnome)
				     'gnus-summary-tool-bar-gnome
				   'gnus-summary-tool-bar-retro)
  "Specifies the Gnus summary tool bar.

It can be either a list or a symbol referring to a list.  See
`gmm-tool-bar-from-list' for the format of the list.  The
default key map is `gnus-summary-mode-map'.

Pre-defined symbols include `gnus-summary-tool-bar-gnome' and
`gnus-summary-tool-bar-retro'."
  :type '(choice (const :tag "GNOME style" gnus-summary-tool-bar-gnome)
		 (const :tag "Retro look"  gnus-summary-tool-bar-retro)
		 (repeat :tag "User defined list" gmm-tool-bar-item)
		 (symbol))
  :version "23.1" ;; No Gnus
  :initialize 'custom-initialize-default
  :set 'gnus-summary-tool-bar-update
  :group 'gnus-summary)

(defcustom gnus-summary-tool-bar-gnome
  '((gnus-summary-post-news "mail/compose" nil)
    (gnus-summary-insert-new-articles "mail/inbox" nil
				      :visible (or (not gnus-agent)
						   gnus-plugged))
    (gnus-summary-reply-with-original "mail/reply")
    (gnus-summary-reply "mail/reply" nil :visible nil)
    (gnus-summary-followup-with-original "mail/reply-all")
    (gnus-summary-followup "mail/reply-all" nil :visible nil)
    (gnus-summary-mail-forward "mail/forward")
    (gnus-summary-save-article "mail/save")
    (gnus-summary-search-article-forward "search" nil :visible nil)
    (gnus-summary-print-article "print")
    (gnus-summary-tick-article-forward "flag-followup" nil :visible nil)
    ;; Some new commands that may need more suitable icons:
    (gnus-summary-save-newsrc "save" nil :visible nil)
    ;; (gnus-summary-show-article "stock_message-display" nil :visible nil)
    (gnus-summary-prev-article "left-arrow")
    (gnus-summary-next-article "right-arrow")
    (gnus-summary-next-page "next-page")
    ;; (gnus-summary-enter-digest-group "right_arrow" nil :visible nil)
    ;;
    ;; Maybe some sort-by-... could be added:
    ;; (gnus-summary-sort-by-author "sort-a-z" nil :visible nil)
    ;; (gnus-summary-sort-by-date "sort-1-9" nil :visible nil)
    (gnus-summary-mark-as-expirable
     "delete" nil
     :visible (gnus-check-backend-function 'request-expire-articles
					   gnus-newsgroup-name))
    (gnus-summary-mark-as-spam
     "mail/spam" t
     :visible (and (fboundp 'spam-group-ham-contents-p)
		   (spam-group-ham-contents-p gnus-newsgroup-name))
     :help "Mark as spam")
    (gnus-summary-mark-as-read-forward
     "mail/not-spam" nil
     :visible (and (fboundp 'spam-group-spam-contents-p)
		   (spam-group-spam-contents-p gnus-newsgroup-name)))
    ;;
    (gnus-summary-exit "exit")
    (gmm-customize-mode "preferences" t :help "Edit mode preferences")
    (gnus-info-find-node "help"))
  "List of functions for the summary tool bar (GNOME style).

See `gmm-tool-bar-from-list' for the format of the list."
  :type '(repeat gmm-tool-bar-item)
  :version "23.1" ;; No Gnus
  :initialize 'custom-initialize-default
  :set 'gnus-summary-tool-bar-update
  :group 'gnus-summary)

(defcustom gnus-summary-tool-bar-retro
  '((gnus-summary-prev-unread-article "gnus/prev-ur")
    (gnus-summary-next-unread-article "gnus/next-ur")
    (gnus-summary-post-news "gnus/post")
    (gnus-summary-followup-with-original "gnus/fuwo")
    (gnus-summary-followup "gnus/followup")
    (gnus-summary-reply-with-original "gnus/reply-wo")
    (gnus-summary-reply "gnus/reply")
    (gnus-summary-caesar-message "gnus/rot13")
    (gnus-uu-decode-uu "gnus/uu-decode")
    (gnus-summary-save-article-file "gnus/save-aif")
    (gnus-summary-save-article "gnus/save-art")
    (gnus-uu-post-news "gnus/uu-post")
    (gnus-summary-catchup "gnus/catchup")
    (gnus-summary-catchup-and-exit "gnus/cu-exit")
    (gnus-summary-exit "gnus/exit-summ")
    ;; Some new command that may need more suitable icons:
    (gnus-summary-print-article "gnus/print" nil :visible nil)
    (gnus-summary-mark-as-expirable "gnus/close" nil :visible nil)
    (gnus-summary-save-newsrc "gnus/save" nil :visible nil)
    ;; (gnus-summary-enter-digest-group "gnus/right_arrow" nil :visible nil)
    (gnus-summary-search-article-forward "gnus/search" nil :visible nil)
    ;; (gnus-summary-insert-new-articles "gnus/paste" nil :visible nil)
    ;; (gnus-summary-toggle-threads "gnus/open" nil :visible nil)
    ;;
    (gnus-info-find-node "gnus/help" nil :visible nil))
  "List of functions for the summary tool bar (retro look).

See `gmm-tool-bar-from-list' for the format of the list."
  :type '(repeat gmm-tool-bar-item)
  :version "23.1" ;; No Gnus
  :initialize 'custom-initialize-default
  :set 'gnus-summary-tool-bar-update
  :group 'gnus-summary)

(defcustom gnus-summary-tool-bar-zap-list t
  "List of icon items from the global tool bar.
These items are not displayed in the Gnus summary mode tool bar.

See `gmm-tool-bar-from-list' for the format of the list."
  :type 'gmm-tool-bar-zap-list
  :version "23.1" ;; No Gnus
  :initialize 'custom-initialize-default
  :set 'gnus-summary-tool-bar-update
  :group 'gnus-summary)

(defvar image-load-path)
(defvar tool-bar-map)
(declare-function image-load-path-for-library "image"
		  (library image &optional path no-error))

(defun gnus-summary-make-tool-bar (&optional force)
  "Make a summary mode tool bar from `gnus-summary-tool-bar'.
When FORCE, rebuild the tool bar."
  (when (and (boundp 'tool-bar-mode)
	     tool-bar-mode
	     (or (not gnus-summary-tool-bar-map) force))
    (let* ((load-path
	    (image-load-path-for-library "gnus" "mail/save.xpm" nil t))
           (image-load-path (cons (car load-path) image-load-path))
	   (map (gmm-tool-bar-from-list gnus-summary-tool-bar
					gnus-summary-tool-bar-zap-list
					'gnus-summary-mode-map)))
      (when map
	;; Need to set `gnus-summary-tool-bar-map' because `gnus-article-mode'
	;; uses its value.
	(setq gnus-summary-tool-bar-map map))))
  (setq-local tool-bar-map gnus-summary-tool-bar-map))

(defun gnus-make-score-map (type)
  "Make a summary score map of type TYPE."
  (if t
      nil
    (let ((headers '(("author" "from" string)
		     ("subject" "subject" string)
		     ("article body" "body" string)
		     ("article head" "head" string)
		     ("xref" "xref" string)
		     ("extra header" "extra" string)
		     ("lines" "lines" number)
		     ("followups to author" "followup" string)))
	  (types '((number ("less than" <)
			   ("greater than" >)
			   ("equal" =))
		   (string ("substring" s)
			   ("exact string" e)
			   ("fuzzy string" f)
			   ("regexp" r))))
	  (perms '(("temporary" (current-time-string))
		   ("permanent" nil)
		   ("immediate" now)))
	  header)
      (list
       (apply
	#'nconc
	(list
	 (if (eq type 'lower)
	     "Lower score"
	   "Increase score"))
	(let (outh)
	  (while headers
	    (setq header (car headers))
	    (setq outh
		  (cons
		   (apply
		    #'nconc
		    (list (car header))
		    (let ((ts (cdr (assoc (nth 2 header) types)))
			  outt)
		      (while ts
			(setq outt
			      (cons
			       (apply
				#'nconc
				(list (caar ts))
				(let ((ps perms)
				      outp)
				  (while ps
				    (setq outp
					  (cons
					   (vector
					    (caar ps)
					    (list
					     'gnus-summary-score-entry
					     (nth 1 header)
					     (if (or (string= (nth 1 header)
							      "head")
						     (string= (nth 1 header)
							      "body"))
						 ""
					       (list 'gnus-summary-header
						     (nth 1 header)))
					     (list 'quote (nth 1 (car ts)))
					     (list 'gnus-score-delta-default
						   nil)
					     (nth 1 (car ps))
					     t)
					    t)
					   outp))
				    (setq ps (cdr ps)))
				  (list (nreverse outp))))
			       outt))
			(setq ts (cdr ts)))
		      (list (nreverse outt))))
		   outh))
	    (setq headers (cdr headers)))
	  (list (nreverse outh))))))))


(declare-function turn-on-gnus-mailing-list-mode "gnus-ml" ())
(defvar bookmark-make-record-function)

(defvar bidi-paragraph-direction)

(define-derived-mode gnus-summary-mode gnus-mode "Summary"
  "Major mode for reading articles.
\\<gnus-summary-mode-map>
Each line in this buffer represents one article.  To read an
article, you can, for instance, type `\\[gnus-summary-next-page]'.  To move forwards
and backwards while displaying articles, type `\\[gnus-summary-next-unread-article]' and `\\[gnus-summary-prev-unread-article]',
respectively.

You can also post articles and send mail from this buffer.  To
follow up an article, type `\\[gnus-summary-followup]'.  To mail a reply to the author
of an article, type `\\[gnus-summary-reply]'.

There are approximately one gazillion commands you can execute in
this buffer; read the Info manual for more
information (`\\[gnus-info-find-node]').

The following commands are available:

\\{gnus-summary-mode-map}"
  :interactive nil
  (when (gnus-visual-p 'summary-menu 'menu)
    (gnus-summary-make-menu-bar)
    (gnus-summary-make-tool-bar))
  (gnus-make-thread-indent-array)
  (gnus-simplify-mode-line)
  (buffer-disable-undo)
  (setq show-trailing-whitespace nil
	truncate-lines t
	bidi-paragraph-direction 'left-to-right)
  (add-to-invisibility-spec '(gnus-sum . t))
  (gnus-summary-set-display-table)
  (gnus-set-default-directory)
  (make-local-variable 'gnus-summary-line-format)
  (make-local-variable 'gnus-summary-line-format-spec)
  (make-local-variable 'gnus-summary-dummy-line-format)
  (make-local-variable 'gnus-summary-dummy-line-format-spec)
  (mm-enable-multibyte)
  (setq-local bookmark-make-record-function
              #'gnus-summary-bookmark-make-record)
  (setq gnus-summary-buffer (current-buffer))
  (set-default 'gnus-summary-buffer gnus-summary-buffer))

;; Summary data functions.

(cl-defstruct (gnus-data
               (:constructor nil)
               (:constructor gnus-data-make (number mark pos header level))
               ;; In gnus-data-find-in, we rely on (car data) returning the
               ;; number, because we use `assq' on a list of gnus-data.
               (:type list))
  number mark pos header level)

(defun gnus-data-unseen-p (data)
  (memq (gnus-data-number data) gnus-newsgroup-unseen))

(define-inline gnus-data-unread-p (data)
  (inline-quote (= (gnus-data-mark ,data) gnus-unread-mark)))

(define-inline gnus-data-read-p (data)
  (inline-quote (/= (gnus-data-mark ,data) gnus-unread-mark)))

(define-inline gnus-data-pseudo-p (data)
  (inline-quote (consp (gnus-data-header ,data))))

(defalias 'gnus-data-find-in #'assq)

(define-inline gnus-data-find (number)
  (inline-quote (gnus-data-find-in ,number gnus-newsgroup-data)))

(defmacro gnus-data-find-list (number &optional data)
  `(let ((bdata ,(or data 'gnus-newsgroup-data)))
     (memq (gnus-data-find-in ,number bdata)
	   bdata)))

(defun gnus-data-enter (after-article number mark pos header level offset)
  (let ((data (gnus-data-find-list after-article)))
    (unless data
      (error "No such article: %d" after-article))
    (setcdr data (cons (gnus-data-make number mark pos header level)
		       (cdr data)))
    (setq gnus-newsgroup-data-reverse nil)
    (gnus-data-update-list (cddr data) offset)))

(defun gnus-data-enter-list (after-article list &optional offset)
  (when list
    (let ((data (and after-article (gnus-data-find-list after-article)))
	  (ilist list))
      (if (not (or data
		   after-article))
	  (let ((odata gnus-newsgroup-data))
	    (setq gnus-newsgroup-data (nconc list gnus-newsgroup-data))
	    (when offset
	      (gnus-data-update-list odata offset)))
	;; Find the last element in the list to be spliced into the main
	;; list.
	(setq list (last list))
	(if (not data)
	    (progn
	      (setcdr list gnus-newsgroup-data)
	      (setq gnus-newsgroup-data ilist)
	      (when offset
		(gnus-data-update-list (cdr list) offset)))
	  (setcdr list (cdr data))
	  (setcdr data ilist)
	  (when offset
	    (gnus-data-update-list (cdr list) offset))))
      (setq gnus-newsgroup-data-reverse nil))))

(defun gnus-data-remove (article &optional offset)
  (let ((data gnus-newsgroup-data))
    (if (= (gnus-data-number (car data)) article)
	(progn
	  (setq gnus-newsgroup-data (cdr gnus-newsgroup-data)
		gnus-newsgroup-data-reverse nil)
	  (when offset
	    (gnus-data-update-list gnus-newsgroup-data offset)))
      (while (cdr data)
	(when (= (gnus-data-number (cadr data)) article)
	  (setcdr data (cddr data))
	  (when offset
	    (gnus-data-update-list (cdr data) offset))
	  (setq data nil
		gnus-newsgroup-data-reverse nil))
	(setq data (cdr data))))))

(defmacro gnus-data-list (backward)
  `(if ,backward
       (or gnus-newsgroup-data-reverse
	   (setq gnus-newsgroup-data-reverse
		 (reverse gnus-newsgroup-data)))
     gnus-newsgroup-data))

(defun gnus-data-update-list (data offset)
  "Add OFFSET to the POS of all data entries in DATA."
  (setq gnus-newsgroup-data-reverse nil)
  (while data
    (cl-incf (gnus-data-pos (car data)) offset)
    (setq data (cdr data))))

(defun gnus-summary-article-pseudo-p (article)
  "Say whether this article is a pseudo article or not."
  (not (mail-header-p (gnus-data-header (gnus-data-find article)))))

(defmacro gnus-summary-article-sparse-p (article)
  "Say whether this article is a sparse article or not."
  `(memq ,article gnus-newsgroup-sparse))

(defmacro gnus-summary-article-ancient-p (article)
  "Say whether this article is a sparse article or not."
  `(memq ,article gnus-newsgroup-ancient))

(defun gnus-article-children (number)
  "Return a list of all children to NUMBER."
  (let* ((data (gnus-data-find-list number))
	 (level (gnus-data-level (car data)))
	 children)
    (setq data (cdr data))
    (while (and data
		(= (gnus-data-level (car data)) (1+ level)))
      (push (gnus-data-number (car data)) children)
      (setq data (cdr data)))
    children))

(defsubst gnus-summary-skip-intangible ()
  ;; FIXME: Does this really warrant a `defsubst'?
  "If the current article is intangible, then jump to a different article."
   (let ((to (get-text-property (point) 'gnus-intangible)))
     (and to (gnus-summary-goto-subject to))))

(defmacro gnus-summary-article-intangible-p ()
  "Say whether this article is intangible or not."
  '(get-text-property (point) 'gnus-intangible))

;; Some summary mode macros.

(defsubst gnus-summary-article-number ()
  "The article number of the article on the current line.
If there isn't an article number here, then we return the current
article number."
  (gnus-summary-skip-intangible)
  (or (get-text-property (point) 'gnus-number)
      (gnus-summary-last-subject)))

(define-inline gnus-summary-article-header (&optional number)
  "Return the header of article NUMBER."
  (inline-quote
   (gnus-data-header (gnus-data-find
		      ,(or number
                           (inline-quote (gnus-summary-article-number)))))))

(defsubst gnus-summary-thread-level (&optional number)
  "Return the level of thread that starts with article NUMBER."
  (if (and (eq gnus-summary-make-false-root 'dummy)
	   (get-text-property (point) 'gnus-intangible))
      0
    (gnus-data-level (gnus-data-find
		      (or number (gnus-summary-article-number))))))

(defsubst gnus-summary-article-mark (&optional number)
  "Return the mark of article NUMBER."
  (gnus-data-mark (gnus-data-find
	           (or number (gnus-summary-article-number)))))

(defmacro gnus-summary-article-pos (&optional number)
  "Return the position of the line of article NUMBER."
  `(gnus-data-pos (gnus-data-find
		   ,(or number '(gnus-summary-article-number)))))

(defalias 'gnus-summary-subject-string #'gnus-summary-article-subject)
(defsubst gnus-summary-article-subject (&optional number)
  ;; FIXME: Does this really warrant a defsubst?
  "Return current subject string or nil if nothing."
  (let ((headers
	 (gnus-data-header
          (gnus-data-find (or number
	                      (gnus-summary-article-number))))))
    (and headers
	 (mail-header-p headers)
	 (mail-header-subject headers))))

(defmacro gnus-summary-article-score (&optional number)
  "Return current article score."
  `(or (cdr (assq ,(or number '(gnus-summary-article-number))
		  gnus-newsgroup-scored))
       gnus-summary-default-score 0))

(defun gnus-summary-article-children (&optional number)
  "Return a list of article numbers that are children of article NUMBER."
  (let* ((data (gnus-data-find-list (or number (gnus-summary-article-number))))
	 (level (gnus-data-level (car data)))
	 l children)
    (while (and (setq data (cdr data))
		(> (setq l (gnus-data-level (car data))) level))
      (and (= (1+ level) l)
	   (push (gnus-data-number (car data))
		 children)))
    (nreverse children)))

(defun gnus-summary-article-parent (&optional number)
  "Return the article number of the parent of article NUMBER."
  (let* ((data (gnus-data-find-list (or number (gnus-summary-article-number))
				    (gnus-data-list t)))
	 (level (gnus-data-level (car data))))
    (if (zerop level)
	()				; This is a root.
      ;; We search until we find an article with a level less than
      ;; this one.  That function has to be the parent.
      (while (and (setq data (cdr data))
		  (not (< (gnus-data-level (car data)) level))))
      (and data (gnus-data-number (car data))))))

(defun gnus-unread-mark-p (mark)
  "Say whether MARK is the unread mark."
  (= mark gnus-unread-mark))

(defun gnus-read-mark-p (mark)
  "Say whether MARK is one of the marks that mark as read.
This is all marks except unread, ticked, dormant, and expirable."
  (not (or (= mark gnus-unread-mark)
	   (= mark gnus-ticked-mark)
	   (= mark gnus-spam-mark)
	   (= mark gnus-dormant-mark)
	   (= mark gnus-expirable-mark))))

(defmacro gnus-article-mark (number)
  "Return the MARK of article NUMBER.
This macro should only be used when computing the mark the \"first\"
time; i.e., when generating the summary lines.  After that,
`gnus-summary-article-mark' should be used to examine the
marks of articles."
  `(cond
    ((memq ,number gnus-newsgroup-unsendable) gnus-unsendable-mark)
    ((memq ,number gnus-newsgroup-downloadable) gnus-downloadable-mark)
    ((memq ,number gnus-newsgroup-unreads) gnus-unread-mark)
    ((memq ,number gnus-newsgroup-marked) gnus-ticked-mark)
    ((memq ,number gnus-newsgroup-spam-marked) gnus-spam-mark)
    ((memq ,number gnus-newsgroup-dormant) gnus-dormant-mark)
    ((memq ,number gnus-newsgroup-expirable) gnus-expirable-mark)
    (t (or (cdr (assq ,number gnus-newsgroup-reads))
	   gnus-ancient-mark))))

;; Saving hidden threads.

(defmacro gnus-save-hidden-threads (&rest forms)
  "Save hidden threads, eval FORMS, and restore the hidden threads."
  (declare (indent 0) (debug t))
  (let ((config (make-symbol "config")))
    `(let ((,config (gnus-hidden-threads-configuration)))
       (unwind-protect
	   (save-excursion
	     ,@forms)
	 (gnus-restore-hidden-threads-configuration ,config)))))

(defun gnus-data-compute-positions ()
  "Compute the positions of all articles."
  (setq gnus-newsgroup-data-reverse nil)
  (let ((data gnus-newsgroup-data))
    (save-excursion
      (gnus-save-hidden-threads
	(gnus-summary-show-all-threads)
	(goto-char (point-min))
	(while data
	  (while (get-text-property (point) 'gnus-intangible)
	    (forward-line 1))
	  (setf (gnus-data-pos (car data)) (+ (point) 3))
	  (setq data (cdr data))
	  (forward-line 1))))))

(defun gnus-hidden-threads-configuration ()
  "Return the current hidden threads configuration."
  (save-excursion
    (let (config)
      (goto-char (point-min))
      (while (not (eobp))
        (when (eq (get-char-property (point-at-eol) 'invisible) 'gnus-sum)
          (push (save-excursion (forward-line 0) (point)) config))
        (forward-line 1))
      config)))

(defun gnus-restore-hidden-threads-configuration (config)
  "Restore hidden threads configuration from CONFIG."
  (save-excursion
    (let (point (inhibit-read-only t))
      (while (setq point (pop config))
        (goto-char point)
        (gnus-summary-hide-thread)))))

;; Various summary mode internalish functions.

(defun gnus-mouse-pick-article (e)
  (interactive "e" gnus-summary-mode)
  (mouse-set-point e)
  (gnus-summary-next-page nil t))

(defun gnus-summary-set-display-table ()
  "Change the display table.
Odd characters have a tendency to mess
up nicely formatted displays - we make all possible glyphs
display only a single character."

  ;; We start from the standard display table, if any.
  (let ((table (or (copy-sequence standard-display-table)
		   (make-display-table)))
	(i 32))
    ;; Nix out all the control chars...
    (while (>= (setq i (1- i)) 0)
      (aset table i [??]))
   ;; ... but not newline and cr, of course.  (cr is necessary for the
    ;; selective display).
    (aset table ?\n nil)
    (aset table ?\r nil)
    ;; We keep TAB as well.
    (aset table ?\t nil)
    ;; We nix out any glyphs 127 through 255, or 127 through 159 in
    ;; Emacs 23 (unicode), that are not set already.
    (let ((i (if (ignore-errors (= (make-char 'latin-iso8859-1 160) 160))
		 160
	       256)))
      (while (>= (setq i (1- i)) 127)
	;; Only modify if the entry is nil.
	(unless (aref table i)
	  (aset table i [??]))))
    (setq buffer-display-table table)))

(defun gnus-summary-set-article-display-arrow (pos)
  "Update the overlay arrow to point to line at position POS."
  (when gnus-summary-display-arrow
    (make-local-variable 'overlay-arrow-position)
    (make-local-variable 'overlay-arrow-string)
    (save-excursion
      (goto-char pos)
      (beginning-of-line)
      (unless overlay-arrow-position
	(setq overlay-arrow-position (make-marker)))
      (setq overlay-arrow-string "=>"
	    overlay-arrow-position (set-marker overlay-arrow-position
					       (point)
					       (current-buffer))))))

(defun gnus-summary-setup-buffer (group)
  "Initialize summary buffer for GROUP.
This function does all setup work that relies on the specific
value of GROUP, and puts the buffer in `gnus-summary-mode'.

Return non-nil if caller must prepare the summary buffer."
  (gnus-kill-buffer (concat "*Dead Summary " group "*")) ;; kill deadened summaries
  (let ((name (gnus-summary-buffer-name group)))
    (if (gnus-buffer-live-p name)
        (with-current-buffer name
          (prog1 (not gnus-newsgroup-prepared)
            (setq gnus-summary-buffer (current-buffer))
            (set-default 'gnus-summary-buffer gnus-summary-buffer)))
      (with-current-buffer (gnus-get-buffer-create name)
        (setq gnus-newsgroup-name group)
        (set-default 'gnus-newsgroup-name gnus-newsgroup-name)
        (gnus-summary-mode)
        (when (gnus-group-quit-config gnus-newsgroup-name)
          (set (make-local-variable 'gnus-single-article-buffer) nil))
        (turn-on-gnus-mailing-list-mode)
        ;; These functions don't currently depend on GROUP, but might in
        ;; the future.
        (gnus-update-format-specifications 'summary 'summary-mode 'summary-dummy)
        (gnus-update-summary-mark-positions)
        ;; Set any local variables in the group parameters.
        (gnus-summary-set-local-parameters gnus-newsgroup-name)
        t))))

(defun gnus-summary-article-unread-p (article)
  "Say whether ARTICLE is unread or not."
  (memq article gnus-newsgroup-unreads))

(defun gnus-summary-first-article-p (&optional article)
  "Return whether ARTICLE is the first article in the buffer."
  (if (not (setq article (or article (gnus-summary-article-number))))
      nil
    (eq article (gnus-data-number (car gnus-newsgroup-data)))))

(defun gnus-summary-last-article-p (&optional article)
  "Return whether ARTICLE is the last article in the buffer."
  (if (not (setq article (or article (gnus-summary-article-number))))
      ;; All non-existent numbers are the last article.  :-)
      t
    (not (cdr (gnus-data-find-list article)))))

(defconst gnus--dummy-mail-header
  (make-full-mail-header 0 "" "" "05 Apr 2001 23:33:09 +0400" "" "" 0 0 "" nil))

(defconst gnus--dummy-data-list
  (list (gnus-data-make 0 nil 0 gnus--dummy-mail-header nil)))

(defun gnus-make-thread-indent-array (&optional n)
  (when (or n
	    (progn (setq n 200) nil)
	    (null gnus-thread-indent-array)
	    (/= gnus-thread-indent-level gnus-thread-indent-array-level))
    (setq gnus-thread-indent-array (make-vector (1+ n) "")
	  gnus-thread-indent-array-level gnus-thread-indent-level)
    (while (>= n 0)
      (aset gnus-thread-indent-array n
	    (make-string (* n gnus-thread-indent-level) ? ))
      (setq n (1- n)))))

(defun gnus-update-summary-mark-positions ()
  "Compute where the summary marks are to go."
  (with-current-buffer gnus-summary-buffer
    (setq gnus-summary-mark-positions
          (gnus-with-temp-buffer
            (let ((gnus-tmp-unread ?Z)
                  (gnus-replied-mark ?Z)
                  (gnus-score-below-mark ?Z)
                  (gnus-score-over-mark ?Z)
                  (gnus-undownloaded-mark ?Z)
                  ;; Make sure `gnus-data-find' finds a dummy element
                  ;; so we don't call gnus-data-<field> accessors on nil.
                  (gnus-newsgroup-data gnus--dummy-data-list)
                  (gnus-newsgroup-downloadable '(0))
                  pos case-fold-search ignores gnus-visual)
              ;; Here, all marks are bound to Z.
              (gnus-summary-insert-line gnus--dummy-mail-header
                                        0 nil t gnus-tmp-unread t nil "" nil 1)
              (goto-char (point-min))
              ;; Memorize the positions of the same characters as dummy marks.
              (while (re-search-forward "[A-D]" nil t)
                (push (point) ignores))
              (erase-buffer)
              ;; We use A-D as dummy marks in order to know column positions
              ;; where marks should be inserted.
              (setq gnus-tmp-unread ?A
                    gnus-replied-mark ?B
                    gnus-score-below-mark ?C
                    gnus-score-over-mark ?C
                    gnus-undownloaded-mark ?D)
              (gnus-summary-insert-line gnus--dummy-mail-header
                                        0 nil t gnus-tmp-unread t nil "" nil 1)
              ;; Ignore characters which aren't dummy marks.
              (dolist (p ignores)
                (delete-region (goto-char (1- p)) p)
                (insert ?Z))
              (goto-char (point-min))
              (setq pos (list (cons 'unread
                                    (and (search-forward "A" nil t)
                                         (- (point) (point-min) 1)))))
              (goto-char (point-min))
              (push (cons 'replied (and (search-forward "B" nil t)
                                        (- (point) (point-min) 1)))
                    pos)
              (goto-char (point-min))
              (push (cons 'score (and (search-forward "C" nil t)
                                      (- (point) (point-min) 1)))
                    pos)
              (goto-char (point-min))
              (push (cons 'download (and (search-forward "D" nil t)
                                         (- (point) (point-min) 1)))
                    pos)
              pos)))))

(defun gnus-summary-insert-dummy-line (subject number)
  "Insert a dummy root in the summary buffer."
  (beginning-of-line)
  (add-text-properties
   (point) (let ((gnus-tmp-subject subject)
                 (gnus-tmp-number number))
             (eval gnus-summary-dummy-line-format-spec t)
             (point))
   (list 'gnus-number number 'gnus-intangible number)))

(defun gnus-summary-extract-address-component (from)
  (or (car (funcall gnus-extract-address-components from))
      from))

(defun gnus-summary-from-or-to-or-newsgroups (header from)
  (let ((gnus-tmp-from from)
        (mail-parse-charset gnus-newsgroup-charset)
	;; Is it really necessary to do this next part for each summary line?
	;; Luckily, doesn't seem to slow things down much.
	(mail-parse-ignored-charsets
	 (with-current-buffer gnus-summary-buffer
	   gnus-newsgroup-ignored-charsets)))
    (or
     (and gnus-ignored-from-addresses
          (cond ((functionp gnus-ignored-from-addresses)
                 (funcall gnus-ignored-from-addresses
                          (mail-strip-quoted-names gnus-tmp-from)))
                (t (string-match (gnus-ignored-from-addresses) gnus-tmp-from)))
	  (let ((extra-headers (mail-header-extra header))
		to
		newsgroups)
	    (cond
	     ((setq to (cdr (assq 'To extra-headers)))
	      (concat gnus-summary-to-prefix
		      (inline
			(gnus-summary-extract-address-component
			 (funcall gnus-decode-encoded-address-function to)))))
	     ((setq newsgroups
		    (or
		     (cdr (assq 'Newsgroups extra-headers))
		     (and
		      (memq 'Newsgroups gnus-extra-headers)
		      (eq (car (gnus-find-method-for-group
				gnus-newsgroup-name))
                          'nntp)
		      (gnus-group-real-name gnus-newsgroup-name))))
	      (concat gnus-summary-newsgroup-prefix newsgroups)))))
     (bidi-string-mark-left-to-right
      (inline
	(gnus-summary-extract-address-component gnus-tmp-from))))))

(defcustom gnus-sum-opening-bracket "["
  "With %[ spec, used to identify normal (non-adopted) articles."
  :version "28.1"
  :type 'string
  :group 'gnus-summary-format)

(defcustom gnus-sum-closing-bracket "]"
  "With %] spec, used to identify normal (non-adopted) articles."
  :version "28.1"
  :type 'string
  :group 'gnus-summary-format)

(defcustom gnus-sum-opening-bracket-adopted "<"
  "With %[ spec, used to identify adopted articles."
  :version "28.1"
  :type 'string
  :group 'gnus-summary-format)

(defcustom gnus-sum-closing-bracket-adopted ">"
  "With %] spec, used to identify adopted articles."
  :version "28.1"
  :type 'string
  :group 'gnus-summary-format)

(defun gnus-summary-insert-line (header level current undownloaded
                                 unread replied expirable subject-or-nil
				 &optional dummy score process)
  (if (>= level (length gnus-thread-indent-array))
      (gnus-make-thread-indent-array (max (* 2 (length gnus-thread-indent-array))
					  level)))
  (let* ((gnus-tmp-header header)
         (gnus-tmp-level level)
         (gnus-tmp-current current)
         (gnus-tmp-unread unread)
         (gnus-tmp-expirable expirable)
         (gnus-tmp-subject-or-nil subject-or-nil)
         (gnus-tmp-dummy dummy)
         (gnus-tmp-process process)
         (gnus-tmp-indentation (aref gnus-thread-indent-array gnus-tmp-level))
	 (gnus-tmp-lines (mail-header-lines gnus-tmp-header))
	 (gnus-tmp-score (or score gnus-summary-default-score 0))
	 (gnus-tmp-score-char
	  (if (or (null gnus-summary-default-score)
		  (<= (abs (- gnus-tmp-score gnus-summary-default-score))
		      gnus-summary-zcore-fuzz))
	      ?                         ;Whitespace
	    (if (< gnus-tmp-score gnus-summary-default-score)
		gnus-score-below-mark gnus-score-over-mark)))
	 (gnus-tmp-number (mail-header-number gnus-tmp-header))
	 (gnus-tmp-replied
	  (cond (gnus-tmp-process gnus-process-mark)
		((memq gnus-tmp-current gnus-newsgroup-cached)
		 gnus-cached-mark)
		(replied gnus-replied-mark)
		((memq gnus-tmp-current gnus-newsgroup-forwarded)
		 gnus-forwarded-mark)
		((memq gnus-tmp-current gnus-newsgroup-saved)
		 gnus-saved-mark)
		((memq gnus-tmp-number gnus-newsgroup-unseen)
		 gnus-unseen-mark)
		(t gnus-no-mark)))
	 (gnus-tmp-downloaded
	  (cond (undownloaded
                 gnus-undownloaded-mark)
                (gnus-newsgroup-agentized
                 gnus-downloaded-mark)
                (t
                 gnus-no-mark)))
	 (gnus-tmp-from (mail-header-from gnus-tmp-header))
	 (gnus-tmp-name
	  (cond
	   ((string-match "<[^>]+> *$" gnus-tmp-from)
	    (let ((beg (match-beginning 0)))
	      (or (and (string-match "^\".+\"" gnus-tmp-from)
		       (substring gnus-tmp-from 1 (1- (match-end 0))))
		  (substring gnus-tmp-from 0 beg))))
	   ((string-match "(.+)" gnus-tmp-from)
	    (substring gnus-tmp-from
		       (1+ (match-beginning 0)) (1- (match-end 0))))
	   (t gnus-tmp-from)))
	 (gnus-tmp-subject (mail-header-subject gnus-tmp-header))
	 (gnus-tmp-opening-bracket
	  (if gnus-tmp-dummy
	      gnus-sum-opening-bracket-adopted
	    gnus-sum-opening-bracket))
	 (gnus-tmp-closing-bracket
	  (if gnus-tmp-dummy
	      gnus-sum-closing-bracket-adopted
	    gnus-sum-closing-bracket))
	 (inhibit-read-only t))
    (when (string= gnus-tmp-name "")
      (setq gnus-tmp-name gnus-tmp-from))
    (unless (numberp gnus-tmp-lines)
      (setq gnus-tmp-lines -1))
    (setq gnus-tmp-lines (if (= gnus-tmp-lines -1)
	                     "?"
                           (number-to-string gnus-tmp-lines)))
    (condition-case err
	(put-text-property
	 (point)
	 (progn (eval gnus-summary-line-format-spec t) (point))
	 'gnus-number gnus-tmp-number)
      (error (gnus-message 3 "Error updating the summary line: %s"
                           (error-message-string err))))
    (when (gnus-visual-p 'summary-highlight 'highlight)
      (forward-line -1)
      (gnus-summary-highlight-line)
      (gnus-run-hooks 'gnus-summary-update-hook)
      (forward-line 1))))

(defun gnus-summary-update-line (&optional dont-update)
  "Update summary line after change."
  (when (and gnus-summary-default-score
	     (not gnus-summary-inhibit-highlight))
    (let* ((gnus-summary-inhibit-highlight t) ; Prevent recursion.
	   (article (gnus-summary-article-number))
	   (score (gnus-summary-article-score article)))
      (unless dont-update
	(if (and gnus-summary-mark-below
		 (< (gnus-summary-article-score)
		    gnus-summary-mark-below))
	    ;; This article has a low score, so we mark it as read.
	    (when (memq article gnus-newsgroup-unreads)
	      (gnus-summary-mark-article-as-read gnus-low-score-mark))
	  (when (eq (gnus-summary-article-mark) gnus-low-score-mark)
	    ;; This article was previously marked as read on account
	    ;; of a low score, but now it has risen, so we mark it as
	    ;; unread.
	    (gnus-summary-mark-article-as-unread gnus-unread-mark)))
	(gnus-summary-update-mark
	 (if (or (null gnus-summary-default-score)
		 (<= (abs (- score gnus-summary-default-score))
		     gnus-summary-zcore-fuzz))
	     ?                          ;Whitespace
	   (if (< score gnus-summary-default-score)
	       gnus-score-below-mark gnus-score-over-mark))
	 'score))
      ;; Do visual highlighting.
      (when (gnus-visual-p 'summary-highlight 'highlight)
	(gnus-summary-highlight-line)
	(gnus-run-hooks 'gnus-summary-update-hook)))))

(defvar gnus-tmp-new-adopts nil)

(defun gnus-summary-number-of-articles-in-thread (thread &optional level char)
  "Return the number of articles in THREAD.
This may be 0 in some cases -- if none of the articles in
the thread are to be displayed."
  (let* ((number
	 ;; Fix by Luc Van Eycken <Luc.VanEycken@esat.kuleuven.ac.be>.
	  (cond
	   ((not (listp thread))
	    1)
	   ((and (consp thread) (cdr thread))
	    (apply
	     #'+ 1 (mapcar
		    #'gnus-summary-number-of-articles-in-thread (cdr thread))))
	   ((null thread)
	    1)
	   ((memq (mail-header-number (car thread)) gnus-newsgroup-limit)
	    1)
	   (t 0))))
    (when (and level (zerop level) gnus-tmp-new-adopts)
      (cl-incf number
	    (apply #'+ (mapcar
		        #'gnus-summary-number-of-articles-in-thread
		        gnus-tmp-new-adopts))))
    (if char
	(if (> number 1) gnus-not-empty-thread-mark
	  gnus-empty-thread-mark)
      number)))

(defsubst gnus-summary-line-message-size (head)
  "Return pretty-printed version of message size.
This function is intended to be used in
`gnus-summary-line-format-alist'."
  (let ((c (or (mail-header-chars head) -1)))
    (cond ((< c 0) "n/a")		; chars not available
	  ((< c (* 1000 10)) (format "%1.1fk" (/ c 1024.0)))
	  ((< c (* 1000 100)) (format "%dk" (/ c 1024.0)))
	  ((< c (* 1000 10000)) (format "%1.1fM" (/ c (* 1024.0 1024))))
	  (t (format "%dM" (/ c (* 1024.0 1024)))))))

(defcustom gnus-user-date-format-alist
  '(((gnus-seconds-today) . "Today, %H:%M")
    ((+ 86400 (gnus-seconds-today)) . "Yesterday, %H:%M")
    (604800 . "%A %H:%M")               ; That's one week
    ((gnus-seconds-month) . "%A %d")
    ((gnus-seconds-year) . "%B %d")
    (t . "%b %d %Y"))                   ; This one is used when no other
                                        ; does match
  "Specifies date format depending on age of article.
This is an alist of items (AGE . FORMAT).  AGE can be a number (of
seconds) or a Lisp expression evaluating to a number.  When the age of
the article is less than this number, then use `format-time-string'
with the corresponding FORMAT for displaying the date of the article.
If AGE is not a number or a Lisp expression evaluating to a
non-number, then the corresponding FORMAT is used as a default value.

Note that the list is processed from the beginning, so it should be
sorted by ascending AGE.  Also note that items following the first
non-number AGE will be ignored.

You can use the functions `gnus-seconds-today', `gnus-seconds-month'
and `gnus-seconds-year' in the AGE spec.  They return the number of
seconds passed since the start of today, of this month, of this year,
respectively."
  :version "24.1"
  :group 'gnus-summary-format
  :type '(alist :key-type sexp :value-type string))

(defun gnus-user-date (messy-date)
  "Format the messy-date according to `gnus-user-date-format-alist'.
Returns \"  ?  \" if there's bad input or if another error occurs.
Input should look like this: \"Sun, 14 Oct 2001 13:34:39 +0200\"."
  (condition-case ()
      (let* ((messy-date (gnus-date-get-time messy-date))
	     (now (current-time))
	     ;;If we don't find something suitable we'll use this one
	     (my-format "%b %d '%y"))
	(let* ((difference (time-subtract now messy-date))
	       (templist gnus-user-date-format-alist)
	       (top (eval (caar templist) t)))
	  (while (if (numberp top) (time-less-p top difference) (not top))
	    (progn
	      (setq templist (cdr templist))
	      (setq top (eval (caar templist) t))))
	  (if (stringp (cdr (car templist)))
	      (setq my-format (cdr (car templist)))))
	(format-time-string (eval my-format t) messy-date))
    (error "  ?   ")))

(defun gnus-summary-set-local-parameters (group)
  "Go through the local params of GROUP and set all variable specs in that list."
  (let ((vars '(quit-config active)))	; Ignore things that aren't
					; really variables.
    (dolist (elem (gnus-group-find-parameter group))
      (and (consp elem)			; Has to be a cons.
	   (consp (cdr elem))		; The cdr has to be a list.
	   (symbolp (car elem))		; Has to be a symbol in there.
	   (not (memq (car elem) vars))
	   (ignore-errors
	     (push (car elem) vars)
	     ;; Variables like `gnus-show-threads' that are globally
	     ;; bound, if used as group parameters, need to get to be
	     ;; buffer-local, whereas just parameters like `gcc-self',
	     ;; `timestamp', etc. should not be bound as variables.
	     (if (boundp (car elem))
		 (set (make-local-variable (car elem)) (eval (nth 1 elem) t))
	       (eval (nth 1 elem) t)))))))

(defun gnus-summary-read-group (group &optional show-all no-article
				      kill-buffer no-display backward
				      select-articles)
  "Start reading news in newsgroup GROUP.
If SHOW-ALL is non-nil, already read articles are also listed.
If NO-ARTICLE is non-nil, no article is selected initially.
If NO-DISPLAY, don't generate the summary buffer contents.
If KILL-BUFFER, it should be a buffer that's killed once the new
summary buffer has been generated.
If BACKWARD, move point to the previous group in the group buffer
If SELECT-ARTICLES, only select those articles from GROUP."
  (let (result)
    (while (and group
		(null (setq result
			    (let ((gnus-auto-select-next nil))
			      (or (gnus-summary-read-group-1
				   group show-all no-article
				   kill-buffer no-display
				   select-articles)
				  (setq show-all nil
					select-articles nil)))))
		(eq gnus-auto-select-next 'quietly))
      (set-buffer gnus-group-buffer)
      ;; The entry function called above goes to the next
      ;; group automatically, so we go two groups back
      ;; if we are searching for the previous group.
      (when backward
	(gnus-group-prev-unread-group 2))
      (if (not (equal group (gnus-group-group-name)))
	  (setq group (gnus-group-group-name))
	(setq group nil)))
    result))

(defun gnus-summary-read-group-1 (group show-all no-article
					kill-buffer no-display
					&optional select-articles)
  "Display articles and threads in a Summary buffer for GROUP.

Calls `gnus-summary-setup-buffer' to create the
buffer, put it in `gnus-summary-mode', and set local variables;
`gnus-select-newsgroup' to update the group's active and marks
from the server; and `gnus-summary-prepare' to actually insert
lines for articles.  The rest of the function is mostly concerned
with limiting and positioning and windowing and other visual
effects."
  (gnus-message 7 "Retrieving newsgroup: %s..." group)
  (unwind-protect
      (if-let ((prepare-p (gnus-summary-setup-buffer group)))
          (with-current-buffer (gnus-summary-buffer-name group)
            (cl-case (gnus-select-newsgroup group show-all select-articles)
              ('quit
               ;; The user did a `C-g' while prompting for number of articles,
               ;; so we exit this group.
               (and (derived-mode-p 'gnus-summary-mode)
                    (not (equal (current-buffer) kill-buffer))
                    (kill-buffer (current-buffer)))
               (when kill-buffer
                 (gnus-kill-or-deaden-summary kill-buffer))
               (if-let ((quit-config (gnus-group-quit-config group)))
                   (gnus-handle-ephemeral-exit quit-config)
                 (set-buffer gnus-group-buffer)
                 (gnus-group-jump-to-group group)
                 (gnus-configure-windows 'group 'force))
               ;; Finally signal the quit.
               (signal 'quit nil))
              (nil
               (when (and (derived-mode-p 'gnus-summary-mode)
                          (not (equal (current-buffer) kill-buffer)))
                 (kill-buffer (current-buffer))
                 (if-let ((quit-config (gnus-group-quit-config group)))
                     (gnus-handle-ephemeral-exit quit-config)
                   (gnus-summary-update-info) ;; marks might need to be removed
                   (set-buffer gnus-group-buffer)
                   (gnus-group-jump-to-group group)
                   (gnus-group-next-unread-group 1)))
               (if (null (gnus-list-of-unread-articles group))
                   (gnus-message 3 "Group %s contains no messages" group)
                 (gnus-message 3 "Can't select group"))
               nil)
              (otherwise
               ;; The group was successfully selected.
               (when (boundp 'spam-install-hooks)
                 (spam-initialize))
               ;; Save the active value in effect when the group was entered.
               (setq gnus-newsgroup-active
                     (copy-tree
                      (gnus-active gnus-newsgroup-name)))
               (setq gnus-newsgroup-highest (cdr gnus-newsgroup-active))
               ;; You can change the summary buffer in some way with this hook.
               (gnus-run-hooks 'gnus-select-group-hook)
               (when (memq 'summary (gnus-update-format-specifications
                                     'summary 'summary-mode 'summary-dummy))
                 ;; The format specification for the summary line was updated,
                 ;; so we need to update the mark positions as well.
                 (gnus-update-summary-mark-positions))
               ;; Do score processing.
               (when gnus-use-scoring
                 (gnus-possibly-score-headers))
               ;; Check whether to fill in the gaps in the threads.
               (when gnus-build-sparse-threads
                 (gnus-build-sparse-threads))
               ;; Find the initial limit.
               (if show-all
                   (let ((gnus-newsgroup-dormant nil))
                     (gnus-summary-initial-limit show-all))
                 (gnus-summary-initial-limit show-all))
               ;; Generate the summary buffer.
               (unless no-display
                 (gnus-summary-prepare))
               (when gnus-use-trees
                 (gnus-tree-open)            ;Autoloaded from gnus-salt.
                 (declare-function gnus-tree-highlight-article "gnus-salt" (article face))
                 (setq gnus-summary-highlight-line-function
                       #'gnus-tree-highlight-article))
               ;; If the summary buffer is empty, but there are some low-scored
               ;; articles or some excluded dormants, we include these in the
               ;; buffer.
               (when (and (zerop (buffer-size))
                          (not no-display))
                 (cond (gnus-newsgroup-dormant
                        (gnus-summary-limit-include-dormant))
                       ((and gnus-newsgroup-scored show-all)
                        (gnus-summary-limit-include-expunged t))))
               ;; Function `gnus-apply-kill-file' must be called in this hook.
               (gnus-run-hooks 'gnus-apply-kill-hook)
               (if (and (zerop (buffer-size))
                        (not no-display))
                   (progn
                     ;; This newsgroup is empty.
                     (gnus-summary-catchup-and-exit nil t)
                     (gnus-message 6 "No unread news")
                     (when kill-buffer
                       (gnus-kill-or-deaden-summary kill-buffer))
                     ;; Return nil from this function.
                     nil)
                 ;; Hide conversation thread subtrees.  We cannot do this in
                 ;; `gnus-summary-prepared-hook' since kill processing may not
                 ;; work with hidden articles.
                 (gnus-summary-maybe-hide-threads)
                 (when kill-buffer
                   (gnus-kill-or-deaden-summary kill-buffer))
                 (gnus-summary-auto-select-subject)
                 ;; Don't mark any articles as selected if we haven't done that.
                 (when no-article
                   (setq overlay-arrow-position nil))
                 ;; Show first unread article if requested.
                 (if (and (not no-article)
                          (not no-display)
                          gnus-newsgroup-unreads
                          gnus-auto-select-first)
                     (progn
                       (let ((art (gnus-summary-article-number)))
                         (when (and art
                                    gnus-plugged
                                    (not (memq art gnus-newsgroup-undownloaded))
                                    (not (memq art gnus-newsgroup-downloadable)))
                           (gnus-summary-goto-article art))))
                   ;; Don't select any articles.
                   (gnus-summary-position-point)
                   (gnus-set-mode-line 'summary)
                   (save-excursion
                     (gnus-configure-windows 'summary 'force)))
                 (when (and gnus-auto-center-group
                            (get-buffer-window gnus-group-buffer t))
                   ;; Gotta use windows, because recenter does weird stuff if
                   ;; the current buffer ain't the displayed window.
                   (let ((owin (selected-window)))
                     (select-window (get-buffer-window gnus-group-buffer t))
                     (when (gnus-group-goto-group group)
                       (recenter))
                     (select-window owin)))
                 ;; Mark this buffer as "prepared".
                 (setq gnus-newsgroup-prepared t)
                 (gnus-run-hooks 'gnus-summary-prepared-hook)
                 (unless (gnus-ephemeral-group-p group)
                   (gnus-group-update-group group nil t))
                 t))))
        (with-current-buffer (gnus-summary-buffer-name group)
          ;; Summary buffer already prepared, so we just select it.
          (when kill-buffer
            (gnus-kill-or-deaden-summary kill-buffer))
          (gnus-set-mode-line 'summary)
          (gnus-summary-position-point)
          (gnus-configure-windows 'summary 'force)
          t))
    (gnus-message 7 "Retrieving newsgroup: %s...done" group)))

(defun gnus-summary-auto-select-subject ()
  "Select the subject line on initial group entry."
  (goto-char (point-min))
  (cond
   ((eq gnus-auto-select-subject 'best)
    (gnus-summary-best-unread-subject))
   ((eq gnus-auto-select-subject 'unread)
    (gnus-summary-first-unread-subject))
   ((eq gnus-auto-select-subject 'unseen)
    (gnus-summary-first-unseen-subject))
   ((eq gnus-auto-select-subject 'unseen-or-unread)
    (gnus-summary-first-unseen-or-unread-subject))
   ((eq gnus-auto-select-subject 'first)
    ;; Do nothing.
    )
   ((functionp gnus-auto-select-subject)
    (funcall gnus-auto-select-subject))))

(defun gnus-summary-prepare ()
  "Generate the summary buffer."
  (interactive nil gnus-summary-mode)
  (let ((inhibit-read-only t))
    (erase-buffer)
    (setq gnus-newsgroup-data nil
	  gnus-newsgroup-data-reverse nil)
    (gnus-run-hooks 'gnus-summary-generate-hook)
    ;; Generate the buffer, either with threads or without.
    (when (boundp 'gnus-pick-line-number)
      (setq gnus-pick-line-number 0))
    (when gnus-newsgroup-headers
      (gnus-summary-prepare-threads
       (if gnus-show-threads
	   (gnus-sort-threads
            (funcall gnus-summary-thread-gathering-function
                     (gnus-cut-threads (gnus-make-threads))))
	 ;; Unthreaded display.
	 (gnus-sort-articles gnus-newsgroup-headers))))
    (setq gnus-newsgroup-data (nreverse gnus-newsgroup-data))
    ;; Call hooks for modifying summary buffer.
    (goto-char (point-min))
    (gnus-run-hooks 'gnus-summary-prepare-hook)))

(defsubst gnus-general-simplify-subject (subject)
  "Simplify subject by the same rules as `gnus-gather-threads-by-subject'."
  (setq subject
	(cond
	 ;; Truncate the subject.
	 (gnus-simplify-subject-functions
	  (gnus-map-function gnus-simplify-subject-functions subject))
	 ((numberp gnus-summary-gather-subject-limit)
	  (setq subject (gnus-simplify-subject-re subject))
	  (if (> (length subject) gnus-summary-gather-subject-limit)
	      (substring subject 0 gnus-summary-gather-subject-limit)
	    subject))
	 ;; Fuzzily simplify it.
	 ((eq 'fuzzy gnus-summary-gather-subject-limit)
	  (gnus-simplify-subject-fuzzy subject))
	 ;; Just remove the leading "Re:".
	 (t
	  (gnus-simplify-subject-re subject))))

  (if (and gnus-summary-gather-exclude-subject
	   (string-match gnus-summary-gather-exclude-subject subject))
      nil                         ; This article shouldn't be gathered
    subject))

(defun gnus-summary-simplify-subject-query ()
  "Query where the respool algorithm would put this article."
  (interactive nil gnus-summary-mode)
  (gnus-summary-select-article)
  (message "%s" (gnus-general-simplify-subject (gnus-summary-article-subject))))

(defun gnus-gather-threads-by-subject (threads)
  "Gather threads by looking at Subject headers."
  (if (not gnus-summary-make-false-root)
      threads
    (let ((hashtb (gnus-make-hashtable 1000))
	  (prev threads)
	  (result threads)
	  subject hthread whole-subject)
      (while threads
	(setq subject (gnus-general-simplify-subject
		       (setq whole-subject (mail-header-subject
					    (caar threads)))))
	(when subject
	  (if (setq hthread (gethash subject hashtb))
	      (progn
		;; We enter a dummy root into the thread, if we
		;; haven't done that already.
		(unless (stringp (caar hthread))
		  (setcar hthread (list whole-subject (car hthread))))
		;; We add this new gathered thread to this gathered
		;; thread.
		(setcdr (car hthread)
			(nconc (cdar hthread) (list (car threads))))
		;; Remove it from the list of threads.
		(setcdr prev (cdr threads))
		(setq threads prev))
	    ;; Enter this thread into the hash table.
	    (puthash subject
		     (if gnus-summary-make-false-root-always
			 (progn
			   ;; If you want a dummy root above all
			   ;; threads...
			   (setcar threads (list whole-subject
						 (car threads)))
			   threads)
		       threads)
		     hashtb)))
	(setq prev threads)
	(setq threads (cdr threads)))
      result)))

(defun gnus-gather-threads-by-references (threads)
  "Gather threads by looking at References headers."
  (let ((idhashtb (gnus-make-hashtable 1000))
	(thhashtb (gnus-make-hashtable 1000))
	(prev threads)
	(result threads)
	ids references id gthread gid entered ref)
    (while threads
      (when (setq references (mail-header-references (caar threads)))
	(setq id (mail-header-id (caar threads))
	      ids (gnus-split-references references)
	      entered nil)
	(while (setq ref (pop ids))
	  (setq ids (delete ref ids))
	  (if (not (setq gid (gethash ref idhashtb)))
	      (progn
		(puthash ref id idhashtb)
		(puthash id threads thhashtb))
	    (setq gthread (gethash gid thhashtb))
	    (unless entered
	      ;; We enter a dummy root into the thread, if we
	      ;; haven't done that already.
	      (unless (stringp (caar gthread))
		(setcar gthread (list (mail-header-subject (caar gthread))
				      (car gthread))))
	      ;; We add this new gathered thread to this gathered
	      ;; thread.
	      (setcdr (car gthread)
		      (nconc (cdar gthread) (list (car threads)))))
	    ;; Add it into the thread hash table.
	    (puthash id gthread thhashtb)
	    (setq entered t)
	    ;; Remove it from the list of threads.
	    (setcdr prev (cdr threads))
	    (setq threads prev))))
      (setq prev threads)
      (setq threads (cdr threads)))
    result))

(defun gnus-thread-loop-p (root thread)
  "Say whether ROOT is in THREAD."
  (let ((stack (list thread))
	(infloop 0)
	th)
    (while (setq thread (pop stack))
      (setq th (cdr thread))
      (while (and th
		  (not (eq (caar th) root)))
	(pop th))
      (if th
	  ;; We have found a loop.
	  (let (ref-dep)
	    (setcdr thread (delq (car th) (cdr thread)))
	    (if (setq ref-dep (gethash "none"
				       gnus-newsgroup-dependencies))
		(setcdr ref-dep
			(nconc (cdr ref-dep)
			       (list (car th))))
	      (puthash ref-dep (list nil (car th)) gnus-newsgroup-dependencies))
	    (setq infloop 1
		  stack nil))
	;; Push all the subthreads onto the stack.
	(push (cdr thread) stack)))
    infloop))

(defun gnus-make-threads ()
  "Go through the dependency hashtb and find the roots.  Return all threads."
  (let (threads)
    (while (catch 'infloop
	     (maphash
	      (lambda (_id refs)
		;; Deal with self-referencing References loops.
		(when (and (car refs)
			   (not (zerop
				 (apply
				  #'+
				  (mapcar
				   (lambda (thread)
				     (gnus-thread-loop-p
				      (car refs) thread))
				   (cdr refs))))))
		  (setq threads nil)
		  (throw 'infloop t))
		(unless (car refs)
		  ;; These threads do not refer back to any other
		  ;; articles, so they're roots.
		  (setq threads (append (cdr refs) threads))))
	      gnus-newsgroup-dependencies)))
    threads))

;; Build the thread tree.
(defsubst gnus-dependencies-add-header (header dependencies force-new)
  "Enter HEADER into the DEPENDENCIES table if it is not already there.
If FORCE-NEW is not nil, enter HEADER into the DEPENDENCIES table even
if it was already present.

If `gnus-summary-ignore-duplicates' is non-nil then duplicate
Message-IDs will not be entered in the DEPENDENCIES table.
Otherwise duplicate Message-IDs will be renamed to a unique
Message-ID before being entered.

Returns HEADER if it was entered in the DEPENDENCIES.  Returns nil otherwise."
  (let* ((id (mail-header-id header))
	 ;; An "id-dep" is a list holding the vector headers of this
	 ;; message, plus equivalent "id-deps" for each immediate
	 ;; child message.
	 (id-dep (and id (gethash id dependencies)))
	 parent-id ref ref-dep ref-header replaced)
    ;; Enter this `header' in the `dependencies' table.
    (cond
     ((null id)
      ;; Omit this article altogether if there is no Message-ID.
      (setq header nil))
     ;; Enter a new id and `header' in the `dependencies' table.
     ((null id-dep)
      (setq id-dep (puthash id (list header) dependencies)))
     ;; A child message has already added this id, just insert the header.
     ((null (car id-dep))
      (setcar (gethash id dependencies) header)
      (setq id-dep (gethash id dependencies)))
     ;; From here the `header' was already present in the
     ;; `dependencies' table.
     (force-new
      ;; Overrides an existing entry;
      ;; just set the header part of the entry.
      (setcar (gethash id dependencies) header)
      (setq replaced t))

     ;; Renames the existing `header' to a unique Message-ID.
     ((not gnus-summary-ignore-duplicates)
      ;; An article with this Message-ID has already been seen.
      ;; We rename the Message-ID.
      (setq id-dep (puthash (setq id (nnmail-message-id))
			    (list header)
			    dependencies))
      (setf (mail-header-id header) id))

     ;; The last case ignores an existing entry, except it adds any
     ;; additional Xrefs (in case the two articles came from different
     ;; servers.
     ;; Also sets `header' to nil meaning that the `dependencies'
     ;; table was *not* modified.
     (t
      (setf (mail-header-xref (car id-dep))
            (concat (or (mail-header-xref (car id-dep))
		        "")
	            (or (mail-header-xref header) "")))
      (setq header nil)))

    (when (and header (not replaced))
      ;; First check that we are not creating a References loop.
      (setq parent-id (gnus-parent-id (mail-header-references header)))
      (setq ref parent-id)
      (while (and ref
		  (setq ref-dep (gethash ref dependencies))
		  (setq ref-header (car-safe ref-dep)))
	(if (string= id ref)
	    ;; Yuk!  This is a reference loop.  Make the article be a
	    ;; root article.
	    (progn
	      (setf (mail-header-references (car id-dep)) "none")
	      (setq ref nil)
	      (setq parent-id nil))
	  (setq ref (gnus-parent-id (mail-header-references ref-header)))))
      (setq ref (or parent-id "none")
	    ref-dep (gethash ref dependencies))
      ;; Add `header' to its parent's list of children, creating that
      ;; list if the parent isn't yet registered in the dependency
      ;; table.
      (if ref-dep
	  (setcdr (gethash ref dependencies)
		  (nconc (cdr ref-dep)
			 (list id-dep)))
	(puthash ref (list nil id-dep)
		 dependencies)))
    header))

(defun gnus-extract-message-id-from-in-reply-to (string)
  (if (string-match "<[^>]+>" string)
      (substring string (match-beginning 0) (match-end 0))
    nil))

(defun gnus-build-sparse-threads ()
  (let ((headers gnus-newsgroup-headers)
	(mail-parse-charset gnus-newsgroup-charset)
	(gnus-summary-ignore-duplicates t)
	header references generation relations
	subject child end new-child date)
    ;; First we create an alist of generations/relations, where
    ;; generations is how much we trust the relation, and the relation
    ;; is parent/child.
    (gnus-message 7 "Making sparse threads...")
    (save-excursion
      (nnheader-set-temp-buffer " *gnus sparse threads*")
      (while (setq header (pop headers))
	(when (and (setq references (mail-header-references header))
		   (not (string= references "")))
	  (insert references)
	  (setq child (mail-header-id header)
		subject (mail-header-subject header)
		date (mail-header-date header)
		generation 0)
	  (while (search-backward ">" nil t)
	    (setq end (1+ (point)))
	    (when (search-backward "<" nil t)
	      (setq new-child (buffer-substring (point) end))
	      (push (list (cl-incf generation)
			  child (setq child new-child)
			  subject date)
		    relations)))
	  (when child
	    (push (list (1+ generation) child nil subject) relations))
	  (erase-buffer)))
      (kill-buffer (current-buffer)))
    ;; Sort over trustworthiness.
    (dolist (relation (sort relations #'car-less-than-car))
      (when (gnus-dependencies-add-header
	     (make-full-mail-header
	      gnus-reffed-article-number
	      (nth 3 relation) "" (or (nth 4 relation) "")
	      (nth 1 relation)
	      (or (nth 2 relation) "") 0 0 "")
	     gnus-newsgroup-dependencies nil)
	(push gnus-reffed-article-number gnus-newsgroup-limit)
	(push gnus-reffed-article-number gnus-newsgroup-sparse)
	(push (cons gnus-reffed-article-number gnus-sparse-mark)
	      gnus-newsgroup-reads)
	(cl-decf gnus-reffed-article-number)))
    (gnus-message 7 "Making sparse threads...done")))

(defun gnus-build-old-threads ()
  ;; Look at all the articles that refer back to old articles, and
  ;; fetch the headers for the articles that aren't there.  This will
  ;; build complete threads - if the roots haven't been expired by the
  ;; server, that is.
  (let ((mail-parse-charset gnus-newsgroup-charset)
	heads)
    (maphash
     (lambda (id refs)
       (when (not (car refs))
	 (setq heads (cdr refs))
	 (while heads
	   (if (memq (mail-header-number (caar heads))
		     gnus-newsgroup-dormant)
	       (setq heads (cdr heads))
	     (while (and (setq id (gnus-build-get-header id))
			 (not (car (gnus-id-to-thread id)))))
	     (setq heads nil)))))
     gnus-newsgroup-dependencies)))

(defsubst gnus-remove-odd-characters (string)
  "Translate STRING into something that doesn't contain weird characters."
  (subst-char-in-string
   ?\r ?\-
   (subst-char-in-string ?\n ?\- string t) t))

;; This function has to be called with point after the article number
;; on the beginning of the line.
(defsubst gnus-nov-parse-line (number dependencies &optional force-new)
  (let (header)
    ;; overview: [num subject from date id refs chars lines misc]
    (unwind-protect
	(narrow-to-region (point) (point-at-eol))
      (unless (eobp)
	(forward-char))
      (setq header (nnheader-parse-nov number))
      (widen))
    (when gnus-alter-header-function
      (funcall gnus-alter-header-function header))
    (gnus-dependencies-add-header header dependencies force-new)))

(defun gnus-build-get-header (id)
  "Look through the buffer of NOV lines and find the header to ID.
Enter this line into the dependencies hash table, and return
the id of the parent article (if any)."
  (let ((deps gnus-newsgroup-dependencies)
	found header)
    (prog1
	(with-current-buffer nntp-server-buffer
	  (let ((case-fold-search nil))
	    (goto-char (point-min))
	    (while (and (not found)
			(search-forward id nil t))
	      (beginning-of-line)
	      (setq found (looking-at
			   (format "^[^\t]*\t[^\t]*\t[^\t]*\t[^\t]*\t%s"
				   (regexp-quote id))))
	      (or found (beginning-of-line 2)))
	    (when found
	      (beginning-of-line)
	      (and
	       (setq header (gnus-nov-parse-line
			     (read (current-buffer)) deps))
	       (gnus-parent-id (mail-header-references header))))))
      (when header
	(let ((number (mail-header-number header)))
	  (push number gnus-newsgroup-limit)
	  (push header gnus-newsgroup-headers)
	  (if (memq number gnus-newsgroup-unselected)
	      (progn
		(setq gnus-newsgroup-unreads
		      (gnus-add-to-sorted-list gnus-newsgroup-unreads
					       number))
		(setq gnus-newsgroup-unselected
		      (delq number gnus-newsgroup-unselected)))
	    (push number gnus-newsgroup-ancient)))))))

(defun gnus-build-all-threads ()
  "Read all the headers."
  (let ((gnus-summary-ignore-duplicates t)
	(mail-parse-charset gnus-newsgroup-charset)
	(dependencies gnus-newsgroup-dependencies)
	header article)
    (with-current-buffer nntp-server-buffer
      (let ((case-fold-search nil))
	(goto-char (point-min))
	(while (not (eobp))
	  (ignore-errors
	    (setq article (read (current-buffer))
		  header (gnus-nov-parse-line article dependencies t)))
	  (when header
	    (with-current-buffer gnus-summary-buffer
	      (push header gnus-newsgroup-headers)
	      (if (memq (setq article (mail-header-number header))
			gnus-newsgroup-unselected)
		  (progn
		    (setq gnus-newsgroup-unreads
			  (gnus-add-to-sorted-list
			   gnus-newsgroup-unreads article))
		    (setq gnus-newsgroup-unselected
			  (delq article gnus-newsgroup-unselected)))
		(push article gnus-newsgroup-ancient)))
	    (forward-line 1)))))))

(defun gnus-summary-update-article-line (article header)
  "Update the line for ARTICLE using HEADER."
  (let* ((id (mail-header-id header))
	 (thread (gnus-id-to-thread id)))
    (unless thread
      (error "Article in no thread"))
    ;; Update the thread.
    (setcar thread header)
    (gnus-summary-goto-subject article)
    (let* ((datal (gnus-data-find-list article))
	   (data (car datal))
	   (inhibit-read-only t)
	   (level (gnus-summary-thread-level)))
      (gnus-delete-line)
      (let ((inserted (- (point)
                         (progn
                           (gnus-summary-insert-line
                            header level nil
                            (memq article gnus-newsgroup-undownloaded)
                            (gnus-article-mark article)
                            (memq article gnus-newsgroup-replied)
                            (memq article gnus-newsgroup-expirable)
                            ;; Only insert the Subject string when it's different
                            ;; from the previous Subject string.
                            (if (and
                                 gnus-show-threads
                                 (gnus-subject-equal
                                  (condition-case ()
                                      (mail-header-subject
                                       (gnus-data-header
                                        (cadr
                                         (gnus-data-find-list
                                          article
                                          (gnus-data-list t)))))
                                    ;; Error on the side of excessive subjects.
                                    (error ""))
                                  (mail-header-subject header)))
                                ""
                              (mail-header-subject header))
                            nil (cdr (assq article gnus-newsgroup-scored))
                            (memq article gnus-newsgroup-processable))
                           (point)))))
        (when (cdr datal)
          (gnus-data-update-list
           (cdr datal)
           (- (gnus-data-pos data) (gnus-data-pos (cadr datal)) inserted)))))))

(defmacro gnus-summary-assume-in-summary (&rest body)
  "If we are not in an summary buffer, go there, and execute BODY.  Restore."
  (declare (indent 0) (debug t))
  `(save-current-buffer
     (when (or (derived-mode-p 'gnus-summary-mode)
               (when (gnus-buffer-live-p gnus-summary-buffer)
                 (set-buffer gnus-summary-buffer)))
       ,@body)))

(defun gnus-summary-update-article (article &optional iheader)
  "Update ARTICLE in the summary buffer."
  (gnus-summary-assume-in-summary
    (let* ((header (gnus-summary-article-header article))
           (id (mail-header-id header))
           (data (gnus-data-find article))
           (thread (gnus-id-to-thread id))
           (references (mail-header-references header))
           (parent
            (gnus-id-to-thread
             (or (gnus-parent-id
                  (when (and references
                             (not (equal "" references)))
                    references))
                 "none")))
           (inhibit-read-only t)
           (old (car thread)))
      (when thread
        (unless iheader
          (setcar thread nil)
          (when parent
            (delq thread parent)))
        (if (gnus-summary-insert-subject id header)
            ;; Set the (possibly) new article number in the data structure.
            (setf (gnus-data-number data) (gnus-id-to-article id))
          (setcar thread old)
          nil)))))

(defun gnus-rebuild-thread (id &optional line)
  "Rebuild the thread containing ID.
If LINE, insert the rebuilt thread starting on line LINE."
  (let ((inhibit-read-only t)
	old-pos current thread data)
    (if (not gnus-show-threads)
	(setq thread (list (car (gnus-id-to-thread id))))
      ;; Get the thread this article is part of.
      (setq thread (gnus-remove-thread id)))
    (setq old-pos (point-at-bol))
    (setq current (save-excursion
		    (and (re-search-backward "[\r\n]" nil t)
			 (gnus-summary-article-number))))
    ;; If this is a gathered thread, we have to go some re-gathering.
    (when (stringp (car thread))
      (let ((subject (car thread))
	    roots thr)
	(setq thread (cdr thread))
	(while thread
	  (unless (memq (setq thr (gnus-id-to-thread
				   (gnus-root-id
				    (mail-header-id (caar thread)))))
			roots)
	    (push thr roots))
	  (setq thread (cdr thread)))
	;; We now have all (unique) roots.
	(setq thread (if (= (length roots) 1)
	                 ;; All the loose roots are now one solid root.
	                 (car roots)
                       (cons subject (gnus-sort-threads roots))))))
    (let (threads)
      ;; We then insert this thread into the summary buffer.
      (when line
	(goto-char (point-min))
	(forward-line (1- line)))
      (let (gnus-newsgroup-data gnus-newsgroup-threads)
	(if gnus-show-threads
	    (gnus-summary-prepare-threads (gnus-cut-threads (list thread)))
	  (gnus-summary-prepare-unthreaded thread))
        ;; FIXME: Why is this `nreverse' safe?  Don't we need `reverse' instead?
	(setq data (nreverse gnus-newsgroup-data))
	(setq threads gnus-newsgroup-threads))
      ;; We splice the new data into the data structure.
      ;;!!! This is kinda bogus.  We assume that in LINE is non-nil,
      ;;!!! then we want to insert at the beginning of the buffer.
      ;;!!! That happens to be true with Gnus now, but that may
      ;;!!! change in the future.  Perhaps.
      (gnus-data-enter-list
       (if line nil current) data (- (point) old-pos))
      (setq gnus-newsgroup-threads
	    (nconc threads gnus-newsgroup-threads))
      (gnus-data-compute-positions))))

(defun gnus-number-to-header (number)
  "Return the header for article NUMBER."
  (let ((headers gnus-newsgroup-headers))
    (while (and headers
		(not (= number (mail-header-number (car headers)))))
      (pop headers))
    (when headers
      (car headers))))

(defun gnus-parent-headers (in-headers &optional generation)
  "Return the headers of the GENERATIONth parent of HEADERS."
  (unless generation
    (setq generation 1))
  (let ((parent t)
	(headers in-headers)
	references)
    (while (and parent
		(not (zerop generation))
		(setq references (mail-header-references headers)))
      (setq headers (if (and references
			     (setq parent (gnus-parent-id references)))
			(car (gnus-id-to-thread parent))
		      nil))
      (cl-decf generation))
    (and (not (eq headers in-headers))
	 headers)))

(defun gnus-id-to-thread (id)
  "Return the (sub-)thread where ID appears."
  (when (hash-table-p gnus-newsgroup-dependencies)
    (gethash id gnus-newsgroup-dependencies)))

(defun gnus-id-to-article (id)
  "Return the article number of ID."
  (let ((thread (gnus-id-to-thread id)))
    (when (and thread
	       (car thread))
      (mail-header-number (car thread)))))

(defun gnus-id-to-header (id)
  "Return the article headers of ID."
  (car (gnus-id-to-thread id)))

(defun gnus-article-displayed-root-p (article)
  "Say whether ARTICLE is a root(ish) article."
  (let ((level (gnus-summary-thread-level article))
	(refs (mail-header-references  (gnus-summary-article-header article)))
	particle)
    (cond
     ((null level) nil)
     ((zerop level) t)
     ((null refs) t)
     ((null (gnus-parent-id refs)) t)
     ((and (= 1 level)
	   (null (setq particle (gnus-id-to-article
				 (gnus-parent-id refs))))
	   (null (gnus-summary-thread-level particle)))))))

(defun gnus-root-id (id)
  "Return the id of the root of the thread where ID appears."
  (let (last-id prev)
    (while (and id (setq prev (car (gnus-id-to-thread id))))
      (setq last-id id
	    id (gnus-parent-id (mail-header-references prev))))
    last-id))

(defun gnus-articles-in-thread (thread)
  "Return the list of articles in THREAD."
  (cons (mail-header-number (car thread))
	(mapcan #'gnus-articles-in-thread (cdr thread))))

(defun gnus-remove-thread (id &optional dont-remove)
  "Remove the thread that has ID in it."
  (let (headers thread last-id)
    ;; First go up in this thread until we find the root.
    (setq last-id (gnus-root-id id)
	  headers (flatten-tree (gnus-id-to-thread last-id)))
    ;; We have now found the real root of this thread.  It might have
    ;; been gathered into some loose thread, so we have to search
    ;; through the threads to find the thread we wanted.
    (let ((threads gnus-newsgroup-threads)
	  sub)
      (while threads
	(setq sub (car threads))
	(if (stringp (car sub))
	    ;; This is a gathered thread, so we look at the roots
	    ;; below it to find whether this article is in this
	    ;; gathered root.
	    (progn
	      (setq sub (cdr sub))
	      (while sub
		(when (member (caar sub) headers)
		  (setq thread (car threads)
			threads nil
			sub nil))
		(setq sub (cdr sub))))
	  ;; It's an ordinary thread, so we check it.
	  (when (eq (car sub) (car headers))
	    (setq thread sub
		  threads nil)))
	(setq threads (cdr threads)))
      ;; If this article is in no thread, then it's a root.
      (if thread
	  (unless dont-remove
	    (setq gnus-newsgroup-threads (delq thread gnus-newsgroup-threads)))
	(setq thread (gnus-id-to-thread last-id)))
      (when thread
	(prog1
	    thread			; We return this thread.
	  (unless dont-remove
	    (if (stringp (car thread))
		(progn
		  ;; If we use dummy roots, then we have to remove the
		  ;; dummy root as well.
		  (when (eq gnus-summary-make-false-root 'dummy)
		    ;; We go to the dummy root by going to
		    ;; the first sub-"thread", and then one line up.
		    (gnus-summary-goto-article
		     (mail-header-number (caadr thread)))
		    (forward-line -1)
		    (gnus-delete-line)
		    (gnus-data-compute-positions))
		  (setq thread (cdr thread))
		  (while thread
		    (gnus-remove-thread-1 (car thread))
		    (setq thread (cdr thread))))
	      (gnus-remove-thread-1 thread))))))))

(defun gnus-remove-thread-1 (thread)
  "Remove the thread THREAD recursively."
  (let ((number (mail-header-number (pop thread)))
	d)
    (setq thread (reverse thread))
    (while thread
      (gnus-remove-thread-1 (pop thread)))
    (when (setq d (gnus-data-find number))
      (goto-char (gnus-data-pos d))
      (gnus-summary-show-thread)
      (gnus-data-remove
       number
       (- (point-at-bol)
	  (prog1
	      (1+ (point-at-eol))
	    (gnus-delete-line)))))))

(defun gnus-sort-threads-recursive (threads func)
  ;; Responsible for sorting the root articles of threads.
  (let ((subthread-sort-func (if (eq gnus-subthread-sort-functions
				     'gnus-thread-sort-functions)
				 func
			       (gnus-make-sort-function
				gnus-subthread-sort-functions))))
    (sort (mapcar (lambda (thread)
		    (cons (car thread)
			  (and (cdr thread)
			       (gnus-sort-subthreads-recursive
				(cdr thread) subthread-sort-func))))
		  threads)
          func)))

(defun gnus-sort-subthreads-recursive (threads func)
  ;; Responsible for sorting subthreads.
  (sort (mapcar (lambda (thread)
		  (cons (car thread)
			(and (cdr thread)
			     (gnus-sort-subthreads-recursive (cdr thread) func))))
		threads)
        func))

(defun gnus-sort-threads-loop (threads func)
  (let* ((superthread (cons nil threads))
  	 (stack (list (cons superthread threads)))
  	 remaining-threads thread)
    (while stack
      (setq remaining-threads (cdr (car stack)))
      (if remaining-threads
  	  (progn (setq thread (car remaining-threads))
  		 (setcdr (car stack) (cdr remaining-threads))
  		 (if (cdr thread)
  		     (push (cons thread (cdr thread)) stack)))
  	(setq thread (caar stack))
  	(setcdr thread (sort (cdr thread) func))
  	(pop stack)))
    (cdr superthread)))

(defun gnus-sort-threads (threads)
  "Sort THREADS."
  (if (not gnus-thread-sort-functions)
      threads
    (gnus-message 8 "Sorting threads...")
    (prog1
	(condition-case nil
	    (let ((max-lisp-eval-depth (max max-lisp-eval-depth 5000))
		  (sort-func (gnus-make-sort-function gnus-thread-sort-functions)))
	      (gnus-sort-threads-recursive threads sort-func))
	  ;; Even after binding max-lisp-eval-depth, the recursive
	  ;; sorter might fail for very long threads.  In that case,
	  ;; try using a (less well-tested) non-recursive sorter.
	  (error (gnus-message 9 "Sorting threads with loop...")
		 (gnus-sort-threads-loop
		  threads (gnus-make-sort-function
			   gnus-thread-sort-functions))))
      (gnus-message 8 "Sorting threads...done"))))

(defun gnus-sort-articles (articles)
  "Sort ARTICLES."
  (when gnus-article-sort-functions
    (gnus-message 7 "Sorting articles...")
    (prog1
	(setq gnus-newsgroup-headers
	      (sort articles (gnus-make-sort-function
			      gnus-article-sort-functions)))
      (gnus-message 7 "Sorting articles...done"))))

;; Written by Hallvard B Furuseth <h.b.furuseth@usit.uio.no>.
(defmacro gnus-thread-header (thread)
  "Return header of first article in THREAD.
Note that THREAD must never, ever be anything else than a variable -
using some other form will lead to serious barfage."
  (or (symbolp thread) (signal 'wrong-type-argument '(symbolp thread)))
  ;; (8% speedup to gnus-summary-prepare, just for fun :-)
  (cond
   ((and (boundp 'lexical-binding) lexical-binding)
    ;; FIXME: This version could be a "defsubst" rather than a macro.
    `(#[257 "\211:\203\16\0\211@;\203\15\0A@@\207"
            [] 2]
      ,thread))
   (t
    ;; Not sure how XEmacs handles these things, so let's keep the old code.
    (list 'byte-code "\10\211:\203\17\0\211@;\203\16\0A@@\207"
          (vector thread) 2))))

(defsubst gnus-article-sort-by-number (h1 h2)
  "Sort articles by article number."
  (< (mail-header-number h1)
     (mail-header-number h2)))

(defun gnus-thread-sort-by-number (h1 h2)
  "Sort threads by root article number."
  (gnus-article-sort-by-number
   (gnus-thread-header h1) (gnus-thread-header h2)))

(defsubst gnus-article-sort-by-random (_h1 _h2)
  "Sort articles randomly."
  (zerop (random 2)))

(defalias 'gnus-thread-sort-by-random #'gnus-article-sort-by-random
  "Sort threads randomly.")

(defsubst gnus-article-sort-by-lines (h1 h2)
  "Sort articles by article Lines header."
  (< (mail-header-lines h1)
     (mail-header-lines h2)))

(defun gnus-thread-sort-by-lines (h1 h2)
  "Sort threads by root article Lines header."
  (gnus-article-sort-by-lines
   (gnus-thread-header h1) (gnus-thread-header h2)))

(defsubst gnus-article-sort-by-chars (h1 h2)
  "Sort articles by octet length."
  (< (mail-header-chars h1)
     (mail-header-chars h2)))

(defun gnus-thread-sort-by-chars (h1 h2)
  "Sort threads by root article octet length."
  (gnus-article-sort-by-chars
   (gnus-thread-header h1) (gnus-thread-header h2)))

(defsubst gnus-article-sort-by-marks (h1 h2)
  "Sort articles by octet length."
  (< (gnus-article-mark (mail-header-number h1))
     (gnus-article-mark (mail-header-number h2))))

(defun gnus-thread-sort-by-marks (h1 h2)
  "Sort threads by root article octet length."
  (gnus-article-sort-by-marks
   (gnus-thread-header h1) (gnus-thread-header h2)))

(defsubst gnus-article-sort-by-author (h1 h2)
  "Sort articles by root author."
  (gnus-string<
   (let ((extract (funcall
		   gnus-extract-address-components
		   (mail-header-from h1))))
     (or (car extract) (cadr extract) ""))
   (let ((extract (funcall
		   gnus-extract-address-components
		   (mail-header-from h2))))
     (or (car extract) (cadr extract) ""))))

(defun gnus-thread-sort-by-author (h1 h2)
  "Sort threads by root author."
  (gnus-article-sort-by-author
   (gnus-thread-header h1)  (gnus-thread-header h2)))

(defsubst gnus-article-sort-extract-extra (name header)
  (let ((extract
	 (funcall gnus-extract-address-components
		  (or (cdr (assq name (mail-header-extra header)))
		      ""))))
    (or (car extract) (cadr extract))))

(defsubst gnus-article-sort-by-recipient (h1 h2)
  "Sort articles by recipient."
  (let ((ex (lambda (h) (gnus-article-sort-extract-extra 'To h))))
    (gnus-string< (funcall ex h1) (funcall ex h2))))

(defun gnus-thread-sort-by-recipient (h1 h2)
  "Sort threads by root recipient."
  (gnus-article-sort-by-recipient
   (gnus-thread-header h1) (gnus-thread-header h2)))

(defsubst gnus-article-sort-by-subject (h1 h2)
  "Sort articles by root subject."
  (gnus-string<
   (downcase (gnus-simplify-subject-re (mail-header-subject h1)))
   (downcase (gnus-simplify-subject-re (mail-header-subject h2)))))

(defun gnus-thread-sort-by-subject (h1 h2)
  "Sort threads by root subject."
  (gnus-article-sort-by-subject
   (gnus-thread-header h1) (gnus-thread-header h2)))

(defsubst gnus-article-sort-by-date (h1 h2)
  "Sort articles by root article date."
  (time-less-p
   (gnus-date-get-time (mail-header-date h1))
   (gnus-date-get-time (mail-header-date h2))))

(defun gnus-thread-sort-by-date (h1 h2)
  "Sort threads by root article date."
  (gnus-article-sort-by-date
   (gnus-thread-header h1) (gnus-thread-header h2)))

(defsubst gnus-article-sort-by-rsv (h1 h2)
  "Sort articles by rsv."
  (when gnus-newsgroup-selection
    (< (nnselect-article-rsv (mail-header-number h1))
       (nnselect-article-rsv (mail-header-number h2)))))

(defun gnus-thread-sort-by-rsv (h1 h2)
  "Sort threads by root article rsv."
  (gnus-article-sort-by-rsv
   (gnus-thread-header h1) (gnus-thread-header h2)))

(defsubst gnus-article-sort-by-score (h1 h2)
  "Sort articles by root article score.
Unscored articles will be counted as having a score of zero."
  (> (or (cdr (assq (mail-header-number h1)
		    gnus-newsgroup-scored))
	 gnus-summary-default-score 0)
     (or (cdr (assq (mail-header-number h2)
		    gnus-newsgroup-scored))
	 gnus-summary-default-score 0)))

(defun gnus-thread-sort-by-score (h1 h2)
  "Sort threads by root article score."
  (gnus-article-sort-by-score
   (gnus-thread-header h1) (gnus-thread-header h2)))

(defun gnus-thread-sort-by-total-score (h1 h2)
  "Sort threads by the sum of all scores in the thread.
Unscored articles will be counted as having a score of zero."
  (> (gnus-thread-total-score h1) (gnus-thread-total-score h2)))

(defun gnus-thread-total-score (thread)
  ;; This function find the total score of THREAD.
  (cond
   ((null thread)
    0)
   ((consp thread)
    (if (stringp (car thread))
	(apply gnus-thread-score-function 0
	       (mapcar #'gnus-thread-total-score-1 (cdr thread)))
      (gnus-thread-total-score-1 thread)))
   (t
    (gnus-thread-total-score-1 (list thread)))))

(defun gnus-article-sort-by-most-recent-number (h1 h2)
  "Sort articles by number."
  (gnus-article-sort-by-number h1 h2))

(defun gnus-thread-sort-by-most-recent-number (h1 h2)
  "Sort threads such that the thread with the most recently arrived article comes first."
  (> (gnus-thread-highest-number h1) (gnus-thread-highest-number h2)))

(defun gnus-thread-highest-number (thread)
  "Return the highest article number in THREAD."
  (apply #'max (mapcar (lambda (header)
			(mail-header-number header))
		      (flatten-tree thread))))

(defun gnus-article-sort-by-most-recent-date (h1 h2)
  "Sort articles by number."
  (gnus-article-sort-by-date h1 h2))

(defun gnus-thread-sort-by-most-recent-date (h1 h2)
  "Sort threads such that the thread with the most recently dated article comes first."
  (> (gnus-thread-latest-date h1) (gnus-thread-latest-date h2)))

(defsubst gnus-article-sort-by-newsgroups (h1 h2)
  "Sort articles by newsgroups."
  (let ((ex (lambda (h) (gnus-article-sort-extract-extra 'Newsgroups h))))
    (gnus-string< (funcall ex h1) (funcall ex h2))))

(defun gnus-thread-sort-by-newsgroups (h1 h2)
  "Sort threads by root newsgroups."
  (gnus-article-sort-by-newsgroups
   (gnus-thread-header h1) (gnus-thread-header h2)))

; Since this is called not only to sort the top-level threads, but
; also in recursive sorts to order the articles within a thread, each
; article will be processed many times.  Thus it speeds things up
; quite a bit to use gnus-date-get-time, which caches the time value.
(defun gnus-thread-latest-date (thread)
  "Return the highest article date in THREAD."
  (apply #'max
	 (mapcar (lambda (header) (float-time
				   (gnus-date-get-time
				    (mail-header-date header))))
		 (flatten-tree thread))))

(defun gnus-thread-total-score-1 (root)
  ;; This function find the total score of the thread below ROOT.
  (setq root (car root))
  (apply gnus-thread-score-function
	 (or (append
	      (mapcar #'gnus-thread-total-score
		      (cdr (gnus-id-to-thread (mail-header-id root))))
	      (when (> (mail-header-number root) 0)
		(list (or (cdr (assq (mail-header-number root)
				     gnus-newsgroup-scored))
			  gnus-summary-default-score 0))))
	     (list gnus-summary-default-score)
	     '(0))))

;; Added by Per Abrahamsen <amanda@iesd.auc.dk>.
(defvar gnus-tmp-prev-subject nil)
(defvar gnus-tmp-false-parent nil)
(defvar gnus-tmp-root-expunged nil)
(defvar gnus-tmp-dummy-line nil)

(defun gnus-extra-header (type &optional header)
  "Return the extra header of TYPE."
  (or (cdr (assq type (mail-header-extra (or header gnus-tmp-header))))
      ""))

(defvar gnus-tmp-thread-tree-header-string "")

(defcustom gnus-sum-thread-tree-root "> "
  "With %B spec, used for the root of a thread.
If nil, use subject instead."
  :version "22.1"
  :type '(radio (const :format "%v  " nil) string)
  :group 'gnus-thread)

(defcustom gnus-sum-thread-tree-false-root "> "
  "With %B spec, used for a false root of a thread.
If nil, use subject instead."
  :version "22.1"
  :type '(radio (const :format "%v  " nil) string)
  :group 'gnus-thread)

(defcustom gnus-sum-thread-tree-single-indent ""
  "With %B spec, used for a thread with just one message.
If nil, use subject instead."
  :version "22.1"
  :type '(radio (const :format "%v  " nil) string)
  :group 'gnus-thread)

(defcustom gnus-sum-thread-tree-vertical "| "
  "With %B spec, used for drawing a vertical line."
  :version "22.1"
  :type 'string
  :group 'gnus-thread)

(defcustom gnus-sum-thread-tree-indent "  "
  "With %B spec, used for indenting."
  :version "22.1"
  :type 'string
  :group 'gnus-thread)

(defcustom gnus-sum-thread-tree-leaf-with-other "+-> "
  "With %B spec, used for a leaf with brothers."
  :version "22.1"
  :type 'string
  :group 'gnus-thread)

(defcustom gnus-sum-thread-tree-single-leaf "\\-> "
  "With %B spec, used for a leaf without brothers."
  :version "22.1"
  :type 'string
  :group 'gnus-thread)

(defcustom gnus-summary-display-while-building nil
  "If non-nil, show and update the summary buffer as it's being built.
If the value is t, update the buffer after every line is inserted.  If
the value is an integer (N), update the display every N lines."
  :version "22.1"
  :group 'gnus-thread
  :type '(choice (const :tag "off" nil)
		 number
		 (const :tag "frequently" t)))

(defun gnus-summary-prepare-threads (threads)
  "Prepare summary buffer from THREADS and indentation LEVEL.
THREADS is either a list of `(PARENT [(CHILD1 [(GRANDCHILD ...]...) ...])'
or a straight list of headers."
  (gnus-message 7 "Generating summary...")

  (setq gnus-newsgroup-threads threads)
  (beginning-of-line)

  (let ((gnus-tmp-level 0)
	(default-score (or gnus-summary-default-score 0))
	(gnus-visual-p (gnus-visual-p 'summary-highlight 'highlight))
	(building-line-count gnus-summary-display-while-building)
	(building-count (integerp gnus-summary-display-while-building))
	thread number subject stack state gnus-tmp-gathered beg-match
	new-roots gnus-tmp-new-adopts thread-end simp-subject
	gnus-tmp-header gnus-tmp-unread gnus-tmp-downloaded
	gnus-tmp-replied gnus-tmp-subject-or-nil
	gnus-tmp-dummy gnus-tmp-indentation gnus-tmp-lines gnus-tmp-score
	gnus-tmp-score-char gnus-tmp-from gnus-tmp-name gnus-tmp-thread
	gnus-tmp-number gnus-tmp-opening-bracket gnus-tmp-closing-bracket
	tree-stack)

    (setq gnus-tmp-prev-subject nil
          gnus-tmp-thread-tree-header-string "")

    (if (vectorp (car threads))
	;; If this is a straight (sic) list of headers, then a
	;; threaded summary display isn't required, so we just create
	;; an unthreaded one.
	(gnus-summary-prepare-unthreaded threads)

      ;; Do the threaded display.

      (if gnus-summary-display-while-building
	  (switch-to-buffer (buffer-name)))
      (while (or threads stack gnus-tmp-new-adopts new-roots)

	(if (and (= gnus-tmp-level 0)
		 (or (not stack)
		     (= (caar stack) 0))
		 (not gnus-tmp-false-parent)
		 (or gnus-tmp-new-adopts new-roots))
	    (if gnus-tmp-new-adopts
		(setq gnus-tmp-level (if gnus-tmp-root-expunged 0 1)
		      thread (list (car gnus-tmp-new-adopts))
		      gnus-tmp-header (caar thread)
		      gnus-tmp-new-adopts (cdr gnus-tmp-new-adopts))
	      (when new-roots
		(setq thread (list (car new-roots))
		      gnus-tmp-header (caar thread)
		      new-roots (cdr new-roots))))

	  (if threads
	      ;; If there are some threads, we do them before the
	      ;; threads on the stack.
	      (setq thread threads
		    gnus-tmp-header (caar thread))
	    ;; There were no current threads, so we pop something off
	    ;; the stack.
	    (setq state (car stack)
		  gnus-tmp-level (car state)
		  tree-stack (cadr state)
		  thread (caddr state)
		  stack (cdr stack)
		  gnus-tmp-header (caar thread))))

	(setq gnus-tmp-false-parent nil)
	(setq gnus-tmp-root-expunged nil)
	(setq thread-end nil)

	(if (stringp gnus-tmp-header)
	    ;; The header is a dummy root.
	    (cond
	     ((eq gnus-summary-make-false-root 'adopt)
	      ;; We let the first article adopt the rest.
	      (setq gnus-tmp-new-adopts (nconc gnus-tmp-new-adopts
					       (cddar thread)))
	      (setq gnus-tmp-gathered
		    (nconc (mapcar
			    (lambda (h) (mail-header-number (car h)))
			    (cddar thread))
			   gnus-tmp-gathered))
	      (setq thread (cons (list (caar thread)
				       (cadar thread))
				 (cdr thread)))
	      (setq gnus-tmp-level -1
		    gnus-tmp-false-parent t))
	     ((eq gnus-summary-make-false-root 'empty)
	      ;; We print adopted articles with empty subject fields.
	      (setq gnus-tmp-gathered
		    (nconc (mapcar
			    (lambda (h) (mail-header-number (car h)))
			    (cddar thread))
			   gnus-tmp-gathered))
	      (setq gnus-tmp-level -1))
	     ((eq gnus-summary-make-false-root 'dummy)
	      ;; We remember that we probably want to output a dummy
	      ;; root.
	      (setq gnus-tmp-dummy-line gnus-tmp-header)
	      (setq gnus-tmp-prev-subject
		    (gnus-simplify-subject-fully gnus-tmp-header)))
	     (t
	      ;; We do not make a root for the gathered
	      ;; sub-threads at all.
	      (setq gnus-tmp-level -1)))

	  (setq number (mail-header-number gnus-tmp-header)
		subject (mail-header-subject gnus-tmp-header)
		simp-subject (gnus-simplify-subject-fully subject))

	  (cond
	   ;; If the thread has changed subject, we might want to make
	   ;; this subthread into a root.
	   ((and (null gnus-thread-ignore-subject)
		 (not (zerop gnus-tmp-level))
		 gnus-tmp-prev-subject
		 (not (string= gnus-tmp-prev-subject simp-subject)))
	    (setq new-roots (nconc new-roots (list (car thread)))
		  thread-end t
		  gnus-tmp-header nil))
	   ;; If the article lies outside the current limit,
	   ;; then we do not display it.
	   ((not (memq number gnus-newsgroup-limit))
	    (setq gnus-tmp-gathered
		  (nconc (mapcar
			  (lambda (h) (mail-header-number (car h)))
			  (cdar thread))
			 gnus-tmp-gathered))
	    (setq gnus-tmp-new-adopts (if (cdar thread)
					  (append gnus-tmp-new-adopts
						  (cdar thread))
					gnus-tmp-new-adopts)
		  thread-end t
		  gnus-tmp-header nil)
	    (when (zerop gnus-tmp-level)
	      (setq gnus-tmp-root-expunged t)))
	   ;; Perhaps this article is to be marked as read?
	   ((and gnus-summary-mark-below
		 (< (or (cdr (assq number gnus-newsgroup-scored))
			default-score)
		    gnus-summary-mark-below)
		 ;; Don't touch sparse articles.
		 (not (gnus-summary-article-sparse-p number))
		 (not (gnus-summary-article-ancient-p number)))
	    (setq gnus-newsgroup-unreads
		  (delq number gnus-newsgroup-unreads))
	    (if gnus-newsgroup-auto-expire
		(setq gnus-newsgroup-expirable
		      (gnus-add-to-sorted-list
		       gnus-newsgroup-expirable number))
	      (push (cons number gnus-low-score-mark)
		    gnus-newsgroup-reads))))

	  (when gnus-tmp-header
	    ;; We may have an old dummy line to output before this
	    ;; article.
	    (when (and gnus-tmp-dummy-line
		       (gnus-subject-equal
			gnus-tmp-dummy-line
			(mail-header-subject gnus-tmp-header)))
	      (gnus-summary-insert-dummy-line
	       gnus-tmp-dummy-line (mail-header-number gnus-tmp-header))
	      (setq gnus-tmp-dummy-line nil))

	    ;; Compute the mark.
	    (setq gnus-tmp-unread (gnus-article-mark number))

	    (push (gnus-data-make number gnus-tmp-unread (1+ (point))
				  gnus-tmp-header gnus-tmp-level)
		  gnus-newsgroup-data)

	    ;; Actually insert the line.
	    (setq
	     gnus-tmp-subject-or-nil
	     (cond
	      ((and gnus-thread-ignore-subject
		    gnus-tmp-prev-subject
		    (not (string= gnus-tmp-prev-subject simp-subject)))
	       subject)
	      ((zerop gnus-tmp-level)
	       (if (and (eq gnus-summary-make-false-root 'empty)
			(memq number gnus-tmp-gathered)
			gnus-tmp-prev-subject
			(string= gnus-tmp-prev-subject simp-subject))
		   gnus-summary-same-subject
		 subject))
	      (t gnus-summary-same-subject)))
	    (if (and (eq gnus-summary-make-false-root 'adopt)
		     (= gnus-tmp-level 1)
		     (memq number gnus-tmp-gathered))
		(setq gnus-tmp-opening-bracket gnus-sum-opening-bracket-adopted
		      gnus-tmp-closing-bracket gnus-sum-closing-bracket-adopted)
	      (setq gnus-tmp-opening-bracket gnus-sum-opening-bracket
		    gnus-tmp-closing-bracket gnus-sum-closing-bracket))
	    (if (>= gnus-tmp-level (length gnus-thread-indent-array))
		(gnus-make-thread-indent-array
		 (max (* 2 (length gnus-thread-indent-array))
		      gnus-tmp-level)))
	    (setq
	     gnus-tmp-indentation
	     (aref gnus-thread-indent-array gnus-tmp-level)
	     gnus-tmp-lines (mail-header-lines gnus-tmp-header)
	     gnus-tmp-score (or (cdr (assq number gnus-newsgroup-scored))
				gnus-summary-default-score 0)
	     gnus-tmp-score-char
	     (if (or (null gnus-summary-default-score)
		     (<= (abs (- gnus-tmp-score gnus-summary-default-score))
			 gnus-summary-zcore-fuzz))
		 ?                      ;Whitespace
	       (if (< gnus-tmp-score gnus-summary-default-score)
		   gnus-score-below-mark gnus-score-over-mark))
	     gnus-tmp-replied
	     (cond ((memq number gnus-newsgroup-processable)
		    gnus-process-mark)
		   ((memq number gnus-newsgroup-cached)
		    gnus-cached-mark)
		   ((memq number gnus-newsgroup-replied)
		    gnus-replied-mark)
		   ((memq number gnus-newsgroup-forwarded)
		    gnus-forwarded-mark)
		   ((memq number gnus-newsgroup-saved)
		    gnus-saved-mark)
		   ((memq number gnus-newsgroup-unseen)
		    gnus-unseen-mark)
		   (t gnus-no-mark))
	     gnus-tmp-downloaded
             (cond ((memq number gnus-newsgroup-undownloaded)
                    gnus-undownloaded-mark)
                   (gnus-newsgroup-agentized
                    gnus-downloaded-mark)
                   (t
                    gnus-no-mark))
	     gnus-tmp-from (mail-header-from gnus-tmp-header)
	     gnus-tmp-name
	     (cond
	      ((string-match "<[^>]+> *$" gnus-tmp-from)
	       (setq beg-match (match-beginning 0))
	       (or (and (string-match "^\".+\"" gnus-tmp-from)
			(substring gnus-tmp-from 1 (1- (match-end 0))))
		   (substring gnus-tmp-from 0 beg-match)))
	      ((string-match "(.+)" gnus-tmp-from)
	       (substring gnus-tmp-from
			  (1+ (match-beginning 0)) (1- (match-end 0))))
	      (t gnus-tmp-from))

	     ;; Do the %B string
	     gnus-tmp-thread-tree-header-string
	     (cond
	      ((not gnus-show-threads) "")
	      ((zerop gnus-tmp-level)
	       (cond ((cdar thread)
		      (or gnus-sum-thread-tree-root subject))
		     (gnus-tmp-new-adopts
		      (or gnus-sum-thread-tree-false-root subject))
		     (t
		      (or gnus-sum-thread-tree-single-indent subject))))
	      (t
	       (concat (apply #'concat
			      (mapcar (lambda (item)
					(if (= item 1)
					    gnus-sum-thread-tree-vertical
					  gnus-sum-thread-tree-indent))
				      (cdr (reverse tree-stack))))
		       (if (nth 1 thread)
			   gnus-sum-thread-tree-leaf-with-other
			 gnus-sum-thread-tree-single-leaf)))))
	    (when (string= gnus-tmp-name "")
	      (setq gnus-tmp-name gnus-tmp-from))
	    (unless (numberp gnus-tmp-lines)
	      (setq gnus-tmp-lines -1))
	    (setq gnus-tmp-lines (if (= gnus-tmp-lines -1)
		                     "?"
                                   (number-to-string gnus-tmp-lines)))
            (setq gnus-tmp-thread thread)
	    (put-text-property
	     (point)
	     (progn (eval gnus-summary-line-format-spec t) (point))
	     'gnus-number number)
	    (when gnus-visual-p
	      (forward-line -1)
	      (gnus-summary-highlight-line)
	      (when gnus-summary-update-hook
		(gnus-run-hooks 'gnus-summary-update-hook))
	      (forward-line 1))

	    (setq gnus-tmp-prev-subject simp-subject)))

	(when (nth 1 thread)
	  (push (list (max 0 gnus-tmp-level)
		      (copy-sequence tree-stack)
		      (nthcdr 1 thread))
		stack))
	(push (if (nth 1 thread) 1 0) tree-stack)
	(cl-incf gnus-tmp-level)
	(setq threads (if thread-end nil (cdar thread)))
	(if gnus-summary-display-while-building
	    (if building-count
		(progn
		  ;; use a set frequency
		  (setq building-line-count (1- building-line-count))
		  (when (= building-line-count 0)
		    (sit-for 0)
		    (setq building-line-count
			  gnus-summary-display-while-building)))
	      ;; always
	      (sit-for 0)))
	(unless threads
	  (setq gnus-tmp-level 0)))))
  (gnus-message 7 "Generating summary...done"))

(defun gnus-summary-prepare-unthreaded (headers)
  "Generate an unthreaded summary buffer based on HEADERS."
  (let (header number mark)

    (beginning-of-line)

    (while headers
      ;; We may have to root out some bad articles...
      (when (memq (setq number (mail-header-number
				(setq header (pop headers))))
		  gnus-newsgroup-limit)
	;; Mark article as read when it has a low score.
	(when (and gnus-summary-mark-below
		   (< (or (cdr (assq number gnus-newsgroup-scored))
			  gnus-summary-default-score 0)
		      gnus-summary-mark-below)
		   (not (gnus-summary-article-ancient-p number)))
	  (setq gnus-newsgroup-unreads
		(delq number gnus-newsgroup-unreads))
	  (if gnus-newsgroup-auto-expire
	      (push number gnus-newsgroup-expirable)
	    (push (cons number gnus-low-score-mark)
		  gnus-newsgroup-reads)))

	(setq mark (gnus-article-mark number))
	(push (gnus-data-make number mark (1+ (point)) header 0)
	      gnus-newsgroup-data)
	(gnus-summary-insert-line
	 header 0 number
	 (memq number gnus-newsgroup-undownloaded)
	 mark (memq number gnus-newsgroup-replied)
	 (memq number gnus-newsgroup-expirable)
	 (mail-header-subject header) nil
	 (cdr (assq number gnus-newsgroup-scored))
	 (memq number gnus-newsgroup-processable))))))

(declare-function gnus-parameter-list-identifier "gnus-art" (name) t)

(defun gnus-group-get-list-identifiers (group)
  "Get list identifier regexp for GROUP."
  (or (gnus-parameter-list-identifier group)
      (if (consp gnus-list-identifiers)
          (mapconcat #'identity gnus-list-identifiers " *\\|")
        gnus-list-identifiers)))

(defun gnus-summary-remove-list-identifiers ()
  "Remove list identifiers in `gnus-list-identifiers' from articles in the current group."
  (let ((regexp (gnus-group-get-list-identifiers gnus-newsgroup-name))
        changed subject)
    (when regexp
      (setq regexp (concat "^\\(?:R[Ee]: +\\)*\\(" regexp " *\\)"))
      (dolist (header gnus-newsgroup-headers)
	(setq subject (mail-header-subject header)
	      changed nil)
	(while (string-match regexp subject)
	  (setq subject
		(concat (substring subject 0 (match-beginning 1))
			(substring subject (match-end 0)))
		changed t))
	(when changed
	  (when (string-match "^\\(\\(?:R[Ee]: +\\)+\\)R[Ee]: +" subject)
	    (setq subject
		  (concat (substring subject 0 (match-beginning 1))
			  (substring subject (match-end 1)))))
	  (setf (mail-header-subject header) subject))))))

(defun gnus-fetch-headers (articles &optional limit force-new dependencies)
  "Fetch headers of ARTICLES."
  (gnus-message 7 "Fetching headers for %s..." gnus-newsgroup-name)
  (prog1
      (pcase (setq gnus-headers-retrieved-by
		   (gnus-retrieve-headers
		    articles gnus-newsgroup-name
		    (or limit
			;; We might want to fetch old headers, but
			;; not if there is only 1 article.
			(and (or (and
				  (not (eq gnus-fetch-old-headers 'some))
				  (not (numberp gnus-fetch-old-headers)))
				 (> (length articles) 1))
			     gnus-fetch-old-headers))))
    ('nov
     (gnus-get-newsgroup-headers-xover
      articles force-new dependencies gnus-newsgroup-name t))
    ('headers
     (gnus-get-newsgroup-headers dependencies force-new))
    ((pred listp)
     (let ((dependencies
	    (or dependencies
		(with-current-buffer gnus-summary-buffer
		  gnus-newsgroup-dependencies))))
       (delq nil (mapcar (lambda (header)
                           (gnus-dependencies-add-header
                            header dependencies force-new))
			 gnus-headers-retrieved-by)))))
  (gnus-message 7 "Fetching headers for %s...done" gnus-newsgroup-name)))

(defun gnus-select-newsgroup (group &optional read-all select-articles)
  "Select newsgroup GROUP.
If READ-ALL is non-nil, all articles in the group are selected.
If SELECT-ARTICLES, only select those articles from GROUP."
  (let* ((entry (gnus-group-entry group))
	 ;;!!! Dirty hack; should be removed.
	 (gnus-summary-ignore-duplicates
	  (if (eq (car (gnus-find-method-for-group group)) 'nnvirtual)
	      t
	    gnus-summary-ignore-duplicates))
	 (info (nth 1 entry))
	 articles fetched-articles cached)
    (unless (gnus-check-server
             (setq-local gnus-current-select-method
                         (gnus-find-method-for-group group)))
      (error "Couldn't open server"))

    (or (and entry (not (eq (car entry) t))) ; Either it's active...
	(gnus-activate-group group)	; Or we can activate it...
	(progn				; Or we bug out.
	  (when (derived-mode-p 'gnus-summary-mode)
	    (gnus-kill-buffer (current-buffer)))
	  (error
	   "Couldn't activate group %s: %s" group (gnus-status-message group))))
    (unless (gnus-request-group group t nil info)
      (when (derived-mode-p 'gnus-summary-mode)
	(gnus-kill-buffer (current-buffer)))
      (error "Couldn't request group %s: %s" group (gnus-status-message group)))
    (when (and gnus-agent
	       (gnus-active group))
      (gnus-agent-possibly-alter-active group (gnus-active group) info)

      (setq gnus-summary-use-undownloaded-faces
	    (gnus-agent-find-parameter
	     group
	     'agent-enable-undownloaded-faces)))
    (setq gnus-newsgroup-name group
	  gnus-newsgroup-unselected nil
	  gnus-newsgroup-unreads (gnus-list-of-unread-articles group))
    (let ((display (gnus-group-find-parameter group 'display)))
      (setq gnus-newsgroup-display
	    (cond
	     ((not (zerop (or (car-safe read-all) 0)))
	      ;; The user entered the group with C-u SPC/RET, let's show
	      ;; all articles.
	      #'gnus-not-ignore)
	     ((eq display 'all)
	      #'gnus-not-ignore)
	     ((arrayp display)
	      (gnus-summary-display-make-predicate (mapcar #'identity display)))
	     ((numberp display)
	      ;; The following is probably the "correct" solution, but
	      ;; it makes Gnus fetch all headers and then limit the
	      ;; articles (which is slow), so instead we hack the
	      ;; select-articles parameter instead. -- Simon Josefsson
	      ;; <jas@kth.se>
	      ;;
	      ;;  (let ((n (cdr (gnus-active group))))
	      ;;    (lambda () (> number (- n display))))
	      (setq select-articles
		    (gnus-uncompress-range
		     (cons (let ((tmp (- (cdr (gnus-active group)) display)))
			     (if (> tmp 0)
				 tmp
			       1))
			   (cdr (gnus-active group)))))
	      nil)
	     (t
	      nil))))

    (gnus-summary-setup-default-charset)
    ;; Kludge to avoid having cached articles nixed out in virtual groups.
    (when (gnus-virtual-group-p group)
      (setq cached gnus-newsgroup-cached))
    (setq gnus-newsgroup-unreads
	  (gnus-sorted-ndifference
	   (gnus-sorted-ndifference gnus-newsgroup-unreads
				    gnus-newsgroup-marked)
	   gnus-newsgroup-dormant))
    (setq gnus-newsgroup-processable nil)

    (gnus-update-read-articles group gnus-newsgroup-unreads t)
    ;; Adjust and set lists of article marks.
    (when info
      (gnus-adjust-marked-articles info))
    (if (setq articles select-articles)
	(setq gnus-newsgroup-unselected
	      (gnus-sorted-difference gnus-newsgroup-unreads articles))
      (setq articles (gnus-articles-to-read group read-all)))

    (cond
     ((null articles)
      ;;(gnus-message 3 "Couldn't select newsgroup -- no articles to display")
      'quit)
     ((eq articles 0) nil)
     (t
      ;; Init the dependencies hash table.
      (setq gnus-newsgroup-dependencies
	    (gnus-make-hashtable (length articles)))
      ;; Retrieve the headers and read them in.
      (setq gnus-newsgroup-headers (gnus-fetch-headers articles))

      ;; Kludge to avoid having cached articles nixed out in virtual groups.
      (when cached
	(setq gnus-newsgroup-cached cached))

      ;; Suppress duplicates?
      (when gnus-suppress-duplicates
	(gnus-dup-suppress-articles))

      ;; Set the initial limit.
      (setq gnus-newsgroup-limit (copy-sequence articles))
      ;; Remove canceled articles from the list of unread articles.
      (setq fetched-articles
	    (mapcar #'mail-header-number gnus-newsgroup-headers))
      (setq gnus-newsgroup-articles fetched-articles)
      (setq gnus-newsgroup-unreads
	    (gnus-sorted-nintersection
	     gnus-newsgroup-unreads fetched-articles))
      (gnus-compute-unseen-list)

      ;; Removed marked articles that do not exist.
      (gnus-update-missing-marks
       (gnus-sorted-difference articles fetched-articles))
      ;; We might want to build some more threads first.
      (when (and gnus-fetch-old-headers
		 (eq gnus-headers-retrieved-by 'nov))
	(if (eq gnus-fetch-old-headers 'invisible)
	    (gnus-build-all-threads)
	  (gnus-build-old-threads)))
      ;; Let the Gnus agent mark articles as read.
      (when gnus-agent
	(gnus-agent-get-undownloaded-list))
      ;; Remove list identifiers from subject
      (gnus-summary-remove-list-identifiers)
      ;; Check whether auto-expire is to be done in this group.
      (setq gnus-newsgroup-auto-expire
	    (and (gnus-group-auto-expirable-p group)
		 (not (gnus-group-read-only-p group))))
      ;; Set up the article buffer now, if necessary.
      (let ((single-article-p (and gnus-single-article-buffer
                                   (equal gnus-article-buffer "*Article*"))))
        (when (and (not single-article-p)
                   (gnus-buffer-live-p gnus-summary-buffer))))
      (gnus-article-setup-buffer)
      ;; First and last article in this newsgroup.
      (when gnus-newsgroup-headers
	(setq gnus-newsgroup-begin
	      (mail-header-number (car gnus-newsgroup-headers))
	      gnus-newsgroup-end
	      (mail-header-number
	       (car (last gnus-newsgroup-headers)))))
      ;; GROUP is successfully selected.
      (or gnus-newsgroup-headers t)))))

(defun gnus-compute-unseen-list ()
  ;; The `seen' marks are treated specially.
  (if (not gnus-newsgroup-seen)
      (setq gnus-newsgroup-unseen gnus-newsgroup-articles)
    (setq gnus-newsgroup-unseen
	  (gnus-inverse-list-range-intersection
	   gnus-newsgroup-articles gnus-newsgroup-seen))))

(declare-function gnus-get-predicate "gnus-agent" (predicate))

(defun gnus-summary-display-make-predicate (display)
  (when (= (length display) 1)
    (setq display (car display)))
  (unless gnus-summary-display-cache
    (dolist (elem (append '((unread . unread)
			    (read . read)
			    (unseen . unseen))
			  gnus-article-mark-lists))
      (push (cons (cdr elem)
                  (let ((x (cdr elem)))
		    (lambda () (gnus-article-marked-p x))))
	    gnus-summary-display-cache)))
  (let ((gnus-category-predicate-alist gnus-summary-display-cache)
	(gnus-category-predicate-cache gnus-summary-display-cache))
    (gnus-get-predicate display)))

;; Uses the dynamically bound `gnus-number' variable.
(defvar gnus-number)
(defun gnus-article-marked-p (type &optional article)
  (let ((article (or article gnus-number)))
    (cond
     ((eq type 'tick)
      (memq article gnus-newsgroup-marked))
     ((eq type 'spam)
      (memq article gnus-newsgroup-spam-marked))
     ((eq type 'unsend)
      (memq article gnus-newsgroup-unsendable))
     ((eq type 'undownload)
      (memq article gnus-newsgroup-undownloaded))
     ((eq type 'download)
      (memq article gnus-newsgroup-downloadable))
     ((eq type 'unread)
      (memq article gnus-newsgroup-unreads))
     ((eq type 'read)
      (memq article gnus-newsgroup-reads))
     ((eq type 'dormant)
      (memq article gnus-newsgroup-dormant) )
     ((eq type 'expire)
      (memq article gnus-newsgroup-expirable))
     ((eq type 'reply)
      (memq article gnus-newsgroup-replied))
     ((eq type 'killed)
      (memq article gnus-newsgroup-killed))
     ((eq type 'bookmark)
      (assq article gnus-newsgroup-bookmarks))
     ((eq type 'score)
      (assq article gnus-newsgroup-scored))
     ((eq type 'save)
      (memq article gnus-newsgroup-saved))
     ((eq type 'cache)
      (memq article gnus-newsgroup-cached))
     ((eq type 'forward)
      (memq article gnus-newsgroup-forwarded))
     ((eq type 'seen)
      (not (memq article gnus-newsgroup-unseen)))
     (t t))))

(defun gnus-articles-to-read (group &optional read-all)
  "Find out what articles the user wants to read."
  (let* ((only-read-p t)
	 (articles
	  (gnus-list-range-difference
	  ;; Select all articles if `read-all' is non-nil, or if there
	  ;; are no unread articles.
	  (if (or read-all
		  (and (zerop (length gnus-newsgroup-marked))
		       (zerop (length gnus-newsgroup-unreads)))
		  ;; Fetch all if the predicate is non-nil.
		  gnus-newsgroup-display)
	      ;; We want to select the headers for all the articles in
	      ;; the group, so we select either all the active
	      ;; articles in the group, or (if that's nil), the
	      ;; articles in the cache.
	      (or
	       (if gnus-newsgroup-maximum-articles
		   (let ((active (gnus-active group)))
		     (gnus-uncompress-range
		      (cons (max (car active)
				 (- (cdr active)
				    gnus-newsgroup-maximum-articles
				    -1))
			    (cdr active))))
		 (gnus-uncompress-range (gnus-active group)))
	       (gnus-cache-articles-in-group group))
	    ;; Select only the "normal" subset of articles.
	    (setq only-read-p nil)
	    (gnus-sorted-nunion
	     (gnus-sorted-union gnus-newsgroup-dormant gnus-newsgroup-marked)
	     gnus-newsgroup-unreads))
	  (cdr (assq 'unexist (gnus-info-marks (gnus-get-info group))))))
	 (scored-list (gnus-killed-articles gnus-newsgroup-killed articles))
	 (scored (length scored-list))
	 (number (length articles))
	 (marked (+ (length gnus-newsgroup-marked)
		    (length gnus-newsgroup-dormant)))
	 (select
	  (cond
	   ((numberp read-all)
	    read-all)
	   ((numberp gnus-newsgroup-display)
	    gnus-newsgroup-display)
	   (t
	    (condition-case ()
		(cond
		 ((and (or (<= scored marked) (= scored number))
		       (numberp gnus-large-newsgroup)
		       (> number gnus-large-newsgroup))
		  (let* ((cursor-in-echo-area nil)
			 (initial (gnus-parameter-large-newsgroup-initial
				   gnus-newsgroup-name))
			 (default (if only-read-p
				      (if (eq initial 'all)
					  nil
					(or initial gnus-large-newsgroup))
				    number))
			 (input
			  (read-string
			   (if only-read-p
			       (format-prompt
				    "How many articles from %s (available %d)"
				    default
				    (gnus-group-real-name gnus-newsgroup-name)
				    number)
			     (format-prompt
			      "How many articles from %s"
			      default
			      (gnus-group-real-name gnus-newsgroup-name)))
			   nil
			   nil
			   (number-to-string default))))
		    (if (string-match "^[ \t]*$" input) number input)))
		 ((and (> scored marked) (< scored number)
		       (> (- scored number) 20))
		  (let ((input
			 (read-string
			  (format "%s %s (%d scored, %d total): "
				  "How many articles from"
				  (gnus-group-real-name gnus-newsgroup-name)
				  scored number))))
		    (if (string-match "^[ \t]*$" input)
			number input)))
		 (t number))
	      (quit
	       (message "Quit getting the articles to read")
	       nil))))))
    (setq select (if (stringp select) (string-to-number select) select))
    (if (or (null select) (zerop select))
	select
      (if (and (not (zerop scored)) (<= (abs select) scored))
	  (progn
	    (setq articles (sort scored-list #'<))
	    (setq number (length articles)))
	(setq articles (copy-sequence articles)))

      (when (< (abs select) number)
	(if (< select 0)
	    ;; Select the N oldest articles.
	    (setcdr (nthcdr (1- (abs select)) articles) nil)
	  ;; Select the N most recent articles.
	  (setq articles (nthcdr (- number select) articles))))
      (setq gnus-newsgroup-unselected
	    (gnus-sorted-difference gnus-newsgroup-unreads articles))
      (when (functionp gnus-alter-articles-to-read-function)
	(setq articles
	      (sort
	       (funcall gnus-alter-articles-to-read-function
			gnus-newsgroup-name articles)
	       #'<)))
      articles)))

(defun gnus-killed-articles (killed articles)
  (let (out)
    (while articles
      (when (gnus-member-of-range (car articles) killed)
	(push (car articles) out))
      (setq articles (cdr articles)))
    out))

(defun gnus-article-mark-to-type (mark)
  "Return the type of MARK."
  (or (cadr (assq mark gnus-article-special-mark-lists))
      'list))

(defun gnus-article-unpropagatable-p (mark)
  "Return whether MARK should be propagated to back end."
  (memq mark gnus-article-unpropagated-mark-lists))

(defun gnus-adjust-marked-articles (info)
  "Set all article lists and remove all marks that are no longer valid."
  (let* ((marked-lists (gnus-info-marks info))
	 (active (gnus-active (gnus-info-group info)))
	 (min (car active))
	 (max (cdr active))
	 (types gnus-article-mark-lists)
         var articles article mark mark-type
         bgn end)
    ;; Hack to avoid adjusting marks for imap.
    (when (eq (car (gnus-find-method-for-group (gnus-info-group info)))
	      'nnimap)
      (setq min 1))

    (dolist (marks marked-lists)
      (setq mark (car marks)
	    mark-type (gnus-article-mark-to-type mark)
	    var (intern (format "gnus-newsgroup-%s" (car (rassq mark types)))))
      ;; We set the variable according to the type of the marks list,
      ;; and then adjust the marks to a subset of the active articles.
      (cond
       ;; Adjust "simple" lists - compressed yet unsorted
       ((eq mark-type 'list)
        ;; Simultaneously uncompress and clip to active range
        ;; See gnus-uncompress-range for a description of possible marks
        (let (l lh)
          (if (not (cadr marks))
              (set var nil)
            (setq articles (if (numberp (cddr marks))
                               (list (cdr marks))
                             (cdr marks))
                  lh (cons nil nil)
                  l lh)

            (while (setq article (pop articles))
              (cond ((consp article)
                     (setq bgn (max (car article) min)
                           end (min (cdr article) max))
                     (while (<= bgn end)
                       (setq l (setcdr l (cons bgn nil))
                             bgn (1+ bgn))))
                    ((and (<= min article)
                          (>= max article))
                     (setq l (setcdr l (cons article nil))))))
            (set var (cdr lh)))))
       ;; Adjust assocs.
       ((eq mark-type 'tuple)
	(set var (setq articles (cdr marks)))
	(when (not (listp (cdr (symbol-value var))))
	  (set var (list (symbol-value var))))
	(when (not (listp (cdr articles)))
	  (setq articles (list articles)))
	(while articles
	  (when (or (not (consp (setq article (pop articles))))
		    (< (car article) min)
		    (> (car article) max))
	    (set var (delq article (symbol-value var))))))
       ;; Adjust ranges (sloppily).
       ((eq mark-type 'range)
	(cond
	 ((eq mark 'seen)
	  ;; Fix the record for `seen' if it looks like (seen NUM1 . NUM2).
	  ;; It should be (seen (NUM1 . NUM2)).
	  (when (numberp (cddr marks))
	    (setcdr marks (list (cdr marks))))
	  (setq articles (cdr marks))
	  (while (and articles
		      (or (and (consp (car articles))
			       (> min (cdar articles)))
			  (and (numberp (car articles))
			       (> min (car articles)))))
	    (pop articles))
	  (set var articles))
	 ((eq mark 'unexist)
	  (set var (cdr marks)))))))))

(defun gnus-update-missing-marks (missing)
  "Go through the list of MISSING articles and remove them from the mark lists."
  (when missing
    (let (var m)
      ;; Go through all types.
      (dolist (elem gnus-article-mark-lists)
	(when (eq (gnus-article-mark-to-type (cdr elem)) 'list)
	  (setq var (intern (format "gnus-newsgroup-%s" (car elem))))
	  (when (symbol-value var)
	    ;; This list has articles.  So we delete all missing
	    ;; articles from it.
	    (setq m missing)
	    (while m
	      (set var (delq (pop m) (symbol-value var))))))))))

(defun gnus-update-marks ()
  "Enter the various lists of marked articles into the newsgroup info list."
  (let ((types gnus-article-mark-lists)
	(info (gnus-get-info gnus-newsgroup-name))
	type list newmarked symbol delta-marks)
    (when info
      ;; Add all marks lists to the list of marks lists.
      (while (setq type (pop types))
	(setq list (symbol-value
		    (setq symbol
			  (intern (format "gnus-newsgroup-%s" (car type))))))

	(when list
	  ;; Get rid of the entries of the articles that have the
	  ;; default score.
	  (when (and (eq (cdr type) 'score)
		     gnus-save-score
		     list)
	    (let* ((arts list)
		   (prev (cons nil list))
		   (all prev))
	      (while arts
		(if (or (not (consp (car arts)))
			(= (cdar arts) gnus-summary-default-score))
		    (setcdr prev (cdr arts))
		  (setq prev arts))
		(setq arts (cdr arts)))
	      (setq list (cdr all)))))

	;; When exiting the group, everything that's previously been
	;; unseen is now seen.
	(when (eq (cdr type) 'seen)
	  (setq list (gnus-range-add list gnus-newsgroup-unseen)))

	(when (eq (gnus-article-mark-to-type (cdr type)) 'list)
	  (setq list (gnus-compress-sequence (set symbol (sort list #'<)) t)))

	(when (and (gnus-check-backend-function
		    'request-set-mark gnus-newsgroup-name)
		   (not (gnus-article-unpropagatable-p (cdr type))))
	  (let* ((old (cdr (assq (cdr type) (gnus-info-marks info))))
		 ;; Don't do anything about marks for articles we
		 ;; didn't actually get any headers for.
		 (del
		  (gnus-list-range-intersection
		   gnus-newsgroup-articles
		   (gnus-remove-from-range (copy-tree old) list)))
		 (add
		  (gnus-list-range-intersection
		   gnus-newsgroup-articles
		   (gnus-remove-from-range
		    (copy-tree list) old))))
	    (when add
	      (push (list add 'add (list (cdr type))) delta-marks))
	    (when del
	      ;; Don't delete marks from outside the active range.
	      ;; This shouldn't happen, but is a sanity check.
	      (setq del (gnus-sorted-range-intersection
			 (gnus-active gnus-newsgroup-name) del))
	      (push (list del 'del (list (cdr type))) delta-marks))))

	(when (or list
		  (eq (cdr type) 'unexist))
	  (push (cons (cdr type) list) newmarked)))

      (when delta-marks
	(unless (gnus-check-group gnus-newsgroup-name)
	  (error "Can't open server for %s" gnus-newsgroup-name))
	(gnus-request-set-mark gnus-newsgroup-name delta-marks))

      ;; Enter these new marks into the info of the group.
      (if (nthcdr 3 info)
	  (setcar (nthcdr 3 info) newmarked)
	;; Add the marks lists to the end of the info.
	(when newmarked
	  (setcdr (nthcdr 2 info) (list newmarked))))

      ;; Cut off the end of the info if there's nothing else there.
      (let ((i 5))
	(while (and (> i 2)
		    (not (nth i info)))
	  (when (nthcdr (cl-decf i) info)
	    (setcdr (nthcdr i info) nil)))))))

(defun gnus-set-mode-line (where)
  "Set the mode line of the article or summary buffers.
If WHERE is `summary', the summary mode line format will be used.
"
  (when (and (memq where gnus-updated-mode-lines)
	     (symbol-value
	      (intern (format "gnus-%s-mode-line-format-spec" where))))
    (let (mode-string)
      ;; We evaluate this in the summary buffer since these
      ;; variables are buffer-local to that buffer.
      (with-current-buffer gnus-summary-buffer
        ;; We bind all these variables that are used in the `eval' form
	;; below.
	(let* ((mformat (symbol-value
			 (intern
			  (format "gnus-%s-mode-line-format-spec" where))))
	       (gnus-tmp-group-name (gnus-mode-string-quote
				     gnus-newsgroup-name))
	       (gnus-tmp-article-number (or gnus-current-article 0))
	       (gnus-tmp-unread gnus-newsgroup-unreads)
	       (gnus-tmp-unread-and-unticked (length gnus-newsgroup-unreads))
	       (gnus-tmp-unselected (length gnus-newsgroup-unselected))
	       (gnus-tmp-unread-and-unselected
		(cond ((and (zerop gnus-tmp-unread-and-unticked)
			    (zerop gnus-tmp-unselected))
		       "")
		      ((zerop gnus-tmp-unselected)
		       (format "{%d more}" gnus-tmp-unread-and-unticked))
		      (t (format "{%d(+%d) more}"
				 gnus-tmp-unread-and-unticked
				 gnus-tmp-unselected))))
	       (gnus-tmp-subject
		(if (and gnus-current-headers
			 (mail-header-p gnus-current-headers))
		    (gnus-mode-string-quote
		     (mail-header-subject gnus-current-headers))
		  ""))
	       bufname-length max-len
	       gnus-tmp-header)	;; passed as argument to any user-format-funcs
	  (setq mode-string (eval mformat t))
	  (setq bufname-length (if (string-match "%b" mode-string)
				   (- (length
				       (buffer-name
					(if (eq where 'summary)
					    nil
					  (get-buffer gnus-article-buffer))))
				      2)
				 0))
	  (setq max-len (max 4 (if gnus-mode-non-string-length
				   (- (window-width)
				      gnus-mode-non-string-length
				      bufname-length)
				 (length mode-string))))
	  ;; We might have to chop a bit of the string off...
	  (when (> (length mode-string) max-len)
	    (setq mode-string
		  (truncate-string-to-width
		   mode-string (- max-len 3) nil nil t)))))
      ;; Update the mode line.
      (setq mode-line-buffer-identification
	    (gnus-mode-line-buffer-identification
	     (list (propertize mode-string
			       'face 'mode-line-buffer-id))))
      (set-buffer-modified-p t))))

(defun gnus-create-xref-hashtb (from-newsgroup headers unreads)
  "Go through the HEADERS list and add all Xrefs to a hash table.
The resulting hash table is returned, or nil if no Xrefs were found."
  (let* ((virtual (gnus-virtual-group-p from-newsgroup))
	 (prefix (if virtual "" (gnus-group-real-prefix from-newsgroup)))
	 (xref-hashtb (gnus-make-hashtable))
	 start group entry number xrefs header)
    (while headers
      (setq header (pop headers))
      (when (and (setq xrefs (mail-header-xref header))
		 (not (memq (setq number (mail-header-number header))
			    unreads)))
	(setq start 0)
	(while (string-match "\\([^ ]+\\)[:/]\\([0-9]+\\)" xrefs start)
	  (setq start (match-end 0))
	  (setq group (if prefix
			  (concat prefix (substring xrefs (match-beginning 1)
						    (match-end 1)))
			(substring xrefs (match-beginning 1) (match-end 1))))
	  (setq number
		(string-to-number (substring xrefs (match-beginning 2)
					  (match-end 2))))
	  (if (setq entry (gethash group xref-hashtb))
	      (setcdr entry (cons number (cdr entry)))
	    (puthash group (cons number nil) xref-hashtb)))))
    (and start xref-hashtb)))

(defun gnus-mark-xrefs-as-read (from-newsgroup headers unreads)
  "Look through all the headers and mark the Xrefs as read."
  (let ((virtual (gnus-virtual-group-p from-newsgroup))
	info xref-hashtb method nth4)
    (with-current-buffer gnus-group-buffer
      (when (setq xref-hashtb
		  (gnus-create-xref-hashtb from-newsgroup headers unreads))
	(maphash
	 (lambda (group idlist)
	   (unless (string= from-newsgroup group)
	     ;; Dead groups are not updated.
	     (and (prog1
		      (setq info (gnus-get-info group))
		    (when (stringp (setq nth4 (gnus-info-method info)))
		      (setq nth4 (gnus-server-to-method nth4))))
		  ;; Only do the xrefs if the group has the same
		  ;; select method as the group we have just read.
		  (or (gnus-methods-equal-p
		       nth4 (gnus-find-method-for-group from-newsgroup))
		      virtual
		      (equal nth4 (setq method (gnus-find-method-for-group
						from-newsgroup)))
		      (and (equal (car nth4) (car method))
			   (equal (nth 1 nth4) (nth 1 method))))
		  gnus-use-cross-reference
		  (or (not (eq gnus-use-cross-reference t))
		      virtual
		      ;; Only do cross-references on subscribed
		      ;; groups, if that is what is wanted.
		      (<= (gnus-info-level info) gnus-level-subscribed))
		  (gnus-group-make-articles-read group idlist))))
	 xref-hashtb)))))

(defun gnus-compute-read-articles (group articles)
  (let* ((entry (gnus-group-entry group))
	 (info (nth 1 entry))
	 (active (gnus-active group))
	 ninfo)
    (when entry
      ;; First peel off all invalid article numbers.
      (when active
	(let ((ids articles)
	      id) ;; first
	  (while (setq id (pop ids))
	    (when nil ;; (and first (> id (cdr active)))
	      ;; We'll end up in this situation in one particular
	      ;; obscure situation.  If you re-scan a group and get
	      ;; a new article that is cross-posted to a different
	      ;; group that has not been re-scanned, you might get
	      ;; crossposted article that has a higher number than
	      ;; Gnus believes possible.  So we re-activate this
	      ;; group as well.  This might mean doing the
	      ;; crossposting thingy will *increase* the number
	      ;; of articles in some groups.  Tsk, tsk.
	      (setq active (or (gnus-activate-group group) active)))
	    (when (or (> id (cdr active))
		      (< id (car active)))
	      (setq articles (delq id articles))))))
      ;; If the read list is nil, we init it.
      (if (and active
	       (null (gnus-info-read info))
	       (> (car active) 1))
	  (setq ninfo (cons 1 (1- (car active))))
	(setq ninfo (gnus-info-read info)))
      ;; Then we add the read articles to the range.
      (gnus-add-to-range
       ninfo (setq articles (sort articles #'<))))))

(defun gnus-group-make-articles-read (group articles)
  "Update the info of GROUP to say that ARTICLES are read."
  (let* ((num 0)
	 (entry (gnus-group-entry group))
	 (info (nth 1 entry))
	 (active (gnus-active group))
	 (set-marks
	  (gnus-method-option-p
	   (gnus-find-method-for-group group)
	   'server-marks))
	 range)
    (if (not entry)
	;; Group that Gnus doesn't know exists, but still allow the
	;; backend to set marks.
	(when set-marks
	  (gnus-request-set-mark
	   group (list (list (gnus-compress-sequence (sort articles #'<))
			     'add '(read)))))
      ;; Normal, subscribed groups.
      (setq range (gnus-compute-read-articles group articles))
      (with-current-buffer gnus-group-buffer
	(gnus-undo-register
	  `(progn
	     (gnus-info-set-marks ',info ',(gnus-info-marks info) t)
	     (setf (gnus-info-read ',info) ',(gnus-info-read info))
	     (gnus-get-unread-articles-in-group ',info (gnus-active ,group))
	     (when ,set-marks
	       (gnus-request-set-mark
		,group (list (list ',range 'del '(read)))))
	     (gnus-group-jump-to-group ,group)
	     (gnus-group-update-group ,group t))))
      ;; Add the read articles to the range.
      (setf (gnus-info-read info) range)
      (when set-marks
	(gnus-request-set-mark group (list (list range 'add '(read)))))
      ;; Then we have to re-compute how many unread
      ;; articles there are in this group.
      (when active
	(cond
	 ((not range)
	  (setq num (- (1+ (cdr active)) (car active))))
	 ((not (listp (cdr range)))
	  (setq num (- (cdr active) (- (1+ (cdr range))
				       (car range)))))
	 (t
	  (while range
	    (if (numberp (car range))
		(setq num (1+ num))
	      (setq num (+ num (- (1+ (cdar range)) (caar range)))))
	    (setq range (cdr range)))
	  (setq num (- (cdr active) num))))
	;; Update the number of unread articles.
	(setcar entry num)
	;; Update the group buffer.
	(unless (gnus-ephemeral-group-p group)
	  (gnus-group-update-group group t))))))

(defun gnus-get-newsgroup-headers (&optional dependencies force-new)
  (let ((dependencies
	 (or dependencies
	     (with-current-buffer gnus-summary-buffer
	       gnus-newsgroup-dependencies)))
	headers
	(mail-parse-charset gnus-newsgroup-charset)
	(mail-parse-ignored-charsets
	 (save-current-buffer (condition-case nil
                                  (set-buffer gnus-summary-buffer)
                                (error))
                              gnus-newsgroup-ignored-charsets)))
    (with-current-buffer nntp-server-buffer
      (gnus-run-hooks 'gnus-parse-headers-hook)
      (let ((nnmail-extra-headers gnus-extra-headers)
	    header)
	(goto-char (point-min))
	(while (setq header (nnheader-parse-head))
	  (when (setq header
		      (gnus-dependencies-add-header
		       header dependencies force-new))
	    (push header headers)))
	(nreverse headers)))))

;; Goes through the xover lines and returns a list of vectors
(defun gnus-get-newsgroup-headers-xover (sequence &optional
						  force-new dependencies
						  group also-fetch-heads)
  "Parse the news overview data in the server buffer.
Return a list of headers that match SEQUENCE (see
`nntp-retrieve-headers')."
  ;; Get the Xref when the users reads the articles since most/some
  ;; NNTP servers do not include Xrefs when using XOVER.
  (add-hook 'gnus-article-internal-prepare-hook 'gnus-article-get-xrefs nil t)
  (let ((mail-parse-charset gnus-newsgroup-charset)
	(mail-parse-ignored-charsets gnus-newsgroup-ignored-charsets)
	(cur nntp-server-buffer)
	(dependencies (or dependencies gnus-newsgroup-dependencies))
	(allp (cond
	       ((eq gnus-read-all-available-headers t)
		t)
	       ((and (stringp gnus-read-all-available-headers)
		     group)
		(string-match gnus-read-all-available-headers group))
	       (t
		nil)))
	number headers header)
    (with-current-buffer nntp-server-buffer
      (subst-char-in-region (point-min) (point-max) ?\r ?  t)
      ;; Allow the user to mangle the headers before parsing them.
      (gnus-run-hooks 'gnus-parse-headers-hook)
      (goto-char (point-min))
      (gnus-parse-without-error
	(while (and (or sequence allp)
		    (not (eobp)))
	  (setq number (read cur))
	  (when (not allp)
	    (while (and sequence
			(< (car sequence) number))
	      (setq sequence (cdr sequence))))
	  (when (and (or allp
			 (and sequence
			      (eq number (car sequence))))
		     (progn
		       (setq sequence (cdr sequence))
		       (setq header (inline
				      (gnus-nov-parse-line
				       number dependencies force-new)))))
	    (push header headers))
	  (forward-line 1)))
      ;; A common bug in inn is that if you have posted an article and
      ;; then retrieves the active file, it will answer correctly --
      ;; the new article is included.  However, a NOV entry for the
      ;; article may not have been generated yet, so this may fail.
      ;; We work around this problem by retrieving the last few
      ;; headers using HEAD.
      (if (or (not also-fetch-heads)
	      (not sequence))
	  ;; We (probably) got all the headers.
	  (nreverse headers)
	(let ((gnus-nov-is-evil t))
	  (nconc
	   (nreverse headers)
	   (when (eq (gnus-retrieve-headers sequence group) 'headers)
	     (gnus-get-newsgroup-headers))))))))

(defun gnus-article-get-xrefs ()
  "Fill in the Xref value in `gnus-current-headers', if necessary.
This is meant to be called in `gnus-article-internal-prepare-hook'."
  (let ((headers (with-current-buffer gnus-summary-buffer
		   gnus-current-headers)))
    (or (not gnus-use-cross-reference)
	(not headers)
	(and (mail-header-xref headers)
	     (not (string= (mail-header-xref headers) "")))
	(let ((case-fold-search t)
	      xref)
	  (save-restriction
	    (nnheader-narrow-to-headers)
	    (goto-char (point-min))
	    (when (or (and (not (eobp))
			   (eq (downcase (char-after)) ?x)
			   (looking-at "Xref:"))
		      (search-forward "\nXref:" nil t))
	      (goto-char (1+ (match-end 0)))
	      (setq xref (buffer-substring (point) (point-at-eol)))
	      (setf (mail-header-xref headers) xref)))))))

(defun gnus-summary-insert-subject (id &optional old-header use-old-header)
  "Find article ID and insert the summary line for that article.
OLD-HEADER can either be a header or a line number to insert
the subject line on.
If USE-OLD-HEADER is non-nil, then OLD-HEADER should be a header,
and OLD-HEADER will be used when the summary line is inserted,
too, instead of trying to fetch new headers."
  (let* ((line (and (numberp old-header) old-header))
	 (old-header (and (mail-header-p old-header) old-header))
	 (header (cond ((and old-header use-old-header)
			old-header)
		       ((and (numberp id)
			     (gnus-number-to-header id))
			(gnus-number-to-header id))
		       (t
			(gnus-read-header id))))
	 (number (and (numberp id) id))
	 d)
    (when header
      ;; Rebuild the thread that this article is part of and go to the
      ;; article we have fetched.
      (when (and (not gnus-show-threads)
		 old-header)
	(when (and number
		   (setq d (gnus-data-find (mail-header-number old-header))))
	  (goto-char (gnus-data-pos d))
	  (gnus-data-remove
	   number
	   (- (point-at-bol)
	      (prog1
		  (1+ (point-at-eol))
		(gnus-delete-line))))))
      ;; Remove list identifiers from subject.
      (let ((gnus-newsgroup-headers (list header)))
        (gnus-summary-remove-list-identifiers))
      (when old-header
	(setf (mail-header-number header) (mail-header-number old-header)))
      (setq gnus-newsgroup-sparse
	    (delq (setq number (mail-header-number header))
		  gnus-newsgroup-sparse))
      (setq gnus-newsgroup-ancient (delq number gnus-newsgroup-ancient))
      (push number gnus-newsgroup-limit)
      (gnus-rebuild-thread (mail-header-id header) line)
      (gnus-summary-goto-subject number nil t))
    (when (and (numberp number)
	       (> number 0))
      ;; We have to update the boundaries even if we can't fetch the
      ;; article if ID is a number -- so that the next `P' or `N'
      ;; command will fetch the previous (or next) article even
      ;; if the one we tried to fetch this time has been canceled.
      (unless (and gnus-newsgroup-end (< number gnus-newsgroup-end))
	(setq gnus-newsgroup-end number))
      (unless (and gnus-newsgroup-begin (> number gnus-newsgroup-begin))
	(setq gnus-newsgroup-begin number))
      (setq gnus-newsgroup-unselected
	    (delq number gnus-newsgroup-unselected)))
    ;; Report back a success?
    (and header (mail-header-number header))))

;;; Process/prefix in the summary buffer

(defun gnus-summary-work-articles (n)
  "Return a list of articles to be worked upon.
The prefix argument, the list of process marked articles, and the
current article will be taken into consideration."
  (with-current-buffer gnus-summary-buffer
    (cond
     (n
      ;; A numerical prefix has been given.
      (setq n (prefix-numeric-value n))
      (let ((backward (< n 0))
	    (n (abs (prefix-numeric-value n)))
	    articles article)
	(save-excursion
	  (while
	      (and (> n 0)
		   (push (setq article (gnus-summary-article-number))
			 articles)
		   (if backward
		       (gnus-summary-find-prev nil article)
		     (gnus-summary-find-next nil article)))
	    (cl-decf n)))
	(nreverse articles)))
     ((and (and transient-mark-mode mark-active) (mark))
      (message "region active")
      ;; Work on the region between point and mark.
      (let ((max (max (point) (mark)))
	    articles article)
	(save-excursion
	  (goto-char (min (point) (mark)))
	  (while
	      (and
	       (push (setq article (gnus-summary-article-number)) articles)
	       (gnus-summary-find-next nil article)
	       (< (point) max)))
	  (nreverse articles))))
     (gnus-newsgroup-processable
      ;; There are process-marked articles present.
      ;; Save current state.
      (gnus-summary-save-process-mark)
      ;; Return the list.
      (reverse gnus-newsgroup-processable))
     (t
      ;; Just return the current article.
      (list (gnus-summary-article-number))))))

(defmacro gnus-summary-iterate (arg &rest forms)
  "Iterate over the process/prefixed articles and do FORMS.
ARG is the interactive prefix given to the command.  FORMS will be
executed with point over the summary line of the articles."
  (declare (indent 1) (debug t))
  (let ((articles (make-symbol "gnus-summary-iterate-articles")))
    `(let ((,articles (gnus-summary-work-articles ,arg)))
       (while ,articles
	 (gnus-summary-goto-subject (car ,articles))
	 ,@forms
	 (pop ,articles)))))

(defun gnus-summary-save-process-mark ()
  "Push the current set of process marked articles on the stack."
  (interactive nil gnus-summary-mode)
  (push (copy-sequence gnus-newsgroup-processable)
	gnus-newsgroup-process-stack))

(defun gnus-summary-kill-process-mark ()
  "Push the current set of process marked articles on the stack and unmark."
  (interactive nil gnus-summary-mode)
  (gnus-summary-save-process-mark)
  (gnus-summary-unmark-all-processable))

(defun gnus-summary-yank-process-mark ()
  "Pop the last process mark state off the stack and restore it."
  (interactive nil gnus-summary-mode)
  (unless gnus-newsgroup-process-stack
    (error "Empty mark stack"))
  (gnus-summary-process-mark-set (pop gnus-newsgroup-process-stack)))

(defun gnus-summary-process-mark-set (set)
  "Make SET into the current process marked articles."
  (gnus-summary-unmark-all-processable)
  (mapc #'gnus-summary-set-process-mark set))

;;; Searching and stuff

(defun gnus-summary-search-group (&optional backward use-level)
  "Search for next unread newsgroup.
If optional argument BACKWARD is non-nil, search backward instead."
  (with-current-buffer gnus-group-buffer
    (when (gnus-group-search-forward
	   backward nil (if use-level (gnus-group-group-level) nil))
      (gnus-group-group-name))))

(defun gnus-summary-best-group (&optional exclude-group)
  "Find the name of the best unread group.
If EXCLUDE-GROUP, do not go to this group."
  (with-current-buffer gnus-group-buffer
    (save-excursion
      (gnus-group-best-unread-group exclude-group))))

(defun gnus-summary-find-next (&optional unread article backward)
  (if backward
      (gnus-summary-find-prev unread article)
    (let* ((dummy (gnus-summary-article-intangible-p))
	   (article (or article (gnus-summary-article-number)))
	   (data (gnus-data-find-list article))
	   result)
      (when (and (not dummy)
		 (or (not gnus-summary-check-current)
		     (not unread)
		     (not (gnus-data-unread-p (car data)))))
	(setq data (cdr data)))
      (when (setq result
		  (if unread
		      (progn
			(while data
                          (unless (memq (gnus-data-number (car data))
                                        (cond
					 ((eq gnus-auto-goto-ignores
					      'always-undownloaded)
					  gnus-newsgroup-undownloaded)
					 (gnus-plugged
					  nil)
					 ((eq gnus-auto-goto-ignores
					      'unfetched)
					  gnus-newsgroup-unfetched)
					 ((eq gnus-auto-goto-ignores
					      'undownloaded)
					  gnus-newsgroup-undownloaded)))
                            (when (gnus-data-unread-p (car data))
                              (setq result (car data)
                                    data nil)))
			  (setq data (cdr data)))
			result)
		    (car data)))
	(goto-char (gnus-data-pos result))
	(gnus-data-number result)))))

(defun gnus-summary-find-prev (&optional unread article)
  (let* ((eobp (eobp))
	 (article (or article (gnus-summary-article-number)))
	 (data (gnus-data-find-list article (gnus-data-list 'rev)))
	 result)
    (when (and (not eobp)
	       (or (not gnus-summary-check-current)
		   (not unread)
		   (not (gnus-data-unread-p (car data)))))
      (setq data (cdr data)))
    (when (setq result
		(if unread
		    (progn
		      (while data
                        (unless (memq (gnus-data-number (car data))
                                      (cond
				       ((eq gnus-auto-goto-ignores
					    'always-undownloaded)
					gnus-newsgroup-undownloaded)
				       (gnus-plugged
					nil)
				       ((eq gnus-auto-goto-ignores
					    'unfetched)
					gnus-newsgroup-unfetched)
				       ((eq gnus-auto-goto-ignores
					    'undownloaded)
					gnus-newsgroup-undownloaded)))
                          (when (gnus-data-unread-p (car data))
                            (setq result (car data)
                                  data nil)))
			(setq data (cdr data)))
		      result)
		  (car data)))
      (goto-char (gnus-data-pos result))
      (gnus-data-number result))))

(defun gnus-summary-find-subject (subject &optional unread backward article)
  (let* ((simp-subject (gnus-simplify-subject-fully subject))
	 (article (or article (gnus-summary-article-number)))
	 (articles (gnus-data-list backward))
	 (arts (gnus-data-find-list article articles))
	 result)
    (when (or (not gnus-summary-check-current)
	      (not unread)
	      (not (gnus-data-unread-p (car arts))))
      (setq arts (cdr arts)))
    (while arts
      (and (or (not unread)
	       (gnus-data-unread-p (car arts)))
	   (mail-header-p (gnus-data-header (car arts)))
	   (gnus-subject-equal
	    simp-subject (mail-header-subject (gnus-data-header (car arts))) t)
	   (setq result (car arts)
		 arts nil))
      (setq arts (cdr arts)))
    (and result
	 (goto-char (gnus-data-pos result))
	 (gnus-data-number result))))

(defun gnus-summary-search-forward (&optional unread subject backward)
  "Search forward for an article.
If UNREAD, look for unread articles.  If SUBJECT, look for
articles with that subject.  If BACKWARD, search backward instead."
  (cond (subject (gnus-summary-find-subject subject unread backward))
	(backward (gnus-summary-find-prev unread))
	(t (gnus-summary-find-next unread))))

(defun gnus-recenter (&optional n)
  "Center point in window and redisplay frame.
Also do horizontal recentering."
  (interactive "P" gnus-summary-mode)
  (when (and gnus-auto-center-summary
	     (not (eq gnus-auto-center-summary 'vertical)))
    (gnus-horizontal-recenter))
  (recenter-top-bottom n))

(put 'gnus-recenter 'isearch-scroll t)

(defun gnus-forward-line-ignore-invisible (n)
  "Move N lines forward (backward if N is negative).
Like `forward-line', but skip over (and don't count) invisible lines."
  (let (done)
    (while (and (> n 0) (not done))
      ;; If the following character is currently invisible,
      ;; skip all characters with that same `invisible' property value.
      (while (invisible-p (point))
	(goto-char (next-char-property-change (point))))
      (forward-line 1)
      (if (eobp)
	  (setq done t)
	(setq n (1- n))))
    (while (and (< n 0) (not done))
      (forward-line -1)
      (if (bobp) (setq done t)
	(setq n (1+ n))
	(while (and (not (bobp)) (invisible-p (1- (point))))
	  (goto-char (previous-char-property-change (point))))))))

(defun gnus-summary-recenter ()
  "Center point in the summary window.
If `gnus-auto-center-summary' is nil, or the article buffer isn't
displayed, no centering will be performed."
  ;; Suggested by earle@mahendo.JPL.NASA.GOV (Greg Earle).
  ;; Recenter only when requested.  Suggested by popovich@park.cs.columbia.edu.
  (interactive nil gnus-summary-mode)
  ;; The user has to want it.
  (when gnus-auto-center-summary
    (let* ((top (cond ((< (window-height) 4) 0)
		      ((< (window-height) 7) 1)
		      (t (if (numberp gnus-auto-center-summary)
			     gnus-auto-center-summary
                           (/ (1- (window-height)) 2)))))
	   (height (1- (window-height)))
	   (bottom (save-excursion
		     (goto-char (point-max))
		     (gnus-forward-line-ignore-invisible (- height))
		     (point)))
	   (window (get-buffer-window (current-buffer))))
      (when (get-buffer-window gnus-article-buffer)
	;; Only do recentering when the article buffer is displayed,
	;; Set the window start to either `bottom', which is the biggest
	;; possible valid number, or the second line from the top,
	;; whichever is the least.
	(let ((top-pos (save-excursion
			 (gnus-forward-line-ignore-invisible (- top))
			 (point))))
	  (if (> bottom top-pos)
	      ;; Keep the second line from the top visible
	      (set-window-start window top-pos)
	    ;; Try to keep the bottom line visible; if it's partially
	    ;; obscured, either scroll one more line to make it fully
	    ;; visible, or revert to using TOP-POS.
	    (save-excursion
	      (goto-char (point-max))
	      (gnus-forward-line-ignore-invisible -1)
	      (let ((last-line-start (point)))
		(goto-char bottom)
		(set-window-start window (point) t)
		(when (not (pos-visible-in-window-p last-line-start window))
		  (gnus-forward-line-ignore-invisible 1)
		  (set-window-start window (min (point) top-pos) t)))))))
      ;; Do horizontal recentering while we're at it.
      (when (and (get-buffer-window (current-buffer) t)
		 (not (eq gnus-auto-center-summary 'vertical)))
	(let ((selected (selected-window)))
	  (select-window (get-buffer-window (current-buffer) t))
	  (gnus-summary-position-point)
	  (gnus-horizontal-recenter)
	  (select-window selected))))))

(defun gnus-summary-jump-to-group (newsgroup)
  "Move point to NEWSGROUP in group mode buffer."
  ;; Keep update point of group mode buffer if visible.
  (if (eq (current-buffer) (get-buffer gnus-group-buffer))
      (save-window-excursion
	;; Take care of tree window mode.
	(when (get-buffer-window gnus-group-buffer)
	  (pop-to-buffer gnus-group-buffer))
	(gnus-group-jump-to-group newsgroup))
    (save-excursion
      ;; Take care of tree window mode.
      (if (get-buffer-window gnus-group-buffer 0)
	  (pop-to-buffer gnus-group-buffer t)
	(set-buffer gnus-group-buffer))
      (gnus-group-jump-to-group newsgroup))))

;; This function returns a list of article numbers based on the
;; difference between the ranges of read articles in this group and
;; the range of active articles.
(defun gnus-list-of-unread-articles (group)
  (let* ((read (gnus-info-read (gnus-get-info group)))
	 (active (or (gnus-active group) (gnus-activate-group group)))
	 (last (or (cdr active)
		   (error "Group %s couldn't be activated " group)))
	 (bottom (if gnus-newsgroup-maximum-articles
		     (max (car active)
			  (- last gnus-newsgroup-maximum-articles -1))
		   (car active)))
	 first nlast unread)
    ;; If none are read, then all are unread.
    (if (not read)
	(setq first bottom)
      ;; If the range of read articles is a single range, then the
      ;; first unread article is the article after the last read
      ;; article.  Sounds logical, doesn't it?
      (if (and (not (listp (cdr read)))
	       (or (< (car read) bottom)
		   (progn (setq read (list read))
			  nil)))
	  (setq first (max bottom (1+ (cdr read))))
	;; `read' is a list of ranges.
	(when (/= (setq nlast (or (and (numberp (car read)) (car read))
				  (caar read)))
		  1)
	  (setq first bottom))
	(while read
	  (when first
	    (while (< first nlast)
	      (setq unread (cons first unread)
                    first (1+ first))))
	  (setq first (1+ (if (atom (car read)) (car read) (cdar read))))
	  (setq nlast (if (atom (cadr read)) (cadr read) (caadr read)))
	  (setq read (cdr read)))))
    ;; And add the last unread articles.
    (while (<= first last)
      (setq unread (cons first unread)
            first (1+ first)))
    ;; Return the list of unread articles.
    (delq 0 (nreverse unread))))

(defun gnus-list-of-read-articles (group)
  "Return a list of unread, unticked and non-dormant articles."
  (let* ((info (gnus-get-info group))
	 (marked (gnus-info-marks info))
	 (active (gnus-active group)))
    (and info active
	 (gnus-list-range-difference
	  (gnus-list-range-difference
	   (gnus-sorted-complement
	    (gnus-uncompress-range
	     (if gnus-newsgroup-maximum-articles
		 (cons (max (car active)
			    (- (cdr active)
			       gnus-newsgroup-maximum-articles
			       -1))
		       (cdr active))
	       active))
	    (gnus-list-of-unread-articles group))
	   (cdr (assq 'dormant marked)))
	  (cdr (assq 'tick marked))))))

;; This function returns a sequence of article numbers based on the
;; difference between the ranges of read articles in this group and
;; the range of active articles.
(defun gnus-sequence-of-unread-articles (group)
  (let* ((read (gnus-info-read (gnus-get-info group)))
	 (active (or (gnus-active group) (gnus-activate-group group)))
	 (last (cdr active))
	 (bottom (if gnus-newsgroup-maximum-articles
		     (max (car active)
			  (- last gnus-newsgroup-maximum-articles -1))
		   (car active)))
	 first nlast unread)
    ;; If none are read, then all are unread.
    (if (not read)
	(setq first bottom)
      ;; If the range of read articles is a single range, then the
      ;; first unread article is the article after the last read
      ;; article.  Sounds logical, doesn't it?
      (if (and (not (listp (cdr read)))
	       (or (< (car read) bottom)
		   (progn (setq read (list read))
			  nil)))
	  (setq first (max bottom (1+ (cdr read))))
	;; `read' is a list of ranges.
	(when (/= (setq nlast (or (and (numberp (car read)) (car read))
				  (caar read)))
		  1)
	  (setq first bottom))
	(while read
	  (when first
            (push (cons first nlast) unread))
	  (setq first (1+ (if (atom (car read)) (car read) (cdar read))))
	  (setq nlast (if (atom (cadr read)) (cadr read) (caadr read)))
	  (setq read (cdr read)))))
    ;; And add the last unread articles.
    (cond ((not (and first last))
	   nil)
	  ((< first last)
	   (push (cons first last) unread))
	  ((= first last)
	   (push first unread)))
    ;; Return the sequence of unread articles.
    (delq 0 (nreverse unread))))

;; Various summary commands

(defun gnus-summary-select-article-buffer ()
  "Reconfigure windows to show the article buffer.
If `gnus-widen-article-window' is set, show only the article
buffer."
  (interactive nil gnus-summary-mode)
  (if (not (gnus-buffer-live-p gnus-article-buffer))
      (error "There is no article buffer for this summary buffer")
    (or (get-buffer-window gnus-article-buffer)
	(eq gnus-current-article (gnus-summary-article-number))
	(gnus-summary-show-article))
    (let ((point (with-current-buffer gnus-article-buffer
		   (point))))
      (gnus-configure-windows
       (if gnus-widen-article-window
	   'only-article
	 'article)
       t)
      (select-window (get-buffer-window gnus-article-buffer))
      ;; If we've just selected the message, place point at the start of
      ;; the body because that's probably where we want to be.
      (if (not (= point (point-min)))
	  (goto-char point)
	(article-goto-body)
	(forward-char -1)))))

(defun gnus-summary-universal-argument (arg)
  "Perform any operation on all articles that are process/prefixed."
  (interactive "P" gnus-summary-mode)
  (let ((articles (gnus-summary-work-articles arg))
	func article)
    (if (eq
	 (setq
	  func
	  (key-binding
	   (read-key-sequence
	    (substitute-command-keys
	     "\\<gnus-summary-mode-map>\\[gnus-summary-universal-argument]"))))
	 'undefined)
	(gnus-error 1 "Undefined key")
      (save-excursion
	(while articles
	  (gnus-summary-goto-subject (setq article (pop articles)))
	  (let (gnus-newsgroup-processable)
	    (command-execute func))
	  (gnus-summary-remove-process-mark article)))))
  (gnus-summary-position-point))

(define-obsolete-function-alias
  'gnus-summary-toggle-truncation #'toggle-truncate-lines "26.1")

(defun gnus-summary-find-for-reselect ()
  "Return the number of an article to stay on across a reselect.
The current article is considered, then following articles, then previous
articles.  An article is sought which is not canceled and isn't a temporary
insertion from another group.  If there's no such then return a dummy 0."
  (let (found)
    (dolist (rev '(nil t))
      (unless found      ; don't demand the reverse list if we don't need it
        (let ((data (gnus-data-find-list
                     (gnus-summary-article-number) (gnus-data-list rev))))
          (while (and data (not found))
            (if (and (< 0 (gnus-data-number (car data)))
                     (not (eq gnus-canceled-mark (gnus-data-mark (car data)))))
                (setq found (gnus-data-number (car data))))
            (setq data (cdr data))))))
    (or found 0)))

(defun gnus-summary-reselect-current-group (&optional all rescan)
  "Exit and then reselect the current newsgroup.
The prefix argument ALL means to select all articles."
  (interactive "P" gnus-summary-mode)
  (when (gnus-ephemeral-group-p gnus-newsgroup-name)
    (error "Ephemeral groups can't be reselected"))
  (let ((current-subject (gnus-summary-find-for-reselect))
	(group gnus-newsgroup-name))
    (setq gnus-newsgroup-begin nil)
    (gnus-summary-exit nil 'leave-hidden)
    ;; We have to adjust the point of group mode buffer because
    ;; point was moved to the next unread newsgroup by exiting.
    (gnus-summary-jump-to-group group)
    (when rescan
      (save-excursion
	(gnus-group-get-new-news-this-group 1)))
    (gnus-group-read-group all t)
    (gnus-summary-goto-subject current-subject nil t)))

(defun gnus-summary-rescan-group (&optional all)
  "Exit the newsgroup, ask for new articles, and select the newsgroup."
  (interactive "P" gnus-summary-mode)
  (let ((config gnus-current-window-configuration))
    (gnus-summary-reselect-current-group all t)
    (gnus-configure-windows config)
    (when (eq config 'article)
      (gnus-summary-select-article))))

(defun gnus-summary-update-info (&optional non-destructive)
  (save-excursion
    (let ((group gnus-newsgroup-name))
      (when group
	(when gnus-newsgroup-kill-headers
	  (setq gnus-newsgroup-killed
		(gnus-compress-sequence
		 (gnus-sorted-union
		  (gnus-list-range-intersection
		   gnus-newsgroup-unselected gnus-newsgroup-killed)
		  gnus-newsgroup-unreads)
		 t)))
	(unless (listp (cdr gnus-newsgroup-killed))
	  (setq gnus-newsgroup-killed (list gnus-newsgroup-killed)))
	(let ((headers gnus-newsgroup-headers)
	      (ephemeral-p (gnus-ephemeral-group-p group))
	      info)
	  (unless ephemeral-p
	    (setq info (copy-sequence (gnus-get-info group))
		  info (delq (gnus-info-params info) info)))
	  ;; Set the new ranges of read articles.
	  (with-current-buffer gnus-group-buffer
	    (gnus-undo-force-boundary))
	  (gnus-update-read-articles
	   group (gnus-sorted-union
		  gnus-newsgroup-unreads gnus-newsgroup-unselected))
	  ;; Set the current article marks.
	  (let ((gnus-newsgroup-scored
		 (if (and (not gnus-save-score)
			  (not non-destructive))
		     nil
		   gnus-newsgroup-scored)))
	    (save-excursion
	      (gnus-update-marks)))
	  ;; Do the cross-ref thing.
	  (when gnus-use-cross-reference
	    (gnus-mark-xrefs-as-read group headers gnus-newsgroup-unreads))
	  ;; Do not switch windows but change the buffer to work.
	  (set-buffer gnus-group-buffer)
	  (unless ephemeral-p
	    (gnus-group-update-group
	     group nil
	     (equal info
		    (setq info (copy-sequence (gnus-get-info group))
			  info (delq (gnus-info-params info) info))))))))))

(defun gnus-summary-make-group-from-search ()
  "Make a persistent group from the current ephemeral search group."
  (interactive nil gnus-summary-mode)
  (if (not (gnus-nnselect-group-p gnus-newsgroup-name))
      (gnus-message 3 "%s is not a search group" gnus-newsgroup-name)
    (let ((name (gnus-read-group "Group name: ")))
      (with-current-buffer gnus-group-buffer
	(gnus-group-make-group
	 name
	 (list 'nnselect "nnselect")
	 nil
	 (list (cons 'nnselect-specs
		     (gnus-group-get-parameter gnus-newsgroup-name
					       'nnselect-specs t))))))))

(defun gnus-summary-save-newsrc (&optional force)
  "Save the current number of read/marked articles in the dribble buffer.
The dribble buffer will then be saved.
If FORCE (the prefix), also save the .newsrc file(s)."
  (interactive "P" gnus-summary-mode)
  (gnus-summary-update-info t)
  (if force
      (gnus-save-newsrc-file)
    (gnus-dribble-save)))

(declare-function gnus-cache-write-active "gnus-cache" (&optional force))
(declare-function gnus-article-stop-animations "gnus-art" ())

(defun gnus-summary-exit (&optional temporary leave-hidden)
  "Exit reading current newsgroup, and then return to group selection mode.
`gnus-exit-group-hook' is called with no arguments if that value is non-nil."
  (interactive nil gnus-summary-mode)
  (when (gnus-buffer-live-p gnus-article-buffer)
    (with-current-buffer gnus-article-buffer
      (mm-destroy-parts gnus-article-mime-handles)
      ;; Set it to nil for safety reason.
      (setq gnus-article-mime-handle-alist nil)
      (setq gnus-article-mime-handles nil)))
  (gnus-kill-save-kill-buffer)
  (gnus-async-halt-prefetch)
  (let* ((group gnus-newsgroup-name)
	 (quit-config (gnus-group-quit-config gnus-newsgroup-name))
	 (gnus-group-is-exiting-p t)
	 (article-buffer gnus-article-buffer)
	 (original-article-buffer gnus-original-article-buffer)
	 (mode major-mode)
	 (group-point nil)
	 (buf (current-buffer))
	 ;; `gnus-single-article-buffer' is nil buffer-locally in
	 ;; ephemeral group of which summary buffer will be killed,
	 ;; but the global value may be non-nil.
	 (single-article-buffer gnus-single-article-buffer))
    (unless quit-config
      ;; Do adaptive scoring, and possibly save score files.
      (when gnus-newsgroup-adaptive
	(gnus-score-adaptive))
      (when gnus-use-scoring
	(gnus-score-save)))
    (when gnus-use-cache
      (gnus-cache-possibly-remove-articles)
      (gnus-cache-save-buffers))
    (gnus-async-prefetch-remove-group group)
    (when gnus-suppress-duplicates
      (gnus-dup-enter-articles))
    (when gnus-use-trees
      (gnus-tree-close))
    (when gnus-use-cache
      (gnus-cache-write-active))
    ;; Remove entries for this group.
    (nnmail-purge-split-history group)
    ;; Make all changes in this group permanent.
    (unless quit-config
      (gnus-run-hooks 'gnus-exit-group-hook)
      (gnus-summary-update-info))
    (gnus-run-hooks 'gnus-summary-prepare-exit-hook)
    (gnus-close-group group)
    ;; Make sure where we were, and go to next newsgroup.
    (when (gnus-buffer-live-p gnus-group-buffer)
      (set-buffer gnus-group-buffer))
    (unless quit-config
      (gnus-group-jump-to-group group))
    (gnus-run-hooks 'gnus-summary-exit-hook)
    (unless (or quit-config
		(not gnus-summary-next-group-on-exit)
		;; If this group has disappeared from the summary
		;; buffer, don't skip forwards.
		(not (string= group (gnus-group-group-name))))
      (gnus-group-next-unread-group 1))
    (setq group-point (point))
    (gnus-article-stop-animations)
    (unless leave-hidden
      (gnus-configure-windows 'group 'force))
    (unless temporary
      (set-buffer buf)
      (if (not gnus-kill-summary-on-exit)
	  (progn
	    (gnus-deaden-summary)
	    (setq mode nil))
	(when (get-buffer gnus-article-buffer)
	  (bury-buffer gnus-article-buffer))
	;; Return to group mode buffer.
	(when (eq mode 'gnus-summary-mode)
	  (gnus-kill-buffer buf)))

      (setq gnus-current-select-method gnus-select-method)
      (when (gnus-buffer-live-p gnus-group-buffer)
	(set-buffer gnus-group-buffer))
      (if quit-config
	  (gnus-handle-ephemeral-exit quit-config)
	(goto-char group-point)
	;; If gnus-group-buffer is already displayed, make sure we also move
	;; the cursor in the window that displays it.
	(let ((win (get-buffer-window (current-buffer) 0)))
	  (goto-char group-point)
	  (if win (set-window-point win (point)))))

      ;; If we have several article buffers, we kill them at exit.
      (unless single-article-buffer
	(when (gnus-buffer-live-p article-buffer)
	  (with-current-buffer article-buffer
	    ;; Don't kill sticky article buffers
	    (unless (eq major-mode 'gnus-sticky-article-mode)
	      (gnus-kill-buffer article-buffer)
	      (setq gnus-article-current nil))))
	(gnus-kill-buffer original-article-buffer))

      ;; Clear the current group name.
      (unless quit-config
	(setq gnus-newsgroup-name nil)))))

(declare-function gnus-stop-downloads "gnus-art" ())

(defalias 'gnus-summary-quit 'gnus-summary-exit-no-update)
(defun gnus-summary-exit-no-update (&optional no-questions)
  "Quit reading current newsgroup without updating read article info."
  (interactive nil gnus-summary-mode)
  (let* ((group gnus-newsgroup-name)
	 (gnus-group-is-exiting-p t)
	 (gnus-group-is-exiting-without-update-p t)
	 (quit-config (gnus-group-quit-config group)))
    (when (or no-questions
	      (gnus-ephemeral-group-p group)
	      gnus-expert-user
	      (gnus-y-or-n-p "Discard changes to this group and exit? "))
      (gnus-async-halt-prefetch)
      (run-hooks 'gnus-summary-prepare-exit-hook)
      (when (gnus-buffer-live-p gnus-article-buffer)
	(with-current-buffer gnus-article-buffer
	  (gnus-article-stop-animations)
	  (gnus-stop-downloads)
	  (mm-destroy-parts gnus-article-mime-handles)
	  ;; Set it to nil for safety reason.
	  (setq gnus-article-mime-handle-alist nil)
	  (setq gnus-article-mime-handles nil)))
      ;; If we have several article buffers, we kill them at exit.
      (unless gnus-single-article-buffer
	(gnus-kill-buffer gnus-article-buffer)
	(gnus-kill-buffer gnus-original-article-buffer)
	(setq gnus-article-current nil))
      ;; Return to the group buffer.
      (if (not gnus-kill-summary-on-exit)
	  (progn
	    (gnus-deaden-summary)
	    (gnus-configure-windows 'group 'force))
	(gnus-configure-windows 'group 'force)
	(gnus-close-group group)
	(gnus-kill-buffer gnus-summary-buffer))
      (unless gnus-single-article-buffer
	(setq gnus-article-current nil))
      (when gnus-use-trees
	(gnus-tree-close))
      (gnus-async-prefetch-remove-group group)
      (when (get-buffer gnus-article-buffer)
	(bury-buffer gnus-article-buffer))
      ;; Clear the current group name.
      (setq gnus-newsgroup-name nil)
      (unless (gnus-ephemeral-group-p group)
	(gnus-group-update-group group nil t))
      (when (gnus-group-goto-group group)
	(gnus-group-next-unread-group 1))
      (gnus-article-stop-animations)
      (when quit-config
	(gnus-handle-ephemeral-exit quit-config)))))

(defun gnus-handle-ephemeral-exit (quit-config)
  "Handle movement when leaving an ephemeral group.
The state which existed when entering the ephemeral is reset."
  (if (not (buffer-live-p (car quit-config)))
      (when (gnus-buffer-live-p gnus-group-buffer)
	(gnus-configure-windows 'group 'force))
    (set-buffer (car quit-config))
    (unless (eq (cdr quit-config) 'group)
      (setq gnus-current-select-method
	    (gnus-find-method-for-group gnus-newsgroup-name)))
    (when (derived-mode-p 'gnus-article-mode)
      (save-current-buffer
        ;; The `gnus-summary-buffer' variable may point
        ;; to the old summary buffer when using a single
        ;; article buffer.
        (unless (gnus-buffer-live-p gnus-summary-buffer)
          (set-buffer gnus-group-buffer))
        (set-buffer gnus-summary-buffer)))
    (if (or (eq (cdr quit-config) 'article)
	    (eq (cdr quit-config) 'pick))
	(if (and (boundp 'gnus-pick-mode) (symbol-value 'gnus-pick-mode))
	    (gnus-configure-windows 'pick 'force)
	  (gnus-configure-windows (cdr quit-config) 'force))
      (gnus-configure-windows (cdr quit-config) 'force))
    (when (derived-mode-p 'gnus-summary-mode)
      (if (memq gnus-auto-select-on-ephemeral-exit '(next-noselect
						     next-unread-noselect))
	  (when (zerop (cond ((eq gnus-auto-select-on-ephemeral-exit
				  'next-noselect)
			      (gnus-summary-next-subject 1 nil t))
			     ((eq gnus-auto-select-on-ephemeral-exit
				  'next-unread-noselect)
			      (gnus-summary-next-subject 1 t t))))
	    ;; Hide the article buffer which displays the article different
	    ;; from the one that the cursor points to in the summary buffer.
	    (gnus-configure-windows 'summary 'force))
	(cond ((eq gnus-auto-select-on-ephemeral-exit 'next)
	       (gnus-summary-next-subject 1))
	      ((eq gnus-auto-select-on-ephemeral-exit 'next-unread)
	       (gnus-summary-next-subject 1 t))))
      (gnus-summary-recenter)
      (gnus-summary-position-point))))

;;; Dead summaries.

(defvar gnus-dead-summary-mode-map
  (let ((map (make-keymap)))
    (suppress-keymap map)
    (substitute-key-definition 'undefined 'gnus-summary-wake-up-the-dead map)
    (dolist (key '("\C-d" "\r" "\177" [delete]))
      (define-key map key 'gnus-summary-wake-up-the-dead))
    (dolist (key '("q" "Q"))
      (define-key map key 'bury-buffer))
    map))

(define-minor-mode gnus-dead-summary-mode
  "Minor mode for Gnus summary buffers."
  :lighter " Dead" :keymap gnus-dead-summary-mode-map
  (unless (derived-mode-p 'gnus-summary-mode)
    (setq gnus-dead-summary-mode nil)))

(defun gnus-deaden-summary ()
  "Make the current summary buffer into a dead summary buffer."
  ;; Kill any previous dead summary buffer.
  (when (buffer-live-p gnus-dead-summary)
    (with-current-buffer gnus-dead-summary
      (when gnus-dead-summary-mode
	(kill-buffer (current-buffer)))))
  ;; Make this the current dead summary.
  (setq gnus-dead-summary (current-buffer))
  (gnus-dead-summary-mode 1)
  (let ((name (buffer-name)))
    (when (string-match "Summary" name)
      (rename-buffer
       (concat (substring name 0 (match-beginning 0)) "Dead "
	       (substring name (match-beginning 0)))
       t)
      (bury-buffer))))

(defun gnus-kill-or-deaden-summary (buffer)
  "Kill or deaden the summary BUFFER."
  (save-excursion
    (when (and (buffer-live-p buffer)
	       (not gnus-single-article-buffer))
      (with-current-buffer buffer
	(gnus-kill-buffer gnus-article-buffer)
	(gnus-kill-buffer gnus-original-article-buffer)))
    (cond
     ;; Kill the buffer.
     (gnus-kill-summary-on-exit
      (when (and gnus-use-trees
                 (gnus-buffer-live-p buffer))
	(with-current-buffer buffer
	  (gnus-tree-close)))
      (gnus-kill-buffer buffer))
     ;; Deaden the buffer.
     ((gnus-buffer-live-p buffer)
      (with-current-buffer buffer
	(gnus-deaden-summary))))))

(defun gnus-summary-wake-up-the-dead (&rest _)
  "Wake up the dead summary buffer."
  (interactive nil gnus-summary-mode)
  (gnus-dead-summary-mode -1)
  (let ((name (buffer-name)))
    (when (string-match "Dead " name)
      (rename-buffer
       (concat (substring name 0 (match-beginning 0))
	       (substring name (match-end 0)))
       t)))
  (gnus-message 3 "This dead summary is now alive again"))

;; Suggested by Per Abrahamsen <amanda@iesd.auc.dk>.
(defun gnus-summary-describe-group (&optional force)
  "Describe the current newsgroup."
  (interactive "P" gnus-summary-mode)
  (gnus-group-describe-group force gnus-newsgroup-name))

(defun gnus-summary-describe-briefly ()
  "Describe summary mode commands briefly."
  (interactive nil gnus-summary-mode)
  (gnus-message 6 "%s" (substitute-command-keys "\\<gnus-summary-mode-map>\\[gnus-summary-next-page]:Select  \\[gnus-summary-next-unread-article]:Forward  \\[gnus-summary-prev-unread-article]:Backward  \\[gnus-summary-exit]:Exit  \\[gnus-info-find-node]:Run Info	 \\[gnus-summary-describe-briefly]:This help")))

;; Walking around group mode buffer from summary mode.

(defun gnus-summary-next-group (&optional no-article target-group backward)
  "Exit current newsgroup and then select next unread newsgroup.
If prefix argument NO-ARTICLE is non-nil, no article is selected
initially.  If TARGET-GROUP, go to this group.  If BACKWARD, go to
previous group instead."
  (interactive "P" gnus-summary-mode)
  ;; Stop pre-fetching.
  (gnus-async-halt-prefetch)
  (let ((current-group gnus-newsgroup-name)
	(current-buffer (current-buffer))
	entered)
    ;; First we semi-exit this group to update Xrefs and all variables.
    ;; We can't do a real exit, because the window conf must remain
    ;; the same in case the user is prompted for info, and we don't
    ;; want the window conf to change before that...
    (gnus-summary-exit t)
    (while (not entered)
      ;; Then we find what group we are supposed to enter.
      (set-buffer gnus-group-buffer)
      (gnus-group-jump-to-group current-group)
      (setq target-group
	    (or target-group
		(if (eq gnus-keep-same-level 'best)
		    (gnus-summary-best-group gnus-newsgroup-name)
		  (gnus-summary-search-group backward gnus-keep-same-level))))
      (if (not target-group)
	  ;; There are no further groups, so we return to the group
	  ;; buffer.
	  (progn
	    (gnus-message 5 "Returning to the group buffer")
	    (setq entered t)
	    (when (gnus-buffer-live-p current-buffer)
	      (set-buffer current-buffer)
	      (gnus-summary-exit))
	    (gnus-run-hooks 'gnus-group-no-more-groups-hook))
	;; We try to enter the target group.
	(gnus-group-jump-to-group target-group)
	(let ((unreads (gnus-group-group-unread)))
	  (if (and (or (eq t unreads)
		       (and unreads (not (zerop unreads))))
 		   (gnus-summary-read-group
 		    target-group nil no-article
                    (and (buffer-live-p current-buffer) current-buffer)
 		    nil backward))
	      (setq entered t)
	    (setq current-group target-group
		  target-group nil)))))))

(defun gnus-summary-prev-group (&optional no-article)
  "Exit current newsgroup and then select previous unread newsgroup.
If prefix argument NO-ARTICLE is non-nil, no article is selected initially."
  (interactive "P" gnus-summary-mode)
  (gnus-summary-next-group no-article nil t))

;; Walking around summary lines.

(defun gnus-summary-first-subject (&optional unread undownloaded unseen)
  "Go to the first subject satisfying any non-nil constraint.
If UNREAD is non-nil, the article should be unread.
If UNDOWNLOADED is non-nil, the article should be undownloaded.
If UNSEEN is non-nil, the article should be unseen as well as unread.
Returns the article selected or nil if there are no matching articles."
  (interactive "P" gnus-summary-mode)
  (cond
   ;; Empty summary.
   ((null gnus-newsgroup-data)
    (gnus-message 3 "No articles in the group")
    nil)
   ;; Pick the first article.
   ((not (or unread undownloaded unseen))
    (goto-char (gnus-data-pos (car gnus-newsgroup-data)))
    (gnus-data-number (car gnus-newsgroup-data)))
   ;; Find the first unread article.
   (t
    (let ((data gnus-newsgroup-data))
      (while (and data
                  (let ((num (gnus-data-number (car data))))
                    (or (memq num gnus-newsgroup-unfetched)
                        (not (or (and unread
                                      (memq num gnus-newsgroup-unreads))
                                 (and undownloaded
                                      (memq num gnus-newsgroup-undownloaded))
                                 (and unseen
                                      (memq num gnus-newsgroup-unseen)
				      (memq num gnus-newsgroup-unreads)))))))
        (setq data (cdr data)))
      (prog1
          (if data
              (progn
                (goto-char (gnus-data-pos (car data)))
                (gnus-data-number (car data)))
            (gnus-message 3 "No more%s articles"
                          (let* ((r (when unread " unread"))
                                 (d (when undownloaded " undownloaded"))
                                 (s (when unseen " unseen"))
                                 (l (delq nil (list r d s))))
                            (cond ((= 3 (length l))
                                   (concat r "," d ", or" s))
                                  ((= 2 (length l))
                                   (concat (car l) ", or" (cadr l)))
                                  ((= 1 (length l))
                                   (car l))
                                  (t
                                   ""))))
            nil
            )
        (gnus-summary-position-point))))))

(defun gnus-summary-next-subject (n &optional unread dont-display)
  "Go to next N'th summary line.
If N is negative, go to the previous N'th subject line.
If UNREAD is non-nil, only unread articles are selected.
The difference between N and the actual number of steps taken is
returned."
  (interactive "p" gnus-summary-mode)
  (let ((backward (< n 0))
	(n (abs n)))
    (while (and (> n 0)
		(if backward
		    (gnus-summary-find-prev unread)
		  (gnus-summary-find-next unread)))
      (unless (zerop (setq n (1- n)))
	(gnus-summary-show-thread)))
    (when (/= 0 n)
      (gnus-message 7 "No more%s articles"
		    (if unread " unread" "")))
    (unless dont-display
      (gnus-summary-recenter)
      (gnus-summary-position-point))
    n))

(defun gnus-summary-next-unread-subject (n)
  "Go to next N'th unread summary line."
  (interactive "p" gnus-summary-mode)
  (gnus-summary-next-subject n t))

(defun gnus-summary-prev-subject (n &optional unread)
  "Go to previous N'th summary line.
If optional argument UNREAD is non-nil, only unread article is selected."
  (interactive "p" gnus-summary-mode)
  (gnus-summary-next-subject (- n) unread))

(defun gnus-summary-prev-unread-subject (n)
  "Go to previous N'th unread summary line."
  (interactive "p" gnus-summary-mode)
  (gnus-summary-next-subject (- n) t))

(defun gnus-summary-goto-subjects (articles)
  "Insert the subject header for ARTICLES in the current buffer."
  (save-excursion
    (dolist (article articles)
      (gnus-summary-goto-subject article t)))
  (gnus-summary-limit (append articles gnus-newsgroup-limit))
  (gnus-summary-position-point))

(defun gnus-summary-goto-subject (article &optional force silent)
  "Go to the subject line of ARTICLE.
If FORCE, also allow jumping to articles not currently shown."
  (interactive "nArticle number: " gnus-summary-mode)
  (unless (numberp article)
    (error "Article %s is not a number" article))
  (let ((b (point))
	(data (gnus-data-find article)))
    ;; We read in the article if we have to.
    (and (not data)
	 force
	 (gnus-summary-insert-subject
	  article
	  (if (or (numberp force) (mail-header-p force)) force)
	  t)
	 (setq data (gnus-data-find article)))
    (goto-char b)
    (if (not data)
	(progn
	  (unless silent
	    (gnus-message 3 "Can't find article %d" article))
	  nil)
      (let ((pt (gnus-data-pos data)))
	(goto-char pt)
	(gnus-summary-set-article-display-arrow pt))
      (gnus-summary-position-point)
      article)))

;; Walking around summary lines with displaying articles.

(defun gnus-summary-expand-window (&optional arg)
  "Make the summary buffer take up the entire Emacs frame.
Given a prefix, will force an `article' buffer configuration."
  (interactive "P" gnus-summary-mode)
  (if arg
      (gnus-configure-windows 'article 'force)
    (gnus-configure-windows 'summary 'force)))

(defun gnus-summary-display-article (article &optional all-header)
  "Display ARTICLE in article buffer."
  (gnus-summary-assume-in-summary
    (cl-block nil
      (let ((result
             (cond ((not article)
                    (gnus-message 3 "Article cannot be displayed")
                    (cl-return))
                   (gnus-summary-display-article-function
                    (unless (and (gnus-buffer-live-p gnus-article-buffer)
                                 (with-current-buffer gnus-article-buffer
                                   (derived-mode-p 'gnus-article-mode)))
                      (gnus-article-setup-buffer))
                    (with-current-buffer gnus-article-buffer
                      ;; The buffer may be non-empty and even narrowed,
                      ;; so go back to a sane state.
                      (widen)
                      ;; We're going to erase the buffer anyway so do it now:
                      ;; it can save us from uselessly performing
                      ;; multibyte-conversion of the current content.
                      (let ((inhibit-read-only t)) (erase-buffer))
                      (setq gnus-article-charset gnus-newsgroup-charset)
                      (setq gnus-article-ignored-charsets
                            gnus-newsgroup-ignored-charsets)
                      (mm-enable-multibyte))
                    (funcall gnus-summary-display-article-function
                             article all-header))
                   (t (gnus-article-prepare article all-header)))))
        (gnus-run-hooks 'gnus-select-article-hook)
        (when (and gnus-current-article
                   (not (zerop gnus-current-article)))
          (gnus-summary-goto-subject gnus-current-article))
        (gnus-summary-recenter)
        (when (and gnus-use-trees gnus-show-threads)
          (gnus-possibly-generate-tree article)
          (gnus-highlight-selected-tree article))
        (with-current-buffer gnus-article-buffer
          (unless gnus-article-decoded-p
            (mm-disable-multibyte)))
        ;; Successfully display article.
        (gnus-article-set-window-start
         (cdr (assq article gnus-newsgroup-bookmarks)))
        result))))

(defun gnus-summary-select-article (&optional all-headers force pseudo article)
  "Select the current article.
If ALL-HEADERS is non-nil, show all header fields.  If FORCE is
non-nil, the article will be re-fetched even if it already present in
the article buffer.  If PSEUDO is non-nil, pseudo-articles will also
be displayed."
  (gnus-summary-assume-in-summary
    (let ((article (or article (gnus-summary-article-number)))
          (all-headers (and all-headers t)) ; Must be t or nil.
          gnus-summary-display-article-function)
      (and (not pseudo)
           (gnus-summary-article-pseudo-p article)
           (error "This is a pseudo-article"))
      (if (or (and gnus-single-article-buffer
                   (or (null gnus-current-article)
                       (null gnus-article-current)
                       (null (get-buffer gnus-article-buffer))
                       (not (eq article (cdr gnus-article-current)))
                       (not (equal (car gnus-article-current)
                                   gnus-newsgroup-name))
                       (not (get-buffer gnus-original-article-buffer))))
              (and (not gnus-single-article-buffer)
                   (or (null gnus-current-article)
                       (not (get-buffer gnus-original-article-buffer))
                       (not (eq gnus-current-article article))))
              force)
          ;; The requested article is different from the current article.
          (prog1 article
            (gnus-summary-display-article article all-headers))
        'old))))

(defun gnus-summary-force-verify-and-decrypt ()
  "Display buttons for signed/encrypted parts and verify/decrypt them."
  (interactive nil gnus-summary-mode)
  (let ((mm-verify-option 'known)
        (mm-decrypt-option 'known)
        (gnus-article-emulate-mime t)
        (gnus-buttonized-mime-types (append (list "multipart/signed"
                                                  "multipart/encrypted")
                                            gnus-buttonized-mime-types)))
    (gnus-summary-select-article nil 'force)))

(defun gnus-summary-next-article (&optional unread subject backward push)
  "Select the next article.
If UNREAD, only unread articles are selected.
If SUBJECT, only articles with SUBJECT are selected.
If BACKWARD, the previous article is selected instead of the next."
  (interactive "P" gnus-summary-mode)
  ;; Make sure we are in the summary buffer.
  (gnus-summary-assume-in-summary
    (cond
     ;; Is there such an article?
     ((and (gnus-summary-search-forward unread subject backward)
           (or (gnus-summary-display-article (gnus-summary-article-number))
               (eq (gnus-summary-article-mark) gnus-canceled-mark)))
      (gnus-summary-position-point))
     ;; If not, we try the first unread, if that is wanted.
     ((and subject
           gnus-auto-select-same
           (gnus-summary-first-unread-article))
      (gnus-summary-position-point)
      (gnus-message 6 "Wrapped"))
     ;; Try to get next/previous article not displayed in this group.
     ((and gnus-auto-extend-newsgroup
           (not unread) (not subject))
      (gnus-summary-goto-article
       (if backward (1- gnus-newsgroup-begin) (1+ gnus-newsgroup-end))
       nil (count-lines (point-min) (point))))
     ;; Go to next/previous group.
     (t
      (unless (gnus-ephemeral-group-p gnus-newsgroup-name)
        (gnus-summary-jump-to-group gnus-newsgroup-name))
      (let ((cmd last-command-event)
            (point
             (with-current-buffer gnus-group-buffer
               (point)))
            (current-summary (current-buffer))
            (group
             (if (eq gnus-keep-same-level 'best)
                 (gnus-summary-best-group gnus-newsgroup-name)
               (gnus-summary-search-group backward gnus-keep-same-level))))
        ;; Select next unread newsgroup automagically.
        (cond
         ((or (not gnus-auto-select-next)
              (not cmd))
          (unless (eq gnus-auto-select-next 'quietly)
            (gnus-message 6 "No more%s articles" (if unread " unread" ""))))
         ((or (eq gnus-auto-select-next 'quietly)
              (and (eq gnus-auto-select-next 'slightly-quietly)
                   push)
              (and (eq gnus-auto-select-next 'almost-quietly)
                   (gnus-summary-last-article-p)))
          ;; Select quietly.
          (if (gnus-ephemeral-group-p gnus-newsgroup-name)
              (gnus-summary-exit)
            (unless (eq gnus-auto-select-next 'quietly)
              (gnus-message 6 "No more%s articles (%s)..."
                            (if unread " unread" "")
                            (if group (concat "selecting " group)
                              "exiting")))
            (gnus-summary-next-group nil group backward)))
         (t
          (when (numberp last-input-event)
            ;; Somehow or other, we may now have selected a different
            ;; window.  Make point go back to the summary buffer.
            (when (eq current-summary (current-buffer))
              ;; FIXME: This burps when get-buffer-window returns nil.
              (select-window (get-buffer-window current-summary 0)))
            (gnus-summary-walk-group-buffer
             gnus-newsgroup-name cmd unread backward point)))))))))

(defun gnus-summary-walk-group-buffer (_from-group cmd unread backward start)
  (let ((keystrokes '((?\C-n (gnus-group-next-unread-group 1))
		      (?\C-p (gnus-group-prev-unread-group 1))))
	(cursor-in-echo-area t)
	keve key group ended prompt)
    (with-current-buffer gnus-group-buffer
      (goto-char start)
      (setq group
	    (if (eq gnus-keep-same-level 'best)
		(gnus-summary-best-group gnus-newsgroup-name)
	      (gnus-summary-search-group backward gnus-keep-same-level))))
    (while (not ended)
      (setq prompt
	    (format
	     "No more%s articles%s " (if unread " unread" "")
	     (if (and group
		      (not (gnus-ephemeral-group-p gnus-newsgroup-name)))
		 (format " (Type %s for %s [%s])"
			 (single-key-description cmd)
			 group
			 (gnus-group-unread group))
	       (format " (Type %s to exit %s)"
		       (single-key-description cmd)
		       gnus-newsgroup-name))))
      ;; Confirm auto selection.
      (setq key (car (setq keve (gnus-read-event-char prompt)))
	    ended t)
      (cond
       ((assq key keystrokes)
	(let ((obuf (current-buffer)))
	  (switch-to-buffer gnus-group-buffer)
	  (when group
	    (gnus-group-jump-to-group group))
	  (eval (cadr (assq key keystrokes)) t)
	  (setq group (gnus-group-group-name))
	  (switch-to-buffer obuf))
	(setq ended nil))
       ((equal key cmd)
	(if (or (not group)
		(gnus-ephemeral-group-p gnus-newsgroup-name))
	    (gnus-summary-exit)
	  (gnus-summary-next-group nil group backward)))
       (t
	(push (cdr keve) unread-command-events))))))

(defun gnus-summary-next-unread-article ()
  "Select unread article after current one."
  (interactive nil gnus-summary-mode)
  (gnus-summary-next-article
   (or (not (eq gnus-summary-goto-unread 'never))
       (gnus-summary-last-article-p (gnus-summary-article-number)))
   (and gnus-auto-select-same
	(gnus-summary-article-subject))))

(defun gnus-summary-prev-article (&optional unread subject)
  "Select the article before the current one.
If UNREAD is non-nil, only unread articles are selected."
  (interactive "P" gnus-summary-mode)
  (gnus-summary-next-article unread subject t))

(defun gnus-summary-prev-unread-article ()
  "Select unread article before current one."
  (interactive nil gnus-summary-mode)
  (gnus-summary-prev-article
   (or (not (eq gnus-summary-goto-unread 'never))
       (gnus-summary-first-article-p (gnus-summary-article-number)))
   (and gnus-auto-select-same
	(gnus-summary-article-subject))))

(declare-function gnus-article-only-boring-p "gnus-art" ())

(defun gnus-summary-next-page (&optional lines circular stop)
  "Show next page of the selected article.
If at the end of the current article, select the next article.
LINES says how many lines should be scrolled up.

If CIRCULAR is non-nil, go to the start of the article instead of
selecting the next article when reaching the end of the current
article.

If STOP is non-nil, just stop when reaching the end of the message.

Also see the variable `gnus-article-skip-boring'."
  (interactive "P" gnus-summary-mode)
  (let ((article (gnus-summary-article-number))
	(article-window (get-buffer-window gnus-article-buffer t))
	endp)
    ;; If the buffer is empty, we have no article.
    (unless article
      (error "No article to select"))
    (gnus-configure-windows 'article)
    (if (eq (cdr (assq article gnus-newsgroup-reads)) gnus-canceled-mark)
	(if (and (eq gnus-summary-goto-unread 'never)
		 (not (gnus-summary-last-article-p article)))
	    (gnus-summary-next-article)
	  (gnus-summary-next-unread-article))
      (if (or (null gnus-current-article)
	      (null gnus-article-current)
	      (/= article (cdr gnus-article-current))
	      (not (equal (car gnus-article-current) gnus-newsgroup-name)))
	  ;; Selected subject is different from current article's.
	  (gnus-summary-display-article article)
	(when article-window
	  (gnus-eval-in-buffer-window gnus-article-buffer
	    (setq endp (or (gnus-article-next-page lines)
			   (gnus-article-only-boring-p))))
	  (when endp
	    (cond ((or stop gnus-summary-stop-at-end-of-message)
		   (gnus-message 3 "End of message"))
		  (circular
		   (gnus-summary-beginning-of-article))
		  ((or lines
		       (not gnus-paging-select-next))
		   (gnus-message 3 "End of message"))
		  ((null lines)
		   (if (and (eq gnus-summary-goto-unread 'never)
			    (not (gnus-summary-last-article-p article)))
		       (gnus-summary-next-article)
		     (gnus-summary-next-unread-article))))))))
    (gnus-summary-recenter)
    (gnus-summary-position-point)))

(defun gnus-summary-prev-page (&optional lines move)
  "Show previous page of selected article.
Argument LINES specifies lines to be scrolled down.
If MOVE, move to the previous unread article if point is at
the beginning of the buffer."
  (interactive "P" gnus-summary-mode)
  (let ((article (gnus-summary-article-number))
	(article-window (get-buffer-window gnus-article-buffer t))
	endp)
    (gnus-configure-windows 'article)
    (if (or (null gnus-current-article)
	    (null gnus-article-current)
	    (/= article (cdr gnus-article-current))
	    (not (equal (car gnus-article-current) gnus-newsgroup-name)))
	;; Selected subject is different from current article's.
	(gnus-summary-display-article article)
      (gnus-summary-recenter)
      (when article-window
	(gnus-eval-in-buffer-window gnus-article-buffer
	  (setq endp (gnus-article-prev-page lines)))
	(when (and move endp)
	  (cond ((or lines
		     (not gnus-paging-select-next))
		 (gnus-message 3 "Beginning of message"))
		((null lines)
		 (if (and (eq gnus-summary-goto-unread 'never)
			  (not (gnus-summary-first-article-p article)))
		     (gnus-summary-prev-article)
		   (gnus-summary-prev-unread-article))))))))
  (gnus-summary-position-point))

(defun gnus-summary-prev-page-or-article (&optional lines)
  "Show previous page of selected article.
Argument LINES specifies lines to be scrolled down.
If at the beginning of the article, go to the next article."
  (interactive "P" gnus-summary-mode)
  (gnus-summary-prev-page lines t))

(defun gnus-summary-scroll-up (lines)
  "Scroll up (or down) one line current article.
Argument LINES specifies lines to be scrolled up (or down if negative).
If no article is selected, then the current article will be selected first."
  (interactive "p" gnus-summary-mode)
  (gnus-configure-windows 'article)
  (gnus-summary-show-thread)
  (when (eq (gnus-summary-select-article nil nil 'pseudo) 'old)
    (gnus-eval-in-buffer-window gnus-article-buffer
      (cond ((> lines 0)
	     (when (gnus-article-next-page lines)
	       (gnus-message 3 "End of message")))
	    ((< lines 0)
	     (gnus-article-prev-page (- lines))))))
  (gnus-summary-recenter)
  (gnus-summary-position-point))

(defun gnus-summary-scroll-down (lines)
  "Scroll down (or up) one line current article.
Argument LINES specifies lines to be scrolled down (or up if negative).
If no article is selected, then the current article will be selected first."
  (interactive "p" gnus-summary-mode)
  (gnus-summary-scroll-up (- lines)))

(defun gnus-summary-next-same-subject ()
  "Select next article which has the same subject as current one."
  (interactive nil gnus-summary-mode)
  (gnus-summary-next-article nil (gnus-summary-article-subject)))

(defun gnus-summary-prev-same-subject ()
  "Select previous article which has the same subject as current one."
  (interactive nil gnus-summary-mode)
  (gnus-summary-prev-article nil (gnus-summary-article-subject)))

(defun gnus-summary-next-unread-same-subject ()
  "Select next unread article which has the same subject as current one."
  (interactive nil gnus-summary-mode)
  (gnus-summary-next-article t (gnus-summary-article-subject)))

(defun gnus-summary-prev-unread-same-subject ()
  "Select previous unread article which has the same subject as current one."
  (interactive nil gnus-summary-mode)
  (gnus-summary-prev-article t (gnus-summary-article-subject)))

(defun gnus-summary-first-unread-article ()
  "Select the first unread article.
Return nil if there are no unread articles."
  (interactive nil gnus-summary-mode)
  (prog1
      (when (gnus-summary-first-subject t)
	(gnus-summary-show-thread)
	(gnus-summary-first-subject t)
	(gnus-summary-display-article (gnus-summary-article-number)))
    (gnus-summary-position-point)))

(defun gnus-summary-first-unread-subject ()
  "Place the point on the subject line of the first unread article.
Return nil if there are no unread articles."
  (interactive nil gnus-summary-mode)
  (prog1
      (when (gnus-summary-first-subject t)
	(gnus-summary-show-thread)
	(gnus-summary-first-subject t))
    (gnus-summary-position-point)))

(defun gnus-summary-next-unseen-article (&optional backward)
  "Select the next unseen article."
  (interactive nil gnus-summary-mode)
  (let* ((article (gnus-summary-article-number))
	 (articles (gnus-data-find-list article (gnus-data-list backward))))
    (when (or (not gnus-summary-check-current)
	      (not (gnus-data-unseen-p (car articles)))
	      (not (gnus-data-unread-p (car articles))))
      (setq articles (cdr articles)))
    (while (and articles
		(or (not (gnus-data-unseen-p (car articles)))
		    (not (gnus-data-unread-p (car articles)))))
      (setq articles (cdr articles)))
    (if (not articles)
	(if backward
	    (message "No previous unseen article")
	  (message "No next unseen article"))
      (goto-char (gnus-data-pos (car articles)))
      (gnus-summary-select-article)
      (gnus-data-number (car articles)))))

(defun gnus-summary-prev-unseen-article ()
  "Select the previous unseen article."
  (interactive nil gnus-summary-mode)
  (gnus-summary-next-unseen-article t))

(defun gnus-summary-first-unseen-subject ()
  "Place the point on the subject line of the first unseen article.
Return nil if there are no unseen articles."
  (interactive nil gnus-summary-mode)
  (prog1
      (when (gnus-summary-first-subject nil nil t)
	(gnus-summary-show-thread)
	(gnus-summary-first-subject nil nil t))
    (gnus-summary-position-point)))

(defun gnus-summary-first-unseen-or-unread-subject ()
  "Place the point on the subject line of the first unseen and unread article.
If all articles have been seen, on the subject line of the first unread
article."
  (interactive nil gnus-summary-mode)
  (prog1
      (unless (when (gnus-summary-first-subject nil nil t)
		(gnus-summary-show-thread)
		(gnus-summary-first-subject nil nil t))
	(when (gnus-summary-first-subject t)
	  (gnus-summary-show-thread)
	  (gnus-summary-first-subject t)))
    (gnus-summary-position-point)))

(defun gnus-summary-first-article ()
  "Select the first article.
Return nil if there are no articles."
  (interactive nil gnus-summary-mode)
  (prog1
      (when (gnus-summary-first-subject)
	(gnus-summary-show-thread)
	(gnus-summary-first-subject)
	(gnus-summary-display-article (gnus-summary-article-number)))
    (gnus-summary-position-point)))

(defun gnus-summary-best-unread-article (&optional arg)
  "Select the unread article with the highest score.
If given a prefix argument, select the next unread article that has a
score higher than the default score."
  (interactive "P" gnus-summary-mode)
  (let ((article (if arg
		     (gnus-summary-better-unread-subject)
		   (gnus-summary-best-unread-subject))))
    (if article
	(gnus-summary-goto-article article)
      (error "No unread articles"))))

(defun gnus-summary-best-unread-subject ()
  "Select the unread subject with the highest score."
  (interactive nil gnus-summary-mode)
  (let ((best -1000000)
	(data gnus-newsgroup-data)
	article score)
    (while data
      (and (gnus-data-unread-p (car data))
	   (> (setq score
		    (gnus-summary-article-score (gnus-data-number (car data))))
	      best)
	   (setq best score
		 article (gnus-data-number (car data))))
      (setq data (cdr data)))
    (when article
      (gnus-summary-goto-subject article))
    (gnus-summary-position-point)
    article))

(defun gnus-summary-better-unread-subject ()
  "Select the first unread subject that has a score over the default score."
  (interactive nil gnus-summary-mode)
  (let ((data gnus-newsgroup-data)
	article)
    (while (and (setq article (gnus-data-number (car data)))
		(or (gnus-data-read-p (car data))
		    (not (> (gnus-summary-article-score article)
			    gnus-summary-default-score))))
      (setq data (cdr data)))
    (when article
      (gnus-summary-goto-subject article))
    (gnus-summary-position-point)
    article))

(defun gnus-summary-last-subject ()
  "Go to the last displayed subject line in the group."
  (let ((article (gnus-data-number (car (gnus-data-list t)))))
    (when article
      (gnus-summary-goto-subject article))))

(defun gnus-summary-goto-article (article &optional all-headers force)
  "Fetch ARTICLE (article number or Message-ID) and display it if it exists.
If ALL-HEADERS is non-nil, no header lines are hidden.
If FORCE, go to the article even if it isn't displayed.  If FORCE
is a number, it is the line the article is to be displayed on."
  (interactive
   (list
    (gnus-completing-read "Article number or Message-ID"
			  (mapcar #'int-to-string gnus-newsgroup-limit))
    current-prefix-arg t)
   gnus-summary-mode)
  (prog1
      (if (and (stringp article)
	       (string-match "@\\|%40" article))
	  (gnus-summary-refer-article article)
	(when (stringp article)
	  (setq article (string-to-number article)))
	(if (gnus-summary-goto-subject article force)
	    (gnus-summary-display-article article all-headers)
	  (gnus-message 4 "Couldn't go to article %s" article) nil))
    (gnus-summary-position-point)))

(defun gnus-summary-goto-last-article ()
  "Go to the previously read article."
  (interactive nil gnus-summary-mode)
  (prog1
      (when gnus-last-article
	(gnus-summary-goto-article gnus-last-article nil t))
    (gnus-summary-position-point)))

(defun gnus-summary-pop-article (number)
  "Pop one article off the history and go to the previous.
NUMBER articles will be popped off."
  (interactive "p" gnus-summary-mode)
  (let (to)
    (setq gnus-newsgroup-history
	  (cdr (setq to (nthcdr number gnus-newsgroup-history))))
    (if to
	(gnus-summary-goto-article (car to) nil t)
      (error "Article history empty")))
  (gnus-summary-position-point))

;; Summary commands and functions for limiting the summary buffer.

(defun gnus-summary-limit-to-articles (n)
  "Limit the summary buffer to the next N articles.
If not given a prefix, use the process marked articles instead."
  (interactive "P" gnus-summary-mode)
  (prog1
      (let ((articles (gnus-summary-work-articles n)))
	(setq gnus-newsgroup-processable nil)
	(gnus-summary-limit articles))
    (gnus-summary-position-point)))

(defun gnus-summary-pop-limit (&optional total)
  "Restore the previous limit.
If given a prefix, remove all limits."
  (interactive "P" gnus-summary-mode)
  (when total
    (setq gnus-newsgroup-limits
	  (list (mapcar #'mail-header-number gnus-newsgroup-headers))))
  (unless gnus-newsgroup-limits
    (error "No limit to pop"))
  (prog1
      (gnus-summary-limit nil 'pop)
    (gnus-summary-position-point)))

(defun gnus-summary-limit-to-subject (subject &optional header not-matching)
  "Limit the summary buffer to articles that have subjects that match a regexp.
If NOT-MATCHING, excluding articles that have subjects that match a regexp."
  (interactive
   (list
    (read-string
     (if current-prefix-arg "Exclude subject (regexp): " "Limit to subject (regexp): "))
    nil current-prefix-arg)
   gnus-summary-mode)
  (unless header
    (setq header "subject"))
  (when (not (equal "" subject))
    (prog1
	(let ((articles (gnus-summary-find-matching
			 (or header "subject") subject 'all nil nil
			 not-matching)))
	  (unless (or articles not-matching)
	    (error "Found no matches for \"%s\"" subject))
	  (gnus-summary-limit articles))
      (gnus-summary-position-point))))

(defun gnus-summary-limit-to-author (from &optional not-matching)
  "Limit the summary buffer to articles that have authors that match a regexp.
If NOT-MATCHING, excluding articles that have authors that match a regexp."
  (interactive
   (list
    (let*
	((header
	  (gnus-summary-article-header))
	 (default
	   (and header
		(car
		 (mail-header-parse-address
		  (mail-header-from header))))))
      (read-string
       (concat
	(if current-prefix-arg
	    "Exclude author (regexp" "Limit to author (regexp")
	(if default
	    (concat ", default \"" default "\"): ")
	  "): "))
       nil nil default))
    current-prefix-arg)
   gnus-summary-mode)
  (gnus-summary-limit-to-subject from "from" not-matching))

(defun gnus-summary-limit-to-recipient (recipient &optional not-matching)
  "Limit the summary buffer to articles with the given RECIPIENT.

If NOT-MATCHING, exclude RECIPIENT.

To and Cc headers are checked.  You need to include them in
`nnmail-extra-headers'."
  ;; Unlike `rmail-summary-by-recipients', doesn't include From.
  (interactive
   (list
    (read-string
     (format "%s recipient (regexp): "
	     (if current-prefix-arg "Exclude" "Limit to")))
    current-prefix-arg)
   gnus-summary-mode)
  (when (not (equal "" recipient))
    (prog1 (let* ((to
		   (if (memq 'To nnmail-extra-headers)
		       (gnus-summary-find-matching
			(cons 'extra 'To) recipient 'all nil nil
			not-matching)
		     (gnus-message
		      1 "`To' isn't present in `nnmail-extra-headers'")
		     (sit-for 1)
		     nil))
		  (cc
		   (if (memq 'Cc nnmail-extra-headers)
		       (gnus-summary-find-matching
			(cons 'extra 'Cc) recipient 'all nil nil
			not-matching)
		     (gnus-message
		      1 "`Cc' isn't present in `nnmail-extra-headers'")
		     (sit-for 1)
		     nil))
		  (articles
		   (if not-matching
		       ;; We need the numbers that are in both lists:
		       (mapcar (lambda (a)
				 (and (memq a to) a))
			       cc)
		     (nconc to cc))))
	     (unless (or articles not-matching)
	       (error "Found no matches for \"%s\"" recipient))
	     (gnus-summary-limit articles))
      (gnus-summary-position-point))))

(defun gnus-summary-limit-to-address (address &optional not-matching)
  "Limit the summary buffer to articles with the given ADDRESS.

If NOT-MATCHING, exclude ADDRESS.

To, Cc and From headers are checked.  You need to include `To' and `Cc'
in `nnmail-extra-headers'."
  (interactive
   (list
    (read-string
     (format "%s address (regexp): "
	     (if current-prefix-arg "Exclude" "Limit to")))
    current-prefix-arg)
   gnus-summary-mode)
  (when (not (equal "" address))
    (prog1 (let* ((to
		   (if (memq 'To nnmail-extra-headers)
		       (gnus-summary-find-matching
			(cons 'extra 'To) address 'all nil nil
			not-matching)
		     (gnus-message
		      1 "`To' isn't present in `nnmail-extra-headers'")
		     (sit-for 1)
		     t))
		  (cc
		   (if (memq 'Cc nnmail-extra-headers)
		       (gnus-summary-find-matching
			(cons 'extra 'Cc) address 'all nil nil
			not-matching)
		     (gnus-message
		      1 "`Cc' isn't present in `nnmail-extra-headers'")
		     (sit-for 1)
		     t))
		  (from
		   (gnus-summary-find-matching "from" address
					       'all nil nil not-matching))
		  (articles
		   (if not-matching
		       ;; We need the numbers that are in all lists:
		       (if (eq cc t)
			   (if (eq to t)
			       from
			     (mapcar (lambda (a) (car (memq a from))) to))
			 (mapcar (lambda (a) (car (memq a from)))
                                 (if (eq to t)
			             cc
				   (mapcar (lambda (a) (car (memq a to)))
					   cc))))
		     (nconc (if (eq to t) nil to)
			    (if (eq cc t) nil cc)
			    from))))
	     (unless (or articles not-matching)
	       (error "Found no matches for \"%s\"" address))
	     (gnus-summary-limit articles))
      (gnus-summary-position-point))))

(defun gnus-summary-limit-strange-charsets-predicate (header)
  (let ((string (concat (mail-header-subject header)
			(mail-header-from header)))
	charset found)
    (dotimes (i (1- (length string)))
      (setq charset (format "%s" (char-charset (aref string (1+ i)))))
      (when (string-match "unicode\\|big\\|japanese" charset)
	(setq found t)))
    found))

(defun gnus-summary-limit-to-predicate (predicate)
  "Limit to articles where PREDICATE returns non-nil.
PREDICATE will be called with the header structures of the
articles."
  (let ((articles nil)
	(case-fold-search t))
    (dolist (header gnus-newsgroup-headers)
      (when (funcall predicate header)
	(push (mail-header-number header) articles)))
    (gnus-summary-limit (nreverse articles))))

(defun gnus-summary-limit-to-age (age &optional younger-p)
  "Limit the summary buffer to articles that are older than (or equal) AGE days.
If YOUNGER-P (the prefix) is non-nil, limit the summary buffer to
articles that are younger than AGE days."
  (interactive
   (let ((younger current-prefix-arg)
	 (days-got nil)
	 days)
     (while (not days-got)
       (setq days (if younger
		      (read-string "Limit to articles younger than (in days, older when negative): ")
		    (read-string
		     "Limit to articles older than (in days, younger when negative): ")))
       (when (> (length days) 0)
	 (setq days (read days)))
       (if (numberp days)
	   (progn
	     (setq days-got t)
	     (when (< days 0)
	       (setq younger (not younger))
	       (setq days (* days -1))))
	 (message "Please enter a number.")
	 (sleep-for 1)))
     (list days younger))
   gnus-summary-mode)
  (prog1
      (let ((data gnus-newsgroup-data)
	    (cutoff (days-to-time age))
	    articles d date is-younger)
	(while (setq d (pop data))
	  (when (and (mail-header-p (gnus-data-header d))
		     (setq date (mail-header-date (gnus-data-header d))))
	    (setq is-younger (time-less-p
			      (time-since (gnus-date-get-time date))
			      cutoff))
	    (when (if younger-p
		      is-younger
		    (not is-younger))
	      (push (gnus-data-number d) articles))))
	(gnus-summary-limit (nreverse articles)))
    (gnus-summary-position-point)))

(defun gnus-summary-limit-to-extra (header regexp &optional not-matching)
  "Limit the summary buffer to articles that match an `extra' header."
  (interactive
   (let ((header
	  (intern
	   (gnus-completing-read
	    (if current-prefix-arg "Exclude extra header" "Limit extra header")
	    (mapcar #'symbol-name gnus-extra-headers)
	    t nil nil
	    (symbol-name
	     (car gnus-extra-headers))))))
     (list header
	   (read-string
	    (format "%s header %s (regexp): "
		    (if current-prefix-arg "Exclude" "Limit to")
		    header))
	   current-prefix-arg))
   gnus-summary-mode)
  (when (not (equal "" regexp))
    (prog1
	(let ((articles (gnus-summary-find-matching
			 (cons 'extra header) regexp 'all nil nil
			 not-matching)))
	  (unless (or articles not-matching)
	    (error "Found no matches for \"%s\"" regexp))
	  (gnus-summary-limit articles))
      (gnus-summary-position-point))))

(defun gnus-summary-limit-to-display-predicate ()
  "Limit the summary buffer to the predicated in the `display' group parameter."
  (interactive nil gnus-summary-mode)
  (unless gnus-newsgroup-display
    (error "There is no `display' group parameter"))
  (let (articles)
    (dolist (gnus-number gnus-newsgroup-articles)
      (when (funcall gnus-newsgroup-display)
	(push gnus-number articles)))
    (gnus-summary-limit articles))
  (gnus-summary-position-point))

(defun gnus-summary-limit-to-unread (&optional all)
  "Limit the summary buffer to articles that are not marked as read.
If ALL is non-nil, limit strictly to unread articles."
  (interactive "P" gnus-summary-mode)
  (if all
      (gnus-summary-limit-to-marks (char-to-string gnus-unread-mark))
    (gnus-summary-limit-to-marks
     ;; Concat all the marks that say that an article is read and have
     ;; those removed.
     (list gnus-del-mark gnus-read-mark gnus-ancient-mark
	   gnus-killed-mark gnus-spam-mark gnus-kill-file-mark
	   gnus-low-score-mark gnus-expirable-mark
	   gnus-canceled-mark gnus-catchup-mark gnus-sparse-mark
	   gnus-duplicate-mark)
     'reverse)))

(defun gnus-summary-limit-to-headers (match &optional reverse)
  "Limit the summary buffer to articles that have headers that match MATCH.
If REVERSE (the prefix), limit to articles that don't match."
  (interactive "sMatch headers (regexp): \nP" gnus-summary-mode)
  (gnus-summary-limit-to-bodies match reverse t))

(declare-function article-goto-body "gnus-art" ())

(defun gnus-summary-limit-to-bodies (match &optional reverse headersp)
  "Limit the summary buffer to articles that have bodies that match MATCH.
If REVERSE (the prefix), limit to articles that don't match."
  (interactive "sMatch body (regexp): \nP" gnus-summary-mode)
  (let ((articles nil)
	(gnus-select-article-hook nil)	;Disable hook.
	(gnus-article-prepare-hook nil)
	(gnus-use-article-prefetch nil)
	(gnus-keep-backlog nil)
	(gnus-break-pages nil)
	(gnus-summary-display-arrow nil)
	(gnus-updated-mode-lines nil)
	(gnus-auto-center-summary nil)
	(gnus-display-mime-function nil))
    (dolist (data gnus-newsgroup-data)
      (let (gnus-mark-article-hook)
	(gnus-summary-select-article t t nil (gnus-data-number data)))
      (with-current-buffer gnus-article-buffer
	(article-goto-body)
	(let* ((case-fold-search t)
	       (found (if headersp
			  (re-search-backward match nil t)
			(re-search-forward match nil t))))
	  (when (or (and found
			 (not reverse))
		    (and (not found)
			 reverse))
	    (push (gnus-data-number data) articles)))))
    (if (not articles)
	(message "No messages matched")
      (gnus-summary-limit articles)))
  (gnus-summary-position-point))

(defun gnus-summary-limit-to-singletons (&optional threadsp)
  "Limit the summary buffer to articles that aren't part on any thread.
If THREADSP (the prefix), limit to articles that are in threads."
  (interactive "P" gnus-summary-mode)
  (let ((articles nil)
	thread-articles
	threads)
    (dolist (thread gnus-newsgroup-threads)
      (if (stringp (car thread))
	  (dolist (thread (cdr thread))
	    (push thread threads))
	(push thread threads)))
    (dolist (thread threads)
      (setq thread-articles (gnus-articles-in-thread thread))
      (when (or (and threadsp
		     (> (length thread-articles) 1))
		(and (not threadsp)
		     (= (length thread-articles) 1)))
	(setq articles (nconc thread-articles articles))))
    (if (not articles)
	(message "No messages matched")
      (gnus-summary-limit articles))
    (gnus-summary-position-point)))

(defun gnus-summary-limit-to-replied (&optional unreplied)
  "Limit the summary buffer to replied articles.
If UNREPLIED (the prefix), limit to unreplied articles."
  (interactive "P" gnus-summary-mode)
  (if unreplied
      (gnus-summary-limit
       (seq-difference gnus-newsgroup-articles
                       gnus-newsgroup-replied
                       #'eq))
    (gnus-summary-limit gnus-newsgroup-replied))
  (gnus-summary-position-point))

(defun gnus-summary-limit-exclude-marks (marks &optional _reverse)
  "Exclude articles that are marked with MARKS (e.g. \"DK\").
If REVERSE, limit the summary buffer to articles that are marked
with MARKS.  MARKS can either be a string of marks or a list of marks.
Returns how many articles were removed."
  (interactive "sMarks: " gnus-summary-mode)
  (gnus-summary-limit-to-marks marks t))

(defun gnus-summary-limit-to-marks (marks &optional reverse)
  "Limit the summary buffer to articles that are marked with MARKS (e.g. \"DK\").
If REVERSE (the prefix), limit the summary buffer to articles that are
not marked with MARKS.  MARKS can either be a string of marks or a
list of marks.
Returns how many articles were removed."
  (interactive "sMarks: \nP" gnus-summary-mode)
  (prog1
      (let ((data gnus-newsgroup-data)
	    (marks (if (listp marks) marks
		     (append marks nil))) ; Transform to list.
	    articles)
	(while data
	  (when (if reverse (not (memq (gnus-data-mark (car data)) marks))
		  (memq (gnus-data-mark (car data)) marks))
	    (push (gnus-data-number (car data)) articles))
	  (setq data (cdr data)))
	(gnus-summary-limit articles))
    (gnus-summary-position-point)))

(defun gnus-summary-limit-to-score (score &optional below)
  "Limit to articles with score at or above SCORE.

With a prefix argument, limit to articles with score at or below
SCORE."
  (interactive
   (list
    (string-to-number
     (read-string
      (format "Limit to articles with score of at %s: "
	      (if current-prefix-arg "most" "least")))))
   gnus-summary-mode)
  (let ((data gnus-newsgroup-data)
        (compare (if (or below current-prefix-arg) #'<= #'>=))
        articles)
    (while data
      (when (funcall compare (gnus-summary-article-score
                              (gnus-data-number (car data)))
                     score)
	(push (gnus-data-number (car data)) articles))
      (setq data (cdr data)))
    (prog1
	(gnus-summary-limit articles)
      (gnus-summary-position-point))))

(defun gnus-summary-limit-to-unseen ()
  "Limit to unseen articles."
  (interactive nil gnus-summary-mode)
  (prog1
      (gnus-summary-limit gnus-newsgroup-unseen)
    (gnus-summary-position-point)))

(defun gnus-summary-limit-include-thread (id &optional thread-only)
  "Display all hidden articles belonging to thread ID.
When called interactively, ID is the Message-ID of the current
article.  If thread-only is non-nil limit the summary buffer to
these articles."
  (interactive
   (list
    (mail-header-id
     (gnus-summary-article-header))
    current-prefix-arg)
   gnus-summary-mode)
  (let ((articles (gnus-articles-in-thread
		   (gnus-id-to-thread (gnus-root-id id))))
	;;we REALLY want the whole thread---this prevents cut-threads
	;;from removing the thread we want to include.
	(gnus-fetch-old-headers nil)
	(gnus-build-sparse-threads nil))
    (prog1
	(gnus-summary-limit (if thread-only articles
			      (nconc articles gnus-newsgroup-limit)))
      (gnus-summary-limit-include-matching-articles
       "subject"
       (regexp-quote (gnus-general-simplify-subject
		      (mail-header-subject (gnus-id-to-header id)))))
      ;; the previous two calls each push a limit onto the limit
      ;; stack. the first pop remove the articles that match the
      ;; subject, while the second pop gets us back to the state
      ;; before we started to deal with the thread. presumably we want
      ;; to think of the thread and its associated subject matches as
      ;; a single thing so that we need to pop only once to get back
      ;; to the original view.
      (pop gnus-newsgroup-limits)
      (gnus-summary-position-point))))

(defun gnus-summary-limit-include-matching-articles (header regexp)
  "Display all the hidden articles that have HEADERs that match REGEXP."
  (interactive
   (list
    (read-string "Match on header: ")
    (read-string "Regexp: "))
   gnus-summary-mode)
  (let ((articles (gnus-find-matching-articles header regexp)))
    (prog1
	(gnus-summary-limit (nconc articles gnus-newsgroup-limit))
      (gnus-summary-position-point))))

(defun gnus-summary-insert-dormant-articles ()
  "Insert all the dormant articles for this group into the current buffer."
  (interactive nil gnus-summary-mode)
  (let ((gnus-verbose (max 6 gnus-verbose)))
    (if (not gnus-newsgroup-dormant)
	(gnus-message 3 "No dormant articles for this group")
      (gnus-summary-goto-subjects gnus-newsgroup-dormant))))

(defun gnus-summary-insert-ticked-articles ()
  "Insert ticked articles for this group into the current buffer."
  (interactive nil gnus-summary-mode)
  (let ((gnus-verbose (max 6 gnus-verbose)))
    (if (not gnus-newsgroup-marked)
	(gnus-message 3 "No ticked articles for this group")
      (gnus-summary-goto-subjects gnus-newsgroup-marked))))

(defun gnus-summary-limit-include-dormant ()
  "Display all the hidden articles that are marked as dormant.
Note that this command only works on a subset of the articles currently
fetched for this group."
  (interactive nil gnus-summary-mode)
  (unless gnus-newsgroup-dormant
    (error "There are no dormant articles in this group"))
  (prog1
      (gnus-summary-limit (append gnus-newsgroup-dormant gnus-newsgroup-limit))
    (gnus-summary-position-point)))

(defun gnus-summary-include-articles (articles)
  "Fetch the headers for ARTICLES and then display the summary lines."
  (let ((gnus-inhibit-demon t)
	(gnus-agent nil)
	(gnus-read-all-available-headers t))
    (setq gnus-newsgroup-headers
	  (cl-merge
	   'list gnus-newsgroup-headers
	   (gnus-fetch-headers articles nil t)
	   'gnus-article-sort-by-number))
    (setq gnus-newsgroup-articles
	  (gnus-sorted-nunion gnus-newsgroup-articles articles))
    (gnus-summary-limit (append articles gnus-newsgroup-limit))))

(defun gnus-summary-limit-exclude-dormant ()
  "Hide all dormant articles."
  (interactive nil gnus-summary-mode)
  (prog1
      (gnus-summary-limit-to-marks (list gnus-dormant-mark) 'reverse)
    (gnus-summary-position-point)))

(defun gnus-summary-limit-exclude-childless-dormant ()
  "Hide all dormant articles that have no children."
  (interactive nil gnus-summary-mode)
  (let ((data (gnus-data-list t))
	articles d children)
    ;; Find all articles that are either not dormant or have
    ;; children.
    (while (setq d (pop data))
      (when (or (not (= (gnus-data-mark d) gnus-dormant-mark))
		(and (setq children
			   (gnus-article-children (gnus-data-number d)))
		     (let (found)
		       (while children
			 (when (memq (car children) articles)
			   (setq children nil
				 found t))
			 (pop children))
		       found)))
	(push (gnus-data-number d) articles)))
    ;; Do the limiting.
    (prog1
	(gnus-summary-limit articles)
      (gnus-summary-position-point))))

(defun gnus-summary-limit-mark-excluded-as-read (&optional all)
  "Mark all unread excluded articles as read.
If ALL, mark even excluded ticked and dormants as read."
  (interactive "P" gnus-summary-mode)
  (setq gnus-newsgroup-limit (sort gnus-newsgroup-limit #'<))
  (let ((articles (gnus-sorted-ndifference
		   (sort
		    (mapcar #'mail-header-number gnus-newsgroup-headers)
		    #'<)
		   gnus-newsgroup-limit))
	article)
    (setq gnus-newsgroup-unreads
	  (gnus-sorted-intersection gnus-newsgroup-unreads
				    gnus-newsgroup-limit))
    (if all
	(setq gnus-newsgroup-dormant nil
	      gnus-newsgroup-marked nil
	      gnus-newsgroup-reads
	      (nconc
	       (mapcar (lambda (n) (cons n gnus-catchup-mark)) articles)
	       gnus-newsgroup-reads))
      (while (setq article (pop articles))
	(unless (or (memq article gnus-newsgroup-dormant)
		    (memq article gnus-newsgroup-marked))
	  (push (cons article gnus-catchup-mark) gnus-newsgroup-reads))))))

(defun gnus-summary-limit (articles &optional pop)
  (if pop
      ;; We pop the previous limit off the stack and use that.
      (setq articles (car gnus-newsgroup-limits)
	    gnus-newsgroup-limits (cdr gnus-newsgroup-limits))
    ;; We use the new limit, so we push the old limit on the stack.
    (push gnus-newsgroup-limit gnus-newsgroup-limits))
  ;; Set the limit.
  (setq gnus-newsgroup-limit articles)
  (let ((total (length gnus-newsgroup-data))
	(data (gnus-data-find-list (gnus-summary-article-number)))
	(gnus-summary-mark-below nil)	; Inhibit this.
	found)
    ;; This will do all the work of generating the new summary buffer
    ;; according to the new limit.
    (gnus-summary-prepare)
    ;; Hide any threads, possibly.
    (gnus-summary-maybe-hide-threads)
    ;; Try to return to the article you were at, or one in the
    ;; neighborhood.
    (when data
      ;; We try to find some article after the current one.
      (while data
	(when (gnus-summary-goto-subject (gnus-data-number (car data)) nil t)
	  (setq data nil
		found t))
	(setq data (cdr data))))
    (unless found
      ;; If there is no data, that means that we were after the last
      ;; article.  The same goes when we can't find any articles
      ;; after the current one.
      (goto-char (point-max))
      (gnus-summary-find-prev))
    (gnus-set-mode-line 'summary)
    ;; We return how many articles were removed from the summary
    ;; buffer as a result of the new limit.
    (- total (length gnus-newsgroup-data))))

(defsubst gnus-invisible-cut-children (threads)
  (let ((num 0))
    (while threads
      (when (memq (mail-header-number (caar threads)) gnus-newsgroup-limit)
	(cl-incf num))
      (pop threads))
    (< num 2)))

(defsubst gnus-cut-thread (thread)
  "Go forwards in the thread until we find an article that we want to display."
  (when (or (eq gnus-fetch-old-headers 'some)
	    (eq gnus-fetch-old-headers 'invisible)
	    (numberp gnus-fetch-old-headers)
	    (eq gnus-build-sparse-threads 'some)
	    (eq gnus-build-sparse-threads 'more))
    ;; Deal with old-fetched headers and sparse threads.
    (while (and
	    thread
	    (or
	     (gnus-summary-article-sparse-p (mail-header-number (car thread)))
	     (gnus-summary-article-ancient-p
	      (mail-header-number (car thread))))
	    (if (or (<= (length (cdr thread)) 1)
		    (eq gnus-fetch-old-headers 'invisible))
		(setq gnus-newsgroup-limit
		      (delq (mail-header-number (car thread))
			    gnus-newsgroup-limit)
		      thread (cadr thread))
	      (when (gnus-invisible-cut-children (cdr thread))
		(let ((th (cdr thread)))
		  (while th
		    (if (memq (mail-header-number (caar th))
			      gnus-newsgroup-limit)
			(setq thread (car th)
			      th nil)
		      (setq th (cdr th))))))))))
  thread)

(defun gnus-cut-threads (threads)
  "Cut off all uninteresting articles from the beginning of THREADS."
  (when (or (eq gnus-fetch-old-headers 'some)
	    (eq gnus-fetch-old-headers 'invisible)
	    (numberp gnus-fetch-old-headers)
	    (eq gnus-build-sparse-threads 'some)
	    (eq gnus-build-sparse-threads 'more))
    (let ((th threads))
      (while th
	(setcar th (gnus-cut-thread (car th)))
	(setq th (cdr th)))))
  ;; Remove nixed out threads.
  (delq nil threads))

(defun gnus-summary-initial-limit (&optional show-if-empty)
  "Figure out what the initial limit is supposed to be on group entry.
This entails weeding out unwanted dormants, low-scored articles,
fetch-old-headers verbiage, and so on."
  ;; Most groups have nothing to remove.
  (unless (or gnus-inhibit-limiting
	      (and (null gnus-newsgroup-dormant)
		   (eq gnus-newsgroup-display #'gnus-not-ignore)
		   (not (eq gnus-fetch-old-headers 'some))
		   (not (numberp gnus-fetch-old-headers))
		   (not (eq gnus-fetch-old-headers 'invisible))
		   (null gnus-summary-expunge-below)
		   (not (eq gnus-build-sparse-threads 'some))
		   (not (eq gnus-build-sparse-threads 'more))
		   (null gnus-thread-expunge-below)))
    (push gnus-newsgroup-limit gnus-newsgroup-limits)
    (setq gnus-newsgroup-limit nil)
    (maphash
     (lambda (_id deps)
       (unless (car deps)
	 ;; These threads have no parents -- they are roots.
	 (let ((nodes (cdr deps))
	       thread)
	   (while nodes
	     (if (and gnus-thread-expunge-below
		      (< (gnus-thread-total-score (car nodes))
			 gnus-thread-expunge-below))
		 (gnus-expunge-thread (pop nodes))
	       (setq thread (pop nodes))
	       (gnus-summary-limit-children thread))))))
     gnus-newsgroup-dependencies)
    ;; If this limitation resulted in an empty group, we might
    ;; pop the previous limit and use it instead.
    (when (and (not gnus-newsgroup-limit)
	       show-if-empty)
      (setq gnus-newsgroup-limit (pop gnus-newsgroup-limits)))
    gnus-newsgroup-limit))

(defun gnus-summary-limit-children (thread)
  "Return 1 if this subthread is visible and 0 if it is not."
  ;; First we get the number of visible children to this thread.  This
  ;; is done by recursing down the thread using this function, so this
  ;; will really go down to a leaf article first, before slowly
  ;; working its way up towards the root.
  (when thread
    (let* ((max-lisp-eval-depth (max 5000 max-lisp-eval-depth))
	   (children
	   (if (cdr thread)
	       (apply #'+ (mapcar #'gnus-summary-limit-children
				 (cdr thread)))
	     0))
	   (number (mail-header-number (car thread)))
	   score)
      (if (and
	   (not (memq number gnus-newsgroup-marked))
	   (or
	    ;; If this article is dormant and has absolutely no visible
	    ;; children, then this article isn't visible.
	    (and (memq number gnus-newsgroup-dormant)
		 (zerop children))
	    ;; If this is "fetch-old-headered" and there is no
	    ;; visible children, then we don't want this article.
	    (and (or (eq gnus-fetch-old-headers 'some)
		     (numberp gnus-fetch-old-headers))
		 (gnus-summary-article-ancient-p number)
		 (zerop children))
	    ;; If this is "fetch-old-headered" and `invisible', then
	    ;; we don't want this article.
	    (and (eq gnus-fetch-old-headers 'invisible)
		 (gnus-summary-article-ancient-p number))
	    ;; If this is a sparsely inserted article with no children,
	    ;; we don't want it.
	    (and (eq gnus-build-sparse-threads 'some)
		 (gnus-summary-article-sparse-p number)
		 (zerop children))
	    ;; If we use expunging, and this article is really
	    ;; low-scored, then we don't want this article.
	    (when (and gnus-summary-expunge-below
		       (< (setq score
				(or (cdr (assq number gnus-newsgroup-scored))
				    gnus-summary-default-score))
			  gnus-summary-expunge-below))
	      ;; We increase the expunge-tally here, but that has
	      ;; nothing to do with the limits, really.
	      (cl-incf gnus-newsgroup-expunged-tally)
	      ;; We also mark as read here, if that's wanted.
	      (when (and gnus-summary-mark-below
			 (< score gnus-summary-mark-below))
		(setq gnus-newsgroup-unreads
		      (delq number gnus-newsgroup-unreads))
		(if gnus-newsgroup-auto-expire
		    (push number gnus-newsgroup-expirable)
		  (push (cons number gnus-low-score-mark)
			gnus-newsgroup-reads)))
	      t)
	    ;; Do the `display' group parameter.
	    (and gnus-newsgroup-display
		 (let ((gnus-number number))
		   (not (funcall gnus-newsgroup-display))))))
	  ;; Nope, invisible article.
	  0
	;; Ok, this article is to be visible, so we add it to the limit
	;; and return 1.
	(push number gnus-newsgroup-limit)
	1))))

(defun gnus-expunge-thread (thread)
  "Mark all articles in THREAD as read."
  (let* ((number (mail-header-number (car thread))))
    (cl-incf gnus-newsgroup-expunged-tally)
    ;; We also mark as read here, if that's wanted.
    (setq gnus-newsgroup-unreads
	  (delq number gnus-newsgroup-unreads))
    (if gnus-newsgroup-auto-expire
	(push number gnus-newsgroup-expirable)
      (push (cons number gnus-low-score-mark)
	    gnus-newsgroup-reads)))
  ;; Go recursively through all subthreads.
  (mapcar #'gnus-expunge-thread (cdr thread)))

;; Summary article oriented commands

(defun gnus-summary-refer-parent-article (n)
  "Refer parent article N times.
If N is negative, go to ancestor -N instead.
The difference between N and the number of articles fetched is returned."
  (interactive "p" gnus-summary-mode)
  (let ((skip 1)
	error header ref)
    (when (not (natnump n))
      (setq skip (abs n)
	    n 1))
    (while (and (> n 0)
		(not error))
      (setq header (gnus-summary-article-header))
      (if (and (eq (mail-header-number header)
		   (cdr gnus-article-current))
	       (equal gnus-newsgroup-name
		      (car gnus-article-current)))
	  ;; If we try to find the parent of the currently
	  ;; displayed article, then we take a look at the actual
	  ;; References header, since this is slightly more
	  ;; reliable than the References field we got from the
	  ;; server.
	  (with-current-buffer gnus-original-article-buffer
	    (nnheader-narrow-to-headers)
	    (unless (setq ref (message-fetch-field "references"))
	      (when (setq ref (message-fetch-field "in-reply-to"))
		(setq ref (gnus-extract-message-id-from-in-reply-to ref))))
	    (widen))
	(setq ref
	      ;; It's not the current article, so we take a bet on
	      ;; the value we got from the server.
	      (mail-header-references header)))
      (if (and ref
	       (not (equal ref "")))
	  (unless (gnus-summary-refer-article (gnus-parent-id ref skip))
	    (gnus-message 1 "Couldn't find parent"))
	(gnus-message 1 "No references in article %d"
		      (gnus-summary-article-number))
	(setq error t))
      (cl-decf n))
    (gnus-summary-position-point)
    n))

(defun gnus-summary-refer-references ()
  "Fetch all articles mentioned in the References header.
Return the number of articles fetched."
  (interactive nil gnus-summary-mode)
  (let ((ref (mail-header-references (gnus-summary-article-header)))
	(current (gnus-summary-article-number))
	(n 0))
    (if (or (not ref)
	    (equal ref ""))
	(error "No References in the current article")
      ;; For each Message-ID in the References header...
      (while (string-match "<[^>]*>" ref)
	(cl-incf n)
	;; ... fetch that article.
	(gnus-summary-refer-article
	 (prog1 (match-string 0 ref)
	   (setq ref (substring ref (match-end 0))))))
      (gnus-summary-goto-subject current)
      (gnus-summary-position-point)
      n)))

(defun gnus-delete-duplicate-headers (headers)
  ;; First remove leading duplicates.
  (while (and (> (length headers) 1)
	      (= (mail-header-number (car headers))
		 (mail-header-number (cadr headers))))
    (pop headers))
  ;; Then the rest.
  (let ((result headers))
    (while (> (length headers) 1)
      (if (= (mail-header-number (car headers))
	     (mail-header-number (cadr headers)))
	  (setcdr headers (cddr headers))
	(pop headers)))
    result))

(defun gnus-summary-refer-thread (&optional limit)
  "Fetch all articles in the current thread.
For backends that know how to search for threads (currently only
`nnimap') a non-numeric prefix arg will search the entire server;
without a prefix arg only the current group is searched.  If the
variable `gnus-refer-thread-use-search' is non-nil the prefix arg
has the reverse meaning.  If no backend-specific `request-thread'
function is available fetch LIMIT (the numerical prefix) old
headers.  If LIMIT is non-numeric or nil fetch the number
specified by the `gnus-refer-thread-limit' variable."
  (interactive "P" gnus-summary-mode)
  (let* ((header (gnus-summary-article-header))
	 (id (mail-header-id header))
	 (gnus-inhibit-demon t)
	 (gnus-summary-ignore-duplicates t)
	 (gnus-read-all-available-headers t)
	 (gnus-refer-thread-use-search
	  (if (and (not (null limit)) (listp limit))
	      (not gnus-refer-thread-use-search) gnus-refer-thread-use-search))
	 (new-headers
	  (if (gnus-check-backend-function
	       'request-thread gnus-newsgroup-name)
	      (gnus-request-thread header gnus-newsgroup-name)
	    (let* ((limit (if (numberp limit) (prefix-numeric-value limit)
			    gnus-refer-thread-limit))
		   (last (if (numberp limit)
			     (min (+ (mail-header-number header)
				     limit)
				  gnus-newsgroup-highest)
			   gnus-newsgroup-highest))
		   (subject (gnus-simplify-subject
			     (mail-header-subject header)))
		   (refs (split-string (or (mail-header-references header)
					   "")))
		   (gnus-parse-headers-hook
                    (let ((refs (append refs (list id subject))))
		      (lambda ()
                        (goto-char (point-min))
		        (keep-lines (regexp-opt refs))))))
	      (gnus-fetch-headers (list last) (if (numberp limit)
						  (* 2 limit) limit)
                                  t))))
	 article-ids new-unreads)
    (when (listp new-headers)
      (dolist (header new-headers)
	(push (mail-header-number header) article-ids))
      (setq article-ids (nreverse article-ids))
      (setq new-unreads
	    (gnus-sorted-intersection gnus-newsgroup-unselected article-ids))
      (setq gnus-newsgroup-unselected
	    (gnus-sorted-ndifference gnus-newsgroup-unselected new-unreads))
      (setq gnus-newsgroup-unreads
	    (gnus-sorted-nunion gnus-newsgroup-unreads new-unreads))
      (setq gnus-newsgroup-headers
            (gnus-delete-duplicate-headers
             (cl-merge
              'list gnus-newsgroup-headers new-headers
              'gnus-article-sort-by-number)))
      (setq gnus-newsgroup-articles
	    (gnus-sorted-nunion gnus-newsgroup-articles article-ids))
      (gnus-summary-limit-include-thread id gnus-refer-thread-limit-to-thread)))
  (gnus-summary-show-thread))

(defun gnus-summary-open-group-with-article (message-id)
  "Open a group containing the article with the given MESSAGE-ID."
  (interactive "sMessage-ID: " gnus-summary-mode)
  (require 'nndoc)
  (with-temp-buffer
    ;; Prepare a dummy article
    (erase-buffer)
    (insert "From nobody Tue Sep 13 22:05:34 2011\n\n")

    ;; Prepare pretty modelines for summary and article buffers
    (let ((gnus-summary-mode-line-format "Found %G")
          (gnus-article-mode-line-format
           ;; Group names just get in the way here, especially the
           ;; abbreviated ones
           (if (string-match "%[gG]" gnus-article-mode-line-format)
	       (concat (substring gnus-article-mode-line-format
				  0 (match-beginning 0))
		       (substring gnus-article-mode-line-format (match-end 0)))
	     gnus-article-mode-line-format)))

      ;; Build an ephemeral group containing the dummy article (hidden)
      (gnus-group-read-ephemeral-group
       message-id
       `(nndoc ,message-id
	       (nndoc-address ,(current-buffer))
	       (nndoc-article-type mbox))
       :activate
       (cons (current-buffer) gnus-current-window-configuration)
       (not :request-only)
       '(-1)				; :select-articles
       (not :parameters)
       0))				; :number
    ;; Fetch the desired article
    (gnus-summary-refer-article message-id)))

(defun gnus-summary-refer-article (message-id)
  "Fetch an article specified by MESSAGE-ID."
  (interactive "sMessage-ID: " gnus-summary-mode)
  (when (and (stringp message-id)
	     (not (zerop (length message-id))))
    (setq message-id (string-replace " " "" message-id))
    ;; Construct the correct Message-ID if necessary.
    ;; Suggested by tale@pawl.rpi.edu.
    (unless (string-match "^<" message-id)
      (setq message-id (concat "<" message-id)))
    (unless (string-match ">$" message-id)
      (setq message-id (concat message-id ">")))
    ;; People often post MIDs from URLs, so unhex it:
    (unless (string-search "@" message-id)
      (setq message-id (gnus-url-unhex-string message-id)))
    (let* ((header (gnus-id-to-header message-id))
	   (sparse (and header
			(gnus-summary-article-sparse-p
			 (mail-header-number header))
			(memq (mail-header-number header)
			      gnus-newsgroup-limit)))
	   number)
      (cond
       ;; If the article is present in the buffer we just go to it.
       ((and header
	     (or (not (gnus-summary-article-sparse-p
		       (mail-header-number header)))
		 sparse))
	(prog1
	    (gnus-summary-goto-article
	     (mail-header-number header) nil t)
	  (when sparse
	    (gnus-summary-update-article (mail-header-number header)))))
       (t
	;; We fetch the article.
	(catch 'found
	  (dolist (gnus-override-method (gnus-refer-article-methods))
	    (when (and (gnus-check-server gnus-override-method)
		       ;; Fetch the header,
		       (setq number (gnus-summary-insert-subject message-id)))
	      ;; and display the article.
	      (gnus-summary-select-article nil nil nil number)
	      (throw 'found t)))
	  (gnus-message 3 "Couldn't fetch article %s" message-id)))))))

(defun gnus-refer-article-methods ()
  "Return a list of referable methods."
  (cond
   ;; No method, so we default to current and native.
   ((null gnus-refer-article-method)
    (list gnus-current-select-method gnus-select-method))
   ;; Current.
   ((eq 'current gnus-refer-article-method)
    (list gnus-current-select-method))
   ;; List of select methods.
   ((not (and (symbolp (car gnus-refer-article-method))
	      (assq (car gnus-refer-article-method) nnoo-definition-alist)))
    (let (out)
      (dolist (method gnus-refer-article-method)
	(push (if (eq 'current method)
		  gnus-current-select-method
		(if (eq 'nnselect (car method))
		    (list
		     'nnselect
		     (or (cadr method)
			 (gnus-method-to-server gnus-current-select-method)))
		  method))
	      out))
      (nreverse out)))
   ;; One single select method.
   (t
    (list gnus-refer-article-method))))

(defun gnus-summary-edit-parameters ()
  "Edit the group parameters of the current group."
  (interactive nil gnus-summary-mode)
  (gnus-group-edit-group gnus-newsgroup-name 'params))

(defun gnus-summary-customize-parameters ()
  "Customize the group parameters of the current group."
  (interactive nil gnus-summary-mode)
  (gnus-group-customize gnus-newsgroup-name))

(defun gnus-summary-enter-digest-group (&optional force)
  "Enter an nndoc group based on the current article.
If FORCE, force a digest interpretation.  If not, try to guess
what the document format is.

To control what happens when you exit the group, see the
`gnus-auto-select-on-ephemeral-exit' variable."
  (interactive "P" gnus-summary-mode)
  (let ((conf gnus-current-window-configuration))
    (save-window-excursion
      (save-excursion
	(let (gnus-article-prepare-hook
	      gnus-display-mime-function
	      gnus-break-pages)
	  (gnus-summary-select-article))))
    (setq gnus-current-window-configuration conf)
    (let* ((name (format "%s-%d"
			 (gnus-group-prefixed-name
			  gnus-newsgroup-name (list 'nndoc ""))
			 (with-current-buffer gnus-summary-buffer
			   gnus-current-article)))
	   (ogroup gnus-newsgroup-name)
	   (params (append (gnus-info-params (gnus-get-info ogroup))
			   (list (cons 'to-group ogroup))
			   (list (cons 'parent-group ogroup))
			   (list (cons 'save-article-group ogroup))))
	   (case-fold-search t)
	   (buf (current-buffer))
	   dig to-address charset)
      (with-current-buffer gnus-original-article-buffer
	;; Have the digest group inherit the main mail address of
	;; the parent article.
	(when (setq to-address (or (gnus-fetch-field "reply-to")
				   (gnus-fetch-field "from")))
	  (setq params
		(append
		 params
		 (list (cons 'to-address
			     (funcall gnus-decode-encoded-address-function
				      to-address))))))
	(setq dig (nnheader-set-temp-buffer " *gnus digest buffer*"))
	(insert-buffer-substring gnus-original-article-buffer)
	(narrow-to-region
	 (goto-char (point-min))
	 (or (search-forward "\n\n" nil t) (point)))
	;; Remove lines that may lead nndoc to misinterpret the
	;; document type.
	(goto-char (point-min))
	(delete-matching-lines "^Path:\\|^From ")
	;; Parse charset, and decode content transfer encoding.
	(setq charset (mail-content-type-get
		       (mail-header-parse-content-type
			(or (gnus-fetch-field "content-type") ""))
		       'charset))
	(let ((encoding (gnus-fetch-field "content-transfer-encoding")))
	  (when encoding
	    (message-remove-header "content-transfer-encoding")
	    (goto-char (point-max))
	    (widen)
	    (narrow-to-region (point) (point-max))
	    (mm-decode-content-transfer-encoding
	     (intern (downcase (mail-header-strip-cte encoding))))))
	(widen))
      (unwind-protect
	  (if (let ((gnus-newsgroup-ephemeral-charset
		     (if charset
			 (intern (downcase (gnus-strip-whitespace charset)))
		       gnus-newsgroup-charset))
		    (gnus-newsgroup-ephemeral-ignored-charsets
		     gnus-newsgroup-ignored-charsets))
		(gnus-group-read-ephemeral-group
		 name `(nndoc ,name (nndoc-address ,(get-buffer dig))
			      (nndoc-article-type
			       ,(if force 'mbox 'guess)))
		 t nil nil nil
		 `((adapt-file . ,(gnus-score-file-name gnus-newsgroup-name
							"ADAPT")))))
	      ;; Make all postings to this group go to the parent group.
	      (nconc (gnus-info-params (gnus-get-info name))
		     params)
	    ;; Couldn't select this doc group.
	    (switch-to-buffer buf)
	    (gnus-configure-windows 'summary)
	    (gnus-message 3 "Article couldn't be entered?"))
	(kill-buffer dig)))))

(defun gnus-summary-read-document (n)
  "Open a new group based on the current article(s).
This will allow you to read digests and other similar
documents as newsgroups.
Obeys the standard process/prefix convention."
  (interactive "P" gnus-summary-mode)
  (let* ((ogroup gnus-newsgroup-name)
	 (params (append (gnus-info-params (gnus-get-info ogroup))
			 (list (cons 'to-group ogroup))))
	 group egroup groups vgroup)
    (dolist (article (gnus-summary-work-articles n))
      (setq group (format "%s-%d" gnus-newsgroup-name article))
      (gnus-summary-remove-process-mark article)
      (when (gnus-summary-display-article article)
	(save-excursion ;;What for?
	  (with-temp-buffer
	    (insert-buffer-substring gnus-original-article-buffer)
	    ;; Remove some headers that may lead nndoc to make
	    ;; the wrong guess.
	    (message-narrow-to-head)
	    (goto-char (point-min))
	    (delete-matching-lines "^Path:\\|^From ")
	    (widen)
	    (if (setq egroup
		      (gnus-group-read-ephemeral-group
		       group `(nndoc ,group (nndoc-address ,(current-buffer))
				     (nndoc-article-type guess))
		       t nil t))
		(progn
                  ;; Make all postings to this group go to the parent group.
		  (nconc (gnus-info-params (gnus-get-info egroup))
			 params)
		  (push egroup groups))
	      ;; Couldn't select this doc group.
	      (gnus-error 3 "Article couldn't be entered"))))))
    ;; Now we have selected all the documents.
    (cond
     ((not groups)
      (error "None of the articles could be interpreted as documents"))
     ((gnus-group-read-ephemeral-group
       (setq vgroup (format
		     "nnvirtual:%s-%s" gnus-newsgroup-name
		     (format-time-string "%Y%m%dT%H%M%S")))
       `(nnvirtual ,vgroup (nnvirtual-component-groups ,groups))
       t
       (cons (current-buffer) 'summary)))
     (t
      (error "Couldn't select virtual nndoc group")))))

(define-obsolete-function-alias 'gnus-summary-widget-forward
  #'gnus-summary-button-forward "27.1")
(defun gnus-summary-button-forward (arg)
  "Move point to the next field or button in the article.
With optional ARG, move across that many fields."
  (interactive "p" gnus-summary-mode)
  (gnus-summary-select-article)
  (gnus-configure-windows 'article)
  (let ((win (or (gnus-get-buffer-window gnus-article-buffer t)
                 (error "No article window found"))))
    (select-window win)
    (select-frame-set-input-focus (window-frame win))
    (forward-button arg)))

(define-obsolete-function-alias 'gnus-summary-widget-backward
  #'gnus-summary-button-backward "27.1")
(defun gnus-summary-button-backward (arg)
  "Move point to the previous field or button in the article.
With optional ARG, move across that many fields."
  (interactive "p" gnus-summary-mode)
  (gnus-summary-select-article)
  (gnus-configure-windows 'article)
  (let ((win (or (gnus-get-buffer-window gnus-article-buffer t)
                 (error "No article window found"))))
    (select-window win)
    (select-frame-set-input-focus (window-frame win))
    (unless (button-at (point))
      (goto-char (point-max)))
    (backward-button arg)))

(defcustom gnus-collect-urls-primary-text "Link"
  "The button text for the default link in `gnus-summary-browse-url'."
  :version "27.1"
  :type 'string
  :group 'gnus-article-various)

(defun gnus-collect-urls ()
  "Return the list of URLs in the buffer after (point).
The 1st element is the button named by `gnus-collect-urls-primary-text'."
  (let ((pt (point)) urls primary)
    (while (forward-button 1 nil nil t)
      (setq pt (point))
      (when-let ((w (button-at pt))
                 (u (or (button-get w 'shr-url)
                        (get-text-property pt 'gnus-string))))
	(when (string-match-p "\\`[[:alpha:]]+://" u)
          (if (and gnus-collect-urls-primary-text (null primary)
                   (string= gnus-collect-urls-primary-text (button-label w)))
              (setq primary u)
	    (push u urls)))))
    (setq urls (nreverse urls))
    (when primary
      (push primary urls))
    (delete-dups urls)))

(defun gnus-shorten-url (url max)
  "Return an excerpt from URL not exceeding MAX characters."
  (if (<= (length url) max)
      url
    (let* ((parsed (url-generic-parse-url url))
           (host (url-host parsed))
           (rest (concat (url-filename parsed)
                         (when-let ((target (url-target parsed)))
                           (concat "#" target)))))
      (concat host (string-truncate-left rest (- max (length host)))))))

(defun gnus-summary-browse-url (&optional external)
  "Scan the current article body for links, and offer to browse them.

Links are opened using `browse-url' unless a prefix argument is
given: Then `browse-url-secondary-browser-function' is used instead.

If only one link is found, browse that directly, otherwise use
completion to select a link.  The first link marked in the
article text with `gnus-collect-urls-primary-text' is the
default."
  (interactive "P" gnus-summary-mode)
  (let (urls target)
    (gnus-summary-select-article)
    (gnus-with-article-buffer
      (article-goto-body)
      ;; Back up a char, in case body starts with a button.
      (backward-char)
      (setq urls (gnus-collect-urls))
      (setq target
	    (cond ((= (length urls) 1)
		   (car urls))
		  ((> (length urls) 1)
		   (completing-read
		    (format-prompt "URL to browse"
				   (gnus-shorten-url (car urls) 40))
		    urls nil t nil nil (car urls)))))
      (if target
	  (if external
	      (funcall browse-url-secondary-browser-function target)
	    (browse-url target))
	(message "No URLs found.")))))

(defun gnus-summary-isearch-article (&optional regexp-p)
  "Do incremental search forward on the current article.
If REGEXP-P (the prefix) is non-nil, do regexp isearch."
  (interactive "P" gnus-summary-mode)
  (gnus-summary-select-article)
  (gnus-configure-windows 'article)
  (gnus-eval-in-buffer-window gnus-article-buffer
    (save-restriction
      (widen)
      (isearch-forward regexp-p))))

(defun gnus-summary-repeat-search-article-forward ()
  "Repeat the previous search forwards."
  (interactive nil gnus-summary-mode)
  (unless gnus-last-search-regexp
    (error "No previous search"))
  (gnus-summary-search-article-forward gnus-last-search-regexp))

(defun gnus-summary-repeat-search-article-backward ()
  "Repeat the previous search backwards."
  (interactive nil gnus-summary-mode)
  (unless gnus-last-search-regexp
    (error "No previous search"))
  (gnus-summary-search-article-forward gnus-last-search-regexp t))

(defun gnus-summary-search-article-forward (regexp &optional backward)
  "Search for an article containing REGEXP forward.
If BACKWARD, search backward instead."
  (interactive
   (list
    (read-string
     (format-prompt "Search article %s (regexp)"
                    gnus-last-search-regexp
                    (if current-prefix-arg "backward" "forward")))
    current-prefix-arg)
   gnus-summary-mode)
  (if (string-equal regexp "")
      (setq regexp (or gnus-last-search-regexp ""))
    (setq gnus-last-search-regexp regexp)
    (setq gnus-article-before-search gnus-current-article))
  ;; Intentionally set gnus-last-article.
  (setq gnus-last-article gnus-article-before-search)
  (let ((gnus-last-article gnus-last-article))
    (if (gnus-summary-search-article regexp backward)
	(gnus-summary-show-thread)
      (signal 'search-failed (list regexp)))))

(defun gnus-summary-search-article-backward (regexp)
  "Search for an article containing REGEXP backward."
  (interactive
   (list
    (read-string
     (format-prompt "Search article backward (regexp)"
                    gnus-last-search-regexp)))
   gnus-summary-mode)
  (gnus-summary-search-article-forward regexp 'backward))

(defun gnus-summary-search-article (regexp &optional backward)
  "Search for an article containing REGEXP.
Optional argument BACKWARD means do search for backward.
`gnus-select-article-hook' is not called during the search."
  ;; We have to require this here to make sure that the following
  ;; dynamic binding isn't shadowed by autoloading.
  (require 'gnus-async)
  (require 'gnus-art)
  (let ((gnus-select-article-hook nil)	;Disable hook.
	(gnus-article-prepare-hook nil)
	(gnus-mark-article-hook nil)	;Inhibit marking as read.
	(gnus-use-article-prefetch nil)
	(gnus-use-trees nil)		;Inhibit updating tree buffer.
	(gnus-visual nil)
	(gnus-keep-backlog nil)
	(gnus-break-pages nil)
	(gnus-summary-display-arrow nil)
	(gnus-updated-mode-lines nil)
	(gnus-auto-center-summary nil)
	(sum (current-buffer))
	(gnus-display-mime-function nil)
	(found nil)
	point)
    (gnus-save-hidden-threads
      (gnus-summary-select-article)
      (set-buffer gnus-article-buffer)
      (goto-char (window-point (get-buffer-window (current-buffer))))
      (when backward
	(forward-line -1))
      (while (not found)
	(gnus-message 7 "Searching article: %d..." (cdr gnus-article-current))
	(if (if backward
		(re-search-backward regexp nil t)
	      (re-search-forward regexp nil t))
	    ;; We found the regexp.
	    (progn
	      (setq found 'found)
	      (beginning-of-line)
	      (set-window-start
	       (get-buffer-window (current-buffer))
	       (point))
	      (forward-line 1)
	      (set-window-point
	       (get-buffer-window (current-buffer))
	       (point))
	      (set-buffer sum)
	      (setq point (point)))
	  ;; We didn't find it, so we go to the next article.
	  (set-buffer sum)
	  (setq found 'not)
	  (while (eq found 'not)
	    (if (not (if backward (gnus-summary-find-prev)
		       (gnus-summary-find-next)))
		;; No more articles.
		(setq found t)
	      ;; Select the next article and adjust point.
	      (unless (gnus-summary-article-sparse-p
		       (gnus-summary-article-number))
		(setq found nil)
		(gnus-summary-select-article)
		(set-buffer gnus-article-buffer)
		(widen)
		(goto-char (if backward (point-max) (point-min))))))))
      (gnus-message 7 ""))
    ;; Return whether we found the regexp.
    (when (eq found 'found)
      (goto-char point)
      (sit-for 0) ;; Ensure that the point is visible in the summary window.
      (gnus-summary-show-thread)
      (gnus-summary-goto-subject gnus-current-article)
      (gnus-summary-position-point)
      t)))

(defun gnus-find-matching-articles (header regexp)
  "Return a list of all articles that match REGEXP on HEADER.
This search includes all articles in the current group that Gnus has
fetched headers for, whether they are displayed or not."
  (let ((articles nil)
	(func (intern (concat "mail-header-" header)))
	(case-fold-search t))
    (dolist (header gnus-newsgroup-headers)
      ;; FIXME: when called from gnus-summary-limit-include-thread via
      ;; gnus-summary-limit-include-matching-articles, `regexp' is a decoded
      ;; string whereas the header isn't decoded.
      (when (string-match regexp (funcall func header))
	(push (mail-header-number header) articles)))
    (nreverse articles)))

(defun gnus-summary-find-matching (header regexp &optional backward unread
					  not-case-fold not-matching)
  "Return a list of all articles that match REGEXP on HEADER.
The search stars on the current article and goes forwards unless
BACKWARD is non-nil.  If BACKWARD is `all', do all articles.
If UNREAD is non-nil, only unread articles will
be taken into consideration.  If NOT-CASE-FOLD, case won't be folded
in the comparisons.  If NOT-MATCHING, return a list of all articles
that not match REGEXP on HEADER."
  (let ((case-fold-search (not not-case-fold))
	articles func)
    (if (consp header)
	(if (eq (car header) 'extra)
	    (setq func
                  (let ((x (cdr header)))
		    (lambda (h)
		      (or (cdr (assq x (mail-header-extra h)))
			  ""))))
	  (error "%s is an invalid header" header))
      (unless (fboundp (intern (concat "mail-header-" header)))
	(error "%s is not a valid header" header))
      (setq func (intern (concat "mail-header-" header))))
    (dolist (d (if (eq backward 'all)
		   gnus-newsgroup-data
		 (gnus-data-find-list
		  (gnus-summary-article-number)
		  (gnus-data-list backward))))
      (when (and (or (not unread)	; We want all articles...
		     (gnus-data-unread-p d)) ; Or just unreads.
		 (mail-header-p (gnus-data-header d)) ; It's not a pseudo.
		 (if not-matching
		     (not (string-match
			   regexp
			   (funcall func (gnus-data-header d))))
		   (string-match regexp
				 (funcall func (gnus-data-header d)))))
	(push (gnus-data-number d) articles))) ; Success!
    (nreverse articles)))

(defun gnus-summary-execute-command (header regexp command &optional backward)
  "Search forward for an article whose HEADER matches REGEXP and execute COMMAND.
If HEADER is an empty string (or nil), the match is done on the entire
article.  If BACKWARD (the prefix) is non-nil, search backward instead."
  (interactive
   (list
    (let ((completion-ignore-case t))
      (gnus-completing-read
       "Header name"
       (mapcar #'symbol-name
	       (append
		'(Number Subject From Lines Date Message-ID
			 Xref References Body)
		gnus-extra-headers))
       'require-match))
    (read-string "Regexp: ")
    (read-key-sequence "Command: ")
    current-prefix-arg)
   gnus-summary-mode)
  (when (equal header "Body")
    (setq header ""))
  ;; Hidden thread subtrees must be searched as well.
  (gnus-summary-show-all-threads)
  ;; We don't want to change current point nor window configuration.
  (save-excursion
    (save-window-excursion
      (let (gnus-visual
	    gnus-treat-strip-trailing-blank-lines
	    gnus-treat-strip-leading-blank-lines
	    gnus-treat-strip-multiple-blank-lines
	    gnus-treat-hide-boring-headers
	    gnus-treat-fold-newsgroups
	    gnus-article-prepare-hook)
	(gnus-message 6 "Executing %s..." (key-description command))
	;; We'd like to execute COMMAND interactively so as to give arguments.
	(gnus-execute header regexp
		      `(call-interactively ',(key-binding command))
		      backward)
	(gnus-message 6 "Executing %s...done" (key-description command))))))

(defun gnus-summary-beginning-of-article ()
  "Scroll the article back to the beginning."
  (interactive nil gnus-summary-mode)
  (gnus-summary-select-article)
  (gnus-configure-windows 'article)
  (gnus-eval-in-buffer-window gnus-article-buffer
    (widen)
    (goto-char (point-min))
    (when gnus-break-pages
      (gnus-narrow-to-page))))

(defun gnus-summary-end-of-article ()
  "Scroll to the end of the article."
  (interactive nil gnus-summary-mode)
  (gnus-summary-select-article)
  (gnus-configure-windows 'article)
  (gnus-eval-in-buffer-window gnus-article-buffer
    (widen)
    (goto-char (point-max))
    (recenter -3)
    (when gnus-break-pages
      (gnus-narrow-to-page))))

(defun gnus-summary-print-truncate-and-quote (string &optional len)
  "Truncate to LEN and quote all \"(\"'s in STRING."
  (replace-regexp-in-string "[()]" "\\\\\\&"
			    (if (and len (> (length string) len))
				(substring string 0 len)
			      string)))

(defun gnus-summary-print-article (&optional filename n)
  "Generate and print a PostScript image of the process-marked (mail) articles.

If used interactively, print the current article if none are
process-marked.  With prefix arg, prompt the user for the name of the
file to save in.

When used from Lisp, accept two optional args FILENAME and N.  N means
to print the next N articles.  If N is negative, print the N previous
articles.  If N is nil and articles have been marked with the process
mark, print these instead.

If the optional first argument FILENAME is nil, send the image to the
printer.  If FILENAME is a string, save the PostScript image in a file with
that name.  If FILENAME is a number, prompt the user for the name of the file
to save in."
  (interactive
   (list (ps-print-preprint current-prefix-arg))
   gnus-summary-mode)
  (dolist (article (gnus-summary-work-articles n))
    (gnus-summary-select-article nil nil 'pseudo article)
    (gnus-eval-in-buffer-window gnus-article-buffer
      (gnus-print-buffer))
    (gnus-summary-remove-process-mark article))
  (ps-despool filename))

(defvar ps-right-header)
(defvar ps-left-header)
(defvar shr-ignore-cache)

(defun gnus-print-buffer ()
  (let ((ps-left-header
	 (list
	  (concat "("
		  (gnus-summary-print-truncate-and-quote
		   (mail-header-subject gnus-current-headers)
		   66) ")")
	  (concat "("
		  (gnus-summary-print-truncate-and-quote
		   (mail-header-from gnus-current-headers)
		   45) ")")))
	(ps-right-header
	 (list
	  "/pagenumberstring load"
	  (concat "("
		  (mail-header-date gnus-current-headers) ")"))))
    (gnus-run-hooks 'gnus-ps-print-hook)
    (save-excursion
      (if ps-print-color-p
	  (ps-spool-buffer-with-faces)
	(ps-spool-buffer)))))

(declare-function gnus-flush-original-article-buffer "gnus-art" ())

(defun gnus-summary-show-complete-article ()
  "Show a complete version of the current article.
This is only useful if you're looking at a partial version of the
article currently."
  (interactive nil gnus-summary-mode)
  (let ((gnus-keep-backlog nil)
	(gnus-use-cache nil)
	(gnus-agent nil)
	(variable (intern
		   (format "%s-fetch-partial-articles"
			   (car (gnus-find-method-for-group
				 gnus-newsgroup-name)))
		   obarray))
	old-val)
    (unwind-protect
	(progn
	  (setq old-val (symbol-value variable))
	  (set variable nil)
	  (gnus-flush-original-article-buffer)
	  (gnus-summary-show-article))
      (set variable old-val))))

(defun gnus-summary-show-article (&optional arg)
  "Force redisplaying of the current article.
If ARG (the prefix) is a number, show the article with the charset
defined in `gnus-summary-show-article-charset-alist', or the charset
input.
If ARG (the prefix) is non-nil and not a number, show the article,
but without running any of the article treatment functions
article.  Normally, the keystroke is `C-u g'.  When using `C-u
C-u g', show the raw article."
  (interactive "P" gnus-summary-mode)
  (cond
   ((numberp arg)
    (gnus-summary-show-article t)
    (let ((gnus-newsgroup-charset
	   (or (cdr (assq arg gnus-summary-show-article-charset-alist))
	       (read-coding-system
		"View as charset: " ;; actually it is coding system.
		(with-current-buffer gnus-article-buffer
		  (mm-detect-coding-region (point) (point-max))))))
	  (gnus-newsgroup-ignored-charsets 'gnus-all))
      (gnus-summary-select-article nil 'force)
      (let ((deps gnus-newsgroup-dependencies)
	    head header lines)
	(with-current-buffer gnus-original-article-buffer
	  (save-restriction
	    (message-narrow-to-head)
	    (setq head (buffer-string))
	    (goto-char (point-min))
	    (unless (re-search-forward "^lines:[ \t]\\([0-9]+\\)" nil t)
	      (goto-char (point-max))
	      (widen)
	      (setq lines (1- (count-lines (point) (point-max))))))
	  (with-temp-buffer
	    (insert (format "211 %d Article retrieved.\n"
			    (cdr gnus-article-current)))
	    (insert head)
	    (if lines (insert (format "Lines: %d\n" lines)))
	    (insert ".\n")
	    (let ((nntp-server-buffer (current-buffer)))
	      (setq header (car (gnus-get-newsgroup-headers deps t))))))
	(setf (gnus-data-header
	       (gnus-data-find (cdr gnus-article-current)))
	      header)
	(gnus-summary-update-article-line
	 (cdr gnus-article-current) header)
	(when (gnus-summary-goto-subject (cdr gnus-article-current) nil t)
	  (gnus-summary-update-secondary-mark (cdr gnus-article-current))))))
   ((not arg)
    ;; Select the article the normal way.
    (if (eq mm-text-html-renderer 'shr)
	(progn
	  (require 'shr)
	  (let ((shr-ignore-cache t))
	    (gnus-summary-select-article nil 'force)))
      (gnus-summary-select-article nil 'force)))
   ((equal arg '(16))
    ;; C-u C-u g
    (let ((gnus-inhibit-article-treatments t))
      (gnus-summary-select-article nil 'force)))
   (t
    ;; We have to require this here to make sure that the following
    ;; dynamic binding isn't shadowed by autoloading.
    (require 'gnus-async)
    (require 'gnus-art)
    ;; Bind the article treatment functions to nil.
    (let ((gnus-have-all-headers t)
	  gnus-article-prepare-hook
	  gnus-article-decode-hook
	  gnus-display-mime-function
	  gnus-break-pages)
      ;; Destroy any MIME parts.
      (when (gnus-buffer-live-p gnus-article-buffer)
	(with-current-buffer gnus-article-buffer
	  (gnus-article-stop-animations)
	  (gnus-stop-downloads)
	  (mm-destroy-parts gnus-article-mime-handles)
	  ;; Set it to nil for safety reason.
	  (setq gnus-article-mime-handle-alist nil)
	  (setq gnus-article-mime-handles nil)))
      (gnus-summary-select-article nil 'force))))
  (gnus-summary-goto-subject gnus-current-article)
  (gnus-summary-position-point))

(defun gnus-summary-show-raw-article ()
  "Show the raw article without any article massaging functions being run."
  (interactive nil gnus-summary-mode)
  (gnus-summary-show-article t))

(defun gnus-summary-verbose-headers (&optional arg)
  "Toggle permanent full header display.
If ARG is a positive number, turn header display on.
If ARG is a negative number, turn header display off."
  (interactive "P" gnus-summary-mode)
  (setq gnus-show-all-headers
	(cond ((or (not (numberp arg))
		   (zerop arg))
	       (not gnus-show-all-headers))
	      ((natnump arg)
	       t)))
  (gnus-summary-show-article))

(declare-function article-narrow-to-head "gnus-art" ())
(declare-function gnus-article-hidden-text-p "gnus-art" (type))
(declare-function gnus-delete-wash-type "gnus-art" (type))
(declare-function gnus-mime-buttonize-attachments-in-header
		  "gnus-art" (&optional interactive))

(defun gnus-summary-toggle-header (&optional arg)
  "Show the headers if they are hidden, or hide them if they are shown.
If ARG is a positive number, show the entire header.
If ARG is a negative number, hide the unwanted header lines."
  (interactive "P" gnus-summary-mode)
  (let ((window (and (gnus-buffer-live-p gnus-article-buffer)
		     (get-buffer-window gnus-article-buffer t))))
    (with-current-buffer gnus-article-buffer
      (widen)
      (article-narrow-to-head)
      (let* ((inhibit-read-only t)
	     (inhibit-point-motion-hooks t)
	     (hidden (if (numberp arg)
			 (>= arg 0)
		       (or
			;; The case where there's no visible header
			;; that matches `gnus-visible-headers'.
			(looking-at "\n?\\'")
			(gnus-article-hidden-text-p 'headers))))
	     s e)
	(delete-region (point-min) (point-max))
	(with-current-buffer gnus-original-article-buffer
	  (goto-char (setq s (point-min)))
	  (setq e (if (search-forward "\n\n" nil t)
		      (1- (point))
		    (point-max))))
	(insert-buffer-substring gnus-original-article-buffer s e)
	(run-hooks 'gnus-article-decode-hook)
	(if hidden
	    (let ((gnus-treat-hide-headers nil)
		  (gnus-treat-hide-boring-headers nil))
	      (gnus-delete-wash-type 'headers)
	      (gnus-treat-article 'head))
	  (gnus-treat-article 'head)
	  ;; Add attachment buttons to the header.
	  (when gnus-mime-display-attachment-buttons-in-header
	    (gnus-mime-buttonize-attachments-in-header)))
	(widen)
	(if window
	    (set-window-start window (goto-char (point-min))))
	(if gnus-break-pages
	    (gnus-narrow-to-page)
	  (when (gnus-visual-p 'page-marker)
	    (let ((inhibit-read-only t))
	      (gnus-remove-text-with-property 'gnus-prev)
	      (gnus-remove-text-with-property 'gnus-next))))
	(gnus-set-mode-line 'article)))))

(defun gnus-summary-show-all-headers ()
  "Make all header lines visible."
  (interactive nil gnus-summary-mode)
  (gnus-summary-toggle-header 1))

(defun gnus-summary-caesar-message (&optional arg)
  "Caesar rotate the current article by 13.
With a non-numerical prefix, also rotate headers.  A numerical
prefix specifies how many places to rotate each letter forward."
  (interactive "P" gnus-summary-mode)
  (gnus-summary-select-article)
  (let ((mail-header-separator ""))
    (gnus-eval-in-buffer-window gnus-article-buffer
      (save-restriction
	(widen)
	(let ((start (window-start))
	      (inhibit-read-only t))
	  (if (equal arg '(4))
	      (message-caesar-buffer-body nil t)
	    (message-caesar-buffer-body arg))
	  (set-window-start (get-buffer-window (current-buffer)) start)))))
  ;; Create buttons and stuff...
  (gnus-treat-article nil))

(defun gnus-summary-idna-message (&optional _arg)
  "Decode IDNA encoded domain names in the current articles.
IDNA encoded domain names looks like `xn--bar'.  If a string
remain unencoded after running this function, it is likely an
invalid IDNA string (`xn--bar' is invalid).

You must have GNU Libidn (URL `https://www.gnu.org/software/libidn/')
installed for this command to work."
  (interactive nil gnus-summary-mode)
  (gnus-summary-select-article)
  (let ((mail-header-separator ""))
    (gnus-eval-in-buffer-window gnus-article-buffer
      (save-restriction
	(widen)
	(let ((start (window-start))
	      buffer-read-only)
	  (while (re-search-forward "\\(xn--[-0-9a-z]+\\)" nil t)
	    (replace-match (puny-decode-domain (match-string 1))))
	  (set-window-start (get-buffer-window (current-buffer)) start))))))

(defun gnus-summary-morse-message (&optional _arg)
  "Morse decode the current article."
  (interactive nil gnus-summary-mode)
  (gnus-summary-select-article)
  (let ((mail-header-separator ""))
    (gnus-eval-in-buffer-window gnus-article-buffer
      (save-excursion
	(save-restriction
	  (widen)
	  (let ((pos (window-start))
		(inhibit-read-only t))
	    (goto-char (point-min))
	    (when (message-goto-body)
	      (gnus-narrow-to-body))
	    (goto-char (point-min))
	    (while (search-forward "·" (point-max) t)
	      (replace-match "."))
	    (unmorse-region (point-min) (point-max))
	    (widen)
	    (set-window-start (get-buffer-window (current-buffer)) pos)))))))

(defun gnus-summary-stop-page-breaking ()
  "Stop page breaking in the current article."
  (interactive nil gnus-summary-mode)
  (gnus-summary-select-article)
  (gnus-eval-in-buffer-window gnus-article-buffer
    (widen)
    (when (gnus-visual-p 'page-marker)
      (let ((inhibit-read-only t))
	(gnus-remove-text-with-property 'gnus-prev)
	(gnus-remove-text-with-property 'gnus-next))
      (setq gnus-page-broken nil))))

(defun gnus-summary-move-article (&optional n to-newsgroup
					    select-method action)
  "Move the current article to a different newsgroup.
If N is a positive number, move the N next articles.
If N is a negative number, move the N previous articles.
If N is nil and any articles have been marked with the process mark,
move those articles instead.
If TO-NEWSGROUP is string, do not prompt for a newsgroup to move to.
If SELECT-METHOD is non-nil, do not move to a specific newsgroup, but
re-spool using this method.

When called interactively with TO-NEWSGROUP being nil, the value of
the variable `gnus-move-split-methods' is used for finding a default
for the target newsgroup.

For this function to work, both the current newsgroup and the
newsgroup that you want to move to have to support the `request-move'
and `request-accept' functions.

ACTION can be either `move' (the default), `crosspost' or `copy'."
  (interactive "P" gnus-summary-mode)
  (unless action
    (setq action 'move))
  ;; Check whether the source group supports the required functions.
  (cond ((and (eq action 'move)
	      (not (gnus-check-backend-function
		    'request-move-article gnus-newsgroup-name)))
	 (user-error "The current group does not support article moving"))
	((and (eq action 'crosspost)
	      (not (gnus-check-backend-function
		    'request-replace-article gnus-newsgroup-name)))
	 (user-error "The current group does not support article editing")))
  (let ((articles (gnus-summary-work-articles n))
	(prefix (if (gnus-check-backend-function
		     'request-move-article gnus-newsgroup-name)
		    (funcall gnus-move-group-prefix-function
			     gnus-newsgroup-name)
		  ""))
	(names '((move "Move" "Moving")
		 (copy "Copy" "Copying")
		 (crosspost "Crosspost" "Crossposting")))
	(copy-buf (save-excursion
		    (nnheader-set-temp-buffer " *copy article*")))
	art-group to-method new-xref article to-groups
	articles-to-update-marks)
    (unless (assq action names)
      (error "Unknown action %s" action))
    ;; Read the newsgroup name.
    (unless (or to-newsgroup select-method)
      (if (and gnus-move-split-methods
	       (not
		(and (memq gnus-current-article articles)
		     (gnus-buffer-live-p gnus-original-article-buffer))))
	  ;; When `gnus-move-split-methods' is non-nil, we have to
	  ;; select an article to give `gnus-read-move-group-name' an
	  ;; opportunity to suggest an appropriate default.  However,
	  ;; we needn't render or mark the article.
	  (let ((gnus-display-mime-function nil)
		(gnus-article-prepare-hook nil)
		(gnus-mark-article-hook nil))
	    (gnus-summary-select-article nil nil nil (car articles))))
      (setq to-newsgroup (gnus-read-move-group-name
			  (cadr (assq action names))
			  (symbol-value
			   (intern (format "gnus-current-%s-group" action)))
			  articles prefix)
	    to-method (gnus-server-to-method (gnus-group-method to-newsgroup)))
      (set (intern (format "gnus-current-%s-group" action)) to-newsgroup))
    (unless to-method
      (setq to-method (or select-method
			  (gnus-server-to-method
			   (gnus-group-method to-newsgroup)))))
    ;; Check the method we are to move this article to...
    (unless (gnus-check-backend-function
	     'request-accept-article (car to-method))
      (error "%s does not support article copying" (car to-method)))
    (unless (gnus-check-server to-method)
      (error "Can't open server %s" (car to-method)))
    (gnus-message 6 "%s to %s: %s..."
		  (caddr (assq action names))
		  (or (car select-method)
		      to-newsgroup)
		  articles)
    ;; This `while' is not equivalent to a `dolist' (bug#33653#134).
    (while articles
      (setq article (pop articles))
      ;; Set any marks that may have changed in the summary buffer.
      (when gnus-preserve-marks
	(gnus-summary-push-marks-to-backend article))
      (setq
       art-group
       (cond
	;; Move the article.
	((eq action 'move)
         (when gnus-suppress-duplicates
           ;; Remove this article from future suppression.
           (gnus-dup-unsuppress-article article))
	 (let* ((from-method (gnus-find-method-for-group
			      gnus-newsgroup-name))
		(to-method (or select-method
			       (gnus-find-method-for-group to-newsgroup)))
		(move-is-internal (gnus-server-equal from-method to-method)))
	   (gnus-request-move-article
	    article			; Article to move
	    gnus-newsgroup-name         ; From newsgroup
	    (nth 1 (gnus-find-method-for-group
		    gnus-newsgroup-name)) ; Server
	    (list 'gnus-request-accept-article
		  to-newsgroup (list 'quote select-method)
		  (not articles) t)	; Accept form
	    (not articles)		; Only save nov last time
	    (and move-is-internal
		 to-newsgroup		; Not respooling
					; Is this move internal?
		 (gnus-group-real-name to-newsgroup)))))
	;; Copy the article.
	((eq action 'copy)
	 (with-current-buffer copy-buf
	   (when (gnus-request-article-this-buffer article
						   gnus-newsgroup-name)
	     (save-restriction
	       (nnheader-narrow-to-headers)
	       (dolist (hdr gnus-copy-article-ignored-headers)
		 (message-remove-header hdr t)))
	     (gnus-request-accept-article
	      to-newsgroup select-method (not articles) t))))
	;; Crosspost the article.
	((eq action 'crosspost)
	 (let ((xref (message-tokenize-header
		      (mail-header-xref (gnus-summary-article-header
					 article))
		      " ")))
	   (setq new-xref (concat (gnus-group-real-name gnus-newsgroup-name)
				  ":" (number-to-string article)))
	   (unless xref
	     (setq xref (list (system-name))))
	   (setq new-xref
		 (concat
		  (mapconcat #'identity
			     (delete "Xref:" (delete new-xref xref))
			     " ")
		  " " new-xref))
	   (with-current-buffer copy-buf
	     ;; First put the article in the destination group.
	     (gnus-request-article-this-buffer article gnus-newsgroup-name)
	     (when (consp (setq art-group
				(gnus-request-accept-article
				 to-newsgroup select-method (not articles)
				 t)))
	       (setq new-xref (concat new-xref " " (car art-group)
				      ":"
				      (number-to-string (cdr art-group))))
	       ;; Now we have the new Xrefs header, so we insert
	       ;; it and replace the new article.
	       (nnheader-replace-header "Xref" new-xref)
	       (gnus-request-replace-article
		(cdr art-group) to-newsgroup (current-buffer) t)
	       art-group))))))
      (cond
       ((not art-group)
	(gnus-message 1 "Couldn't %s article %s: %s"
		      (cadr (assq action names)) article
		      (nnheader-get-report (car to-method))))
       ((eq art-group 'junk)
	(when (eq action 'move)
	  (gnus-summary-mark-article article gnus-canceled-mark)
	  (gnus-message 4 "Deleted article %s" article)
	  ;; run the delete hook
	  (run-hook-with-args 'gnus-summary-article-delete-hook
			      action
			      (gnus-data-header
			       (gnus-data-find-in article (gnus-data-list nil)))
			      gnus-newsgroup-name nil
			      select-method)))
       (t
	(let* ((pto-group (gnus-group-prefixed-name
			   (car art-group) to-method))
	       (info (gnus-get-info pto-group))
	       (to-group (gnus-info-group info))
	       to-marks)
	  ;; Update the group that has been moved to.
	  (when (and info
		     (memq action '(move copy)))
	    (unless (member to-group to-groups)
	      (push to-group to-groups))

	    (when (and (not (memq article gnus-newsgroup-unreads))
		       (cdr art-group))
	      (push 'read to-marks)
	      (setf (gnus-info-read info)
		    (gnus-add-to-range (gnus-info-read info)
				       (list (cdr art-group)))))

	    ;; See whether the article is to be put in the cache.
	    (let* ((expirable (gnus-group-auto-expirable-p to-group))
		   (marks (if expirable
			      gnus-article-mark-lists
			    (delete '(expirable . expire)
				    (copy-sequence
				     gnus-article-mark-lists))))
		   (to-article (cdr art-group)))

	      ;; Enter the article into the cache in the new group,
	      ;; if that is required.
	      (when (and to-article
			 gnus-use-cache)
		(gnus-cache-possibly-enter-article
		 to-group to-article
		 (memq article gnus-newsgroup-marked)
		 (memq article gnus-newsgroup-dormant)
		 (memq article gnus-newsgroup-unreads)))

	      (when (and gnus-preserve-marks
			 to-article)
		;; Copy any marks over to the new group.
		(when (and (equal to-group gnus-newsgroup-name)
			   (not (memq article gnus-newsgroup-unreads)))
		  ;; Mark this article as read in this group.
		  (push (cons to-article gnus-read-mark)
			gnus-newsgroup-reads)
		  ;; Increase the active status of this group.
		  (setcdr (gnus-active to-group) to-article)
		  (setcdr gnus-newsgroup-active to-article))

		(while marks
		  (when (eq (gnus-article-mark-to-type (cdar marks)) 'list)
		    (when (memq article (symbol-value
					 (intern (format "gnus-newsgroup-%s"
							 (caar marks)))))
		      (push (cdar marks) to-marks)
		      ;; If the other group is the same as this group,
		      ;; then we have to add the mark to the list.
		      (when (equal to-group gnus-newsgroup-name)
			(set (intern (format "gnus-newsgroup-%s"
					     (caar marks)))
			     (cons to-article
				   (symbol-value
				    (intern (format "gnus-newsgroup-%s"
						    (caar marks)))))))
		      ;; Copy the marks to other group.
		      (gnus-add-marked-articles
		       to-group (cdar marks) (list to-article) info)))
		  (setq marks (cdr marks)))

		(when (and expirable
			   gnus-mark-copied-or-moved-articles-as-expirable
			   (not (memq 'expire to-marks)))
		  ;; Mark this article as expirable.
		  (push 'expire to-marks)
		  (when (equal to-group gnus-newsgroup-name)
		    (push to-article gnus-newsgroup-expirable))
		  ;; Copy the expirable mark to other group.
		  (gnus-add-marked-articles
		   to-group 'expire (list to-article) info))

		(when (and to-marks
			   (gnus-method-option-p
			    (gnus-find-method-for-group to-group)
			    'server-marks))
		  (gnus-request-set-mark
		   to-group (list (list (list to-article) 'add to-marks)))))

	      (gnus-dribble-enter
	       (concat "(gnus-group-set-info '"
		       (gnus-prin1-to-string (gnus-get-info to-group))
		       ")")
	       (concat "^(gnus-group-set-info '(\""
		       (regexp-quote to-group) "\""))))

	  ;; Update the Xref header in this article to point to
	  ;; the new crossposted article we have just created.
	  (when (eq action 'crosspost)
	    (with-current-buffer copy-buf
	      (gnus-request-article-this-buffer article gnus-newsgroup-name)
	      (nnheader-replace-header "Xref" new-xref)
	      (gnus-request-replace-article
	       article gnus-newsgroup-name (current-buffer) t)))

	  ;; run the move/copy/crosspost/respool hook
	  (run-hook-with-args 'gnus-summary-article-move-hook
			      action
			      (gnus-data-header (gnus-data-find article))
			      gnus-newsgroup-name
			      to-newsgroup
			      select-method))

        ;;!!!Why is this necessary?
	(set-buffer gnus-summary-buffer)

	(when (eq action 'move)
	  (save-excursion
	    (gnus-summary-goto-subject article)
	    (gnus-summary-mark-article article gnus-canceled-mark)))))
      (push article articles-to-update-marks))

    (save-excursion
      (apply #'gnus-summary-remove-process-mark articles-to-update-marks))
    ;; Re-activate all groups that have been moved to.
    (with-current-buffer gnus-group-buffer
      (let ((gnus-group-marked to-groups))
	(gnus-group-get-new-news-this-group nil t)))

    (gnus-kill-buffer copy-buf)
    (gnus-summary-position-point)
    (gnus-set-mode-line 'summary)))

(defun gnus-summary-push-marks-to-backend (article)
  (let ((set nil)
	(del nil)
	(marks gnus-article-mark-lists))
    (unless (memq article gnus-newsgroup-unreads)
      (push 'read set))
    (while marks
      (if (and (eq (gnus-article-mark-to-type (cdar marks)) 'list)
	       (memq article (symbol-value
			      (intern (format "gnus-newsgroup-%s"
					      (caar marks))))))
	  (push (cdar marks) set)
	(push (cdar marks) del))
      (pop marks))
    (gnus-request-set-mark gnus-newsgroup-name `(((,article) set ,set)
						 ((,article) del ,del)))))

(defun gnus-summary-copy-article (&optional n to-newsgroup select-method)
  "Copy the current article to some other group.
Arguments have the same meanings as in `gnus-summary-move-article'."
  (interactive "P" gnus-summary-mode)
  (gnus-summary-move-article n to-newsgroup select-method 'copy))

(defun gnus-summary-crosspost-article (&optional n)
  "Crosspost the current article to some other group.
Arguments have the same meanings as in `gnus-summary-move-article'."
  (interactive "P" gnus-summary-mode)
  (gnus-summary-move-article n nil nil 'crosspost))

(defcustom gnus-summary-respool-default-method nil
  "Default method type for respooling an article.
If nil, use to the current newsgroup method."
  :type 'symbol
  :group 'gnus-summary-mail)

(defun gnus-summary-respool-article (&optional n method)
  "Respool the current article.
The article will be squeezed through the mail spooling process again,
which means that it will be put in some mail newsgroup or other
depending on `nnmail-split-methods'.
If N is a positive number, respool the N next articles.
If N is a negative number, respool the N previous articles.
If N is nil and any articles have been marked with the process mark,
respool those articles instead.

Respooling can be done both from mail groups and \"real\" newsgroups.
In the former case, the articles in question will be moved from the
current group into whatever groups they are destined to.  In the
latter case, they will be copied into the relevant groups."
  (interactive
   (list current-prefix-arg
	 (let* ((methods (mapcar #'car (gnus-methods-using 'respool)))
		(methname
		 (symbol-name (or gnus-summary-respool-default-method
				  (car (gnus-find-method-for-group
					gnus-newsgroup-name)))))
		(method
		 (gnus-completing-read
		  "Backend to use when respooling"
		  methods t nil 'gnus-mail-method-history methname))
		ms)
	   (cond
	    ((zerop (length (setq ms (gnus-servers-using-backend
				      (intern method)))))
	     (list (intern method) ""))
	    ((= 1 (length ms))
	     (car ms))
	    (t
	     (let ((ms-alist (mapcar (lambda (m) (cons (cadr m) m)) ms)))
	       (cdr (assoc (gnus-completing-read "Server name" ms-alist t)
			   ms-alist)))))))
   gnus-summary-mode)
  (unless method
    (error "No method given for respooling"))
  (if (assoc (symbol-name
	      (car (gnus-find-method-for-group gnus-newsgroup-name)))
	     (gnus-methods-using 'respool))
      (gnus-summary-move-article n nil method)
    (gnus-summary-copy-article n nil method)))

(defun gnus-summary-import-article (file &optional edit)
  "Import an arbitrary file into a mail newsgroup."
  (interactive "fImport file: \nP" gnus-summary-mode)
  (let ((group gnus-newsgroup-name)
	atts lines group-art)
    (unless (gnus-check-backend-function 'request-accept-article group)
      (error "%s does not support article importing" group))
    (or (file-readable-p file)
	(not (file-regular-p file))
	(error "Can't read %s" file))
    (with-current-buffer (gnus-get-buffer-create " *import file*")
      (erase-buffer)
      (nnheader-insert-file-contents file)
      (goto-char (point-min))
      (if (nnheader-article-p)
	  (save-restriction
	    (goto-char (point-min))
	    (search-forward "\n\n" nil t)
	    (narrow-to-region (point-min) (1- (point)))
	    (goto-char (point-min))
	    (unless (re-search-forward "^date:" nil t)
	      (goto-char (point-max))
	      (setq atts (file-attributes file))
	      (insert "Date: " (message-make-date
				(file-attribute-modification-time atts))
		      "\n")))
       ;; This doesn't look like an article, so we fudge some headers.
	(setq atts (file-attributes file)
	      lines (count-lines (point-min) (point-max)))
	(insert "From: " (read-string "From: ") "\n"
		"Subject: " (read-string "Subject: ") "\n"
		"Date: " (message-make-date
			  (file-attribute-modification-time atts)) "\n"
		"Message-ID: " (message-make-message-id) "\n"
		"Lines: " (int-to-string lines) "\n"
		"Chars: " (int-to-string (file-attribute-size atts)) "\n\n"))
      (setq group-art (gnus-request-accept-article group nil t))
      (kill-buffer (current-buffer)))
    (setq gnus-newsgroup-active (gnus-activate-group group))
    (forward-line 1)
    (gnus-summary-goto-article (cdr group-art) nil t)
    (when edit
      (gnus-summary-edit-article))))

(defun gnus-summary-create-article ()
  "Create an article in a mail newsgroup."
  (interactive nil gnus-summary-mode)
  (let ((group gnus-newsgroup-name)
	(now (current-time))
	group-art)
    (unless (gnus-check-backend-function 'request-accept-article group)
      (error "%s does not support article importing" group))
    (with-current-buffer (gnus-get-buffer-create " *import file*")
      (erase-buffer)
      (goto-char (point-min))
      ;; This doesn't look like an article, so we fudge some headers.
      (insert "From: " (read-string "From: ") "\n"
	      "Subject: " (read-string "Subject: ") "\n"
	      "Date: " (message-make-date now) "\n"
	      "Message-ID: " (message-make-message-id) "\n")
      (setq group-art (gnus-request-accept-article group nil t))
      (kill-buffer (current-buffer)))
    (setq gnus-newsgroup-active (gnus-activate-group group))
    (forward-line 1)
    (gnus-summary-goto-article (cdr group-art) nil t)
    (gnus-summary-edit-article)))

(defun gnus-summary-article-posted-p ()
  "Say whether the current (mail) article is available from news as well.
This will be the case if the article has both been mailed and posted."
  (interactive nil gnus-summary-mode)
  (let ((id (mail-header-references (gnus-summary-article-header)))
	(gnus-override-method (car (gnus-refer-article-methods))))
    (if (gnus-request-head id "")
	(gnus-message 2 "The current message was found on %s"
		      gnus-override-method)
      (gnus-message 2 "The current message couldn't be found on %s"
		    gnus-override-method)
      nil)))

(defun gnus-summary-expire-articles (&optional now)
  "Expire all articles that are marked as expirable in the current group."
  (interactive nil gnus-summary-mode)
  (when (and (not gnus-group-is-exiting-without-update-p)
	     (gnus-check-backend-function
	      'request-expire-articles gnus-newsgroup-name))
    ;; This backend supports expiry.
    (let* ((total (gnus-group-total-expirable-p gnus-newsgroup-name))
	   (expirable
	    (gnus-list-range-difference
	     (if total
		 (progn
		   ;; We need to update the info for
		   ;; this group for `gnus-list-of-read-articles'
		   ;; to give us the right answer.
		   (gnus-run-hooks 'gnus-exit-group-hook)
		   (gnus-summary-update-info)
		   (gnus-list-of-read-articles gnus-newsgroup-name))
	       (setq gnus-newsgroup-expirable
		     (sort gnus-newsgroup-expirable #'<)))
	     gnus-newsgroup-unexist))
	   (expiry-wait (if now 'immediate
			  (gnus-group-find-parameter
			   gnus-newsgroup-name 'expiry-wait)))
	   (nnmail-expiry-target
	    (or (gnus-group-find-parameter gnus-newsgroup-name 'expiry-target)
		nnmail-expiry-target))
	   es)
      (when expirable
	;; There are expirable articles in this group, so we run them
	;; through the expiry process.
	(gnus-message 6 "Expiring articles...")
	(when (gnus-check-group gnus-newsgroup-name)
	  ;; The list of articles that weren't expired is returned.
	  (save-excursion
	    (if expiry-wait
		(let ((nnmail-expiry-wait-function nil)
		      (nnmail-expiry-wait expiry-wait))
		  (setq es (gnus-request-expire-articles
			    expirable gnus-newsgroup-name)))
	      (setq es (gnus-request-expire-articles
			expirable gnus-newsgroup-name)))
	    (unless total
	      (setq gnus-newsgroup-expirable es))
	    ;; We go through the old list of expirable, and mark all
	    ;; really expired articles as nonexistent.
	    (unless (eq es expirable) ;If nothing was expired, we don't mark.
	      (let ((gnus-use-cache nil))
		(dolist (article expirable)
		  (when (and (not (memq article es))
			     (gnus-data-find article))
		    (gnus-summary-mark-article article gnus-canceled-mark)
		    (run-hook-with-args
		     'gnus-summary-article-expire-hook
		     'delete
		     (gnus-data-header (gnus-data-find article))
		     gnus-newsgroup-name
		     (cond
		      ((stringp nnmail-expiry-target) nnmail-expiry-target)
		      ((eq nnmail-expiry-target 'delete) nil)
		      (t
		       (let ((rescall (funcall nnmail-expiry-target
					       gnus-newsgroup-name)))
			 (if (stringp rescall) rescall nil))))
		     nil)))))))
	(gnus-message 6 "Expiring articles...done")))))

(defun gnus-summary-expire-articles-now ()
  "Expunge all expirable articles in the current group.
This means that *all* articles that are marked as expirable will be
deleted forever, right now."
  (interactive nil gnus-summary-mode)
  (or gnus-expert-user
      (gnus-yes-or-no-p
       "Are you really, really sure you want to delete all expirable messages? ")
      (error "Phew!"))
  (gnus-summary-expire-articles t))

;; Suggested by Jack Vinson <vinson@unagi.cis.upenn.edu>.
(defun gnus-summary-delete-article (&optional n)
  "Delete the N next (mail) articles.
This command actually deletes articles.  This is not a marking
command.  The article will disappear forever from your life, never to
return.

If N is negative, delete backwards.
If N is nil and articles have been marked with the process mark,
delete these instead.

If `gnus-novice-user' is non-nil you will be asked for
confirmation before the articles are deleted."
  (interactive "P" gnus-summary-mode)
  (unless (gnus-check-backend-function 'request-expire-articles
				       gnus-newsgroup-name)
    (error "The current newsgroup does not support article deletion"))
  (unless (gnus-check-server (gnus-find-method-for-group gnus-newsgroup-name))
    (error "Couldn't open server"))
  ;; Compute the list of articles to delete.
  (let ((articles (sort (copy-sequence (gnus-summary-work-articles n)) #'<))
	(nnmail-expiry-target 'delete)
	not-deleted)
    (if (and gnus-novice-user
	     (not (gnus-yes-or-no-p
		   (format "Do you really want to delete %s forever? "
			   (if (> (length articles) 1)
			       (format "these %s articles" (length articles))
			     "this article")))))
	()
      ;; Delete the articles.
      (setq not-deleted (gnus-request-expire-articles
			 articles gnus-newsgroup-name 'force))
      (save-excursion
	(while articles
	  (gnus-summary-remove-process-mark (car articles))
	  ;; The backend might not have been able to delete the article
	  ;; after all.
	  (unless (memq (car articles) not-deleted)
	    (gnus-summary-mark-article (car articles) gnus-canceled-mark)
	    (let* ((article (car articles))
		   (ghead  (gnus-data-header (gnus-data-find article))))
	      (run-hook-with-args 'gnus-summary-article-delete-hook
				  'delete ghead gnus-newsgroup-name nil
				  nil)))
	  (setq articles (cdr articles))))
      (when not-deleted
	(gnus-message 4 "Couldn't delete articles %s" not-deleted)))
    (gnus-summary-position-point)
    (gnus-set-mode-line 'summary)
    not-deleted))

(defvar message-options-set-recipient)

(defun gnus-summary-edit-article (&optional arg)
  "Edit the current article.
This will have permanent effect only in mail groups.
If ARG is nil, edit the decoded articles.
If ARG is 1, edit the raw articles.
If ARG is 2, edit the raw articles even in read-only groups.
If ARG is 3, edit the articles with the current handles.
Otherwise, allow editing of articles even in read-only
groups."
  (interactive "P" gnus-summary-mode)
  (let (force raw current-handles)
    (cond
     ((null arg))
     ((eq arg 1)
      (setq raw t))
     ((eq arg 2)
      (setq raw t
	    force t))
     ((eq arg 3)
      (setq current-handles
	    (and (gnus-buffer-live-p gnus-article-buffer)
		 (with-current-buffer gnus-article-buffer
		   (prog1
		       gnus-article-mime-handles
		     (setq gnus-article-mime-handles nil))))))
     (t
      (setq force t)))
    (when (and raw (not force)
	       (member gnus-newsgroup-name '("nndraft:delayed"
					     "nndraft:drafts"
					     "nndraft:queue")))
      (error "Can't edit the raw article in group %s"
	     gnus-newsgroup-name))
    (with-current-buffer gnus-summary-buffer
      (let ((mail-parse-charset gnus-newsgroup-charset)
	    (mail-parse-ignored-charsets gnus-newsgroup-ignored-charsets))
	(when (and (not force)
		   (gnus-group-read-only-p))
	  (error "The current newsgroup does not support article editing"))
	(gnus-summary-show-article t)
	(when (and (not raw) (gnus-buffer-live-p gnus-article-buffer))
	  (with-current-buffer gnus-article-buffer
	    (mm-enable-multibyte)))
	(if (member gnus-newsgroup-name '("nndraft:delayed" "nndraft:drafts"))
	    (setq raw t))
	(gnus-article-edit-article
	 (if raw 'ignore
	   (lambda ()
	     (let ((mbl mml-buffer-list))
	       (setq mml-buffer-list nil)
	       (let ((rfc2047-quote-decoded-words-containing-tspecials t))
		 (mime-to-mml current-handles))
	       (let ((mbl1 mml-buffer-list))
		 (setq mml-buffer-list mbl)
                 (setq-local mml-buffer-list mbl1))
	       (add-hook 'kill-buffer-hook #'mml-destroy-buffers t t))))
	 (let ((charset gnus-newsgroup-charset)
	       (ign-cs gnus-newsgroup-ignored-charsets)
	       (hea (let ((charset (gnus-group-name-charset
				    (gnus-find-method-for-group
				     gnus-newsgroup-name)
				    gnus-newsgroup-name)))
		      (append (list (cons "Newsgroups" charset)
				    (cons "Followup-To" charset)
				    (cons "Xref" charset))
			      rfc2047-header-encoding-alist)))
	       (gch (or (mail-header-references gnus-current-headers) ""))
	       (ro (gnus-group-read-only-p))
	       (buf gnus-summary-buffer))
	   (lambda (no-highlight)
	     (let ((mail-parse-charset charset)
		   (message-options message-options)
		   (message-options-set-recipient)
		   (mail-parse-ignored-charsets ign-cs)
		   (rfc2047-header-encoding-alist hea))
	       (unless raw
		 (mml-to-mime)
		 (mml-destroy-buffers)
		 (remove-hook 'kill-buffer-hook
			      #'mml-destroy-buffers t)
		 (kill-local-variable 'mml-buffer-list))
	       (gnus-summary-edit-article-done gch ro buf no-highlight)))))))))

(defalias 'gnus-summary-edit-article-postpone 'gnus-article-edit-exit)

(defun gnus-summary-edit-article-done (&optional references read-only buffer
						 no-highlight)
  "Make edits to the current article permanent."
  (interactive nil gnus-summary-mode)
  (save-excursion
    ;; The buffer restriction contains the entire article if it exists.
    (when (article-goto-body)
      (let ((lines (count-lines (point) (point-max)))
	    (length (- (point-max) (point)))
	    (case-fold-search t)
	    (body (point-marker)))
	(goto-char (point-min))
	(when (re-search-forward "^content-length:[ \t]\\([0-9]+\\)" body t)
	  (delete-region (match-beginning 1) (match-end 1))
	  (insert (number-to-string length)))
	(goto-char (point-min))
	(when (re-search-forward
	       "^x-content-length:[ \t]\\([0-9]+\\)" body t)
	  (delete-region (match-beginning 1) (match-end 1))
	  (insert (number-to-string length)))
	(goto-char (point-min))
	(when (re-search-forward "^lines:[ \t]\\([0-9]+\\)" body t)
	  (delete-region (match-beginning 1) (match-end 1))
	  (insert (number-to-string lines))))))
  ;; Replace the article.
  (let ((buf (current-buffer))
	(article (cdr gnus-article-current))
	replace-result)
    (with-temp-buffer
      (insert-buffer-substring buf)
      (if (and (not read-only)
	       (not (setq replace-result
			  (gnus-request-replace-article
			   article (car gnus-article-current)
			   (current-buffer) t))))
	  (error "Couldn't replace article")
	;; If we got a number back, then that's the new article number
	;; for this article.  Otherwise, the article number didn't change.
	(when (numberp replace-result)
	  (with-current-buffer gnus-summary-buffer
	    (setq gnus-newsgroup-limit (delq article gnus-newsgroup-limit))
	    (gnus-summary-limit gnus-newsgroup-limit)
	    (setq article replace-result)
	    (gnus-summary-goto-subject article t)))
	;; Update the summary buffer.
	(if (and references
		 (equal (message-tokenize-header references " ")
			(message-tokenize-header
			 (or (message-fetch-field "references") "") " ")))
	    ;; We only have to update this line.
	    (save-excursion
	      (save-restriction
		(nnheader-ms-strip-cr)
		(message-narrow-to-head)
		(let ((head (buffer-substring-no-properties
			     (point-min) (point-max)))
		      header)
		  (with-temp-buffer
		    (insert (format "211 %d Article retrieved.\n" article))
		    (insert head)
		    (insert ".\n")
		    (let ((nntp-server-buffer (current-buffer)))
		      (setq header (car (gnus-get-newsgroup-headers nil t))))
		    (with-current-buffer gnus-summary-buffer
		      (setf (gnus-data-header (gnus-data-find article)) header)
		      (gnus-summary-update-article-line article header)
		      (if (gnus-summary-goto-subject article nil t)
			  (gnus-summary-update-secondary-mark article)))))))
	  ;; Update threads.
	  (set-buffer (or buffer gnus-summary-buffer))
	  (gnus-summary-update-article article)
	  (if (gnus-summary-goto-subject article nil t)
	      (gnus-summary-update-secondary-mark article)))
	;; Prettify the article buffer again.
	(unless no-highlight
	  (with-current-buffer gnus-article-buffer
	    ;;!!! Fix this -- article should be rehighlighted.
	    ;;(gnus-run-hooks 'gnus-article-display-hook)
	    (set-buffer gnus-original-article-buffer)
	    (gnus-request-article
	     article (car gnus-article-current) (current-buffer))))
	;; Prettify the summary buffer line.
	(when (gnus-visual-p 'summary-highlight 'highlight)
	  (gnus-run-hooks 'gnus-visual-mark-article-hook))))))

(defun gnus-summary-edit-wash (key)
  "Perform editing command KEY in the article buffer."
  (interactive
   (list
    (progn
      (message "%s" (concat (this-command-keys) "- "))
      (read-char)))
   gnus-summary-mode)
  (message "")
  (gnus-summary-edit-article)
  (execute-kbd-macro (concat (this-command-keys) key))
  (gnus-article-edit-done))

;;; Respooling

(defvar nnimap-split-fancy)
(defvar nnimap-split-methods)

(defun gnus-summary-respool-query (&optional silent trace)
  "Query where the respool algorithm would put this article."
  (interactive nil gnus-summary-mode)
  (let (gnus-mark-article-hook)
    (gnus-summary-select-article)
    (with-current-buffer gnus-original-article-buffer
      (let ((groups
	     (if (eq (car (gnus-find-method-for-group gnus-newsgroup-name))
		     'nnimap)
		 ;; nnimap has its own splitting variables.
		 (let ((nnmail-split-methods
			(cond
			 ((eq nnimap-split-methods 'default)
			  nnmail-split-methods)
			 (nnimap-split-methods
			  nnimap-split-methods)
			 (nnimap-split-fancy
			  'nnmail-split-fancy)))
		       (nnmail-split-fancy (or nnimap-split-fancy
					       nnmail-split-fancy)))
		   (nnmail-article-group 'identity trace))
	       (nnmail-article-group 'identity trace))))
	(unless silent
	  (if groups
	      (message "This message would go to %s"
		       (mapconcat #'car groups ", "))
	    (message "This message would go to no groups"))
	  groups)))))

(defun gnus-summary-respool-trace ()
  "Trace where the respool algorithm would put this article.
Display a buffer showing all fancy splitting patterns which matched."
  (interactive nil gnus-summary-mode)
  (gnus-summary-respool-query nil t))

;; Summary marking commands.

(defun gnus-summary-kill-same-subject-and-select (&optional unmark)
  "Mark articles which has the same subject as read, and then select the next.
If UNMARK is positive, remove any kind of mark.
If UNMARK is negative, tick articles."
  (interactive "P" gnus-summary-mode)
  (when unmark
    (setq unmark (prefix-numeric-value unmark)))
  (let ((count
	 (gnus-summary-mark-same-subject
	  (gnus-summary-article-subject) unmark)))
    ;; Select next unread article.  If auto-select-same mode, should
    ;; select the first unread article.
    (gnus-summary-next-article t (and gnus-auto-select-same
				      (gnus-summary-article-subject)))
    (gnus-message 7 "%d article%s marked as %s"
		  count (if (= count 1) " is" "s are")
		  (if unmark "unread" "read"))))

(defun gnus-summary-kill-same-subject (&optional unmark)
  "Mark articles which has the same subject as read.
If UNMARK is positive, remove any kind of mark.
If UNMARK is negative, tick articles."
  (interactive "P" gnus-summary-mode)
  (when unmark
    (setq unmark (prefix-numeric-value unmark)))
  (let ((count
	 (gnus-summary-mark-same-subject
	  (gnus-summary-article-subject) unmark)))
    ;; If marked as read, go to next unread subject.
    (when (null unmark)
      ;; Go to next unread subject.
      (gnus-summary-next-subject 1 t))
    (gnus-message 7 "%d articles are marked as %s"
		  count (if unmark "unread" "read"))))

(defun gnus-summary-mark-same-subject (subject &optional unmark)
  "Mark articles with same SUBJECT as read, and return marked number.
If optional argument UNMARK is positive, remove any kinds of marks.
If optional argument UNMARK is negative, mark articles as unread instead."
  (let ((count 1))
    (save-excursion
      (cond
       ((null unmark)			; Mark as read.
	(while (and
		(progn
		  (gnus-summary-mark-article-as-read gnus-killed-mark)
		  (gnus-summary-show-thread) t)
		(gnus-summary-find-subject subject))
	  (setq count (1+ count))))
       ((> unmark 0)			; Tick.
	(while (and
		(progn
		  (gnus-summary-mark-article-as-unread gnus-ticked-mark)
		  (gnus-summary-show-thread) t)
		(gnus-summary-find-subject subject))
	  (setq count (1+ count))))
       (t				; Mark as unread.
	(while (and
		(progn
		  (gnus-summary-mark-article-as-unread gnus-unread-mark)
		  (gnus-summary-show-thread) t)
		(gnus-summary-find-subject subject))
	  (setq count (1+ count)))))
      (gnus-set-mode-line 'summary)
      ;; Return the number of marked articles.
      count)))

(defun gnus-summary-mark-as-processable (n &optional unmark)
  "Set the process mark on the next N articles.
If N is negative, mark backward instead.  If UNMARK is non-nil, remove
the process mark instead.  The difference between N and the actual
number of articles marked is returned."
  (interactive "P" gnus-summary-mode)
  (if (and (null n) (and transient-mark-mode mark-active))
      (gnus-uu-mark-region (region-beginning) (region-end) unmark)
    (setq n (prefix-numeric-value n))
    (let ((backward (< n 0))
	  (n (abs n)))
      (while (and
	      (> n 0)
	      (let ((article (gnus-summary-article-number)))
		(if unmark
		    (gnus-summary-remove-process-mark article)
		  (if gnus-process-mark-toggle
		      (if (memq article gnus-newsgroup-processable)
			  (gnus-summary-remove-process-mark article)
			(gnus-summary-set-process-mark article))
		    (gnus-summary-set-process-mark article))))
	      (zerop (gnus-summary-next-subject (if backward -1 1) nil t)))
	(setq n (1- n)))
      (when (/= 0 n)
	(gnus-message 7 "No more articles"))
      (gnus-summary-recenter)
      (gnus-summary-position-point)
      n)))

(defun gnus-summary-unmark-as-processable (n)
  "Remove the process mark from the next N articles.
If N is negative, unmark backward instead.  The difference between N and
the actual number of articles unmarked is returned."
  (interactive "P" gnus-summary-mode)
  (gnus-summary-mark-as-processable n t))

(defun gnus-summary-unmark-all-processable ()
  "Remove the process mark from all articles."
  (interactive nil gnus-summary-mode)
  (save-excursion
    (while gnus-newsgroup-processable
      (gnus-summary-remove-process-mark (car gnus-newsgroup-processable))))
  (gnus-summary-position-point))

(defun gnus-summary-add-mark (article type)
  "Mark ARTICLE with a mark of TYPE."
  (let ((vtype (car (assq type gnus-article-mark-lists)))
	var)
    (if (not vtype)
	(error "No such mark type: %s" type)
      (setq var (intern (format "gnus-newsgroup-%s" type)))
      (set var (cons article (symbol-value var)))
      (if (memq type '(processable cached replied forwarded recent saved))
	  (gnus-summary-update-secondary-mark article)
	;; !!! This is bogus.  We should find out what primary
	;; !!! mark we want to set.
	(gnus-summary-update-mark gnus-del-mark 'unread)))))

(defun gnus-summary-mark-as-expirable (n)
  "Mark N articles forward as expirable.
If N is negative, mark backward instead.  The difference between N and
the actual number of articles marked is returned."
  (interactive "p" gnus-summary-mode)
  (gnus-summary-mark-forward n gnus-expirable-mark))

(defun gnus-summary-mark-as-spam (n)
  "Mark N articles forward as spam.
If N is negative, mark backward instead.  The difference between N and
the actual number of articles marked is returned."
  (interactive "p" gnus-summary-mode)
  (gnus-summary-mark-forward n gnus-spam-mark))

(defun gnus-summary-mark-article-as-replied (article)
  "Mark ARTICLE as replied to and update the summary line.
ARTICLE can also be a list of articles."
  (interactive (list (gnus-summary-article-number))
	       gnus-summary-mode)
  (let ((articles (if (listp article) article (list article))))
    (dolist (article articles)
      (unless (numberp article)
	(error "%s is not a number" article))
      (push article gnus-newsgroup-replied)
      (let ((inhibit-read-only t))
	(when (gnus-summary-goto-subject article nil t)
	  (gnus-summary-update-secondary-mark article))))))

(defun gnus-summary-mark-article-as-forwarded (article)
  "Mark ARTICLE as forwarded and update the summary line.
ARTICLE can also be a list of articles."
  (let ((articles (if (listp article) article (list article))))
    (dolist (article articles)
      (push article gnus-newsgroup-forwarded)
      (let ((inhibit-read-only t))
	(when (gnus-summary-goto-subject article nil t)
	  (gnus-summary-update-secondary-mark article))))))

(defun gnus-summary-set-bookmark (article)
  "Set a bookmark in current article."
  (interactive (list (gnus-summary-article-number))
	       gnus-summary-mode)
  (when (or (not (get-buffer gnus-article-buffer))
	    (not gnus-current-article)
	    (not gnus-article-current)
	    (not (equal gnus-newsgroup-name (car gnus-article-current))))
    (error "No current article selected"))
  ;; Remove old bookmark, if one exists.
  (gnus-alist-pull article gnus-newsgroup-bookmarks)
  ;; Set the new bookmark, which is on the form
  ;; (article-number . line-number-in-body).
  (push
   (cons article
	 (with-current-buffer gnus-article-buffer
	   (count-lines
	    (min (point)
		 (save-excursion
		   (article-goto-body)
		   (point)))
	    (point))))
   gnus-newsgroup-bookmarks)
  (gnus-message 6 "A bookmark has been added to the current article."))

(defun gnus-summary-remove-bookmark (article)
  "Remove the bookmark from the current article."
  (interactive (list (gnus-summary-article-number))
	       gnus-summary-mode)
  ;; Remove old bookmark, if one exists.
  (if (not (assq article gnus-newsgroup-bookmarks))
      (gnus-message 6 "No bookmark in current article.")
    (gnus-alist-pull article gnus-newsgroup-bookmarks)
    (gnus-message 6 "Removed bookmark.")))

;; Suggested by Daniel Quinlan <quinlan@best.com>.
(defun gnus-summary-mark-as-dormant (n)
  "Mark N articles forward as dormant.
If N is negative, mark backward instead.  The difference between N and
the actual number of articles marked is returned."
  (interactive "p" gnus-summary-mode)
  (gnus-summary-mark-forward n gnus-dormant-mark))

(defun gnus-summary-set-process-mark (article)
  "Set the process mark on ARTICLE and update the summary line."
  (setq gnus-newsgroup-processable
	(cons article
	      (delq article gnus-newsgroup-processable)))
  (when (gnus-summary-goto-subject article)
    (gnus-summary-show-thread)
    (gnus-summary-goto-subject article)
    (gnus-summary-update-secondary-mark article)))

(defun gnus-summary-remove-process-mark (&rest articles)
  "Remove the process mark from ARTICLES and update the summary line."
  (dolist (article articles)
    (setq gnus-newsgroup-processable (delq article gnus-newsgroup-processable))
    (when (gnus-summary-goto-subject article)
      (gnus-summary-show-thread)
      (gnus-summary-goto-subject article)
      (gnus-summary-update-secondary-mark article)))
  t)

(defun gnus-summary-set-saved-mark (article)
  "Set the process mark on ARTICLE and update the summary line."
  (push article gnus-newsgroup-saved)
  (when (gnus-summary-goto-subject article)
    (gnus-summary-update-secondary-mark article)))

(defun gnus-summary-mark-forward (n &optional mark no-expire)
  "Mark N articles as read forwards.
If N is negative, mark backwards instead.  Mark with MARK, ?r by default.
The difference between N and the actual number of articles marked is
returned.
If NO-EXPIRE, auto-expiry will be inhibited."
  (interactive "p" gnus-summary-mode)
  (gnus-summary-show-thread)
  (let ((backward (< n 0))
	(gnus-summary-goto-unread
	 (and gnus-summary-goto-unread
	      (not (eq gnus-summary-goto-unread 'never))
	      (not (memq mark (list gnus-unread-mark gnus-spam-mark
				    gnus-ticked-mark gnus-dormant-mark)))))
	(n (abs n))
	(mark (or mark gnus-del-mark)))
    (while (and (> n 0)
		(gnus-summary-mark-article nil mark no-expire)
		(zerop (gnus-summary-next-subject
			(if backward -1 1)
			(and gnus-summary-goto-unread
			     (not (eq gnus-summary-goto-unread 'never)))
			t)))
      (setq n (1- n)))
    (when (/= 0 n)
      (gnus-message 7 "No more %sarticles" (if mark "" "unread ")))
    (gnus-summary-recenter)
    (gnus-summary-position-point)
    (gnus-set-mode-line 'summary)
    n))

(defun gnus-summary-mark-article-as-read (mark)
  "Mark the current article quickly as read with MARK."
  (let ((article (gnus-summary-article-number)))
    (setq gnus-newsgroup-unreads (delq article gnus-newsgroup-unreads))
    (setq gnus-newsgroup-marked (delq article gnus-newsgroup-marked))
    (setq gnus-newsgroup-spam-marked (delq article gnus-newsgroup-spam-marked))
    (setq gnus-newsgroup-dormant (delq article gnus-newsgroup-dormant))
    (push (cons article mark) gnus-newsgroup-reads)
    ;; Possibly remove from cache, if that is used.
    (when gnus-use-cache
      (gnus-cache-enter-remove-article article))
    ;; Allow the backend to change the mark.
    (setq mark (gnus-request-update-mark gnus-newsgroup-name article mark))
    ;; Check for auto-expiry.
    (when (and gnus-newsgroup-auto-expire
	       (memq mark gnus-auto-expirable-marks))
      (setq mark gnus-expirable-mark)
      ;; Let the backend know about the mark change.
      (setq mark (gnus-request-update-mark gnus-newsgroup-name article mark))
      (push article gnus-newsgroup-expirable))
    ;; Set the mark in the buffer.
    (gnus-summary-update-mark mark 'unread)
    t))

(defun gnus-summary-mark-article-as-unread (mark)
  "Mark the current article quickly as unread with MARK."
  (let* ((article (gnus-summary-article-number))
	 (old-mark (gnus-summary-article-mark article)))
    ;; Allow the backend to change the mark.
    (setq mark (gnus-request-update-mark gnus-newsgroup-name article mark))
    (if (eq mark old-mark)
	t
      (if (<= article 0)
	  (progn
	    (gnus-error 1 "Gnus doesn't know the article number; can't mark")
	    nil)
	(setq gnus-newsgroup-marked (delq article gnus-newsgroup-marked))
	(setq gnus-newsgroup-spam-marked
	      (delq article gnus-newsgroup-spam-marked))
	(setq gnus-newsgroup-dormant (delq article gnus-newsgroup-dormant))
	(setq gnus-newsgroup-expirable (delq article gnus-newsgroup-expirable))
	(setq gnus-newsgroup-reads (delq article gnus-newsgroup-reads))
	(setq gnus-newsgroup-unreads (delq article gnus-newsgroup-unreads))
	(cond ((= mark gnus-ticked-mark)
	       (setq gnus-newsgroup-marked
		     (gnus-add-to-sorted-list gnus-newsgroup-marked
					      article)))
	      ((= mark gnus-spam-mark)
	       (setq gnus-newsgroup-spam-marked
		     (gnus-add-to-sorted-list gnus-newsgroup-spam-marked
					      article)))
	      ((= mark gnus-dormant-mark)
	       (setq gnus-newsgroup-dormant
		     (gnus-add-to-sorted-list gnus-newsgroup-dormant
					      article)))
	      (t
	       (setq gnus-newsgroup-unreads
		     (gnus-add-to-sorted-list gnus-newsgroup-unreads
					      article))))
	(gnus-alist-pull article gnus-newsgroup-reads)

	;; See whether the article is to be put in the cache.
	(and gnus-use-cache
	     (mail-header-p (gnus-summary-article-header article))
	     (save-excursion
	       (gnus-cache-possibly-enter-article
		gnus-newsgroup-name article
		(= mark gnus-ticked-mark)
		(= mark gnus-dormant-mark) (= mark gnus-unread-mark))))

	;; Fix the mark.
	(gnus-summary-update-mark mark 'unread)
	t))))

(defun gnus-summary-mark-article (&optional article mark no-expire)
  "Mark ARTICLE with MARK.  MARK can be any character.
Four MARK strings are reserved: `? ' (unread), `?!' (ticked),
`??' (dormant) and `?E' (expirable).
If MARK is nil, then the default character `?r' is used.
If ARTICLE is nil, then the article on the current line will be
marked.
If NO-EXPIRE, auto-expiry will be inhibited."
  ;; The mark might be a string.
  (when (stringp mark)
    (setq mark (aref mark 0)))
  ;; If no mark is given, then we check auto-expiring.
  (when (null mark)
    (setq mark gnus-del-mark))
  (when (and (not no-expire)
	     gnus-newsgroup-auto-expire
	     (memq mark gnus-auto-expirable-marks))
    (setq mark gnus-expirable-mark))
  (let ((article (or article (gnus-summary-article-number)))
	(old-mark (gnus-summary-article-mark article)))
    ;; Allow the backend to change the mark.
    (setq mark (gnus-request-update-mark gnus-newsgroup-name article mark))
    (if (eq mark old-mark)
	t
      (unless article
	(error "No article on current line"))
      (if (not (if (or (= mark gnus-unread-mark)
		       (= mark gnus-ticked-mark)
		       (= mark gnus-spam-mark)
		       (= mark gnus-dormant-mark))
		   (gnus-mark-article-as-unread article mark)
		 (gnus-mark-article-as-read article mark)))
	  t
	;; See whether the article is to be put in the cache.
	(and gnus-use-cache
	     (not (= mark gnus-canceled-mark))
	     (mail-header-p (gnus-summary-article-header article))
	     (save-excursion
	       (gnus-cache-possibly-enter-article
		gnus-newsgroup-name article
		(= mark gnus-ticked-mark)
		(= mark gnus-dormant-mark) (= mark gnus-unread-mark))))

	(when (gnus-summary-goto-subject article nil t)
	  (let ((inhibit-read-only t))
	    (gnus-summary-show-thread)
	    ;; Fix the mark.
	    (gnus-summary-update-mark mark 'unread)
	    t))))))

(defun gnus-summary-update-secondary-mark (article)
  "Update the secondary (read, process, cache) mark."
  (gnus-summary-update-mark
   (cond ((memq article gnus-newsgroup-processable)
	  gnus-process-mark)
	 ((memq article gnus-newsgroup-cached)
	  gnus-cached-mark)
	 ((memq article gnus-newsgroup-replied)
	  gnus-replied-mark)
	 ((memq article gnus-newsgroup-forwarded)
	  gnus-forwarded-mark)
	 ((memq article gnus-newsgroup-saved)
	  gnus-saved-mark)
	 ((memq article gnus-newsgroup-unseen)
	  gnus-unseen-mark)
	 (t gnus-no-mark))
   'replied)
  (when (gnus-visual-p 'summary-highlight 'highlight)
    (gnus-summary-highlight-line)
    (gnus-run-hooks 'gnus-summary-update-hook))
  t)

(defun gnus-summary-update-download-mark (article)
  "Update the download mark."
  (gnus-summary-update-mark
   (cond ((memq article gnus-newsgroup-undownloaded)
          gnus-undownloaded-mark)
         (gnus-newsgroup-agentized
          gnus-downloaded-mark)
         (t
          gnus-no-mark))
   'download)
  (gnus-summary-update-line t)
  t)

(defun gnus-summary-update-mark (mark type)
  (let ((forward (cdr (assq type gnus-summary-mark-positions)))
	(inhibit-read-only t))
    (re-search-backward "[\n\r]" (point-at-bol) 'move-to-limit)
    (when forward
      (when (looking-at "\r")
	(cl-incf forward))
      (when (<= (+ forward (point)) (point-max))
	;; Go to the right position on the line.
	(goto-char (+ forward (point)))
	;; Replace the old mark with the new mark.
        (let ((to-insert
               (subst-char-in-string
		(char-after) mark
		(buffer-substring (point) (1+ (point))))))
          (delete-region (point) (1+ (point)))
          (insert to-insert))
	;; Optionally update the marks by some user rule.
	(when (eq type 'unread)
	  (setf (gnus-data-mark
	         (gnus-data-find (gnus-summary-article-number)))
                mark)
	  (gnus-summary-update-line (eq mark gnus-unread-mark)))))))

(defun gnus-mark-article-as-read (article &optional mark)
  "Enter ARTICLE in the pertinent lists and remove it from others."
  ;; Make the article expirable.
  (let ((mark (or mark gnus-del-mark)))
    (setq gnus-newsgroup-expirable
	  (if (= mark gnus-expirable-mark)
	      (gnus-add-to-sorted-list gnus-newsgroup-expirable article)
	    (delq article gnus-newsgroup-expirable)))
    ;; Remove from unread and marked lists.
    (setq gnus-newsgroup-unreads (delq article gnus-newsgroup-unreads))
    (setq gnus-newsgroup-marked (delq article gnus-newsgroup-marked))
    (setq gnus-newsgroup-spam-marked (delq article gnus-newsgroup-spam-marked))
    (setq gnus-newsgroup-dormant (delq article gnus-newsgroup-dormant))
    (push (cons article mark) gnus-newsgroup-reads)
    ;; Possibly remove from cache, if that is used.
    (when gnus-use-cache
      (gnus-cache-enter-remove-article article))
    t))

(defun gnus-mark-article-as-unread (article &optional mark)
  "Enter ARTICLE in the pertinent lists and remove it from others."
  (let ((mark (or mark gnus-ticked-mark)))
    (if (<= article 0)
	(progn
	  (gnus-error 1 "Gnus doesn't know the article number; can't mark")
	  nil)
      (setq gnus-newsgroup-marked (delq article gnus-newsgroup-marked)
	    gnus-newsgroup-spam-marked (delq article gnus-newsgroup-spam-marked)
	    gnus-newsgroup-dormant (delq article gnus-newsgroup-dormant)
	    gnus-newsgroup-expirable (delq article gnus-newsgroup-expirable)
	    gnus-newsgroup-unreads (delq article gnus-newsgroup-unreads))

      ;; Unsuppress duplicates?
      (when gnus-suppress-duplicates
	(gnus-dup-unsuppress-article article))

      (cond ((= mark gnus-ticked-mark)
	     (setq gnus-newsgroup-marked
		   (gnus-add-to-sorted-list gnus-newsgroup-marked article)))
	    ((= mark gnus-spam-mark)
	     (setq gnus-newsgroup-spam-marked
		   (gnus-add-to-sorted-list gnus-newsgroup-spam-marked
					    article)))
	    ((= mark gnus-dormant-mark)
	     (setq gnus-newsgroup-dormant
		   (gnus-add-to-sorted-list gnus-newsgroup-dormant article)))
	    (t
	     (setq gnus-newsgroup-unreads
		   (gnus-add-to-sorted-list gnus-newsgroup-unreads article))))
      (gnus-alist-pull article gnus-newsgroup-reads)
      t)))

(defun gnus-summary-tick-article-forward (n)
  "Tick N articles forwards.
If N is negative, tick backwards instead.
The difference between N and the number of articles ticked is returned."
  (interactive "p" gnus-summary-mode)
  (gnus-summary-mark-forward n gnus-ticked-mark))

(defun gnus-summary-tick-article-backward (n)
  "Tick N articles backwards.
The difference between N and the number of articles ticked is returned."
  (interactive "p" gnus-summary-mode)
  (gnus-summary-mark-forward (- n) gnus-ticked-mark))

(defun gnus-summary-tick-article (&optional article clear-mark)
  "Mark current article as unread.
Optional 1st argument ARTICLE specifies article number to be marked as unread.
Optional 2nd argument CLEAR-MARK remove any kinds of mark."
  (interactive nil gnus-summary-mode)
  (gnus-summary-mark-article article (if clear-mark gnus-unread-mark
				       gnus-ticked-mark)))

(defun gnus-summary-mark-as-read-forward (n)
  "Mark N articles as read forwards.
If N is negative, mark backwards instead.
The difference between N and the actual number of articles marked is
returned."
  (interactive "p" gnus-summary-mode)
  (gnus-summary-mark-forward n gnus-del-mark gnus-inhibit-user-auto-expire))

(defun gnus-summary-mark-as-read-backward (n)
  "Mark the N articles as read backwards.
The difference between N and the actual number of articles marked is
returned."
  (interactive "p" gnus-summary-mode)
  (gnus-summary-mark-forward
   (- n) gnus-del-mark gnus-inhibit-user-auto-expire))

(defun gnus-summary-mark-as-read (&optional article mark)
  "Mark current article as read.
ARTICLE specifies the article to be marked as read.
MARK specifies a string to be inserted at the beginning of the line."
  (gnus-summary-mark-article article mark))

(defun gnus-summary-clear-mark-forward (n)
  "Clear marks from N articles forward.
If N is negative, clear backward instead.
The difference between N and the number of marks cleared is returned."
  (interactive "p" gnus-summary-mode)
  (gnus-summary-mark-forward n gnus-unread-mark))

(defun gnus-summary-clear-mark-backward (n)
  "Clear marks from N articles backward.
The difference between N and the number of marks cleared is returned."
  (interactive "p" gnus-summary-mode)
  (gnus-summary-mark-forward (- n) gnus-unread-mark))

(defun gnus-summary-mark-unread-as-read ()
  "Intended to be used by `gnus-mark-article-hook'."
  (when (memq gnus-current-article gnus-newsgroup-unreads)
    (gnus-summary-mark-article gnus-current-article gnus-read-mark)))

(defun gnus-summary-mark-read-and-unread-as-read (&optional new-mark)
  "Intended to be used by `gnus-mark-article-hook'."
  (let ((mark (gnus-summary-article-mark)))
    (when (or (gnus-unread-mark-p mark)
	      (gnus-read-mark-p mark))
      (gnus-summary-mark-article gnus-current-article
				 (or new-mark gnus-read-mark)))))

(defun gnus-summary-mark-current-read-and-unread-as-read (&optional new-mark)
  "Intended to be used by `gnus-mark-article-hook'."
  (let ((mark (gnus-summary-article-mark)))
    (when (or (gnus-unread-mark-p mark)
	      (gnus-read-mark-p mark))
      (gnus-summary-mark-article (gnus-summary-article-number)
				 (or new-mark gnus-read-mark)))))

(defun gnus-summary-mark-unread-as-ticked ()
  "Intended to be used by `gnus-mark-article-hook'."
  (when (memq gnus-current-article gnus-newsgroup-unreads)
    (gnus-summary-mark-article gnus-current-article gnus-ticked-mark)))

(defun gnus-summary-mark-region-as-read (point mark all)
  "Mark all unread articles between point and mark as read.
If given a prefix, mark all articles between point and mark as read,
even ticked and dormant ones."
  (interactive "r\nP" gnus-summary-mode)
  (save-excursion
    (let (article)
      (goto-char point)
      (beginning-of-line)
      (while (and
	      (< (point) mark)
	      (progn
		(when (or all
			  (memq (setq article (gnus-summary-article-number))
				gnus-newsgroup-unreads))
		  (gnus-summary-mark-article article gnus-del-mark))
		t)
	      (gnus-summary-find-next))))))

(defun gnus-summary-mark-below (score mark)
  "Mark articles with score less than SCORE with MARK."
  (interactive "P\ncMark: " gnus-summary-mode)
  (setq score (if score
		  (prefix-numeric-value score)
		(or gnus-summary-default-score 0)))
  (with-current-buffer gnus-summary-buffer
    (goto-char (point-min))
    (while
	(progn
	  (and (< (gnus-summary-article-score) score)
	       (gnus-summary-mark-article nil mark))
	  (gnus-summary-find-next)))))

(defun gnus-summary-kill-below (&optional score)
  "Mark articles with score below SCORE as read."
  (interactive "P" gnus-summary-mode)
  (gnus-summary-mark-below score gnus-killed-mark))

(defun gnus-summary-clear-above (&optional score)
  "Clear all marks from articles with score above SCORE."
  (interactive "P" gnus-summary-mode)
  (gnus-summary-mark-above score gnus-unread-mark))

(defun gnus-summary-tick-above (&optional score)
  "Tick all articles with score above SCORE."
  (interactive "P" gnus-summary-mode)
  (gnus-summary-mark-above score gnus-ticked-mark))

(defun gnus-summary-mark-above (score mark)
  "Mark articles with score over SCORE with MARK."
  (interactive "P\ncMark: " gnus-summary-mode)
  (setq score (if score
		  (prefix-numeric-value score)
		(or gnus-summary-default-score 0)))
  (with-current-buffer gnus-summary-buffer
    (goto-char (point-min))
    (while (and (progn
		  (when (> (gnus-summary-article-score) score)
		    (gnus-summary-mark-article nil mark))
		  t)
		(gnus-summary-find-next)))))

;; Suggested by Daniel Quinlan <quinlan@best.com>.
(defalias 'gnus-summary-show-all-expunged 'gnus-summary-limit-include-expunged)
(defun gnus-summary-limit-include-expunged (&optional no-error)
  "Display all the hidden articles that were expunged for low scores."
  (interactive nil gnus-summary-mode)
  (let ((inhibit-read-only t))
    (let ((scored gnus-newsgroup-scored)
	  headers h)
      (while scored
	(unless (gnus-summary-article-header (caar scored))
	  (and (setq h (gnus-number-to-header (caar scored)))
	       (< (cdar scored) gnus-summary-expunge-below)
	       (push h headers)))
	(setq scored (cdr scored)))
      (if (not headers)
	  (when (not no-error)
	    (error "No expunged articles hidden"))
	(goto-char (point-min))
	(push gnus-newsgroup-limit gnus-newsgroup-limits)
	(setq gnus-newsgroup-limit (copy-sequence gnus-newsgroup-limit))
	(dolist (x headers)
	  (push (mail-header-number x) gnus-newsgroup-limit))
	(gnus-summary-prepare-unthreaded (nreverse headers))
	(goto-char (point-min))
	(gnus-summary-position-point)
	t))))

(defun gnus-summary-catchup (&optional all quietly to-here not-mark reverse)
  "Mark all unread articles in this newsgroup as read.
If prefix argument ALL is non-nil, ticked and dormant articles will
also be marked as read.
If QUIETLY is non-nil, no questions will be asked.

If TO-HERE is non-nil, it should be a point in the buffer.  All
articles before (after, if REVERSE is set) this point will be marked
as read.

Note that this function will only catch up the unread article
in the current summary buffer limitation.

The number of articles marked as read is returned."
  (interactive "P" gnus-summary-mode)
  (prog1
      (save-excursion
	(when (or quietly
		  (not gnus-interactive-catchup) ;Without confirmation?
		  gnus-expert-user
		  (gnus-y-or-n-p
		   (if all
		       "Mark absolutely all articles as read? "
		     "Mark all unread articles as read? ")))
	  (if (and not-mark
		   (not gnus-newsgroup-adaptive)
		   (not gnus-newsgroup-auto-expire)
		   (not gnus-suppress-duplicates)
		   (or (not gnus-use-cache)
		       (eq gnus-use-cache 'passive)))
	      (progn
		(when all
		  (setq gnus-newsgroup-marked nil
			gnus-newsgroup-spam-marked nil
			gnus-newsgroup-dormant nil))
		(setq gnus-newsgroup-unreads
		      (gnus-sorted-nunion
                       (gnus-sorted-intersection gnus-newsgroup-unreads
						 gnus-newsgroup-downloadable)
		       (gnus-sorted-difference gnus-newsgroup-unfetched
					       gnus-newsgroup-cached))))
	    ;; We actually mark all articles as canceled, which we
	    ;; have to do when using auto-expiry or adaptive scoring.
	    (gnus-summary-show-all-threads)
	    (if (and to-here reverse)
		(progn
		  (goto-char to-here)
		  (gnus-summary-mark-current-read-and-unread-as-read
		   gnus-catchup-mark)
		  (while (gnus-summary-find-next (not all))
		    (gnus-summary-mark-article-as-read gnus-catchup-mark)))

	      (when (gnus-summary-first-subject (not all))
		(while (and
			(if to-here (< (point) to-here) t)
			(gnus-summary-mark-article-as-read gnus-catchup-mark)
			(gnus-summary-find-next (not all))))))
	    (gnus-set-mode-line 'summary))
	  t))
    (gnus-summary-position-point)))

(defun gnus-summary-catchup-to-here (&optional all)
  "Mark all unticked articles before the current one as read.
If ALL is non-nil, also mark ticked and dormant articles as read."
  (interactive "P" gnus-summary-mode)
  (save-excursion
    (gnus-save-hidden-threads
      (let ((beg (point)))
	;; We check that there are unread articles.
	(when (or all (gnus-summary-find-prev))
	  (gnus-summary-catchup all t beg)))))
  (gnus-summary-position-point))

(defun gnus-summary-catchup-from-here (&optional all)
  "Mark all unticked articles after (and including) the current one as read.
If ALL is non-nil, also mark ticked and dormant articles as read."
  (interactive "P" gnus-summary-mode)
  (save-excursion
    (gnus-save-hidden-threads
      (let ((beg (point)))
	;; We check that there are unread articles.
	(when (or all (gnus-summary-last-article-p) (gnus-summary-find-next))
	  (gnus-summary-catchup all t beg nil t)))))
  (gnus-summary-position-point))

(defun gnus-summary-catchup-all (&optional quietly)
  "Mark all articles in this newsgroup as read.
This command is dangerous.  Normally, you want \\[gnus-summary-catchup]
instead, which marks only unread articles as read."
  (interactive "P" gnus-summary-mode)
  (gnus-summary-catchup t quietly))

(defun gnus-summary-catchup-and-exit (&optional all quietly)
  "Mark all unread articles in this group as read, then exit.
If prefix argument ALL is non-nil, all articles are marked as read.
If QUIETLY is non-nil, no questions will be asked."
  (interactive "P" gnus-summary-mode)
  (when (gnus-summary-catchup all quietly nil 'fast)
    ;; Select next newsgroup or exit.
    (if (and (not (gnus-group-quit-config gnus-newsgroup-name))
             (eq gnus-auto-select-next 'quietly))
        (gnus-summary-next-group nil)
      (gnus-summary-exit))))

(defun gnus-summary-catchup-all-and-exit (&optional quietly)
  "Mark all articles in this newsgroup as read, and then exit.
This command is dangerous.  Normally, you want \\[gnus-summary-catchup-and-exit]
instead, which marks only unread articles as read."
  (interactive "P" gnus-summary-mode)
  (gnus-summary-catchup-and-exit t quietly))

(defun gnus-summary-catchup-and-goto-next-group (&optional all)
  "Mark all articles in this group as read and select the next group.
If given a prefix, mark all articles, unread as well as ticked, as
read."
  (interactive "P" gnus-summary-mode)
  (save-excursion
    (gnus-summary-catchup all))
  (gnus-summary-next-group))

(defun gnus-summary-catchup-and-goto-prev-group (&optional all)
  "Mark all articles in this group as read and select the previous group.
If given a prefix, mark all articles, unread as well as ticked, as
read."
  (interactive "P" gnus-summary-mode)
  (save-excursion
    (gnus-summary-catchup all))
  (gnus-summary-next-group nil nil t))

;;;
;;; with article
;;;

(defmacro gnus-with-article (article &rest forms)
  "Select ARTICLE and perform FORMS in the original article buffer.
Then replace the article with the result."
  (declare (indent 1) (debug t))
  `(progn
     ;; We don't want the article to be marked as read.
     (let (gnus-mark-article-hook)
       (gnus-summary-select-article t t nil ,article))
     (set-buffer gnus-original-article-buffer)
     ,@forms
     (if (not (gnus-check-backend-function
	       'request-replace-article (car gnus-article-current)))
	 (gnus-message 5 "Read-only group; not replacing")
       (unless (gnus-request-replace-article
		,article (car gnus-article-current)
		(current-buffer) t)
	 (error "Couldn't replace article")))
     ;; The cache and backlog have to be flushed somewhat.
     (when gnus-keep-backlog
       (gnus-backlog-remove-article
	(car gnus-article-current) (cdr gnus-article-current)))
     (when gnus-use-cache
       (gnus-cache-update-article
	(car gnus-article-current) (cdr gnus-article-current)))))

;; Thread-based commands.

(defun gnus-summary-articles-in-thread (&optional article)
  "Return a list of all articles in the current thread.
If ARTICLE is non-nil, return all articles in the thread that starts
with that article."
  (let* ((article (or article (gnus-summary-article-number)))
	 (data (gnus-data-find-list article))
	 (top-level (gnus-data-level (car data)))
	 (top-subject
	  (cond ((null gnus-thread-operation-ignore-subject)
		 (gnus-simplify-subject-re
		  (mail-header-subject (gnus-data-header (car data)))))
		((eq gnus-thread-operation-ignore-subject 'fuzzy)
		 (gnus-simplify-subject-fuzzy
		  (mail-header-subject (gnus-data-header (car data)))))
		(t nil)))
	 (end-point (save-excursion
		      (goto-char (gnus-data-pos (car data)))
		      (if (gnus-summary-go-to-next-thread)
			  (point) (point-max))))
	 articles)
    (while (and data
		(< (gnus-data-pos (car data)) end-point))
      (when (or (not top-subject)
		(string= top-subject
			 (if (eq gnus-thread-operation-ignore-subject 'fuzzy)
			     (gnus-simplify-subject-fuzzy
			      (mail-header-subject
			       (gnus-data-header (car data))))
			   (gnus-simplify-subject-re
			    (mail-header-subject
			     (gnus-data-header (car data)))))))
	(push (gnus-data-number (car data)) articles))
      (unless (and (setq data (cdr data))
		   (> (gnus-data-level (car data)) top-level))
	(setq data nil)))
    ;; Return the list of articles.
    (nreverse articles)))

(defun gnus-summary-rethread-current ()
  "Rethread the thread the current article is part of."
  (interactive nil gnus-summary-mode)
  (let* ((gnus-show-threads t)
	 (article (gnus-summary-article-number))
	 (id (mail-header-id (gnus-summary-article-header)))
	 (gnus-newsgroup-threads (list (gnus-id-to-thread (gnus-root-id id)))))
    (unless id
      (error "No article on the current line"))
    (gnus-rebuild-thread id)
    (gnus-summary-goto-subject article)))

(defun gnus-summary-reparent-thread ()
  "Make the current article child of the marked (or previous) article.

Note that the re-threading will only work if `gnus-thread-ignore-subject'
is non-nil or the Subject: of both articles are the same."
  (interactive nil gnus-summary-mode)
  (unless (not (gnus-group-read-only-p))
    (error "The current newsgroup does not support article editing"))
  (unless (<= (length gnus-newsgroup-processable) 1)
    (error "No more than one article may be marked"))
  (let ((child (gnus-summary-article-number))
	;; First grab the marked article, otherwise one line up.
	(parent (if (not (null gnus-newsgroup-processable))
		    (car gnus-newsgroup-processable)
		  (save-excursion
		    (if (eq (forward-line -1) 0)
			(gnus-summary-article-number)
		      (error "Beginning of summary buffer"))))))
    (gnus-summary-reparent-children parent (list child))))

(defun gnus-summary-reparent-children (parent children)
  "Make PARENT the parent of CHILDREN.
When called interactively, PARENT is the current article and CHILDREN
are the process-marked articles."
  (interactive (list
		(gnus-summary-article-number)
		(gnus-summary-work-articles nil))
	       gnus-summary-mode)
  (dolist (child children)
    (save-window-excursion
      (let ((gnus-article-buffer " *reparent*"))
	(unless (not (eq parent child))
	  (error "An article may not be self-referential"))
	(let ((message-id (mail-header-id
			   (gnus-summary-article-header parent))))
	  (unless (and message-id (not (equal message-id "")))
	    (error "No message-id in desired parent"))
	  (gnus-with-article child
	    (save-restriction
	      (goto-char (point-min))
	      (message-narrow-to-head)
	      (if (re-search-forward "^References: " nil t)
		  (progn
		    (re-search-forward "^[^ \t]" nil t)
		    (forward-line -1)
		    (end-of-line)
		    (insert " " message-id))
		(insert "References: " message-id "\n"))))
	  (set-buffer gnus-summary-buffer)
	  (gnus-summary-unmark-all-processable)
	  (gnus-summary-update-article child)
	  (when (gnus-summary-goto-subject (cdr gnus-article-current) nil t)
	    (gnus-summary-update-secondary-mark (cdr gnus-article-current)))
	  (gnus-summary-rethread-current)
	  (gnus-message 3 "Article %d is now the child of article %d"
			child parent))))))

(defun gnus-summary-toggle-threads (&optional arg)
  "Toggle showing conversation threads.
If ARG is positive number, turn showing conversation threads on."
  (interactive "P" gnus-summary-mode)
  (let ((current (or (gnus-summary-article-number) gnus-newsgroup-end)))
    (setq gnus-show-threads
	  (if (null arg) (not gnus-show-threads)
	    (> (prefix-numeric-value arg) 0)))
    (gnus-summary-prepare)
    (gnus-summary-goto-subject current)
    (gnus-message 6 "Threading is now %s" (if gnus-show-threads "on" "off"))
    (gnus-summary-position-point)))

(defun gnus-summary-show-all-threads ()
  "Show all threads."
  (interactive nil gnus-summary-mode)
  (remove-overlays (point-min) (point-max) 'invisible 'gnus-sum)
  (gnus-summary-position-point))

(defsubst gnus-summary--inv (p)
  (and (eq (get-char-property p 'invisible) 'gnus-sum) p))

(defun gnus-summary-show-thread ()
  "Show thread subtrees.
Returns nil if no thread was there to be shown."
  (interactive nil gnus-summary-mode)
  (let* ((orig (point))
	 (end (point-at-eol))
         (end (or (gnus-summary--inv end) (gnus-summary--inv (1- end))))
	 ;; Leave point at bol
	 (beg (progn (beginning-of-line) (if (bobp) (point) (1- (point)))))
	 (eoi (and end (next-single-char-property-change end 'invisible))))
    (when eoi
      (remove-overlays beg eoi 'invisible 'gnus-sum)
      (goto-char orig)
      (gnus-summary-position-point)
      eoi)))

(defun gnus-summary-maybe-hide-threads ()
  "If requested, hide the threads that should be hidden."
  (when (and gnus-show-threads
	     gnus-thread-hide-subtree)
    (gnus-summary-hide-all-threads
     (if (or (consp gnus-thread-hide-subtree)
	     (functionp gnus-thread-hide-subtree))
	 (gnus-make-predicate gnus-thread-hide-subtree)
       nil))))

;;; Hiding predicates.

(defun gnus-article-unread-p (header)
  (memq (mail-header-number header) gnus-newsgroup-unreads))

(defun gnus-article-unseen-p (header)
  (memq (mail-header-number header) gnus-newsgroup-unseen))

(defun gnus-map-articles (predicate articles)
  "Map PREDICATE over ARTICLES and return non-nil if any predicate is non-nil."
  (apply #'gnus-or (mapcar predicate
			  (mapcar #'gnus-summary-article-header
				  articles))))

(defun gnus-summary-hide-all-threads (&optional predicate)
  "Hide all thread subtrees.
If PREDICATE is supplied, threads that satisfy this predicate
will not be hidden."
  (interactive nil gnus-summary-mode)
  (save-excursion
    (goto-char (point-min))
    (let ((end nil)
          (count 0))
      (while (not end)
        (cl-incf count)
        (when (zerop (mod count 1000))
          (message "Hiding all threads... %d" count))
	(when (or (not predicate)
		  (gnus-map-articles
		   predicate (gnus-summary-article-children)))
	    (gnus-summary-hide-thread))
	(setq end (not (zerop (gnus-summary-next-thread 1 t)))))))
  (gnus-summary-position-point))

(defun gnus-summary-hide-thread ()
  "Hide thread subtrees.
Returns nil if no threads were there to be hidden."
  (interactive nil gnus-summary-mode)
  (beginning-of-line)
  (let ((start (point))
	(starteol (line-end-position))
	(article (gnus-summary-article-number)))
    ;; Go forward until either the buffer ends or the subthread ends.
    (when (and (not (eobp))
	       (or (zerop (gnus-summary-next-thread 1 t))
		   (goto-char (point-max))))
      (if (and (> (point) start)
	       ;; FIXME: this should actually search for a non-invisible \n.
	       (search-backward "\n" start t))
	  (progn
	    (when (> (point) starteol)
	      (remove-overlays starteol (point) 'invisible 'gnus-sum)
	      (let ((ol (make-overlay starteol (point) nil t nil)))
		(overlay-put ol 'invisible 'gnus-sum)
		(overlay-put ol 'evaporate t)))
	    (gnus-summary-goto-subject article)
	    ;; We moved backward past the start point (invisible thread?)
            (when (> start (point))
              (goto-char starteol)))
	(goto-char start)
	nil))))

(defun gnus-summary-go-to-next-thread (&optional previous)
  "Go to the same level (or less) next thread.
If PREVIOUS is non-nil, go to previous thread instead.
Return the article number moved to, or nil if moving was impossible."
  (let ((level (gnus-summary-thread-level))
	(way (if previous -1 1))
	(beg (point)))
    (forward-line way)
    (while (and (not (eobp))
		(< level (gnus-summary-thread-level)))
      (forward-line way))
    (if (eobp)
	(progn
	  (goto-char beg)
	  nil)
      (setq beg (point))
      (prog1
	  (gnus-summary-article-number)
	(goto-char beg)))))

(defun gnus-summary-next-thread (n &optional silent)
  "Go to the same level next N'th thread.
If N is negative, search backward instead.
Returns the difference between N and the number of skips actually
done.

If SILENT, don't output messages."
  (interactive "p" gnus-summary-mode)
  (let ((backward (< n 0))
	(n (abs n)))
    (while (and (> n 0)
		(gnus-summary-go-to-next-thread backward))
      (cl-decf n))
    (unless silent
      (gnus-summary-position-point))
    (when (and (not silent) (/= 0 n))
      (gnus-message 7 "No more threads"))
    n))

(defun gnus-summary-prev-thread (n)
  "Go to the same level previous N'th thread.
Returns the difference between N and the number of skips actually
done."
  (interactive "p" gnus-summary-mode)
  (gnus-summary-next-thread (- n)))

(defun gnus-summary-go-down-thread ()
  "Go down one level in the current thread."
  (let ((children (gnus-summary-article-children)))
    (when children
      (gnus-summary-goto-subject (car children)))))

(defun gnus-summary-go-up-thread ()
  "Go up one level in the current thread."
  (let ((parent (gnus-summary-article-parent)))
    (when parent
      (gnus-summary-goto-subject parent))))

(defun gnus-summary-down-thread (n)
  "Go down thread N steps.
If N is negative, go up instead.
Returns the difference between N and how many steps down that were
taken."
  (interactive "p" gnus-summary-mode)
  (let ((up (< n 0))
	(n (abs n)))
    (while (and (> n 0)
		(if up (gnus-summary-go-up-thread)
		  (gnus-summary-go-down-thread)))
      (setq n (1- n)))
    (gnus-summary-position-point)
    (when (/= 0 n)
      (gnus-message 7 "Can't go further"))
    n))

(defun gnus-summary-up-thread (n)
  "Go up thread N steps.
If N is negative, go down instead.
Returns the difference between N and how many steps down that were
taken."
  (interactive "p" gnus-summary-mode)
  (gnus-summary-down-thread (- n)))

(defun gnus-summary-top-thread ()
  "Go to the top of the thread."
  (interactive nil gnus-summary-mode)
  (while (gnus-summary-go-up-thread))
  (gnus-summary-article-number))

(defun gnus-summary-expire-thread ()
  "Mark articles under current thread as expired."
  (interactive nil gnus-summary-mode)
  (gnus-summary-kill-thread 0))

(defun gnus-summary-kill-thread (&optional unmark)
  "Mark articles under current thread as read.
If the prefix argument is positive, remove any kinds of marks.
If the prefix argument is zero, mark thread as expired.
If the prefix argument is negative, tick articles instead."
  (interactive "P" gnus-summary-mode)
  (when unmark
    (setq unmark (prefix-numeric-value unmark)))
  (let ((articles (gnus-summary-articles-in-thread))
	(hide (or (null unmark) (= unmark 0))))
    (save-excursion
      ;; Expand the thread.
      (gnus-summary-show-thread)
      ;; Mark all the articles.
      (while articles
	(gnus-summary-goto-subject (car articles))
	(cond ((null unmark)
	       (gnus-summary-mark-article-as-read gnus-killed-mark))
	      ((> unmark 0)
	       (gnus-summary-mark-article-as-unread gnus-unread-mark))
	      ((= unmark 0)
	       (gnus-summary-mark-article nil gnus-expirable-mark))
	      (t
	       (gnus-summary-mark-article-as-unread gnus-ticked-mark)))
	(setq articles (cdr articles))))
    ;; Hide killed subtrees when hide is true.
    (and hide
	 gnus-thread-hide-killed
	 (gnus-summary-hide-thread))
    ;; If hide is t, go to next unread subject.
    (when hide
      ;; Go to next unread subject.
      (gnus-summary-next-subject 1 t)))
  (gnus-set-mode-line 'summary))

;; Summary sorting commands

(defun gnus-summary-sort-by-number (&optional reverse)
  "Sort the summary buffer by article number.
Argument REVERSE means reverse order."
  (interactive "P" gnus-summary-mode)
  (gnus-summary-sort 'number reverse))

(defun gnus-summary-sort-by-most-recent-number (&optional reverse)
  "Sort the summary buffer by most recent article number.
Argument REVERSE means reverse order."
  (interactive "P" gnus-summary-mode)
  (gnus-summary-sort 'most-recent-number reverse))

(defun gnus-summary-sort-by-random (&optional reverse)
  "Randomize the order in the summary buffer.
Argument REVERSE means to randomize in reverse order."
  (interactive "P" gnus-summary-mode)
  (gnus-summary-sort 'random reverse))

(defun gnus-summary-sort-by-author (&optional reverse)
  "Sort the summary buffer by author name alphabetically.
If `case-fold-search' is non-nil, case of letters is ignored.
Argument REVERSE means reverse order."
  (interactive "P" gnus-summary-mode)
  (gnus-summary-sort 'author reverse))

(defun gnus-summary-sort-by-recipient (&optional reverse)
  "Sort the summary buffer by recipient name alphabetically.
If `case-fold-search' is non-nil, case of letters is ignored.
Argument REVERSE means reverse order."
  (interactive "P" gnus-summary-mode)
  (gnus-summary-sort 'recipient reverse))

(defun gnus-summary-sort-by-subject (&optional reverse)
  "Sort the summary buffer by subject alphabetically.  `Re:'s are ignored.
If `case-fold-search' is non-nil, case of letters is ignored.
Argument REVERSE means reverse order."
  (interactive "P" gnus-summary-mode)
  (gnus-summary-sort 'subject reverse))

(defun gnus-summary-sort-by-date (&optional reverse)
  "Sort the summary buffer by date.
Argument REVERSE means reverse order."
  (interactive "P" gnus-summary-mode)
  (gnus-summary-sort 'date reverse))

(defun gnus-summary-sort-by-most-recent-date (&optional reverse)
  "Sort the summary buffer by most recent date.
Argument REVERSE means reverse order."
  (interactive "P" gnus-summary-mode)
  (gnus-summary-sort 'most-recent-date reverse))

(defun gnus-summary-sort-by-score (&optional reverse)
  "Sort the summary buffer by score.
Argument REVERSE means reverse order."
  (interactive "P" gnus-summary-mode)
  (gnus-summary-sort 'score reverse))

(defun gnus-summary-sort-by-lines (&optional reverse)
  "Sort the summary buffer by the number of lines.
Argument REVERSE means reverse order."
  (interactive "P" gnus-summary-mode)
  (gnus-summary-sort 'lines reverse))

(defun gnus-summary-sort-by-chars (&optional reverse)
  "Sort the summary buffer by article length.
Argument REVERSE means reverse order."
  (interactive "P" gnus-summary-mode)
  (gnus-summary-sort 'chars reverse))

(defun gnus-summary-sort-by-marks (&optional reverse)
  "Sort the summary buffer by article marks.
Argument REVERSE means reverse order."
  (interactive "P" gnus-summary-mode)
  (gnus-summary-sort 'marks reverse))

(defun gnus-summary-sort-by-newsgroups (&optional reverse)
  "Sort the summary buffer by newsgroups alphabetically.
Argument REVERSE means reverse order."
  (interactive "P" gnus-summary-mode)
  (gnus-summary-sort 'newsgroups reverse))

(defun gnus-summary-sort-by-original (&optional _reverse)
  "Sort the summary buffer using the default sorting method.
Argument REVERSE means reverse order."
  (interactive nil gnus-summary-mode)
  (let* ((inhibit-read-only t)
	 (gnus-summary-prepare-hook nil))
    ;; We do the sorting by regenerating the threads.
    (gnus-summary-prepare)
    ;; Hide subthreads if needed.
    (gnus-summary-maybe-hide-threads)))

(defun gnus-summary-sort-by-extra (&optional reverse)
  "Sort the summary buffer using an extra header.
Argument REVERSE means reverse order."
  (interactive "P" gnus-summary-mode)
  (let* ((extra-header
	  (gnus-completing-read "Sort by extra header"
	   (mapcar #'symbol-name gnus-extra-headers)
	   t nil nil
	   (symbol-name
	    (car gnus-extra-headers))))
	(header (downcase extra-header)))
    (if (and (fboundp (intern
		       (format "gnus-thread-sort-by-%s" header)))
	     (fboundp
	      (intern (format "gnus-article-sort-by-%s" header))))
	(gnus-summary-sort header reverse)
      (error "No sort function defined for header: %s" extra-header))))

(defun gnus-summary-sort (predicate reverse)
  "Sort summary buffer by PREDICATE.  REVERSE means reverse order."
  (let* ((current (gnus-summary-article-number))
	 (thread (intern (format "gnus-thread-sort-by-%s" predicate)))
	 (article (intern (format "gnus-article-sort-by-%s" predicate)))
	 (gnus-thread-sort-functions
	  (if (not reverse)
	      thread
	    (lambda (t1 t2)
	       (funcall thread t2 t1))))
	 (gnus-article-sort-functions
	  (if (not reverse)
	      article
	    (lambda (t1 t2)
	      (funcall article t2 t1))))
	 (inhibit-read-only t)
	 (gnus-summary-prepare-hook nil))
    ;; We do the sorting by regenerating the threads.
    (gnus-summary-prepare)
    ;; Hide subthreads if needed.
    (gnus-summary-maybe-hide-threads)
    ;; Restore point.
    (gnus-summary-goto-subject current)))

;; Summary saving commands.

(defun gnus-summary-save-article (&optional n not-saved)
  "Save the current article using the default saver function.
If N is a positive number, save the N next articles.
If N is a negative number, save the N previous articles.
If N is nil and any articles have been marked with the process mark,
save those articles instead.
The variable `gnus-default-article-saver' specifies the saver function.

If the optional second argument NOT-SAVED is non-nil, articles saved
will not be marked as saved.

The `gnus-prompt-before-saving' variable says how prompting is
performed."
  (interactive "P" gnus-summary-mode)
  (require 'gnus-art)
  (let* ((articles (gnus-summary-work-articles n))
	 (save-buffer (save-excursion
			(nnheader-set-temp-buffer " *Gnus Save*")))
	 (num (length articles))
	 ;; Whether to save decoded articles or raw articles.
	 (decode (when gnus-article-save-coding-system
		   (get gnus-default-article-saver :decode)))
	 ;; When saving many articles in a single file, use the other
	 ;; function to save articles other than the first one.
	 (saver2 (get gnus-default-article-saver :function))
	 (gnus-prompt-before-saving (if saver2
					t
				      gnus-prompt-before-saving))
	 (gnus-default-article-saver gnus-default-article-saver)
	 header file)
    (dolist (article articles)
      (setq header (gnus-summary-article-header article))
      (if (not (mail-header-p header))
	  ;; This is a pseudo-article.
	  (if (assq 'name header)
	      (gnus-copy-file (cdr (assq 'name header)))
	    (gnus-message 1 "Article %d is unsavable" article))
	;; This is a real article.
	(save-window-excursion
	  (gnus-summary-select-article decode decode nil article)
	  (gnus-summary-goto-subject article))
	;; The article may have expired.
	(let ((art-buf (if decode
			   gnus-article-buffer
			 gnus-original-article-buffer)))
	  (when (zerop (buffer-size (get-buffer art-buf)))
	    (error "Couldn't select article %s" article))
	  (with-current-buffer save-buffer
	    (erase-buffer)
	    (insert-buffer-substring art-buf)))
	(setq file (gnus-article-save save-buffer file num))
	(gnus-summary-remove-process-mark article)
	(unless not-saved
	  (gnus-summary-set-saved-mark article)))
      (when saver2
	(setq gnus-default-article-saver saver2
	      saver2 nil)))
    (gnus-kill-buffer save-buffer)
    (gnus-summary-position-point)
    (gnus-set-mode-line 'summary)
    n))

(declare-function gnus-summary-save-in-pipe "gnus-art" (&optional command raw))

(defun gnus-summary-pipe-output (&optional n sym)
  "Pipe the current article to a subprocess.
If N is a positive number, pipe the N next articles.
If N is a negative number, pipe the N previous articles.
If N is nil and any articles have been marked with the process mark,
pipe those articles instead.
The default command to which articles are piped is specified by the
variable `gnus-summary-pipe-output-default-command'; if it is nil, you
will be prompted for the command.

The properties `:decode' and `:headers' that are put to the function
symbol `gnus-summary-save-in-pipe' control whether this function
decodes articles and what headers to keep (see the doc string for the
`gnus-default-article-saver' variable).  If SYM (the symbolic prefix)
is neither omitted nor the symbol `r', force including all headers
regardless of the `:headers' property.  If it is the symbol `r',
articles that are not decoded and include all headers will be piped
no matter what the properties `:decode' and `:headers' are."
  (interactive (gnus-interactive "P\ny") gnus-summary-mode)
  (require 'gnus-art)
  (let* ((articles (gnus-summary-work-articles n))
	 (result-buffer shell-command-buffer-name)
	 (all-headers (not (memq sym '(nil r))))
	 (gnus-save-all-headers (or all-headers gnus-save-all-headers))
	 (raw (eq sym 'r))
	 (headers (get 'gnus-summary-save-in-pipe :headers))
	 command result)
    (unless (numberp (car articles))
      (error "No article to pipe"))
    (setq command (read-shell-command
		   (concat "Shell command on "
			   (if (cdr articles)
			       (format "these %d articles" (length articles))
			     "this article")
			   ": ")
		   gnus-summary-pipe-output-default-command))
    (when (string-equal command "")
      (error "A command is required"))
    (when all-headers
      (put 'gnus-summary-save-in-pipe :headers nil))
    (unwind-protect
	(while articles
	  (gnus-summary-goto-subject (pop articles))
	  (save-window-excursion (gnus-summary-save-in-pipe command raw))
	  (when (and (get-buffer result-buffer)
		     (not (zerop (buffer-size (get-buffer result-buffer)))))
	    (setq result (concat result (with-current-buffer result-buffer
					  (buffer-string))))))
      (put 'gnus-summary-save-in-pipe :headers headers))
    (unless (zerop (length result))
      (if (with-current-buffer (gnus-get-buffer-create result-buffer)
	    (erase-buffer)
	    (insert result)
	    (prog1
		(and (= (count-lines (point-min) (point)) 1)
		     (progn
		       (end-of-line 0)
		       (<= (current-column)
			   (window-width (minibuffer-window)))))
	      (goto-char (point-min))))
	  (message "%s" (substring result 0 -1))
	(message nil)
	(gnus-configure-windows 'pipe)))))

(defun gnus-summary-save-article-mail (&optional arg)
  "Append the current article to a Unix mail box file.
If N is a positive number, save the N next articles.
If N is a negative number, save the N previous articles.
If N is nil and any articles have been marked with the process mark,
save those articles instead."
  (interactive "P" gnus-summary-mode)
  (require 'gnus-art)
  (let ((gnus-default-article-saver 'gnus-summary-save-in-mail))
    (gnus-summary-save-article arg)))

(defun gnus-summary-save-article-rmail (&optional arg)
  "Append the current article to an rmail file.
If N is a positive number, save the N next articles.
If N is a negative number, save the N previous articles.
If N is nil and any articles have been marked with the process mark,
save those articles instead."
  (interactive "P" gnus-summary-mode)
  (require 'gnus-art)
  (let ((gnus-default-article-saver 'gnus-summary-save-in-rmail))
    (gnus-summary-save-article arg)))

(defun gnus-summary-save-article-file (&optional arg)
  "Append the current article to a file.
If N is a positive number, save the N next articles.
If N is a negative number, save the N previous articles.
If N is nil and any articles have been marked with the process mark,
save those articles instead."
  (interactive "P" gnus-summary-mode)
  (require 'gnus-art)
  (let ((gnus-default-article-saver 'gnus-summary-save-in-file))
    (gnus-summary-save-article arg)))

(defun gnus-summary-write-article-file (&optional arg)
  "Write the current article to a file, deleting the previous file.
If N is a positive number, save the N next articles.
If N is a negative number, save the N previous articles.
If N is nil and any articles have been marked with the process mark,
save those articles instead."
  (interactive "P" gnus-summary-mode)
  (require 'gnus-art)
  (let ((gnus-default-article-saver 'gnus-summary-write-to-file))
    (gnus-summary-save-article arg)))

(defun gnus-summary-save-article-body-file (&optional arg)
  "Append the current article body to a file.
If N is a positive number, save the N next articles.
If N is a negative number, save the N previous articles.
If N is nil and any articles have been marked with the process mark,
save those articles instead."
  (interactive "P" gnus-summary-mode)
  (require 'gnus-art)
  (let ((gnus-default-article-saver 'gnus-summary-save-body-in-file))
    (gnus-summary-save-article arg)))

(defun gnus-summary-write-article-body-file (&optional arg)
  "Write the current article body to a file, deleting the previous file.
If N is a positive number, save the N next articles.
If N is a negative number, save the N previous articles.
If N is nil and any articles have been marked with the process mark,
save those articles instead."
  (interactive "P" gnus-summary-mode)
  (require 'gnus-art)
  (let ((gnus-default-article-saver 'gnus-summary-write-body-to-file))
    (gnus-summary-save-article arg)))

(defun gnus-summary-muttprint (&optional arg)
  "Print the current article using Muttprint.
If N is a positive number, save the N next articles.
If N is a negative number, save the N previous articles.
If N is nil and any articles have been marked with the process mark,
save those articles instead."
  (interactive "P" gnus-summary-mode)
  (require 'gnus-art)
  (let ((gnus-default-article-saver 'gnus-summary-pipe-to-muttprint))
    (gnus-summary-save-article arg t)))

(defun gnus-summary-pipe-message (program)
  "Pipe the current article through PROGRAM."
  (interactive "sProgram: " gnus-summary-mode)
  (gnus-summary-select-article)
  (let ((mail-header-separator ""))
    (gnus-eval-in-buffer-window gnus-article-buffer
      (save-restriction
	(widen)
	(let ((start (window-start))
	      (inhibit-read-only t))
	  (message-pipe-buffer-body program)
	  (set-window-start (get-buffer-window (current-buffer)) start))))))

(defun gnus-get-split-value (methods)
  "Return a value based on the split METHODS."
  (let (split-name method result match)
    (when methods
      (with-current-buffer gnus-original-article-buffer
	(save-restriction
	  (nnheader-narrow-to-headers)
	  (while (and methods (not split-name))
	    (goto-char (point-min))
	    (setq method (pop methods))
	    (setq match (car method))
	    (when (cond
		   ((stringp match)
		    ;; Regular expression.
		    (ignore-errors
		      (re-search-forward match nil t)))
		   ((functionp match)
		    ;; Function.
		    (save-restriction
		      (widen)
		      (setq result (funcall match gnus-newsgroup-name))))
		   ((consp match)
		    ;; Form.
		    (save-restriction
		      (widen)
		      (setq result (eval match t)))))
	      (setq split-name (cdr method))
	      (cond ((stringp result)
		     (push (expand-file-name
			    result gnus-article-save-directory)
			   split-name))
		    ((consp result)
		     (setq split-name (append result split-name)))))))))
    (nreverse split-name)))

(defun gnus-valid-move-group-p (group)
  (when (and (stringp group)
	     (null (string-empty-p group)))
    (gnus-get-function (gnus-find-method-for-group
			group)
		       'request-accept-article t)))

(defun gnus-read-move-group-name (prompt default articles prefix)
  "Read a group name."
  (let* ((split-name (gnus-get-split-value gnus-move-split-methods))
	 (prom
	  (format "%s %s to"
		  prompt
		  (if (> (length articles) 1)
		      (format "these %d articles" (length articles))
		    "this article")))
	 (valid-names
	  (seq-filter #'gnus-valid-move-group-p
		      (hash-table-keys gnus-active-hashtb)))
	 (to-newsgroup
          (cond
           ((null split-name)
            (gnus-group-completing-read
             prom
	     valid-names
             nil prefix nil default))
           ((= 1 (length split-name))
            (gnus-group-completing-read
             prom
	     valid-names
             nil prefix 'gnus-group-history (car split-name)))
           (t
            (gnus-completing-read
             prom (nreverse split-name) nil nil 'gnus-group-history))))
         (to-method (gnus-server-to-method (gnus-group-method to-newsgroup))))
    (when to-newsgroup
      (if (or (string= to-newsgroup "")
	      (string= to-newsgroup prefix))
	  (setq to-newsgroup default))
      (unless to-newsgroup
	(error "No group name entered"))
      (or (gnus-active to-newsgroup)
	  (gnus-activate-group to-newsgroup nil nil to-method)
	  (if (gnus-y-or-n-p (format "No such group: %s.  Create it? "
				     to-newsgroup))
	      (or (and (gnus-request-create-group to-newsgroup to-method)
		       (gnus-activate-group to-newsgroup nil nil to-method)
		       (gnus-subscribe-group to-newsgroup))
		  (error "Couldn't create group %s" to-newsgroup)))
	  (user-error "No such group: %s" to-newsgroup))
      to-newsgroup)))

(defvar gnus-summary-save-parts-counter)
(declare-function mm-uu-dissect "mm-uu" (&optional noheader mime-type))

(defun gnus-summary-save-parts (type dir n &optional reverse)
  "Save parts matching TYPE to DIR.
If REVERSE, save parts that do not match TYPE."
  (interactive
   (list (completing-read "Save parts of type: "
			  (progn
			    (gnus-summary-select-article nil t)
			    (gnus-eval-in-buffer-window gnus-article-buffer
			      (delete-dups
			       (mapcar (lambda (h)
					 (mm-handle-media-type (cdr h)))
				       gnus-article-mime-handle-alist))))
			  nil nil nil 'gnus-summary-save-parts-type-history)
	 (setq gnus-summary-save-parts-last-directory
	       (read-directory-name "Save to directory: "
                                    gnus-summary-save-parts-last-directory
                                    nil t))
	 current-prefix-arg)
   gnus-summary-mode)
  (gnus-summary-iterate n
    (let ((gnus-display-mime-function nil)
	  gnus-article-prepare-hook
	  gnus-article-decode-hook
	  gnus-display-mime-function
	  gnus-break-pages
	  (gnus-inhibit-treatment t))
      (gnus-summary-select-article))
    (with-current-buffer gnus-article-buffer
      (let ((handles (or gnus-article-mime-handles
			 (mm-dissect-buffer nil gnus-article-loose-mime)
			 (and gnus-article-emulate-mime
			      (mm-uu-dissect))))
	    (gnus-summary-save-parts-counter 1))
	(when handles
	  (gnus-summary-save-parts-1 type dir handles reverse)
	  (unless gnus-article-mime-handles ;; Don't destroy this case.
	    (mm-destroy-parts handles)))))))

(defun gnus-summary-save-parts-1 (type dir handle reverse)
  (if (stringp (car handle))
      (mapcar (lambda (h) (gnus-summary-save-parts-1 type dir h reverse))
	      (cdr handle))
    (when (if reverse
	      (not (string-match type (mm-handle-media-type handle)))
	    (string-match type (mm-handle-media-type handle)))
      (let ((file (expand-file-name
		   (gnus-map-function
		    mm-file-name-rewrite-functions
		    (file-name-nondirectory
		     (or
                      (mm-handle-filename handle)
		      (format "%s.%d.%d" gnus-newsgroup-name
			      (cdr gnus-article-current)
			      gnus-summary-save-parts-counter))))
		   dir)))
	(cl-incf gnus-summary-save-parts-counter)
	(unless (file-exists-p file)
	  (mm-save-part-to-file handle file))))))

;; Summary extract commands

(defun gnus-summary-insert-pseudos (pslist &optional not-view)
  (let ((inhibit-read-only t)
	(article (gnus-summary-article-number))
	after-article b e)
    (unless (gnus-summary-goto-subject article)
      (error "No such article: %d" article))
    (gnus-summary-position-point)
    ;; If all commands are to be bunched up on one line, we collect
    ;; them here.
    (unless gnus-view-pseudos-separately
      (let ((ps (setq pslist (sort pslist #'gnus-pseudos<)))
	    files action)
	(while ps
	  (setq action (cdr (assq 'action (car ps))))
	  (setq files (list (cdr (assq 'name (car ps)))))
	  (while (and ps (cdr ps)
		      (string= (or action "1")
			       (or (cdr (assq 'action (cadr ps))) "2")))
	    (push (cdr (assq 'name (cadr ps))) files)
	    (setcdr ps (cddr ps)))
	  (when files
	    (when (not (string-match "%s" action))
	      (push " " files))
	    (push " " files)
	    (when (assq 'execute (car ps))
	      (setcdr (assq 'execute (car ps))
		      (funcall (if (string-match "%s" action)
				   #'format #'concat)
			       action
			       (mapconcat
				(lambda (f)
				  (if (equal f " ")
				      f
				    (shell-quote-argument f)))
				files " ")))))
	  (setq ps (cdr ps)))))
    (if (and gnus-view-pseudos (not not-view))
	(while pslist
	  (when (assq 'execute (car pslist))
	    (gnus-execute-command (cdr (assq 'execute (car pslist)))
				  (eq gnus-view-pseudos 'not-confirm)))
	  (setq pslist (cdr pslist)))
      (save-excursion
	(while pslist
	  (setq after-article (or (cdr (assq 'article (car pslist)))
				  (gnus-summary-article-number)))
	  (gnus-summary-goto-subject after-article)
	  (forward-line 1)
	  (setq b (point))
	  (insert "    " (file-name-nondirectory
			  (cdr (assq 'name (car pslist))))
		  ": " (or (cdr (assq 'execute (car pslist))) "") "\n")
	  (setq e (point))
	  (forward-line -1)		; back to `b'
	  (add-text-properties
	   b (1- e) (list 'gnus-number gnus-reffed-article-number
			  'mouse-face gnus-mouse-face))
	  (gnus-data-enter
	   after-article gnus-reffed-article-number
	   gnus-unread-mark b (car pslist) 0 (- e b))
	  (setq gnus-newsgroup-unreads
		(gnus-add-to-sorted-list gnus-newsgroup-unreads
					 gnus-reffed-article-number))
	  (setq gnus-reffed-article-number (1- gnus-reffed-article-number))
	  (setq pslist (cdr pslist)))))))

(defun gnus-pseudos< (p1 p2)
  (let ((c1 (cdr (assq 'action p1)))
	(c2 (cdr (assq 'action p2))))
    (and c1 c2 (string< c1 c2))))

(defun gnus-request-pseudo-article (props)
  (cond ((assq 'execute props)
	 (gnus-execute-command (cdr (assq 'execute props)))))
  (let ((gnus-current-article (gnus-summary-article-number)))
    (gnus-run-hooks 'gnus-mark-article-hook)))

(defun gnus-execute-command (command &optional automatic)
  (save-excursion
    (gnus-article-setup-buffer)
    (set-buffer gnus-article-buffer)
    (setq buffer-read-only nil)
    (let ((command (if automatic command
		     (read-string "Command: " (cons command 0)))))
      (erase-buffer)
      (insert "$ " command "\n\n")
      (if gnus-view-pseudo-asynchronously
	  (start-process "gnus-execute" (current-buffer) shell-file-name
			 shell-command-switch command)
	(call-process shell-file-name nil t nil
		      shell-command-switch command)))))

;; Summary kill commands.

(defun gnus-summary-edit-global-kill (article)
  "Edit the \"global\" kill file."
  (interactive (list (gnus-summary-article-number)) gnus-summary-mode)
  (gnus-group-edit-global-kill article))

(defun gnus-summary-edit-local-kill ()
  "Edit a local kill file applied to the current newsgroup."
  (interactive nil gnus-summary-mode)
  (setq gnus-current-headers (gnus-summary-article-header))
  (gnus-group-edit-local-kill
   (gnus-summary-article-number) gnus-newsgroup-name))

;;; Header reading.

(defun gnus-read-header (id &optional header)
  "Read the headers of article ID and enter them into the Gnus system."
  (let ((group gnus-newsgroup-name)
	(gnus-override-method
	 (or
	  gnus-override-method
	  (and (gnus-news-group-p gnus-newsgroup-name)
	       (car (gnus-refer-article-methods)))))
	where)
    ;; First we check to see whether the header in question is already
    ;; fetched.
    (if (stringp id)
	;; This is a Message-ID.
	(setq header (or header (gnus-id-to-header id)))
      ;; This is an article number.
      (setq header (or header (gnus-summary-article-header id))))
    (if (and header
	     (not (gnus-summary-article-sparse-p (mail-header-number header))))
	;; We have found the header.
	header
      ;; We have to really fetch the header to this article.
      (with-current-buffer nntp-server-buffer
	(when (setq where (gnus-request-head id group))
	  (nnheader-fold-continuation-lines)
	  (goto-char (point-max))
	  (insert ".\n")
	  (goto-char (point-min))
	  (insert "211 ")
	  (princ (cond
		  ((numberp id) id)
		  ((cdr where) (cdr where))
		  (header (mail-header-number header))
		  (t gnus-reffed-article-number))
		 (current-buffer))
	  (insert " Article retrieved.\n"))
	(if (or (not where)
		(not (setq header (car (gnus-get-newsgroup-headers nil t)))))
	    ()				; Malformed head.
	  (unless (gnus-summary-article-sparse-p (mail-header-number header))
            (when (and (bound-and-true-p gnus-registry-enabled)
                       (not (gnus-ephemeral-group-p (car where))))
              (gnus-registry-handle-action
               (mail-header-id header) nil
               (gnus-group-prefixed-name
		(car where)
		(or gnus-override-method (gnus-find-method-for-group group)))
               (mail-header-subject header)
               (mail-header-from header)))
	    (when (and (stringp id)
		       (or
			(not (string= (gnus-group-real-name group)
				      (car where)))
			(not (gnus-server-equal gnus-override-method
						(gnus-group-method group)))))
	      ;; If we fetched by Message-ID and the article came from
	      ;; a different group (or server), we fudge some bogus
	      ;; article numbers for this article.
	      (setf (mail-header-number header) gnus-reffed-article-number))
	    (with-current-buffer gnus-summary-buffer
	      (cl-decf gnus-reffed-article-number)
	      (gnus-remove-header (mail-header-number header))
	      (push header gnus-newsgroup-headers)
	      (setq gnus-current-headers header)
	      (push (mail-header-number header) gnus-newsgroup-limit)))
	  header)))))

(defun gnus-remove-header (number)
  "Remove header NUMBER from `gnus-newsgroup-headers'."
  (if (and gnus-newsgroup-headers
	   (= number (mail-header-number (car gnus-newsgroup-headers))))
      (pop gnus-newsgroup-headers)
    (let ((headers gnus-newsgroup-headers))
      (while (and (cdr headers)
		  (not (= number (mail-header-number (cadr headers)))))
	(pop headers))
      (when (cdr headers)
	(setcdr headers (cddr headers))))))

;;;
;;; summary highlights
;;;

(defun gnus-highlight-selected-summary ()
  "Highlight selected article in summary buffer."
  ;; Added by Per Abrahamsen <amanda@iesd.auc.dk>.
  (when gnus-summary-selected-face
    (save-excursion
      (let* ((beg (point-at-bol))
	     (end (point-at-eol))
	     ;; Fix by Mike Dugan <dugan@bucrf16.bu.edu>.
	     (from (if (get-text-property beg 'mouse-face)
		       beg
		     (or (next-single-property-change
			  beg 'mouse-face nil end)
			 beg)))
	     (to
	      (if (= from end)
		  (- from 2)
		(or (next-single-property-change
		     from 'mouse-face nil end)
		    end))))
	;; If no mouse-face prop on line we will have to = from = end,
	;; so we highlight the entire line instead.
	(when (= (+ to 2) from)
	  (setq from beg)
	  (setq to (1+ end)))
	(if gnus-newsgroup-selected-overlay
	    ;; Move old overlay.
	    (move-overlay
	     gnus-newsgroup-selected-overlay from to (current-buffer))
	  ;; Create new overlay.
	  (overlay-put
	   (setq gnus-newsgroup-selected-overlay (make-overlay from to))
	   'face gnus-summary-selected-face))))))

(defvar gnus-summary-highlight-line-cached nil)
(defvar gnus-summary-highlight-line-trigger nil)

(defun gnus-summary-highlight-line-0 ()
  (if (and (eq gnus-summary-highlight-line-trigger
               gnus-summary-highlight)
           gnus-summary-highlight-line-cached)
      gnus-summary-highlight-line-cached
    (setq gnus-summary-highlight-line-trigger gnus-summary-highlight
          gnus-summary-highlight-line-cached
          (let* ((cond (list 'cond))
                 (c cond)
                 (list gnus-summary-highlight))
            (while list
              (setcdr c `((,(caar list) ',(cdar list))))
              (setq c (cdr c)
                    list (cdr list)))
            (gnus-byte-compile
             `(lambda ()
                (with-no-warnings     ;See docstring of gnus-summary-highlight.
                  (defvar score) (defvar default) (defvar default-high)
                  (defvar default-low) (defvar mark) (defvar uncached))
                ,cond))))))

(defun gnus-summary-highlight-line ()
  "Highlight current line according to `gnus-summary-highlight'."
  (with-no-warnings                   ;See docstring of gnus-summary-highlight.
    (defvar score) (defvar default) (defvar default-high) (defvar default-low)
    (defvar mark) (defvar uncached))
  (let* ((beg (point-at-bol))
	 (article (or (gnus-summary-article-number) gnus-current-article))
	 (score (or (cdr (assq article
			       gnus-newsgroup-scored))
		    gnus-summary-default-score 0))
	 (mark (or (gnus-summary-article-mark) gnus-unread-mark))
	 (inhibit-read-only t)
	 (default gnus-summary-default-score)
	 (default-high gnus-summary-default-high-score)
	 (default-low gnus-summary-default-low-score)
	 (uncached (and gnus-summary-use-undownloaded-faces
                        (memq article gnus-newsgroup-undownloaded)
                        (not (memq article gnus-newsgroup-cached)))))
    (let ((face (funcall (gnus-summary-highlight-line-0))))
      (unless (eq face (gnus-get-text-property-excluding-characters-with-faces beg 'face))
	(gnus-put-text-property-excluding-characters-with-faces
	 beg (1+ (point-at-eol)) 'face
	 (setq face (if (boundp face) (symbol-value face) face)))
	(when gnus-summary-highlight-line-function
	  (funcall gnus-summary-highlight-line-function article face))))))

(defun gnus-update-read-articles (group unread &optional compute)
  "Update the list of read articles in GROUP.
UNREAD is a sorted list."
  (let ((active (or gnus-newsgroup-active (gnus-active group)))
	(info (gnus-get-info group))
	(prev 1)
	read)
    (if (or (not info) (not active))
	;; There is no info on this group if it was, in fact,
	;; killed.  Gnus stores no information on killed groups, so
	;; there's nothing to be done.
	;; One could store the information somewhere temporarily,
	;; perhaps...  Hmmm...
	()
      ;; Remove any negative articles numbers.
      (while (and unread (< (car unread) 0))
	(setq unread (cdr unread)))
      ;; Remove any expired article numbers
      (while (and unread (< (car unread) (car active)))
	(setq unread (cdr unread)))
      ;; Compute the ranges of read articles by looking at the list of
      ;; unread articles.
      (while unread
	(when (/= (car unread) prev)
	  (push (if (= prev (1- (car unread))) prev
		  (cons prev (1- (car unread))))
		read))
	(setq prev (1+ (car unread)))
	(setq unread (cdr unread)))
      (when (<= prev (cdr active))
	(push (cons prev (cdr active)) read))
      (setq read (if (> (length read) 1) (nreverse read) read))
      (if compute
	  read
	(save-excursion
	  (let (setmarkundo)
	    ;; Propagate the read marks to the backend.
	    (when (and (gnus-method-option-p
			(gnus-find-method-for-group group)
			'server-marks)
		       (gnus-check-backend-function 'request-set-mark group))
	      (let ((del (gnus-remove-from-range (gnus-info-read info) read))
		    (add (gnus-remove-from-range read (gnus-info-read info))))
		(when (or add del)
		  (unless (gnus-check-group group)
		    (error "Can't open server for %s" group))
		  (gnus-request-set-mark
		   group (delq nil (list (if add (list add 'add '(read)))
					 (if del (list del 'del '(read))))))
		  (setq setmarkundo
			`(gnus-request-set-mark
			  ,group
			  ',(delq nil (list
				       (if del (list del 'add '(read)))
				       (if add (list add 'del '(read))))))))))
	    (set-buffer gnus-group-buffer)
	    (gnus-undo-register
	      `(progn
		 (gnus-info-set-marks ',info ',(gnus-info-marks info) t)
		 (setf (gnus-info-read ',info) ',(gnus-info-read info))
		 (gnus-group-jump-to-group ,group)
		 (gnus-get-unread-articles-in-group ',info
						    (gnus-active ,group))
		 (gnus-group-update-group ,group t)
		 ,setmarkundo))))
	;; Enter this list into the group info.
	(setf (gnus-info-read info) read)
	;; Set the number of unread articles in gnus-newsrc-hashtb.
	(gnus-get-unread-articles-in-group info (gnus-active group))
	t))))

(defun gnus-offer-save-summaries ()
  "Offer to save all active summary buffers."
  (let (buffers)
    ;; Go through all buffers and find all summaries.
    (dolist (buffer (buffer-list))
      (when (and (setq buffer (buffer-name buffer))
		 (string-match "Summary" buffer)
                 (/= (aref buffer 0) ? )
		 (with-current-buffer buffer
		   ;; We check that this is, indeed, a summary buffer.
		   (and (derived-mode-p 'gnus-summary-mode)
			;; Also make sure this isn't bogus.
			gnus-newsgroup-prepared
			;; Also make sure that this isn't a
			;; dead summary buffer.
			(not gnus-dead-summary-mode))))
	(push buffer buffers)))
    ;; Go through all these summary buffers and offer to save them.
    (when buffers
      (save-excursion
	(if (eq gnus-interactive-exit 'quiet)
	    (dolist (buffer buffers)
	      (switch-to-buffer buffer)
	      (gnus-summary-exit))
	  (map-y-or-n-p
	   "Update summary buffer %s? "
	   (lambda (buf)
	     (switch-to-buffer buf)
	     (gnus-summary-exit))
	   buffers))))))

(defun gnus-summary-setup-default-charset ()
  "Setup newsgroup default charset."
  (if (member gnus-newsgroup-name '("nndraft:delayed" "nndraft:drafts"))
      (setq gnus-newsgroup-charset nil)
    (let* ((ignored-charsets
	    (or gnus-newsgroup-ephemeral-ignored-charsets
		(append
		 (and gnus-newsgroup-name
		      (gnus-parameter-ignored-charsets gnus-newsgroup-name))
		 gnus-newsgroup-ignored-charsets))))
      (setq gnus-newsgroup-charset
	    (or gnus-newsgroup-ephemeral-charset
		(and gnus-newsgroup-name
		     (gnus-parameter-charset gnus-newsgroup-name))
		gnus-default-charset))
      (setq-local gnus-newsgroup-ignored-charsets ignored-charsets))))

;;;
;;; Mime Commands
;;;

(defun gnus-summary-display-buttonized (&optional show-all-parts)
  "Display the current article buffer fully MIME-buttonized.
If SHOW-ALL-PARTS (the prefix) is non-nil, all multipart/* parts are
treated as multipart/mixed."
  (interactive "P" gnus-summary-mode)
  (require 'gnus-art)
  (let ((gnus-unbuttonized-mime-types nil)
	(gnus-mime-display-multipart-as-mixed show-all-parts))
    (gnus-summary-show-article)))

(defun gnus-summary-repair-multipart (article)
  "Add a Content-Type header to a multipart article without one."
  (interactive (list (gnus-summary-article-number)) gnus-summary-mode)
  (gnus-with-article article
    (message-narrow-to-head)
    (message-remove-header "Mime-Version")
    (goto-char (point-max))
    (insert "Mime-Version: 1.0\n")
    (widen)
    (when (search-forward "\n--" nil t)
      (let ((separator (buffer-substring (point) (point-at-eol))))
	(message-narrow-to-head)
	(message-remove-header "Content-Type")
	(goto-char (point-max))
	(insert (format "Content-Type: multipart/mixed; boundary=\"%s\"\n"
			separator))
	(widen))))
  (let (gnus-mark-article-hook)
    (gnus-summary-select-article t t nil article)))

(defun gnus-summary-toggle-display-buttonized ()
  "Toggle the buttonizing of the article buffer."
  (interactive nil gnus-summary-mode)
  (require 'gnus-art)
  (if (setq gnus-inhibit-mime-unbuttonizing
	    (not gnus-inhibit-mime-unbuttonizing))
      (let ((gnus-unbuttonized-mime-types nil))
	(gnus-summary-show-article))
    (gnus-summary-show-article)))

;;;
;;; Generic summary marking commands
;;;

(defvar gnus-summary-marking-alist
  '((read gnus-del-mark "d")
    (unread gnus-unread-mark "u")
    (ticked gnus-ticked-mark "!")
    (dormant gnus-dormant-mark "?")
    (expirable gnus-expirable-mark "e"))
  "An alist of names/marks/keystrokes.")

(defvar gnus-summary-generic-mark-map (make-sparse-keymap))
(defvar gnus-summary-mark-map)

(defun gnus-summary-make-all-marking-commands ()
  (define-key gnus-summary-mark-map "M" gnus-summary-generic-mark-map)
  (dolist (elem gnus-summary-marking-alist)
    (apply #'gnus-summary-make-marking-command elem)))

(defun gnus-summary-make-marking-command (name mark keystroke)
  (let ((map (make-sparse-keymap)))
    (define-key gnus-summary-generic-mark-map keystroke map)
    (dolist (lway `((next "next" next nil "n")
		    (next-unread "next unread" next t "N")
		    (prev "previous" prev nil "p")
		    (prev-unread "previous unread" prev t "P")
		    (nomove "" nil nil ,keystroke)))
      (let ((func (gnus-summary-make-marking-command-1
		   mark (car lway) lway name)))
	(setq func (eval func t))
	(define-key map (nth 4 lway) func)))))

(defun gnus-summary-make-marking-command-1 (mark way lway name)
  `(defun ,(intern
	    (format "gnus-summary-put-mark-as-%s%s"
		    name (if (eq way 'nomove)
			     ""
			   (concat "-" (symbol-name way)))))
     (n)
     ,(format
       "Mark the current article as %s%s.
If N, the prefix, then repeat N times.
If N is negative, move in reverse order.
The difference between N and the actual number of articles marked is
returned."
       name (cadr lway))
     (interactive "p" gnus-summary-mode)
     (gnus-summary-generic-mark n ,mark ',(nth 2 lway) ,(nth 3 lway))))

(defun gnus-summary-generic-mark (n mark move unread)
  "Mark N articles with MARK."
  (unless (derived-mode-p 'gnus-summary-mode)
    (error "This command can only be used in the summary buffer"))
  (gnus-summary-show-thread)
  (let ((nummove
	 (cond
	  ((eq move 'next) 1)
	  ((eq move 'prev) -1)
	  (t 0))))
    (if (zerop nummove)
	(setq n 1)
      (when (< n 0)
	(setq n (abs n)
	      nummove (* -1 nummove))))
    (while (and (> n 0)
		(gnus-summary-mark-article nil mark)
		(zerop (gnus-summary-next-subject nummove unread t)))
      (setq n (1- n)))
    (when (/= 0 n)
      (gnus-message 7 "No more %sarticles" (if mark "" "unread ")))
    (gnus-summary-recenter)
    (gnus-summary-position-point)
    (gnus-set-mode-line 'summary)
    n))

(defun gnus-summary-insert-articles (articles)
  (when (setq articles
	      (gnus-sorted-difference articles
				      (mapcar (lambda (h)
						(mail-header-number h))
					      gnus-newsgroup-headers)))
    (setq gnus-newsgroup-headers
	  (cl-merge 'list
		    gnus-newsgroup-headers
		    (gnus-fetch-headers articles nil t)
		    'gnus-article-sort-by-number))
    (setq gnus-newsgroup-articles
	  (gnus-sorted-nunion gnus-newsgroup-articles articles))
    ;; Suppress duplicates?
    (when gnus-suppress-duplicates
      (gnus-dup-suppress-articles))

    (if (and gnus-fetch-old-headers
	     (eq gnus-headers-retrieved-by 'nov))
	;; We might want to build some more threads first.
	(if (eq gnus-fetch-old-headers 'invisible)
	    (gnus-build-all-threads)
	  (gnus-build-old-threads))
      ;; Mark the inserted articles that are unread as unread.
      (setq gnus-newsgroup-unreads
	    (gnus-sorted-nunion
	     gnus-newsgroup-unreads
	     (gnus-sorted-nintersection
	      (gnus-list-of-unread-articles gnus-newsgroup-name)
	      articles)))
      ;; Mark the inserted articles as selected so that the information
      ;; of the marks having been changed by a user may be updated when
      ;; exiting this group.  See `gnus-summary-update-info'.
      (dolist (art articles)
	(setq gnus-newsgroup-unselected (delq art gnus-newsgroup-unselected))))
    ;; Let the Gnus agent mark articles as read.
    (when gnus-agent
      (gnus-agent-get-undownloaded-list))
    ;; Remove list identifiers from subject
    (gnus-summary-remove-list-identifiers)
    ;; First and last article in this newsgroup.
    (when gnus-newsgroup-headers
      (setq gnus-newsgroup-begin
	    (mail-header-number (car gnus-newsgroup-headers))
	    gnus-newsgroup-end
	    (mail-header-number
	     (car (last gnus-newsgroup-headers)))))
    (when gnus-use-scoring
      (gnus-possibly-score-headers))))

(defun gnus-summary-insert-old-articles (&optional all)
  "Insert all old articles in this group.
If ALL is non-nil, already read articles become readable.
If ALL is a number, fetch this number of articles."
  (interactive "P" gnus-summary-mode)
  (prog1
      (let ((old (sort (mapcar #'gnus-data-number gnus-newsgroup-data) #'<))
	    older len)
	(setq older
	      ;; Some nntp servers lie about their active range.  When
	      ;; this happens, the active range can be in the millions.
	      ;; Use a compressed range to avoid creating a huge list.
	      (gnus-range-difference
	       (gnus-range-difference (list gnus-newsgroup-active) old)
	       gnus-newsgroup-unexist))
	(setq len (gnus-range-length older))
	(cond
	 ((null older) nil)
	 ((numberp all)
	  (if (< all len)
	      (let ((older-range (nreverse older)))
		(setq older nil)

		(while (> all 0)
		  (let* ((r (pop older-range))
			 (min (if (numberp r) r (car r)))
			 (max (if (numberp r) r (cdr r))))
		    (while (and (<= min max)
				(> all 0))
		      (push max older)
		      (setq all (1- all)
			    max (1- max))))))
	    (setq older (gnus-uncompress-range older))))
	 (all
	  (setq older (gnus-uncompress-range older)))
	 (t
	  (when (and (numberp gnus-large-newsgroup)
		   (> len gnus-large-newsgroup))
	      (let ((cursor-in-echo-area nil)
		    (initial (gnus-parameter-large-newsgroup-initial
			      gnus-newsgroup-name))
		    input)
		(when (eq initial 'all)
		  (setq initial len))
		(setq input
		      (read-string
		       (format
			"How many articles from %s (%s %d): "
			gnus-newsgroup-name
			(if initial "max" "default")
			len)
		       nil nil
		       (and initial
			    (number-to-string initial))))
		(unless (string-match "^[ \t]*$" input)
		  (setq all (string-to-number input))
		  (if (< all len)
		      (let ((older-range (nreverse older)))
			(setq older nil)

			(while (> all 0)
			  (let* ((r (pop older-range))
				 (min (if (numberp r) r (car r)))
				 (max (if (numberp r) r (cdr r))))
			    (while (and (<= min max)
					(> all 0))
			      (push max older)
			      (setq all (1- all)
				    max (1- max))))))))))
	  (setq older (gnus-uncompress-range older))))
	(if (not older)
	    (message "No old news.")
	  (gnus-summary-insert-articles older)
	  (gnus-summary-limit (gnus-sorted-nunion old older))))
    (gnus-summary-position-point)))

(defun gnus-summary-insert-new-articles ()
  "Insert all new articles in this group."
  (interactive nil gnus-summary-mode)
  (let ((old (sort (mapcar #'gnus-data-number gnus-newsgroup-data) #'<))
	(old-high gnus-newsgroup-highest)
	(nnmail-fetched-sources (list t))
	(new-active (gnus-activate-group gnus-newsgroup-name 'scan))
	i new)
    (unless new-active
      (error "Couldn't fetch new data"))
    (setq gnus-newsgroup-active (copy-tree new-active))
    (setq i (cdr gnus-newsgroup-active)
	  gnus-newsgroup-highest i)
    (while (> i old-high)
      (push i new)
      (cl-decf i))
    (if (not new)
	(message "No gnus is bad news")
      (gnus-summary-insert-articles new)
      (setq gnus-newsgroup-unreads
	    (gnus-sorted-nunion gnus-newsgroup-unreads new))
      (gnus-summary-limit (gnus-sorted-nunion old new))))
  (gnus-summary-position-point))

;;; Bookmark support for Gnus.
(declare-function gnus-article-show-summary "gnus-art" ())
(declare-function bookmark-make-record-default
                  "bookmark" (&optional no-file no-context posn))
(declare-function bookmark-prop-get "bookmark" (bookmark prop))
(declare-function bookmark-default-handler "bookmark" (bmk))
(declare-function bookmark-get-bookmark-record "bookmark" (bmk))
(defvar bookmark-yank-point)
(defvar bookmark-current-buffer)

(defun gnus-summary-bookmark-make-record ()
  "Make a bookmark entry for a Gnus summary buffer."
  (let (pos buf)
    (unless (and (derived-mode-p 'gnus-summary-mode) gnus-article-current)
      (save-restriction              ; FIXME is it necessary to widen?
        (widen) (setq pos (point))) ; Set position in gnus-article buffer.
      (setq buf "art") ; We are recording bookmark from article buffer.
      (setq bookmark-yank-point (point))
      (setq bookmark-current-buffer (current-buffer))
      (gnus-article-show-summary))      ; Go back in summary buffer.
    ;; We are now recording bookmark from summary buffer.
    (unless buf (setq buf "sum"))
    (let* ((subject (elt (gnus-summary-article-header) 1))
           (grp     (car gnus-article-current))
           (art     (cdr gnus-article-current))
           (head    (gnus-summary-article-header art))
           (id      (mail-header-id head)))
      `(,subject
	,@(condition-case nil
	      (bookmark-make-record-default 'no-file 'no-context pos)
	    (wrong-number-of-arguments
	     (bookmark-make-record-default 'point-only)))
        (location . ,(format "Gnus-%s %s:%d:%s" buf grp art id))
        (group . ,grp) (article . ,art)
        (message-id . ,id) (handler . gnus-summary-bookmark-jump)))))

;;;###autoload
(defun gnus-summary-bookmark-jump (bookmark)
  "Handler function for record returned by `gnus-summary-bookmark-make-record'.
BOOKMARK is a bookmark name or a bookmark record."
  (let ((group    (bookmark-prop-get bookmark 'group))
        (article  (bookmark-prop-get bookmark 'article))
        (id       (bookmark-prop-get bookmark 'message-id))
        (buf      (car (split-string (bookmark-prop-get bookmark 'location)))))
    (gnus-fetch-group group (list article))
    (gnus-summary-insert-cached-articles)
    (gnus-summary-goto-article id nil 'force)
    ;; FIXME we have to wait article buffer is ready (only large buffer)
    ;; Is there a better solution to know that?
    ;; If we don't wait `bookmark-default-handler' will have no chance
    ;; to set position. However there is no error, just wrong pos.
    (sit-for 1)
    (when (string= buf "Gnus-art")
      (other-window 1))
    (bookmark-default-handler
     `(""
       (buffer . ,(current-buffer))
       . ,(bookmark-get-bookmark-record bookmark)))))

(gnus-summary-make-all-marking-commands)

(provide 'gnus-sum)

(run-hooks 'gnus-sum-load-hook)

;; Local Variables:
;; coding: utf-8
;; End:

;;; gnus-sum.el ends here<|MERGE_RESOLUTION|>--- conflicted
+++ resolved
@@ -1642,92 +1642,8 @@
 (defvar gnus-newsgroup-ephemeral-ignored-charsets nil)
 (defvar gnus-article-before-search nil)
 
-<<<<<<< HEAD
 (make-obsolete-variable 'gnus-summary-local-variables nil "28.1")
 (make-obsolete-variable 'gnus-newsgroup-variables nil "28.1")
-=======
-(defvar gnus-summary-local-variables
-  '(gnus-newsgroup-name
-
-    ;; Marks lists
-    gnus-newsgroup-unreads
-    gnus-newsgroup-unselected
-    gnus-newsgroup-marked
-    gnus-newsgroup-spam-marked
-    gnus-newsgroup-reads
-    gnus-newsgroup-saved
-    gnus-newsgroup-replied
-    gnus-newsgroup-forwarded
-    gnus-newsgroup-expirable
-    gnus-newsgroup-killed
-    gnus-newsgroup-unseen
-    gnus-newsgroup-seen
-    gnus-newsgroup-unexist
-    gnus-newsgroup-cached
-    gnus-newsgroup-downloadable
-    gnus-newsgroup-undownloaded
-    gnus-newsgroup-unsendable
-
-    gnus-newsgroup-selection
-
-    gnus-newsgroup-begin gnus-newsgroup-end
-    gnus-newsgroup-last-rmail gnus-newsgroup-last-mail
-    gnus-newsgroup-last-folder gnus-newsgroup-last-file
-    gnus-newsgroup-last-directory
-    gnus-newsgroup-auto-expire
-    gnus-newsgroup-processable
-    gnus-newsgroup-unfetched
-    gnus-newsgroup-articles
-    gnus-newsgroup-bookmarks gnus-newsgroup-dormant
-    gnus-newsgroup-headers gnus-newsgroup-threads
-    gnus-newsgroup-prepared gnus-summary-highlight-line-function
-    gnus-current-article gnus-current-headers gnus-have-all-headers
-    gnus-last-article gnus-article-internal-prepare-hook
-    (gnus-summary-article-delete-hook . global)
-    (gnus-summary-article-move-hook . global)
-    gnus-newsgroup-dependencies gnus-newsgroup-selected-overlay
-    gnus-newsgroup-scored gnus-newsgroup-kill-headers
-    gnus-thread-expunge-below
-    gnus-score-alist gnus-current-score-file
-    (gnus-summary-expunge-below . global)
-    (gnus-summary-mark-below . global)
-    (gnus-orphan-score . global)
-    gnus-newsgroup-active gnus-scores-exclude-files
-    gnus-newsgroup-highest
-    gnus-newsgroup-history gnus-newsgroup-ancient
-    gnus-newsgroup-sparse gnus-newsgroup-process-stack
-    (gnus-newsgroup-adaptive . gnus-use-adaptive-scoring)
-    gnus-newsgroup-adaptive-score-file (gnus-reffed-article-number . -1)
-    (gnus-newsgroup-expunged-tally . 0)
-    gnus-cache-removable-articles
-    gnus-newsgroup-data gnus-newsgroup-data-reverse
-    gnus-newsgroup-limit gnus-newsgroup-limits
-    gnus-newsgroup-charset gnus-newsgroup-display
-    gnus-summary-use-undownloaded-faces)
-  "Variables that are buffer-local to the summary buffers.")
-
-(defvar gnus-newsgroup-variables nil
-  "A list of variables that have separate values in different newsgroups.
-A list of newsgroup (summary buffer) local variables, or cons of
-variables and their default expressions to be evalled (when the default
-values are not nil), that should be made global while the summary buffer
-is active.
-
-Note: The default expressions will be evaluated (using function `eval')
-before assignment to the local variable rather than just assigned to it.
-If the default expression is the symbol `global', that symbol will not
-be evaluated but the global value of the local variable will be used
-instead.
-
-These variables can be used to set variables in the group parameters
-while still allowing them to affect operations done in other buffers.
-For example:
-
-\(setq gnus-newsgroup-variables
-     \\='(message-use-followup-to
-       (gnus-visible-headers .
-         \"^From:\\\\|^Newsgroups:\\\\|^Subject:\\\\|^Date:\\\\|^To:\")))")
->>>>>>> 63f419f1
 
 (eval-when-compile
   ;; Bind features so that require will believe that gnus-sum has
