;;; gnus-util.el --- utility functions for Gnus  -*- lexical-binding: t; -*-

;; Copyright (C) 1996-2021 Free Software Foundation, Inc.

;; Author: Lars Magne Ingebrigtsen <larsi@gnus.org>
;; Keywords: news

;; This file is NOT part of GNU Emacs.

;; GNU Emacs is free software: you can redistribute it and/or modify
;; it under the terms of the GNU General Public License as published by
;; the Free Software Foundation, either version 3 of the License, or
;; (at your option) any later version.

;; GNU Emacs is distributed in the hope that it will be useful,
;; but WITHOUT ANY WARRANTY; without even the implied warranty of
;; MERCHANTABILITY or FITNESS FOR A PARTICULAR PURPOSE.  See the
;; GNU General Public License for more details.

;; You should have received a copy of the GNU General Public License
;; along with GNU Emacs.  If not, see <https://www.gnu.org/licenses/>.

;;; Commentary:

;; Nothing in this file depends on any other parts of Gnus -- all
;; functions and macros in this file are utility functions that are
;; used by Gnus and may be used by any other package without loading
;; Gnus first.

;; [Unfortunately, it does depend on other parts of Gnus, e.g. the
;; autoloads and defvars below...]

;;; Code:

(require 'seq)
(require 'time-date)
(require 'text-property-search)
(require 'cl-seq)

(defcustom gnus-completing-read-function 'gnus-emacs-completing-read
  "Function use to do completing read."
  :version "24.1"
  :group 'gnus-meta
  :type '(radio (function-item
                 :doc "Use Emacs standard `completing-read' function."
                 gnus-emacs-completing-read)
		(function-item
		 :doc "Use `ido-completing-read' function."
		 gnus-ido-completing-read)
		(function-item
		 :doc "Use iswitchb based completing-read function."
		 gnus-iswitchb-completing-read)))

(defcustom gnus-completion-styles
  (append (when (and (assq 'substring completion-styles-alist)
		     (not (memq 'substring completion-styles)))
	    (list 'substring))
	  completion-styles)
  "Value of `completion-styles' to use when completing."
  :version "24.1"
  :group 'gnus-meta
  :type '(repeat symbol))

;; Fixme: this should be a gnus variable, not nnmail-.
(defvar nnmail-pathname-coding-system)
(defvar nnmail-active-file-coding-system)

;; Inappropriate references to other parts of Gnus.
(defvar gnus-emphasize-whitespace-regexp)
(defvar gnus-original-article-buffer)
(defvar gnus-user-agent)

(autoload 'gnus-get-buffer-window "gnus-win")
(autoload 'nnheader-narrow-to-headers "nnheader")
(autoload 'nnheader-replace-chars-in-string "nnheader")
(autoload 'mail-header-remove-comments "mail-parse")

(defun gnus-replace-in-string  (string regexp newtext &optional literal)
  "Replace all matches for REGEXP with NEWTEXT in STRING.
If LITERAL is non-nil, insert NEWTEXT literally.  Return a new
string containing the replacements.

This is a compatibility function for different Emacsen."
  (declare (obsolete replace-regexp-in-string "26.1"))
  (replace-regexp-in-string regexp newtext string nil literal))

(defmacro gnus-eval-in-buffer-window (buffer &rest forms)
  "Pop to BUFFER, evaluate FORMS, and then return to the original window."
  (declare (indent 1) (debug t))
  (let ((tempvar (make-symbol "GnusStartBufferWindow"))
	(w (make-symbol "w"))
	(buf (make-symbol "buf")))
    `(let* ((,tempvar (selected-window))
	    (,buf ,buffer)
	    (,w (gnus-get-buffer-window ,buf 'visible)))
       (unwind-protect
	   (progn
	     (if ,w
		 (progn
		   (select-window ,w)
		   (set-buffer (window-buffer ,w)))
	       (pop-to-buffer ,buf))
	     ,@forms)
	 (select-window ,tempvar)))))

(defmacro gnus-push-end (elt place)
  `(push ,elt (if (consp ,place) (cdr (last ,place)) ,place)))

(defsubst gnus-goto-char (point)
  (and point (goto-char point)))

(defun gnus-delete-first (elt list)
  "Delete by side effect the first occurrence of ELT as a member of LIST."
  (if (equal (car list) elt)
      (cdr list)
    (let ((total list))
      (while (and (cdr list)
		  (not (equal (cadr list) elt)))
	(setq list (cdr list)))
      (when (cdr list)
	(setcdr list (cddr list)))
      total)))

;; Delete the current line (and the next N lines).
(defmacro gnus-delete-line (&optional n)
  `(delete-region (point-at-bol)
		  (progn (forward-line ,(or n 1)) (point))))

(defun gnus-extract-address-components (from)
  "Extract address components from a From header.
Given an RFC-822 (or later) address FROM, extract name and address.
Returns a list of the form (FULL-NAME CANONICAL-ADDRESS).  Much more simple
solution than `mail-header-parse-address', which works much better, but
is slower."
  (let (name address)
    ;; First find the address - the thing with the @ in it.  This may
    ;; not be accurate in mail addresses, but does the trick most of
    ;; the time in news messages.
    (cond (;; Check ``<foo@bar>'' first in order to handle the quite common
	   ;; form ``"abc@xyz" <foo@bar>'' (i.e. ``@'' as part of a comment)
	   ;; correctly.
	   (string-match "<\\([^@ \t<>]+[!@][^@ \t<>]+\\)>" from)
	   (setq address (substring from (match-beginning 1) (match-end 1))))
	  ((string-match "\\b[^@ \t<>]+[!@][^@ \t<>]+\\b" from)
	   (setq address (substring from (match-beginning 0) (match-end 0)))))
    ;; Then we check whether the "name <address>" format is used.
    (and address
	 ;; Linear white space is not required.
	 (string-match (concat "[ \t]*<" (regexp-quote address) ">") from)
	 (and (setq name (substring from 0 (match-beginning 0)))
	      ;; Strip any quotes from the name.
	      (string-match "^\".*\"$" name)
	      (setq name (substring name 1 (1- (match-end 0))))))
    ;; If not, then "address (name)" is used.
    (or name
	(and (string-match "(.+)" from)
	     (setq name (substring from (1+ (match-beginning 0))
				   (1- (match-end 0)))))
	(and (string-search "()" from)
	     (setq name address))
	;; XOVER might not support folded From headers.
	(and (string-match "(.*" from)
	     (setq name (substring from (1+ (match-beginning 0))
				   (match-end 0)))))
    (list (if (string= name "") nil name) (or address from))))

(declare-function message-fetch-field "message" (header &optional not-all))

(defun gnus-fetch-field (field)
  "Return the value of the header FIELD of current article."
  (require 'message)
  (save-excursion
    (save-restriction
      (let ((inhibit-point-motion-hooks t))
	(nnheader-narrow-to-headers)
	(message-fetch-field field)))))

(defun gnus-fetch-original-field (field)
  "Fetch FIELD from the original version of the current article."
  (with-current-buffer gnus-original-article-buffer
    (gnus-fetch-field field)))


(defun gnus-goto-colon ()
  (move-beginning-of-line 1)
  (let ((eol (point-at-eol)))
    (goto-char (or (text-property-any (point) eol 'gnus-position t)
		   (search-forward ":" eol t)
		   (point)))))

(defun gnus-text-property-search (prop value &optional forward-only goto end)
  "Search current buffer for text property PROP with VALUE.
Behaves like a combination of `text-property-any' and
`text-property-search-forward'.  Searches for the beginning of a
text property `equal' to VALUE.  Returns the value of point at
the beginning of the matching text property span.

If FORWARD-ONLY is non-nil, only search forward from point.

If GOTO is non-nil, move point to the beginning of that span
instead.

If END is non-nil, use the end of the span instead."
  (let* ((start (point))
	 (found (progn
		  (unless forward-only
		    (goto-char (point-min)))
		  (text-property-search-forward
		   prop value #'equal)))
	 (target (when found
		   (if end
		       (prop-match-end found)
		     (prop-match-beginning found)))))
    (when target
      (if goto
	  (goto-char target)
	(prog1
	    target
	  (goto-char start))))))

(declare-function gnus-find-method-for-group "gnus" (group &optional info))
(declare-function gnus-group-name-decode "gnus-group" (string charset))
(declare-function gnus-group-name-charset "gnus-group" (method group))
;; gnus-group requires gnus-int which requires message.
(declare-function message-tokenize-header "message"
                  (header &optional separator))

(defun gnus-decode-newsgroups (newsgroups group &optional method)
  (require 'gnus-group)
  (let ((method (or method (gnus-find-method-for-group group))))
    (mapconcat (lambda (group)
		 (gnus-group-name-decode group (gnus-group-name-charset
						method group)))
	       (message-tokenize-header newsgroups)
	       ",")))

(defun gnus-remove-text-with-property (prop)
  "Delete all text in the current buffer with text property PROP."
  (let ((start (point-min))
	end)
    (unless (get-text-property start prop)
      (setq start (next-single-property-change start prop)))
    (while start
      (setq end (text-property-any start (point-max) prop nil))
      (delete-region start (or end (point-max)))
      (setq start (when end
		    (next-single-property-change start prop))))))

(defun gnus-find-text-property-region (start end prop)
  "Return a list of text property regions that has property PROP."
  (let (regions value)
    (unless (get-text-property start prop)
      (setq start (next-single-property-change start prop)))
    (while start
      (setq value (get-text-property start prop)
	    end (text-property-not-all start (point-max) prop value))
      (if (not end)
	  (setq start nil)
	(when value
	  (push (list (set-marker (make-marker) start)
		      (set-marker (make-marker) end)
		      value)
		regions))
	(setq start (next-single-property-change start prop))))
    (nreverse regions)))

(defun gnus-newsgroup-directory-form (newsgroup)
  "Make hierarchical directory name from NEWSGROUP name."
  (let* ((newsgroup (gnus-newsgroup-savable-name newsgroup))
	 (idx (string-search ":" newsgroup)))
    (concat
     (if idx (substring newsgroup 0 idx))
     (if idx "/")
     (nnheader-replace-chars-in-string
      (if idx (substring newsgroup (1+ idx)) newsgroup)
      ?. ?/))))

(defun gnus-newsgroup-savable-name (group)
  ;; Replace any slashes in a group name (eg. an ange-ftp nndoc group)
  ;; with dots.
  (nnheader-replace-chars-in-string group ?/ ?.))

(defun gnus-string> (s1 s2)
  (not (or (string< s1 s2)
	   (string= s1 s2))))

(defun gnus-string< (s1 s2)
  "Return t if first arg string is less than second in lexicographic order.
Case is significant if and only if `case-fold-search' is nil.
Symbols are also allowed; their print names are used instead."
  (if case-fold-search
      (string-lessp (downcase (if (symbolp s1) (symbol-name s1) s1))
		    (downcase (if (symbolp s2) (symbol-name s2) s2)))
    (string-lessp s1 s2)))

;;; Time functions.

(defun gnus-file-newer-than (file date)
  (time-less-p date (file-attribute-modification-time (file-attributes file))))

;;; Keymap macros.

(defmacro gnus-local-set-keys (&rest plist)
  "Set the keys in PLIST in the current keymap."
  (declare (obsolete define-keymap "29.1") (indent 1))
  `(gnus-define-keys-1 (current-local-map) ',plist))

(defmacro gnus-define-keys (keymap &rest plist)
  "Define all keys in PLIST in KEYMAP."
  (declare (obsolete define-keymap "29.1") (indent 1))
  `(gnus-define-keys-1 ,(if (symbolp keymap) keymap `',keymap) (quote ,plist)))

(defmacro gnus-define-keys-safe (keymap &rest plist)
  "Define all keys in PLIST in KEYMAP without overwriting previous definitions."
  (declare (obsolete define-keymap "29.1") (indent 1))
  `(gnus-define-keys-1 (quote ,keymap) (quote ,plist) t))

(defmacro gnus-define-keymap (keymap &rest plist)
  "Define all keys in PLIST in KEYMAP."
  (declare (obsolete define-keymap "29.1") (indent 1))
  `(gnus-define-keys-1 ,keymap (quote ,plist)))

(defun gnus-define-keys-1 (keymap plist &optional safe)
  (declare (obsolete define-keymap "29.1"))
  (when (null keymap)
    (error "Can't set keys in a null keymap"))
  (cond ((symbolp keymap) (error "First arg should be a keymap object"))
	((keymapp keymap))
	((listp keymap)
	 (set (car keymap) nil)
	 (define-prefix-command (car keymap))
	 (define-key (symbol-value (caddr keymap)) (cadr keymap) (car keymap))
	 (setq keymap (symbol-value (car keymap)))))
  (let (key)
    (while plist
      (when (symbolp (setq key (pop plist)))
	(setq key (symbol-value key)))
      (if (or (not safe)
	      (eq (lookup-key keymap key) 'undefined))
	  (define-key keymap key (pop plist))
	(pop plist)))))

(defun gnus-y-or-n-p (prompt)
  (prog1
      (y-or-n-p prompt)
    (message "")))
(defun gnus-yes-or-no-p (prompt)
  (prog1
      (yes-or-no-p prompt)
    (message "")))

;; By Frank Schmitt <ich@Frank-Schmitt.net>. Allows to have
;; age-depending date representations. (e.g. just the time if it's
;; from today, the day of the week if it's within the last 7 days and
;; the full date if it's older)

(defun gnus-seconds-today ()
  "Return the integer number of seconds passed today."
  (let ((now (decode-time nil nil 'integer)))
    (+ (decoded-time-second now)
       (* (decoded-time-minute now) 60)
       (* (decoded-time-hour now) 3600))))

(defun gnus-seconds-month ()
  "Return the integer number of seconds passed this month."
  (let ((now (decode-time nil nil 'integer)))
    (+ (decoded-time-second now)
       (* (decoded-time-minute now) 60)
       (* (decoded-time-hour now) 3600)
       (* (- (decoded-time-day now) 1) 3600 24))))

(defun gnus-seconds-year ()
  "Return the integer number of seconds passed this year."
  (let* ((current (current-time))
	 (now (decode-time current nil 'integer))
	 (days (format-time-string "%j" current)))
    (+ (decoded-time-second now)
       (* (decoded-time-minute now) 60)
       (* (decoded-time-hour now) 3600)
       (* (- (string-to-number days) 1) 3600 24))))

(defmacro gnus-date-get-time (date)
  "Convert DATE string to Emacs time.
Cache the result as a text property stored in DATE."
  ;; Either return the cached value...
  `(let ((d ,date))
     (if (equal "" d)
	 '(0 0)
       (or (get-text-property 0 'gnus-time d)
	   ;; or compute the value...
	   (let ((time (safe-date-to-time d)))
	     ;; and store it back in the string.
	     (put-text-property 0 1 'gnus-time time d)
	     time)))))

(defun gnus-dd-mmm (messy-date)
  "Return a string like DD-MMM from a big messy string."
  (condition-case ()
      (format-time-string "%d-%b" (gnus-date-get-time messy-date))
    (error "  -   ")))

(defsubst gnus-time-iso8601 (time)
  "Return a string of TIME in YYYYMMDDTHHMMSS format."
  (format-time-string "%Y%m%dT%H%M%S" time))

(defun gnus-date-iso8601 (date)
  "Convert the DATE to YYYYMMDDTHHMMSS."
  (condition-case ()
      (gnus-time-iso8601 (gnus-date-get-time date))
    (error "")))

(defun gnus-mode-string-quote (string)
  "Quote all \"%\"'s in STRING."
  (string-replace "%" "%%" string))

(defsubst gnus-make-hashtable (&optional size)
  "Make a hash table of SIZE, testing on `equal'."
  (make-hash-table :size (or size 300) :test #'equal))

(defcustom gnus-verbose 6
  "Integer that says how verbose Gnus should be.
The higher the number, the more messages Gnus will flash to say what
it's doing.  At zero, Gnus will be totally mute; at five, Gnus will
display most important messages; and at ten, Gnus will keep on
jabbering all the time."
  :version "24.1"
  :group 'gnus-start
  :type 'integer)

(defcustom gnus-add-timestamp-to-message nil
  "Non-nil means add timestamps to messages that Gnus issues.
If it is `log', add timestamps to only the messages that go into
the \"*Messages*\" buffer.  If it is neither nil nor `log', add
timestamps not only to log messages but also to the ones
displayed in the echo area."
  :version "23.1" ;; No Gnus
  :group  'gnus-various
  :type '(choice :format "%{%t%}:\n %[Value Menu%] %v"
		 (const :tag "Logged messages only" log)
		 (sexp :tag "All messages"
		       :match (lambda (widget value) value)
		       :value t)
		 (const :tag "No timestamp" nil)))

(eval-when-compile
  (defmacro gnus-message-with-timestamp-1 (format-string args)
    (let ((timestamp '(format-time-string "%Y%m%dT%H%M%S.%3N> " time)))
      `(let (str time)
	 (cond ((eq gnus-add-timestamp-to-message 'log)
		(setq str (let (message-log-max)
			    (apply #'message ,format-string ,args)))
		(when (and message-log-max
			   (> message-log-max 0)
			   (/= (length str) 0))
		  (setq time (current-time))
		  (with-current-buffer (messages-buffer)
		    (goto-char (point-max))
		    (let ((inhibit-read-only t))
		      (insert ,timestamp str "\n")
		      (forward-line (- message-log-max))
		      (delete-region (point-min) (point)))
		    (goto-char (point-max))))
		str)
	       (gnus-add-timestamp-to-message
		(if (or (and (null ,format-string) (null ,args))
			(progn
			  (setq str (apply #'format-message ,format-string
					   ,args))
			  (zerop (length str))))
		    (prog1
			(and ,format-string str)
		      (message nil))
		  (setq time (current-time))
		  (message "%s" (concat ,timestamp str))
		  str))
	       (t
		(apply #'message ,format-string ,args)))))))

(defvar gnus-action-message-log nil)

(defun gnus-message-with-timestamp (format-string &rest args)
  "Display message with timestamp.  Arguments are the same as `message'.
The `gnus-add-timestamp-to-message' variable controls how to add
timestamp to message."
  (gnus-message-with-timestamp-1 format-string args))

(defun gnus-message (level &rest args)
  "If LEVEL is lower than `gnus-verbose' print ARGS using `message'.

Guideline for numbers:
1 - error messages, 3 - non-serious error messages, 5 - messages for things
that take a long time, 7 - not very important messages on stuff, 9 - messages
inside loops."
  (if (<= level gnus-verbose)
      (let ((message
	     (if gnus-add-timestamp-to-message
		 (apply #'gnus-message-with-timestamp args)
	       (apply #'message args))))
	(when (and (consp gnus-action-message-log)
		   (<= level 3))
	  (push message gnus-action-message-log))
	message)
    ;; We have to do this format thingy here even if the result isn't
    ;; shown - the return value has to be the same as the return value
    ;; from `message'.
    (apply #'format-message args)))

(defun gnus-final-warning ()
  (when (and (consp gnus-action-message-log)
	     (setq gnus-action-message-log
		   (delete nil gnus-action-message-log)))
    (message "Warning: %s"
	     (mapconcat #'identity gnus-action-message-log "; "))))

(defun gnus-error (level &rest args)
  "Beep an error if LEVEL is equal to or less than `gnus-verbose'.
ARGS are passed to `message'."
  (when (<= (floor level) gnus-verbose)
    (apply #'message args)
    (ding)
    (let (duration)
      (when (and (floatp level)
		 (not (zerop (setq duration (* 10 (- level (floor level)))))))
	(sit-for duration))))
  nil)

(defun gnus-split-references (references)
  "Return a list of Message-IDs in REFERENCES."
  (let ((beg 0)
	(references (mail-header-remove-comments (or references "")))
	ids)
    (while (string-match "<[^<]+[^< \t]" references beg)
      (push (substring references (match-beginning 0) (setq beg (match-end 0)))
	    ids))
    (nreverse ids)))

(defun gnus-extract-references (references)
  "Return a list of Message-IDs in REFERENCES (in In-Reply-To
format), trimmed to only contain the Message-IDs."
  (let ((ids (gnus-split-references references))
	refs)
    (dolist (id ids)
      (when (string-match "<[^<>]+>" id)
	(push (match-string 0 id) refs)))
    refs))

(defsubst gnus-parent-id (references &optional n)
  "Return the last Message-ID in REFERENCES.
If N, return the Nth ancestor instead."
  (when (and references
	     (not (zerop (length references))))
    (if n
	(let ((ids (gnus-split-references references)))
	  (while (nthcdr n ids)
	    (setq ids (cdr ids)))
	  (car ids))
      (let ((references (mail-header-remove-comments references)))
	(when (string-match "\\(<[^<]+>\\)[ \t]*\\'" references)
	  (match-string 1 references))))))

(defsubst gnus-buffer-live-p (buffer-or-name)
  "If BUFFER names a live buffer, return its object; else nil."
  (when-let* ((buffer-or-name buffer-or-name)
              (buffer (get-buffer buffer-or-name)))
    (when (buffer-live-p buffer)
      buffer)))

(define-obsolete-function-alias 'gnus-buffer-exists-p
  'gnus-buffer-live-p "27.1")

(defun gnus-horizontal-recenter ()
  "Recenter the current buffer horizontally."
  (if (< (current-column) (/ (window-width) 2))
      (set-window-hscroll (gnus-get-buffer-window (current-buffer) t) 0)
    (let* ((orig (point))
	   (end (window-end (gnus-get-buffer-window (current-buffer) t)))
	   (max 0))
      (when end
	;; Find the longest line currently displayed in the window.
	(goto-char (window-start))
	(while (and (not (eobp))
		    (< (point) end))
	  (end-of-line)
	  (setq max (max max (current-column)))
	  (forward-line 1))
	(goto-char orig)
	;; Scroll horizontally to center (sort of) the point.
	(if (> max (window-width))
	    (set-window-hscroll
	     (gnus-get-buffer-window (current-buffer) t)
	     (min (- (current-column) (/ (window-width) 3))
		  (+ 2 (- max (window-width)))))
	  (set-window-hscroll (gnus-get-buffer-window (current-buffer) t) 0))
	max))))

(defun gnus-read-event-char (&optional prompt)
  "Get the next event."
  (let ((event (read-event prompt)))
    (cons (and (numberp event) event) event)))

(defun gnus-copy-file (file &optional to)
  "Copy FILE to TO."
  (interactive
   (list (read-file-name "Copy file: " default-directory)
	 (read-file-name "Copy file to: " default-directory)))
  (unless to
    (setq to (read-file-name "Copy file to: " default-directory)))
  (copy-file file to))

(declare-function gnus-get-buffer-create "gnus" (name))

(defmacro gnus-group-real-name (group)
  "Find the real name of a foreign newsgroup."
  `(let ((gname ,group))
     (if (string-match "^[^:]+:" gname)
	 (substring gname (match-end 0))
       gname)))

(defmacro gnus-group-server (group)
  "Find the server name of a foreign newsgroup.
For example, (gnus-group-server \"nnimap+yxa:INBOX.foo\") would
yield \"nnimap:yxa\"."
  `(let ((gname ,group))
     (if (string-match "^\\([^:+]+\\)\\(?:\\+\\([^:]*\\)\\)?:" gname)
	 (format "%s:%s" (match-string 1 gname) (or
						 (match-string 2 gname)
						 ""))
       (format "%s:%s" (car gnus-select-method) (cadr gnus-select-method)))))

(defun gnus-make-sort-function (funs)
  "Return a composite sort condition based on the functions in FUNS."
  (cond
   ;; Just a simple function.
   ((functionp funs) funs)
   ;; No functions at all.
   ((null funs) funs)
   ;; A list of functions.
   ((or (cdr funs)
	(listp (car funs)))
    (gnus-byte-compile
     `(lambda (t1 t2)
	,(gnus-make-sort-function-1 (reverse funs)))))
   ;; A list containing just one function.
   (t
    (car funs))))

(defun gnus-make-sort-function-1 (funs)
  "Return a composite sort condition based on the functions in FUNS."
  (let ((function (car funs))
	(first 't1)
	(last 't2))
    (when (consp function)
      (cond
       ;; Reversed spec.
       ((eq (car function) 'not)
	(setq function (cadr function)
	      first 't2
	      last 't1))
       ((functionp function)
	;; Do nothing.
	)
       (t
	(error "Invalid sort spec: %s" function))))
    (if (cdr funs)
	`(or (,function ,first ,last)
	     (and (not (,function ,last ,first))
		  ,(gnus-make-sort-function-1 (cdr funs))))
      `(,function ,first ,last))))

(defun gnus-turn-off-edit-menu (type)
  "Turn off edit menu in `gnus-TYPE-mode-map'."
  (define-key (symbol-value (intern (format "gnus-%s-mode-map" type)))
    [menu-bar edit] 'undefined))

(defvar print-string-length)

(defmacro gnus-bind-print-variables (&rest forms)
  "Bind print-* variables and evaluate FORMS.
This macro is used with `prin1', `pp', etc. in order to ensure
printed Lisp objects are loadable.  Bind `print-quoted' to t, and
`print-escape-multibyte', `print-escape-newlines',
`print-escape-nonascii', `print-length', `print-level' and
`print-string-length' to nil."
  `(let ((print-quoted t)
	 ;;print-circle
	 ;;print-continuous-numbering
	 print-escape-multibyte
	 print-escape-newlines
	 print-escape-nonascii
	 ;;print-gensym
	 print-length
	 print-level
	 print-string-length)
     ,@forms))

(defun gnus-prin1 (form)
  "Use `prin1' on FORM in the current buffer.
Bind `print-quoted' to t, and `print-length' and `print-level' to
nil.  See also `gnus-bind-print-variables'."
  (gnus-bind-print-variables (prin1 form (current-buffer))))

(defun gnus-prin1-to-string (form)
  "The same as `prin1'.
Bind `print-quoted' to t, and `print-length' and `print-level' to
nil.  See also `gnus-bind-print-variables'."
  (gnus-bind-print-variables (prin1-to-string form)))

(defun gnus-pp (form &optional stream)
  "Use `pp' on FORM in the current buffer.
Bind `print-quoted' to t, and `print-length' and `print-level' to
nil.  See also `gnus-bind-print-variables'."
  (gnus-bind-print-variables (pp form (or stream (current-buffer)))))

(defun gnus-pp-to-string (form)
  "The same as `pp-to-string'.
Bind `print-quoted' to t, and `print-length' and `print-level' to
nil.  See also `gnus-bind-print-variables'."
  (gnus-bind-print-variables (pp-to-string form)))

(defun gnus-make-directory (directory)
  "Make DIRECTORY (and all its parents) if it doesn't exist."
  (require 'nnmail)
  (let ((file-name-coding-system nnmail-pathname-coding-system))
    (when (and directory
	       (not (file-exists-p directory)))
      (make-directory directory t)))
  t)

(defun gnus-write-buffer (file)
  "Write the current buffer's contents to FILE."
  (require 'nnmail)
  (let ((file-name-coding-system nnmail-pathname-coding-system))
    ;; Make sure the directory exists.
    (gnus-make-directory (file-name-directory file))
    ;; Write the buffer.
    (write-region (point-min) (point-max) file nil 'quietly)))

(defun gnus-delete-file (file)
  "Delete FILE if it exists."
  (when (file-exists-p file)
    (delete-file file)))

(defalias 'gnus-delete-duplicates #'delete-dups)

(defun gnus-delete-directory (directory)
  "Delete files in DIRECTORY.  Subdirectories remain.
If there's no subdirectory, delete DIRECTORY as well."
  (when (file-directory-p directory)
    (let ((files (directory-files
		  directory t directory-files-no-dot-files-regexp))
	  file dir)
      (while files
	(setq file (pop files))
	(if (eq t (car (file-attributes file)))
	    ;; `file' is a subdirectory.
	    (setq dir t)
	  ;; `file' is a file or a symlink.
	  (delete-file file)))
      (unless dir
	(delete-directory directory)))))

(defun gnus-strip-whitespace (string)
  "Return STRING stripped of all whitespace."
  (while (string-match "[\r\n\t ]+" string)
    (setq string (replace-match "" t t string)))
  string)

(defsubst gnus-put-text-property-excluding-newlines (beg end prop val)
  "Like `put-text-property', but don't put this prop on any newlines in the region."
  (save-match-data
    (save-excursion
      (save-restriction
	(goto-char beg)
	(while (re-search-forward gnus-emphasize-whitespace-regexp end 'move)
	  (put-text-property beg (match-beginning 0) prop val)
	  (setq beg (point)))
	(put-text-property beg (point) prop val)))))

(defsubst gnus-put-overlay-excluding-newlines (beg end prop val)
  "Like `put-text-property', but don't put this prop on any newlines in the region."
  (save-match-data
    (save-excursion
      (save-restriction
	(goto-char beg)
	(while (re-search-forward gnus-emphasize-whitespace-regexp end 'move)
	  (overlay-put (make-overlay beg (match-beginning 0)) prop val)
	  (setq beg (point)))
	(overlay-put (make-overlay beg (point)) prop val)))))

(defun gnus-put-text-property-excluding-characters-with-faces (beg end prop val)
  "The same as `put-text-property', except where `gnus-face' is set.
If so, and PROP is `face', set the second element of its value to VAL.
Otherwise, do nothing."
  (while (< beg end)
    ;; Property values are compared with `eq'.
    (let ((stop (next-single-property-change beg 'face nil end)))
      (if (get-text-property beg 'gnus-face)
	  (when (eq prop 'face)
	    (setcar (cdr (get-text-property beg 'face)) (or val 'default)))
	(inline
	  (put-text-property beg stop prop val)))
      (setq beg stop))))

(defun gnus-get-text-property-excluding-characters-with-faces (pos prop)
  "The same as `get-text-property', except where `gnus-face' is set.
If so, and PROP is `face', return the second element of its value.
Otherwise, return the value."
  (let ((val (get-text-property pos prop)))
    (if (and (get-text-property pos 'gnus-face)
	     (eq prop 'face))
	(cadr val)
      (get-text-property pos prop))))

(defmacro gnus-faces-at (position)
  "Return a list of faces at POSITION."
  `(let ((pos ,position))
     (delq nil (cons (get-text-property pos 'face)
		     (mapcar
		      (lambda (overlay)
			(overlay-get overlay 'face))
		      (overlays-at pos))))))

;;; Protected and atomic operations.  dmoore@ucsd.edu 21.11.1996
;; The primary idea here is to try to protect internal data structures
;; from becoming corrupted when the user hits C-g, or if a hook or
;; similar blows up.  Often in Gnus multiple tables/lists need to be
;; updated at the same time, or information can be lost.

(defvar gnus-atomic-be-safe t
  "If t, certain operations will be protected from interruption by C-g.")

(defmacro gnus-atomic-progn (&rest forms)
  "Evaluate FORMS atomically, which means to protect the evaluation
from being interrupted by the user.  An error from the forms themselves
will return without finishing the operation.  Since interrupts from
the user are disabled, it is recommended that only the most minimal
operations are performed by FORMS.  If you wish to assign many
complicated values atomically, compute the results into temporary
variables and then do only the assignment atomically."
  (declare (indent 0) (debug t))
  `(let ((inhibit-quit gnus-atomic-be-safe))
     ,@forms))

(defvar mm-text-coding-system)
(declare-function mm-append-to-file "mm-util"
                  (start end filename &optional codesys inhibit))

(defun gnus-output-to-mail (filename &optional ask)
  "Append the current article to a mail file named FILENAME."
  (require 'nnmail)
  (setq filename (expand-file-name filename))
  (let ((artbuf (current-buffer))
	(tmpbuf (gnus-get-buffer-create " *Gnus-output*")))
    (save-excursion
      ;; Create the file, if it doesn't exist.
      (when (and (not (get-file-buffer filename))
		 (not (file-exists-p filename)))
	(if (or (not ask)
		(gnus-y-or-n-p
		 (concat "\"" filename "\" does not exist, create it? ")))
	    (let ((file-buffer (create-file-buffer filename)))
	      (with-current-buffer file-buffer
		(let ((require-final-newline nil)
		      (coding-system-for-write mm-text-coding-system))
		  (gnus-write-buffer filename)))
	      (kill-buffer file-buffer))
	  (error "Output file does not exist")))
      (set-buffer tmpbuf)
      (erase-buffer)
      (insert-buffer-substring artbuf)
      (goto-char (point-min))
      (if (looking-at "From ")
	  (forward-line 1)
	(insert "From nobody " (current-time-string) "\n"))
      (let (case-fold-search)
	(while (re-search-forward "^From " nil t)
	  (beginning-of-line)
	  (insert ">")))
      ;; Decide whether to append to a file or to an Emacs buffer.
      (let ((outbuf (get-file-buffer filename)))
	(if (not outbuf)
	    (let ((buffer-read-only nil))
	      (save-excursion
		(goto-char (point-max))
		(forward-char -2)
		(unless (looking-at "\n\n")
		  (goto-char (point-max))
		  (unless (bolp)
		    (insert "\n"))
		  (insert "\n"))
		(goto-char (point-max))
		(let ((file-name-coding-system nnmail-pathname-coding-system))
		  (mm-append-to-file (point-min) (point-max) filename))))
	  ;; File has been visited, in buffer OUTBUF.
	  (set-buffer outbuf)
	  (let ((buffer-read-only nil))
	    (goto-char (point-max))
	    (unless (eobp)
	      (insert "\n"))
	    (insert "\n")
	    (insert-buffer-substring tmpbuf)))))
    (kill-buffer tmpbuf)))

(defun gnus-map-function (funs arg)
  "Apply the result of the first function in FUNS to the second, and so on.
ARG is passed to the first function."
  (while funs
    (setq arg (funcall (pop funs) arg)))
  arg)

(defun gnus-run-hooks (&rest funcs)
  "Does the same as `run-hooks', but saves the current buffer."
  (save-current-buffer
    (apply #'run-hooks funcs)))

(defun gnus-run-hook-with-args (hook &rest args)
  "Does the same as `run-hook-with-args', but saves the current buffer."
  (save-current-buffer
    (apply #'run-hook-with-args hook args)))

(defun gnus-run-mode-hooks (&rest funcs)
  "Run `run-mode-hooks', saving the current buffer."
  (save-current-buffer (apply #'run-mode-hooks funcs)))

;;; Various

(defmacro gnus--\,@ (exp)
  "Splice EXP's value (a list of Lisp forms) into the code."
  (declare (debug t))
  `(progn ,@(eval exp t)))

(defvar gnus-group-buffer)		; Compiler directive
(defun gnus-alive-p ()
  "Say whether Gnus is running or not."
  (and (boundp 'gnus-group-buffer)
       (get-buffer gnus-group-buffer)
       (with-current-buffer gnus-group-buffer
	 (eq major-mode 'gnus-group-mode))))

(define-obsolete-function-alias 'gnus-remove-if 'seq-remove "27.1")

(define-obsolete-function-alias 'gnus-remove-if-not 'seq-filter "27.1")

(defun gnus-grep-in-list (word list)
  "Find if a WORD matches any regular expression in the given LIST."
  (when (and word list)
    (catch 'found
      (dolist (r list)
	(when (string-match r word)
	  (throw 'found r))))))

(defmacro gnus-alist-pull (key alist &optional assoc-p)
  "Modify ALIST to be without KEY."
  (unless (symbolp alist)
    (error "Not a symbol: %s" alist))
  (let ((fun (if assoc-p 'assoc 'assq)))
    `(setq ,alist (delq (,fun ,key ,alist) ,alist))))

(defun gnus-globalify-regexp (re)
  "Return a regexp that matches a whole line, if RE matches a part of it."
  (concat (unless (string-match "^\\^" re) "^.*")
	  re
	  (unless (string-match "\\$$" re) ".*$")))

(defun gnus-set-window-start (&optional point)
  "Set the window start to POINT, or (point) if nil."
  (let ((win (gnus-get-buffer-window (current-buffer) t)))
    (when win
      (set-window-start win (or point (point))))))

(defun gnus-annotation-in-region-p (b e)
  (if (= b e)
      (eq (cadr (memq 'gnus-undeletable (text-properties-at b))) t)
    (text-property-any b e 'gnus-undeletable t)))

(defun gnus-or (&rest elements)
  "Return non-nil if any one of ELEMENTS is non-nil."
  (seq-drop-while #'null elements))

(defun gnus-and (&rest elements)
  "Return non-nil if all ELEMENTS are non-nil."
  (not (memq nil elements)))

(defun gnus-write-active-file (file hashtb &optional full-names)
  (let ((coding-system-for-write nnmail-active-file-coding-system))
    (with-temp-file file
      (maphash
       (lambda (group active)
	 (when active
	   (insert (format "%S %d %d y\n"
			   (if full-names
			       group
			     (gnus-group-real-name group))
			   (or (cdr active)
			       (car active))
			   (car active)))))
       hashtb)
      (goto-char (point-max))
      (while (search-backward "\\." nil t)
	(delete-char 1)))))

;; Fixme: Why not use `with-output-to-temp-buffer'?
(defmacro gnus-with-output-to-file (file &rest body)
  (declare (indent 1) (debug t))
  (let ((buffer (make-symbol "output-buffer"))
        (size (make-symbol "output-buffer-size"))
        (leng (make-symbol "output-buffer-length"))
        (append (make-symbol "output-buffer-append")))
    `(let* ((,size 131072)
            (,buffer (make-string ,size 0))
            (,leng 0)
            (,append nil)
            (standard-output
	     (lambda (c)
               (aset ,buffer ,leng c)

	       (if (= ,size (setq ,leng (1+ ,leng)))
		   (progn (write-region ,buffer nil ,file ,append 'no-msg)
			  (setq ,leng 0
				,append t))))))
       ,@body
       (when (> ,leng 0)
         (let ((coding-system-for-write 'no-conversion))
	 (write-region (substring ,buffer 0 ,leng) nil ,file
		       ,append 'no-msg))))))

(defun gnus-add-text-properties-when
  (property value start end properties &optional object)
  "Like `add-text-properties', only applied on where PROPERTY is VALUE."
  (let (point)
    (while (and start
		(< start end) ;; XEmacs will loop for every when start=end.
		(setq point (text-property-not-all start end property value)))
      (add-text-properties start point properties object)
      (setq start (text-property-any point end property value)))
    (if start
	(add-text-properties start end properties object))))

(defun gnus-remove-text-properties-when
  (property value start end properties &optional object)
  "Like `remove-text-properties', only applied on where PROPERTY is VALUE."
  (let (point)
    (while (and start
		(< start end)
		(setq point (text-property-not-all start end property value)))
      (remove-text-properties start point properties object)
      (setq start (text-property-any point end property value)))
    (if start
	(remove-text-properties start end properties object))
    t))

(defun gnus-string-remove-all-properties (string)
  (condition-case ()
      (let ((s string))
	(set-text-properties 0 (length string) nil string)
	s)
    (error string)))

;; This might use `compare-strings' to reduce consing in the
;; case-insensitive case, but it has to cope with null args.
;; (`string-equal' uses symbol print names.)
(defun gnus-string-equal (x y)
  "Like `string-equal', except it compares case-insensitively."
  (and (= (length x) (length y))
       (or (string-equal x y)
	   (string-equal (downcase x) (downcase y)))))

(defmacro gnus-assign-former-global (var val buffer)
  "Will rename this."
  `(setf (buffer-local-value ,var ,buffer) ,val))

(defcustom gnus-use-byte-compile t
  "If non-nil, byte-compile crucial run-time code."
  :type 'boolean
  :version "22.1"
  :group 'gnus-various)

(defun gnus-byte-compile (form)
  "Byte-compile FORM if `gnus-use-byte-compile' is non-nil."
  (if gnus-use-byte-compile
      (let ((byte-compile-warnings '(unresolved callargs redefine)))
	(byte-compile form))
    form))

(defun gnus-remassoc (key alist)
  "Delete by side effect any elements of LIST whose car is `equal' to KEY.
The modified LIST is returned.  If the first member
of LIST has a car that is `equal' to KEY, there is no way to remove it
by side effect; therefore, write `(setq foo (gnus-remassoc key foo))' to be
sure of changing the value of `foo'."
  (when alist
    (if (equal key (caar alist))
	(cdr alist)
      (setcdr alist (gnus-remassoc key (cdr alist)))
      alist)))

(defun gnus-update-alist-soft (key value alist)
  (if value
      (cons (cons key value) (gnus-remassoc key alist))
    (gnus-remassoc key alist)))

(defvar gnus-info-buffer)
(declare-function gnus-configure-windows "gnus-win" (setting &optional force))

(defun gnus-create-info-command (node)
  "Create a command that will go to info NODE."
  (lambda ()
    (:documentation (format "Enter the info system at node %s." node))
    (interactive)
    (info node)
    (setq gnus-info-buffer (current-buffer))
    (gnus-configure-windows 'info)))

(defun gnus-not-ignore (&rest _args)
  t)

(defvar gnus-directory-sep-char-regexp "/"
  "The regexp of directory separator character.
If you find some problem with the directory separator character, try
\"[/\\\\]\" for some systems.")

(defun gnus-url-unhex (x)
  (if (> x ?9)
      (if (>= x ?a)
	  (+ 10 (- x ?a))
	(+ 10 (- x ?A)))
    (- x ?0)))

;; Fixme: Do it like QP.
(defun gnus-url-unhex-string (str &optional allow-newlines)
  "Remove %XX, embedded spaces, etc in a url.
If optional second argument ALLOW-NEWLINES is non-nil, then allow the
decoding of carriage returns and line feeds in the string, which is normally
forbidden in URL encoding."
  (let ((tmp "")
	(case-fold-search t))
    (while (string-match "%[0-9a-f][0-9a-f]" str)
      (let* ((start (match-beginning 0))
	     (ch1 (gnus-url-unhex (elt str (+ start 1))))
	     (code (+ (* 16 ch1)
		      (gnus-url-unhex (elt str (+ start 2))))))
	(setq tmp (concat
		   tmp (substring str 0 start)
		   (cond
		    (allow-newlines
		     (char-to-string code))
		    ((or (= code ?\n) (= code ?\r))
		     " ")
		    (t (char-to-string code))))
	      str (substring str (match-end 0)))))
    (setq tmp (concat tmp str))
    tmp))

(defun gnus-make-predicate (spec)
  "Transform SPEC into a function that can be called.
SPEC is a predicate specifier that contains stuff like `or', `and',
`not', lists and functions.  The functions all take one parameter."
  `(lambda (elem) ,(gnus-make-predicate-1 spec)))

(defun gnus-make-predicate-1 (spec)
  (cond
   ((symbolp spec)
    `(,spec elem))
   ((listp spec)
    (if (memq (car spec) '(or and not))
	`(,(car spec) ,@(mapcar #'gnus-make-predicate-1 (cdr spec)))
      (error "Invalid predicate specifier: %s" spec)))))

(defun gnus-completing-read (prompt collection &optional require-match
                                    initial-input history def)
  "Call `gnus-completing-read-function'."
  (funcall gnus-completing-read-function
           (format-prompt prompt def)
           collection require-match initial-input history def))

(defun gnus-emacs-completing-read (prompt collection &optional require-match
                                          initial-input history def)
  "Call standard `completing-read-function'."
  (let ((completion-styles gnus-completion-styles))
    (completing-read prompt collection
                     nil require-match initial-input history def)))

(autoload 'ido-completing-read "ido")
(defun gnus-ido-completing-read (prompt collection &optional require-match
                                        initial-input history def)
  "Call `ido-completing-read'."
  (ido-completing-read prompt collection nil require-match
		       initial-input history def))


(declare-function iswitchb-read-buffer "iswitchb"
		  (prompt &optional default require-match
			  _predicate start matches-set))
(declare-function iswitchb-minibuffer-setup "iswitchb")
(defvar iswitchb-temp-buflist)
(defvar iswitchb-mode)
(defvar iswitchb-make-buflist-hook)

(defun gnus-iswitchb-completing-read (prompt collection &optional require-match
                                            initial-input history def)
  "`iswitchb' based completing-read function."
  ;; Make sure iswitchb is loaded before we let-bind its variables.
  ;; If it is loaded inside the let, variables can become unbound afterwards.
  (require 'iswitchb)
  (let ((iswitchb-make-buflist-hook
         (lambda ()
           (setq iswitchb-temp-buflist
                 (let ((choices (append
                                 (when initial-input (list initial-input))
                                 (symbol-value history) collection))
                       filtered-choices)
                   (dolist (x choices)
                     (setq filtered-choices (cl-adjoin x filtered-choices)))
                   (nreverse filtered-choices))))))
    (unwind-protect
        (progn
          (or iswitchb-mode
	      (add-hook 'minibuffer-setup-hook #'iswitchb-minibuffer-setup))
          (iswitchb-read-buffer prompt def require-match))
      (or iswitchb-mode
	  (remove-hook 'minibuffer-setup-hook #'iswitchb-minibuffer-setup)))))

(defmacro gnus-parse-without-error (&rest body)
  "Allow continuing onto the next line even if an error occurs."
  (declare (indent 0) (debug t))
  `(while (not (eobp))
     (condition-case ()
	 (progn
	   ,@body
	   (goto-char (point-max)))
       (error
	(gnus-error 4 "Invalid data on line %d"
		    (count-lines (point-min) (point)))
	(forward-line 1)))))

(defun gnus-cache-file-contents (file variable function)
  "Cache the contents of FILE in VARIABLE.  The contents come from FUNCTION."
  (let ((time (file-attribute-modification-time (file-attributes file)))
	contents value)
    (if (or (null (setq value (symbol-value variable)))
	    (not (equal (car value) file))
	    (not (equal (nth 1 value) time)))
	(progn
	  (setq contents (funcall function file))
	  (set variable (list file time contents))
	  contents)
      (nth 2 value))))

(defun gnus-multiple-choice (prompt choice &optional idx)
  "Ask user a multiple choice question.
CHOICE is a list of the choice char and help message at IDX."
  (let (tchar buf)
    (save-window-excursion
      (save-excursion
	(while (not tchar)
	  (message "%s (%s): "
		   prompt
		   (concat
		    (mapconcat (lambda (s) (char-to-string (car s)))
			       choice ", ")
		    ", ?"))
	  (setq tchar (read-char))
	  (when (not (assq tchar choice))
	    (setq tchar nil)
	    (setq buf (gnus-get-buffer-create "*Gnus Help*"))
	    (pop-to-buffer buf)
	    (fundamental-mode)
	    (buffer-disable-undo)
	    (erase-buffer)
	    (insert prompt ":\n\n")
	    (let ((max -1)
		  (list choice)
		  (alist choice)
		  (idx (or idx 1))
		  (i 0)
		  n width pad format)
	      ;; find the longest string to display
	      (while list
		(setq n (length (nth idx (car list))))
		(unless (> max n)
		  (setq max n))
		(setq list (cdr list)))
	      (setq max (+ max 4))	; %c, `:', SPACE, a SPACE at end
	      (setq n (/ (1- (window-width)) max)) ; items per line
	      (setq width (/ (1- (window-width)) n)) ; width of each item
	      ;; insert `n' items, each in a field of width `width'
	      (while alist
		(if (< i n)
		    ()
		  (setq i 0)
		  (delete-char -1)		; the `\n' takes a char
		  (insert "\n"))
		(setq pad (- width 3))
		(setq format (concat "%c: %-" (int-to-string pad) "s"))
		(insert (format format (caar alist) (nth idx (car alist))))
		(setq alist (cdr alist))
		(setq i (1+ i))))))))
    (if (buffer-live-p buf)
	(kill-buffer buf))
    tchar))

(defun gnus-frame-or-window-display-name (object)
  "Given a frame or window, return the associated display name.
Return nil otherwise."
  (if (or (framep object)
	  (and (windowp object)
	       (setq object (window-frame object))))
      (let ((display (frame-parameter object 'display)))
	(if (and (stringp display)
		 ;; Exclude invalid display names.
		 (string-match "\\`[^:]*:[0-9]+\\(\\.[0-9]+\\)?\\'"
			       display))
	    display))))

(defvar tool-bar-mode)

(defun gnus-tool-bar-update (&rest _ignore)
  "Update the tool bar."
  (when (and (boundp 'tool-bar-mode)
	     tool-bar-mode)
    (let* ((args nil)
	   (func (cond ((fboundp 'tool-bar-update)
			'tool-bar-update)
		       ((fboundp 'force-window-update)
			'force-window-update)
		       ((fboundp 'redraw-frame)
			(setq args (list (selected-frame)))
			'redraw-frame)
		       (t 'ignore))))
      (apply func args))))

;; Fixme: This has only one use (in gnus-agent), which isn't worthwhile.
(defmacro gnus-mapcar (function seq1 &rest seqs2_n)
  "Apply FUNCTION to each element of the sequences, and make a list of the results.
If there are several sequences, FUNCTION is called with that many arguments,
and mapping stops as soon as the shortest sequence runs out.  With just one
sequence, this is like `mapcar'.  With several, it is like the Common Lisp
`mapcar' function extended to arbitrary sequence types."

  (if seqs2_n
      (let* ((seqs (cons seq1 seqs2_n))
	     (cnt 0)
	     (heads (mapcar (lambda (_seq)
			      (make-symbol (concat "head"
						   (int-to-string
						    (setq cnt (1+ cnt))))))
			    seqs))
	     (result (make-symbol "result"))
	     (result-tail (make-symbol "result-tail")))
	`(let* ,(let* ((bindings (cons nil nil))
		       (heads heads))
		  (nconc bindings (list (list result '(cons nil nil))))
		  (nconc bindings (list (list result-tail result)))
		  (while heads
		    (nconc bindings (list (list (pop heads) (pop seqs)))))
		  (cdr bindings))
	   (while (and ,@heads)
	     (setcdr ,result-tail (cons (funcall ,function
						 ,@(mapcar (lambda (h) (list 'car h))
							   heads))
					nil))
	     (setq ,result-tail (cdr ,result-tail)
		   ,@(mapcan (lambda (h) (list h (list 'cdr h))) heads)))
	   (cdr ,result)))
    `(mapcar ,function ,seq1)))

(defun gnus-emacs-version ()
  "Stringified Emacs version."
  (let* ((lst (if (listp gnus-user-agent)
		  gnus-user-agent
		'(gnus emacs type)))
	 (system-v (cond ((memq 'config lst)
			  system-configuration)
			 ((memq 'type lst)
			  (symbol-name system-type))
			 (t nil)))
	 ) ;; codename
    (cond
     ((not (memq 'emacs lst))
      nil)
     ((string-match "^[.0-9]*\\.[0-9]+$" emacs-version)
      (concat "Commercial/" emacs-version
	      (if system-v
		  (concat " (" system-v ")")
		"")))
     (t emacs-version))))

(defun gnus-rename-file (old-path new-path &optional trim)
  "Rename OLD-PATH as NEW-PATH.
If TRIM, recursively delete empty directories from OLD-PATH."
  (when (file-exists-p old-path)
    (let* ((old-dir (file-name-directory old-path))
	   ;; (old-name (file-name-nondirectory old-path))
	   (new-dir (file-name-directory new-path))
	   ;; (new-name (file-name-nondirectory new-path))
	   temp)
      (gnus-make-directory new-dir)
      (rename-file old-path new-path t)
      (when trim
	(while (progn (setq temp (directory-files old-dir))
		      (while (member (car temp) '("." ".."))
			(setq temp (cdr temp)))
		      (= (length temp) 0))
	  (delete-directory old-dir)
	  (setq old-dir (file-name-as-directory
			 (file-truename
			  (concat old-dir "..")))))))))

(defun gnus-set-file-modes (filename mode &optional flag)
  "Wrapper for `set-file-modes'."
  (ignore-errors
    (set-file-modes filename mode flag)))

(defun gnus-rescale-image (image size)
  "Rescale IMAGE to SIZE if possible.
SIZE is in format (WIDTH . HEIGHT).  Return a new image.
Sizes are in pixels."
  (when (display-images-p)
    (declare-function image-size "image.c" (spec &optional pixels frame))
    (let ((new-width (car size))
          (new-height (cdr size)))
      (when (> (cdr (image-size image t)) new-height)
	(setq image (create-image (plist-get (cdr image) :data) nil t
                                  :max-height new-height)))
      (when (> (car (image-size image t)) new-width)
	(setq image (create-image (plist-get (cdr image) :data) nil t
                                  :max-width new-width)))))
  image)

(defun gnus-recursive-directory-files (dir)
  "Return all regular files below DIR.
The first found will be returned if a file has hard or symbolic links."
  (let (files attr attrs)
    (cl-labels
	((fn (directory)
	     (dolist (file (directory-files directory t))
	       (setq attr (file-attributes (file-truename file)))
	       (when (and (not (member attr attrs))
			  (not (member (file-name-nondirectory file)
				       '("." "..")))
			  (file-readable-p file))
		 (push attr attrs)
		 (cond ((file-regular-p file)
			(push file files))
		       ((file-directory-p file)
			(fn file)))))))
      (fn dir))
    files))

(defun gnus-list-memq-of-list (elements list)
  "Return non-nil if any of the members of ELEMENTS are in LIST."
  (let ((found nil))
    (dolist (elem elements)
      (setq found (or found
		      (memq elem list))))
    found))

(defun gnus-test-list (list predicate)
  "To each element of LIST apply PREDICATE.
Return nil if LIST is no list or is empty or some test returns nil;
otherwise, return t."
  (declare (obsolete nil "28.1"))
  (when (and list (listp list))
    (let ((result (mapcar predicate list)))
      (not (memq nil result)))))

(defun gnus-subsetp (list1 list2)
  "Return t if LIST1 is a subset of LIST2.
Similar to `subsetp' but use member for element test so that this works for
lists of strings."
  (when (and (listp list1) (listp list2))
    (if list1
	(and (member (car list1) list2)
	     (gnus-subsetp (cdr list1) list2))
      t)))

(defun gnus-setdiff (list1 list2)
  "Return member-based set difference of LIST1 and LIST2."
  (when (and list1 (listp list1) (listp list2))
    (if (member (car list1) list2)
	(gnus-setdiff (cdr list1) list2)
      (cons (car list1) (gnus-setdiff (cdr list1) list2)))))

;;; Image functions.

(defun gnus-image-type-available-p (type)
  (and (display-images-p)
       (image-type-available-p type)))

(defun gnus-create-image (file &optional type data-p &rest props)
  (let ((face (plist-get props :face)))
    (when face
      (setq props (plist-put props :foreground (face-foreground face)))
      (setq props (plist-put props :background (face-background face))))
    (ignore-errors
      (apply #'create-image file type data-p props))))

(defun gnus-put-image (glyph &optional string category)
  (let ((point (point)))
    (insert-image glyph (or string " "))
    (put-text-property point (point) 'gnus-image-category category)
    (unless string
      (put-text-property (1- (point)) (point)
			 'gnus-image-text-deletable t))
    glyph))

(defun gnus-remove-image (image &optional category)
  "Remove the image matching IMAGE and CATEGORY found first."
  (let ((start (point-min))
	val end)
    (while (and (not end)
		(or (setq val (get-text-property start 'display))
		    (and (setq start
			       (next-single-property-change start 'display))
			 (setq val (get-text-property start 'display)))))
      (setq end (or (next-single-property-change start 'display)
		    (point-max)))
      (if (and (equal val image)
	       (equal (get-text-property start 'gnus-image-category)
		      category))
	  (progn
	    (put-text-property start end 'display nil)
	    (when (get-text-property start 'gnus-image-text-deletable)
	      (delete-region start end)))
	(unless (= end (point-max))
	  (setq start end
		end nil))))))

(defun gnus-kill-all-overlays ()
  "Delete all overlays in the current buffer."
  (let* ((overlayss (overlay-lists))
	 (buffer-read-only nil)
	 (overlays (delq nil (nconc (car overlayss) (cdr overlayss)))))
    (while overlays
      (delete-overlay (pop overlays)))))

<<<<<<< HEAD
(defmacro gnus-with-temp-buffer (&rest forms)
  "Formerly gnus-set-work-buffer.  Relay buffer-locals to temp buffer."
  (declare (indent defun))
  `(let ((gnus-vars (cl-remove-if-not
                     (lambda (entry)
                       (zerop (or (cl-search "gnus-" (symbol-name (car entry)))
                                  -1)))
                     (buffer-local-variables))))
     (with-temp-buffer
       (mapc (lambda (v) (set (make-local-variable (car v)) (cdr v))) gnus-vars)
       ,@forms)))
=======
;; This function used to live in this file, but was moved to a
;; separate file to avoid pulling in rmail.el when requiring
;; gnus-util.
(autoload 'gnus-output-to-rmail "gnus-rmail")
>>>>>>> 9051a937

(provide 'gnus-util)

;;; gnus-util.el ends here<|MERGE_RESOLUTION|>--- conflicted
+++ resolved
@@ -1534,7 +1534,6 @@
     (while overlays
       (delete-overlay (pop overlays)))))
 
-<<<<<<< HEAD
 (defmacro gnus-with-temp-buffer (&rest forms)
   "Formerly gnus-set-work-buffer.  Relay buffer-locals to temp buffer."
   (declare (indent defun))
@@ -1546,12 +1545,6 @@
      (with-temp-buffer
        (mapc (lambda (v) (set (make-local-variable (car v)) (cdr v))) gnus-vars)
        ,@forms)))
-=======
-;; This function used to live in this file, but was moved to a
-;; separate file to avoid pulling in rmail.el when requiring
-;; gnus-util.
-(autoload 'gnus-output-to-rmail "gnus-rmail")
->>>>>>> 9051a937
 
 (provide 'gnus-util)
 
