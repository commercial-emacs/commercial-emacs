--- conflicted
+++ resolved
@@ -218,7 +218,6 @@
 server there that you can connect to.  See also
 `nntp-open-connection-function'")
 
-<<<<<<< HEAD
 (defcustom nntp-authinfo-file "~/.authinfo"
   ".netrc-like file that holds nntp authinfo passwords."
   :type
@@ -237,10 +236,6 @@
 					  (string :format "Password: %v")))))))
 
 (make-obsolete-variable 'nntp-authinfo-file 'netrc-file "24.1")
-=======
--
->>>>>>> 409b581b
 
 (defvoo nntp-connection-timeout nil
   "Number of seconds to wait before an nntp connection times out.
