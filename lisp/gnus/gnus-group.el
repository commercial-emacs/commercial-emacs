--- conflicted
+++ resolved
@@ -1281,16 +1281,12 @@
 	    (unless groups
 	      (goto-char (point-max))
 	      (forward-line -1)))))))
-<<<<<<< HEAD
+    ;; Adjust cursor point.
     (when (eobp)
       (goto-char (point-min)))
-    (gnus-group-position-point)))
-=======
-    ;; Adjust cursor point.
     (gnus-group-position-point)
     (when (and update-level gnus-group-use-permanent-levels)
       (setq gnus-group-use-permanent-levels level))))
->>>>>>> 61e55708
 
 (defun gnus-group-list-level (level &optional all)
   "List groups on LEVEL.
@@ -4199,15 +4195,9 @@
     (when (eq gnus-check-new-newsgroups 'always)
       (gnus-find-new-newsgroups))
 
-<<<<<<< HEAD
-    (gnus-check-reasonable-setup)))
-=======
     (gnus-check-reasonable-setup)
-    (gnus-run-hooks 'gnus-after-getting-new-news-hook)
-    (gnus-group-list-groups (and (numberp arg) arg))
     (when gnus-group-use-permanent-levels
       (setq gnus-group-use-permanent-levels (gnus-group-default-level arg)))))
->>>>>>> 61e55708
 
 (defun gnus-group-get-new-news-this-group (&optional n dont-scan)
   "Check for newly arrived news in the current group (and the N-1 next groups).
