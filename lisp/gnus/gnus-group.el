;;; gnus-group.el --- group mode commands for Gnus  -*- lexical-binding: t; -*-

;; Copyright (C) 1996-2022 Free Software Foundation, Inc.

;; Author: Lars Magne Ingebrigtsen <larsi@gnus.org>
;; Keywords: news

;; This file is NOT part of GNU Emacs.

;; GNU Emacs is free software: you can redistribute it and/or modify
;; it under the terms of the GNU General Public License as published by
;; the Free Software Foundation, either version 3 of the License, or
;; (at your option) any later version.

;; GNU Emacs is distributed in the hope that it will be useful,
;; but WITHOUT ANY WARRANTY; without even the implied warranty of
;; MERCHANTABILITY or FITNESS FOR A PARTICULAR PURPOSE.  See the
;; GNU General Public License for more details.

;; You should have received a copy of the GNU General Public License
;; along with GNU Emacs.  If not, see <https://www.gnu.org/licenses/>.

;;; Commentary:

;;; Code:

(require 'cl-lib)
(require 'gnus)
(require 'gnus-start)
(require 'nnmail)
(require 'gnus-spec)
(require 'gnus-int)
(require 'gnus-range)
(require 'gnus-win)
(require 'gnus-undo)
(require 'gmm-utils)
(require 'time-date)
<<<<<<< HEAD
(require 'mm-url)
(require 'subr-x)
=======
(require 'range)
>>>>>>> 9b358a99

(eval-when-compile
  (with-suppressed-warnings ((lexical features))
    (dlet ((features (cons 'gnus-group features)))
      (require 'gnus-sum))))

(defvar gnus-cache-active-hashtb)

(defvar tool-bar-mode)

(autoload 'gnus-agent-total-fetched-for "gnus-agent")
(autoload 'gnus-cache-total-fetched-for "gnus-cache")

(autoload 'gnus-cloud-upload-all-data "gnus-cloud")
(autoload 'gnus-cloud-download-all-data "gnus-cloud")

(autoload 'gnus-topic-find-groups "gnus-topic")

(defcustom gnus-no-groups-message "No news is good news"
  "Message displayed by Gnus when no groups are available."
  :group 'gnus-start
  :type 'string)

(defcustom gnus-keep-same-level nil
  "Non-nil means that the newsgroup after this one will be on the same level.
When you type, for instance, \\`n' after reading the last article in the
current newsgroup, you will go to the next newsgroup.  If this variable
is nil, the next newsgroup will be the next from the group
buffer.
If this variable is non-nil, Gnus will either put you in the
next newsgroup with the same level, or, if no such newsgroup is
available, the next newsgroup with the lowest possible level higher
than the current level.
If this variable is `best', Gnus will make the next newsgroup the one
with the best level."
  :group 'gnus-group-levels
  :type '(choice (const nil)
		 (const best)
		 (sexp :tag "other" t)))

(defcustom gnus-group-goto-unread t
  "If non-nil, movement commands will go to the next unread and subscribed group."
  :link '(custom-manual "(gnus)Group Maneuvering")
  :group 'gnus-group-various
  :type 'boolean)

(defcustom gnus-goto-next-group-when-activating t
  "If non-nil, the \\<gnus-group-mode-map>\\[gnus-group-get-new-news-this-group] command will advance point to the next group."
  :link '(custom-manual "(gnus)Scanning New Messages")
  :group 'gnus-group-various
  :type 'boolean)

(defcustom gnus-permanently-visible-groups nil
  "Regexp to match groups that should always be listed in the group buffer.
This means that they will still be listed even when there are no
unread articles in the groups.

If nil, no groups are permanently visible."
  :group 'gnus-group-listing
  :type '(choice regexp (const nil)))

(defcustom gnus-safe-html-newsgroups "\\`nnrss[+:]"
  "Groups in which links in html articles are considered all safe.
The value may be a regexp matching those groups, a list of group names,
or nil.  This overrides `mm-w3m-safe-url-regexp' (which see).  This is
effective only when emacs-w3m renders html articles, i.e., in the case
`mm-text-html-renderer' is set to `w3m'."
  :version "23.2"
  :group 'gnus-group-various
  :type '(choice regexp
		 (repeat :tag "List of group names" (string :tag "Group"))
		 (const nil)))

(defcustom gnus-list-groups-with-ticked-articles t
  "If non-nil, list groups that have only ticked articles.
If nil, only list groups that have unread articles."
  :group 'gnus-group-listing
  :type 'boolean)

(defcustom gnus-group-default-list-level gnus-level-subscribed
  "Default listing level.
When `gnus-group-use-permanent-levels' is non-nil, this level is
used as the starting level until the user sets a different level,
and is ignored afterwards."
  :group 'gnus-group-listing
  :type '(choice (integer :tag "Level")
                 (function :tag "Function returning level")))

(defcustom gnus-group-list-inactive-groups t
  "If non-nil, inactive groups will be listed."
  :group 'gnus-group-listing
  :group 'gnus-group-levels
  :type 'boolean)

(defcustom gnus-group-sort-function 'gnus-group-sort-by-alphabet
  "Function used for sorting the group buffer.
This function will be called with group info entries as the arguments
for the groups to be sorted.  Pre-made functions include
`gnus-group-sort-by-alphabet', `gnus-group-sort-by-real-name',
`gnus-group-sort-by-unread', `gnus-group-sort-by-level',
`gnus-group-sort-by-score', `gnus-group-sort-by-method',
`gnus-group-sort-by-server', and `gnus-group-sort-by-rank'.

This variable can also be a list of sorting functions.  In that case,
the most significant sort function should be the last function in the
list."
  :group 'gnus-group-listing
  :link '(custom-manual "(gnus)Sorting Groups")
  :type '(repeat :value-to-internal (lambda (widget value)
				      (if (listp value) value (list value)))
		 :match (lambda (widget value)
			  (or (symbolp value)
			      (widget-editable-list-match widget value)))
		 (choice (function-item gnus-group-sort-by-alphabet)
			 (function-item gnus-group-sort-by-real-name)
			 (function-item gnus-group-sort-by-unread)
			 (function-item gnus-group-sort-by-level)
			 (function-item gnus-group-sort-by-score)
			 (function-item gnus-group-sort-by-method)
			 (function-item gnus-group-sort-by-server)
			 (function-item gnus-group-sort-by-rank)
			 (function :tag "other" nil))))

(defcustom gnus-group-line-format "%M\ %S\ %p\ %P\ %5y:%B%(%g%)\n"
  "Format of group lines.
It works along the same lines as a normal formatting string,
with some simple extensions.

%M    Only marked articles (character, \"*\" or \" \")
%S    Whether the group is subscribed (character, \"U\", \"K\", \"Z\" or \" \")
%L    Level of subscribedness (integer)
%N    Number of unread articles (integer)
%I    Number of dormant articles (integer)
%i    Number of ticked and dormant (integer)
%T    Number of ticked articles (integer)
%R    Number of read articles (integer)
%U    Number of unseen articles (integer)
%t    Estimated total number of articles (integer)
%y    Number of unread, unticked articles (integer)
%G    Group name (string)
%g    Qualified group name (string)
%c    Short (collapsed) group name.  See `gnus-group-uncollapsed-levels'.
%C    Group comment (string)
%D    Group description (string)
%s    Select method (string)
%o    Moderated group (char, \"m\")
%p    Process mark (char)
%B    Whether a summary buffer for the group is open (char, \"*\")
%O    Moderated group (string, \"(m)\" or \"\")
%P    Topic indentation (string)
%m    Whether there is new(ish) mail in the group (char, \"%\")
%n    Select from where (string)
%z    A string that look like `<%s:%n>' if a foreign select method is used
%d    The date the group was last entered.
%E    Icon as defined by `gnus-group-icon-list'.
%F    The disk space used by the articles fetched by both the cache and agent.
%u    User defined specifier.  The next character in the format string should
      be a letter.  Gnus will call the function gnus-user-format-function-X,
      where X is the letter following %u.  The function will be passed a
      single dummy parameter as argument.  The function should return a
      string, which will be inserted into the buffer just like information
      from any other group specifier.

Note that this format specification is not always respected.  For
reasons of efficiency, when listing killed groups, this specification
is ignored altogether.  If the spec is changed considerably, your
output may end up looking strange when listing both alive and killed
groups.

If you use %o or %O, reading the active file will be slower and quite
a bit of extra memory will be used.  %D and %F will also worsen
performance.  Also note that if you change the format specification to
include any of these specs, you must probably re-start Gnus to see
them go into effect.

General format specifiers can also be used.
See Info node `(gnus)Formatting Variables'."
  :link '(custom-manual "(gnus)Formatting Variables")
  :group 'gnus-group-visual
  :type 'string)

(defcustom gnus-group-mode-line-format "Gnus: %%b {%M\ %:%S}"
  "The format specification for the group mode line.
It works along the same lines as a normal formatting string,
with some simple extensions:

%S   The native news server.
%M   The native select method.
%:   \":\" if %S isn't \"\"."
  :group 'gnus-group-visual
  :type 'string)

(defcustom gnus-group-menu-hook nil
  "Hook run after the creation of the group mode menu."
  :group 'gnus-group-various
  :type 'hook)

(defcustom gnus-group-catchup-group-hook nil
  "Hook run when catching up a group from the group buffer."
  :group 'gnus-group-various
  :link '(custom-manual "(gnus)Group Data")
  :type 'hook)

(defcustom gnus-group-update-group-hook nil
  "Hook called when updating group lines."
  :group 'gnus-group-visual
  :type 'hook)

(defcustom gnus-group-prepare-function 'gnus-group-prepare-flat
  "A function that is called to generate the group buffer.
The function is called with three arguments: The first is a number;
all group with a level less or equal to that number should be listed,
if the second is non-nil, empty groups should also be displayed.  If
the third is non-nil, it is a number.  No groups with a level lower
than this number should be displayed.

The only current function implemented is `gnus-group-prepare-flat'."
  :group 'gnus-group-listing
  :type 'function)

(defcustom gnus-group-prepare-hook nil
  "Hook called after the group buffer has been generated.
If you want to modify the group buffer, you can use this hook."
  :group 'gnus-group-listing
  :type 'hook)

(defcustom gnus-suspend-gnus-hook nil
  "Hook called when suspending (not exiting) Gnus."
  :group 'gnus-exit
  :type 'hook)

(defcustom gnus-exit-gnus-hook nil
  "Hook called when exiting Gnus."
  :group 'gnus-exit
  :type 'hook)

(defcustom gnus-after-exiting-gnus-hook nil
  "Hook called after exiting Gnus."
  :group 'gnus-exit
  :type 'hook)

(defcustom gnus-group-update-hook nil
  "Hook called when a group line is changed."
  :group 'gnus-group-visual
  :version "24.1"
  :type 'hook)

(defcustom gnus-useful-groups
  '(("(ding) mailing list mirrored at gmane.org"
     "gmane.emacs.gnus.general"
     (nntp "Gmane"
	   (nntp-address "news.gmane.org")))
    ("Gnus bug archive"
     "gnus.gnus-bug"
     (nntp "news.gnus.org"
	   (nntp-address "news.gnus.org")))
    ("Local Gnus help group"
     "gnus-help"
     (nndoc "gnus-help"
	    (nndoc-article-type mbox)
	    (eval `(nndoc-address
		    ,(let ((file (nnheader-find-etc-directory
				  "gnus-tut.txt" t)))
		       (unless file
			 (error "Couldn't find doc group"))
		       file))))))
  "Alist of useful group-server pairs."
  :group 'gnus-group-listing
  :type '(repeat (list (string :tag "Description")
		       (string :tag "Name")
		       (sexp :tag "Method"))))

(defcustom gnus-group-highlight
  '(;; Mail.
    ((and mailp (= unread 0) (eq level 1)) .
     gnus-group-mail-1-empty)
    ((and mailp (eq level 1)) .
     gnus-group-mail-1)
    ((and mailp (= unread 0) (eq level 2)) .
     gnus-group-mail-2-empty)
    ((and mailp (eq level 2)) .
     gnus-group-mail-2)
    ((and mailp (= unread 0) (eq level 3)) .
     gnus-group-mail-3-empty)
    ((and mailp (eq level 3)) .
     gnus-group-mail-3)
    ((and mailp (= unread 0)) .
     gnus-group-mail-low-empty)
    ((and mailp) .
     gnus-group-mail-low)
    ;; News.
    ((and (= unread 0) (eq level 1)) .
     gnus-group-news-1-empty)
    ((and (eq level 1)) .
     gnus-group-news-1)
    ((and (= unread 0) (eq level 2)) .
     gnus-group-news-2-empty)
    ((and (eq level 2)) .
     gnus-group-news-2)
    ((and (= unread 0) (eq level 3)) .
     gnus-group-news-3-empty)
    ((and (eq level 3)) .
     gnus-group-news-3)
    ((and (= unread 0) (eq level 4)) .
     gnus-group-news-4-empty)
    ((and (eq level 4)) .
     gnus-group-news-4)
    ((and (= unread 0) (eq level 5)) .
     gnus-group-news-5-empty)
    ((and (eq level 5)) .
     gnus-group-news-5)
    ((and (= unread 0) (eq level 6)) .
     gnus-group-news-6-empty)
    ((and (eq level 6)) .
     gnus-group-news-6)
    ((and (= unread 0)) .
     gnus-group-news-low-empty)
    (t .
     gnus-group-news-low))
  "Controls the highlighting of group buffer lines.

Below is a list of `Form'/`Face' pairs.  When deciding how a
particular group line should be displayed, each form is
evaluated.  The content of the face field after the first true form is
used.  You can change how those group lines are displayed by
editing the face field.

It is also possible to change and add form fields, but currently that
requires an understanding of Lisp expressions.  Hopefully this will
change in a future release.  For now, you can use the following
variables in the Lisp expression:

`group':     The name of the group.
`unread':    The number of unread articles in the group.
`method':    The select method used.
`total':     The total number of articles in the group.
`mailp':     Whether it's a mail group or not.
`level':     The level of the group.
`score':     The score of the group.
`ticked':    The number of ticked articles.
`group-age': Time in seconds since the group was last read
           (see info node `(gnus)Group Timestamp')."
  :group 'gnus-group-visual
  :type '(repeat (cons (sexp :tag "Form") face))
  :risky t)

(defcustom gnus-new-mail-mark ?%
  "Mark used for groups with new mail."
  :group 'gnus-group-visual
  :type 'character)

(defgroup gnus-group-icons nil
  "Add Icons to your group buffer."
  :group 'gnus-group-visual)

(defcustom gnus-group-icon-list
  nil
  "Controls the insertion of icons into group buffer lines.

Below is a list of `Form'/`File' pairs.  When deciding how a
particular group line should be displayed, each form is evaluated.
The icon from the file field after the first true form is used.  You
can change how those group lines are displayed by editing the file
field.  The File will either be found in the
`gnus-group-glyph-directory' or by designating absolute name of the
file.

It is also possible to change and add form fields, but currently that
requires an understanding of Lisp expressions.  Hopefully this will
change in a future release.  For now, you can use the same
variables in the Lisp expression as in `gnus-group-highlight'."
  :group 'gnus-group-icons
  :type '(repeat (cons (sexp :tag "Form") file))
  :risky t)

(defcustom gnus-group-name-charset-method-alist nil
  "Alist of method and the charset for group names.

For example:
    (((nntp \"news.com.cn\") . cn-gb-2312))"
  :version "21.1"
  :group 'gnus-charset
  :type '(repeat (cons (sexp :tag "Method") (symbol :tag "Charset"))))

(defcustom gnus-group-name-charset-group-alist
  (if (mm-coding-system-p 'utf-8)
      '((".*" . utf-8))
    nil)
  "Alist of group regexp and the charset for group names.

For example:
    ((\"\\.com\\.cn:\" . cn-gb-2312))"
  :group 'gnus-charset
  :type '(repeat (cons (regexp :tag "Group") (symbol :tag "Charset"))))

(defcustom gnus-group-jump-to-group-prompt nil
  "Default prompt for `gnus-group-jump-to-group'.

If non-nil, the value should be a string or an alist.  If it is a string,
e.g. \"nnml:\", in which case `gnus-group-jump-to-group' offers \"Group:
nnml:\" in the minibuffer prompt.

If it is an alist, it must consist of \(NUMBER .  PROMPT) pairs, for example:
\((1 .  \"\") (2 .  \"nnfolder+archive:\")).  The element with number 0 is
used when no prefix argument is given to `gnus-group-jump-to-group'."
  :version "22.1"
  :group 'gnus-group-various
  :type '(choice (string :tag "Prompt string")
		 (const :tag "Empty" nil)
		 (repeat (cons (integer :tag "Argument")
			       (string :tag "Prompt string")))))

(defcustom gnus-group-listing-limit 1000
  "A limit of the number of groups when listing.
If the number of groups is larger than the limit, list them in a
simple manner."
  :group 'gnus-group-listing
  :type 'integer)

;;; Internal variables

(defvar gnus-group-is-exiting-p nil)
(defvar gnus-group-is-exiting-without-update-p nil)
(defvar gnus-group-sort-alist-function 'gnus-group-sort-flat
  "Function for sorting the group buffer.")

(defvar gnus-group-sort-selected-function 'gnus-group-sort-selected-flat
  "Function for sorting the selected groups in the group buffer.")

(defvar gnus-group-indentation-function nil)
(defvar gnus-goto-missing-group-function nil)
(defvar gnus-group-update-group-function nil)
(defvar gnus-group-goto-next-group-function nil
  "Function to override finding the next group after listing groups.")

(defvar gnus-group-edit-buffer nil)

(defvar gnus-tmp-active)
(defvar gnus-tmp-colon)
(defvar gnus-tmp-comment)
(defvar gnus-tmp-group)
(defvar gnus-tmp-group-icon)
(defvar gnus-tmp-header)
(defvar gnus-tmp-level)
(defvar gnus-tmp-marked)
(defvar gnus-tmp-marked-mark)
(defvar gnus-tmp-method)
(defvar gnus-tmp-moderated)
(defvar gnus-tmp-moderated-string)
(defvar gnus-tmp-newsgroup-description)
(defvar gnus-tmp-news-method)
(defvar gnus-tmp-news-method-string)
(defvar gnus-tmp-news-server)
(defvar gnus-tmp-number-of-read)
(defvar gnus-tmp-number-of-unread)
(defvar gnus-tmp-number-total)
(defvar gnus-tmp-process-marked)
(defvar gnus-tmp-qualified-group)
(defvar gnus-tmp-subscribed)
(defvar gnus-tmp-summary-live)
(defvar gnus-tmp-user-defined)

(defvar gnus-inhibit-demon)
(defvar gnus-pick-mode)
(defvar gnus-tmp-marked-mark)
(defvar gnus-tmp-number-of-unread)

(defvar gnus-group-line-format-alist
  '((?M gnus-tmp-marked-mark ?c)
    (?S gnus-tmp-subscribed ?c)
    (?L gnus-tmp-level ?d)
    (?N (cond ((eq number t) "*" )
	      ((numberp number)
	       (int-to-string
		(+ number
		   (range-length (cdr (assq 'dormant gnus-tmp-marked)))
		   (range-length (cdr (assq 'tick gnus-tmp-marked))))))
	      (t number))
	?s)
    (?R gnus-tmp-number-of-read ?s)
    (?U (if (gnus-active gnus-tmp-group)
	    (gnus-number-of-unseen-articles-in-group gnus-tmp-group)
	  "*")
	?s)
    (?t gnus-tmp-number-total ?d)
    (?y gnus-tmp-number-of-unread ?s)
    (?I (range-length (cdr (assq 'dormant gnus-tmp-marked))) ?d)
    (?T (range-length (cdr (assq 'tick gnus-tmp-marked))) ?d)
    (?i (+ (range-length (cdr (assq 'dormant gnus-tmp-marked)))
	   (range-length (cdr (assq 'tick gnus-tmp-marked))))
	?d)
    (?g gnus-tmp-group ?s)
    (?G gnus-tmp-qualified-group ?s)
    (?c (gnus-short-group-name gnus-tmp-group)
	?s)
    (?C gnus-tmp-comment ?s)
    (?D gnus-tmp-newsgroup-description ?s)
    (?o gnus-tmp-moderated ?c)
    (?O gnus-tmp-moderated-string ?s)
    (?p gnus-tmp-process-marked ?c)
    (?s gnus-tmp-news-server ?s)
    (?n gnus-tmp-news-method ?s)
    (?P gnus-group-indentation ?s)
    (?E gnus-tmp-group-icon ?s)
    (?B gnus-tmp-summary-live ?c)
    (?z gnus-tmp-news-method-string ?s)
    (?m (gnus-group-new-mail gnus-tmp-group) ?c)
    (?d (gnus-group-timestamp-string gnus-tmp-group) ?s)
    (?u gnus-tmp-user-defined ?s)
    (?F (gnus-total-fetched-for gnus-tmp-group) ?s)
    ))

(defvar gnus-group-mode-line-format-alist
  '((?S gnus-tmp-news-server ?s)
    (?M gnus-tmp-news-method ?s)
    (?u gnus-tmp-user-defined ?s)
    (?: gnus-tmp-colon ?s)))

(defvar gnus-topic-topology nil
  "The complete topic hierarchy.")

(defvar gnus-topic-alist nil
  "The complete topic-group alist.")

(defvar gnus-group-marked nil)

(defvar gnus-group-list-mode nil)


(defvar gnus-group-listed-groups nil)
(defvar gnus-group-list-option nil)

;;;
;;; Gnus group mode
;;;

(define-keymap :keymap gnus-group-mode-map
  "SPC" #'gnus-group-read-group
  "=" #'gnus-group-select-group
  "RET" #'gnus-group-select-group
  "M-RET" #'gnus-group-quick-select-group
  "M-SPC" #'gnus-group-visible-select-group
  "C-M-<return>" #'gnus-group-select-group-ephemerally
  "j" #'gnus-group-jump-to-group
  "n" #'gnus-group-next-unread-group
  "p" #'gnus-group-prev-unread-group
  "DEL" #'gnus-group-prev-unread-group
  "<delete>" #'gnus-group-prev-unread-group
  "N" #'gnus-group-next-group
  "P" #'gnus-group-prev-group
  "M-n" #'gnus-group-next-unread-group-same-level
  "M-p" #'gnus-group-prev-unread-group-same-level
  "," #'gnus-group-best-unread-group
  "." #'gnus-group-first-unread-group
  "u" #'gnus-group-toggle-subscription-at-point
  "U" #'gnus-group-toggle-subscription
  "c" #'gnus-group-catchup-current
  "C" #'gnus-group-catchup-current-all
  "M-c" #'gnus-group-clear-data
  "l" #'gnus-group-list-groups
  "L" #'gnus-group-list-all-groups
  "m" #'gnus-group-mail
  "i" #'gnus-group-news
  "g" #'gnus-group-get-new-news
  "M-g" #'gnus-group-get-new-news-this-group
  "R" #'gnus-group-restart
  "r" #'gnus-group-read-init-file
  "B" #'gnus-group-browse-foreign-server
  "b" #'gnus-group-check-bogus-groups
  "F" #'gnus-group-find-new-groups
  "C-c C-d" #'gnus-group-describe-group
  "M-d" #'gnus-group-describe-all-groups
  "C-c C-a" #'gnus-group-apropos
  "C-c C-M-a" #'gnus-group-description-apropos
  "a" #'gnus-group-post-news
  "ESC k" #'gnus-group-edit-local-kill
  "ESC K" #'gnus-group-edit-global-kill
  "C-k" #'gnus-group-kill-group
  "C-y" #'gnus-group-yank-group
  "C-w" #'gnus-group-kill-region
  "C-x C-t" #'gnus-group-transpose-groups
  "C-c C-l" #'gnus-group-list-killed
  "C-c C-x" #'gnus-group-expire-articles
  "C-c C-M-x" #'gnus-group-expire-all-groups
  "V" #'gnus-version
  "s" #'gnus-group-save-newsrc
  "z" #'gnus-group-suspend
  "q" #'gnus-group-exit
  "Q" #'gnus-group-quit
  "?" #'gnus-group-describe-briefly
  "C-c C-i" #'gnus-info-find-node
  "M-e" #'gnus-group-edit-group-method
  "^" #'gnus-group-enter-server-mode
  "<mouse-2>" #'gnus-mouse-pick-group
  "<follow-link>" 'mouse-face
  "<" #'beginning-of-buffer
  ">" #'end-of-buffer
  "C-c C-b" #'gnus-bug
  "C-c C-s" #'gnus-group-sort-groups
  "t" #'gnus-topic-mode
  "C-c M-g" #'gnus-activate-all-groups
  "M-&" #'gnus-group-universal-argument
  "#" #'gnus-group-mark-group
  "M-#" #'gnus-group-unmark-group

  "~" (define-keymap :prefix 'gnus-group-cloud-map
        "u" #'gnus-cloud-upload-all-data
        "~" #'gnus-cloud-upload-all-data
        "d" #'gnus-cloud-download-all-data
        "RET" #'gnus-cloud-download-all-data)

  "M" (define-keymap :prefix 'gnus-group-mark-map
        "m" #'gnus-group-mark-group
        "u" #'gnus-group-unmark-group
        "w" #'gnus-group-mark-region
        "b" #'gnus-group-mark-buffer
        "r" #'gnus-group-mark-regexp
        "U" #'gnus-group-unmark-all-groups)

  "D" (define-keymap :prefix 'gnus-group-sieve-map
        "u" #'gnus-sieve-update
        "g" #'gnus-sieve-generate)

  "G" (define-keymap :prefix 'gnus-group-group-map
        "d" #'gnus-group-make-directory-group
        "h" #'gnus-group-make-help-group
        "u" #'gnus-group-make-useful-group
        "l" #'gnus-group-nnimap-edit-acl
        "m" #'gnus-group-make-group
        "E" #'gnus-group-edit-group
        "e" #'gnus-group-edit-group-method
        "p" #'gnus-group-edit-group-parameters
        "v" #'gnus-group-add-to-virtual
        "V" #'gnus-group-make-empty-virtual
        "D" #'gnus-group-enter-directory
        "f" #'gnus-group-make-doc-group
        "w" #'gnus-group-make-web-group
        "G" #'gnus-group-read-ephemeral-search-group
        "g" #'gnus-group-make-search-group
        "M" #'gnus-group-read-ephemeral-group
        "r" #'gnus-group-rename-group
        "R" #'gnus-group-make-rss-group
        "c" #'gnus-group-customize
        "z" #'gnus-group-compact-group
        "x" #'gnus-group-expunge-group
        "DEL" #'gnus-group-delete-group
        "<delete>" #'gnus-group-delete-group

        "S" (define-keymap :prefix 'gnus-group-sort-map
              "s" #'gnus-group-sort-groups
              "a" #'gnus-group-sort-groups-by-alphabet
              "u" #'gnus-group-sort-groups-by-unread
              "l" #'gnus-group-sort-groups-by-level
              "v" #'gnus-group-sort-groups-by-score
              "r" #'gnus-group-sort-groups-by-rank
              "m" #'gnus-group-sort-groups-by-method
              "n" #'gnus-group-sort-groups-by-real-name)

        "P" (define-keymap :prefix 'gnus-group-sort-selected-map
              "s" #'gnus-group-sort-selected-groups
              "a" #'gnus-group-sort-selected-groups-by-alphabet
              "u" #'gnus-group-sort-selected-groups-by-unread
              "l" #'gnus-group-sort-selected-groups-by-level
              "v" #'gnus-group-sort-selected-groups-by-score
              "r" #'gnus-group-sort-selected-groups-by-rank
              "m" #'gnus-group-sort-selected-groups-by-method
              "n" #'gnus-group-sort-selected-groups-by-real-name))

  "A" (define-keymap :prefix 'gnus-group-list-map
        "k" #'gnus-group-list-killed
        "z" #'gnus-group-list-zombies
        "s" #'gnus-group-list-groups
        "u" #'gnus-group-list-all-groups
        "A" #'gnus-group-list-active
        "a" #'gnus-group-apropos
        "d" #'gnus-group-description-apropos
        "m" #'gnus-group-list-matching
        "M" #'gnus-group-list-all-matching
        "l" #'gnus-group-list-level
        "c" #'gnus-group-list-cached
        "?" #'gnus-group-list-dormant
        "!" #'gnus-group-list-ticked

        "/" (define-keymap :prefix 'gnus-group-list-limit-map
              "k" #'gnus-group-list-limit
              "z" #'gnus-group-list-limit
              "s" #'gnus-group-list-limit
              "u" #'gnus-group-list-limit
              "A" #'gnus-group-list-limit
              "m" #'gnus-group-list-limit
              "M" #'gnus-group-list-limit
              "l" #'gnus-group-list-limit
              "c" #'gnus-group-list-limit
              "?" #'gnus-group-list-limit
              "!" #'gnus-group-list-limit)

        "f" (define-keymap :prefix 'gnus-group-list-flush-map
              "k" #'gnus-group-list-flush
              "z" #'gnus-group-list-flush
              "s" #'gnus-group-list-flush
              "u" #'gnus-group-list-flush
              "A" #'gnus-group-list-flush
              "m" #'gnus-group-list-flush
              "M" #'gnus-group-list-flush
              "l" #'gnus-group-list-flush
              "c" #'gnus-group-list-flush
              "?" #'gnus-group-list-flush
              "!" #'gnus-group-list-flush)

        "p" (define-keymap :prefix 'gnus-group-list-plus-map
              "k" #'gnus-group-list-plus
              "z" #'gnus-group-list-plus
              "s" #'gnus-group-list-plus
              "u" #'gnus-group-list-plus
              "A" #'gnus-group-list-plus
              "m" #'gnus-group-list-plus
              "M" #'gnus-group-list-plus
              "l" #'gnus-group-list-plus
              "c" #'gnus-group-list-plus
              "?" #'gnus-group-list-plus
              "!" #'gnus-group-list-plus))

  "W" (define-keymap :prefix 'gnus-group-score-map
        "f" #'gnus-score-flush-cache
        "e" #'gnus-score-edit-all-score)

  "H" (define-keymap :prefix 'gnus-group-help-map
        "d" #'gnus-group-describe-group
        "v" #'gnus-version)

  "S" (define-keymap :prefix 'gnus-group-sub-map
        "l" #'gnus-group-set-current-level
        "t" #'gnus-group-toggle-subscription-at-point
        "s" #'gnus-group-toggle-subscription
        "k" #'gnus-group-kill-group
        "y" #'gnus-group-yank-group
        "w" #'gnus-group-kill-region
        "C-k" #'gnus-group-kill-level
        "z" #'gnus-group-kill-all-zombies))

(defun gnus-topic-mode-p ()
  "Return non-nil in `gnus-topic-mode'."
  (and (boundp 'gnus-topic-mode)
       (symbol-value 'gnus-topic-mode)))

(defun gnus-group-make-menu-bar ()
  (unless (boundp 'gnus-group-reading-menu)

    (easy-menu-define
     gnus-group-reading-menu gnus-group-mode-map ""
     '("Group"
       ["Read" gnus-group-read-group
	:included (not (gnus-topic-mode-p))
	:active (gnus-group-group-name)]
       ["Read " gnus-topic-read-group
	:included (gnus-topic-mode-p)]
       ["Select" gnus-group-select-group
	:included (not (gnus-topic-mode-p))
	:active (gnus-group-group-name)]
       ["Select " gnus-topic-select-group
	:included (gnus-topic-mode-p)]
       ["See old articles" (gnus-group-select-group 'all)
	:keys "C-u SPC" :active (gnus-group-group-name)]
       ["Catch up" gnus-group-catchup-current
	:included (not (gnus-topic-mode-p))
	:active (gnus-group-group-name)
	:help "Mark unread articles in the current group as read"]
       ["Catch up " gnus-topic-catchup-articles
	:included (gnus-topic-mode-p)
	:help "Mark unread articles in the current group or topic as read"]
       ["Catch up all articles" gnus-group-catchup-current-all
	(gnus-group-group-name)]
       ["Check for new articles" gnus-group-get-new-news-this-group
	:included (not (gnus-topic-mode-p))
	:active (gnus-group-group-name)
	:help "Check for new messages in current group"]
       ["Check for new articles " gnus-topic-get-new-news-this-topic
	:included (gnus-topic-mode-p)
	:help "Check for new messages in current group or topic"]
       ["Toggle subscription" gnus-group-toggle-subscription-at-point
	(gnus-group-group-name)]
       ["Kill" gnus-group-kill-group :active (gnus-group-group-name)
	:help "Kill (remove) current group"]
       ["Yank" gnus-group-yank-group gnus-list-of-killed-groups]
       ["Describe" gnus-group-describe-group :active (gnus-group-group-name)
	:help "Display description of the current group"]
       ;; Actually one should check, if any of the marked groups gives t for
       ;; (gnus-check-backend-function 'request-expire-articles ...)
       ["Expire articles" gnus-group-expire-articles
	:included (not (gnus-topic-mode-p))
	:active (or (and (gnus-group-group-name)
			 (gnus-check-backend-function
			  'request-expire-articles
			  (gnus-group-group-name))) gnus-group-marked)]
       ["Expire articles " gnus-topic-expire-articles
	:included (gnus-topic-mode-p)]
       ["Set group level..." gnus-group-set-current-level
	(gnus-group-group-name)]
       ["Select quick" gnus-group-quick-select-group (gnus-group-group-name)]
       ["Customize" gnus-group-customize (gnus-group-group-name)]
       ["Compact" gnus-group-compact-group
	:active (gnus-group-group-name)]
       ("Edit"
	["Parameters" gnus-group-edit-group-parameters
	 :included (not (gnus-topic-mode-p))
	 :active (gnus-group-group-name)]
	["Parameters " gnus-topic-edit-parameters
	 :included (gnus-topic-mode-p)]
	["Select method" gnus-group-edit-group-method
	 (gnus-group-group-name)]
	["Info" gnus-group-edit-group (gnus-group-group-name)]
	["Local kill file" gnus-group-edit-local-kill (gnus-group-group-name)]
	["Global kill file" gnus-group-edit-global-kill t])))

    (easy-menu-define
     gnus-group-group-menu gnus-group-mode-map ""
     '("Groups"
       ("Listing"
	["List unread subscribed groups" gnus-group-list-groups t]
	["List (un)subscribed groups" gnus-group-list-all-groups t]
	["List killed groups" gnus-group-list-killed gnus-killed-list]
	["List zombie groups" gnus-group-list-zombies gnus-zombie-list]
	["List level..." gnus-group-list-level t]
	["Describe all groups" gnus-group-describe-all-groups t]
	["Group apropos..." gnus-group-apropos t]
	["Group and description apropos..." gnus-group-description-apropos t]
	["List groups matching..." gnus-group-list-matching t]
	["List all groups matching..." gnus-group-list-all-matching t]
	["List active file" gnus-group-list-active t]
	["List groups with cached" gnus-group-list-cached t]
	["List groups with dormant" gnus-group-list-dormant t]
	["List groups with ticked" gnus-group-list-ticked t])
       ("Sort"
	["Default sort" gnus-group-sort-groups t]
	["Sort by method" gnus-group-sort-groups-by-method t]
	["Sort by rank" gnus-group-sort-groups-by-rank t]
	["Sort by score" gnus-group-sort-groups-by-score t]
	["Sort by level" gnus-group-sort-groups-by-level t]
	["Sort by unread" gnus-group-sort-groups-by-unread t]
	["Sort by name" gnus-group-sort-groups-by-alphabet t]
	["Sort by real name" gnus-group-sort-groups-by-real-name t])
       ("Sort process/prefixed"
	["Default sort" gnus-group-sort-selected-groups
	 (not (gnus-topic-mode-p))]
	["Sort by method" gnus-group-sort-selected-groups-by-method
	 (not (gnus-topic-mode-p))]
	["Sort by rank" gnus-group-sort-selected-groups-by-rank
	 (not (gnus-topic-mode-p))]
	["Sort by score" gnus-group-sort-selected-groups-by-score
	 (not (gnus-topic-mode-p))]
	["Sort by level" gnus-group-sort-selected-groups-by-level
	 (not (gnus-topic-mode-p))]
	["Sort by unread" gnus-group-sort-selected-groups-by-unread
	 (not (gnus-topic-mode-p))]
	["Sort by name" gnus-group-sort-selected-groups-by-alphabet
	 (not (gnus-topic-mode-p))]
	["Sort by real name" gnus-group-sort-selected-groups-by-real-name
	 (not (gnus-topic-mode-p))])
       ("Mark"
	["Toggle/Set mark" gnus-group-mark-group
	 (and (gnus-group-group-name)
	      (not (memq (gnus-group-group-name) gnus-group-marked)))]
	["Remove mark" gnus-group-unmark-group
	 (and (gnus-group-group-name)
	      (memq (gnus-group-group-name) gnus-group-marked))]
	["Remove all marks" gnus-group-unmark-all-groups gnus-group-marked]
	["Mark by regexp..." gnus-group-mark-regexp t]
	["Mark region" gnus-group-mark-region :active mark-active]
	["Mark buffer" gnus-group-mark-buffer t]
	["Execute command" gnus-group-universal-argument
	 (or gnus-group-marked (gnus-group-group-name))])
       ("Subscribe"
	["Toggle subscription..." gnus-group-toggle-subscription t]
	["Kill all newsgroups in region" gnus-group-kill-region
	 :active mark-active]
	["Kill all zombie groups" gnus-group-kill-all-zombies
	 gnus-zombie-list]
	["Kill all groups on level..." gnus-group-kill-level t])
       ("Foreign groups"
	["Make a foreign group..." gnus-group-make-group t]
	["Add a directory group..." gnus-group-make-directory-group t]
	["Add the help group" gnus-group-make-help-group t]
	["Make a doc group..." gnus-group-make-doc-group t]
	["Make a web group..." gnus-group-make-web-group t]
	["Read a search group..." gnus-group-read-ephemeral-search-group t]
	["Make a search group..." gnus-group-make-search-group t]
	["Make a virtual group..." gnus-group-make-empty-virtual t]
	["Add a group to a virtual..." gnus-group-add-to-virtual t]
	["Make an ephemeral group..." gnus-group-read-ephemeral-group t]
	["Make an RSS group..." gnus-group-make-rss-group t]
	["Rename group..." gnus-group-rename-group
	 (gnus-check-backend-function
	  'request-rename-group (gnus-group-group-name))]
	["Delete group" gnus-group-delete-group
	 (gnus-check-backend-function
	  'request-delete-group (gnus-group-group-name))])
       ("Move"
	["Next" gnus-group-next-group t]
	["Previous" gnus-group-prev-group t]
	["Next unread" gnus-group-next-unread-group t]
	["Previous unread" gnus-group-prev-unread-group t]
	["Next unread same level" gnus-group-next-unread-group-same-level t]
	["Previous unread same level"
	 gnus-group-prev-unread-group-same-level t]
	["Jump to group..." gnus-group-jump-to-group t]
	["First unread group" gnus-group-first-unread-group t]
	["Best unread group" gnus-group-best-unread-group t])
       ("Sieve"
	["Generate" gnus-sieve-generate t]
	["Generate and update" gnus-sieve-update t])
       ["Delete bogus groups" gnus-group-check-bogus-groups t]
       ["Find new newsgroups" gnus-group-find-new-groups t]
       ["Transpose" gnus-group-transpose-groups
	(gnus-group-group-name)]
       ["Read a directory as a group..." gnus-group-enter-directory t]))

    (easy-menu-define
     gnus-group-misc-menu gnus-group-mode-map ""
     '("Gnus"
       ["Send a mail" gnus-group-mail t]
       ["Send a message (mail or news)" gnus-group-post-news t]
       ["Create a local message" gnus-group-news t]
       ["Check for new news" gnus-group-get-new-news
	:help "Get newly arrived articles"]
       ["Send queued messages" gnus-delay-send-queue
	:help "Send all messages that are scheduled to be sent now"]
       ["Activate all groups" gnus-activate-all-groups t]
       ["Restart Gnus" gnus-group-restart t]
       ["Read init file" gnus-group-read-init-file t]
       ["Browse foreign server..." gnus-group-browse-foreign-server t]
       ["Enter server buffer" gnus-group-enter-server-mode t]
       ["Expire all expirable articles" gnus-group-expire-all-groups t]
       ["Gnus version" gnus-version t]
       ["Save .newsrc files" gnus-group-save-newsrc t]
       ["Suspend Gnus" gnus-group-suspend t]
       ["Clear dribble buffer" gnus-group-clear-dribble t]
       ["Read manual" gnus-info-find-node t]
       ["Flush score cache" gnus-score-flush-cache t]
       ["Toggle topics" gnus-topic-mode t]
       ["Send a bug report" gnus-bug t]
       ["Exit from Gnus" gnus-group-exit :help "Quit reading news"]
       ["Exit without saving" gnus-group-quit t]))

    (gnus-run-hooks 'gnus-group-menu-hook)))


(defvar gnus-group-tool-bar-map nil)

(defun gnus-group-tool-bar-update (&optional symbol value)
  "Update group buffer toolbar.
Setter function for custom variables."
  (when symbol
    (set-default symbol value))
  ;; (setq-default gnus-group-tool-bar-map nil)
  ;; (use-local-map gnus-group-mode-map)
  (when (gnus-alive-p)
    (with-current-buffer gnus-group-buffer
      (gnus-group-make-tool-bar t))))

(defcustom gnus-group-tool-bar (if (eq gmm-tool-bar-style 'gnome)
				   'gnus-group-tool-bar-gnome
				 'gnus-group-tool-bar-retro)
  "Specifies the Gnus group tool bar.

It can be either a list or a symbol referring to a list.  See
`gmm-tool-bar-from-list' for the format of the list.  The
default key map is `gnus-group-mode-map'.

Pre-defined symbols include `gnus-group-tool-bar-gnome' and
`gnus-group-tool-bar-retro'."
  :type '(choice (const :tag "GNOME style" gnus-group-tool-bar-gnome)
		 (const :tag "Retro look" gnus-group-tool-bar-retro)
		 (repeat :tag "User defined list" gmm-tool-bar-item)
		 (symbol))
  :version "23.1" ;; No Gnus
  :initialize 'custom-initialize-default
  :set 'gnus-group-tool-bar-update
  :group 'gnus-group)

(defcustom gnus-group-tool-bar-gnome
  '((gnus-group-post-news "mail/compose")
    ;; Some useful agent icons?  I don't use the agent so agent users should
    ;; suggest useful commands:
    (gnus-agent-toggle-plugged "unplugged" t
			       :help "Gnus is currently unplugged.  Click to work online."
     			       :visible (and gnus-agent (not gnus-plugged)))
    (gnus-agent-toggle-plugged "plugged" t
			       :help "Gnus is currently plugged.  Click to work offline."
     			       :visible (and gnus-agent gnus-plugged))
    ;; FIXME: gnus-agent-toggle-plugged (in gnus-agent-group-make-menu-bar)
    ;; should have a better help text.
    (gnus-group-send-queue "mail/outbox" t
			   :visible (and gnus-agent gnus-plugged)
			   :help "Send articles from the queue group")
    (gnus-group-get-new-news "mail/inbox" nil
			     :visible (or (not gnus-agent)
					  gnus-plugged))
    ;; FIXME: gnus-*-read-group should have a better help text.
    (gnus-topic-read-group "open" nil
			   :visible (and (boundp 'gnus-topic-mode)
					 gnus-topic-mode))
    (gnus-group-read-group "open" nil
			   :visible (not (and (boundp 'gnus-topic-mode)
					      gnus-topic-mode)))
    ;; (gnus-group-find-new-groups "???" nil)
    (gnus-group-save-newsrc "save")
    (gnus-group-describe-group "describe")
    (gnus-group-toggle-subscription-at-point "gnus/toggle-subscription")
    (gnus-group-prev-unread-group "left-arrow")
    (gnus-group-next-unread-group "right-arrow")
    (gnus-group-exit "exit")
    (gmm-customize-mode "preferences" t :help "Edit mode preferences")
    (gnus-info-find-node "help"))
  "List of functions for the group tool bar (GNOME style).

See `gmm-tool-bar-from-list' for the format of the list."
  :type '(repeat gmm-tool-bar-item)
  :version "23.1" ;; No Gnus
  :initialize 'custom-initialize-default
  :set 'gnus-group-tool-bar-update
  :group 'gnus-group)

(defcustom gnus-group-tool-bar-retro
  '((gnus-group-get-new-news "gnus/get-news")
    (gnus-group-get-new-news-this-group "gnus/gnntg")
    (gnus-group-catchup-current "gnus/catchup")
    (gnus-group-describe-group "gnus/describe-group")
    (gnus-group-subscribe "gnus/subscribe" t
			  :help "Subscribe to the current group")
    (gnus-group-unsubscribe "gnus/unsubscribe" t
			    :help "Unsubscribe from the current group")
    (gnus-group-exit "gnus/exit-gnus" gnus-group-mode-map))
  "List of functions for the group tool bar (retro look).

See `gmm-tool-bar-from-list' for the format of the list."
  :type '(repeat gmm-tool-bar-item)
  :version "23.1" ;; No Gnus
  :initialize 'custom-initialize-default
  :set 'gnus-group-tool-bar-update
  :group 'gnus-group)

(defcustom gnus-group-tool-bar-zap-list t
  "List of icon items from the global tool bar.
These items are not displayed in the Gnus group mode tool bar.

See `gmm-tool-bar-from-list' for the format of the list."
  :type 'gmm-tool-bar-zap-list
  :version "23.1" ;; No Gnus
  :initialize 'custom-initialize-default
  :set 'gnus-group-tool-bar-update
  :group 'gnus-group)

(defvar image-load-path)
(defvar tool-bar-map)
(declare-function image-load-path-for-library "image"
		  (library image &optional path no-error))

(defun gnus-group-make-tool-bar (&optional force)
  "Make a group mode tool bar from `gnus-group-tool-bar'.
When FORCE, rebuild the tool bar."
  (when (and (boundp 'tool-bar-mode)
	     tool-bar-mode
             (display-graphic-p)
	     (or (not gnus-group-tool-bar-map) force))
    (let* ((load-path
	    (image-load-path-for-library
	     "gnus" "gnus/toggle-subscription.xpm" nil t))
           (image-load-path (cons (car load-path) image-load-path))
	   (map (gmm-tool-bar-from-list gnus-group-tool-bar
					gnus-group-tool-bar-zap-list
					'gnus-group-mode-map)))
      (if map
	  (setq-local tool-bar-map map))))
  gnus-group-tool-bar-map)

(define-derived-mode gnus-group-mode gnus-mode "Group"
  "Major mode for reading news.
All normal editing commands are switched off.
\\<gnus-group-mode-map>
The group buffer lists (some of) the groups available.  For instance,
`\\[gnus-group-list-groups]' will list all subscribed groups with unread articles, while `\\[gnus-group-list-zombies]'
lists all zombie groups.

Groups that are displayed can be entered with `\\[gnus-group-read-group]'.  To subscribe
to a group not displayed, type `\\[gnus-group-toggle-subscription]'.

For more in-depth information on this mode, read the manual (`\\[gnus-info-find-node]').

The following commands are available:

\\{gnus-group-mode-map}"
  (when (gnus-visual-p 'group-menu 'menu)
    (gnus-group-make-menu-bar)
    (gnus-group-make-tool-bar))
  (gnus-simplify-mode-line)
  (gnus-group-set-mode-line)
  (setq mode-line-process nil)
  (buffer-disable-undo)
  (setq truncate-lines t)
  (setq show-trailing-whitespace nil)
  (gnus-set-default-directory)
  (gnus-update-format-specifications 'group 'group-mode)
  (gnus-update-group-mark-positions)
  (when gnus-use-undo
    (gnus-undo-mode 1))
  (when gnus-child
    (gnus-child-mode)))

(defun gnus-update-group-mark-positions ()
  (let ((gnus-process-mark ?\200)
	(gnus-group-update-hook nil)
	(gnus-group-marked '("dummy.group"))
	(gnus-active-hashtb (gnus-make-hashtable 10)))
    (gnus-set-active "dummy.group" '(0 . 0))
    (gnus-with-temp-buffer
      (save-excursion
        (gnus-group-insert-group-line "dummy.group" 0 nil 0 nil))
      (setq gnus-group-mark-positions
	    (list (cons 'process (when (search-forward (string gnus-process-mark) nil t)
				   (- (point) (point-min) 1))))))))

(defun gnus-mouse-pick-group (e)
  "Enter the group under the mouse pointer."
  (interactive "e" gnus-group-mode)
  (mouse-set-point e)
  (gnus-group-read-group nil))

(defun gnus-group-default-list-level ()
  "Return the real value for `gnus-group-default-list-level'."
  (if (functionp gnus-group-default-list-level)
      (funcall gnus-group-default-list-level)
    gnus-group-default-list-level))

;; Look at LEVEL and find out what the level is really supposed to be.
;; If LEVEL is non-nil, LEVEL will be returned, if not, what happens
;; will depend on whether `gnus-group-use-permanent-levels' is used.
(defun gnus-group-default-level (&optional level number-or-nil)
  (cond
   (gnus-group-use-permanent-levels
    (or level
        (if (numberp gnus-group-use-permanent-levels)
	    gnus-group-use-permanent-levels
	  (or (gnus-group-default-list-level)
	      gnus-level-subscribed))
	(gnus-group-default-list-level) gnus-level-subscribed))
   (number-or-nil
    level)
   (t
    (or level (gnus-group-default-list-level) gnus-level-subscribed))))

(defun gnus-group-setup-buffer ()
  (set-buffer (gnus-get-buffer-create gnus-group-buffer))
  (unless (derived-mode-p 'gnus-group-mode)
    (gnus-group-mode)))

;; FIXME: If we never have to coerce group names to unibyte now, how
;; much of this is necessary?  How much encoding/decoding do we still
;; have to do?
(defun gnus-group-name-charset (method group)
  (unless method
    (setq method (gnus-find-method-for-group group)))
  (when (stringp method)
    (setq method (gnus-server-to-method method)))
  (if (eq (car method) 'nnimap)
      ;; IMAP groups should not be encoded, since they do the encoding
      ;; in utf7 in the protocol.
      'utf-8
    (let ((item (or (assoc method gnus-group-name-charset-method-alist)
		    (and (consp method)
			 (assoc (list (car method) (cadr method))
				gnus-group-name-charset-method-alist))))
	  (alist gnus-group-name-charset-group-alist)
	  result)
      (if item
	  (cdr item)
	(while (setq item (pop alist))
	  (if (string-match (car item) group)
	      (setq alist nil
		    result (cdr item))))
	result))))

(defun gnus-group-name-decode (string charset)
  ;; Fixme: Don't decode in unibyte mode.
  (if (and string charset)
      (decode-coding-string string charset)
    string))

(defun gnus-group-decoded-name (string)
  (let ((charset (gnus-group-name-charset nil string)))
    (gnus-group-name-decode string charset)))

(defun gnus-group-list-groups (&optional level unread lowest update-level)
  "List newsgroups with level LEVEL or lower that have unread articles.
Default is all subscribed groups.
If argument UNREAD is non-nil, groups with no unread articles are also
listed.

Also see the `gnus-group-use-permanent-levels' variable.  If this
variable is non-nil, and UPDATE-LEVEL is non-nil (which is the
case interactively), the level will be updated by this command."
  (interactive
   (list (if current-prefix-arg
	     (prefix-numeric-value current-prefix-arg)
	   (or
	    (gnus-group-default-level nil t)
	    (gnus-group-default-list-level)
	    gnus-level-subscribed))
         nil nil t)
   gnus-group-mode)
  (unless level
    (setq level (car gnus-group-list-mode)
	  unread (cdr gnus-group-list-mode)))
  (setq level (gnus-group-default-level level))
  (gnus-group-setup-buffer)
  (gnus-update-format-specifications 'group 'group-mode)
  (let ((props (text-properties-at (point-at-bol)))
	(group (gnus-group-group-name))
        (number (funcall gnus-group-prepare-function level unread lowest))
        case-fold-search)
    (when (or (and (numberp number)
		   (zerop number))
	      (zerop (buffer-size)))
      (gnus-message 5 "%s" gnus-no-groups-message))
    (when (or (not gnus-group-goto-next-group-function)
	      (not (funcall gnus-group-goto-next-group-function
			    group props)))
      (cond
       ((not group)
	;; Go to the first group with unread articles.
	(gnus-group-search-forward t))
       (t
	;; Find the right group to put point on.  If the current group
	;; has disappeared in the new listing, try to find the next
	;; one.  If no next one can be found, just leave point at the
	;; first newsgroup in the buffer.
	(unless (gnus-text-property-search 'gnus-group group nil 'goto)
	  (let ((groups (cdr-safe (member group gnus-group-list))))
	    (while (and groups
			(not (gnus-text-property-search
			      'gnus-group (car groups) 'forward 'goto)))
	      (setq groups (cdr groups)))
	    (unless groups
	      (goto-char (point-max))
	      (forward-line -1)))))))
    ;; Adjust cursor point.
    (when (eobp)
      (goto-char (point-min)))
    (gnus-group-position-point)
    (when (and update-level gnus-group-use-permanent-levels)
      (setq gnus-group-use-permanent-levels level))))

(defun gnus-group-list-level (level &optional all)
  "List groups on LEVEL.
If ALL (the prefix), also list groups that have no unread articles."
  (interactive "nList groups on level: \nP" gnus-group-mode)
  (gnus-group-list-groups level all level))

(defun gnus-group-prepare-logic (group test)
  (or (and gnus-group-listed-groups
	   (null gnus-group-list-option)
	   (member group gnus-group-listed-groups))
      (cond
       ((null gnus-group-listed-groups) test)
       ((null gnus-group-list-option) test)
       (t (and (member group gnus-group-listed-groups)
	       (if (eq gnus-group-list-option 'flush)
		   (not test)
		 test))))))

(defun gnus-group-prepare-flat (level &optional predicate lowest regexp)
  "List all newsgroups with unread articles of level LEVEL or lower.
If PREDICATE is a function, list groups that the function returns non-nil;
if it is t, list groups that have no unread articles.
If LOWEST is non-nil, list all newsgroups of level LOWEST or higher.
If REGEXP is a function, list dead groups that the function returns non-nil;
if it is a string, only list groups matching REGEXP."
  (set-buffer gnus-group-buffer)
  (let ((buffer-read-only nil)
	(lowest (or lowest 1))
	(not-in-list (and gnus-group-listed-groups
			  (copy-sequence gnus-group-listed-groups)))
	info clevel unread group params)
    (erase-buffer)
    (when (or (< lowest gnus-level-zombie)
	      gnus-group-listed-groups)
      ;; List living groups, according to order in `gnus-group-list'.
      (dolist (g (cdr gnus-group-list))
        (setq info (gnus-get-info g)
	      group (gnus-info-group info)
	      params (gnus-info-params info)
	      unread (gnus-group-unread group))
	(when not-in-list
	  (setq not-in-list (delete group not-in-list)))
	(when (gnus-group-prepare-logic
	       group
	       (and (or unread		; This group might be unchecked
			predicate)	; Check if this group should be listed
		    (or (not (stringp regexp))
			(string-match regexp group))
		    (<= (setq clevel (gnus-info-level info)) level)
		    (>= clevel lowest)
		    (cond
		     ((functionp predicate)
		      (funcall predicate info))
		     (predicate t)	; We list all groups?
		     (t
		      (or
		       (if (eq unread t) ; Inactive?
			   gnus-group-list-inactive-groups
					; We list inactive
			 (and (numberp unread) (> unread 0)))
					; We list groups with unread articles
		       (and gnus-list-groups-with-ticked-articles
			    (cdr (assq 'tick (gnus-info-marks info))))
					; And groups with ticked articles
		       ;; Check for permanent visibility.
		       (and gnus-permanently-visible-groups
			    (string-match gnus-permanently-visible-groups
					  group))
		       ;; Marked groups are always visible.
		       (member group gnus-group-marked)
		       (memq 'visible params)
		       (cdr (assq 'visible params)))))))
	  (gnus-group-insert-group-line
	   group (gnus-info-level info)
	   (gnus-info-marks info) unread (gnus-info-method info)))))

    ;; List dead groups.
    (when (or gnus-group-listed-groups
	      (and (>= level gnus-level-zombie)
		   (<= lowest gnus-level-zombie)))
      (gnus-group-prepare-flat-list-dead
       (setq gnus-zombie-list (sort gnus-zombie-list #'string<))
       gnus-level-zombie ?Z
       regexp))
    (when not-in-list
      (dolist (group gnus-zombie-list)
	(setq not-in-list (delete group not-in-list))))
    (when (or gnus-group-listed-groups
	      (and (>= level gnus-level-killed) (<= lowest gnus-level-killed)))
      (gnus-group-prepare-flat-list-dead
       (cl-union
	not-in-list
	(setq gnus-killed-list (sort gnus-killed-list #'string<))
	:test 'equal)
       gnus-level-killed ?K regexp))

    (gnus-group-set-mode-line)
    (setq gnus-group-list-mode (cons level predicate))
    (gnus-run-hooks 'gnus-group-prepare-hook)
    t))

(defun gnus-group-prepare-flat-list-dead (groups level mark regexp)
  ;; List zombies and killed lists somewhat faster, which was
  ;; suggested by Jack Vinson <vinson@unagi.cis.upenn.edu>.  It does
  ;; this by ignoring the group format specification altogether.
  (if (nthcdr gnus-group-listing-limit groups)
      (dolist (group groups)
	(when (gnus-group-prepare-logic
	       group
               (cond ((not regexp))
                     ((stringp regexp) (string-match-p regexp group))
                     ((functionp regexp) (funcall regexp group))))
          (add-text-properties
           (point) (prog1 (1+ (point))
                     (insert " " mark " *: " group
                             "\n"))
           (list 'gnus-group group
                 'gnus-unread t
                 'gnus-level level))))
    (dolist (group groups)
      (when (gnus-group-prepare-logic
             group
             (cond ((not regexp))
                   ((stringp regexp) (string-match-p regexp group))
                   ((functionp regexp) (funcall regexp group))))
        (gnus-group-insert-group-line
         group level nil
         (let ((active (gnus-active group)))
           (and active
                (if (zerop (cdr active))
                    0
                  (- (cdr active) (car active) -1))))
         (gnus-method-simplify (gnus-find-method-for-group group)))))))

(defun gnus-group-update-group-line ()
  "Update the current line in the group buffer."
  (let* ((buffer-read-only nil)
	 (group (gnus-group-group-name))
	 (entry (and group (gnus-group-entry group)))
	 gnus-group-indentation)
    (when group
      (and entry
	   (not (gnus-ephemeral-group-p group))
	   (gnus-dribble-enter
	    (concat "(gnus-group-set-info '"
		    (gnus-prin1-to-string (nth 1 entry))
		    ")")
	    (concat "^(gnus-group-set-info '(\"" (regexp-quote group) "\"")))
      (setq gnus-group-indentation (gnus-group-group-indentation))
      (gnus-delete-line)
      (gnus-group-insert-group-line-info group)
      (forward-line -1)
      (gnus-group-position-point))))

(defun gnus-group-insert-group-line-info (group)
  "Insert GROUP on the current line."
  (let ((entry (gnus-group-entry group))
	(gnus-group-indentation (gnus-group-group-indentation))
	active info)
    (if entry
	(progn
	  ;; (Un)subscribed group.
	  (setq info (nth 1 entry))
	  (gnus-group-insert-group-line
	   group (gnus-info-level info) (gnus-info-marks info)
	   (or (car entry) t) (gnus-info-method info)))
      ;; This group is dead.
      (gnus-group-insert-group-line
       group
       (if (member group gnus-zombie-list) gnus-level-zombie gnus-level-killed)
       nil
       (if (setq active (gnus-active group))
	   (if (zerop (cdr active))
	       0
	     (- (1+ (cdr active)) (car active)))
	 nil)
       (gnus-method-simplify (gnus-find-method-for-group group))))))

(defun gnus-number-of-unseen-articles-in-group (group)
  (let* ((info (nth 1 (gnus-group-entry group)))
	 (marked (gnus-info-marks info))
	 (seen (cdr (assq 'seen marked)))
	 (active (gnus-active group)))
    (if (not active)
	0
      (length (range-uncompress
	       (range-difference
		(range-difference (list active) (gnus-info-read info))
		seen))))))

;; Moving through the Group buffer (in topic mode) e.g. with C-n doesn't
;; update the state (enabled/disabled) of the icon `gnus-group-describe-group'
;; automatically.  After `C-l' the state is correct.  See the following report
;; on emacs-devel
;; <http://thread.gmane.org/v9acdmrcse.fsf@marauder.physik.uni-ulm.de>:
;; From: Reiner Steib
;; Subject: tool bar icons not updated according to :active condition
;; Newsgroups: gmane.emacs.devel
;; Date: Mon, 23 Jan 2006 19:59:13 +0100
;; Message-ID: <v9acdmrcse.fsf@marauder.physik.uni-ulm.de>

;; Using `redraw-frame' (see `gnus-tool-bar-update') in Emacs might
;; be confusing, so maybe we shouldn't call it by default.
(defcustom gnus-group-update-tool-bar (and (boundp 'tool-bar-mode)
					   tool-bar-mode)
  "Force updating the group buffer tool bar."
  :group 'gnus-group
  :version "22.1"
  :initialize 'custom-initialize-default
  :set (lambda (symbol value)
	 (set-default symbol value)
	 (when (gnus-alive-p)
	   (with-current-buffer gnus-group-buffer
	     ;; FIXME: Is there a better way to redraw the group buffer?
	     (gnus-group-get-new-news 0))))
  :type 'boolean)

(defun gnus-group-insert-group-line (group level marked number method)
  "Insert a group line in the group buffer."
  (with-suppressed-warnings ((lexical number))
    (defvar number))            ;FIXME: Used in `gnus-group-line-format-alist'.
  (let* ((number number)
	 (gnus-tmp-level level)
	 (gnus-tmp-marked marked)
	 (gnus-tmp-group group)
	 (gnus-tmp-method
	  (gnus-server-get-method gnus-tmp-group method))
	 (gnus-tmp-active (gnus-active gnus-tmp-group))
	 (gnus-tmp-number-total
	  (if gnus-tmp-active
	      (1+ (- (cdr gnus-tmp-active) (car gnus-tmp-active)))
	    0))
	 (gnus-tmp-number-of-unread
	  (if (numberp number) (int-to-string (max 0 number))
	    "*"))
	 (gnus-tmp-number-of-read
	  (if (numberp number)
	      (int-to-string (max 0 (- gnus-tmp-number-total number)))
	    "*"))
	 (gnus-tmp-subscribed
          (cond ((<= gnus-tmp-level gnus-level-subscribed) ?\s)
		((<= gnus-tmp-level gnus-level-unsubscribed) ?U)
		((= gnus-tmp-level gnus-level-zombie) ?Z)
		(t ?K)))
	 (gnus-tmp-qualified-group
	  (gnus-group-real-name gnus-tmp-group))
	 (gnus-tmp-comment
	  (or (gnus-group-get-parameter gnus-tmp-group 'comment t)
	      gnus-tmp-group))
	 (gnus-tmp-newsgroup-description
	  (if gnus-description-hashtb
	      (or (gethash gnus-tmp-group gnus-description-hashtb) "")
	    ""))
	 (gnus-tmp-moderated
	  (if (and gnus-moderated-hashtb
		   (gethash gnus-tmp-group gnus-moderated-hashtb))
              ?m ?\s))
	 (gnus-tmp-moderated-string
	  (if (eq gnus-tmp-moderated ?m) "(m)" ""))
         (gnus-tmp-group-icon (gnus-group-get-icon gnus-tmp-group))
	 (gnus-tmp-news-server (or (cadr gnus-tmp-method) ""))
	 (gnus-tmp-news-method (or (car gnus-tmp-method) ""))
	 (gnus-tmp-news-method-string
	  (if gnus-tmp-method
	      (format "(%s:%s)" (car gnus-tmp-method)
		      (cadr gnus-tmp-method))
	    ""))
	 (gnus-tmp-marked-mark
	  (if (and (numberp number)
		   (zerop number)
		   (cdr (assq 'tick gnus-tmp-marked)))
              ?* ?\s))
	 (gnus-tmp-summary-live
	  (if (and (not gnus-group-is-exiting-p)
		   (gnus-buffer-live-p (gnus-summary-buffer-name
					gnus-tmp-group)))
              ?* ?\s))
	 (gnus-tmp-process-marked
	  (if (member gnus-tmp-group gnus-group-marked)
              gnus-process-mark ?\s))
	 (buffer-read-only nil)
	 beg end
         gnus-tmp-header)	  ; passed as parameter to user-funcs.
    (beginning-of-line)
    (setq beg (point))
    (add-text-properties
     (point)
     (prog1 (1+ (point))
       ;; Insert the text.
       (eval gnus-group-line-format-spec t))
     `(gnus-group ,gnus-tmp-group
		  gnus-unread ,(if (numberp number)
				   (string-to-number gnus-tmp-number-of-unread)
				 t)
		  gnus-marked ,gnus-tmp-marked-mark
		  gnus-indentation ,gnus-group-indentation
		  gnus-level ,gnus-tmp-level))
    (setq end (point))
    (gnus-group--setup-tool-bar-update beg end)
    (forward-line -1)
    (when (gnus-visual-p 'group-highlight 'highlight)
      (gnus-group-highlight-line gnus-tmp-group beg end))
    (gnus-run-hooks 'gnus-group-update-hook)
    (forward-line)))

(defun gnus-group--setup-tool-bar-update (beg end)
  (when gnus-group-update-tool-bar
    (if (fboundp 'cursor-sensor-mode)
        (progn
          (unless (bound-and-true-p cursor-sensor-mode)
            (cursor-sensor-mode 1))
          (put-text-property beg end 'cursor-sensor-functions
                                  '(gnus-tool-bar-update)))
      (put-text-property beg end 'point-entered
                              #'gnus-tool-bar-update)
      (put-text-property beg end 'point-left
                              #'gnus-tool-bar-update))))

(defun gnus-group-update-eval-form (group list)
  "Eval `car' of each element of LIST, and return the first that return t.
Some value are bound so the form can use them."
  (when list
    (let* ((entry (gnus-group-entry group))
           (active (gnus-active group))
           (info (nth 1 entry))
           (method (gnus-server-get-method group (gnus-info-method info)))
           (marked (gnus-info-marks info))
	   (env
	    (list
	     (cons 'group group)
	     (cons 'unread (if (numberp (car entry)) (car entry) 0))
	     (cons 'method method)
	     (cons 'total (if active (1+ (- (cdr active) (car active))) 0))
	     (cons 'mailp (apply
			   #'append
			   (mapcar
			    (lambda (x)
			      (memq x (assoc
				       (symbol-name
					(car (or method gnus-select-method)))
				       gnus-valid-select-methods)))
			    '(mail post-mail))))
	     (cons 'level (or (gnus-info-level info) gnus-level-killed))
	     (cons 'score (or (gnus-info-score info) 0))
	     (cons 'ticked (range-length (cdr (assq 'tick marked))))
	     (cons 'group-age (gnus-group-timestamp-delta group)))))
      (while (and list
                  (not (eval (caar list) env)))
        (setq list (cdr list)))
      list)))

(defun gnus-group-highlight-line (group beg end)
  "Highlight the current line according to `gnus-group-highlight'.
GROUP is current group, and the line to highlight starts at BEG
and ends at END."
  (let ((face (cdar (gnus-group-update-eval-form
                      group
                      gnus-group-highlight))))
    (unless (eq face (gnus-get-text-property-excluding-characters-with-faces
		      beg 'face))
      (let ((inhibit-read-only t))
        (gnus-put-text-property-excluding-characters-with-faces
         beg end 'face
         (if (boundp face) (symbol-value face) face))))))

(defun gnus-group-get-icon (group)
  "Return an icon for GROUP according to `gnus-group-icon-list'."
  (if gnus-group-icon-list
      (let ((image-path
             (cdar (gnus-group-update-eval-form group gnus-group-icon-list))))
        (if image-path
            (propertize " "
                        'display
                        (append
                         (gnus-create-image (expand-file-name image-path))
                         '(:ascent center)))
          " "))
    " "))


(defun gnus-group-refresh-group (group)
  (gnus-activate-group group)
  (gnus-get-unread-articles-in-group (gnus-get-info group)
				     (gnus-active group))
  (gnus-group-update-group group))

(defun gnus-group-update-group (group &optional visible-only
				      info-unchanged)
  "Update all lines where GROUP appear.
If VISIBLE-ONLY is non-nil, the group won't be displayed if it isn't
already.  If INFO-UNCHANGED is non-nil, dribble buffer is not updated."
  (with-current-buffer gnus-group-buffer
    (save-excursion
      ;; The buffer may be narrowed.
      (save-restriction
        (widen)
        (let (found buffer-read-only)
	  (unless info-unchanged
	    ;; Enter the current status into the dribble buffer.
	    (let ((entry (gnus-group-entry group)))
	      (when (and entry
			 (not (gnus-ephemeral-group-p group)))
		(gnus-dribble-enter
		 (concat "(gnus-group-set-info '"
			 (gnus-prin1-to-string (nth 1 entry))
			 ")")
		 (concat "^(gnus-group-set-info '(\""
			 (regexp-quote group) "\"")))))
          ;; Find all group instances.  If topics are in use, groups
          ;; may be listed more than once.
	  (goto-char (point-min))
          (while (gnus-text-property-search
                  'gnus-group group 'forward 'goto)
            (setq found t)
            (let ((gnus-group-indentation (gnus-group-group-indentation)))
              (gnus-delete-line)
              (gnus-group-insert-group-line-info group)
              (save-excursion
                (forward-line -1)
                (gnus-run-hooks 'gnus-group-update-group-hook))))
          (unless (or found visible-only)
            ;; No such line in the buffer, find out where it's supposed to
            ;; go, and insert it there (or at the end of the buffer).
            (if gnus-goto-missing-group-function
                (funcall gnus-goto-missing-group-function group)
              (let ((entry (cdr (member group gnus-group-list))))
		(goto-char (point-min))
                (while (and (car-safe entry)
                            (not
                             (gnus-text-property-search
                              'gnus-group (car entry) 'forward 'goto)))
                  (setq entry (cdr entry)))
                (or entry (goto-char (point-max)))))
            ;; Finally insert the line.
            (let ((gnus-group-indentation (gnus-group-group-indentation)))
              (gnus-group-insert-group-line-info group)
              (save-excursion
                (forward-line -1)
                (gnus-run-hooks 'gnus-group-update-group-hook))))
          (when gnus-group-update-group-function
            (funcall gnus-group-update-group-function group))
          (gnus-group-set-mode-line))))))

(defun gnus-group-set-mode-line ()
  "Update the mode line in the group buffer."
  (when (memq 'group gnus-updated-mode-lines)
    ;; Yes, we want to keep this mode line updated.
    (with-current-buffer gnus-group-buffer
      (let* ((gformat (or gnus-group-mode-line-format-spec
			  (gnus-set-format 'group-mode)))
	     (gnus-tmp-news-server (cadr gnus-select-method))
	     (gnus-tmp-news-method (car gnus-select-method))
	     (gnus-tmp-colon (if (equal gnus-tmp-news-server "") "" ":"))
	     (max-len 60)
	     gnus-tmp-header		;Dummy binding for user-defined formats
	     ;; Get the resulting string.
	     (modified
              (and (buffer-live-p gnus-dribble-buffer)
		   (buffer-modified-p gnus-dribble-buffer)
		   (with-current-buffer gnus-dribble-buffer
		     (not (zerop (buffer-size))))))
	     (mode-string (eval gformat t)))
	;; Say whether the dribble buffer has been modified.
	(setq mode-line-modified
	      (if modified "**" "--"))
	;; If the line is too long, we chop it off.
	(when (> (length mode-string) max-len)
	  (setq mode-string (substring mode-string 0 (- max-len 4))))
	(prog1
	    (setq mode-line-buffer-identification
		  (gnus-mode-line-buffer-identification
		   (list (propertize mode-string
				     'face 'mode-line-buffer-id))))
	  (set-buffer-modified-p modified))))))

(defun gnus-group-group-name ()
  "Get the name of the newsgroup on the current line."
  (let ((group (get-text-property (point-at-bol) 'gnus-group)))
    (cond ((stringp group) group)
          (group (symbol-name group)))))

(defun gnus-group-group-level ()
  "Get the level of the newsgroup on the current line."
  (get-text-property (point-at-bol) 'gnus-level))

(defun gnus-group-group-indentation ()
  "Get the indentation of the newsgroup on the current line."
  (or (get-text-property (point-at-bol) 'gnus-indentation)
      (and gnus-group-indentation-function
	   (funcall gnus-group-indentation-function))
      ""))

(defun gnus-group-group-unread ()
  "Get the number of unread articles of the newsgroup on the current line."
  (get-text-property (point-at-bol) 'gnus-unread))

(defun gnus-group-new-mail (group)
  (if (nnmail-new-mail-p group)
      gnus-new-mail-mark
    ?\s))

(defun gnus-group-level (group)
  "Return the estimated level of GROUP."
  (or (gnus-info-level (gnus-get-info group))
      (and (member group gnus-zombie-list) gnus-level-zombie)
      gnus-level-killed))

(defun gnus-group-search-forward (&optional backward all level first-too)
  "Find the next newsgroup with unread articles.
If BACKWARD is non-nil, find the previous newsgroup instead.
If ALL is non-nil, just find any newsgroup.
If LEVEL is non-nil, find group with level LEVEL, or higher if no such
group exists.
If FIRST-TOO, the current line is also eligible as a target."
  (let ((way (if backward -1 1))
	(low gnus-level-killed)
	(beg (point))
	pos found lev)
    (if (and backward (progn (beginning-of-line)) (bobp))
	nil
      (unless first-too
	(forward-line way))
      (while (and
	      (not (eobp))
	      (not (setq
		    found
		    (and
		     (get-text-property (point) 'gnus-group)
		     (or all
			 (and
			  (let ((unread
				 (get-text-property (point) 'gnus-unread)))
			    (and (numberp unread) (> unread 0)))
			  (setq lev (get-text-property (point)
						       'gnus-level))
			  (<= lev gnus-level-subscribed)))
		     (or (not level)
			 (and (setq lev (get-text-property (point)
							   'gnus-level))
			      (or (= lev level)
				  (and (< lev low)
				       (< level lev)
				       (progn
					 (setq low lev)
					 (setq pos (point))
					 nil))))))))
	      (zerop (forward-line way)))))
    (if found
	(progn (gnus-group-position-point) t)
      (goto-char (or pos beg))
      (and pos t))))

(defun gnus-total-fetched-for (group)
  (let* ((size-in-cache (or (gnus-cache-total-fetched-for group) 0))
	 (size-in-agent (or (gnus-agent-total-fetched-for group) 0))
	 (size (+ size-in-cache size-in-agent))
	 (suffix '("B" "K" "M" "G"))
	 (scale 1024.0)
	 (cutoff scale))
    (while (> size cutoff)
      (setq size (/ size scale)
	    suffix (cdr suffix)))
    (format "%5.1f%s" size (car suffix))))

;;; Gnus group mode commands

;; Group marking.

(defun gnus-group-mark-line-p ()
  (save-excursion
    (beginning-of-line)
    (forward-char (or (cdr (assq 'process gnus-group-mark-positions)) 2))
    (eq (char-after) gnus-process-mark)))

(defun gnus-group-mark-group (n &optional unmark no-advance no-toggle)
  "Mark the current group."
  (interactive "p" gnus-group-mode)
  (let ((buffer-read-only nil)
	group)
    (while (and (> n 0)
		(not (eobp)))
      (when (setq group (gnus-group-group-name))
	;; Go to the mark position.
	(beginning-of-line)
	(forward-char (or (cdr (assq 'process gnus-group-mark-positions)) 2))
	(delete-char 1)
	(if (and gnus-process-mark-toggle (not no-toggle))
	    (if (memq group gnus-group-marked)
		(gnus-group-mark-update group t)
	      (gnus-group-mark-update group))
	  (gnus-group-mark-update group unmark)))
      (unless no-advance
	(gnus-group-next-group 1))
      (cl-decf n))
    (gnus-group-position-point)
    n))

(defun gnus-group-mark-update (n &optional unmark)
  "Set the process mark on current group and update the group line."
  (if unmark
      (progn
	(setq gnus-group-marked
	      (delete n gnus-group-marked))
	(insert-char ?\s 1 t))
    (progn
      (setq gnus-group-marked
	    (cons n (delete n gnus-group-marked)))
      (insert-char gnus-process-mark 1 t))))

(defun gnus-group-unmark-group (n)
  "Remove the mark from the current group."
  (interactive "p" gnus-group-mode)
  (gnus-group-mark-group n 'unmark nil t)
  (gnus-group-position-point))

(defun gnus-group-unmark-all-groups ()
  "Unmark all groups."
  (interactive nil gnus-group-mode)
  (save-excursion
    (mapc #'gnus-group-remove-mark gnus-group-marked))
  (gnus-group-position-point))

(defun gnus-group-mark-region (unmark beg end)
  "Mark all groups between point and mark.
If UNMARK, remove the mark instead."
  (interactive "P\nr" gnus-group-mode)
  (let ((num (count-lines beg end)))
    (save-excursion
      (goto-char beg)
      (- num (gnus-group-mark-group num unmark nil t)))))

(defun gnus-group-mark-buffer (&optional unmark)
  "Mark all groups in the buffer.
If UNMARK, remove the mark instead."
  (interactive "P" gnus-group-mode)
  (gnus-group-mark-region unmark (point-min) (point-max)))

(defun gnus-group-mark-regexp (regexp)
  "Mark all groups that match some regexp."
  (interactive "sMark (regexp): " gnus-group-mode)
  (let ((alist (cdr gnus-newsrc-alist))
	group)
    (save-excursion
      (while alist
	(when (string-match regexp (setq group (gnus-info-group (pop alist))))
	  (gnus-group-jump-to-group group)
	  (gnus-group-set-mark group)))))
  (gnus-group-position-point))

(defun gnus-group-remove-mark (group &optional test-marked)
  "Remove the process mark from GROUP and move point there.
Return nil if the group isn't displayed."
  (if (gnus-group-goto-group group nil test-marked)
      (save-excursion
	(gnus-group-mark-group 1 'unmark t t)
	t)
    (setq gnus-group-marked
	  (delete group gnus-group-marked))
    nil))

(defun gnus-group-set-mark (group)
  "Set the process mark on GROUP."
  (if (gnus-group-goto-group group)
      (save-excursion
	(gnus-group-mark-group 1 nil t t))
    (setq gnus-group-marked (cons group (delete group gnus-group-marked)))))

(defun gnus-group-universal-argument (arg &optional _groups func)
  "Perform any command on all groups according to the process/prefix convention."
  (interactive "P")
  (if (eq (setq func (or func
			 (key-binding
			  (read-key-sequence
			   (substitute-command-keys
			    "\\<gnus-group-mode-map>\\[gnus-group-universal-argument]")))))
	  'undefined)
      (gnus-error 1 "Undefined key")
    (gnus-group-iterate arg
      (lambda (_group)
	(command-execute func))))
  (gnus-group-position-point))

(defun gnus-group-process-prefix (n)
  "Return a list of groups to work on.
Take into consideration N (the prefix) and the list of marked groups."
  (cond
   (n
    (setq n (prefix-numeric-value n))
    ;; There is a prefix, so we return a list of the N next
    ;; groups.
    (let ((way (if (< n 0) -1 1))
	  (n (abs n))
	  group groups)
      (save-excursion
	(while (> n 0)
	  (if (setq group (gnus-group-group-name))
	      (push group groups))
	  (setq n (1- n))
	  (gnus-group-next-group way)))
      (nreverse groups)))
   ((and transient-mark-mode mark-active (mark))
    ;; Work on the region between point and mark.
    (let ((max (max (point) (mark)))
	  groups)
      (save-excursion
	(goto-char (min (point) (mark)))
	(while
	    (and
	     (push (gnus-group-group-name) groups)
	     (zerop (gnus-group-next-group 1))
	     (< (point) max)))
	(nreverse groups))))
   (gnus-group-marked
    ;; No prefix, but a list of marked articles.
    (reverse gnus-group-marked))
   (t
    ;; Neither marked articles or a prefix, so we return the
    ;; current group.
    (let ((group (gnus-group-group-name)))
      (and group (list group))))))

(defun gnus-group-iterate (arg function)
  "Iterate FUNCTION over all process/prefixed groups.
FUNCTION will be called with the group name as the parameter
and with point over the group in question."
  (declare (indent 1))
  (let ((window (selected-window)))
    (dolist (group (gnus-group-process-prefix arg))
      (select-window window)
      (gnus-group-remove-mark group)
      (save-selected-window
	(save-excursion
	  (funcall function group))))))

;; Selecting groups.

(defun gnus-group-read-group (&optional all no-article group select-articles)
  "Read news in this newsgroup.
If the prefix argument ALL is non-nil, already read articles become
readable.

If ALL is a positive number, fetch this number of the latest
articles in the group.  If ALL is a negative number, fetch this
number of the earliest articles in the group.

If the optional argument NO-ARTICLE is non-nil, no article will
be auto-selected upon group entry.  If GROUP is non-nil, fetch
that group."
  (interactive "P" gnus-group-mode)
  (let ((no-display (eq all 0))
	(group (or group (gnus-group-group-name)))
	number active marked entry)
    (when (eq all 0)
      (setq all nil))
    (unless group
      (error "No group on current line"))
    (setq marked (gnus-info-marks
		  (nth 1 (setq entry (gnus-group-entry group)))))
    ;; This group might be a dead group.  In that case we have to get
    ;; the number of unread articles from `gnus-active-hashtb'.
    (setq number
	  (cond ((numberp all) all)
		(entry (car entry))
		((setq active (gnus-active group))
		 (- (1+ (cdr active)) (car active)))))
    (gnus-summary-read-group
     group (or all (and (numberp number)
			(zerop (+ number (range-length
					  (cdr (assq 'tick marked)))
				  (range-length
				   (cdr (assq 'dormant marked)))))))
     no-article nil no-display nil select-articles)))

(defun gnus-group-select-group (&optional all)
  "Select this newsgroup.
No article is selected automatically.
If the group is opened, just switch the summary buffer.
If ALL is non-nil, already read articles become readable.
If ALL is a positive number, fetch this number of the latest
articles in the group.
If ALL is a negative number, fetch this number of the earliest
articles in the group."
  (interactive "P" gnus-group-mode)
  (when (and (eobp) (not (gnus-group-group-name)))
    (forward-line -1))
  (gnus-group-read-group all t))

(defvar gnus-visual)
(defvar gnus-score-find-score-files-function)
(defvar gnus-home-score-file)
(defvar gnus-apply-kill-hook)
(defvar gnus-summary-expunge-below)

(defun gnus-group-quick-select-group (&optional all group)
  "Select the GROUP \"quickly\".
This means that no highlighting or scoring will be performed.  If
ALL (the prefix argument) is 0, don't even generate the summary
buffer.  If GROUP is nil, use current group.

This might be useful if you want to toggle threading
before entering the group."
  (interactive "P" gnus-group-mode)
  (require 'gnus-score)
  (let (gnus-visual
	gnus-score-find-score-files-function
	gnus-home-score-file
	gnus-apply-kill-hook
	gnus-summary-expunge-below)
    (gnus-group-read-group all t group)))

(defun gnus-group-visible-select-group (&optional all)
  "Select the current group without hiding any articles."
  (interactive "P" gnus-group-mode)
  (let ((gnus-inhibit-limiting t))
    (gnus-group-read-group all t)))

(defun gnus-group-select-group-ephemerally ()
  "Select the current group without doing any processing whatsoever.
You will actually be entered into a group that's a copy of
the current group; no changes you make while in this group will
be permanent."
  (interactive nil gnus-group-mode)
  (require 'gnus-score)
  (let* (gnus-visual
	 gnus-score-find-score-files-function gnus-apply-kill-hook
	 gnus-summary-expunge-below gnus-show-threads gnus-suppress-duplicates
	 gnus-summary-mode-hook gnus-select-group-hook
	 (group (gnus-group-group-name))
	 (method (gnus-find-method-for-group group)))
    (gnus-group-read-ephemeral-group
     (gnus-group-prefixed-name group method) method)))

(defun gnus-group-name-at-point ()
  "Return a group name from around point if it exists, or nil."
  (if (derived-mode-p 'gnus-group-mode)
      (gnus-group-group-name)
    ;; FIXME: Use rx.
    (let ((regexp "[][\C-@-\t\v-*,/:-@\\^`{-\C-?]*\
\\(nn[a-z]+\\(?:\\+[^][\C-@-*,/:-@\\^`{-\C-?]+\\)?:\
[^][\C-@-*,./:-@\\^`{-\C-?]+\\(?:\\.[^][\C-@-*,./:-@\\^`{-\C-?]+\\)*\
\\|[^][\C-@-*,./:-@\\^`{-\C-?]+\\(?:\\.[^][\C-@-*,./:-@\\^`{-\C-?]+\\)+\\)")
	  (start (point))
	  (case-fold-search nil))
      (prog1
	  (if (or (and (not (or (eobp)
				(looking-at "[][\C-@-*,/;-@\\^`{-\C-?]")))
		       (prog1 t
			 (skip-chars-backward "^][\C-@-\t\v-*,/;-@\\^`{-\C-?"
					      (point-at-bol))))
		  (and (looking-at "[][\C-@-\t\v-*,/;-@\\^`{-\C-?]*$")
		       (prog1 t
			 (skip-chars-backward "][\C-@-\t\v-*,/;-@\\^`{-\C-?")
			 (skip-chars-backward "^][\C-@-\t\v-*,/;-@\\^`{-\C-?"
					      (point-at-bol))))
		  (string-match "\\`[][\C-@-\t\v-*,/;-@\\^`{-\C-?]*\\'"
				(buffer-substring (point-at-bol) (point))))
	      (when (looking-at regexp)
		(match-string 1))
	    (let (group distance)
	      (when (looking-at regexp)
		(setq group (match-string 1)
		      distance (- (match-beginning 1) (match-beginning 0))))
	      (skip-chars-backward "][\C-@-\t\v-*,/;-@\\^`{-\C-?")
	      (skip-chars-backward "^][\C-@-\t\v-*,/;-@\\^`{-\C-?"
				   (point-at-bol))
	      (if (looking-at regexp)
		  (if (and group (<= distance (- start (match-end 0))))
		      group
		    (match-string 1))
		group)))
	(goto-char start)))))

(defun gnus-group-completing-read (&optional prompt collection
					     require-match initial-input hist
					     def)
  "Read a group name with completion.
The arguments are the same as `completing-read' except that
COLLECTION and HIST default to `gnus-active-hashtb' and
`gnus-group-history' respectively if they are omitted.  Can
handle COLLECTION as a list, hash table, or vector."
  ;; This function handles vectors for backwards compatibility.  In
  ;; theory, `collection' will only ever be a list or a hash table.
  (or collection (setq collection gnus-active-hashtb))
  (let* ((choices
	   (cond ((listp collection)
		  collection)
		 ((vectorp collection)
		  (mapatoms #'symbol-name collection))
		 ((hash-table-p collection)
		  (hash-table-keys collection))))
	 (group
	  (gnus-completing-read (or prompt "Group") (reverse choices)
				require-match initial-input
				(or hist 'gnus-group-history)
				def)))
    (string-replace "\n" "" group)))

;;;###autoload
(defun gnus-fetch-group (group &optional articles)
  "Start Gnus if necessary and enter GROUP.
If ARTICLES, display those articles.
Returns whether the fetching was successful or not."
  (interactive (list (gnus-group-completing-read nil
						 nil nil
						 (gnus-group-name-at-point))))
  (unless (gnus-alive-p)
    (gnus-no-server))
  (gnus-group-read-group (if articles nil t) nil group articles))

;;;###autoload
(defun gnus-fetch-group-other-frame (group)
  "Pop up a frame and enter GROUP."
  (interactive "P")
  (let ((window (get-buffer-window gnus-group-buffer)))
    (cond (window
	   (select-frame (window-frame window)))
	  ((= (length (frame-list)) 1)
	   (select-frame (make-frame)))
	  (t
	   (other-frame 1))))
  (gnus-fetch-group group))

(defcustom gnus-large-ephemeral-newsgroup 200
  "The number of articles which indicates a large ephemeral newsgroup.
Same as `gnus-large-newsgroup', but only used for ephemeral newsgroups.

If the number of articles in a newsgroup is greater than this value,
confirmation is required for selecting the newsgroup.  If it is nil, no
confirmation is required."
  :version "22.1"
  :group 'gnus-group-select
  :type '(choice (const :tag "No limit" nil)
		 integer))

(defcustom gnus-fetch-old-ephemeral-headers nil
  "Same as `gnus-fetch-old-headers', but only used for ephemeral newsgroups."
  :version "22.1"
  :group 'gnus-thread
  :type '(choice (const :tag "off" nil)
		 (const some)
		 number
		 (sexp :menu-tag "other" t)))

;; Enter a group that is not in the group buffer.  Non-nil is returned
;; if selection was successful.
(defun gnus-group-read-ephemeral-group (group method &optional activate
					      quit-config request-only
					      select-articles
					      parameters
					      number)
  "Read GROUP from METHOD as an ephemeral group.
If ACTIVATE, request the group first.
If QUIT-CONFIG, use that Gnus window configuration name when
exiting from the ephemeral group.
If REQUEST-ONLY, don't actually read the group; just request it.
If SELECT-ARTICLES, only select those articles.
If PARAMETERS, use those as the group parameters.
If NUMBER, fetch this number of articles.

Return the name of the group if selection was successful."
  (interactive
   (list
    ;; (gnus-read-group "Group name: ")
    (gnus-group-completing-read)
    (gnus-read-method "From method")))
  (unless (gnus-alive-p)
    (nnheader-init-server-buffer)
    ;; Necessary because of funky inlining.
    (require 'gnus-cache)
    (setq gnus-newsrc-hashtb (gnus-make-hashtable 100)
	  gnus-active-hashtb (gnus-make-hashtable 100)))
  ;; Transform the select method into a unique server.
  (when (stringp method)
    (setq method (gnus-server-to-method method)))
  (let ((address-slot
	 (intern (format "%s-address" (car method)))))
    (setq method
	  (if (assq address-slot (cddr method))
	      `(,(car method) ,(concat (cadr method) "-ephemeral")
		,@(cddr method))
	    `(,(car method) ,(concat (cadr method) "-ephemeral")
	      (,address-slot ,(cadr method))
	      ,@(cddr method)))))
  (let ((group (if (gnus-group-foreign-p group) group
		 (gnus-group-prefixed-name (gnus-group-real-name group)
					   method))))
    (gnus-set-active group nil)
    (puthash
     group
     `(-1 (,group
	   ,gnus-level-default-subscribed nil nil ,method
	   ,(cons
	     (cons 'quit-config
		   (cond
		    (quit-config
		     quit-config)
		    ((assq gnus-current-window-configuration
			   gnus-buffer-configuration)
		     (cons gnus-summary-buffer
			   gnus-current-window-configuration))
		    (t
		     (cons (current-buffer)
			   (current-window-configuration)))))
	     parameters)))
     gnus-newsrc-hashtb)
    (push method gnus-ephemeral-servers)
    (when (gnus-buffer-live-p gnus-group-buffer)
      (set-buffer gnus-group-buffer))
    (unless (gnus-check-server method)
      (error "Unable to contact server: %s" (gnus-status-message method)))
    (when activate
      (gnus-activate-group group 'scan)
      (unless (gnus-request-group group)
	(error "Couldn't request group: %s"
	       (nnheader-get-report (car method)))))
    (if request-only
	group
      (condition-case ()
	  (when (let ((gnus-large-newsgroup gnus-large-ephemeral-newsgroup)
		      (gnus-fetch-old-headers
		       gnus-fetch-old-ephemeral-headers))
		  (gnus-group-read-group (or number t) t group select-articles))
	    group)
	(quit
	 (if debug-on-quit
	     (debug "Quit")
	   (message "Quit reading the ephemeral group"))
	 nil)))))

;; FIXME: This URL no longer works.
(defcustom gnus-gmane-group-download-format
  "http://download.gmane.org/%s/%s/%s"
  "URL for downloading mbox files.
It must contain three \"%s\".  They correspond to the group, the
minimal and maximal article numbers, respectively."
  :group 'gnus-group-foreign
  :version "23.1" ;; No Gnus
  :type 'string)

(autoload 'url-insert-file-contents "url-handlers")
;; FIXME:
;; - Add documentation, menu, key bindings, ...

(defun gnus-read-ephemeral-gmane-group (group start &optional range)
  "Read articles from Gmane group GROUP as an ephemeral group.
START is the first article.  RANGE specifies how many articles
are fetched.  The articles are downloaded via HTTP using the URL
specified by `gnus-gmane-group-download-format'."
  ;; See <http://gmane.org/export.php> for more information.
  (interactive
   (list
    (gnus-group-completing-read "Gmane group")
    (read-number "Start article number: ")
    (read-number "How many articles: "))
   gnus-group-mode)
  (unless range (setq range 500))
  (when (< range 1)
    (error "Invalid range: %s" range))
  (let ((tmpfile (make-temp-file
		  (format "%s.start-%s.range-%s." group start range)))
	(gnus-thread-sort-functions '(gnus-thread-sort-by-number)))
    (with-temp-file tmpfile
      (url-insert-file-contents
       (format gnus-gmane-group-download-format
	       group start (+ start range))
       t)
      ;; `url-insert-file-contents' sets this because of the 2nd arg.
      (setq buffer-file-name nil)
      (write-region (point-min) (point-max) tmpfile)
      (gnus-group-read-ephemeral-group
       (format "nndoc+ephemeral:%s.start-%s.range-%s" group start range)
       `(nndoc ,tmpfile
	       (nndoc-article-type mbox))))
    (delete-file tmpfile)))

(defun gnus-read-ephemeral-gmane-group-url (url)
  "Create an ephemeral Gmane group from URL.

Valid input formats include:
\"http://thread.gmane.org/gmane.foo.bar/12300/focus=12399\",
\"http://thread.gmane.org/gmane.foo.bar/12345/\",
\"http://article.gmane.org/gmane.foo.bar/12345/\",
\"http://news.gmane.org/group/gmane.foo.bar/thread=12345\""
  ;; - Feel free to add other useful Gmane URLs here!  Maybe the URLs should
  ;;   be customizable?
  ;; - The URLs should be added to `gnus-button-alist'.  Probably we should
  ;;   prompt the user to decide: "View via `browse-url' or in Gnus? "
  ;;   (`gnus-read-ephemeral-gmane-group-url')
  (interactive (list (gnus-group-completing-read "Gmane URL")) gnus-group-mode)
  (let (group start range)
    (cond
     ;; URLs providing `group', `start' and `range':
     ((string-match
       ;; http://thread.gmane.org/gmane.emacs.devel/86326/focus=86525
       "^http://thread\\.gmane\\.org/\\([^/]+\\)/\\([0-9]+\\)/focus=\\([0-9]+\\)$"
       url)
      (setq group (match-string 1 url)
	    start (string-to-number (match-string 2 url))
	    ;; Ensure that `range' is large enough to ensure focus article is
	    ;; included.
	    range (- (string-to-number (match-string 3 url))
		     start -1)))
     ;; URLs providing `group' and `start':
     ((or (string-match
	   ;; http://article.gmane.org/gmane.comp.gnu.make.bugs/3584
	   "^http://\\(?:thread\\|article\\|permalink\\)\\.gmane\\.org/\\([^/]+\\)/\\([0-9]+\\)"
	   url)
	  (string-match
	   ;; Don't advertise these in the doc string yet:
	   "^\\(?:nntp\\|news\\)://news\\.gmane\\.org/\\([^/]+\\)/\\([0-9]+\\)"
	   url)
	  (string-match
	   ;; http://news.gmane.org/group/gmane.emacs.gnus.general/thread=65099/force_load=t
	   "^http://news\\.gmane\\.org/group/\\([^/]+\\)/thread=\\([0-9]+\\)"
	   url))
      (setq group (match-string 1 url)
	    start (string-to-number (match-string 2 url))))
     (t
      (error "Can't parse URL %s" url)))
    (gnus-read-ephemeral-gmane-group group start range)))

(defcustom gnus-bug-group-download-format-alist
  '((emacs . "https://debbugs.gnu.org/cgi/bugreport.cgi?bug=%s;mboxmaint=yes;mboxstat=yes")
    (debian
     . "https://bugs.debian.org/cgi-bin/bugreport.cgi?bug=%s&mbox=yes;mboxmaint=yes"))
  "Alist of symbols for bug trackers and the corresponding URL format string.
The URL format string must contain a single \"%s\", specifying
the bug number, and browsing the URL must return mbox output."
  :group 'gnus-group-foreign
  ;; Added mboxmaint=yes.  This gets the version with the messages as
  ;; they went out, not as they came in.
  ;; Eg bug-gnu-emacs is replaced by ###@debbugs.
  :version "24.1"
  :type '(repeat (cons (symbol) (string :tag "URL format string"))))

(autoload 'thing-at-point-looking-at "thingatpt")
(defvar bug-reference-bug-regexp)

(defun gnus-group--read-bug-ids ()
  "Return a list of bug IDs read in the minibuffer."
  (require 'bug-reference)
  (let ((def (cond ((thing-at-point-looking-at bug-reference-bug-regexp 500)
                    (match-string 2))
                   ((and (number-at-point)
                         (abs (number-at-point)))))))
    ;; Pass DEF as the value of COLLECTION instead of DEF because:
    ;; a) null input should not cause DEF to be returned and
    ;; b) TAB and M-n still work this way.
    (or (completing-read-multiple (format-prompt "Bug IDs" def)
				  (and def (list (format "%s" def))))
	def)))

(defun gnus-read-ephemeral-bug-group (ids mbox-url &optional window-conf)
  "Browse bug reports with IDS in an ephemeral group.
IDS can be either a single bug ID (a number or string), or a list
thereof.  MBOX-URL is a URL format string identifying the bug
tracker; see `gnus-bug-group-download-format-alist' for details.
Interactively, read multiple bug IDS in the minibuffer and
default to the MBOX-URL for the Emacs bug tracker.  WINDOW-CONF
is the name of the Gnus window configuration to use when exiting
the ephemeral group."
  (interactive
   (list (gnus-group--read-bug-ids)
         (alist-get 'emacs gnus-bug-group-download-format-alist)))
  (or ids (user-error "No bug IDs specified"))
  (setq ids (mapcar (lambda (id) (format "%s" id))
                    (if (consp ids) ids (list ids))))
  (let ((tmpfile (make-temp-file "gnus-temp-group-")))
    (unwind-protect
	;; Add the debbugs address so that we can respond to reports easily.
        (let* ((address (format "%s@%s" (car ids)
                                (url-host (url-generic-parse-url mbox-url))))
               (address-re (concat "\\(?:\\`\\|[ ,<]\\)"
                                   (regexp-quote address)
                                   "\\(?:\\'\\|[ ,>]\\)"))
               (delim (concat "^" message-unix-mail-delimiter)))
          (let ((coding-system-for-write 'binary)
                (coding-system-for-read 'binary))
            (with-temp-file tmpfile
              (mm-disable-multibyte)
              (dolist (id ids)
                (let ((file (expand-file-name id (locate-user-emacs-file
                                                  "debbugs-cache"))))
                  (if (and (not gnus-plugged)
                           (file-exists-p file))
                      (insert-file-contents file)
                    ;; Pass non-nil VISIT to avoid errors with non-nil
                    ;; `url-automatic-caching' (bug#26063, bug#29008)
                    ;; and immediately unvisit.
                    ;; FIXME: This masks real errors!
                    (url-insert-file-contents (format mbox-url id) t)
                    (setq buffer-file-name nil))))
	      (goto-char (point-min))
              ;; Throw an informative error early instead of passing nonsense
              ;; to `gnus-group-read-ephemeral-group' (bug#36433).
              (unless (save-excursion (re-search-forward delim nil t))
                (error "Invalid mbox format for bug IDs: %s"
                       (string-join ids ", ")))
              (while (re-search-forward delim nil t)
                (narrow-to-region (point)
                                  (if (search-forward "\n\n" nil t)
                                      (1- (point))
                                    (point-max)))
                (unless (string-match-p address-re
                                        (concat (message-fetch-field "to") " "
                                                (message-fetch-field "cc")))
                  (goto-char (point-min))
                  (if (not (re-search-forward "^To:" nil t))
                      (insert "To: " address "\n")
		    (message-next-header)
		    (skip-chars-backward "\t\n ")
                    (insert ", " address)))
                (goto-char (point-max))
                (widen))))
          (gnus-group-read-ephemeral-group
           (concat "nndoc+ephemeral:bug#" (string-join ids ","))
           `(nndoc ,tmpfile
                   (nndoc-article-type mbox))
           nil window-conf))
      (delete-file tmpfile))))

(defun gnus-read-ephemeral-debian-bug-group (ids &optional window-conf)
  "Browse Debian bug reports with IDS in an ephemeral group.
The arguments have the same meaning as those of
`gnus-read-ephemeral-bug-group', which see."
  (interactive (list (gnus-group--read-bug-ids)))
  (gnus-read-ephemeral-bug-group
   ids
   (alist-get 'debian gnus-bug-group-download-format-alist)
   window-conf))

(defvar debbugs-gnu-bug-number)		; debbugs-gnu

;;;###autoload
(defun gnus-read-ephemeral-emacs-bug-group (ids &optional window-conf)
  "Browse Emacs bug reports with IDS in an ephemeral group.
The arguments have the same meaning as those of
`gnus-read-ephemeral-bug-group', which see."
  (interactive (list (gnus-group--read-bug-ids)))
  (gnus-read-ephemeral-bug-group
   ids
   (alist-get 'emacs gnus-bug-group-download-format-alist)
   window-conf)
  (when (and (require 'debbugs-gnu nil t)
             (fboundp 'debbugs-gnu-summary-mode))
    (with-current-buffer (window-buffer (selected-window))
      (debbugs-gnu-summary-mode 1)
      (let ((id (or (car-safe ids) ids)))
        (if (stringp id) (setq id (string-to-number id)))
        (setq-local debbugs-gnu-bug-number id)))))

(defun gnus-group-jump-to-group (group &optional _prompt)
  "Jump to newsgroup GROUP.

If PROMPT (the prefix) is a number, use the prompt specified in
`gnus-group-jump-to-group-prompt'."
  (interactive
   (list (gnus-group-completing-read
          nil nil nil
          (if current-prefix-arg
              (cdr (assq current-prefix-arg gnus-group-jump-to-group-prompt))
            (or (and (stringp gnus-group-jump-to-group-prompt)
                     gnus-group-jump-to-group-prompt)
                (let ((p (cdr (assq 0 gnus-group-jump-to-group-prompt))))
                  (and (stringp p) p))))))
   gnus-group-mode)

  (when (equal group "")
    (error "Empty group name"))

  (prog1
      (unless (gnus-ephemeral-group-p group)
	;; Either go to the line in the group buffer...
	(unless (gnus-group-goto-group group)
	  ;; ... or insert the line.
	  (gnus-group-update-group group)
	  (gnus-group-goto-group group)))
    ;; Adjust cursor point.
    (gnus-group-position-point)))

(defun gnus-group-goto-group (group &optional far test-marked)
  "Go to newsgroup GROUP.
If FAR, it is likely that the group is not on the current line.
If TEST-MARKED, the line must be marked.

Return nil if GROUP is not found."
  (when group
    (let ((start (point)))
      (beginning-of-line)
      (cond
       ;; It's quite likely that we are on the right line, so
       ;; we check the current line first.
       ((and (not far)
	     (equal (get-text-property (point) 'gnus-group) group)
	     (or (not test-marked) (gnus-group-mark-line-p)))
	(point))
       ;; Previous and next line are also likely, so we check them as well.
       ((and (not far)
	     (save-excursion
	       (forward-line -1)
	       (and (equal (get-text-property (point) 'gnus-group) group)
		    (or (not test-marked) (gnus-group-mark-line-p)))))
	(forward-line -1)
	(point))
       ((and (not far)
	     (save-excursion
	       (forward-line 1)
	       (and (equal (get-text-property (point) 'gnus-group) group)
		    (or (not test-marked) (gnus-group-mark-line-p)))))
	(forward-line 1)
	(point))
       (test-marked
	(goto-char (point-min))
	(let (found)
	  (while (and (not found)
		      (gnus-text-property-search
		       'gnus-group group 'forward 'goto))
	    (if (gnus-group-mark-line-p)
		(setq found t)
	      (forward-line 1)))
	  found))
       (t
	;; Search through the entire buffer.
	(if (gnus-text-property-search
	     'gnus-group group nil 'goto)
	    (point)
	  (goto-char start)
	  nil))))))

(defun gnus-group-next-group (n &optional silent)
  "Go to next N'th newsgroup.
If N is negative, search backward instead.
Returns the difference between N and the number of skips actually
done."
  (interactive "p" gnus-group-mode)
  (gnus-group-next-unread-group n t nil silent))

(defun gnus-group-next-unread-group (n &optional all level silent)
  "Go to next N'th unread newsgroup.
If N is negative, search backward instead.
If ALL is non-nil, choose any newsgroup, unread or not.
If LEVEL is non-nil, choose the next group with level LEVEL, or, if no
such group can be found, the next group with a level higher than
LEVEL.
Returns the difference between N and the number of skips actually
made."
  (interactive "p" gnus-group-mode)
  (let ((backward (< n 0))
	(n (abs n)))
    (while (and (> n 0)
		(gnus-group-search-forward
		 backward (or (not gnus-group-goto-unread) all) level))
      (setq n (1- n)))
    (when (and (/= 0 n)
	       (not silent))
      (gnus-message 7 "No more%s newsgroups%s" (if all "" " unread")
		    (if level " on this level or higher" "")))
    n))

(defun gnus-group-prev-group (n)
  "Go to previous N'th newsgroup.
Returns the difference between N and the number of skips actually
done."
  (interactive "p" gnus-group-mode)
  (gnus-group-next-unread-group (- n) t))

(defun gnus-group-prev-unread-group (n)
  "Go to previous N'th unread newsgroup.
Returns the difference between N and the number of skips actually
done."
  (interactive "p" gnus-group-mode)
  (gnus-group-next-unread-group (- n)))

(defun gnus-group-next-unread-group-same-level (n)
  "Go to next N'th unread newsgroup on the same level.
If N is negative, search backward instead.
Returns the difference between N and the number of skips actually
done."
  (interactive "p" gnus-group-mode)
  (gnus-group-next-unread-group n t (gnus-group-group-level))
  (gnus-group-position-point))

(defun gnus-group-prev-unread-group-same-level (n)
  "Go to next N'th unread newsgroup on the same level.
Returns the difference between N and the number of skips actually
done."
  (interactive "p" gnus-group-mode)
  (gnus-group-next-unread-group (- n) t (gnus-group-group-level))
  (gnus-group-position-point))

(defun gnus-group-best-unread-group (&optional exclude-group)
  "Go to the group with the highest level.
If EXCLUDE-GROUP, do not go to that group."
  (interactive nil gnus-group-mode)
  (goto-char (point-min))
  (let ((best 100000)
	unread best-point)
    (while (not (eobp))
      (setq unread (get-text-property (point) 'gnus-unread))
      (when (and (numberp unread) (> unread 0))
	(when (and (get-text-property (point) 'gnus-level)
		   (< (get-text-property (point) 'gnus-level) best)
		   (or (not exclude-group)
		       (not (equal exclude-group (gnus-group-group-name)))))
	  (setq best (get-text-property (point) 'gnus-level))
	  (setq best-point (point))))
      (forward-line 1))
    (when best-point
      (goto-char best-point))
    (gnus-group-position-point)
    (and best-point (gnus-group-group-name))))

;; Is there something like an after-point-motion-hook?
;; (inhibit-point-motion-hooks?).  Is there a tool-bar-update function?

;; (defun gnus-group-menu-bar-update ()
;;   (let* ((buf (list (with-current-buffer gnus-group-buffer
;; 		      (current-buffer))))
;; 	 (name (buffer-name (car buf))))
;;     (setcdr buf
;; 	    (if (> (length name) 27)
;; 		(concat (substring name 0 12)
;; 			"..."
;; 			(substring name -12))
;; 	      name))
;;     (menu-bar-update-buffers-1 buf)))

;; (defun gnus-group-position-point ()
;;   (gnus-goto-colon)
;;   (gnus-group-menu-bar-update))

(defun gnus-group-first-unread-group ()
  "Go to the first group with unread articles."
  (interactive nil gnus-group-mode)
  (let ((opoint (point)))
    (goto-char (save-excursion
                 (goto-char (point-min))
                 (let ((unread (gnus-group-group-unread)))
                   (cond ((and (numberp unread) (not (zerop unread)))
	                  (point))
	                 (t opoint)))))
    (gnus-group-position-point)))

(defun gnus-group-enter-server-mode ()
  "Jump to the server buffer."
  (interactive nil gnus-group-mode)
  (gnus-enter-server-buffer))

(defun gnus-group-make-group-simple (&optional group)
  "Add a new newsgroup.
The user will be prompted for GROUP."
  (interactive (list (gnus-group-completing-read)) gnus-group-mode)
  (gnus-group-make-group (gnus-group-real-name group)
			 (gnus-group-server group)
			 nil nil))

(defun gnus-group-make-group (name &optional method address args)
  "Add a new newsgroup.
The user will be prompted for a NAME, for a select METHOD, and an
ADDRESS.  NAME should be a human-readable string (i.e., not be encoded
even if it contains non-ASCII characters).

If the backend supports it, the group will also be created on the
server."
  (interactive
   (list
    (gnus-read-group "Group name: ")
    (gnus-read-method "Select method for new group (use tab for completion)"))
   gnus-group-mode)

  (when (stringp method)
    (setq method (or (gnus-server-to-method method) method)))
  (let* ((meth (gnus-method-simplify
		(when (and method
			   (not (gnus-server-equal method gnus-select-method)))
		  (if address (list (intern method) address)
		    method))))
	 (nname (if method (gnus-group-prefixed-name name meth) name))
	 backend info)
    (when (gnus-group-entry nname)
      (error "Group %s already exists" nname))
    ;; Subscribe to the new group.
    (gnus-group-change-level
     (setq info (list t nname gnus-level-default-subscribed nil nil meth))
     gnus-level-default-subscribed gnus-level-killed
     (gnus-group-group-name) t)
    ;; Make it active.
    (gnus-set-active nname (cons 1 0))
    (unless (gnus-ephemeral-group-p name)
      (gnus-dribble-enter
       (concat "(gnus-group-set-info '"
	       (gnus-prin1-to-string (cdr info)) ")")
       (concat "^(gnus-group-set-info '(\"" (regexp-quote name) "\"")))
    ;; Insert the line.
    (gnus-group-insert-group-line-info nname)
    (forward-line -1)
    (gnus-group-position-point)

    ;; Load the back end and try to make the back end create
    ;; the group as well.
    (when (assoc (symbol-name (setq backend (car (gnus-server-get-method
						  nil meth))))
		 gnus-valid-select-methods)
      (require backend))
    (gnus-check-server meth)
    (when (gnus-check-backend-function 'request-create-group nname)
      (unless (gnus-request-create-group nname nil args)
	(error "Could not create group on server: %s"
	       (nnheader-get-report backend))))
    t))

(defun gnus-group-delete-groups (&optional arg)
  "Delete the current group.  Only meaningful with editable groups."
  (interactive "P" gnus-group-mode)
  (let ((n (length (gnus-group-process-prefix arg))))
    (when (gnus-yes-or-no-p
	   (if (= n 1)
	       "Delete this 1 group? "
	     (format "Delete these %d groups? " n)))
      (gnus-group-iterate arg
	(lambda (group)
	  (gnus-group-delete-group group nil t))))))

(defun gnus-group-delete-articles (group &optional oldp)
  "Delete all articles in the current group.
If OLDP (the prefix), only delete articles that are \"old\",
according to the expiry settings.  Note that this will delete old
not-expirable articles, too."
  (interactive (list (gnus-group-group-name) current-prefix-arg)
	       gnus-group-mode)
  (let ((articles (range-uncompress (gnus-active group))))
    (when (gnus-yes-or-no-p
	   (format "Do you really want to delete these %d articles forever? "
		   (length articles)))
      (gnus-request-expire-articles articles group
				    (if oldp
					nil
				      'force)))))

(defun gnus-group-delete-group (group &optional force no-prompt)
  "Delete the current group.  Only meaningful with editable groups.
If FORCE (the prefix) is non-nil, all the articles in the group will
be deleted.  This is \"deleted\" as in \"removed forever from the face
of the Earth\".  There is no undo.  The user will be prompted before
doing the deletion.

Note that you also have to specify FORCE if you want the group to
be removed from the server, even when it's empty."
  (interactive (list (gnus-group-group-name) current-prefix-arg)
	       gnus-group-mode)
  (unless group
    (error "No group to delete"))
  (unless (gnus-check-backend-function 'request-delete-group group)
    (error "This back end does not support group deletion"))
  (prog1
      (when (or no-prompt
		(gnus-yes-or-no-p
		 (format
		  "Do you really want to delete %s%s? "
		  group (if force " and all its contents" ""))))
	(gnus-message 6 "Deleting group %s..." group)
	(if (not (gnus-request-delete-group group force))
	    (gnus-error 3 "Couldn't delete group %s" group)
	  (gnus-message 6 "Deleting group %s...done" group)
	  (gnus-group-goto-group group)
	  (gnus-group-kill-group 1 t)
	  (gnus-set-active group nil)
	  t))
    (gnus-group-position-point)))

(defun gnus-group-rename-group (group new-name)
  "Rename group from GROUP to NEW-NAME.
When used interactively, GROUP is the group under point
and NEW-NAME will be prompted for."
  (interactive
   (let ((group (gnus-group-group-name))
	 method new-name)
     (unless (gnus-check-backend-function 'request-rename-group group)
       (error "This back end does not support renaming groups"))
     (setq new-name (gnus-read-group
		     "Rename group to: "
		     (gnus-group-real-name group))
	   method (gnus-info-method (gnus-get-info group)))
     (list group (gnus-group-prefixed-name new-name method)))
   gnus-group-mode)

  (unless (gnus-check-backend-function 'request-rename-group group)
    (error "This back end does not support renaming groups"))
  (unless group
    (error "No group to rename"))
  (when (equal (gnus-group-real-name group) new-name)
    (error "Can't rename to the same name"))

  ;; We find the proper prefixed name.
  (setq new-name
	(if (gnus-group-native-p group)
	    ;; Native group.
	    new-name
	  ;; Foreign group.
	  (gnus-group-prefixed-name
	   (gnus-group-real-name new-name)
	   (gnus-info-method (gnus-get-info group)))))

  (when (gnus-active new-name)
    (error "The group %s already exists" new-name))

  (gnus-message 6 "Renaming group %s to %s..." group new-name)
  (prog1
      (if (progn
	    (gnus-group-goto-group group)
	    (not (when (< (gnus-group-group-level) gnus-level-zombie)
		   (gnus-request-rename-group group new-name))))
	  (gnus-error 3 "Couldn't rename group %s to %s"
		      group new-name)
	;; We rename the group internally by killing it...
	(gnus-group-kill-group)
	;; ... changing its name ...
	(setcar (cdar gnus-list-of-killed-groups) new-name)
	;; ... and then yanking it.  Magic!
	(gnus-group-yank-group)
	(gnus-set-active new-name (gnus-active group))
	(gnus-message 6 "Renaming group %s to %s...done" group new-name)
	new-name)
    (setq gnus-killed-list (delete group gnus-killed-list))
    (gnus-set-active group nil)
    (gnus-dribble-touch)
    (gnus-group-position-point)))

(defun gnus-group-edit-group (group &optional part)
  "Edit the group on the current line."
  (interactive (list (gnus-group-group-name)) gnus-group-mode)
  (let ((part (or part 'info))
	info)
    (unless group
      (error "No group on current line"))
    (unless (setq info (gnus-get-info group))
      (error "Killed group; can't be edited"))
    (ignore-errors
      (gnus-close-group group))
    (gnus-edit-form
     ;; Find the proper form to edit.
     (cond ((eq part 'method)
	    (or (gnus-info-method info) "native"))
	   ((eq part 'params)
	    (gnus-info-params info))
	   (t info))
     ;; The proper documentation.
     (format-message
      "Editing the %s for `%s'."
      (cond
       ((eq part 'method) "select method")
       ((eq part 'params) "group parameters")
       (t "group info"))
      group)
     (lambda (form)
       (gnus-group-edit-group-done part group form)))
    (local-set-key
     "\C-c\C-i"
     (gnus-create-info-command
      (cond
       ((eq part 'method)
	"(gnus)Select Methods")
       ((eq part 'params)
	"(gnus)Group Parameters")
       (t
	"(gnus)Group Info"))))))

(defun gnus-group-edit-group-method (group)
  "Edit the select method of GROUP."
  (interactive (list (gnus-group-group-name)) gnus-group-mode)
  (gnus-group-edit-group group 'method))

(defun gnus-group-edit-group-parameters (group)
  "Edit the group parameters of GROUP."
  (interactive (list (gnus-group-group-name)) gnus-group-mode)
  (gnus-group-edit-group group 'params))

(defun gnus-group-edit-group-done (part group form)
  "Update variables."
  (let* ((method (cond ((eq part 'info) (nth 4 form))
		       ((eq part 'method) form)
		       (t nil)))
	 (info (cond ((eq part 'info) form)
		     ((eq part 'method) (gnus-get-info group))
		     (t nil)))
	 (new-group (if info
			(if (or (not method)
				(gnus-server-equal
				 gnus-select-method method))
			    (gnus-group-real-name (car info))
			  (gnus-group-prefixed-name
			   (gnus-group-real-name (car info)) method))
		      nil)))
    (when (and new-group
	       (not (equal new-group group)))
      (when (gnus-group-goto-group group)
	(gnus-group-kill-group 1))
      (gnus-activate-group new-group))
    ;; Set the info.
    (if (or (not info) (not new-group))
	(gnus-group-set-info form (or new-group group) part)
      (setq info (copy-tree info))
      (setcar info new-group)
      (unless (gnus-server-equal method "native")
	(gnus-info-set-method info method t))
      (gnus-group-set-info info))
    (gnus-group-update-group (or new-group group))
    (gnus-group-position-point)))

(defun gnus-group-make-useful-group (group method)
  "Create one of the groups described in `gnus-useful-groups'."
  (interactive
   (let ((entry (assoc (gnus-completing-read
			"Create group"
			(mapcar #'car gnus-useful-groups)
			t)
		       gnus-useful-groups)))
     (list (cadr entry)
	   ;; Don't use `caddr' here since macros within the
	   ;; `interactive' form won't be expanded.
	   (car (cddr entry))))
   gnus-group-mode)
  (setq method (copy-tree method))
  (let (entry)
    (while (setq entry (memq (assq 'eval method) method))
      (setcar entry (eval (cadar entry) t))))
  (gnus-group-make-group group method))

(defun gnus-group-make-help-group (&optional noerror)
  "Create the Gnus documentation group.
Optional argument NOERROR modifies the behavior of this function when the
group already exists:
- if not given, and error is signaled,
- if t, stay silent,
- if anything else, just print a message."
  (interactive nil gnus-group-mode)
  (let ((name (gnus-group-prefixed-name "gnus-help" '(nndoc "gnus-help")))
	(file (nnheader-find-etc-directory "gnus-tut.txt" t)))
    (if (gnus-group-entry name)
	(cond ((eq noerror nil)
	       (error "Documentation group already exists"))
	      ((eq noerror t)
	       ;; stay silent
	       )
	      (t
	       (gnus-message 1 "Documentation group already exists")))
      ;; else:
      (if (not file)
	  (gnus-message 1 "Couldn't find doc group")
	(gnus-group-make-group
	 (gnus-group-real-name name)
	 (list 'nndoc "gnus-help"
	       (list 'nndoc-address file)
	       (list 'nndoc-article-type 'mbox))))
      ))
  (gnus-group-position-point))

(defun gnus-group-make-doc-group (file type)
  "Create a group that uses a single file as the source.

If called with a prefix argument, ask for the file type."
  (interactive (list (read-file-name "File name: ")
		     (and current-prefix-arg 'ask))
	       gnus-group-mode)
  (when (eq type 'ask)
    (let ((err "")
	  char found)
      (while (not found)
	(message
	 "%sFile type (mbox, babyl, digest, forward, mmdf, guess) [m, b, d, f, a, g]: "
	 err)
	(setq found (cond ((= (setq char (read-char)) ?m) 'mbox)
			  ((= char ?b) 'babyl)
			  ((= char ?d) 'digest)
			  ((= char ?f) 'forward)
			  ((= char ?a) 'mmfd)
			  ((= char ?g) 'guess)
			  (t (setq err (format "%c unknown. " char))
			     nil))))
      (setq type found)))
  (setq file (expand-file-name file))
  (let* ((name (gnus-generate-new-group-name
		(gnus-group-prefixed-name
		 (file-name-nondirectory file) '(nndoc ""))))
	 (method (list 'nndoc file
		       (list 'nndoc-address file)
		       (list 'nndoc-article-type (or type 'guess))))
	 (coding (gnus-group-name-charset method name)))
    (setcar (cdr method) (encode-coding-string file coding))
    (gnus-group-make-group
     (gnus-group-real-name name) method nil nil)))

(defvar nnweb-type-definition)
(defvar gnus-group-web-type-history nil)
(defvar gnus-group-web-search-history nil)
(defun gnus-group-make-web-group (&optional solid)
  "Create an ephemeral nnweb group.
If SOLID (the prefix), create a solid group."
  (interactive "P" gnus-group-mode)
  (require 'nnweb)
  (let* ((group
	  (if solid (gnus-read-group "Group name: ")
	    (message-unique-id)))
	 (default-type (or (car gnus-group-web-type-history)
			   (symbol-name (caar nnweb-type-definition))))
	 (type
	  (gnus-string-or
	   (gnus-completing-read
	    "Search engine type"
	    (mapcar (lambda (elem) (symbol-name (car elem)))
		    nnweb-type-definition)
	    t nil 'gnus-group-web-type-history)
	   default-type))
	 (search
	  (read-string
	   "Search string: "
	   (cons (or (car gnus-group-web-search-history) "") 0)
	   'gnus-group-web-search-history))
	 (method
	  `(nnweb ,group (nnweb-search ,search)
		  (nnweb-type ,(intern type))
		  (nnweb-ephemeral-p t))))
    (if solid
	(progn
	  (gnus-alist-pull 'nnweb-ephemeral-p method)
	  (gnus-group-make-group group method))
      (gnus-group-read-ephemeral-group
       group method t
       (cons (current-buffer)
	     (if (derived-mode-p 'gnus-summary-mode) 'summary 'group))))))

(defvar nnrss-group-alist)
(eval-when-compile
  (defun nnrss-discover-feed (_arg))
  (defun nnrss-save-server-data (_arg)))
(defun gnus-group-make-rss-group (&optional url)
  "Given a URL, discover if there is an RSS feed.
If there is, use Gnus to create an nnrss group"
  (interactive nil gnus-group-mode)
  (require 'nnrss)
  (if (not url)
      (setq url (read-from-minibuffer "URL to Search for RSS: ")))
  (let ((feedinfo (nnrss-discover-feed url)))
    (if feedinfo
	(let* ((title (gnus-newsgroup-savable-name
		       (read-from-minibuffer "Title: "
					     (gnus-newsgroup-savable-name
					      (mapconcat
					       #'identity
					       (split-string
						(or (cdr (assoc 'title
								feedinfo))
						    ""))
					       " ")))))
	       (desc  (read-from-minibuffer "Description: "
					    (mapconcat
					     #'identity
					     (split-string
					      (or (cdr (assoc 'description
							      feedinfo))
						  ""))
					     " ")))
	       (href (cdr (assoc 'href feedinfo)))
	       (coding (gnus-group-name-charset '(nnrss "") title)))
	  (when coding
	    ;; Unify non-ASCII text.
	    (setq title (decode-coding-string
			 (encode-coding-string title coding)
			 coding)))
	  (gnus-group-make-group title '(nnrss ""))
	  (push (list title href desc) nnrss-group-alist)
	  (nnrss-save-server-data nil))
      (error "No feeds found for %s" url))))

(defun gnus-group-make-directory-group (dir)
  "Create an nndir group.
The user will be prompted for a directory.  The contents of this
directory will be used as a newsgroup.  The directory should contain
mail messages or news articles in files that have numeric names."
  (interactive (list (read-directory-name "Create group from directory: "))
	       gnus-group-mode)
  (unless (file-exists-p dir)
    (error "No such directory"))
  (unless (file-directory-p dir)
    (error "Not a directory"))
  (let ((ext "")
	(i 0)
	group)
    (while (or (not group) (gnus-group-entry group))
      (setq group
	    (gnus-group-prefixed-name
	     (expand-file-name ext dir)
	     '(nndir "")))
      (setq ext (format "<%d>" (setq i (1+ i)))))
    (gnus-group-make-group
     (gnus-group-real-name group)
     (list 'nndir (gnus-group-real-name group) (list 'nndir-directory dir)))))

(autoload 'gnus-group-topic-name "gnus-topic")
(autoload 'gnus-search-make-spec "gnus-search")

;; Temporary to make group creation easier
(defun gnus-group-make-search-group (no-parse &optional specs)
  "Make a group based on a search.
Prompt for a search query and determine the groups to search as
follows: if called from the *Server* buffer search all groups
belonging to the server on the current line; if called from the
*Group* buffer search any marked groups, or the group on the
current line, or all the groups under the current topic.  A
prefix arg NO-PARSE means that Gnus should not parse the search
query before passing it to the underlying search engine.  A
non-nil SPECS arg must be an alist with `search-query-spec' and
`search-group-spec' keys, and skips all prompting."
  (interactive "P" gnus-group-mode)
  (let ((name (gnus-read-group "Group name: ")))
    (with-current-buffer gnus-group-buffer
      (let* ((group-spec
	      (or
	       (cdr (assq 'search-group-spec specs))
	       (cdr (assq 'nnir-group-spec specs))
	       (if (gnus-server-server-name)
		   (list (list (gnus-server-server-name)))
		 (seq-group-by
		  (lambda (elt) (gnus-group-server elt))
		  (or gnus-group-marked
		      (if (gnus-group-group-name)
			  (list (gnus-group-group-name))
			(mapcar #'caadr
				(gnus-topic-find-groups
				 (gnus-group-topic-name)
				 nil 'all nil t))))))))
	     (query-spec
	      (or
	       (cdr (assq 'search-query-spec specs))
	       (cdr (assq 'nnir-query-spec specs))
	       (gnus-search-make-spec no-parse))))
	;; If our query came via an old call to nnir, we know not to
	;; parse the query.
	(when (assq 'nnir-query-spec specs)
	  (setf (alist-get 'raw query-spec) t))
	(gnus-group-make-group
	 name
	 (list 'nnselect "nnselect")
	 nil
	 (list
	  (cons 'nnselect-specs
		(list
		 (cons 'nnselect-function 'gnus-search-run-query)
		 (cons 'nnselect-args
		       (list (cons 'search-query-spec query-spec)
			     (cons 'search-group-spec group-spec)))))
	  (cons 'nnselect-artlist nil)))))))

(define-obsolete-function-alias 'gnus-group-make-nnir-group
  'gnus-group-read-ephemeral-search-group "28.1")

(defun gnus-group-read-ephemeral-search-group (no-parse &optional specs)
  "Read an nnselect group based on a search.
Prompt for a search query and determine the groups to search as
follows: if called from the *Server* buffer search all groups
belonging to the server on the current line; if called from the
*Group* buffer search any marked groups, or the group on the
current line, or all the groups under the current topic.  A
prefix arg NO-PARSE means that Gnus should not parse the search
query before passing it to the underlying search engine.  A
non-nil SPECS arg must be an alist with `search-query-spec' and
`search-group-spec' keys, and skips all prompting."
  (interactive "P" gnus-group-mode)
  (let* ((group-spec
	  (or (cdr (assq 'search-group-spec specs))
	      (cdr (assq 'nnir-group-spec specs))
	      (if (gnus-server-server-name)
		  (list (list (gnus-server-server-name)))
		(seq-group-by
		 (lambda (elt) (gnus-group-server elt))
		 (or gnus-group-marked
		     (if (gnus-group-group-name)
			 (list (gnus-group-group-name))
		       (mapcar #'caadr
				(gnus-topic-find-groups
				 (gnus-group-topic-name)
				 nil 'all nil t))))))))
	 (query-spec
	  (or (cdr (assq 'search-query-spec specs))
	      (cdr (assq 'nnir-query-spec specs))
	      (gnus-search-make-spec no-parse))))
    ;; If our query came via an old call to nnir, we know not to parse
    ;; the query.
    (when (assq 'nnir-query-spec specs)
      (setf (alist-get 'raw query-spec) t))
    (gnus-group-read-ephemeral-group
     (concat "nnselect-" (message-unique-id))
     (list 'nnselect "nnselect")
     nil
     (cons (current-buffer) gnus-current-window-configuration)
     nil nil
     (list
      (cons 'nnselect-specs
	    (list
	     (cons 'nnselect-function 'gnus-search-run-query)
	     (cons 'nnselect-args
		   (list (cons 'search-query-spec query-spec)
			 (cons 'search-group-spec group-spec)))))
      (cons 'nnselect-artlist nil)))))

(defun gnus-group-add-to-virtual (n vgroup)
  "Add the current group to a virtual group."
  (interactive (list current-prefix-arg
		     (gnus-group-completing-read "Add to virtual group"
						 nil t "nnvirtual:"))
	       gnus-group-mode)
  (unless (eq (car (gnus-find-method-for-group vgroup)) 'nnvirtual)
    (error "%s is not an nnvirtual group" vgroup))
  (gnus-close-group vgroup)
  (let* ((groups (gnus-group-process-prefix n))
	 (method (gnus-info-method (gnus-get-info vgroup))))
    (setcar (cdr method)
	    (concat
	     (nth 1 method) "\\|"
	     (mapconcat
	      (lambda (s)
		(gnus-group-remove-mark s)
		(concat "\\(^" (regexp-quote s) "$\\)"))
	      groups "\\|"))))
  (gnus-group-position-point))

(defun gnus-group-make-empty-virtual (group)
  "Create a new, fresh, empty virtual group."
  (interactive "sCreate new, empty virtual group: " gnus-group-mode)
  (let* ((method (list 'nnvirtual "^$"))
	 (pgroup (gnus-group-prefixed-name group method)))
    ;; Check whether it exists already.
    (when (gnus-group-entry pgroup)
      (error "Group %s already exists" pgroup))
    ;; Subscribe the new group after the group on the current line.
    (gnus-subscribe-group pgroup (gnus-group-group-name) method)
    (gnus-group-update-group pgroup)
    (forward-line)
    (gnus-group-position-point)))

(defun gnus-group-enter-directory (dir)
  "Enter an ephemeral nneething group."
  (interactive "DDirectory to read: " gnus-group-mode)
  (let* ((method (list 'nneething dir '(nneething-read-only t)))
	 (leaf (gnus-group-prefixed-name
		(file-name-nondirectory (directory-file-name dir))
		method))
	 (name (gnus-generate-new-group-name leaf)))
    (unless (gnus-group-read-ephemeral-group
	     name method t
	     (cons (current-buffer)
		   (if (derived-mode-p 'gnus-summary-mode)
		       'summary 'group)))
      (error "Couldn't enter %s" dir))))

(defun gnus-group-expunge-group (group)
  "Expunge deleted articles in current nnimap GROUP."
  (interactive (list (gnus-group-group-name)) gnus-group-mode)
  (let ((method (gnus-find-method-for-group group)))
    (if (not (gnus-check-backend-function
	      'request-expunge-group (car method)))
	(error "%s does not support expunging" (car method))
      (gnus-request-expunge-group group method))))

(autoload 'nnimap-acl-get "nnimap")
(autoload 'nnimap-acl-edit "nnimap")

(defun gnus-group-nnimap-edit-acl (group)
  "Edit the Access Control List of current nnimap GROUP."
  (interactive (list (gnus-group-group-name)) gnus-group-mode)
  (let ((mailbox (gnus-group-real-name group)) method acl)
    (unless group
      (error "No group on current line"))
    (unless (gnus-get-info group)
      (error "Killed group; can't be edited"))
    (unless (eq (car (setq method (gnus-find-method-for-group group))) 'nnimap)
      (error "%s is not an nnimap group" group))
    (unless (setq acl (nnimap-acl-get mailbox (cadr method)))
      (error "Server does not support ACL's"))
    (gnus-edit-form acl (format-message "\
Editing the access control list for `%s'.

   An access control list is a list of (identifier . rights) elements.

   The identifier string specifies the corresponding user.  The
   identifier \"anyone\" is reserved to refer to the universal identity.

   Rights is a string listing a (possibly empty) set of alphanumeric
   characters, each character listing a set of operations which is being
   controlled.  Letters are reserved for \"standard\" rights, listed
   below.  Digits are reserved for implementation or site defined rights.

   l - lookup (mailbox is visible to LIST/LSUB commands)
   r - read (SELECT the mailbox, perform CHECK, FETCH, PARTIAL,
       SEARCH, COPY from mailbox)
   s - keep seen/unseen information across sessions (STORE \\SEEN flag)
   w - write (STORE flags other than \\SEEN and \\DELETED)
   i - insert (perform APPEND, COPY into mailbox)
   p - post (send mail to submission address for mailbox,
       not enforced by IMAP4 itself)
   c - create and delete mailbox (CREATE new sub-mailboxes in any
       implementation-defined hierarchy, RENAME or DELETE mailbox)
   d - delete messages (STORE \\DELETED flag, perform EXPUNGE)
   a - administer (perform SETACL)" group)
		    (lambda (form)
		      (nnimap-acl-edit
		       mailbox method acl form)))))

;; Group sorting commands
;; Suggested by Joe Hildebrand <hildjj@idaho.fuentez.com>.

(defun gnus-group-sort-groups (func &optional reverse)
  "Sort the group buffer according to FUNC.
When used interactively, the sorting function used will be
determined by the `gnus-group-sort-function' variable.
If REVERSE (the prefix), reverse the sorting order."
  (interactive (list gnus-group-sort-function current-prefix-arg)
	       gnus-group-mode)
  (funcall gnus-group-sort-alist-function
	   (gnus-make-sort-function func) reverse)
  (gnus-group-unmark-all-groups)
  ;; Redisplay all groups according to the newly-sorted order of
  ;; `gnus-group-list'.
  (gnus-group-list-groups)
  (gnus-dribble-touch))

(defun gnus-group-sort-flat (func reverse)
  "Sort groups in a flat list using sorting function FUNC.
If REVERSE is non-nil, reverse the sort order.

This function sets a new value for `gnus-group-list'; its return
value is disregarded."
  (when func
    (let* ((groups (remove "dummy.group" gnus-group-list))
	   (sorted-infos
	    (sort (mapcar (lambda (g)
			    (gnus-get-info g))
			  groups)
		  func)))
      (setq gnus-group-list
	    (mapcar (lambda (i)
		      (gnus-info-group i))
		    sorted-infos))
      (when reverse
	(setq gnus-group-list (nreverse gnus-group-list)))
      (setq gnus-group-list (cons "dummy.group" gnus-group-list)))))

(defun gnus-group-sort-groups-by-alphabet (&optional reverse)
  "Sort the group buffer alphabetically by group name.
If REVERSE, sort in reverse order."
  (interactive "P" gnus-group-mode)
  (gnus-group-sort-groups 'gnus-group-sort-by-alphabet reverse))

(defun gnus-group-sort-groups-by-real-name (&optional reverse)
  "Sort the group buffer alphabetically by real (unprefixed) group name.
If REVERSE, sort in reverse order."
  (interactive "P" gnus-group-mode)
  (gnus-group-sort-groups 'gnus-group-sort-by-real-name reverse))

(defun gnus-group-sort-groups-by-unread (&optional reverse)
  "Sort the group buffer by number of unread articles.
If REVERSE, sort in reverse order."
  (interactive "P" gnus-group-mode)
  (gnus-group-sort-groups 'gnus-group-sort-by-unread reverse))

(defun gnus-group-sort-groups-by-level (&optional reverse)
  "Sort the group buffer by group level.
If REVERSE, sort in reverse order."
  (interactive "P" gnus-group-mode)
  (gnus-group-sort-groups 'gnus-group-sort-by-level reverse))

(defun gnus-group-sort-groups-by-score (&optional reverse)
  "Sort the group buffer by group score.
If REVERSE, sort in reverse order."
  (interactive "P" gnus-group-mode)
  (gnus-group-sort-groups 'gnus-group-sort-by-score reverse))

(defun gnus-group-sort-groups-by-rank (&optional reverse)
  "Sort the group buffer by group rank.
If REVERSE, sort in reverse order."
  (interactive "P" gnus-group-mode)
  (gnus-group-sort-groups 'gnus-group-sort-by-rank reverse))

(defun gnus-group-sort-groups-by-method (&optional reverse)
  "Sort the group buffer alphabetically by back end name.
If REVERSE, sort in reverse order."
  (interactive "P" gnus-group-mode)
  (gnus-group-sort-groups 'gnus-group-sort-by-method reverse))

(defun gnus-group-sort-groups-by-server (&optional reverse)
  "Sort the group buffer alphabetically by server name.
If REVERSE, sort in reverse order."
  (interactive "P" gnus-group-mode)
  (gnus-group-sort-groups 'gnus-group-sort-by-server reverse))

;;; Selected group sorting.

(defun gnus-group-sort-selected-groups (n func &optional reverse)
  "Sort the process/prefixed groups."
  (interactive (list current-prefix-arg gnus-group-sort-function)
	       gnus-group-mode)
  (let ((groups (gnus-group-process-prefix n)))
    (funcall gnus-group-sort-selected-function
	     groups (gnus-make-sort-function func) reverse)
    (gnus-group-unmark-all-groups)
    (gnus-group-list-groups)
    (gnus-dribble-touch)))

(defun gnus-group-sort-selected-flat (groups func reverse)
  "Sort only the selected GROUPS, using FUNC.
If REVERSE is non-nil, reverse the sorting."
  (let ((infos (sort
		(mapcar #'gnus-get-info groups)
		func))
	sorted-groups)
    (when reverse
      (setq infos (nreverse infos)))
    (setq sorted-groups (mapcar #'gnus-info-group infos))

    ;; Find the original locations of GROUPS in `gnus-group-list', and
    ;; replace each one, in order, with a group from SORTED-GROUPS.
    (dolist (i (sort (mapcar (lambda (g)
			       (seq-position gnus-group-list g))
			     groups)
		     #'<))
      (setf (nth i gnus-group-list)
	    (pop sorted-groups)))))

(defun gnus-group-sort-selected-groups-by-alphabet (&optional n reverse)
  "Sort the group buffer alphabetically by group name.
Obeys the process/prefix convention.  If REVERSE (the symbolic prefix),
sort in reverse order."
  (interactive (gnus-interactive "P\ny") gnus-group-mode)
  (gnus-group-sort-selected-groups n 'gnus-group-sort-by-alphabet reverse))

(defun gnus-group-sort-selected-groups-by-real-name (&optional n reverse)
  "Sort the group buffer alphabetically by real group name.
Obeys the process/prefix convention.  If REVERSE (the symbolic prefix),
sort in reverse order."
  (interactive (gnus-interactive "P\ny") gnus-group-mode)
  (gnus-group-sort-selected-groups n 'gnus-group-sort-by-real-name reverse))

(defun gnus-group-sort-selected-groups-by-unread (&optional n reverse)
  "Sort the group buffer by number of unread articles.
Obeys the process/prefix convention.  If REVERSE (the symbolic prefix),
sort in reverse order."
  (interactive (gnus-interactive "P\ny") gnus-group-mode)
  (gnus-group-sort-selected-groups n 'gnus-group-sort-by-unread reverse))

(defun gnus-group-sort-selected-groups-by-level (&optional n reverse)
  "Sort the group buffer by group level.
Obeys the process/prefix convention.  If REVERSE (the symbolic prefix),
sort in reverse order."
  (interactive (gnus-interactive "P\ny") gnus-group-mode)
  (gnus-group-sort-selected-groups n 'gnus-group-sort-by-level reverse))

(defun gnus-group-sort-selected-groups-by-score (&optional n reverse)
  "Sort the group buffer by group score.
Obeys the process/prefix convention.  If REVERSE (the symbolic prefix),
sort in reverse order."
  (interactive (gnus-interactive "P\ny") gnus-group-mode)
  (gnus-group-sort-selected-groups n 'gnus-group-sort-by-score reverse))

(defun gnus-group-sort-selected-groups-by-rank (&optional n reverse)
  "Sort the group buffer by group rank.
Obeys the process/prefix convention.  If REVERSE (the symbolic prefix),
sort in reverse order."
  (interactive (gnus-interactive "P\ny") gnus-group-mode)
  (gnus-group-sort-selected-groups n 'gnus-group-sort-by-rank reverse))

(defun gnus-group-sort-selected-groups-by-method (&optional n reverse)
  "Sort the group buffer alphabetically by back end name.
Obeys the process/prefix convention.  If REVERSE (the symbolic prefix),
sort in reverse order."
  (interactive (gnus-interactive "P\ny") gnus-group-mode)
  (gnus-group-sort-selected-groups n 'gnus-group-sort-by-method reverse))

;;; Sorting predicates.

(defun gnus-group-sort-by-alphabet (info1 info2)
  "Sort alphabetically."
  (string< (gnus-info-group info1) (gnus-info-group info2)))

(defun gnus-group-sort-by-real-name (info1 info2)
  "Sort alphabetically on real (unprefixed) names."
  (string< (gnus-group-real-name (gnus-info-group info1))
	   (gnus-group-real-name (gnus-info-group info2))))

(defun gnus-group-sort-by-unread (info1 info2)
  "Sort by number of unread articles."
  (let ((n1 (gnus-group-unread (gnus-info-group info1)))
	(n2 (gnus-group-unread (gnus-info-group info2))))
    (< (or (and (numberp n1) n1) 0)
       (or (and (numberp n2) n2) 0))))

(defun gnus-group-sort-by-level (info1 info2)
  "Sort by level."
  (< (gnus-info-level info1) (gnus-info-level info2)))

(defun gnus-group-sort-by-method (info1 info2)
  "Sort alphabetically by back end name."
  (string< (car (gnus-find-method-for-group
		 (gnus-info-group info1) info1))
	   (car (gnus-find-method-for-group
		 (gnus-info-group info2) info2))))

(defun gnus-group-sort-by-server (info1 info2)
  "Sort alphabetically by server name."
  (string< (gnus-method-to-full-server-name
	    (gnus-find-method-for-group
	     (gnus-info-group info1) info1))
	   (gnus-method-to-full-server-name
	    (gnus-find-method-for-group
	     (gnus-info-group info2) info2))))

(defun gnus-group-sort-by-score (info1 info2)
  "Sort by group score."
  (> (gnus-info-score info1) (gnus-info-score info2)))

(defun gnus-group-sort-by-rank (info1 info2)
  "Sort by level and score."
  (let ((level1 (gnus-info-level info1))
	(level2 (gnus-info-level info2)))
    (or (< level1 level2)
	(and (= level1 level2)
	     (> (gnus-info-score info1) (gnus-info-score info2))))))

;;; Clearing data

(defun gnus-group-clear-data (&optional arg)
  "Clear all marks and read ranges from the current group.
Obeys the process/prefix convention."
  (interactive "P" gnus-group-mode)
  (when (gnus-y-or-n-p "Really clear data? ")
    (gnus-group-iterate arg
      (lambda (group)
	(let (info)
	  (gnus-info-clear-data (setq info (gnus-get-info group)))
	  (gnus-get-unread-articles-in-group info (gnus-active group) t)
	  (when (gnus-group-goto-group group)
	    (gnus-group-update-group-line)))))))

(defun gnus-group-clear-data-on-native-groups ()
  "Clear all marks and read ranges from all native groups."
  (interactive nil gnus-group-mode)
  (when (gnus-yes-or-no-p "Really clear all data from almost all groups? ")
    (let ((alist (cdr gnus-newsrc-alist))
	  info)
      (while (setq info (pop alist))
	(when (gnus-group-native-p (gnus-info-group info))
	  (gnus-info-clear-data info)))
      (gnus-get-unread-articles)
      (gnus-dribble-touch)
      (when (gnus-y-or-n-p
	     "Move the cache away to avoid problems in the future? ")
	(call-interactively 'gnus-cache-move-cache)))))

(defun gnus-info-clear-data (info)
  "Clear all marks and read ranges from INFO."
  (let ((group (gnus-info-group info))
	action)
    (dolist (el (gnus-info-marks info))
      (push `(,(cdr el) add (,(car el))) action))
    (push `(,(gnus-info-read info) add (read)) action)
    (gnus-undo-register
      `(progn
	 (gnus-request-set-mark ,group ',action)
	 (gnus-info-set-marks ',info ',(gnus-info-marks info) t)
	 (setf (gnus-info-read ',info) ',(gnus-info-read info))
	 (when (gnus-group-jump-to-group ,group)
	   (gnus-get-unread-articles-in-group ',info ',(gnus-active group) t)
	   (gnus-group-update-group-line))))
    (setq action (mapcar (lambda (el) (list (nth 0 el) 'del (nth 2 el)))
			 action))
    (gnus-request-set-mark group action)
    (setf (gnus-info-read info) nil)
    (when (gnus-info-marks info)
      (setf (gnus-info-marks info) nil))))

;; Group catching up.

(defun gnus-group-catchup-current (&optional n all)
  "Mark all unread articles in the current newsgroup as read.
If prefix argument N is numeric, the next N newsgroups will be
caught up.  If ALL is non-nil, marked articles will also be marked as
read.  Cross references (Xref: header) of articles are ignored.
The number of newsgroups that this function was unable to catch
up is returned."
  (interactive "P" gnus-group-mode)
  (let ((groups (gnus-group-process-prefix n))
	(ret 0)
	group)
    (unless groups (error "No groups selected"))
    (if (not
	 (or (not gnus-interactive-catchup) ;Without confirmation?
	     gnus-expert-user
	     (gnus-y-or-n-p
	      (format
	       (if all
		   "Do you really want to mark all articles in %s as read? "
		 "Mark all unread articles in %s as read? ")
	       (if (= (length groups) 1)
		   (car groups)
		 (format "these %d groups" (length groups)))))))
	n
      (while (setq group (pop groups))
	(gnus-group-remove-mark group)
	;; Virtual groups have to be given special treatment.
	(let ((method (gnus-find-method-for-group group)))
	  (when (eq 'nnvirtual (car method))
	    (nnvirtual-catchup-group
	     (gnus-group-real-name group) (nth 1 method) all)))
	(cond
	 ((>= (gnus-group-level group) gnus-level-zombie)
	  (gnus-message 2 "Dead groups can't be caught up"))
	 ((prog1
	      (gnus-group-goto-group group)
	    (gnus-group-catchup group all))
	  (gnus-group-update-group-line))
	 (t
	  (setq ret (1+ ret)))))
      (gnus-group-next-unread-group 1)
      ret)))

(defun gnus-group-catchup-current-all (&optional n)
  "Mark all articles in current newsgroup as read.
Cross references (Xref: header) of articles are ignored."
  (interactive "P" gnus-group-mode)
  (gnus-group-catchup-current n 'all))

(declare-function gnus-sequence-of-unread-articles "gnus-sum" (group))

(defun gnus-group-catchup (group &optional all)
  "Mark all articles in GROUP as read.
If ALL is non-nil, all articles are marked as read.
The return value is the number of articles that were marked as read,
or nil if no action could be taken."
  (let* ((entry (gnus-group-entry group))
	 (num (car entry))
	 (marks (gnus-info-marks (nth 1 entry)))
	 (unread (gnus-sequence-of-unread-articles group)))
    ;; Remove entries for this group.
    (nnmail-purge-split-history group)
    ;; Do the updating only if the newsgroup isn't killed.
    (if (not (numberp (car entry)))
	(gnus-message 1 "Can't catch up %s; non-active group" group)
      (gnus-update-read-articles group nil)
      (when all
	;; Nix out the lists of marks and dormants.
	(gnus-request-set-mark group (list (list (cdr (assq 'tick marks))
						 'del '(tick))
					   (list (cdr (assq 'dormant marks))
						 'del '(dormant))))
	(setq unread (range-concat (range-concat
                                    unread (cdr (assq 'dormant marks)))
                                   (cdr (assq 'tick marks))))
	(gnus-add-marked-articles group 'tick nil nil 'force)
	(gnus-add-marked-articles group 'dormant nil nil 'force))
      ;; Do auto-expirable marks if that's required.
      (when (and (gnus-group-auto-expirable-p group)
		 (not (gnus-group-read-only-p group)))
        (range-map
	 (lambda (article)
	   (gnus-add-marked-articles group 'expire (list article))
	   (gnus-request-set-mark group (list (list (list article)
						    'add '(expire)))))
	 unread))
      (let ((gnus-newsgroup-name group))
	(gnus-run-hooks 'gnus-group-catchup-group-hook))
      num)))

(defun gnus-group-expire-articles (&optional n)
  "Expire all expirable articles in the current newsgroup.
Uses the process/prefix convention."
  (interactive "P" gnus-group-mode)
  (let ((groups (gnus-group-process-prefix n))
	group)
    (unless groups
      (error "No groups to expire"))
    (while (setq group (pop groups))
      (gnus-group-remove-mark group)
      (gnus-group-expire-articles-1 group)
      (gnus-dribble-touch)
      (gnus-group-position-point))))

(defun gnus-group-expire-articles-1 (group)
  (when (gnus-check-backend-function 'request-expire-articles group)
    (gnus-message 6 "Expiring articles in %s..." group)
    (let* ((info (gnus-get-info group))
	   (expirable (if (gnus-group-total-expirable-p group)
			  (cons nil (gnus-list-of-read-articles group))
			(assq 'expire (gnus-info-marks info))))
	   (articles-to-expire
	    (range-list-difference
	     (gnus-uncompress-sequence (cdr expirable))
	     (cdr (assq 'unexist (gnus-info-marks info)))))
	   (expiry-wait (gnus-group-find-parameter group 'expiry-wait))
	   (nnmail-expiry-target
	    (or (gnus-group-find-parameter group 'expiry-target)
		nnmail-expiry-target)))
      (when expirable
	(gnus-check-group group)
	(setcdr
	 expirable
	 (gnus-compress-sequence
	  (if expiry-wait
	      ;; We set the expiry variables to the group
	      ;; parameter.
	      (let ((nnmail-expiry-wait-function nil)
		    (nnmail-expiry-wait expiry-wait))
		(gnus-request-expire-articles articles-to-expire group))
	    ;; Just expire using the normal expiry values.
	    (gnus-request-expire-articles articles-to-expire group))))
	(gnus-close-group group))
      (gnus-message 6 "Expiring articles in %s...done" group)
      ;; Return the list of un-expired articles.
      (cdr expirable))))

(defun gnus-group-expire-all-groups ()
  "Expire all expirable articles in all newsgroups."
  (interactive nil gnus-group-mode)
  (save-excursion
    (gnus-message 5 "Expiring...")
    (let ((gnus-group-marked (mapcar (lambda (info) (gnus-info-group info))
				     (cdr gnus-newsrc-alist))))
      (gnus-group-expire-articles nil)))
  (gnus-group-position-point)
  (gnus-message 5 "Expiring...done"))

(defun gnus-group-set-current-level (n level)
  "Set the level of the next N groups to LEVEL."
  (interactive
   (list
    current-prefix-arg
    (progn
      (unless (gnus-group-process-prefix current-prefix-arg)
	(error "No group on the current line"))
      (string-to-number
       (let ((s (read-string
		 (format-prompt "Level" (or (gnus-group-group-level)
					    gnus-level-default-subscribed)))))
	 (if (string-match "^\\s-*$" s)
	     (int-to-string (or (gnus-group-group-level)
				gnus-level-default-subscribed))
	   s)))))
   gnus-group-mode)
  (unless (and (>= level 1) (<= level gnus-level-killed))
    (error "Invalid level: %d" level))
  (dolist (group (gnus-group-process-prefix n))
    (gnus-group-remove-mark group)
    (gnus-message 6 "Changed level of %s from %d to %d"
		  group
		  (or (gnus-group-group-level) gnus-level-killed)
		  level)
    (gnus-group-change-level
     group level (or (gnus-group-group-level) gnus-level-killed))
    (gnus-group-update-group-line))
  (gnus-group-position-point))

(defun gnus-group-unsubscribe (&optional n)
  "Unsubscribe the current group."
  (interactive "P" gnus-group-mode)
  (gnus-group-set-subscription-at-point n 'unsubscribe))

(defun gnus-group-subscribe (&optional n)
  "Subscribe the current group."
  (interactive "P" gnus-group-mode)
  (gnus-group-set-subscription-at-point n 'subscribe))

(defsubst gnus-group-unsubscribe-current-group (&optional n do-sub)
  (if do-sub
      (gnus-group-set-subscription-at-point n do-sub)
    (gnus-group-toggle-subscription-at-point n)))

(defsubst gnus-group-unsubscribe-group (group &optional level silent)
  (if level
      (gnus-group-set-subscription group level silent)
    (gnus-group-toggle-subscription group silent)))

(make-obsolete 'gnus-group-unsubscribe-current-group
  'gnus-group-toggle-subscription-at-point "28.1")

(make-obsolete 'gnus-group-unsubscribe-group
  'gnus-group-toggle-subscription "28.1")

(defun gnus-group-toggle-subscription-at-point (&optional n)
  "Toggle subscription of the current group.
If given numerical prefix, toggle the N next groups."
  (interactive "P" gnus-group-mode)
  (gnus-group-set-subscription-at-point n 'toggle))

(defun gnus-group-set-subscription-at-point (n do-sub)
  "Set subscription of the current group for next N groups."
  (dolist (group (gnus-group-process-prefix n))
    (gnus-group-remove-mark group)
    (gnus-group-set-subscription
     group
     (cl-case do-sub
       (unsubscribe gnus-level-default-unsubscribed)
       (subscribe gnus-level-default-subscribed)
       (toggle (if (<= (gnus-group-group-level) gnus-level-subscribed)
                   gnus-level-default-unsubscribed
                 gnus-level-default-subscribed))
       (t (error "Unknown subscription setting %s" do-sub)))
     t)
    (gnus-group-update-group-line))
  (gnus-group-next-group 1))

(defun gnus-group-toggle-subscription (group &optional silent)
  (interactive (list (gnus-group-completing-read
		      nil nil (gnus-read-active-file-p)))
	       gnus-group-mode)
  (let* ((newsrc (gnus-group-entry group))
         (level (cond
                 (newsrc
                  ;; Toggle subscription flag.
                  (if (<= (gnus-info-level (nth 1 newsrc))
	                  gnus-level-subscribed)
                      (1+ gnus-level-subscribed)
                    gnus-level-default-subscribed))
                 ((and (stringp group)
	               (or (not (gnus-read-active-file-p))
	                   (gnus-active group)))
                  ;; Add new newsgroup.
                  gnus-level-default-subscribed)
                 (t 'unsubscribe))))
    (gnus-group-set-subscription group level silent)))

(defun gnus-group-set-subscription (group level &optional silent)
  "Set subscription of GROUP to LEVEL.
Killed newsgroups are subscribed.  If SILENT, don't try to update the
group line."
  (let ((newsrc (gnus-group-entry group)))
    (cond
     ((string-match "\\`[ \t]*\\'" group)
      (error "Empty group name"))
     (newsrc
      (gnus-group-change-level newsrc level)
      (unless silent
	(gnus-group-update-group group)))
     ((and (stringp group)
	   (or (not (gnus-read-active-file-p))
	       (gnus-active group)))
      (gnus-group-change-level
       group
       level
       (or (and (member group gnus-zombie-list)
		gnus-level-zombie)
	   gnus-level-killed)
       (gnus-group-group-name))
      (unless silent
	(gnus-group-update-group group)))
     (t (error "No such newsgroup: %s" group)))
    (gnus-group-position-point)))

(defun gnus-group-transpose-groups (n)
  "Move the current newsgroup up N places.
If given a negative prefix, move down instead.  The difference between
N and the number of steps taken is returned."
  (interactive "p" gnus-group-mode)
  (unless (gnus-group-group-name)
    (error "No group on current line"))
  (gnus-group-kill-group 1)
  (prog1
      (forward-line (- n))
    (gnus-group-yank-group)
    (gnus-group-position-point)))

(defun gnus-group-kill-all-zombies (&optional dummy)
  "Kill all zombie newsgroups.
The optional DUMMY should always be nil."
  (interactive (list (not (gnus-yes-or-no-p "Really kill all zombies? ")))
	       gnus-group-mode)
  (unless dummy
    (setq gnus-killed-list (nconc gnus-zombie-list gnus-killed-list))
    (setq gnus-zombie-list nil)
    (gnus-dribble-touch)
    (gnus-group-list-groups)))

(defun gnus-group-kill-region (begin end)
  "Kill newsgroups in current region (excluding current point).
The killed newsgroups can be yanked by using \\[gnus-group-yank-group]."
  (interactive "r" gnus-group-mode)
  (let ((lines
	 ;; Count lines.
	 (save-excursion
	   (count-lines
	    (progn
	      (goto-char begin)
	      (point-at-bol))
	    (progn
	      (goto-char end)
	      (point-at-bol))))))
    (goto-char begin)
    (beginning-of-line)			;Important when LINES < 1
    (gnus-group-kill-group lines)))

(defun gnus-group-kill-group (&optional n discard)
  "Kill the next N groups.
The killed newsgroups can be yanked by using \\[gnus-group-yank-group].
However, only groups that were alive can be yanked; already killed
groups or zombie groups can't be yanked.
The return value is the name of the group that was killed, or a list
of groups killed."
  (interactive "P" gnus-group-mode)
  (let ((buffer-read-only nil)
	(groups (gnus-group-process-prefix n))
	group entry level out)
    (if (< (length groups) 10)
	;; This is faster when there are few groups.
	(while groups
	  (push (setq group (pop groups)) out)
	  (gnus-group-remove-mark group)
	  (setq level (gnus-group-group-level))
	  (gnus-delete-line)
	  (when (and (not discard)
		     (setq entry (gnus-group-entry group)))
	    (gnus-undo-register
	      `(progn
		 (gnus-group-goto-group ,(gnus-group-group-name))
		 (gnus-group-yank-group)))
	    (push (cons (car entry) (nth 1 entry))
		  gnus-list-of-killed-groups))
	  (gnus-group-change-level
	   (if entry entry group) gnus-level-killed (if entry nil level))
	  ;; FIXME: Since the group has already been removed from
	  ;; `gnus-newsrc-hashtb', this check will always return nil.
	  (when (numberp (gnus-group-unread group))
	    (gnus-request-update-group-status group 'unsubscribe))
	  (message "Killed group %s" group))
      ;; If there are lots and lots of groups to be killed, we use
      ;; this thing instead.
      (dolist (group (nreverse groups))
	(gnus-group-remove-mark group)
	(gnus-delete-line)
	(push group gnus-killed-list)
	(setq gnus-newsrc-alist
	      (delq (assoc group gnus-newsrc-alist)
		    gnus-newsrc-alist))
	(run-hook-with-args 'gnus-group-change-level-functions
                            group gnus-level-killed 3)
	(cond
	 ((setq entry (gnus-group-entry group))
	  (push (cons (car entry) (nth 1 entry))
		gnus-list-of-killed-groups)
	  (setcdr (cdr entry) (cdddr entry)))
	 ((member group gnus-zombie-list)
	  (setq gnus-zombie-list (delete group gnus-zombie-list))))
	;; There may be more than one instance displayed.
	(while (gnus-group-goto-group group)
	  (gnus-delete-line))
	(when (numberp (gnus-group-unread group))
	  (gnus-request-update-group-status group 'unsubscribe)))
      (gnus-make-hashtable-from-newsrc-alist))

    (gnus-group-position-point)
    (if (< (length out) 2) (car out) (nreverse out))))

(defun gnus-group-yank-group (&optional arg)
  "Yank the last newsgroups killed with \\[gnus-group-kill-group], inserting it
before the current newsgroup.
The numeric ARG specifies how many newsgroups are to be yanked.  The
name of the newsgroup yanked is returned, or (if several groups are
yanked) a list of yanked groups is returned."
  (interactive "p" gnus-group-mode)
  (setq arg (or arg 1))
  (let (info group prev out)
    (while (>= (cl-decf arg) 0)
      (when (not (setq info (pop gnus-list-of-killed-groups)))
	(error "No more newsgroups to yank"))
      (push (setq group (nth 1 info)) out)
      ;; Find which newsgroup to insert this one before - search
      ;; backward until something suitable is found.  If there are no
      ;; other newsgroups in this buffer, just make this newsgroup the
      ;; first newsgroup.
      (setq prev (gnus-group-group-name))
      (gnus-group-change-level
       info (gnus-info-level (cdr info)) gnus-level-killed prev t)
      (gnus-group-insert-group-line-info group)
      (gnus-request-update-group-status group 'subscribe)
      (gnus-undo-register
	`(when (gnus-group-goto-group ,group)
	   (gnus-group-kill-group 1))))
    (forward-line -1)
    (gnus-group-position-point)
    (if (< (length out) 2) (car out) (nreverse out))))

(defun gnus-group-kill-level (level)
  "Kill all groups that is on a certain LEVEL."
  (interactive "nKill all groups on level: " gnus-group-mode)
  (cond
   ((= level gnus-level-zombie)
    (setq gnus-killed-list
	  (nconc gnus-zombie-list gnus-killed-list))
    (setq gnus-zombie-list nil))
   ((and (< level gnus-level-zombie)
	 (> level 0)
	 (or gnus-expert-user
	     (gnus-yes-or-no-p
	      (format
	       "Do you really want to kill all groups on level %d? "
	       level))))
    (let* ((prev gnus-newsrc-alist)
	   (alist (cdr prev)))
      (while alist
	(if (= (gnus-info-level (car alist)) level)
	    (progn
	      (push (gnus-info-group (car alist)) gnus-killed-list)
	      (setcdr prev (cdr alist)))
	  (setq prev alist))
	(setq alist (cdr alist)))
      (gnus-make-hashtable-from-newsrc-alist)
      (gnus-group-list-groups)))
   (t
    (error "Can't kill; invalid level: %d" level))))

(defun gnus-group-list-all-groups (&optional arg)
  "List all newsgroups with level ARG or lower.
Default is `gnus-level-unsubscribed', which lists all subscribed and most
unsubscribed groups."
  (interactive "P" gnus-group-mode)
  (gnus-group-list-groups (or arg gnus-level-unsubscribed) t))

;; Redefine this to list ALL killed groups if prefix arg used.
;; Rewritten by engstrom@src.honeywell.com (Eric Engstrom).
(defun gnus-group-list-killed (&optional arg)
  "List all killed newsgroups in the group buffer.
If ARG is non-nil, list ALL killed groups known to Gnus.  This may
entail asking the server for the groups."
  (interactive "P" gnus-group-mode)
  ;; Find all possible killed newsgroups if arg.
  (when arg
    (gnus-get-killed-groups))
  (if (not gnus-killed-list)
      (gnus-message 6 "No killed groups")
    (let (gnus-group-list-mode)
      (funcall gnus-group-prepare-function
	       gnus-level-killed t gnus-level-killed))
    (goto-char (point-min)))
  (gnus-group-position-point))

(defun gnus-group-list-zombies ()
  "List all zombie newsgroups in the group buffer."
  (interactive nil gnus-group-mode)
  (if (not gnus-zombie-list)
      (gnus-message 6 "No zombie groups")
    (let (gnus-group-list-mode)
      (funcall gnus-group-prepare-function
	       gnus-level-zombie t gnus-level-zombie))
    (goto-char (point-min)))
  (gnus-group-position-point))

(defun gnus-group-list-active ()
  "List all groups that are available from the server(s)."
  (interactive nil gnus-group-mode)
  ;; First we make sure that we have really read the active file.
  (unless (gnus-read-active-file-p)
    (let ((gnus-read-active-file t)
	  (gnus-agent gnus-plugged)); If we're actually plugged, store the active file in the agent.
      (gnus-read-active-file)))
  ;; Find all groups and sort them.
  (let ((buffer-read-only nil))
    (erase-buffer)
    (dolist (group (sort (hash-table-keys gnus-active-hashtb) #'string<))
      (add-text-properties
       (point) (prog1 (1+ (point))
		 (insert "       *: "
			 group
			 "\n"))
       (list 'gnus-group group
	     'gnus-unread t
	     'gnus-level (gnus-group-level group))))
    (goto-char (point-min))))

(defun gnus-activate-all-groups (level)
  "Activate absolutely all groups."
  (interactive (list gnus-level-unsubscribed) gnus-group-mode)
  (let ((gnus-activate-level level)
	(gnus-activate-foreign-newsgroups level))
    (gnus-group-get-new-news)))

(defun gnus-group-get-new-news (&optional arg one-level)
  "Get newly arrived articles.
If ARG is a number, it specifies which levels you are interested in
re-scanning.  If ARG is non-nil and not a number, this will force
\"hard\" re-reading of the active files from all servers.
If ONE-LEVEL is not nil, then re-scan only the specified level,
otherwise all levels below ARG will be scanned too."
  (interactive "P" gnus-group-mode)
  (require 'nnmail)
  (let ((gnus-inhibit-demon t)
	;; Binding this variable will inhibit multiple fetchings
	;; of the same mail source.
	(nnmail-fetched-sources (list t)))
    (gnus-run-hooks 'gnus-get-top-new-news-hook)
    (gnus-run-hooks 'gnus-get-new-news-hook)

    ;; Read any child files.
    (unless gnus-child
      (gnus-parent-read-child-newsrc))

    (gnus-get-unread-articles arg nil one-level)

    ;; If the user wants it, we scan for new groups.
    (when (eq gnus-check-new-newsgroups 'always)
      (gnus-find-new-newsgroups))

    (gnus-check-reasonable-setup)
    (when gnus-group-use-permanent-levels
      (setq gnus-group-use-permanent-levels (gnus-group-default-level arg)))))

(defun gnus-group-get-new-news-this-group (&optional n dont-scan)
  "Check for newly arrived news in the current group (and the N-1 next groups).
The difference between N and the number of newsgroup checked is returned.
If N is negative, this group and the N-1 previous groups will be checked.
If DONT-SCAN is non-nil, scan non-activated groups as well."
  (interactive "P" gnus-group-mode)
  (let* ((groups (gnus-group-process-prefix n))
	 (ret (if (numberp n) (- n (length groups)) 0))
	 (beg (unless n
		(point-marker)))
	 group method
	 (gnus-inhibit-demon t)
	 ;; Binding this variable will inhibit multiple fetchings
	 ;; of the same mail source.
	 (nnmail-fetched-sources (list t)))
    (gnus-run-hooks 'gnus-get-new-news-hook)
    (while (setq group (pop groups))
      (gnus-group-remove-mark group)
      ;; Bypass any previous denials from the server.
      (gnus-remove-denial (setq method (gnus-find-method-for-group group)))
      (if (if (and (not dont-scan)
		   ;; Prefer request-group-scan if the backend supports it.
		   (gnus-check-backend-function 'request-group-scan group))
	      (progn
		;; Ensure that the server is already open.
		(gnus-activate-group group nil nil method)
		(gnus-request-group-scan group (gnus-get-info group)))
	    (gnus-activate-group group (if dont-scan nil 'scan) nil method))
	  (let ((info (gnus-get-info group))
		(active (gnus-active group)))
	    (when info
	      (gnus-request-update-info info method))
	    (gnus-get-unread-articles-in-group info active)
	    (unless (gnus-virtual-group-p group)
	      (gnus-close-group group))
	    (when gnus-agent
	      (gnus-agent-save-group-info
	       method (gnus-group-real-name group) active))
	    (gnus-group-update-group group nil t))
	(gnus-error 3 "%s error: %s" group (gnus-status-message group))))
    (gnus-run-hooks 'gnus-after-getting-new-news-hook)
    (when beg
      (goto-char beg))
    (when gnus-goto-next-group-when-activating
      (gnus-group-next-unread-group 1 t))
    (gnus-group-position-point)
    ret))

(defun gnus-group-describe-group (force &optional group)
  "Display a description of the current newsgroup."
  (interactive (list current-prefix-arg (gnus-group-group-name))
	       gnus-group-mode)
  (let* ((method (gnus-find-method-for-group group))
	 (mname (gnus-group-prefixed-name "" method))
	 desc)
    (when (and force
	       gnus-description-hashtb)
      (remhash mname gnus-description-hashtb))
    (unless group
      (error "No group name given"))
    (when (or (and gnus-description-hashtb
		   ;; We check whether this group's method has been
		   ;; queried for a description file.
		   (gethash mname gnus-description-hashtb))
	      (setq desc (gnus-group-get-description group))
	      (gnus-read-descriptions-file method))
      (gnus-message 1 "%s"
		    (or desc (gethash group gnus-description-hashtb)
			"No description available")))))

;; Suggested by Per Abrahamsen <amanda@iesd.auc.dk>.
(defun gnus-group-describe-all-groups (&optional force)
  "Pop up a buffer with descriptions of all newsgroups."
  (interactive "P" gnus-group-mode)
  (when force
    (setq gnus-description-hashtb nil))
  (when (not (or gnus-description-hashtb
		 (gnus-read-all-descriptions-files)))
    (error "Couldn't request descriptions file"))
  (let ((buffer-read-only nil))
    (erase-buffer)
    (dolist (group (sort (hash-table-keys gnus-description-hashtb) #'string<))
      (let ((b (point))
            (desc (gethash group gnus-description-hashtb))
            (charset (gnus-group-name-charset nil group)))
	(insert (format "      *: %-20s %s\n"
			(gnus-group-name-decode group charset)
                        (gnus-group-name-decode desc charset)))
        (add-text-properties
         b (1+ b) (list 'gnus-group group
                        'gnus-unread t 'gnus-marked nil
                        'gnus-level (1+ gnus-level-subscribed)))))
    (goto-char (point-min))
    (gnus-group-position-point)))

;; Suggested by Daniel Quinlan <quinlan@best.com>.
(defun gnus-group-apropos (regexp &optional search-description)
  "List all newsgroups that have names that match a regexp."
  (interactive "sGnus apropos (regexp): " gnus-group-mode)
  (let ((prev "")
	(obuf (current-buffer))
	groups des)
    ;; Go through all newsgroups that are known to Gnus.
    (maphash
     (lambda (g-name _)
       (and (string-match regexp g-name)
	    (push g-name groups)))
     gnus-active-hashtb)
    ;; Also go through all descriptions that are known to Gnus.
    (when search-description
      (dolist (g-name (hash-table-keys gnus-description-hashtb))
	(when (string-match regexp g-name)
	  (push g-name groups))))
    (if (not groups)
	(gnus-message 3 "No groups matched \"%s\"." regexp)
      ;; Print out all the groups.
      (save-excursion
	(pop-to-buffer "*Gnus Help*")
	(buffer-disable-undo)
	(erase-buffer)
	(setq groups (sort groups #'string<))
	(while groups
	  ;; Groups may be entered twice into the list of groups.
	  (when (not (string= (car groups) prev))
	    (setq prev (car groups))
	    (let ((charset (gnus-group-name-charset nil prev)))
	      (insert (gnus-group-name-decode prev charset) "\n")
	      (when (and gnus-description-hashtb
			 (setq des (gethash (car groups)
					    gnus-description-hashtb)))
		(insert "  " (gnus-group-name-decode des charset) "\n"))))
	  (setq groups (cdr groups)))
	(goto-char (point-min))))
    (pop-to-buffer obuf)))

(defun gnus-group-description-apropos (regexp)
  "List all newsgroups that have names or descriptions that match REGEXP."
  (interactive "sGnus description apropos (regexp): " gnus-group-mode)
  (when (not (or gnus-description-hashtb
		 (gnus-read-all-descriptions-files)))
    (error "Couldn't request descriptions file"))
  (gnus-group-apropos regexp t))

;; Suggested by Per Abrahamsen <amanda@iesd.auc.dk>.
(defun gnus-group-list-matching (level regexp &optional all lowest)
  "List all groups with unread articles that match REGEXP.
If the prefix LEVEL is non-nil, it should be a number that says which
level to cut off listing groups.
If ALL, also list groups with no unread articles.
If LOWEST, don't list groups with level lower than LOWEST.

This command may read the active file."
  (interactive "P\nsList newsgroups matching: " gnus-group-mode)
  ;; First make sure active file has been read.
  (when (and level
	     (> (prefix-numeric-value level) gnus-level-killed))
    (gnus-get-killed-groups))
  (funcall gnus-group-prepare-function
   (or level gnus-level-subscribed) (and all t) (or lowest 1) regexp)
  (goto-char (point-min))
  (gnus-group-position-point))

(defun gnus-group-list-all-matching (level regexp &optional lowest)
  "List all groups that match REGEXP.
If the prefix LEVEL is non-nil, it should be a number that says which
level to cut off listing groups.
If LOWEST, don't list groups with level lower than LOWEST."
  (interactive "P\nsList newsgroups matching: " gnus-group-mode)
  (when level
    (setq level (prefix-numeric-value level)))
  (gnus-group-list-matching (or level gnus-level-killed) regexp t lowest))

;; Suggested by Jack Vinson <vinson@unagi.cis.upenn.edu>.
(defun gnus-group-save-newsrc (&optional force)
  "Save the Gnus startup files.
If FORCE, force saving whether it is necessary or not."
  (interactive "P" gnus-group-mode)
  (gnus-save-newsrc-file force))

(defun gnus-group-restart (&optional _arg)
  "Force Gnus to read the .newsrc file."
  (interactive nil gnus-group-mode)
  (when (gnus-yes-or-no-p "Are you sure you want to restart Gnus? ")
    (gnus-save-newsrc-file)
    (gnus-clear-system)
    (gnus)))

(defun gnus-group-read-init-file ()
  "Read the Gnus elisp init file."
  (interactive nil gnus-group-mode)
  (gnus-read-init-file)
  (gnus-message 5 "Read %s" gnus-init-file))

(defun gnus-group-check-bogus-groups (&optional silent)
  "Check bogus newsgroups.
If given a prefix, don't ask for confirmation before removing a bogus
group."
  (interactive "P" gnus-group-mode)
  (gnus-check-bogus-newsgroups (and (not silent) (not gnus-expert-user)))
  (gnus-group-list-groups))

(defun gnus-group-find-new-groups (&optional arg)
  "Search for new groups and add them.
Each new group will be treated with `gnus-subscribe-newsgroup-method'.
With 1 \\[universal-argument], use the `ask-server' method to query the server for new
groups.
With 2 \\[universal-argument]'s, use most complete method possible to query the server
for new groups, and subscribe the new groups as zombies."
  (interactive "p" gnus-group-mode)
  (let ((new-groups (gnus-find-new-newsgroups (or arg 1)))
	current-group)
    (gnus-group-list-groups)
    (setq current-group (gnus-group-group-name))
    (dolist (group new-groups)
      (gnus-group-jump-to-group group))
    (when current-group
      (gnus-group-jump-to-group current-group))))

(defun gnus-group-edit-global-kill (&optional article group)
  "Edit the global kill file.
If GROUP, edit that local kill file instead."
  (interactive "P" gnus-group-mode)
  (setq gnus-current-kill-article article)
  (gnus-kill-file-edit-file group)
  (gnus-message 6 "Editing a %s kill file (Type %s to exit)"
		(if group "local" "global")
		(substitute-command-keys "\\[gnus-kill-file-exit]")))

(defun gnus-group-edit-local-kill (article group)
  "Edit a local kill file."
  (interactive (list nil (gnus-group-group-name)) gnus-group-mode)
  (gnus-group-edit-global-kill article group))

(defun gnus-group-force-update ()
  "Update `.newsrc' file."
  (interactive nil gnus-group-mode)
  (gnus-save-newsrc-file))

(defvar gnus-backlog-articles)

(defun gnus-group-suspend ()
  "Suspend the current Gnus session.
In fact, cleanup buffers except for group mode buffer.
The hook `gnus-suspend-gnus-hook' is called before actually suspending."
  (interactive nil gnus-group-mode)
  (gnus-run-hooks 'gnus-suspend-gnus-hook)
  (gnus-offer-save-summaries)
  ;; Kill Gnus buffers except for group mode buffer.
  (let ((group-buf (get-buffer gnus-group-buffer)))
    (dolist (buf (gnus-buffers))
      (unless (or (eq buf group-buf)
		  (eq buf gnus-dribble-buffer)
		  (with-current-buffer buf
		    (derived-mode-p 'message-mode)))
	(gnus-kill-buffer buf)))
    (setq gnus-backlog-articles nil)
    (gnus-kill-gnus-frames)
    ;; Closing all the backends is useful (for instance) when the
    ;; IP addresses have changed and you need to reconnect.
    (dolist (elem gnus-opened-servers)
      (gnus-close-server (car elem)))
    (when group-buf
      (bury-buffer group-buf)
      (delete-windows-on group-buf t))))

(defun gnus-group-clear-dribble ()
  "Clear all information from the dribble buffer."
  (interactive nil gnus-group-mode)
  (gnus-dribble-clear)
  (gnus-message 7 "Cleared dribble buffer"))

(defun gnus-group-exit ()
  "Quit reading news after updating .newsrc.eld and .newsrc.
The hook `gnus-exit-gnus-hook' is called before actually exiting."
  (interactive nil gnus-group-mode)
  (when
      (or noninteractive		;For gnus-batch-kill
	  (not gnus-interactive-exit)	;Without confirmation
	  gnus-expert-user
	  (gnus-y-or-n-p "Are you sure you want to quit reading news? "))
    (gnus-run-hooks 'gnus-exit-gnus-hook)
    ;; Check whether we have any unsaved Message buffers and offer to
    ;; save them.
    (gnus--abort-on-unsaved-message-buffers)
    ;; Offer to save data from non-quitted summary buffers.
    (gnus-offer-save-summaries)
    ;; Save the newsrc file(s).
    (gnus-save-newsrc-file)
    ;; Kill-em-all.
    (gnus-close-backends)
    ;; Reset everything.
    (gnus-clear-system)
    ;; Allow the user to do things after cleaning up.
    (gnus-run-hooks 'gnus-after-exiting-gnus-hook)))

(defun gnus--abort-on-unsaved-message-buffers ()
  (dolist (buffer (gnus-buffers))
    (with-current-buffer buffer
      (when (and (derived-mode-p 'message-mode)
                 (buffer-modified-p)
                 (not (y-or-n-p
                       (format "Message buffer %s unsaved, continue exit? "
                               buffer))))
        (error "Gnus exit aborted due to unsaved buffer %s" buffer)))))

(defun gnus-group-quit ()
  "Quit reading news without updating .newsrc.eld or .newsrc.
The hook `gnus-exit-gnus-hook' is called before actually exiting."
  (interactive nil gnus-group-mode)
  (when (or noninteractive		;For gnus-batch-kill
	    (zerop (buffer-size))
	    (not (gnus-server-opened gnus-select-method))
	    gnus-expert-user
	    (gnus-yes-or-no-p
	     (format "Quit reading news without saving %s? "
		     (file-name-nondirectory gnus-newsrc-file))))
    (gnus-run-hooks 'gnus-exit-gnus-hook)
    (gnus-configure-windows 'group t)
    (when (and (gnus-buffer-live-p gnus-dribble-buffer)
	       (not (zerop (with-current-buffer gnus-dribble-buffer
			    (buffer-size)))))
      (gnus-dribble-enter
       ";;; Gnus was exited on purpose without saving the .newsrc files."))
    (gnus-dribble-save)
    (gnus-close-backends)
    (gnus-clear-system)
    (gnus-kill-buffer gnus-group-buffer)
    ;; Allow the user to do things after cleaning up.
    (gnus-run-hooks 'gnus-after-exiting-gnus-hook)))

(defun gnus-group-describe-briefly ()
  "Give a one line description of the group mode commands."
  (interactive nil gnus-group-mode)
  (gnus-message 7 "%s" (substitute-command-keys "\\<gnus-group-mode-map>\\[gnus-group-read-group]:Select  \\[gnus-group-next-unread-group]:Forward  \\[gnus-group-prev-unread-group]:Backward  \\[gnus-group-exit]:Exit  \\[gnus-info-find-node]:Run Info  \\[gnus-group-describe-briefly]:This help")))

(defun gnus-group-browse-foreign-server (method)
  "Browse a foreign news server.
If called interactively, this function will ask for a select method
 (nntp, nnspool, etc.) and a server address (e.g., nntp.some.where).
If not, METHOD should be a list where the first element is the method
and the second element is the address."
  (interactive
   (list (let ((how (gnus-completing-read
		     "Which back end"
		     (mapcar #'car (append gnus-valid-select-methods
					   gnus-server-alist))
		     t (cons "nntp" 0) 'gnus-method-history)))
	   ;; We either got a back end name or a virtual server name.
	   ;; If the first, we also need an address.
	   (if (assoc how gnus-valid-select-methods)
	       (list (intern how)
		     ;; Suggested by mapjph@bath.ac.uk.
		     (gnus-completing-read
		      "Address"
		      ;; FIXME? gnus-secondary-servers is obsolete,
		      ;; and it is not obvious that there is anything
		      ;; sensible to use instead in this particular case.
		      (if (boundp 'gnus-secondary-servers)
			  gnus-secondary-servers
			(cdr gnus-select-method))))
	     ;; We got a server name.
	     how)))
   gnus-group-mode)
  (gnus-browse-foreign-server method))

(defun gnus-group-set-info (info &optional method-only-group part)
  (when (or info part)
    (let* ((entry (gnus-group-entry
		   (or method-only-group (gnus-info-group info))))
	   (part-info info)
	   (info (if method-only-group (nth 1 entry) info)))
      (when method-only-group
	(unless entry
	  (error "Trying to change non-existent group %s" method-only-group))
	;; We have received parts of the actual group info - either the
	;; select method or the group parameters.  We first check
	;; whether we have to extend the info, and if so, do that.
	(let ((len (length info))
	      (total (if (eq part 'method) 5 6)))
	  (when (< len total)
	    (setcdr (nthcdr (1- len) info)
		    (make-list (- total len) nil)))
	  ;; Then we enter the new info.
	  (setcar (nthcdr (1- total) info) part-info)))
      (unless entry
	;; This is a new group, so we just create it.
	(with-current-buffer gnus-group-buffer
          (let ((method (gnus-info-method info)))
	    (with-current-buffer gnus-group-buffer
	      (if (gnus-server-equal method "native")
                  (gnus-group-make-group (gnus-info-group info))
		(gnus-group-make-group
		 (gnus-group-real-name (gnus-info-group info))
		 (if (stringp method)
                     method
		   (prin1-to-string (car method)))
		 (when (consp method)
		   (nth 1 (gnus-info-method info))))))
	    (setq entry
	          (gnus-group-entry (gnus-group-prefixed-name
				     (gnus-group-real-name (gnus-info-group info))
				     (or method gnus-select-method))))
	    (gnus-message 6 "Note: New group created"))))
      (setcar (nthcdr 1 entry) info)
      (when (and (not (eq (car entry) t))
		 (gnus-active (gnus-info-group info)))
	(setcar entry (length
		       (gnus-list-of-unread-articles (car info)))))
      ;; How `gnus-newsrc-hashtb' and `gnus-newsrc-alist' are
      ;; dutifully kept in-sync is anyone's guess...
      (when gnus-newsrc-alist
	(push info (cdr (setq gnus-newsrc-alist
			      (remove (assoc-string
				       (gnus-info-group info)
				       gnus-newsrc-alist)
				      gnus-newsrc-alist))))))))

;; Ad-hoc function for inserting data from a different newsrc.eld
;; file.  Use with caution, if at all.
(defun gnus-import-other-newsrc-file (file)
  (with-temp-buffer
    (insert-file-contents file)
    (let (form)
      (while (ignore-errors
	       (setq form (read (current-buffer))))
	(when (and (consp form)
		   (eq (cadr form) 'gnus-newsrc-alist))
	  (let ((infos (cadr (nth 2 form))))
	    (dolist (info infos)
	      (when (gnus-get-info (car info))
		(gnus-set-info (car info) info)))))))))

(defun gnus-add-marked-articles (group type articles &optional info force)
  ;; Add ARTICLES of TYPE to the info of GROUP.
  ;; If INFO is non-nil, use that info.  If FORCE is non-nil, don't
  ;; add, but replace marked articles of TYPE with ARTICLES.
  (let ((info (or info (gnus-get-info group)))
	marked m)
    (or (not info)
	(and (not (setq marked (nthcdr 3 info)))
	     (or (null articles)
		 (setcdr (nthcdr 2 info)
			 (list (list (cons type (range-compress-list
                                                 articles)))))))
	(and (not (setq m (assq type (car marked))))
	     (or (null articles)
		 (setcar marked
			 (cons (cons type (range-compress-list articles))
			       (car marked)))))
	(if force
	    (if (null articles)
		(setcar (nthcdr 3 info)
			(assq-delete-all type (car marked)))
	      (setcdr m (range-compress-list articles)))
	  (setcdr m (range-compress-list
		     (sort (nconc (range-uncompress (cdr m))
				  (copy-sequence articles))
			   #'<)))))))

(declare-function gnus-summary-add-mark "gnus-sum" (article type))

(defun gnus-add-mark (group mark article)
  "Mark ARTICLE in GROUP with MARK, whether the group is displayed or not."
  (let ((buffer (gnus-summary-buffer-name group)))
    (if (gnus-buffer-live-p buffer)
	(with-current-buffer (get-buffer buffer)
	  (gnus-summary-add-mark article mark))
      (gnus-add-marked-articles group (cdr (assq mark gnus-article-mark-lists))
				(list article)))))

;;;
;;; Group timestamps
;;;

(defun gnus-group-set-timestamp ()
  "Change the timestamp of the current group to the current time.
This function can be used in hooks like `gnus-select-group-hook'
or `gnus-group-catchup-group-hook'."
  (when gnus-newsgroup-name
    (let ((time (time-convert nil 'integer)))
      (gnus-group-set-parameter gnus-newsgroup-name 'timestamp time))))

(defsubst gnus-group-timestamp (group)
  "Return the timestamp for GROUP."
  (gnus-group-get-parameter group 'timestamp t))

(defun gnus-group-timestamp-delta (group)
  "Return the offset in seconds from the timestamp for GROUP to the current time.
Return value is a floating point number."
  ;; FIXME: This should return a Lisp integer, not a Lisp float,
  ;; since it is always an integer.
  (let* ((time (or (gnus-group-timestamp group) 0))
	 (delta (time-since time)))
    (float-time delta)))

(defun gnus-group-timestamp-string (group)
  "Return a string of the timestamp for GROUP."
  (let ((time (gnus-group-timestamp group)))
    (if (not time)
	""
      (gnus-time-iso8601 time))))

(defun gnus-group-list-cached (level &optional lowest)
  "List all groups with cached articles.
If the prefix LEVEL is non-nil, it should be a number that says which
level to cut off listing groups.
If LOWEST, don't list groups with level lower than LOWEST.

This command may read the active file."
  (interactive "P" gnus-group-mode)
  (when level
    (setq level (prefix-numeric-value level)))
  (when (or (not level) (>= level gnus-level-zombie))
    (gnus-cache-open))
  (funcall gnus-group-prepare-function
	   (or level gnus-level-subscribed)
           (lambda (info)
             (let ((marks (gnus-info-marks info)))
               (assq 'cache marks)))
	   lowest
           (lambda (group)
             (or (gethash group
                          gnus-cache-active-hashtb)
                 ;; Cache active file might use "."
                 ;; instead of ":".
                 (gethash
                  (mapconcat #'identity
                             (split-string group ":")
                             ".")
                  gnus-cache-active-hashtb))))
  (goto-char (point-min))
  (gnus-group-position-point))

(defun gnus-group-list-dormant (level &optional lowest)
  "List all groups with dormant articles.
If the prefix LEVEL is non-nil, it should be a number that says which
level to cut off listing groups.
If LOWEST, don't list groups with level lower than LOWEST.

This command may read the active file."
  (interactive "P" gnus-group-mode)
  (when level
    (setq level (prefix-numeric-value level)))
  (when (or (not level) (>= level gnus-level-zombie))
    (gnus-cache-open))
  (funcall gnus-group-prepare-function
	   (or level gnus-level-subscribed)
           (lambda (info)
             (let ((marks (gnus-info-marks info)))
               (assq 'dormant marks)))
	   lowest
	   'ignore)
  (goto-char (point-min))
  (gnus-group-position-point))

(defun gnus-group-list-ticked (level &optional lowest)
  "List all groups with ticked articles.
If the prefix LEVEL is non-nil, it should be a number that says which
level to cut off listing groups.
If LOWEST, don't list groups with level lower than LOWEST.

This command may read the active file."
  (interactive "P" gnus-group-mode)
  (when level
    (setq level (prefix-numeric-value level)))
  (when (or (not level) (>= level gnus-level-zombie))
    (gnus-cache-open))
  (funcall gnus-group-prepare-function
	   (or level gnus-level-subscribed)
           (lambda (info)
             (let ((marks (gnus-info-marks info)))
               (assq 'tick marks)))
	   lowest
	   'ignore)
  (goto-char (point-min))
  (gnus-group-position-point))

(defun gnus-group-listed-groups ()
  "Return a list of listed groups."
  (let (point groups)
    (goto-char (point-min))
    (while (setq point (text-property-not-all (point) (point-max)
					      'gnus-group nil))
      (goto-char point)
      (push (get-text-property point 'gnus-group) groups)
      (forward-char 1))
    groups))

(defun gnus-group-list-plus (&optional _args)
  "List groups plus the current selection."
  (interactive nil gnus-group-mode)
  (let ((gnus-group-listed-groups (gnus-group-listed-groups))
	(gnus-group-list-mode gnus-group-list-mode) ;; Save it.
	func)
    (push last-command-event unread-command-events)
    (push ?A unread-command-events)
    (let (gnus-pick-mode keys)
      (setq keys (read-key-sequence nil)
	    func (lookup-key (current-local-map) keys)))
    (if (or (not func)
	    (numberp func))
	(ding)
      (call-interactively func))))

(defun gnus-group-list-flush (&optional args)
  "Flush groups from the current selection."
  (interactive "P" gnus-group-mode)
  (let ((gnus-group-list-option 'flush))
    (gnus-group-list-plus args)))

(defun gnus-group-list-limit (&optional args)
  "List groups limited within the current selection.
If you've limited the groups, you can further limit the selection
with this command.  If you've first limited to groups with
dormant articles with `A ?', you can then further limit with
`A / c', which will then limit to groups with cached articles, giving
you the groups that have both dormant articles and cached articles."
  (interactive "P" gnus-group-mode)
  (let ((gnus-group-list-option 'limit))
    (gnus-group-list-plus args)))

(declare-function gnus-mark-article-as-read "gnus-sum" (article &optional mark))
(declare-function gnus-group-make-articles-read "gnus-sum" (group articles))

(defun gnus-group-mark-article-read (group article)
  "Mark ARTICLE read."
  (let ((buffer (gnus-summary-buffer-name group))
	(mark gnus-read-mark)
	active n)
    (if (get-buffer buffer)
	(with-current-buffer buffer
	  (setq active gnus-newsgroup-active)
	  (gnus-activate-group group)
	  (when gnus-newsgroup-prepared
	    (when (and gnus-newsgroup-auto-expire
		       (memq mark gnus-auto-expirable-marks))
	      (setq mark gnus-expirable-mark))
	    (setq mark (gnus-request-update-mark
			group article mark))
	    (gnus-request-set-mark
	     group (list (list (list article) 'add '(read))))
	    (gnus-mark-article-as-read article mark)
	    (setq gnus-newsgroup-active (gnus-active group))
	    (when active
	      (setq n (1+ (cdr active)))
	      (while (<= n (cdr gnus-newsgroup-active))
		(unless (eq n article)
		  (push n gnus-newsgroup-unselected))
		(setq n (1+ n)))
	      (setq gnus-newsgroup-unselected
		    (sort gnus-newsgroup-unselected #'<)))))
      (gnus-activate-group group)
      (gnus-group-make-articles-read group (list article))
      (when (and (gnus-group-auto-expirable-p group)
		 (not (gnus-group-read-only-p group)))
	(gnus-add-marked-articles
	 group 'expire (list article))))))


;;;
;;; Group compaction. -- dvl
;;;

(defun gnus-group-compact-group (group)
  "Compact the current group.
Compaction means removing gaps between article numbers.  Hence, this
operation is only meaningful for back ends using one file per article
\(e.g. nnml).

Note: currently only implemented in nnml."
  (interactive (list (gnus-group-group-name)) gnus-group-mode)
  (unless group
    (error "No group to compact"))
  (unless (gnus-check-backend-function 'request-compact-group group)
    (error "This back end does not support group compaction"))
  (gnus-message 6 "\
Compacting group %s... (this may take a long time)"
		group)
  (prog1
      (if (not (gnus-request-compact-group group))
	  (gnus-error 3 "Couldn't compact group %s" group)
	(gnus-message 6 "Compacting group %s...done" group)
	t)
    ;; Invalidate the "original article" buffer which might be out of date.
    ;; #### NOTE: Yes, this might be a bit rude, but since compaction
    ;; #### will not happen very often, I think this is acceptable.
    (gnus-kill-buffer gnus-original-article-buffer)
    ;; Update the group line to reflect new information (art number etc).
    (gnus-group-update-group-line)))

(provide 'gnus-group)

;;; gnus-group.el ends here<|MERGE_RESOLUTION|>--- conflicted
+++ resolved
@@ -35,12 +35,8 @@
 (require 'gnus-undo)
 (require 'gmm-utils)
 (require 'time-date)
-<<<<<<< HEAD
 (require 'mm-url)
 (require 'subr-x)
-=======
-(require 'range)
->>>>>>> 9b358a99
 
 (eval-when-compile
   (with-suppressed-warnings ((lexical features))
