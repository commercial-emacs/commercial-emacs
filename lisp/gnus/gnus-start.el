;;; gnus-start.el --- startup functions for Gnus -*- lexical-binding:t -*-

;; Copyright (C) 1996-2022 Free Software Foundation, Inc.

;; Author: Lars Magne Ingebrigtsen <larsi@gnus.org>
;; Keywords: news

;; This file is NOT part of GNU Emacs.

;; GNU Emacs is free software: you can redistribute it and/or modify
;; it under the terms of the GNU General Public License as published by
;; the Free Software Foundation, either version 3 of the License, or
;; (at your option) any later version.

;; GNU Emacs is distributed in the hope that it will be useful,
;; but WITHOUT ANY WARRANTY; without even the implied warranty of
;; MERCHANTABILITY or FITNESS FOR A PARTICULAR PURPOSE.  See the
;; GNU General Public License for more details.

;; You should have received a copy of the GNU General Public License
;; along with GNU Emacs.  If not, see <https://www.gnu.org/licenses/>.

;;; Commentary:

;;; Code:

(require 'gnus)
(require 'gnus-win)
(require 'gnus-int)
(require 'gnus-spec)
(require 'gnus-range)
(require 'gnus-cloud)
(require 'gnus-dbus)
(require 'nnmail)

(autoload 'message-make-date "message")
(autoload 'gnus-agent-read-servers-validate "gnus-agent")
(autoload 'gnus-agent-save-local "gnus-agent")
(autoload 'gnus-agent-possibly-alter-active "gnus-agent")
(autoload 'gnus-agent-save-active "gnus-agent")
(autoload 'gnus-agentize "gnus-agent" nil t)

(declare-function gnus-group-decoded-name "gnus-group" (string))
(declare-function gnus-group-default-level "gnus-group")

(defvar gnus-agent-covered-methods)
(defvar gnus-agent-file-loading-local)
(defvar gnus-agent-file-loading-cache)
(defvar gnus-topic-alist)
(defvar gnus-inhibit-demon)

(defconst gnus-thread-group "gnus-get-unread-articles"
  "Identifying prefix for fetching threads.")

(defcustom gnus-thread-timeout-seconds 75
  "Timeout for individual backend scan."
  :group 'gnus-start
  :type 'integer)

(defconst gnus-dot-newsrc (nnheader-concat gnus-home-directory ".newsrc")
  "Traditional Usenet .newsrc file.  Its time is long past.")

(defcustom gnus-newsrc-file (nnheader-concat gnus-home-directory ".newsrc.eld")
  "So-called El Dingo state file.  Do not change this."
  :group 'gnus-start
  :type 'file)

(make-obsolete-variable 'gnus-startup-file 'gnus-newsrc-file "28.1")

(make-obsolete-variable 'gnus-backup-startup-file nil "28.1")
(make-obsolete-variable 'gnus-save-startup-file-via-temp-buffer nil "28.1")

(defcustom gnus-init-file (nnheader-concat gnus-home-directory ".gnus")
  "Your Gnus Emacs Lisp startup file name.
If a file with the `.el' or `.elc' suffixes exists, it will be read instead."
  :group 'gnus-start
  :type 'file)

(defcustom gnus-site-init-file
  (condition-case nil
      (concat (file-name-directory
	       (directory-file-name installation-directory))
	      "site-lisp/gnus-init")
    (error nil))
  "The site-wide Gnus Emacs Lisp startup file name, or nil if none.
If a file with the `.el' or `.elc' suffixes exists, it will be read instead."
  :group 'gnus-start
  :type '(choice file (const nil)))

(defcustom gnus-use-dribble-file t
  "Non-nil means that Gnus will use a dribble file to store user updates.
If Emacs should crash without saving the .newsrc files, complete
information can be restored from the dribble file."
  :group 'gnus-dribble-file
  :type 'boolean)

(defcustom gnus-dribble-directory nil
  "The directory where dribble files will be saved.
If this variable is nil, the directory where the .newsrc files are
saved will be used."
  :group 'gnus-dribble-file
  :type '(choice directory (const nil)))

(defcustom gnus-check-new-newsgroups 'ask-server
  "Non-nil means that Gnus will run `gnus-find-new-newsgroups' at startup.
This normally finds new newsgroups by comparing the active groups the
servers have already reported with those Gnus already knows, either alive
or killed.

When any of the following are true, `gnus-find-new-newsgroups' will instead
ask the servers (including the archive server) to list new
groups since the last time it checked:
  1. This variable is `ask-server'.
  2. This variable is a list of select methods (see below).
  3. Option `gnus-read-active-file' is nil or `some'.
  4. A prefix argument is given to `gnus-find-new-newsgroups' interactively.

Thus, if this variable is `ask-server' or a list of select methods or
`gnus-read-active-file' is nil or `some', then the killed list is no
longer necessary, so you could safely set `gnus-save-killed-list' to nil.

This variable can be a list of select methods which Gnus will query with
the `ask-server' method in addition to the archive server.

E.g.:
  (setq gnus-check-new-newsgroups
	\\='((nntp \"some.server\") (nntp \"other.server\")))

If this variable is nil, then you have to tell Gnus explicitly to
check for new newsgroups with \\<gnus-group-mode-map>\\[gnus-find-new-newsgroups]."
  :group 'gnus-start
  :type '(choice (const :tag "no" nil)
		 (const :tag "by brute force" t)
		 (const :tag "ask servers" ask-server)
		 (repeat :menu-tag "ask additional servers"
			 :tag "ask additional servers"
			 :value ((nntp ""))
			 (sexp :format "%v"))))

(defcustom gnus-check-bogus-newsgroups nil
  "Non-nil means that Gnus will check and remove bogus newsgroup at startup.
If this variable is nil, then you have to tell Gnus explicitly to
check for bogus newsgroups with \\<gnus-group-mode-map>\\[gnus-group-check-bogus-groups]."
  :group 'gnus-start-server
  :type 'boolean)

(defcustom gnus-read-active-file 'some
  "Non-nil means that Gnus will read the entire active file at startup.
If this variable is nil, Gnus will only know about the groups in your
`.newsrc' file.

If this variable is `some', Gnus will try to only read the relevant
parts of the active file from the server.  Not all servers support
this, and it might be quite slow with other servers, but this should
generally be faster than both the t and nil value.

If you set this variable to nil or `some', you probably still want to
be told about new newsgroups that arrive.  To do that, set
`gnus-check-new-newsgroups' to `ask-server'.  This may not work
properly with all servers."
  :group 'gnus-start-server
  :type '(choice (const nil)
		 (const some)
		 (const t)))

(defconst gnus-level-subscribed 5
  "Groups with levels less than or equal to this variable are subscribed.")

(defconst gnus-level-unsubscribed 7
  "Groups with levels less than or equal to this variable are unsubscribed.

Groups with levels less than `gnus-level-subscribed', which
should be less than this variable, are subscribed.  Groups with
levels from `gnus-level-subscribed' (exclusive) upto this
variable (inclusive) are unsubscribed.  See also
`gnus-level-zombie', `gnus-level-killed' and the Info node `(gnus)Group
Levels' for details.")

(defconst gnus-level-zombie 8
  "Groups with this level are zombie groups.")

(defconst gnus-level-killed 9
  "Groups with this level are killed.")

(defcustom gnus-level-default-subscribed 3
  "New subscribed groups will be subscribed at this level."
  :group 'gnus-group-levels
  :type 'integer)

(defcustom gnus-level-default-unsubscribed 6
  "New unsubscribed groups will be unsubscribed at this level."
  :group 'gnus-group-levels
  :type 'integer)

(defcustom gnus-activate-level (1+ gnus-level-subscribed)
  "Groups higher than this level won't be activated on startup.
Setting this variable to something low might save lots of time when
you have many groups that you aren't interested in."
  :group 'gnus-group-levels
  :type 'integer)

(defcustom gnus-activate-foreign-newsgroups 4
  "If nil, Gnus will not check foreign newsgroups at startup.
If it is non-nil, it should be a number between one and nine.  Foreign
newsgroups that have a level lower or equal to this number will be
activated on startup.  For instance, if you want to active all
subscribed newsgroups, but not the rest, you'd set this variable to
`gnus-level-subscribed'.

If you subscribe to lots of newsgroups from different servers, startup
might take a while.  By setting this variable to nil, you'll save time,
but you won't be told how many unread articles there are in the
groups."
  :group 'gnus-group-levels
  :type '(choice integer
		 (const :tag "none" nil)))

(make-obsolete-variable 'gnus-read-newsrc-file nil "28.1")

(make-obsolete-variable 'gnus-save-newsrc-file 'gnus-save-dot-newsrc "28.1")

(defvaralias 'gnus-save-dot-newsrc 'gnus-save-newsrc-file)
(defcustom gnus-save-newsrc-file t
  "Save a Usenet .newsrc for nntp groups.
Note the .newsrc is primarily for the benefit of other newsreaders.
Gnus uses .newsrc.eld, not .newsrc."
  :group 'gnus-newsrc
  :type 'boolean)

(defcustom gnus-save-killed-list t
  "If non-nil, save the list of killed groups to the startup file.
If you set this variable to nil, you'll save both time (when starting
and quitting) and space (both memory and disk), but it will also mean
that Gnus has no record of which groups are new and which are old, so
the automatic new newsgroups subscription methods become meaningless.

You should always set `gnus-check-new-newsgroups' to `ask-server' or
nil if you set this variable to nil.

This variable can also be a regexp.  In that case, all groups that do
not match this regexp will be removed before saving the list."
  :group 'gnus-newsrc
  :type '(radio (sexp :format "Non-nil\n"
		      :match (lambda (widget value)
			       (and value (not (stringp value))))
		      :value t)
		(const nil)
		regexp))

(defcustom gnus-ignored-newsgroups
  (mapconcat #'identity
	     '("^to\\."			; not "real" groups
	       "^[0-9. \t]+\\( \\|$\\)"	; all digits in name
	       "^[\"][\"#'()]"	; bogus characters
	       )
	     "\\|")
  "A regexp to match uninteresting newsgroups in the active file.
Any lines in the active file matching this regular expression are
removed from the newsgroup list before anything else is done to it,
thus making them effectively non-existent."
  :group 'gnus-group-new
  :type 'regexp)

(defcustom gnus-subscribe-newsgroup-method 'gnus-subscribe-zombies
  "Function(s) called with a group name when new group is detected.
A few pre-made functions are supplied: `gnus-subscribe-randomly'
inserts new groups at the beginning of the list of groups;
`gnus-subscribe-alphabetically' inserts new groups in strict
alphabetic order; `gnus-subscribe-hierarchically' inserts new groups
in hierarchical newsgroup order; `gnus-subscribe-interactively' asks
for your decision; `gnus-subscribe-killed' kills all new groups;
`gnus-subscribe-zombies' will make all new groups into zombies;
`gnus-subscribe-topics' will enter groups into the topics that
claim them."
  :group 'gnus-group-new
  :type '(radio (function-item gnus-subscribe-randomly)
		(function-item gnus-subscribe-alphabetically)
		(function-item gnus-subscribe-hierarchically)
		(function-item gnus-subscribe-interactively)
		(function-item gnus-subscribe-killed)
		(function-item gnus-subscribe-zombies)
		(function-item gnus-subscribe-topics)
		function
		(repeat function)))

(define-obsolete-variable-alias 'gnus-subscribe-newsgroup-hooks
  'gnus-subscribe-newsgroup-functions "24.3")
(defcustom gnus-subscribe-newsgroup-functions nil
  "Hooks run after you subscribe to a new group.
The hooks will be called with new group's name as argument."
  :version "22.1"
  :group 'gnus-group-new
  :type 'hook)

(defcustom gnus-subscribe-options-newsgroup-method
  'gnus-subscribe-alphabetically
  "Function(s) called to subscribe newsgroups mentioned on \"options -n\" lines.
If, for instance, you want to subscribe to all newsgroups in the
\"no\" and \"alt\" hierarchies, you'd put the following in your
.newsrc file:

options -n no.all alt.all

Gnus will then subscribe all new newsgroups in these hierarchies
with the subscription method in this variable."
  :group 'gnus-group-new
  :type '(radio (function-item gnus-subscribe-randomly)
		(function-item gnus-subscribe-alphabetically)
		(function-item gnus-subscribe-hierarchically)
		(function-item gnus-subscribe-interactively)
		(function-item gnus-subscribe-killed)
		(function-item gnus-subscribe-zombies)
		(function-item gnus-subscribe-topics)
		function
		(repeat function)))

(defcustom gnus-subscribe-hierarchical-interactive nil
  "If non-nil, Gnus will offer to subscribe hierarchically.
When a new hierarchy appears, Gnus will ask the user:

'alt.binaries': Do you want to subscribe to this hierarchy? ([d]ys):

If the user pressed `d', Gnus will descend the hierarchy, `y' will
subscribe to all newsgroups in the hierarchy and `s' will skip this
hierarchy in its entirety."
  :group 'gnus-group-new
  :type 'boolean)

(defcustom gnus-auto-subscribed-categories '(mail post-mail)
  "New groups from methods of these categories will be subscribed automatically.
Note that this variable only deals with new groups.  It has no
effect whatsoever on old groups.  The default is to automatically
subscribe all groups from mail-like backends."
  :version "24.1"
  :group 'gnus-group-new
  :type '(repeat symbol))

(defcustom gnus-auto-subscribed-groups
  "^nnml\\|^nnfolder\\|^nnmbox\\|^nnmh\\|^nnbabyl\\|^nnmaildir\\|^nnimap"
  "All new groups that match this regexp will be subscribed automatically.
Note that this variable only deals with new groups.  It has no effect
whatsoever on old groups.

New groups that match this regexp will not be handled by
`gnus-subscribe-newsgroup-method'.  Instead, they will
be subscribed using `gnus-subscribe-options-newsgroup-method'."
  :group 'gnus-group-new
  :type 'regexp)

(defcustom gnus-options-subscribe nil
  "All new groups matching this regexp will be subscribed unconditionally.
Note that this variable deals only with new newsgroups.  This variable
does not affect old newsgroups.

New groups that match this regexp will not be handled by
`gnus-subscribe-newsgroup-method'.  Instead, they will
be subscribed using `gnus-subscribe-options-newsgroup-method'."
  :group 'gnus-group-new
  :type '(choice regexp
		 (const :tag "none" nil)))

(defcustom gnus-options-not-subscribe nil
  "All new groups matching this regexp will be ignored.
Note that this variable deals only with new newsgroups.  This variable
does not affect old (already subscribed) newsgroups."
  :group 'gnus-group-new
  :type '(choice regexp
		 (const :tag "none" nil)))

(defcustom gnus-background-get-unread-articles (not noninteractive)
  "Instantiate background thread for `gnus-get-unread-articles' which
covers most of the network retrieval when `gnus-group-get-new-news' is run."
  :group 'gnus-start
  :type 'boolean
  :set (lambda (symbol value)
         (set-default symbol value)
         (when value (unless (featurep 'threads)
                       (set-default symbol nil)
                       (gnus-message 5 "Threads unsupported")))))

(defcustom gnus-modtime-botch nil
  "Non-nil means .newsrc should be deleted prior to save.
Its use is due to the bogus appearance that .newsrc was modified on
disc."
  :group 'gnus-newsrc
  :type 'boolean)

(defcustom gnus-check-bogus-groups-hook nil
  "A hook run after removing bogus groups."
  :group 'gnus-start-server
  :type 'hook)

(defcustom gnus-startup-hook nil
  "A hook called at startup.
This hook is called after Gnus is connected to the NNTP server."
  :group 'gnus-start
  :type 'hook)

(defcustom gnus-before-startup-hook nil
  "A hook called before startup.
This hook is called as the first thing when Gnus is started.
See also `gnus-before-resume-hook'."
  :group 'gnus-start
  :type 'hook)

(defcustom gnus-before-resume-hook nil
  "A hook called before resuming Gnus after suspend.
This hook is called as the first thing when Gnus is resumed after a suspend.
See also `gnus-before-startup-hook'."
  :version "24.4"
  :group 'gnus-start
  :type 'hook)

(defcustom gnus-started-hook nil
  "A hook called as the last thing after startup."
  :group 'gnus-start
  :type 'hook)

(defcustom gnus-setup-news-hook nil
  "A hook after reading the .newsrc file, but before generating the buffer."
  :group 'gnus-start
  :type 'hook)

(defcustom gnus-get-top-new-news-hook nil
  "A hook run just before Gnus checks for new news globally."
  :version "22.1"
  :group 'gnus-group-new
  :type 'hook)

(defcustom gnus-get-new-news-hook nil
  "A hook run just before Gnus checks for new news."
  :group 'gnus-group-new
  :type 'hook)

(defcustom gnus-after-getting-new-news-hook
  '(gnus-display-time-event-handler)
  "A hook run after Gnus checks for new news when Gnus is already running."
  :version "24.1"
  :group 'gnus-group-new
  :type 'hook)

(defcustom gnus-read-newsrc-hook nil
  "A hook called after reading the newsrc.eld file."
  :group 'gnus-newsrc
  :type 'hook)

(make-obsolete-variable 'gnus-read-newsrc-el-hook 'gnus-read-newsrc-hook "28.1")

(defcustom gnus-save-newsrc-hook nil
  "A hook called before saving the newsrc.eld file."
  :group 'gnus-newsrc
  :type 'hook)

(make-obsolete-variable 'gnus-save-quick-newsrc-hook nil "28.1")
(make-obsolete-variable 'gnus-save-standard-newsrc-hook nil "28.1")

(defcustom gnus-group-mode-hook nil
  "Hook for Gnus group mode."
  :group 'gnus-group-various
  :options '(gnus-topic-mode)
  :type 'hook)

(defcustom gnus-always-read-dribble-file nil
  "Unconditionally read the dribble file."
  :group 'gnus-newsrc
  :type 'boolean)

;;; Internal variables

;; Fixme: deal with old emacs-mule when mm-universal-coding-system is
;; utf-8-emacs.
(defvar gnus-ding-file-coding-system mm-universal-coding-system
  "Coding system for ding file.")

(defvar gnus-newsrc-file-version nil)
(defvar gnus-override-subscribe-method nil)
(defvar gnus-dribble-buffer nil)
(defvar gnus-newsrc-options nil
  "Options line in the .newsrc file.")

(defvar gnus-newsrc-options-n nil
  "List of regexps representing groups to be subscribed/ignored unconditionally.")

(defvar gnus-newsrc-last-checked-date nil
  "Date Gnus last asked server for new newsgroups.")

;; Byte-compiler warning.
(defvar gnus-group-line-format)

;; Suggested by Brian Edmonds <edmonds@cs.ubc.ca>.
(defvar gnus-init-inhibit nil)

(defun gnus-read-init-file (&optional inhibit-next)
  ;; Don't load .gnus if the -q option was used.
  (when init-file-user
    (if gnus-init-inhibit
	(setq gnus-init-inhibit nil)
      (setq gnus-init-inhibit inhibit-next)
      (dolist (file (list gnus-site-init-file gnus-init-file))
	(when (and file
		   (locate-library file))
	  (if (or debug-on-error debug-on-quit)
	      (load file nil t)
	    (condition-case var
		(load file nil t)
	      (error
	       (error "Error in %s: %s" file (cadr var))))))))))

;; For subscribing new newsgroup

(defun gnus-subscribe-hierarchical-interactive (groups)
  (let ((groups (sort groups #'string<))
	prefixes prefix start ans group starts)
    (while groups
      (setq prefixes (list "^"))
      (while (and groups prefixes)
	(while (not (string-match (car prefixes)
				  (gnus-group-real-name (car groups))))
	  (setq prefixes (cdr prefixes)))
	(setq prefix (car prefixes))
	(setq start (1- (length prefix)))
	(if (and (string-match "[^\\.]\\." (gnus-group-real-name (car groups))
			       start)
		 (cdr groups)
		 (setq prefix
		       (concat "^" (substring
				    (gnus-group-real-name (car groups))
				    0 (match-end 0))))
		 (string-match prefix (gnus-group-real-name (cadr groups))))
	    (progn
	      (push prefix prefixes)
	      (message "Descend hierarchy %s? ([y]nsq): "
		       (substring prefix 1 (1- (length prefix))))
	      (while (not (memq (setq ans (read-char-exclusive))
				'(?y ?\n ?\r ?n ?s ?q)))
		(ding)
		(message "Descend hierarchy %s? ([y]nsq): "
			 (substring prefix 1 (1- (length prefix)))))
	      (cond ((= ans ?n)
		     (dolist (g groups)
		       (when (string-match prefix (gnus-group-real-name g))
			 (push g gnus-killed-list)
			 (puthash g t gnus-killed-hashtb)))
		     (setq starts (cdr starts)))
		    ((= ans ?s)
		     (dolist (g groups)
		       (when (string-match prefix (gnus-group-real-name g))
			 (puthash g t gnus-killed-hashtb)
			 (gnus-subscribe-alphabetically g)))
		     (setq starts (cdr starts)))
		    ((= ans ?q)
		     (dolist (g groups)
		       (push g gnus-killed-list)
		       (puthash g t gnus-killed-hashtb)))
		    (t nil)))
	  (message "Subscribe %s? ([n]yq)" (car groups))
	  (while (not (memq (setq ans (read-char-exclusive))
			    '(?y ?\n ?\r ?q ?n)))
	    (ding)
	    (message "Subscribe %s? ([n]yq)" (car groups)))
	  (setq group (car groups))
	  (cond ((= ans ?y)
		 (gnus-subscribe-alphabetically (car groups))
		 (puthash group t gnus-killed-hashtb))
		((= ans ?q)
		 (dolist (g groups)
		   (push g gnus-killed-list)
		   (puthash g t gnus-killed-hashtb)))
		(t
		 (push group gnus-killed-list)
		 (puthash group t gnus-killed-hashtb)))
	  (setq groups (cdr groups)))))))

(defun gnus-subscribe-randomly (newsgroup)
  "Subscribe new NEWSGROUP by making it the first newsgroup."
  (gnus-subscribe-newsgroup newsgroup))

(defun gnus-subscribe-alphabetically (newgroup)
  "Subscribe new NEWGROUP and insert it in alphabetical order."
  (let ((before (seq-find (lambda (group)
			    (string< newgroup group))
			  (cdr gnus-group-list))))
    (gnus-subscribe-newsgroup newgroup before)))

(defun gnus-subscribe-hierarchically (newgroup)
  "Subscribe new NEWGROUP and insert it in hierarchical newsgroup order."
  ;; Basic ideas by mike-w@cs.aukuni.ac.nz (Mike Williams)
  (with-current-buffer (nnheader-find-file-noselect gnus-dot-newsrc)
    (prog1
	(let ((groupkey newgroup) before)
	  (while (and (not before) groupkey)
	    (goto-char (point-min))
	    (let ((groupkey-re
		   (concat "^\\(" (regexp-quote groupkey) ".*\\)[!:]")))
	      (while (and (re-search-forward groupkey-re nil t)
			  (progn
			    (setq before (match-string 1))
			    (string< before newgroup)))))
	    ;; Remove tail of newsgroup name (eg. a.b.c -> a.b)
	    (setq groupkey
		  (when (string-match "^\\(.*\\)\\.[^.]+$" groupkey)
		    (substring groupkey (match-beginning 1) (match-end 1)))))
	  (gnus-subscribe-newsgroup newgroup before))
      (kill-buffer (current-buffer)))))

(defun gnus-subscribe-interactively (group)
  "Subscribe the new GROUP interactively.
It is inserted in hierarchical newsgroup order if subscribed.  If not,
it is killed."
  (if (gnus-y-or-n-p (format "Subscribe new newsgroup %s? " group))
      (gnus-subscribe-hierarchically group)
    (gnus-subscribe-killed group)))

(defun gnus-subscribe-zombies (group)
  "Make the new GROUP into a zombie group."
  (cl-pushnew group gnus-zombie-list :test #'equal))

(defun gnus-subscribe-killed (group)
  "Make the new GROUP a killed group."
  (cl-pushnew group gnus-killed-list :test #'equal))

(defun gnus-subscribe-newsgroup (newsgroup &optional next)
  "Subscribe new NEWSGROUP.
If NEXT is non-nil, it is inserted before NEXT.  Otherwise it is made
the first newsgroup."
  (save-excursion
    (goto-char (point-min))
    ;; We subscribe the group by changing its level to `subscribed'.
    (gnus-group-change-level
     newsgroup gnus-level-default-subscribed
     gnus-level-killed next)
    (gnus-request-update-group-status newsgroup 'subscribe)
    (gnus-message 5 "Subscribe newsgroup: %s" newsgroup)
    (run-hook-with-args 'gnus-subscribe-newsgroup-functions newsgroup)
    t))

(defun gnus-read-active-file-p ()
  "Say whether the active file has been read from `gnus-select-method'."
  (memq gnus-select-method gnus-have-read-active-file))

;;; General various misc type functions.

;; Silence byte-compiler.
(defvar gnus-current-headers)
(defvar gnus-thread-indent-array)
(defvar gnus-newsgroup-name)
(defvar gnus-newsgroup-headers)
(defvar gnus-group-list-mode)
(defvar gnus-group-mark-positions)
(defvar gnus-newsgroup-data)
(defvar gnus-newsgroup-unreads)
(defvar nnoo-state-alist)
(defvar gnus-current-select-method)
(defvar mail-sources)
(defvar nnmail-scan-directory-mail-source-once)
(defvar nnmail-split-history)
(defvar gnus-save-newsrc-file-last-timestamp nil)

(defun gnus-close-all-servers ()
  "Close all servers."
  (interactive)
  (dolist (server gnus-opened-servers)
    (gnus-close-server (car server))))

(defun gnus-clear-system ()
  "Clear all variables and buffers."
  ;; Clear Gnus variables.
  (let ((variables (remove 'gnus-format-specs gnus-variable-list)))
    (while variables
      (set (car variables) nil)
      (setq variables (cdr variables))))
  ;; Clear other internal variables.
  (setq gnus-list-of-killed-groups nil
	gnus-have-read-active-file nil
        gnus-agent-covered-methods nil
        gnus-agent-file-loading-local nil
        gnus-agent-file-loading-cache nil
        gnus-server-method-cache nil
	gnus-newsrc-alist nil
	gnus-group-list nil
	gnus-newsrc-hashtb nil
	gnus-killed-list nil
	gnus-zombie-list nil
	gnus-killed-hashtb nil
	gnus-active-hashtb nil
	gnus-moderated-hashtb nil
	gnus-description-hashtb nil
	gnus-current-headers nil
	gnus-thread-indent-array nil
	gnus-newsgroup-headers nil
	gnus-newsgroup-name nil
	gnus-server-alist nil
	gnus-group-list-mode nil
	gnus-opened-servers nil
	gnus-group-mark-positions nil
	gnus-newsgroup-data nil
	gnus-newsgroup-unreads nil
	nnoo-state-alist nil
	gnus-current-select-method nil
	nnmail-split-history nil
	gnus-extended-servers nil
        gnus-save-newsrc-file-last-timestamp nil
	gnus-ephemeral-servers nil)
  (gnus-shutdown 'gnus)
  ;; Kill the startup file.
  (when-let ((buffer (get-file-buffer gnus-newsrc-file)))
    (kill-buffer buffer))
  ;; Clear the dribble buffer.
  (gnus-dribble-clear)
  ;; Reset the level when Gnus is restarted.
  (when (numberp gnus-group-use-permanent-levels)
    (setq gnus-group-use-permanent-levels t))
  ;; Kill global KILL file buffer.
  (when (get-file-buffer (gnus-newsgroup-kill-file nil))
    (kill-buffer (get-file-buffer (gnus-newsgroup-kill-file nil))))
  (gnus-kill-buffer nntp-server-buffer)
  ;; Kill Gnus buffers.
  (do-auto-save t)
  (dolist (buffer (gnus-buffers))
    (with-current-buffer buffer
      (set-buffer-modified-p nil)
      (when (local-variable-p 'kill-buffer-hook)
        (setq kill-buffer-hook nil)))
    (gnus-kill-buffer buffer))
  ;; Remove Gnus frames.
  (gnus-kill-gnus-frames))

(defun gnus-no-server-1 (&optional arg child)
  "Read network news.
If ARG is a positive number, Gnus will use that as the startup
level.  If ARG is nil, Gnus will be started at level 2
\(`gnus-level-default-subscribed' minus one).  If ARG is non-nil
and not a positive number, Gnus will prompt the user for the name
of an NNTP server to use.  As opposed to \\[gnus], this command
will not connect to the local server."
  (let ((val (or arg (1- gnus-level-default-subscribed))))
    (gnus val t child)
    (setq-local gnus-group-use-permanent-levels val)))

(defun gnus-1 (&optional arg dont-connect child)
  "Read network news.
If ARG is non-nil and a positive number, Gnus will use that as the
startup level.  If ARG is non-nil and not a positive number, Gnus will
prompt the user for the name of an NNTP server to use."
  (if (gnus-alive-p)
      (progn
	(gnus-run-hooks 'gnus-before-resume-hook)
	(switch-to-buffer gnus-group-buffer)
	(gnus-group-get-new-news
	 (and (numberp arg)
	      (> arg 0)
	      (max (car gnus-group-list-mode) arg))))
    (gnus-clear-system)
    (gnus-splash)
    (gnus-run-hooks 'gnus-before-startup-hook)
    (nnheader-init-server-buffer)
    (setq gnus-child child)
    (gnus-read-init-file)

    ;; Add "native" to gnus-predefined-server-alist just to have a
    ;; name for the native select method.
    (when gnus-select-method
      (add-to-list 'gnus-predefined-server-alist
		   (cons "native" gnus-select-method)))

    (when gnus-agent
      (gnus-agentize))

    (let ((level (and (numberp arg) (> arg 0) arg))
	  did-connect)
      (unwind-protect
	  (progn
	    (unless dont-connect
	      (setq did-connect
		    (gnus-start-news-server (and arg (not level))))))
	(if (and (not dont-connect)
		 (not did-connect))
	    ;; Couldn't connect to the server, so bail out.
	    (gnus-group-quit)
	  (gnus-run-hooks 'gnus-startup-hook)

	  ;; Read the dribble file.
	  (when (or gnus-child gnus-use-dribble-file)
	    (gnus-dribble-read-file))

	  ;; Do the actual startup.
	  (gnus-setup-news nil level dont-connect)
	  (gnus-run-hooks 'gnus-setup-news-hook)
	  (when gnus-agent
	    (gnus-request-create-group "queue" '(nndraft "")))
	  (when gnus-dbus-close-on-sleep
	    (gnus-dbus-register-sleep-signal))
	  (gnus-start-draft-setup)
	  ;; Generate the group buffer.
          (gnus-group-list-groups level)
	  (gnus-group-first-unread-group)
	  (gnus-configure-windows 'group)
	  (gnus-group-set-mode-line)
	  (gnus-run-hooks 'gnus-started-hook))))))

(defun gnus-start-draft-setup ()
  "Make sure the draft group exists."
  (interactive)
  (gnus-request-create-group "drafts" '(nndraft ""))
  (unless (gnus-group-entry "nndraft:drafts")
    (let ((gnus-level-default-subscribed 1))
      (gnus-subscribe-group "nndraft:drafts" nil '(nndraft "")))
    (setcar (gnus-group-entry "nndraft:drafts") 0))
  (unless (equal (gnus-group-get-parameter "nndraft:drafts" 'gnus-dummy t)
		 '((gnus-draft-mode)))
    (gnus-group-set-parameter
     "nndraft:drafts" 'gnus-dummy '((gnus-draft-mode)))))

;;;
;;; Dribble file
;;;

(defvar gnus-dribble-ignore nil)
(defvar gnus-dribble-eval-file nil)

(defun gnus-dribble-file-name ()
  "Return the dribble file for the current .newsrc."
  (concat
   (if gnus-dribble-directory
       (concat (file-name-as-directory gnus-dribble-directory)
	       (file-name-nondirectory gnus-newsrc-file))
     gnus-newsrc-file)
   "-dribble"))

(defun gnus-dribble-enter (string &optional regexp)
  "Enter STRING into the dribble buffer.
If REGEXP is given, lines that match it will be deleted."
  (when (and (not gnus-dribble-ignore)
             (buffer-live-p gnus-dribble-buffer))
    (with-current-buffer gnus-dribble-buffer
      (when regexp
	(goto-char (point-min))
	(let (end)
	  (while (re-search-forward regexp nil t)
	    (unless (bolp) (forward-line 1))
	    (setq end (point))
	    (goto-char (match-beginning 0))
	    (delete-region (point-at-bol) end))))
      (goto-char (point-max))
      ;; Make sure that each dribble entry is a single line, so that
      ;; the "remove" code above works.
      (insert (string-replace "\n" "\\n" string) "\n")
      (bury-buffer gnus-dribble-buffer)
      (with-current-buffer gnus-group-buffer
	(gnus-group-set-mode-line)))))

(defun gnus-dribble-touch ()
  "Touch the dribble buffer."
  (gnus-dribble-enter ""))

(defun gnus-dribble-read-file ()
  "Read the dribble file from disk."
  (let ((dribble-file (gnus-dribble-file-name)))
    (unless (file-exists-p (file-name-directory dribble-file))
      (make-directory (file-name-directory dribble-file) t))
    (with-current-buffer (setq gnus-dribble-buffer
			       (gnus-get-buffer-create
				(file-name-nondirectory dribble-file)))
      (setq-local file-precious-flag t)
      (setq buffer-save-without-query t)
      (erase-buffer)
      (setq buffer-file-name dribble-file)
      ;; The buffer may be shrunk a lot when deleting old entries.
      ;; It caused the auto-saving to stop.
      (setq-local auto-save-include-big-deletions t)
      (auto-save-mode t)
      (buffer-disable-undo)
      (bury-buffer (current-buffer))
      (set-buffer-modified-p nil)
      (let* ((gnus-dribble-ignore t)
             (auto (make-auto-save-file-name))
	     (state (if (file-newer-than-file-p auto dribble-file)
                        auto
                      dribble-file))
	     modes)
	(when (file-exists-p state)
          (nnheader-insert-file-contents state)
	  (unless (zerop (buffer-size))
	    (set-buffer-modified-p t))
	  ;; Set the file modes to reflect the .newsrc file modes.
	  (save-buffer)
	  (when (and (setq modes (file-modes gnus-newsrc-file))
		     (file-exists-p dribble-file))
	    (gnus-set-file-modes dribble-file modes))
	  (goto-char (point-min))
	  ;; Possibly eval the file later.
	  (when (or gnus-always-read-dribble-file
		    (gnus-y-or-n-p (format "Read unsaved state %s? " state)))
	    (setq gnus-dribble-eval-file t)))))))

(defun gnus-dribble-eval-file ()
  (when gnus-dribble-eval-file
    (setq gnus-dribble-eval-file nil)
    (let ((gnus-dribble-ignore t))
      (with-current-buffer gnus-dribble-buffer
	(eval-buffer (current-buffer))))))

(defun gnus-dribble-delete-file ()
  (when (file-exists-p (gnus-dribble-file-name))
    (delete-file (gnus-dribble-file-name)))
  (when gnus-dribble-buffer
    (with-current-buffer gnus-dribble-buffer
      (let ((auto (make-auto-save-file-name)))
	(when (file-exists-p auto)
	  (delete-file auto))
	(erase-buffer)
	(set-buffer-modified-p nil)))))

(defun gnus-dribble-save ()
  (when (buffer-live-p gnus-dribble-buffer)
    (with-current-buffer gnus-dribble-buffer
      (when (> (buffer-size) 0)
	(save-buffer)))))

(defun gnus-dribble-clear ()
  (when (gnus-buffer-live-p gnus-dribble-buffer)
    (with-current-buffer gnus-dribble-buffer
      (erase-buffer)
      (set-buffer-modified-p nil)
      (setq buffer-saved-size (buffer-size)))))

;;;
;;; Active & Newsrc File Handling
;;;

(defun gnus-setup-news (&optional _force level dont-connect)
  "Setup news information.
If LEVEL is non-nil, the news will be set up at level LEVEL."
  (let ((init (or (not gnus-newsrc-alist) (not gnus-active-hashtb)))
	;; Binding this variable will inhibit multiple fetchings
	;; of the same mail source.
	(nnmail-fetched-sources (list t)))
    (when init
      ;; Clear some variables to re-initialize news information.
      (setq gnus-newsrc-alist nil
	    gnus-active-hashtb nil)
      ;; Read the newsrc file and create `gnus-newsrc-hashtb'.
      (gnus-read-newsrc-file))

    ;; Make sure the archive server is available to all and sundry.
    (let ((method (or (and (stringp gnus-message-archive-method)
			   (gnus-server-to-method
			    gnus-message-archive-method))
		      gnus-message-archive-method)))
      ;; Check whether the archive method is writable.
      (unless (or (not method)
		  (stringp method)
		  (memq 'respool (assoc (format "%s" (car method))
					gnus-valid-select-methods)))
	(setq method "archive")) ;; The default.
      (when (stringp method)
	(setq method `(nnfolder
		       ,method
		       (nnfolder-directory
			,(nnheader-concat message-directory method))
		       (nnfolder-active-file
			,(nnheader-concat message-directory
					  (concat method "/active")))
		       (nnfolder-get-new-mail nil)
		       (nnfolder-inhibit-expiry t))))
      (if (assoc "archive" gnus-server-alist)
	  (when gnus-update-message-archive-method
	    (if method
		(setcdr (assoc "archive" gnus-server-alist) method)
	      (setq gnus-server-alist (delq (assoc "archive" gnus-server-alist)
					    gnus-server-alist))))
	(when method
	  (push (cons "archive" method) gnus-server-alist))))

    ;; If we don't read the complete active file, we fill in the
    ;; hashtb here.
    (when (or (null gnus-read-active-file)
	      (eq gnus-read-active-file 'some))
      (gnus-update-active-hashtb-from-killed))
    (unless gnus-active-hashtb
      (setq gnus-active-hashtb (gnus-make-hashtable 4000)))
    ;; Initialize the cache.
    (when gnus-use-cache
      (gnus-cache-open))

    ;; Possibly eval the dribble file.
    (and init
	 (or gnus-use-dribble-file gnus-child)
	 (gnus-dribble-eval-file))

    ;; Child Gnusii should then clear the dribble buffer.
    (when (and init gnus-child)
      (gnus-dribble-clear))

    (gnus-update-format-specifications)

    ;; See whether we need to read the description file.
    (when (and (boundp 'gnus-group-line-format)
	       (stringp gnus-group-line-format)
	       (let ((case-fold-search nil))
		 (string-match "%[-,0-9]*D" gnus-group-line-format))
	       (not gnus-description-hashtb)
	       (not dont-connect)
	       gnus-read-active-file)
      (gnus-read-all-descriptions-files))

    ;; Find new newsgroups and treat them.
    (when (and init gnus-check-new-newsgroups (not level)
	       (gnus-check-server gnus-select-method)
	       (not gnus-child)
	       gnus-plugged)
      (gnus-find-new-newsgroups))

    ;; Check and remove bogus newsgroups.
    (when (and init gnus-check-bogus-newsgroups
	       gnus-read-active-file (not level)
	       (gnus-server-opened gnus-select-method))
      (gnus-check-bogus-newsgroups))

    ;; Read any child files.
    (gnus-parent-read-child-newsrc)

    ;; Find the number of unread articles in each non-dead group.
    (let ((gnus-read-active-file (and (not level) gnus-read-active-file)))
      (gnus-get-unread-articles level dont-connect))))

(defun gnus-call-subscribe-functions (method group)
  "Call METHOD to subscribe GROUP.
If no function returns `non-nil', call `gnus-subscribe-zombies'."
  (unless (cond
	   ((functionp method)
	    (funcall method group))
	   ((listp method)
	    (catch 'found
	      (dolist (func method)
		(if (funcall func group)
		    (throw 'found t)))
	      nil))
	   (t nil))
    (gnus-subscribe-zombies group)))

(defun gnus-find-new-newsgroups (&optional arg)
  "Search for new newsgroups and add them.
Each new newsgroup will be treated with `gnus-subscribe-newsgroup-method'.
The `-n' option line from .newsrc is respected.

With 1 \\[universal-argument], use the `ask-server' method to query the server for new
groups.
With 2 \\[universal-argument]'s, use most complete method possible to query the server
for new groups, and subscribe the new groups as zombies."
  (interactive "p" gnus-group-mode)
  (let* ((gnus-subscribe-newsgroup-method
	  gnus-subscribe-newsgroup-method)
	 (check (cond
		 ((or (and (= (or arg 1) 4)
			   (not (listp gnus-check-new-newsgroups)))
		      (null gnus-read-active-file)
		      (eq gnus-read-active-file 'some))
		  'ask-server)
		 ((= (or arg 1) 16)
		  (setq gnus-subscribe-newsgroup-method
			'gnus-subscribe-zombies)
		  t)
		 (t gnus-check-new-newsgroups))))
    (if (or (consp check)
            (eq check 'ask-server))
        ;; Ask the server for new groups.
        (gnus-ask-server-for-new-groups)
      ;; Go through the active hashtb and look for new groups.
      (let ((groups 0)
            new-newsgroups)
        (gnus-message 5 "Looking for new newsgroups...")
        (unless gnus-have-read-active-file
          (gnus-read-active-file))
        (setq gnus-newsrc-last-checked-date (message-make-date))
        (unless gnus-killed-hashtb
          (gnus-make-hashtable-from-killed))
        ;; Go though every newsgroup in `gnus-active-hashtb' and compare
        ;; with `gnus-newsrc-hashtb' and `gnus-killed-hashtb'.
        (maphash
         (lambda (g-name _active)
           (unless (or (gethash g-name gnus-killed-hashtb)
                       (gethash g-name gnus-newsrc-hashtb))
             (let ((do-sub (gnus-matches-options-n g-name)))
               (cond
                ((eq do-sub 'subscribe)
                 (setq groups (1+ groups))
                 (puthash g-name t gnus-killed-hashtb)
                 (gnus-call-subscribe-functions
                  gnus-subscribe-options-newsgroup-method g-name))
                ((eq do-sub 'ignore)
                 nil)
                (t
                 (setq groups (1+ groups))
                 (puthash g-name t gnus-killed-hashtb)
                 (if gnus-subscribe-hierarchical-interactive
                     (push g-name new-newsgroups)
                   (gnus-call-subscribe-functions
                    gnus-subscribe-newsgroup-method g-name)))))))
         gnus-active-hashtb)
        (when new-newsgroups
          (gnus-subscribe-hierarchical-interactive new-newsgroups))
        (if (> groups 0)
            (gnus-message 5 "%d new newsgroup%s arrived."
                          groups (if (> groups 1) "s have" " has"))
          (gnus-message 5 "No new newsgroups."))
	groups))))

(defun gnus-matches-options-n (group)
  ;; Returns `subscribe' if the group is to be unconditionally
  ;; subscribed, `ignore' if it is to be ignored, and nil if there is
  ;; no match for the group.

  ;; First we check the two user variables.
  (cond
   ((and gnus-options-subscribe
	 (string-match gnus-options-subscribe group))
    'subscribe)
   ((let ((do-subscribe nil))
      (dolist (category gnus-auto-subscribed-categories)
	(when (gnus-member-of-valid category group)
	  (setq do-subscribe t)))
      do-subscribe)
    'subscribe)
   ((and gnus-auto-subscribed-groups
	 (string-match gnus-auto-subscribed-groups group))
    'subscribe)
   ((and gnus-options-not-subscribe
	 (string-match gnus-options-not-subscribe group))
    'ignore)
   ;; Then we go through the list that was retrieved from the .newsrc
   ;; file.  This list has elements on the form
   ;; `(REGEXP . {ignore,subscribe})'.  The first match found (the list
   ;; is in the reverse order of the options line) is returned.
   (t
    (let ((regs gnus-newsrc-options-n))
      (while (and regs
		  (not (string-match (caar regs) group)))
	(setq regs (cdr regs)))
      (and regs (cdar regs))))))

(defun gnus-ask-server-for-new-groups ()
  (let* ((new-date (message-make-date))
	 (date (or gnus-newsrc-last-checked-date new-date))
	 (methods (nconc
                   (when (gnus-archive-server-wanted-p)
                     (list "archive"))
                   (append
                    (and (consp gnus-check-new-newsgroups)
                         gnus-check-new-newsgroups)
                    gnus-select-methods)))
	 (groups 0)
	 new-newsgroups got-new method hashtb ;; group
	 gnus-override-subscribe-method)
    (unless gnus-killed-hashtb
      (gnus-make-hashtable-from-killed))
    (while (setq method (gnus-server-get-method nil (pop methods)))
      (setq new-newsgroups nil
	    gnus-override-subscribe-method method)
      (when (and (gnus-check-server method)
		 (gnus-request-newgroups date method))
        (setq got-new t
              hashtb (gnus-make-hashtable 100))
	(with-current-buffer nntp-server-buffer
	  ;; Enter all the new groups into a hashtable.
	  (gnus-active-to-gnus-format method hashtb 'ignore))
	;; Now all new groups from `method' are in `hashtb'.
	(maphash
	 (lambda (g-name val)
	   (unless (or (null val) ; The group is already known.
		       (gethash g-name gnus-newsrc-hashtb)
		       (member g-name gnus-zombie-list)
		       (member g-name gnus-killed-list))
	     ;; Make this group active.
	     (when val
	       (gnus-set-active g-name val))
	     ;; Check whether we want it or not.
	     (let ((do-sub (gnus-matches-options-n g-name)))
	       (cond
		((eq do-sub 'subscribe)
		 (cl-incf groups)
		 (puthash g-name nil gnus-killed-hashtb) ;; group
		 (gnus-call-subscribe-functions
		  gnus-subscribe-options-newsgroup-method g-name))
		((eq do-sub 'ignore)
		 nil)
		(t
		 (cl-incf groups)
		 (puthash g-name nil gnus-killed-hashtb) ;; group
		 (if gnus-subscribe-hierarchical-interactive
		     (push g-name new-newsgroups)
		   (gnus-call-subscribe-functions
		    gnus-subscribe-newsgroup-method g-name)))))))
	 hashtb))
      (when new-newsgroups
	(gnus-subscribe-hierarchical-interactive new-newsgroups)))
    (if (> groups 0)
	(gnus-message 5 "%d new newsgroup%s arrived"
		      groups (if (> groups 1) "s have" " has"))
      (gnus-message 5 "No new newsgroups"))
    (when got-new
      (setq gnus-newsrc-last-checked-date new-date))
    new-newsgroups))

(defun gnus-subscribe-group (group &optional previous method)
  "Subscribe GROUP and put it after PREVIOUS."
  (gnus-group-change-level
   (if method
       (list t group gnus-level-default-subscribed nil nil method)
     group)
   gnus-level-default-subscribed gnus-level-killed previous t)
  t)


(defun gnus-group-change-level (entry level &optional oldlevel
				      previous fromkilled)
  "Change level of group ENTRY to LEVEL.
This is the fundamental function for changing subscription levels
of newsgroups.  This might mean just changing from level 1 to 2,
which is pretty trivial, from 2 to 6 or back again, which
subscribes/unsubscribes a group, which is equally trivial.
Changing from 1-7 to 8-9 means that you kill a group, and from
8-9 to 1-7 means that you remove the group from the list of
killed (or zombie) groups and add them to the (kinda) subscribed
groups.  And last but not least, moving from 8 to 9 and 9 to 8,
which is trivial.  ENTRY can either be a string (newsgroup name)
or a list (if FROMKILLED is t, it's a list on the format (NUM
INFO-LIST), otherwise it's a list in the format of the
`gnus-newsrc-hashtb' entries.  LEVEL is the new level of the
group, OLDLEVEL is the old level and PREVIOUS is the group (a
string name) to insert this group before."
  ;; Glean what info we can from the arguments.
  (let ((group (if (consp entry)
	           (if fromkilled (nth 1 entry) (car (nth 1 entry)))
	         entry))
	info active num)
    (when (and (stringp entry)
	       oldlevel
	       (< oldlevel gnus-level-zombie))
      (setq entry (gnus-group-entry entry)))
    (setq oldlevel (if (and (not oldlevel)
	                    (consp entry))
	               (gnus-info-level (nth 1 entry))
	             (or oldlevel gnus-level-killed)))

    ;; This table is used for completion, so put a dummy entry there.
    (unless (gethash group gnus-active-hashtb)
      (setf (gethash group gnus-active-hashtb) nil))
    ;; Group is already subscribed.
    (unless (and (>= oldlevel gnus-level-zombie)
		 (gnus-group-entry group))
      (unless (gnus-ephemeral-group-p group)
	(gnus-dribble-enter
	 (format "(gnus-group-change-level %S %S %S %S %S)"
		 group level oldlevel
		 (when previous
		   (cadr (member previous gnus-group-list)))
		 fromkilled)))

      ;; Then we remove the newgroup from any old structures, if needed.
      ;; If the group was killed, we remove it from the killed or zombie
      ;; list.  If not, and it is in fact going to be killed, we remove
      ;; it from the newsrc hash table and assoc.
      (cond
       ((>= oldlevel gnus-level-zombie)
	;; oldlevel could be wrong.
	(setq gnus-zombie-list (delete group gnus-zombie-list))
	(setq gnus-killed-list (delete group gnus-killed-list)))
       (t
	(when (and (>= level gnus-level-zombie)
		   entry)
	  (remhash (car (nth 1 entry)) gnus-newsrc-hashtb)
	  (setq gnus-group-list (remove group gnus-group-list))
	  (setq gnus-newsrc-alist (delq (assoc group gnus-newsrc-alist)
					gnus-newsrc-alist)))))

      ;; Finally we enter (if needed) the list where it is supposed to
      ;; go, and change the subscription level.  If it is to be killed,
      ;; we enter it into the killed or zombie list.
      (cond
       ((>= level gnus-level-zombie)
	;; Remove from the hash table.
	(remhash group gnus-newsrc-hashtb)
	(setq gnus-group-list (remove group gnus-group-list))
	(if (= level gnus-level-zombie)
	    (push group gnus-zombie-list)
	  (if (= oldlevel gnus-level-killed)
	      ;; Remove from active hashtb.
	      (remhash group gnus-active-hashtb)
	    ;; Don't add it into killed-list if it was killed.
	    (push group gnus-killed-list))))
       (t
	;; If the list is to be entered into the newsrc assoc, and
	;; it was killed, we have to create an entry in the newsrc
	;; hashtb format and fix the pointers in the newsrc assoc.
	(if (< oldlevel gnus-level-zombie)
	    ;; It was alive, and it is going to stay alive, so we
	    ;; just change the level and don't change any pointers or
	    ;; hash table entries.
	    (setcar (cdadr entry) level)
	  (if (listp entry)
	      (setq info (cdr entry)
		    num (car entry))
	    (setq active (gnus-active group))
	    (setq num
		  (if active (- (1+ (cdr active)) (car active)) t))
	    (let ((method (gnus-method-simplify
			   (or gnus-override-subscribe-method
			       (gnus-group-method group)))))
	      (setq info (gnus-info-make group level nil nil method))))
	  ;; Add group.  The exact ordering only matters for
	  ;; `gnus-group-list', though we need to keep the dummy group
	  ;; at the head of `gnus-newsrc-alist'.
	  (push info (cdr gnus-newsrc-alist))
	  (puthash group (list num info) gnus-newsrc-hashtb)
	  (when (and previous (stringp previous))
	    (setq previous (gnus-group-entry previous)))
	  (let ((idx (or (and previous
			      (seq-position gnus-group-list (caadr previous)))
			 (length gnus-group-list))))
	    (push group (nthcdr idx gnus-group-list)))
	  (gnus-dribble-enter
	   (format "(gnus-group-set-info '%S)" info)
	   (concat "^(gnus-group-set-info '(\"" (regexp-quote group) "\"")))))
      (run-hook-with-args 'gnus-group-change-level-functions
                          group level oldlevel previous))))

(defun gnus-check-bogus-newsgroups (&optional confirm)
  "Remove bogus newsgroups.
If CONFIRM is non-nil, the user has to confirm the deletion of every
newsgroup."
  (let ((newsrc (cdr gnus-newsrc-alist))
	bogus group entry info)
    (gnus-message 5 "Checking bogus newsgroups...")
    (unless (gnus-read-active-file-p)
      (gnus-read-active-file t))
    (when (gnus-read-active-file-p)
      ;; Find all bogus newsgroup that are subscribed.
      (while newsrc
	(setq info (pop newsrc)
	      group (gnus-info-group info))
	(unless (or (gnus-active group)	; Active
		    (and (gnus-info-method info)
			 (not (gnus-secondary-method-p
			       (gnus-info-method info))))) ; Foreign
	  ;; Found a bogus newsgroup.
	  (push group bogus)))
      (if confirm
	  (map-y-or-n-p
	   (format "Remove bogus group %%s (of %d groups)? " (length bogus))
	   (lambda (group)
	     ;; Remove all bogus subscribed groups by first killing them, and
	     ;; then removing them from the list of killed groups.
	     (when (setq entry (gnus-group-entry group))
	       (gnus-group-change-level entry gnus-level-killed)
	       (setq gnus-killed-list (delete group gnus-killed-list))))
	   bogus '("group" "groups" "remove"))
	(while (setq group (pop bogus))
	  ;; Remove all bogus subscribed groups by first killing them, and
	  ;; then removing them from the list of killed groups.
	  (when (setq entry (gnus-group-entry group))
	    (gnus-group-change-level entry gnus-level-killed)
	    (setq gnus-killed-list (delete group gnus-killed-list)))))
      ;; Then we remove all bogus groups from the list of killed and
      ;; zombie groups.  They are removed without confirmation.
      (let ((dead-lists '(gnus-killed-list gnus-zombie-list))
	    killed)
	(while dead-lists
	  (setq killed (symbol-value (car dead-lists)))
	  (while killed
	    (unless (gnus-active (setq group (pop killed)))
	      ;; The group is bogus.
	      ;; !!!Slow as hell.
	      (set (car dead-lists)
		   (delete group (symbol-value (car dead-lists))))))
	  (setq dead-lists (cdr dead-lists))))
      (gnus-run-hooks 'gnus-check-bogus-groups-hook)
      (gnus-message 5 "Checking bogus newsgroups...done"))))

(defun gnus-check-duplicate-killed-groups ()
  "Remove duplicates from the list of killed groups."
  (interactive nil gnus-group-mode)
  (let ((killed gnus-killed-list))
    (while killed
      (gnus-message 9 "%d" (length killed))
      (setcdr killed (delete (car killed) (cdr killed)))
      (setq killed (cdr killed)))))

;; We want to inline a function from gnus-cache, so we cheat here:
(defvar gnus-cache-active-hashtb)
(eval-when-compile
  (defun gnus-cache-possibly-alter-active (group active)
    "Alter the ACTIVE info for GROUP to reflect the articles in the cache."
    (when gnus-cache-active-hashtb
      (let ((cache-active (gethash group gnus-cache-active-hashtb)))
	(when cache-active
	  (when (< (car cache-active) (car active))
	    (setcar active (car cache-active)))
	  (when (> (cdr cache-active) (cdr active))
	    (setcdr active (cdr cache-active))))))))

(defun gnus-activate-group (group
                            &optional scan dont-check method dont-sub-check)
  "Check whether a group has been activated or not.
If SCAN, request a scan of that group as well.  If METHOD, use
that select method instead of determining the method based on the
group name.  If DONT-CHECK, don't check whether the group
actually exists.  If DONT-SUB-CHECK or DONT-CHECK, don't let the
backend check whether the group actually exists."
  (setq method (or method (gnus-find-method-for-group group)))
  (when (gnus-check-server method)
    (when scan
      (gnus-check-backend-function 'request-scan (car method))
      (gnus-request-scan group method))
    (when (and (gnus-request-group group
                                   (or dont-sub-check dont-check)
			           method
			           (gnus-get-info group))
               (not dont-check))
      (let ((new-active (gnus-parse-active))
            (old-active (gnus-active group)))
        ;; If new active is `(0 . 0)`, then return existing active.
        (if (and old-active
                 (cl-every (lambda (e) (or (not (integerp e))
                                           (zerop e)))
                           `(,(car new-active) ,(cdr new-active))))
	    old-active
          (when gnus-use-cache
            (gnus-cache-possibly-alter-active group new-active))
          (when gnus-agent
            (gnus-agent-possibly-alter-active group new-active))
	  (gnus-set-active group new-active)
          new-active)))))

(defun gnus-get-unread-articles-in-group (info active &optional update)
  (when (and info active)
    ;; Allow the backend to update the info in the group.
    (when (and update
	       (gnus-request-update-info
		info (gnus-find-method-for-group (gnus-info-group info))))
      (gnus-activate-group (gnus-info-group info) nil t))

    (let ((range (gnus-info-read info))
	  (num 0))

      ;; These checks are present in gnus-activate-group but skipped
      ;; due to setting dont-check in the preceding call.

      ;; If a cache is present, we may have to alter the active info.
      (when (and gnus-use-cache info)
	(gnus-cache-possibly-alter-active (gnus-info-group info) active))

      ;; If the agent is enabled, we may have to alter the active info.
      (when (and gnus-agent info)
	(gnus-agent-possibly-alter-active (gnus-info-group info) active info))

      ;; Modify the list of read articles according to what articles
      ;; are available; then tally the unread articles and add the
      ;; number to the group hash table entry.
      (cond
       ((zerop (cdr active))
	(setq num 0))
       ((not range)
	(setq num (- (1+ (cdr active)) (car active))))
       ((not (listp (cdr range)))
	;; Fix a single (num . num) range according to the
	;; active hash table.
	;; Fix by Carsten Bormann <cabo@Informatik.Uni-Bremen.DE>.
	(and (< (cdr range) (car active)) (setcdr range (1- (car active))))
	(and (> (cdr range) (cdr active)) (setcdr range (cdr active)))
	;; Compute number of unread articles.
	(setq num (max 0 (- (cdr active) (- (1+ (cdr range)) (car range))))))
       (t
	;; The read list is a list of ranges.  Fix them according to
	;; the active hash table.
	;; First peel off any elements that are below the lower
	;; active limit.
	(while (and (cdr range)
		    (>= (car active)
			(or (and (atom (cadr range)) (cadr range))
			    (caadr range))))
	  (if (numberp (car range))
	      (setcar range
		      (cons (car range)
			    (or (and (numberp (cadr range))
				     (cadr range))
				(cdadr range))))
	    (setcdr (car range)
		    (or (and (numberp (nth 1 range)) (nth 1 range))
			(cdadr range))))
	  (setcdr range (cddr range)))
	;; Adjust the first element to be the same as the lower limit.
	(when (and (not (atom (car range)))
		   (< (cdar range) (car active)))
	  (setcdr (car range) (1- (car active))))
	;; Then we want to peel off any elements that are higher
	;; than the upper active limit.
	(let ((srange range))
	  ;; Go past all valid elements.
	  (while (and (cdr srange)
		      (<= (or (and (atom (cadr srange))
				   (cadr srange))
			      (caadr srange))
			  (cdr active)))
	    (setq srange (cdr srange)))
	  (when (cdr srange)
	    ;; Nuke all remaining invalid elements.
	    (setcdr srange nil))

	  ;; Adjust the final element.
	  (when (and (not (atom (car srange)))
		     (> (cdar srange) (cdr active)))
	    (setcdr (car srange) (cdr active))))
	;; Compute the number of unread articles.
	(while range
	  (setq num (+ num (- (1+ (or (and (atom (car range)) (car range))
				      (cdar range)))
			      (or (and (atom (car range)) (car range))
				  (caar range)))))
	  (setq range (cdr range)))
	(setq num (max 0 (- (cdr active) num)))))
      ;; Set the number of unread articles.
      (when (and info
		 (gnus-group-entry (gnus-info-group info)))
	(setcar (gnus-group-entry (gnus-info-group info)) num))
      num)))

(defmacro gnus-scope-globals (&rest forms)
  "Sandbox globals for thread safety."
  (declare (indent 0))
  (let ((variables (quote (gnus-newsgroup-name
                           gnus-newsgroup-marked
                           gnus-newsgroup-spam-marked
                           gnus-newsgroup-unreads
                           gnus-current-headers
                           gnus-newsgroup-data
                           gnus-summary-buffer
                           gnus-article-buffer
                           gnus-original-article-buffer
                           gnus-article-current
                           gnus-current-article
                           gnus-reffed-article-number
                           gnus-current-score-file
                           gnus-newsgroup-charset))))
    `(progn
       ,(cons 'inline (mapcar (lambda (v) (list 'defvar v)) variables))
       (let ,(mapcar (apply-partially #'make-list 2) variables)
         ,@forms))))

(defun gnus-thread-group-running-p (thread-group)
  (when-let ((thr (cl-some (lambda (thr)
                             (when (cl-search thread-group (thread-name thr))
                               thr))
                           (all-threads))))
    (if (thread-live-p thr)
        thr
      (prog1 nil
        (thread-signal thr 'error nil)))))

(defun gnus-time-out-thread (started thread)
  (interactive)
  (if (time-less-p nil (time-add started gnus-thread-timeout-seconds))
      (run-at-time
       (/ gnus-thread-timeout-seconds 2)
       nil
       #'gnus-time-out-thread
       started
       thread)
    (if (thread-live-p thread)
        (progn
          (gnus-message-with-timestamp
           "gnus-time-out-thread: signal quit %s" (thread-name thread))
          (thread-signal thread 'quit nil))
      (gnus-message-with-timestamp
       "gnus-time-out-thread: race on dead %s" (thread-name thread)))))

(defun gnus-run-method (label thread-group &rest fns)
  "THREAD-GROUP is string useful for naming working buffer and threads.
Errors need to be trapped for a clean exit.
Else we get unblocked but permanently yielded threads."
  (let* ((run-name (concat thread-group "-" label))
         (working (get-buffer-create (format " *%s*" run-name)))
         (inhibit-debugger t)
         debug-on-quit
         debug-on-error)
    ;; once context switch occurs handlerlist in eval.c(throw) is lost
    (unwind-protect
        (condition-case err
            (with-current-buffer working
              (gnus-message-with-timestamp "gnus-run-method: start %s <%s>"
                                           run-name (buffer-name))
              (let (gnus-run-method--subresult
                    current-fn
                    (gnus-inhibit-demon t)
                    (nntp-server-buffer (current-buffer)))
                (condition-case err
                    ;; with-timeout doesn't work in non-main thread
                    ;; i.e., (no-catch timeout timeout)
                    (dolist (fn fns)
                      (setq current-fn fn)
                      (setq gnus-run-method--subresult
                            (funcall fn gnus-run-method--subresult))
                      (thread-yield))
                  (error
                   ;; feed current-fn to outer condition-case
                   (error "dolist: '%s' in %s"
                          (error-message-string err) current-fn)))))
          (error (gnus-message-with-timestamp
                  "gnus-run-method: error %s '%s'"
                  run-name (error-message-string err))))
      (let (kill-buffer-query-functions)
        (kill-buffer working))
      (gnus-message-with-timestamp "gnus-run-method: finish %s" run-name))))

(defun gnus-chain-arg (tack-p f &rest args)
  (lambda (prev)
    (apply f (append args (when tack-p (list prev))))))

(cl-defun gnus-get-unread-articles (&optional
                                    requested-level
                                    _dont-connect
                                    one-level
                                    &aux
                                    (level (gnus-group-default-level requested-level t))
                                    (infos-by-method (mapcar #'list gnus-select-methods)))
  "Workhorse of `gnus-group-get-new-news'.
Sets up `gnus-get-unread-articles--doit'."
  (setq gnus-server-method-cache nil)
  (defvar gnus-agent-article-local-times)
  (cl-assert (eq (current-thread) main-thread))

  (if-let ((pending (gnus-thread-group-running-p gnus-thread-group)))
      (gnus-message 3 "gnus-get-unread-articles: %s still running" pending)
    (let* ((newsrc (cdr gnus-newsrc-alist))
	   (alevel (or level gnus-activate-level (1+ gnus-level-subscribed)))
	   (foreign-level
	    (or
	     level
	     (min
	      (cond ((and gnus-activate-foreign-newsgroups
			  (not (numberp gnus-activate-foreign-newsgroups)))
		     (1+ gnus-level-subscribed))
		    ((numberp gnus-activate-foreign-newsgroups)
		     gnus-activate-foreign-newsgroups)
		    (t 0))
	      alevel)))
	   (gnus-agent-article-local-times 0)
	   (archive-method (gnus-server-to-method "archive")))
      (gnus-message 6 "Checking new news...")

      (dolist (info (delq nil newsrc))
        (when-let ((group (gnus-info-group info))
                   (method (gnus-find-method-for-group group info))
                   (registered (assoc method infos-by-method)))
          (if (or (and foreign-level (not (numberp foreign-level)))
	          (funcall (if one-level #'= #'<=)
                           (gnus-info-level info)
		           (if (or (gnus-server-equal gnus-select-method method)
                                   (gnus-secondary-method-p method)
		                   (and (gnus-archive-server-wanted-p)
			                (gnus-methods-equal-p archive-method method)))
                               alevel
			     foreign-level)))
              (push info (alist-get method infos-by-method nil nil #'equal))
	    (unless (gnus-active group)
	      ;; Group is inactive; nix out unread articles such that
	      ;; (gnus-group-unread group) returns t.  See also
	      ;; `gnus-group-prepare-flat'.
	      (when-let ((entry (gnus-group-entry group)))
	        (setcar entry t))))))

      ;; "Extend" means changing "nnimap" to "nnimap+subaccount"
      (let (methods)
        (dolist (elem infos-by-method)
	  (cl-destructuring-bind (method &rest infos) elem
	    (let ((gnus-opened-servers methods))
	      (when (and (gnus-similar-server-opened method)
		         (gnus-check-backend-function
			  'retrieve-group-data-early (car method)))
	        (setq method (gnus-server-extend-method
			      (gnus-info-group (car infos))
			      method))
	        (setcar elem method))
	      (push (list method 'ok) methods)))))

      ;; Must be able to `gnus-open-server'
      (setq infos-by-method
            (cl-remove-if-not
             (lambda (elem)
               (cl-destructuring-bind (method &rest infos) elem
                 (ignore-errors (gnus-get-function method 'open-server))))
             infos-by-method)))

    (let ((doit (apply-partially #'gnus-get-unread-articles--doit
                                 infos-by-method
                                 requested-level)))
      (if gnus-background-get-unread-articles
          (progn
            (when gnus-background-get-unread-articles
              (run-at-time
               (/ gnus-thread-timeout-seconds 2)
               nil
               #'gnus-time-out-thread
               (current-time)
               (make-thread doit gnus-thread-group))))
        (funcall doit)))))

(defun gnus-get-unread-articles--doit (infos-by-method requested-level)
  "Workhorse of `gnus-get-unread-articles'."
  (let* (methods
         debug-on-quit
         debug-on-error
         (inhibit-debugger t)
         (level (gnus-group-default-level requested-level t)))
    (condition-case err
        (mapc (lambda (elem)
                (cl-destructuring-bind
                    (method &rest infos
                            &aux
                            (backend (car method))
                            (already-p
                             (cl-some (apply-partially
                                       #'gnus-methods-equal-p method)
                                      methods))
                            (denied-p (gnus-method-denied-p method))
                            (scan-p (gnus-check-backend-function 'request-scan backend))
                            (early-p (gnus-check-backend-function
                                      'retrieve-group-data-early backend))
                            (update-p (gnus-check-backend-function
                                       'request-update-info backend))
                            commands)
                    elem
                  (when (and method (not denied-p) (not already-p))
                    (push method methods)
                    (gnus-push-end (gnus-chain-arg
                                    nil
                                    #'gnus-open-server
                                    method)
                                   commands)
                    (when early-p
                      (when scan-p
                        (gnus-push-end (gnus-chain-arg nil #'gnus-request-scan nil method)
                                       commands))
                      ;; Store the token we get back from -early so that we
                      ;; can pass it to -finish later.
                      (gnus-push-end (gnus-chain-arg
                                      nil
                                      #'gnus-retrieve-group-data-early
                                      method infos)
                                     commands))
                    (gnus-push-end (gnus-chain-arg
                                    t
                                    #'gnus-read-active-for-groups
                                    method infos)
                                   commands)
                    (gnus-push-end (gnus-chain-arg
                                    nil
                                    (lambda (infos* update-p*)
                                      (mapc (lambda (info)
                                              (gnus-get-unread-articles-in-group
                                               info
                                               (gnus-active (gnus-info-group info))
                                               update-p*)
                                              (gnus-group-update-group (gnus-info-group info) t))
                                            (or infos*
                                                ;; just added method had no newsrc infos
                                                (cl-remove-if-not
                                                 (lambda (info)
                                                   (and (gnus-methods-equal-p
                                                         method
                                                         (let ((method (gnus-info-method info)))
                                                           (if (stringp method)
                                                               (gnus-server-to-method method)
                                                             method)))
                                                        (gnus-activate-group (gnus-info-group info))))
                                                 (cdr gnus-newsrc-alist))))
                                      (gnus-message 6 "Checking new news...done"))
                                    infos update-p)
                                   commands)
                    (apply #'gnus-run-method
                           (mapconcat (apply-partially #'format "%s")
                                      (cl-subseq method 0 (min (length method) 2))
                                      "-")
                           gnus-thread-group
                           commands))))
              infos-by-method)
      (error (gnus-message-with-timestamp
              "gnus-get-unread-articles--doit: error %s"
              (error-message-string err))))
    (condition-case err
        (let ((level* (and (numberp level)
                           (max (or (and (numberp (car gnus-group-list-mode))
                                         (car gnus-group-list-mode))
                                    (gnus-group-default-level))
                                level))))
          (gnus-message-with-timestamp "gnus-get-unread-articles: all done")
          (gnus-group-list-groups level*)
          (gnus-run-hooks 'gnus-after-getting-new-news-hook)
          (gnus-group-list-groups)
          (redisplay t))
      (error (gnus-message-with-timestamp
              "gnus-get-unread-articles--doit: error coda %s"
              (error-message-string err))))
    (when-let ((timer (cl-find-if (lambda (timer)
                                    (eq (timer--function timer)
                                        #'gnus-time-out-thread))
                                  timer-list)))
      (cancel-timer timer))))

(defun gnus-read-active-for-groups (method infos early-data)
  (with-current-buffer nntp-server-buffer
    (cond
     ;; Finish up getting the data from the methods that have -early
     ;; methods.
     ((and
       early-data
       infos
       (gnus-check-backend-function 'finish-retrieve-group-infos (car method))
       (or (not (gnus-agent-method-p method))
           (gnus-online method)))
      (gnus-finish-retrieve-group-infos method infos early-data)
      ;; We may have altered the data now, so mark the dribble buffer
      ;; as dirty so that it gets saved.
      (gnus-dribble-touch)
      (gnus-agent-save-active method))
     ;; Most backends have -retrieve-groups.
     ((gnus-check-backend-function 'retrieve-groups (car method))
      (when (gnus-check-backend-function 'request-scan (car method))
        (gnus-request-scan nil method))
      (let (groups)
        (gnus-read-active-file-2
         (dolist (info infos (nreverse groups))
           (push (gnus-group-real-name (gnus-info-group info)) groups))
         method)))
     ;; Virtually all backends have -request-list.
     ((gnus-check-backend-function 'request-list (car method))
      (gnus-read-active-file-1 method nil))
     ;; Except nnvirtual and friends, where we request each group, one
     ;; by one.
     (t
      (dolist (info infos)
        (gnus-activate-group (gnus-info-group info) t nil method t))))))

(defun gnus-make-hashtable-from-newsrc-alist ()
  "Create a hash table from `gnus-newsrc-alist'.
The keys are group names, and values are a cons of (unread info),
where unread is an integer count of calculated unread
messages (or nil), and info is a regular gnus info entry.

The info element is shared with the same element of
`gnus-newrc-alist', so as to conserve space."
  (let ((alist gnus-newsrc-alist)
	(ohashtb gnus-newsrc-hashtb)
	info method gname rest methods)
    (setq gnus-newsrc-hashtb (gnus-make-hashtable (length alist))
	  gnus-group-list nil)
    (setq alist
	  (setq gnus-newsrc-alist
		(if (equal (caar gnus-newsrc-alist)
			   "dummy.group")
		    gnus-newsrc-alist
		  (cons (gnus-info-make "dummy.group" 0 nil) alist))))
    (while alist
      (setq info (car alist))
      ;; Make the same select-methods identical Lisp objects.
      (when (setq method (gnus-info-method info))
	(if (setq rest (member method methods))
	    (setf (gnus-info-method info) (car rest))
	  (push method methods)))
      ;; Check for encoded group names and decode them.
      (when (string-match-p "[^[:ascii:]]" (setq gname (gnus-info-group info)))
	(let ((decoded (gnus-group-decoded-name gname)))
	 (setf gname decoded
	       (gnus-info-group info) decoded)))
      ;; Check for duplicates.
      (if (gethash gname gnus-newsrc-hashtb)
	  ;; Remove this entry from the alist.
	  (setcdr alist (cddr alist))
	(puthash
	 gname
	 ;; Preserve number of unread articles in groups.
	 (list (and ohashtb (car (gethash gname ohashtb)))
	       info)
	 gnus-newsrc-hashtb)
	(push gname gnus-group-list))
      (setq alist (cdr alist)))
    (setq gnus-group-list (nreverse gnus-group-list))
    ;; Make the same select-methods in `gnus-server-alist' identical
    ;; as well.
    (while methods
      (setq method (pop methods))
      (when (setq rest (rassoc method gnus-server-alist))
	(setcdr rest method)))))

(defun gnus-make-hashtable-from-killed ()
  "Create a hash table from the killed and zombie lists."
  (setq gnus-killed-hashtb
	(gnus-make-hashtable
	 (+ (length gnus-killed-list) (length gnus-zombie-list))))
  (dolist (g (append gnus-killed-list gnus-zombie-list))
    ;; NOTE: We have lost the ordering that used to be kept in this
    ;; variable.
    (puthash g t gnus-killed-hashtb)))

(defun gnus-parse-active ()
  "Parse active info in the nntp server buffer."
  (with-current-buffer nntp-server-buffer
    (goto-char (point-min))
    ;; Parse the result we got from `gnus-request-group'.
    (when (looking-at "[0-9]+ [0-9]+ \\([0-9]+\\) [0-9]+")
      (goto-char (match-beginning 1))
      (cons (read (current-buffer))
	    (read (current-buffer))))))

(defun gnus-make-articles-unread (group articles)
  "Mark ARTICLES in GROUP as unread."
  (let* ((info (nth 1 (or (gnus-group-entry group)
			  (gnus-group-entry
			   (gnus-group-real-name group)))))
	 (ranges (gnus-info-read info))
	 news article)
    (while articles
      (when (range-member-p (setq article (pop articles)) ranges)
	(push article news)))
    (when news
      ;; Enter this list into the group info.
      (setf (gnus-info-read info)
            (range-remove (gnus-info-read info) (nreverse news)))

      ;; Set the number of unread articles in gnus-newsrc-hashtb.
      (gnus-get-unread-articles-in-group info (gnus-active group))

      ;; Insert the change into the group buffer and the dribble file.
      (gnus-group-update-group group t))))

(defun gnus-make-ascending-articles-unread (group articles)
  "Mark ascending ARTICLES in GROUP as unread."
  (let* ((entry (or (gnus-group-entry group)
                    (gnus-group-entry (gnus-group-real-name group))))
         (info (nth 1 entry))
	 (ranges (gnus-info-read info))
         (r ranges)
	 modified)

    (while articles
      (let ((article (pop articles))) ; get the next article to remove from ranges
        (while (let ((range (car ranges))) ; note the current range
                 (if (atom range)       ; single value range
                     (cond ((not range)
                            ;; the articles extend past the end of the ranges
                            ;; OK - I'm done
                            (setq articles nil))
                           ((< range article)
                            ;; this range precedes the article. Leave the range unmodified.
                            (pop ranges)
                            ranges)
                           ((= range article)
                            ;; this range exactly matches the article; REMOVE THE RANGE.
                            ;; NOTE: When the range being removed is the last range, the list is corrupted by inserting null at its end.
                            (setcar ranges (cadr ranges))
                            (setcdr ranges (cddr ranges))
                            (setq modified (if (car ranges) t 'remove-null))
                            nil))
                   (let ((min (car range))
                         (max (cdr range)))
                     ;; I have a min/max range to consider
                     (cond ((> min max) ; invalid range introduced by splitter
                            (setcar ranges (cadr ranges))
                            (setcdr ranges (cddr ranges))
                            (setq modified (if (car ranges) t 'remove-null))
                            ranges)
                           ((= min max)
                            ;; replace min/max range with a single-value range
                            (setcar ranges min)
                            ranges)
                           ((< max article)
                            ;; this range precedes the article. Leave the range unmodified.
                            (pop ranges)
                            ranges)
                           ((< article min)
                            ;; this article precedes the range.  Return null to move to the
                            ;; next article
                            nil)
                           (t
                            ;; this article splits the range into two parts
                            (setcdr ranges (cons (cons (1+ article) max) (cdr ranges)))
                            (setcdr range (1- article))
                            (setq modified t)
                            ranges))))))))

    (when modified
      (when (eq modified 'remove-null)
        (setq r (delq nil r)))
      ;; Enter this list into the group info.
      (setf (gnus-info-read info) r)

      ;; Set the number of unread articles in gnus-newsrc-hashtb.
      (gnus-get-unread-articles-in-group info (gnus-active group))

      ;; Insert the change into the group buffer and the dribble file.
      (gnus-group-update-group group t))))

(defun gnus-update-active-hashtb-from-killed ()
  (let ((hashtb (setq gnus-active-hashtb
		      (gnus-make-hashtable 4000))))
    (dolist (g (append gnus-killed-list gnus-zombie-list))
      (remhash g hashtb))))

(defun gnus-get-killed-groups ()
  "Go through the active hashtb and mark all unknown groups as killed."
  ;; First make sure active file has been read.
  (unless (gnus-read-active-file-p)
    (let ((gnus-read-active-file t))
      (gnus-read-active-file)))
  (unless gnus-killed-hashtb
    (gnus-make-hashtable-from-killed))
  ;; Go through all newsgroups that are known to Gnus - enlarge kill list.
  (maphash
   (lambda (g-name _active)
     (let ((groups 0))
       (unless (or (gethash g-name gnus-killed-hashtb)
		   (gethash g-name gnus-newsrc-hashtb))
	 (let ((do-sub (gnus-matches-options-n g-name)))
	   (unless (or (eq do-sub 'subscribe) (eq do-sub 'ignore))
	     (setq groups (1+ groups))
	     (push g-name gnus-killed-list)
	     (puthash g-name t gnus-killed-hashtb))))))
   gnus-active-hashtb)
  (gnus-dribble-touch))

;; Get the active file(s) from the backend(s).
(defun gnus-read-active-file (&optional force not-native)
  (gnus-group-set-mode-line)
  (let ((methods
	 (mapcar
	  (lambda (m) (if (stringp m) (gnus-server-get-method nil m) m))
	  (append
	   (if (and (not not-native)
		    (gnus-check-server gnus-select-method))
	       ;; The native server is available.
               gnus-select-methods
	     ;; The native server is down, so we just do the
	     ;; secondary ones.
             (cl-remove-if
              (lambda (method) (gnus-method-equal method gnus-select-method))
              gnus-select-methods))
	   ;; Also read from the archive server.
	   (when (gnus-archive-server-wanted-p)
	     (list "archive")))))
	method)
    (setq gnus-have-read-active-file nil)
    (with-current-buffer nntp-server-buffer
      (while (setq method (pop methods))
	;; Only do each method once, in case the methods appear more
	;; than once in this list.
	(when (and (not (member method methods))
		   ;; Check whether the backend exists.
		   (ignore-errors (gnus-get-function method 'open-server)))
	  (if (or debug-on-error debug-on-quit)
	      (gnus-read-active-file-1 method force)
	    (condition-case ()
		(gnus-read-active-file-1 method force)
	      ;; We catch C-g so that we can continue past servers
	      ;; that do not respond.
	      (quit
	       (if debug-on-quit
		   (debug "Quit")
		 (message "Quit reading the active file"))
	       nil))))))))

(defun gnus-read-active-file-1 (method force)
  (let (where mesg)
    (setq where (nth 1 method)
	  mesg (format "Reading active file%s via %s..."
		       (if (and where (not (zerop (length where))))
			   (concat " from " where) "")
		       (car method)))
    (gnus-message 5 "%s" mesg)
    (when (gnus-check-server method)
      ;; Request that the backend scan its incoming messages.
      (when (and (or (not gnus-agent) (gnus-online method))
		 (gnus-check-backend-function 'request-scan (car method)))
	(gnus-request-scan nil method))
      (cond
       ((and (eq gnus-read-active-file 'some)
	     (gnus-check-backend-function 'retrieve-groups (car method))
	     (not force))
	(let ((newsrc (cdr gnus-newsrc-alist))
	      (gmethod (gnus-server-get-method nil method))
	      groups info)
	  (while (setq info (pop newsrc))
	    (when (gnus-server-equal
		   (gnus-find-method-for-group
		    (gnus-info-group info) info)
		   gmethod)
	      (push (gnus-group-real-name (gnus-info-group info)) groups)))
	  (gnus-read-active-file-2 groups method)))
       ((null method)
	t)
       (t
	(if (not (gnus-request-list method))
	    (unless (equal method gnus-message-archive-method)
	      (gnus-error 1 "Cannot read active file from %S server"
			  method))
	  (gnus-message 5 "%s" mesg)
	  (gnus-active-to-gnus-format method gnus-active-hashtb nil t)
	  ;; We mark this active file as read.
	  (add-to-list 'gnus-have-read-active-file method)
	  (gnus-message 5 "%sdone" mesg)))))))

(defun gnus-read-active-file-2 (groups method)
  "Read an active file for GROUPS in METHOD using `gnus-retrieve-groups'."
  (when groups
    (with-current-buffer nntp-server-buffer
      (gnus-check-server method)
      (let ((list-type (gnus-retrieve-groups groups method)))
	(cond ((not list-type)
	       (gnus-error
		1.2 "Cannot read partial active file from %S server."
		method))
	      ((eq list-type 'active)
	       (gnus-active-to-gnus-format method gnus-active-hashtb nil t))
	      (t
	       (gnus-groups-to-gnus-format method gnus-active-hashtb t)))))))

;; Read an active file and place the results in `gnus-active-hashtb'.
(defun gnus-active-to-gnus-format (&optional method hashtb ignore-errors
					     real-active)
  (unless method
    (setq method gnus-select-method))
  (let ((cur (current-buffer))
	(hashtb (or hashtb
		    (if (and gnus-active-hashtb
			     (not (equal method gnus-select-method)))
			gnus-active-hashtb
		      (setq gnus-active-hashtb
			    (gnus-make-hashtable
			     (if (equal method gnus-select-method)
				 (count-lines (point-min) (point-max))
			       4000))))))
	group max min)
    (unless gnus-moderated-hashtb
      (setq gnus-moderated-hashtb (gnus-make-hashtable 100)))
    ;; Delete unnecessary lines.
    (goto-char (point-min))
    (cond
     ((string= gnus-ignored-newsgroups "")
      (delete-matching-lines "^to\\."))
     (t
      ;; relint suppression: Duplicated alternative branch
      (delete-matching-lines (concat "^to\\.\\|" gnus-ignored-newsgroups))))

    (goto-char (point-min))

    ;; Let the Gnus agent save the active file.
    (when (and gnus-agent real-active (gnus-online method))
      (gnus-agent-save-active method))

    ;; If these are groups from a foreign select method, we insert the
    ;; group prefix in front of the group names.
    (when (not (gnus-server-equal
		(gnus-server-get-method nil method)
		(gnus-server-get-method nil gnus-select-method)))
      (let ((prefix (gnus-group-prefixed-name "" method)))
	(goto-char (point-min))
	(while (and (not (eobp))
		    (progn
		      (when (= (following-char) ?\")
			(forward-char 1))
		      (insert prefix)
		      (zerop (forward-line 1)))))))
    ;; Store the active file in a hash table.

    (with-temp-buffer
      (insert-buffer-substring cur)
      (setq cur (current-buffer))
      (goto-char (point-min))
      (while (not (eobp))
	(condition-case ()
	    (if (and (stringp (progn
				(setq group (read cur)
				      group
				      (cond ((numberp group)
					     (number-to-string group))
					    ((symbolp group)
					     (symbol-name group))
					    ((stringp group)
					     group)))))
		     (numberp (setq max (read cur)))
		     (numberp (setq min (read cur)))
		     (null (progn
			     (skip-chars-forward " \t")
			     (memq (char-after)
				   '(?= ?x ?j)))))
		(progn (when (string-match-p "[^[:ascii:]]" group)
			 ;; NNTP servers may give us encoded group
			 ;; names.
			 (setq group (gnus-group-decoded-name group)))
		       (puthash group (cons min max) hashtb)
		       ;; If group is moderated, stick it in the
		       ;; moderation cache.
		       (when (eq (char-after) ?m)
			 (puthash group t gnus-moderated-hashtb)))
	      (setq group nil))
	  (error
	   (unless ignore-errors
	     (gnus-message 3 "Warning - invalid active: %s"
			   (buffer-substring
			    (point-at-bol) (point-at-eol))))))
	(forward-line 1)))))

(defun gnus-groups-to-gnus-format (method &optional hashtb real-active)
  ;; Parse a "groups" active file.
  (let ((cur (current-buffer))
	(hashtb (or hashtb
		    (if (and method gnus-active-hashtb)
			gnus-active-hashtb
		      (setq gnus-active-hashtb
			    (gnus-make-hashtable
			     (count-lines (point-min) (point-max)))))))
	(prefix (and method
		     (not (gnus-server-equal
			   (gnus-server-get-method nil method)
			   (gnus-server-get-method nil gnus-select-method)))
		     (gnus-group-prefixed-name "" method))))

    ;; Let the Gnus agent save the active file.
    (if (and gnus-agent
	     real-active
	     (gnus-online method)
	     (gnus-agent-method-p method))
	(progn
	  (gnus-agent-save-active method t)
	  (gnus-active-to-gnus-format method hashtb nil real-active))

      (goto-char (point-min))
      (let (min max group)
	(while (not (eobp))
	  (condition-case ()
	      (when (eq (char-after) ?2)
		(read cur) (read cur)
		(setq min (read cur)
		      max (read cur)
		      group (read cur)
		      group (if (numberp group)
				(number-to-string group)
			      (symbol-name group)))
		(puthash (if prefix
			     (concat prefix group)
			     group)
			 (cons min max) hashtb))
	    (error (remhash group hashtb)))
	  (forward-line 1))))))

(defun gnus-read-newsrc-file (&optional _force)
  (dolist (var (remove 'gnus-format-specs gnus-variable-list))
    (set var nil))
  (when (file-exists-p gnus-newsrc-file)
    (gnus-message 5 "Reading %s..." gnus-newsrc-file)
    (gnus-load gnus-newsrc-file))
  (when (and (file-exists-p gnus-dot-newsrc) (not gnus-newsrc-alist))
    (gnus-message 5 "Reading %s..." gnus-dot-newsrc)
    (let ((buffer (nnheader-find-file-noselect gnus-dot-newsrc)))
      (unwind-protect
          (with-current-buffer buffer
            (gnus-newsrc-to-gnus-format)
            (gnus-message 5 "Reading %s...done" gnus-dot-newsrc))
        (kill-buffer buffer))))
  (gnus-make-hashtable-from-newsrc-alist)
  (setq gnus-topic-alist
	(mapcar
	 (lambda (elt)
           (cl-destructuring-bind (topic . groups)
               elt
	     (cons topic
		   (mapcar (lambda (group)
			     (if (string-match-p "[^[:ascii:]]" group)
				 (gnus-group-decoded-name group)
			       group))
			   groups))))
	 gnus-topic-alist))
  (gnus-run-hooks 'gnus-read-newsrc-hook)
  (gnus-convert-old-newsrc))

(defun gnus-convert-old-newsrc ()
  "Convert old newsrc formats into the current format, if needed."
  (let ((fcv (and gnus-newsrc-file-version
		  (gnus-continuum-version gnus-newsrc-file-version)))
	(gcv (gnus-continuum-version)))
    (when fcv
      ;; A newsrc file was loaded.
      (let (prompt-displayed
            (converters
             (sort
              (mapcar (lambda (date-func)
                        (cons (gnus-continuum-version (car date-func))
                              date-func))
                      ;; This is a list of converters that must be run
                      ;; to bring the newsrc file up to the current
                      ;; version.  If you create an incompatibility
                      ;; with older versions, you should create an
                      ;; entry here.  The entry should consist of the
                      ;; current gnus version (hardcoded so that it
                      ;; doesn't change with each release) and the
                      ;; function that must be applied to convert the
                      ;; previous version into the current version.
                      '(("September Gnus v0.1" nil
                         gnus-convert-old-ticks)
                        ("Oort Gnus v0.08"     "legacy-gnus-agent"
                         gnus-agent-convert-to-compressed-agentview)
                        ("Gnus v5.10.7"        "legacy-gnus-agent"
                         gnus-agent-unlist-expire-days)
                        ("Gnus v5.10.7"        "legacy-gnus-agent"
                         gnus-agent-unhook-expire-days)))
              #'car-less-than-car)))
        ;; Skip converters older than the file version
        (while (and converters (>= fcv (caar converters)))
          (pop converters))

        ;; Perform converters to bring older version up to date.
	(when (and converters (< fcv (caar converters)))
	  (while (and converters (< fcv (caar converters))
		      (<= (caar converters) gcv))
            (let* ((converter-spec  (pop converters))
                   (convert-to      (nth 1 converter-spec))
                   (load-from       (nth 2 converter-spec))
                   (func            (nth 3 converter-spec)))
              (when (and load-from
                         (not (fboundp func)))
                (load load-from t))
              (or prompt-displayed
                  (not (gnus-convert-converter-needs-prompt func))
                  (while (let (c
                               (cursor-in-echo-area t)
                               (echo-keystrokes 0))
                           (message "Convert gnus from version `%s' to `%s'? (n/y/?)"
                                    gnus-newsrc-file-version gnus-version)
                           (setq c (read-char-exclusive))

                           (cond ((or (eq c ?n) (eq c ?N))
                                  (error "Can not start gnus without converting"))
                                 ((or (eq c ?y) (eq c ?Y))
                                  (setq prompt-displayed t)
                                  nil)
                                 ((eq c ?\?)
                                  (message "This conversion is irreversible. \
 To be safe, you should backup your files before proceeding.")
                                  (sit-for 5)
                                  t)
                                 (t
                                  (gnus-message 3 "Ignoring unexpected input")
                                  (sit-for 3)
                                  t)))))

              (funcall func convert-to)))
          (gnus-dribble-enter
           (format-message ";Converted gnus from version `%s' to `%s'."
			   gnus-newsrc-file-version gnus-version)))))))

(defun gnus-convert-mark-converter-prompt (converter no-prompt)
  "Indicate whether CONVERTER requires `gnus-convert-old-newsrc' to
display the conversion prompt.  NO-PROMPT may be nil (prompt),
t (no prompt), or any form that can be called as a function.
The form should return either t or nil."
  (put converter 'gnus-convert-no-prompt no-prompt))

(defun gnus-convert-converter-needs-prompt (converter)
  (let ((no-prompt (get converter 'gnus-convert-no-prompt)))
    (not (if (memq no-prompt '(t nil))
	     no-prompt
	   (funcall no-prompt)))))

(defun gnus-convert-old-ticks (_converting-to)
  (let ((newsrc (cdr gnus-newsrc-alist))
	marks info dormant ticked)
    (while (setq info (pop newsrc))
      (when (setq marks (gnus-info-marks info))
	(setq dormant (cdr (assq 'dormant marks))
	      ticked (cdr (assq 'tick marks)))
	(when (or dormant ticked)
	  (setf (gnus-info-read info)
	        (range-add-list
	         (gnus-info-read info)
	         (nconc (range-uncompress dormant)
		        (range-uncompress ticked)))))))))

(defun gnus-load (file)
  "Load FILE, but in such a way that read errors can be reported."
  (with-temp-buffer
    (insert-file-contents file)
    (while (not (eobp))
      (condition-case type
	  (let ((form (read (current-buffer))))
	    (eval form t))
	(error
	 (unless (eq (car type) 'end-of-file)
	   (let ((errmsg (format "Error in %s line %d" file
				 (count-lines (point-min) (point)))))
	     (ding)
	     (unless (gnus-yes-or-no-p (concat errmsg "; continue? "))
	       (error "%s" errmsg)))))))))

;; IIUC these 3 vars were used in older .newsrc files.
(defvar gnus-killed-assoc)
(defvar gnus-marked-assoc)
(defvar gnus-newsrc-assoc)

;; Parse the old-style quick startup file
(defun gnus-read-old-newsrc-el-file (file)
  (let (newsrc killed marked group m info)
    (prog1
	(let ((gnus-killed-assoc nil)
	      gnus-marked-assoc gnus-newsrc-alist gnus-newsrc-assoc)
	  (prog1
	      (ignore-errors
		(load file t t t))
	    (setq newsrc gnus-newsrc-assoc
		  killed gnus-killed-assoc
		  marked gnus-marked-assoc)))
      (setq gnus-newsrc-alist nil)
      (while (setq group (pop newsrc))
	(if (setq info (gnus-get-info (car group)))
	    (progn
	      (setf (gnus-info-read info) (cddr group))
	      (setf (gnus-info-level info)
		    (if (nth 1 group) gnus-level-default-subscribed
		      gnus-level-default-unsubscribed))
	      (push info gnus-newsrc-alist))
	  (push (setq info
		      (list (car group)
			    (if (nth 1 group) gnus-level-default-subscribed
			      gnus-level-default-unsubscribed)
			    (cddr group)))
		gnus-newsrc-alist))
	;; Copy marks into info.
	(when (setq m (assoc (car group) marked))
	  (unless (nthcdr 3 info)
	    (nconc info (list nil)))
	  (setf (gnus-info-marks info)
		(list (cons 'tick (range-compress-list (sort (cdr m) #'<)))))))
      (setq newsrc killed)
      (while newsrc
	(setcar newsrc (caar newsrc))
	(setq newsrc (cdr newsrc)))
      (setq gnus-killed-list killed))
    ;; The .el file version of this variable does not begin with
    ;; "options", while the .eld version does, so we just add it if it
    ;; isn't there.
    (when
	gnus-newsrc-options
      (when (not (string-match "^ *options" gnus-newsrc-options))
	(setq gnus-newsrc-options (concat "options " gnus-newsrc-options)))
      (when (not (string-match "\n$" gnus-newsrc-options))
	(setq gnus-newsrc-options (concat gnus-newsrc-options "\n")))
      ;; Finally, if we read some options lines, we parse them.
      (unless (string= gnus-newsrc-options "")
	(gnus-newsrc-parse-options gnus-newsrc-options)))

    (setq gnus-newsrc-alist (nreverse gnus-newsrc-alist))
    (gnus-make-hashtable-from-newsrc-alist)))

(defun gnus-newsrc-to-gnus-format ()
  (setq gnus-newsrc-options ""
        gnus-newsrc-options-n nil)

  (unless gnus-active-hashtb
    (setq gnus-active-hashtb (gnus-make-hashtable 4000)))
  (let ((buf (current-buffer))
	(already-read (> (length gnus-newsrc-alist) 1))
	group subscribed newsrc reads num1)
    (goto-char (point-min))

    (while (not (eobp))
      ;; We first read the first word on the line by narrowing and
      ;; then reading into `gnus-active-hashtb'.  Most groups will
      ;; already exist in that hashtb, so this will save some string
      ;; space.
      (narrow-to-region
       (point)
       (progn (skip-chars-forward "^ \t!:\n") (point)))
      (goto-char (point-min))
      (setq group
	    (and (/= (point-min) (point-max))
		 (read buf))
	    group (if (numberp group)
		      (number-to-string group)
		    ;; newsrc files are written as 'raw-text.
		    (decode-coding-string
		     (symbol-name group) 'raw-text)))
      (widen)
      (cond
       ;; It's possible that "group" is actually an options line.
       ((string-equal (downcase group) "options")
	(setq gnus-newsrc-options
	      ;; This concatting is quite inefficient, but since our
	      ;; thorough studies show that approx 99.37% of all
	      ;; .newsrc files only contain a single options line, we
	      ;; don't give a damn, frankly, my dear.
	      (concat gnus-newsrc-options
		      (buffer-substring
		       (point-at-bol)
		       ;; Options may continue on the next line.
		       (or (and (re-search-forward "^[^ \t]" nil 'move)
				(point-at-bol))
			   (point)))))
	(forward-line -1))
       (group
	;; It was a group name.
	(setq subscribed (eq (char-after) ?:)
	      reads nil)
	(if (eolp)
	    ;; If the line ends here, this is clearly a buggy line, so
	    ;; we put point at the beginning of line and let the cond
	    ;; below do the error handling.
	    (beginning-of-line)
	  ;; We skip to the beginning of the ranges.
	  (skip-chars-forward "!: \t"))
	;; We are now at the beginning of the list of read articles.
	;; We read them range by range.
	(while
	    (cond
	     ((looking-at "[0-9]+")
	      ;; We narrow and read a number instead of buffer-substring/
	      ;; string-to-number because it's faster.  narrow/widen is
	      ;; faster than save-restriction/narrow, and save-restriction
	      ;; produces a garbage object.
	      (setq num1 (progn
			   (narrow-to-region (match-beginning 0) (match-end 0))
			   (read buf)))
	      (widen)
	      ;; If the next character is a dash, then this is a range.
	      (if (eq (char-after) ?-)
		  (progn
		    ;; We read the upper bound of the range.
		    (forward-char 1)
		    (if (not (looking-at "[0-9]+"))
			;; This is a buggy line, by we pretend that
			;; it's kinda OK.  Perhaps the user should be
			;; dinged?
			(push num1 reads)
		      (push
		       (cons num1
			     (progn
			       (narrow-to-region (match-beginning 0)
						 (match-end 0))
			       (read buf)))
		       reads)
		      (widen)))
		;; It was just a simple number, so we add it to the
		;; list of ranges.
		(push num1 reads))
	      ;; If the next char is ?\n, then we have reached the end
	      ;; of the line and return nil.
	      (not (eq (char-after) ?\n)))
	     ((eq (char-after) ?\n)
	      ;; End of line, so we end.
	      nil)
	     (t
	      ;; Not numbers and not eol, so this might be a buggy
	      ;; line...
	      (unless (eobp)
		;; If it was eob instead of ?\n, we allow it.
		;; The line was buggy.
		(setq group nil)
		(gnus-error 3.1 "Mangled line: %s"
			    (buffer-substring (point-at-bol)
					      (point-at-eol))))
	      nil))
	  ;; Skip past ", ".  Spaces are invalid in these ranges, but
	  ;; we allow them, because it's a common mistake to put a
	  ;; space after the comma.
	  (skip-chars-forward ", "))

	;; We have already read .newsrc.eld, so we gently update the
	;; data in the hash table with the information we have just
	;; read.
	(when group
	  (let ((info (gnus-get-info group))
		level)
	    (if info
		;; There is an entry for this file in
		;; `gnus-newsrc-hashtb'.
		(progn
		  (setf (gnus-info-read info) (nreverse reads))
		  ;; We update the level very gently.  In fact, we
		  ;; only change it if there's been a status change
		  ;; from subscribed to unsubscribed, or vice versa.
		  (setq level (gnus-info-level info))
		  (cond ((and (<= level gnus-level-subscribed)
			      (not subscribed))
			 (setq level (if reads
					 gnus-level-default-unsubscribed
				       (1+ gnus-level-default-unsubscribed))))
			((and (> level gnus-level-subscribed) subscribed)
			 (setq level gnus-level-default-subscribed)))
		  (setf (gnus-info-level info) level))
	      ;; This is a new group.
	      (setq info (list group
			       (if subscribed
				   gnus-level-default-subscribed
				 (if reads
				     (1+ gnus-level-subscribed)
				   gnus-level-default-unsubscribed))
			       (nreverse reads))))
	    (push info newsrc)))))
      (forward-line 1))

    (setq newsrc (nreverse newsrc))

    (unless already-read
      ;; We now have two newsrc lists - `newsrc', which is what we
      ;; have read from .newsrc, and `gnus-newsrc-alist', which is
      ;; what we've read from .newsrc.eld.  We have to merge these
      ;; lists.  We do this by "attaching" any (foreign) groups in the
      ;; gnus-newsrc-alist to the (native) group that precedes them.
      (let ((rc (cdr gnus-newsrc-alist))
	    (prev gnus-newsrc-alist)
	    entry mentry)
	(while rc
	  (or (null (nth 4 (car rc)))	; It's a native group.
	      (assoc (caar rc) newsrc)	; It's already in the alist.
	      (if (setq entry (assoc (caar prev) newsrc))
		  (setcdr (setq mentry (memq entry newsrc))
			  (cons (car rc) (cdr mentry)))
		(push (car rc) newsrc)))
	  (setq prev rc
		rc (cdr rc)))))

    (setq gnus-newsrc-alist newsrc)
    ;; We make the newsrc hashtb.
    (gnus-make-hashtable-from-newsrc-alist)

    ;; Finally, if we read some options lines, we parse them.
    (unless (string= gnus-newsrc-options "")
      (gnus-newsrc-parse-options gnus-newsrc-options))))

;; Parse options lines to find "options -n !all rec.all" and stuff.
;; The return value will be a list on the form
;; ((regexp1 . ignore)
;;  (regexp2 . subscribe)...)
;; When handling new newsgroups, groups that match a `ignore' regexp
;; will be ignored, and groups that match a `subscribe' regexp will be
;; subscribed.  A line like
;; options -n !all rec.all
;; will lead to a list that looks like
;; (("^rec\\..+" . subscribe)
;;  ("^.+" . ignore))
;; So all "rec.*" groups will be subscribed, while all the other
;; groups will be ignored.  Note that "options -n !all rec.all" is very
;; different from "options -n rec.all !all".
(defun gnus-newsrc-parse-options (options)
  (gnus-with-temp-buffer
    (insert (regexp-quote options))
    ;; First we treat all continuation lines.
    (goto-char (point-min))
    (while (re-search-forward "\n[ \t]+" nil t)
      (replace-match " " t t))
    ;; Then we transform all "all"s into ".+"s.
    (goto-char (point-min))
    (while (re-search-forward "\\ball\\b" nil t)
      (replace-match ".+" t t))
    (goto-char (point-min))
    ;; We remove all other options than the "-n" ones.
    (while (re-search-forward "[ \t]-[^n][^-]*" nil t)
      (replace-match " ")
      (forward-char -1))
    (goto-char (point-min))

    ;; We are only interested in "options -n" lines - we
    ;; ignore the other option lines.
    (setq gnus-newsrc-options-n
          (let (out)
            (while (re-search-forward "[ \t]-n" nil t)
	      ;; Search for all "words"...
	      (while (re-search-forward
                      "[^ \t,\n]+"
                      (or (save-excursion
		            (and (re-search-forward "[ \t]-n" (point-at-eol) t)
			         (- (point) 2)))
		          (point-at-eol))
                      t)
	        (if (eq (char-after (match-beginning 0)) ?!)
	            ;; If the word begins with a bang (!), this is a "not"
	            ;; spec.  We put this spec (minus the bang) and the
	            ;; symbol `ignore' into the list.
	            (push (cons (concat
			         "^" (buffer-substring
				      (1+ (match-beginning 0))
				      (match-end 0))
			         "\\($\\|\\.\\)")
			        'ignore)
		          out)
	          ;; There was no bang, so this is a "yes" spec.
	          (push (cons (concat "^" (match-string 0) "\\($\\|\\.\\)")
			      'subscribe)
		        out))))
            out)))
  (eval-and-compile
    (defalias 'gnus-long-file-names
      (if (fboundp 'msdos-long-file-names)
          'msdos-long-file-names
        (lambda () t)))))

(defun gnus-save-newsrc-file (&optional force)
  "Save .newsrc file.
Use the group string names in `gnus-group-list' to pull info
values from `gnus-newsrc-hashtb', and write a new value of
`gnus-newsrc-alist'."
  (when (or gnus-newsrc-alist gnus-killed-list)
    ;; Save agent range limits for the currently active method.
    (when gnus-agent
      (gnus-agent-save-local force))
    (save-excursion
      (if (and (or gnus-use-dribble-file gnus-child)
	       (not force)
               (or (not (buffer-live-p gnus-dribble-buffer))
		   (zerop (with-current-buffer gnus-dribble-buffer
			    (buffer-size)))))
	  (gnus-message 4 "(No changes need to be saved)")
	(gnus-run-hooks 'gnus-save-newsrc-hook)
	(if gnus-child
	    (gnus-child-save-newsrc)
          ;; save .newsrc
          (when gnus-save-dot-newsrc
	    (gnus-gnus-to-newsrc-format))
          ;; save .newsrc.eld
          (gnus-message 5 "Saving %s..." gnus-newsrc-file)
          ;; Starting two gnusae inevitably yields this annoying question
          ;; of whether to save over each other.
          (let ((mtime (file-attribute-modification-time
			(file-attributes gnus-newsrc-file))))
	    (if (and gnus-save-newsrc-file-last-timestamp
                     (time-less-p gnus-save-newsrc-file-last-timestamp mtime)
		     (not
		      (y-or-n-p
                       (format "%s was updated externally after %s, save?"
                               gnus-newsrc-file
                               (format-time-string
			        "%c"
			        gnus-save-newsrc-file-last-timestamp)))))
                (gnus-message 4 "Not saving %s" gnus-newsrc-file)
              (with-temp-file gnus-newsrc-file
                (let ((coding-system-for-write gnus-ding-file-coding-system)
                      (standard-output (current-buffer)))
                  (gnus-gnus-to-quick-newsrc-format)))
              (setq gnus-save-newsrc-file-last-timestamp
		    (file-attribute-modification-time
                     (file-attributes gnus-newsrc-file)))
	      (gnus-message 5 "Saving %s...done" gnus-newsrc-file))))
	(gnus-dribble-delete-file)
	(gnus-group-set-mode-line)))))

(defun gnus-gnus-to-quick-newsrc-format (&optional minimal name &rest specific-variables)
  "Print Gnus variables such as `gnus-newsrc-alist' in Lisp format.
Unless optional argument MINIMAL is non-nil, print human-readable
information in the header of the file, including the file
version.  If NAME is present, print that as part of the header.

Variables printed are either the variables specified in
SPECIFIC-VARIABLES, or those in `gnus-variable-list'."
    (princ (format ";; -*- mode:emacs-lisp; coding: %s; -*-\n"
		   gnus-ding-file-coding-system))
    (princ (if name
	       (format ";; %s\n" name)
	     ";; Gnus startup file.\n"))

    (unless minimal
      (princ "\
;; Never delete this file -- if you want to force Gnus to read the
;; .newsrc file (if you have one), touch .newsrc instead.\n")
      (princ "(setq gnus-newsrc-file-version ")
      (princ (gnus-prin1-to-string gnus-version))
      (princ ")\n"))
    (let* ((print-quoted t)
           (print-escape-multibyte nil)
           (print-escape-nonascii t)
           (print-length nil)
           (print-level nil)
	   (print-circle nil)
           (print-escape-newlines t)
	   (gnus-killed-list
	    (if (and gnus-save-killed-list
		     (stringp gnus-save-killed-list))
		(gnus-strip-killed-list)
	      gnus-killed-list))
	   (variables
	    (or specific-variables
		(if gnus-save-killed-list gnus-variable-list
		  ;; Remove the `gnus-killed-list' from the list of variables
		  ;; to be saved, if required.
		  (delq 'gnus-killed-list (copy-sequence gnus-variable-list)))))
<<<<<<< HEAD
	   ;; Encode group names in `gnus-newsrc-alist' and
	   ;; `gnus-topic-alist' in order to keep newsrc.eld files
	   ;; compatible with older versions of Gnus.  At some point,
	   ;; if/when a new version of Gnus is released, stop doing
	   ;; this and move the corresponding decode in
	   ;; `gnus-read-newsrc-file' into a conversion routine.
=======
           ;; Sort `gnus-newsrc-alist' according to order in
           ;; `gnus-group-list'.  Encode group names in
           ;; `gnus-newsrc-alist' and `gnus-topic-alist' in order to
           ;; keep newsrc.eld files compatible with older versions of
           ;; Gnus.  At some point, if/when a new version of Gnus is
           ;; released, stop doing this and move the corresponding
           ;; decode in `gnus-read-newsrc-el-file' into a conversion
           ;; routine.
>>>>>>> 5819fcb6
	   (gnus-newsrc-alist
	    (mapcar (lambda (group)
		      (cons (encode-coding-string group 'utf-8-emacs)
			    (cdadr (gethash group
			    gnus-newsrc-hashtb))))
		    (remove "dummy.group" gnus-group-list)))
	   (gnus-topic-alist
	    (when (memq 'gnus-topic-alist variables)
	     (mapcar (lambda (elt)
		       (cons (car elt) ; Topic name
			     (mapcar (lambda (g)
				       (encode-coding-string
					g 'utf-8-emacs))
				     (cdr elt))))
		     gnus-topic-alist)))
	   variable)
      ;; Insert the variables into the file.
      (while variables
	(when (and (boundp (setq variable (pop variables)))
		   (symbol-value variable))
	  (princ "\n(setq ")
          (princ (symbol-name variable))
          (princ " '")
	  (prin1 (symbol-value variable))
	  (princ ")\n")))))

(defun gnus-strip-killed-list ()
  "Return the killed list minus the groups that match `gnus-save-killed-list'."
  (let ((list gnus-killed-list)
	olist)
    (while list
      (when (string-match gnus-save-killed-list (car list))
	(push (car list) olist))
      (pop list))
    (nreverse olist)))

(defun gnus-gnus-to-newsrc-format (&optional foreign-ok)
  "Save NNTP state into the Usenet .newsrc file.
We save a .newsrc file for the benefit of other newsreaders, although
Gnus itself doesn't consult it in most cases."
  (interactive (list (gnus-y-or-n-p "write foreign groups too? ")))
  (with-current-buffer (create-file-buffer gnus-dot-newsrc)
    (let ((standard-output (current-buffer))
	  (groups (delete "dummy.group" (copy-sequence gnus-group-list)))
	  info ranges range method)
      (setq buffer-file-name gnus-dot-newsrc)
      (setq default-directory (file-name-directory buffer-file-name))
      (buffer-disable-undo)
      (erase-buffer)
      ;; Write options.
      (when gnus-newsrc-options
	(insert gnus-newsrc-options))
      ;; Write subscribed and unsubscribed.
      (dolist (g-name groups)
	(setq info (nth 1 (gnus-group-entry g-name)))
	;; Maybe don't write foreign groups to .newsrc.
	(when (or (null (setq method (gnus-info-method info)))
                  (and (stringp method)
		       (or (equal "native" method)
                           (eq 'nntp (car (gnus-server-to-method method)))))
                  foreign-ok)
	  (insert g-name
		  (if (> (gnus-info-level info) gnus-level-subscribed)
		      "!" ":"))
	  (when (setq ranges (gnus-info-read info))
	    (insert " ")
	    (if (not (listp (cdr ranges)))
		(if (= (car ranges) (cdr ranges))
		    (princ (car ranges))
		  (princ (car ranges))
		  (insert "-")
		  (princ (cdr ranges)))
	      (while (setq range (pop ranges))
		(if (or (atom range) (= (car range) (cdr range)))
		    (princ (or (and (atom range) range) (car range)))
		  (princ (car range))
		  (insert "-")
		  (princ (cdr range)))
		(when ranges
		  (insert ",")))))
	  (insert "\n")))
      (setq-local version-control 'never)
      ;; It has been reported that sometime the modtime on the .newsrc
      ;; file seems to be off.  We really do want to overwrite it, so
      ;; we clear the modtime here before saving.  It's a bit odd,
      ;; though...
      ;; sometimes the modtime clear isn't sufficient.  most brute force:
      ;; delete the silly thing entirely first.  but this fails to provide
      ;; such niceties as .newsrc~ creation.
      (if gnus-modtime-botch
	  (delete-file gnus-dot-newsrc)
	(clear-visited-file-modtime))
      (let ((coding-system-for-write 'raw-text))
	(save-buffer))
      (kill-buffer (current-buffer)))))
;;;
;;; Child functions.
;;;

;; (defvar gnus-child-mode nil)

(defun gnus-child-mode ()
  "Minor mode for child Gnusae."
  ;; FIXME: gnus-child-mode appears to never be set (i.e. it'll always be nil).
  ;; (add-minor-mode 'gnus-child-mode " Child" (make-sparse-keymap))
  (gnus-run-hooks 'gnus-child-mode-hook))

(define-obsolete-function-alias 'gnus-slave-mode #'gnus-child-mode "28.1")
(define-obsolete-variable-alias 'gnus-slave-mode-hook 'gnus-child-mode-hook
  "28.1")

(defun gnus-child-save-newsrc ()
  (with-current-buffer gnus-dribble-buffer
    (with-file-modes (or (ignore-errors (file-modes gnus-newsrc-file))
			 (default-file-modes))
      (let ((child-name (make-temp-file (concat gnus-newsrc-file "-child-")))
            (coding-system-for-write gnus-ding-file-coding-system))
	(gnus-write-buffer child-name)))))

(defun gnus-parent-read-child-newsrc ()
  (let ((child-files
	 (directory-files (file-name-directory gnus-newsrc-file)
	  t (concat
	     "^" (regexp-quote (file-name-nondirectory gnus-newsrc-file))
	     ;; When the obsolete variables like
	     ;; `gnus-slave-mode-hook' etc are removed, the "slave"
	     ;; bit of this regexp should also be removed.
	     "\\(-child-\\|-slave-\\)")
	  t))
	file)
    (if (not child-files)
	()				; There are no child files to read.
      (gnus-message 7 "Reading child newsrcs...")
      (with-current-buffer (gnus-get-buffer-create " *gnus child*")
	(setq child-files
	      (sort (mapcar (lambda (file)
			      (list (file-attribute-modification-time
				     (file-attributes file))
				    file))
			    child-files)
		    (lambda (f1 f2)
		      (time-less-p (car f1) (car f2)))))
	(while child-files
	  (erase-buffer)
	  (setq file (nth 1 (car child-files)))
	  (nnheader-insert-file-contents file)
	  (when (condition-case ()
		    (progn
		      (eval-buffer (current-buffer))
		      t)
		  (error
		   (gnus-error 3.2 "Possible error in %s" file)
		   nil))
	    (unless gnus-child		; Children shouldn't delete these files.
	      (ignore-errors
		(delete-file file))))
	  (setq child-files (cdr child-files))))
      (gnus-dribble-touch)
      (gnus-message 7 "Reading child newsrcs...done"))))

;;;
;;; Group description.
;;;

(defun gnus-read-all-descriptions-files ()
  (let ((methods (nconc
                  (when (gnus-archive-server-wanted-p)
                    (list "archive"))
                  gnus-select-methods)))
    (while methods
      (gnus-read-descriptions-file (car methods))
      (setq methods (cdr methods)))
    t))

(defun gnus-read-descriptions-file (&optional method)
  (let ((method (or method gnus-select-method))
	group)
    (when (stringp method)
      (setq method (gnus-server-to-method method)))
    ;; We create the hashtable whether we manage to read the desc file
    ;; to avoid trying to re-read after a failed read.
    (unless gnus-description-hashtb
      (setq gnus-description-hashtb
	    (gnus-make-hashtable (hash-table-size gnus-active-hashtb))))
    ;; Mark this method's desc file as read.
    (puthash (gnus-group-prefixed-name "" method) "Has read"
	     gnus-description-hashtb)

    (gnus-message 5 "Reading descriptions file via %s..." (car method))
    (cond
     ((null (gnus-get-function method 'request-list-newsgroups t))
      t)
     ((not (gnus-check-server method))
      (gnus-message 1 "Couldn't open server")
      nil)
     ((not (gnus-request-list-newsgroups method))
      (gnus-message 1 "Couldn't read newsgroups descriptions")
      nil)
     (t
      (with-current-buffer nntp-server-buffer
	(save-excursion ;;FIXME: Not sure if it's needed!
	  (save-restriction
	    (goto-char (point-min))
	    (when (or (search-forward "\n.\n" nil t)
		      (goto-char (point-max)))
	      (beginning-of-line)
	      (narrow-to-region (point-min) (point)))
	    ;; If these are groups from a foreign select method, we insert the
	    ;; group prefix in front of the group names.
	    (and method (not (inline
			       (gnus-server-equal
			        (gnus-server-get-method nil method)
			        (gnus-server-get-method
			         nil gnus-select-method))))
		 (let ((prefix (gnus-group-prefixed-name "" method)))
		   (goto-char (point-min))
		   (while (and (not (eobp))
			       (progn (insert prefix)
				      (zerop (forward-line 1)))))))
	    (goto-char (point-min))
	    (while (not (eobp))
	      (setq group
		    (condition-case ()
		        (read nntp-server-buffer)
		      (error nil)))
	      (skip-chars-forward " \t")
	      (when group
		(setq group (if (numberp group)
			        (number-to-string group)
			      (symbol-name group)))
		(let* ((str (buffer-substring
			     (point) (progn (end-of-line) (point))))
		       (charset
			(or (gnus-group-name-charset method group)
			    (gnus-parameter-charset group)
			    gnus-default-charset)))
		  ;; Fixme: Don't decode in unibyte mode.
		  ;; Double fixme: We're not in unibyte mode, are we?
		  (when (and str charset)
		    (setq str (decode-coding-string str charset)))
		  (puthash group str gnus-description-hashtb)))
	      (forward-line 1)))))
      (gnus-message 5 "Reading descriptions file...done")
      t))))

(defun gnus-group-get-description (group)
  "Get the description of a group by sending XGTITLE to the server."
  (when (gnus-request-group-description group)
    (with-current-buffer nntp-server-buffer
      (goto-char (point-min))
      (when (looking-at "[^ \t]+[ \t]+\\(.*\\)")
	(match-string 1)))))

;;;###autoload
(defun gnus-declare-backend (name &rest abilities)
  "Declare back end NAME with ABILITIES as a Gnus back end."
  (setq gnus-valid-select-methods
	(nconc gnus-valid-select-methods
	       (list (apply #'list name abilities))))
  (gnus-redefine-select-method-widget))

(defun gnus-set-default-directory ()
  "Set the default directory in the current buffer to `gnus-default-directory'.
If this variable is nil, don't do anything."
  (setq default-directory
	(if (and gnus-default-directory
		 (file-exists-p gnus-default-directory))
	    (file-name-as-directory (expand-file-name gnus-default-directory))
	  default-directory)))

(defun gnus-display-time-event-handler ()
  (if (and (fboundp 'display-time-event-handler)
	   (bound-and-true-p display-time-timer))
      (display-time-event-handler)))

(defun gnus-check-reasonable-setup ()
  ;; Check whether nnml and nnfolder share a directory.
  (let (method active actives match)
    (dolist (server gnus-server-alist)
      (setq method (gnus-server-to-method server)
	    active (intern (format "%s-active-file" (car method))))
      (when (and (member (car method) '(nnml nnfolder))
		 (gnus-server-opened method)
		 (boundp active))
	(when (setq match (assoc (symbol-value active) actives))
	  (display-warning 'gnus-server
			   (format "%s and %s share the same active file %s"
				   (car method)
				   (cadr match)
				   (car match))))
	(push (list (symbol-value active) method) actives)))))

(provide 'gnus-start)

;;; gnus-start.el ends here<|MERGE_RESOLUTION|>--- conflicted
+++ resolved
@@ -2789,23 +2789,12 @@
 		  ;; Remove the `gnus-killed-list' from the list of variables
 		  ;; to be saved, if required.
 		  (delq 'gnus-killed-list (copy-sequence gnus-variable-list)))))
-<<<<<<< HEAD
 	   ;; Encode group names in `gnus-newsrc-alist' and
 	   ;; `gnus-topic-alist' in order to keep newsrc.eld files
 	   ;; compatible with older versions of Gnus.  At some point,
 	   ;; if/when a new version of Gnus is released, stop doing
 	   ;; this and move the corresponding decode in
 	   ;; `gnus-read-newsrc-file' into a conversion routine.
-=======
-           ;; Sort `gnus-newsrc-alist' according to order in
-           ;; `gnus-group-list'.  Encode group names in
-           ;; `gnus-newsrc-alist' and `gnus-topic-alist' in order to
-           ;; keep newsrc.eld files compatible with older versions of
-           ;; Gnus.  At some point, if/when a new version of Gnus is
-           ;; released, stop doing this and move the corresponding
-           ;; decode in `gnus-read-newsrc-el-file' into a conversion
-           ;; routine.
->>>>>>> 5819fcb6
 	   (gnus-newsrc-alist
 	    (mapcar (lambda (group)
 		      (cons (encode-coding-string group 'utf-8-emacs)
