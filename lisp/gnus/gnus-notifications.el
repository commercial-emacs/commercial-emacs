;;; gnus-notifications.el --- Send notification on new message in Gnus  -*- lexical-binding: t; -*-

;; Copyright (C) 2012-2024 Free Software Foundation, Inc.

;; Author: Julien Danjou <julien@danjou.info>
;; Keywords: news

;; This file is NOT part of GNU Emacs.

;; GNU Emacs is free software: you can redistribute it and/or modify
;; it under the terms of the GNU General Public License as published by
;; the Free Software Foundation, either version 3 of the License, or
;; (at your option) any later version.

;; GNU Emacs is distributed in the hope that it will be useful,
;; but WITHOUT ANY WARRANTY; without even the implied warranty of
;; MERCHANTABILITY or FITNESS FOR A PARTICULAR PURPOSE.  See the
;; GNU General Public License for more details.

;; You should have received a copy of the GNU General Public License
;; along with GNU Emacs.  If not, see <https://www.gnu.org/licenses/>.

;;; Commentary:

;; This implements notifications using `notifications-notify' on new
;; messages received.
;; Use (add-hook 'gnus-after-getting-new-news-hook #'gnus-notifications)
;; to get notifications just after getting the new news.

;;; Code:

(ignore-errors
  (require 'notifications))
(require 'gnus-sum)
(require 'gnus-group)
(require 'gnus-int)
(require 'gnus-art)
(ignore-errors
  (require 'google-contacts))        ; Optional
(require 'gnus-fun)

(defgroup gnus-notifications nil
  "Send notifications on new message in Gnus."
  :version "24.3"
  :group 'gnus)

(defcustom gnus-notifications-use-google-contacts t
  "Use Google Contacts to retrieve photo."
  :type 'boolean)

(defcustom gnus-notifications-use-gravatar t
  "Use Gravatar to retrieve photo."
  :type 'boolean)

(defcustom gnus-notifications-minimum-level 1
  "Minimum group level the message should have to be notified.
Any message in a group that has a greater value than this will
not get notifications."
  :type 'integer)

(defcustom gnus-notifications-timeout nil
  "Timeout used for notifications sent via `notifications-notify'."
  :type '(choice (const :tag "Server default" nil)
                 (integer :tag "Milliseconds")))

(defvar gnus-notifications-sent nil
  "Notifications already sent.")

(defvar gnus-notifications-id-to-msg nil
  "Map notifications ids to messages.")

(defun gnus-notifications-action (id key)
<<<<<<< HEAD
  (when-let ((group-article (assoc id gnus-notifications-id-to-msg))
             (group (cadr group-article))
             (article (nth 2 group-article)))
    (cond ((string= key "read")
           (gnus-fetch-group group (list article))
           (select-frame-set-input-focus (selected-frame)))
          ((string= key "mark-read")
           (gnus-update-read-articles
            group
            (delq article (gnus-list-of-unread-articles group)))
           (gnus-group-update-group group)))))
=======
  (let ((group-article (assoc id gnus-notifications-id-to-msg)))
    (when group-article
      (let ((group (cadr group-article))
            (article (nth 2 group-article)))
        (cond ((string= key "read")
               (gnus-fetch-group group (list article))
               (select-frame-set-input-focus (selected-frame)))
              ((string= key "mark-read")
               (gnus-update-read-articles
                group
                (delq article (gnus-list-of-unread-articles group)))
               ;; gnus-group-refresh-group
               (gnus-group-update-group group))))))
  ;; Notifications are removed unless otherwise specified once they (or
  ;; an action of theirs) are selected
  (assoc-delete-all id gnus-notifications-id-to-msg))

(defun gnus-notification-close (id reason)
  "Remove ID from the alist of notification identifiers to messages.
REASON is ignored."
  (assoc-delete-all id gnus-notifications-id-to-msg))
>>>>>>> 6b40d557

(defun gnus-notifications-notify (from subject photo-file)
  "Send a notification about a new mail.
Return a notification id if any, or t on success."
  (if (featurep 'android)
      (gnus-funcall-no-warning
       'android-notifications-notify
       :title from
       :body subject
       :actions '("read" "Read" "mark-read" "Mark As Read")
       :on-action 'gnus-notifications-action
       :on-close 'gnus-notifications-close
       :group "Email arrivals"
       :timeout gnus-notifications-timeout)
    (if (fboundp 'notifications-notify)
        (gnus-funcall-no-warning
         'notifications-notify
         :title from
         :body subject
         :actions '("read" "Read" "mark-read" "Mark As Read")
         :on-action 'gnus-notifications-action
         :on-close 'gnus-notifications-close
         :app-icon (gnus-funcall-no-warning
                    'image-search-load-path "gnus/gnus.png")
         :image-path photo-file
         :app-name "Gnus"
         :category "email.arrived"
         :timeout gnus-notifications-timeout)
      (message "New message from %s: %s" from subject)
      ;; Don't return an id
      t)))

(declare-function gravatar-retrieve-synchronously "gravatar.el"
		  (mail-address))

(defun gnus-notifications-get-photo (mail-address)
  "Get photo for mail address."
  (let ((google-photo (when (and gnus-notifications-use-google-contacts
                                 (fboundp 'google-contacts-get-photo))
                        (ignore-errors
                          (gnus-funcall-no-warning
			   'google-contacts-get-photo mail-address)))))
    (if google-photo
        google-photo
      (when gnus-notifications-use-gravatar
        (let ((gravatar (ignore-errors
                          (gravatar-retrieve-synchronously mail-address))))
          (if (eq gravatar 'error)
              nil
            (plist-get (cdr gravatar) :data)))))))

(defun gnus-notifications-get-photo-file (mail-address)
  "Get a temporary file with an image for MAIL-ADDRESS.
You have to delete the temporary image yourself using
`delete-image'.

Returns nil if no image found."
  (let ((photo (gnus-notifications-get-photo mail-address)))
    (when photo
      (let ((photo-file (make-temp-file "gnus-notifications-photo-"))
            (coding-system-for-write 'binary))
        (with-temp-file photo-file
          (insert photo))
        photo-file))))

;;;###autoload
(defun gnus-notifications ()
  "Send a notification on new message.
This check for new messages that are in group with a level lower
or equal to `gnus-notifications-minimum-level' and send a
notification using `notifications-notify' for it.

This is typically a function to add in
`gnus-after-getting-new-news-hook'"
  (dolist (entry gnus-newsrc-alist)
    (let ((group (car entry)))
      ;; Check that the group level is less than
      ;; `gnus-notifications-minimum-level' and the group has unread
      ;; messages.
      (when (and (<= (gnus-group-level group) gnus-notifications-minimum-level)
                 (let ((unread (gnus-group-unread group)))
                   (and (numberp unread) (> unread 0))))
        ;; Each group should have an entry in the `gnus-notifications-sent'
        ;; alist. If not, we add one at this time.
        (let ((group-notifications (or (assoc group gnus-notifications-sent)
                                       ;; Nothing, add one and return it.
                                       (assoc group
                                              (add-to-list
                                               'gnus-notifications-sent
                                               (cons group nil))))))
          (dolist (article (gnus-list-of-unread-articles group))
            ;; Check if the article already has been notified
            (unless (memq article (cdr group-notifications))
              (with-current-buffer nntp-server-buffer
                (gnus-request-head article group)
                (article-decode-encoded-words) ; to decode mail addresses, subjects, etc
                (let* ((address-components (mail-extract-address-components
                                            (or (mail-fetch-field "From") "")))
                       (address (cadr address-components)))
                  ;; Ignore mails from ourselves
                  (unless (and gnus-ignored-from-addresses
                               address
                               (cond ((functionp gnus-ignored-from-addresses)
                                      (funcall gnus-ignored-from-addresses address))
                                     (t (string-match-p
					 (gnus-ignored-from-addresses)
					 address))))
                    (let* ((photo-file (gnus-notifications-get-photo-file address))
                           (notification-id (gnus-notifications-notify
                                             (or (car address-components) address)
                                             (mail-fetch-field "Subject")
                                             photo-file)))
                      (when notification-id
                        ;; Register that we did notify this message
                        (setcdr group-notifications (cons article (cdr group-notifications)))
                        (unless (eq notification-id t)
                          ;; Register the notification id for later actions
                          (add-to-list 'gnus-notifications-id-to-msg (list notification-id group article))))
                      (when photo-file
                        (delete-file photo-file)))))))))))))

(provide 'gnus-notifications)

;;; gnus-notifications.el ends here<|MERGE_RESOLUTION|>--- conflicted
+++ resolved
@@ -70,7 +70,6 @@
   "Map notifications ids to messages.")
 
 (defun gnus-notifications-action (id key)
-<<<<<<< HEAD
   (when-let ((group-article (assoc id gnus-notifications-id-to-msg))
              (group (cadr group-article))
              (article (nth 2 group-article)))
@@ -82,29 +81,6 @@
             group
             (delq article (gnus-list-of-unread-articles group)))
            (gnus-group-update-group group)))))
-=======
-  (let ((group-article (assoc id gnus-notifications-id-to-msg)))
-    (when group-article
-      (let ((group (cadr group-article))
-            (article (nth 2 group-article)))
-        (cond ((string= key "read")
-               (gnus-fetch-group group (list article))
-               (select-frame-set-input-focus (selected-frame)))
-              ((string= key "mark-read")
-               (gnus-update-read-articles
-                group
-                (delq article (gnus-list-of-unread-articles group)))
-               ;; gnus-group-refresh-group
-               (gnus-group-update-group group))))))
-  ;; Notifications are removed unless otherwise specified once they (or
-  ;; an action of theirs) are selected
-  (assoc-delete-all id gnus-notifications-id-to-msg))
-
-(defun gnus-notification-close (id reason)
-  "Remove ID from the alist of notification identifiers to messages.
-REASON is ignored."
-  (assoc-delete-all id gnus-notifications-id-to-msg))
->>>>>>> 6b40d557
 
 (defun gnus-notifications-notify (from subject photo-file)
   "Send a notification about a new mail.
