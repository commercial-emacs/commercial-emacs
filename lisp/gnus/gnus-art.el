--- conflicted
+++ resolved
@@ -4578,7 +4578,6 @@
   "Initialize the article buffer."
   (gnus-summary-assume-in-summary
     (gnus-article-setup-highlight-words)
-<<<<<<< HEAD
     (let* ((summary gnus-summary-buffer)
            (group gnus-newsgroup-name)
            (name (if gnus-single-article-buffer "*Article*"
@@ -4596,50 +4595,6 @@
                   (message ""))
               (error "Action aborted")))))
       (gnus-article-setup-buffer-ensure summary group name original))))
-=======
-    ;; Init original article buffer.
-    (with-current-buffer (gnus-get-buffer-create gnus-original-article-buffer)
-      (mm-enable-multibyte)
-      (setq major-mode 'gnus-original-article-mode)
-      (make-local-variable 'gnus-original-article))
-    (if (and (get-buffer name)
-	     (with-current-buffer name
-	       (if gnus-article-edit-mode
-		   (if (y-or-n-p "Article mode edit in progress; discard? ")
-		       (progn
-			 (set-buffer-modified-p nil)
-			 (gnus-kill-buffer name)
-			 (message "")
-			 nil)
-		     (error "Action aborted"))
-		 t)))
-	(let ((summary gnus-summary-buffer))
-	  (with-current-buffer name
-            (setq-local gnus-article-edit-mode nil)
-	    (when gnus-article-mime-handles
-	      (mm-destroy-parts gnus-article-mime-handles)
-	      (setq gnus-article-mime-handles nil))
-	    ;; Set it to nil in article-buffer!
-	    (setq gnus-article-mime-handle-alist nil)
-	    (buffer-disable-undo)
-	    (setq buffer-read-only t)
-	    (unless (derived-mode-p 'gnus-article-mode)
-	      (gnus-article-mode))
-            (setq-local gnus-summary-buffer summary)
-	    (setq truncate-lines gnus-article-truncate-lines)
-	    (current-buffer)))
-      (let ((summary gnus-summary-buffer))
-	(with-current-buffer (gnus-get-buffer-create name)
-	  (gnus-article-mode)
-	  (setq truncate-lines gnus-article-truncate-lines)
-          (setq-local gnus-summary-buffer summary)
-	  (gnus-summary-set-local-parameters gnus-newsgroup-name)
-	  (when article-lapsed-timer
-	    (gnus-stop-date-timer))
-	  (when gnus-article-update-date-headers
-	    (gnus-start-date-timer gnus-article-update-date-headers))
-	  (current-buffer))))))
->>>>>>> 372824a8
 
 (defun gnus-article-stop-animations ()
   (declare (obsolete nil "29.1"))
