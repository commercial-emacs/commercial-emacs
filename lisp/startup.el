--- conflicted
+++ resolved
@@ -592,19 +592,7 @@
 	  (startup--xdg-or-homedot startup--xdg-config-home-emacs nil))
 
     (when (featurep 'native-compile)
-<<<<<<< HEAD
       ;; Form the initial value of `native-comp-eln-load-path'.
-=======
-      (unless (native-comp-available-p)
-        ;; Disable deferred async compilation and trampoline synthesis
-        ;; in this session.  This is necessary if libgccjit is not
-        ;; available on MS-Windows, but Emacs was built with
-        ;; native-compilation support.
-        (setq native-comp-jit-compilation nil
-              native-comp-enable-subr-trampolines nil))
-
-      ;; Form `native-comp-eln-load-path'.
->>>>>>> 0be5f7ab
       (let ((path-env (getenv "EMACSNATIVELOADPATH")))
         (when path-env
           (dolist (path (split-string path-env path-separator))
