--- conflicted
+++ resolved
@@ -2002,10 +2002,7 @@
 					   (call-interactively
 					    'recover-session)))
 				" to recover the files you were editing."))))
-<<<<<<< HEAD
-
-=======
->>>>>>> 1a35eb86
+
   (when concise
     (fancy-splash-insert
      :face 'variable-pitch "\n"
@@ -2213,10 +2210,7 @@
 	   (insert "\n\nIf an Emacs session crashed recently, "
 		   "type M-x recover-session RET\nto recover"
 		   " the files you were editing.\n"))
-<<<<<<< HEAD
-
-=======
->>>>>>> 1a35eb86
+
       (use-local-map splash-screen-keymap)
 
       ;; Display the input that we set up in the buffer.
