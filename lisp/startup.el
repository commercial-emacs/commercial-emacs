--- conflicted
+++ resolved
@@ -556,24 +556,6 @@
     (setq startup--original-eln-load-path
           (copy-sequence native-comp-eln-load-path))))
 
-<<<<<<< HEAD
-=======
-(defun startup--rescale-elt-match-p (font-pattern font-object)
-  "Test whether FONT-OBJECT matches an element of `face-font-rescale-alist'.
-FONT-OBJECT is a font-object that specifies a font to test.
-FONT-PATTERN is the car of an element of `face-font-rescale-alist',
-which can be either a regexp matching a font name or a font-spec."
-  (if (stringp font-pattern)
-      ;; FONT-PATTERN is a regexp, we need the name of FONT-OBJECT to match.
-      (string-match-p font-pattern (font-xlfd-name font-object))
-    ;; FONT-PATTERN is a font-spec.
-    (font-match-p font-pattern font-object)))
-
-(defvar android-fonts-enumerated nil
-  "Whether or not fonts have been enumerated already.
-On Android, Emacs uses this variable internally at startup.")
-
->>>>>>> 3d613711
 (defun normal-top-level ()
   "Emacs calls this function when it first starts up.
 It sets `command-line-processed', processes the command-line,
