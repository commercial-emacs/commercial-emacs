--- conflicted
+++ resolved
@@ -595,19 +595,7 @@
 	  (startup--xdg-or-homedot startup--xdg-config-home-emacs nil))
 
     (when (featurep 'native-compile)
-<<<<<<< HEAD
       ;; Form the initial value of `native-comp-eln-load-path'.
-=======
-      (unless (native-comp-available-p)
-        ;; Disable deferred async compilation and trampoline synthesis
-        ;; in this session.  This is necessary if libgccjit is not
-        ;; available on MS-Windows, but Emacs was built with
-        ;; native-compilation support.
-        (setq inhibit-automatic-native-compilation t
-              comp-enable-subr-trampolines nil))
-
-      ;; Form `native-comp-eln-load-path'.
->>>>>>> 4975f6fa
       (let ((path-env (getenv "EMACSNATIVELOADPATH")))
         (when path-env
           (dolist (path (split-string path-env path-separator))
