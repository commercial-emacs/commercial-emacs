--- conflicted
+++ resolved
@@ -35,14 +35,8 @@
         (res-var (gensym))
         (commit-var (gensym)))
     `(let ((,db-var ,db)
-<<<<<<< HEAD
            (,func-var (lambda () ,@body)))
        (if (fboundp 'sqlite-transaction)
-=======
-           (,func-var (lambda () ,@body))
-           ,res-var ,commit-var)
-       (if (sqlite-available-p)
->>>>>>> 354a2958
            (unwind-protect
                (progn
                  (sqlite-transaction ,db-var)
