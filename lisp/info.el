;;; info.el --- Info package for Emacs  -*- lexical-binding:t -*-

;; Copyright (C) 1985-1986, 1992-2022 Free Software Foundation, Inc.

;; Maintainer: emacs-devel@gnu.org
;; Keywords: help

;; This file is NOT part of GNU Emacs.

;; GNU Emacs is free software: you can redistribute it and/or modify
;; it under the terms of the GNU General Public License as published by
;; the Free Software Foundation, either version 3 of the License, or
;; (at your option) any later version.

;; GNU Emacs is distributed in the hope that it will be useful,
;; but WITHOUT ANY WARRANTY; without even the implied warranty of
;; MERCHANTABILITY or FITNESS FOR A PARTICULAR PURPOSE.  See the
;; GNU General Public License for more details.

;; You should have received a copy of the GNU General Public License
;; along with GNU Emacs.  If not, see <https://www.gnu.org/licenses/>.

;;; Commentary:

;; Note that nowadays we expect Info files to be made using makeinfo.
;; In particular we make these assumptions:
;;  - a menu item MAY contain colons but not colon-space ": "
;;  - a menu item ending with ": " (but not ":: ") is an index entry
;;  - a node name MAY NOT contain a colon
;; This distinction is to support indexing of computer programming
;; language terms that may contain ":" but not ": ".

;; The commands in this file should start either with "Info-" or with
;; "info-".  The capitalized version is for commands that are bound to
;; keys, and therefore are unlikely to be invoked by name via "M-x";
;; the lower-case version is for commands invoked by name.  This
;; arrangement makes completion of "info-" commands work better,
;; because the "Info-" commands (of which there are a lot) don't get
;; in the way.  Please adhere to this convention when you add commands
;; here.

;;; Code:

(eval-when-compile (require 'cl-lib))

(defgroup info nil
  "Info subsystem."
  :group 'help
  :group 'docs)


(defvar-local Info-history nil
  "Stack of Info nodes user has visited.
Each element of the stack is a list (FILENAME NODENAME BUFFERPOS).")

(defvar-local Info-history-forward nil
  "Stack of Info nodes user has visited with `Info-history-back' command.
Each element of the stack is a list (FILENAME NODENAME BUFFERPOS).")

(defvar Info-history-list nil
  "List of all Info nodes user has visited.
Each element of the list is a list (FILENAME NODENAME).")

(defcustom Info-history-skip-intermediate-nodes t
  "Non-nil means don't record intermediate Info nodes to the history.
Intermediate Info nodes are nodes visited by Info internally in the process of
searching the node to display.  Intermediate nodes are not presented
to the user."
  :type 'boolean
  :version "24.1")

(defvar Info-enable-active-nodes nil
  "Non-nil allows Info to execute Lisp code associated with nodes.
The Lisp code is executed when the node is selected.")
(put 'Info-enable-active-nodes 'risky-local-variable t)

(defface info-node
  '((((class color) (background light)) :foreground "brown" :weight bold :slant italic)
    (((class color) (background dark)) :foreground "white" :weight bold :slant italic)
    (t :weight bold :slant italic))
  "Face for Info node names.")

(defface info-title-1
  '((((type tty pc) (class color) (background light))
     :foreground "green" :weight bold)
    (((type tty pc) (class color) (background dark))
     :foreground "yellow" :weight bold)
    (t :height 1.2 :inherit info-title-2))
  "Face for info titles at level 1.")

(defface info-title-2
  '((((type tty pc) (class color)) :foreground "lightblue" :weight bold)
    (t :height 1.2 :inherit info-title-3))
  "Face for info titles at level 2.")

(defface info-title-3
  '((((type tty pc) (class color)) :weight bold)
    (t :height 1.2 :inherit info-title-4))
  "Face for info titles at level 3.")

(defface info-title-4
  '((((type tty pc) (class color)) :weight bold)
    (t :weight bold :inherit variable-pitch))
  "Face for info titles at level 4.")

(defface info-menu-header
  '((((type tty pc))
     :underline t
     :weight bold)
    (t
     :inherit variable-pitch
     :weight bold))
  "Face for headers in Info menus.")

(defface info-menu-star
  '((((class color)) :foreground "red1")
    (t :underline t))
  "Face used to emphasize `*' in an Info menu.
The face is assigned to the third, sixth, and ninth `*' for easier
orientation.  See `Info-nth-menu-item'.")

(defface info-xref
  '((t :inherit link))
  "Face for unvisited Info cross-references.")

(defface info-xref-visited
  '((t :inherit (link-visited info-xref)))
  "Face for visited Info cross-references."
  :version "22.1")

(defcustom Info-fontify-visited-nodes t
  "Non-nil to fontify references to visited nodes in `info-xref-visited' face."
  :version "22.1"
  :type 'boolean)

(defcustom Info-fontify-maximum-menu-size 400000
  "Maximum size of menu to fontify if `font-lock-mode' is non-nil.
Set to nil to disable node fontification; set to t for no limit."
  :type '(choice (const :tag "No fontification" nil)
		 (const :tag "No size limit" t)
		 (integer :tag "Up to this many characters"))
  :version "25.1")             ; 100k -> 400k

(defcustom Info-use-header-line t
  "Non-nil means to put the beginning-of-node links in an Emacs header-line.
A header-line does not scroll with the rest of the buffer."
  :type 'boolean)

(defface info-header-xref
  '((t :inherit info-xref))
  "Face for Info cross-references in a node header.")

(defface info-header-node
  '((t :inherit info-node))
  "Face for Info nodes in a node header.")

(defface info-index-match
  '((t :inherit match))
  "Face used to highlight matches in an index entry."
  :version "24.4")

;;;###autoload
(defcustom Info-default-directory-list nil
  "Default list of directories to search for Info documentation files.
They are searched in the order they are given in the list.
Therefore, the directory of Info files that come with Emacs
normally should come last (so that local files override standard ones),
unless Emacs is installed into a non-standard directory.  In the latter
case, the directory of Info files that come with Emacs should be
first in this list.

Once Info is started, the list of directories to search
comes from the variable `Info-directory-list'.

This variable is used as the default for initializing
`Info-directory-list' when Info is started, unless the
environment variable INFOPATH is set."
  :type '(repeat directory)
  :version "29.1")

(defvar Info-directory-list nil
  "List of directories to search for Info documentation files.
If nil, meaning not yet initialized, Info uses the environment
variable INFOPATH to initialize it, or `Info-default-directory-list'
if there is no INFOPATH variable in the environment, or the
concatenation of the two if INFOPATH ends with a `path-separator'.

When `Info-directory-list' is initialized from the value of
`Info-default-directory-list', and Emacs is installed in one of the
standard directories, the directory of Info files that come with Emacs
is put last (so that local Info files override standard ones).

When `Info-directory-list' is initialized from the value of
`Info-default-directory-list', and Emacs is not installed in one
of the standard directories, the first element of the resulting
list is the directory where Emacs installs the Info files that
come with it.  This is so that Emacs's own manual, which suits the
version of Emacs you are using, will always be found first.  This
is useful when you install an experimental version of Emacs without
removing the standard installation.

If you want to override the order of directories in
`Info-default-directory-list', set INFOPATH in the environment.

If you run the Emacs executable from the `src' directory in the Emacs
source tree, and INFOPATH is not defined, the `info' directory in the
source tree is used as the first element of `Info-directory-list', in
place of the installation Info directory.  This is useful when you run
a version of Emacs without installing it.")

(defcustom Info-additional-directory-list nil
  "List of additional directories to search for Info documentation files.
These directories are searched after those in `Info-directory-list'."
  :type '(repeat directory))

(defcustom Info-scroll-prefer-subnodes nil
  "If non-nil, \\<Info-mode-map>\\[Info-scroll-up] in a menu visits subnodes.

If this is non-nil, and you scroll far enough in a node that its menu
appears on the screen, the next \\<Info-mode-map>\\[Info-scroll-up]
moves to a subnode indicated by the following menu item.  This means
that you visit a subnode before getting to the end of the menu.

Setting this option to nil results in behavior similar to the stand-alone
Info reader program, which visits the first subnode from the menu only
when you hit the end of the current node."
  :version "22.1"
  :type 'boolean)

(defcustom Info-hide-note-references t
  "If non-nil, hide the tag and section reference in *note and * menu items.
If the value is t, the default, replace \"*note\" with \"see\".
If the value is `hide', remove \"*note\" without replacing it with anything.
If value is non-nil, but not t or `hide', the reference section is still shown.
nil completely disables this feature, leaving the original \"*note\" visible.
If this is non-nil, you may wish setting `Info-refill-paragraphs' non-nil."
  :version "22.1"
  :type '(choice (const :tag "No hiding" nil)
		 (const :tag "Replace tag and hide reference" t)
		 (const :tag "Hide tag and reference" hide)
		 (other :tag "Only replace tag" tag))
  :set (lambda (sym val)
	 (set sym val)
	 (dolist (buffer (buffer-list))
	   (with-current-buffer buffer
             (when (derived-mode-p 'Info-mode)
               (revert-buffer t t))))))

(defcustom Info-refill-paragraphs nil
  "If non-nil, attempt to refill paragraphs with hidden references.
This refilling may accidentally remove explicit line breaks in the Info
file, so be prepared for a few surprises if you enable this feature.
This only has an effect if `Info-hide-note-references' is non-nil."
  :version "22.1"
  :type 'boolean)

(defcustom Info-breadcrumbs-depth 4
  "Depth of breadcrumbs to display.
0 means do not display breadcrumbs."
  :version "23.1"
  :type 'natnum)

(defcustom Info-search-whitespace-regexp "\\s-+"
  "If non-nil, regular expression to match a sequence of whitespace chars.
This applies to Info search for regular expressions.
You might want to use something like \"[ \\t\\r\\n]+\" instead.
In the Customization buffer, that is `[' followed by a space,
a tab, a carriage return (control-M), a newline, and `]+'.  Don't
add any capturing groups into this value; that can change the
numbering of existing capture groups in unexpected ways."
  :type 'regexp)

(defcustom Info-isearch-search t
  "If non-nil, isearch in Info searches through multiple nodes.
Before leaving the initial Info node, where isearch was started,
it fails once with the error message [end of node], and with
subsequent C-s/C-r continues through other nodes without failing
with this error message in other nodes.  When isearch fails for
the rest of the manual, it displays the error message [end of manual],
wraps around the whole manual and restarts the search from the top/final
node depending on search direction.

Setting this option to nil restores the default isearch behavior
with wrapping around the current Info node."
  :version "22.1"
  :type 'boolean)

(defvar Info-isearch-initial-node nil)
(defvar Info-isearch-initial-history nil)
(defvar Info-isearch-initial-history-list nil)

(defcustom Info-mode-hook
  ;; Try to obey obsolete Info-fontify settings.
  (unless (and (boundp 'Info-fontify) (null Info-fontify))
    '(font-lock-mode))
  "Hook run when activating Info Mode."
  :type 'hook
  :version "29.1")

(defcustom Info-selection-hook nil
  "Hook run when an Info node is selected as the current node."
  :type 'hook)

(defvar-local Info-current-file nil
  "Info file that Info is now looking at, or nil.
This is the name that was specified in Info, not the actual file name.
It doesn't contain directory names or file name extensions added by Info.")

(defvar-local Info-current-subfile nil
  "Info subfile that is actually in the *info* buffer now.
It is nil if current Info file is not split into subfiles.")

(defvar-local Info-current-node nil
  "Name of node that Info is now looking at, or nil.")

(defvar-local Info-tag-table-marker nil
  "Marker pointing at beginning of current Info file's tag table.
Marker points nowhere if file has no tag table.")

(defvar-local Info-tag-table-buffer nil
  "Buffer used for indirect tag tables.")

(defvar-local Info-current-file-completions nil
  "Cached completion list for current Info file.")

(defvar Info-file-completions nil
  "Cached completion alist of visited Info files.
Each element of the alist is (FILE . COMPLETIONS)")

(defvar-local Info-file-supports-index-cookies nil
  "Non-nil if current Info file supports index cookies.")

(defvar Info-file-supports-index-cookies-list nil
  "List of Info files with information about index cookies support.
Each element of the list is a list (FILENAME SUPPORTS-INDEX-COOKIES)
where SUPPORTS-INDEX-COOKIES can be either t or nil.")

(defvar-local Info-index-alternatives nil
  "List of possible matches for last `Info-index' command.")

(defvar-local Info--current-index-alternative 0
  "Current displayed index alternative.")

(defcustom Info-warn-on-index-alternatives-wrap t
  "Warn when wrapping to the beginning/end when displaying index alternatives."
  :type 'boolean
  :version "28.1")

(defvar Info-point-loc nil
  "Point location within a selected node.
If string, the point is moved to the proper occurrence of the
name of the followed cross reference within a selected node.
If number, the point is moved to the corresponding line.")

(defvar Info-standalone nil
  "Non-nil if Emacs was started solely as an Info browser.")

(defvar Info-file-attributes nil
  "Alist of file attributes of visited Info files.
Each element is a list (FILE-NAME FILE-ATTRIBUTES...).")

(defvar Info-toc-nodes nil
  "Alist of cached parent-children node information in visited Info files.
Each element is (FILE (NODE-NAME PARENT SECTION CHILDREN) ...)
where PARENT is the parent node extracted from the Up pointer,
SECTION is the section name in the Top node where this node is placed,
CHILDREN is a list of child nodes extracted from the node menu.")

(defvar Info-index-nodes nil
  "Alist of cached index node names of visited Info files.
Each element has the form (INFO-FILE INDEX-NODE-NAMES-LIST).")

(defvar Info-virtual-files nil
  "List of definitions of virtual Info files.
Each element of the list has the form (FILENAME (OPERATION . HANDLER) EXTRA)
where FILENAME is a regexp that matches a class of virtual Info file names,
it should be carefully chosen to not cause file name clashes with
existing file names;
OPERATION is one of the symbols `find-file', `find-node', `toc-nodes';
and HANDLER is a function to call when OPERATION is invoked on a
virtual Info file.
EXTRA, if present, is one or more cons cells specifying extra
attributes important to some applications which use this data.
For example, desktop saving and desktop restoring use the `slow'
attribute to avoid restoration of nodes that could be expensive
to compute.")

(defvar Info-virtual-nodes nil
  "List of definitions of virtual Info nodes.
Each element of the list has the form (NODENAME (OPERATION . HANDLER) EXTRA)
where NODENAME is a regexp that matches a class of virtual Info node names,
it should be carefully chosen to not cause node name clashes with
existing node names;
OPERATION is the symbol `find-node';
and HANDLER is a function to call when OPERATION is invoked on a
virtual Info node.
EXTRA, if present, is one or more cons cells specifying extra
attributes important to some applications which use this data.
For example, desktop saving and desktop restoring use the `slow'
attribute to avoid restoration of nodes that could be expensive
to compute.")

(defvar-local Info-current-node-virtual nil
  "Non-nil if the current Info node is virtual.")

(defun Info-virtual-file-p (filename)
  "Check if Info file FILENAME is virtual."
  (Info-virtual-fun 'find-file filename nil))

(defun Info-virtual-fun (op filename nodename)
  "Find a function that handles operations on virtual manuals.
OP is an operation symbol (`find-file', `find-node' or `toc-nodes'),
FILENAME is a virtual Info file name, NODENAME is a virtual Info
node name.  Return a function found either in `Info-virtual-files'
or `Info-virtual-nodes'."
  (or (and (stringp filename) ; some legacy code can still use a symbol
	   (cdr-safe (assoc op (assoc-default filename
					      Info-virtual-files
					      'string-match))))
      (and (stringp nodename) ; some legacy code can still use a symbol
	   (cdr-safe (assoc op (assoc-default nodename
					      Info-virtual-nodes
					      'string-match))))))

(defun Info-virtual-call (virtual-fun &rest args)
  "Call a function that handles operations on virtual manuals."
  (when (functionp virtual-fun)
    (or (apply virtual-fun args) t)))


(defvar Info-suffix-list
  ;; The MS-DOS list should work both when long file names are
  ;; supported (Windows 9X), and when only 8+3 file names are available.
  (if (eq system-type 'ms-dos)
      '( (".gz"       . "gunzip")
	 (".z"        . "gunzip")
	 (".bz2"      . ("bzip2" "-dc"))
	 (".inz"      . "gunzip")
	 (".igz"      . "gunzip")
	 (".info.Z"   . "gunzip")
	 (".info.gz"  . "gunzip")
	 ("-info.Z"   . "gunzip")
	 ("-info.gz"  . "gunzip")
	 ("/index.gz" . "gunzip")
	 ("/index.z"  . "gunzip")
	 (".inf"      . nil)
	 (".info"     . nil)
	 ("-info"     . nil)
	 ("/index"    . nil)
	 (""          . nil))
    '( (".info.Z"    . "uncompress")
       (".info.Y"    . "unyabba")
       (".info.gz"   . "gunzip")
       (".info.z"    . "gunzip")
       (".info.bz2"  . ("bzip2" "-dc"))
       (".info.xz"   . "unxz")
       (".info.zst"  . ("zstd" "-dc"))
       (".info"      . nil)
       ("-info.Z"    . "uncompress")
       ("-info.Y"    . "unyabba")
       ("-info.gz"   . "gunzip")
       ("-info.bz2"  . ("bzip2" "-dc"))
       ("-info.z"    . "gunzip")
       ("-info.xz"   . "unxz")
       ("-info.zst"  . ("zstd" "-dc"))
       ("-info"      . nil)
       ("/index.Z"   . "uncompress")
       ("/index.Y"   . "unyabba")
       ("/index.gz"  . "gunzip")
       ("/index.z"   . "gunzip")
       ("/index.bz2" . ("bzip2" "-dc"))
       ("/index.xz"  . "unxz")
       ("/index.zst" . ("zstd" "-dc"))
       ("/index"     . nil)
       (".Z"         . "uncompress")
       (".Y"         . "unyabba")
       (".gz"        . "gunzip")
       (".z"         . "gunzip")
       (".bz2"       . ("bzip2" "-dc"))
       (".xz"        . "unxz")
       (".zst"       . ("zstd" "-dc"))
       (""           . nil)))
  "List of file name suffixes and associated decoding commands.
Each entry should be (SUFFIX . STRING); the file is given to
the command as standard input.

STRING may be a list of strings.  In that case, the first element is
the command name, and the rest are arguments to that command.

If STRING is nil, no decoding is done.
Because the SUFFIXes are tried in order, the empty string should
be last in the list.")

;; Concatenate SUFFIX onto FILENAME.  SUFFIX should start with a dot.
;; First, on MS-DOS with no long file names support, delete some of
;; the extension in FILENAME to make room.
(defun info-insert-file-contents-1 (filename suffix lfn)
  (if lfn	; long file names are supported
      (concat filename suffix)
    (let* ((sans-exts (file-name-sans-extension filename))
	   ;; How long is the extension in FILENAME (not counting the dot).
	   (ext-len (max 0 (- (length filename) (length sans-exts) 1)))
	   ext-left)
      ;; SUFFIX starts with a dot.  If FILENAME already has one,
      ;; get rid of the one in SUFFIX (unless suffix is empty).
      (or (and (<= ext-len 0)
	       (not (eq (aref filename (1- (length filename))) ?.)))
	  (= (length suffix) 0)
	  (setq suffix (substring suffix 1)))
      ;; How many chars of that extension should we keep?
      (setq ext-left (min ext-len (max 0 (- 3 (length suffix)))))
      ;; Get rid of the rest of the extension, and add SUFFIX.
      (concat (substring filename 0 (- (length filename)
				       (- ext-len ext-left)))
	      suffix))))

(defun info-file-exists-p (filename)
  (and (file-exists-p filename)
       (not (file-directory-p filename))))

(defun info-insert-file-contents (filename &optional visit)
  "Insert the contents of an Info file in the current buffer.
Do the right thing if the file has been compressed or zipped."
  (let* ((tail Info-suffix-list)
	 (jka-compr-verbose nil)
	 (lfn (if (fboundp 'msdos-long-file-names)
		  (msdos-long-file-names)
		t))
	 (check-short (and (fboundp 'msdos-long-file-names)
			   lfn))
	 fullname decoder done)
    (if (info-file-exists-p filename)
	;; FILENAME exists--see if that name contains a suffix.
	;; If so, set DECODE accordingly.
	(progn
	  (while (and tail
		      (not (string-match
			    (concat (regexp-quote (car (car tail))) "$")
			    filename)))
	    (setq tail (cdr tail)))
	  (setq fullname filename
		decoder (cdr (car tail))))
      ;; Try adding suffixes to FILENAME and see if we can find something.
      (while (and tail (not done))
	(setq fullname (info-insert-file-contents-1 filename
						    (car (car tail)) lfn))
	(if (info-file-exists-p fullname)
	    (setq done t
		  ;; If we found a file with a suffix, set DECODER
		  ;; according to the suffix.
		  decoder (cdr (car tail)))
	  ;; When the MS-DOS port runs on Windows, we need to check
	  ;; the short variant of a long file name as well.
	  (when check-short
	    (setq fullname (info-insert-file-contents-1 filename
							(car (car tail)) nil))
	    (if (info-file-exists-p fullname)
		(setq done t
		      decoder (cdr (car tail))))))
	(setq tail (cdr tail)))
      (or tail
	  (error "Can't find %s or any compressed version of it" filename)))
    ;; check for conflict with jka-compr
    (if (and (jka-compr-installed-p)
	     (jka-compr-get-compression-info fullname))
	(setq decoder nil))
    (if decoder
	(progn
	  (insert-file-contents-literally fullname visit)
	  (let ((inhibit-read-only t)
		(coding-system-for-write 'no-conversion)
		(inhibit-null-byte-detection t) ; Index nodes include null bytes
		(default-directory (or (file-name-directory fullname)
				       default-directory)))
	    (or (consp decoder)
		(setq decoder (list decoder)))
	    (apply #'call-process-region (point-min) (point-max)
		   (car decoder) t t nil (cdr decoder))))
      (let ((inhibit-null-byte-detection t)) ; Index nodes include null bytes
	(insert-file-contents fullname visit)))

    ;; Clear the caches of modified Info files.
    (let* ((attribs-old (cdr (assoc fullname Info-file-attributes)))
	   (modtime-old (and attribs-old
			     (file-attribute-modification-time attribs-old)))
	   (attribs-new (and (stringp fullname) (file-attributes fullname)))
	   (modtime-new (and attribs-new
			     (file-attribute-modification-time attribs-new))))
      (when (and modtime-old modtime-new
		 (time-less-p modtime-old modtime-new))
	(setq Info-index-nodes (remove (assoc (or Info-current-file filename)
					      Info-index-nodes)
				       Info-index-nodes))
	(setq Info-toc-nodes (remove (assoc (or Info-current-file filename)
					    Info-toc-nodes)
				     Info-toc-nodes)))
      ;; Add new modtime to `Info-file-attributes'.
      (setq Info-file-attributes
	    (cons (cons fullname attribs-new)
		  (remove (assoc fullname Info-file-attributes)
			  Info-file-attributes))))))

(defun Info-file-supports-index-cookies (&optional file)
  "Return non-nil value if FILE supports Info index cookies.
Info index cookies were first introduced in 4.7, and all later
makeinfo versions output them in index nodes, so we can rely
solely on the makeinfo version.  This function caches the information
in `Info-file-supports-index-cookies-list'."
  (or file (setq file Info-current-file))
  (or (assoc file Info-file-supports-index-cookies-list)
      ;; Skip virtual Info files
      (and (or (not (stringp file))
	       (Info-virtual-file-p file))
           (setq Info-file-supports-index-cookies-list
		 (cons (cons file nil) Info-file-supports-index-cookies-list)))
      (save-excursion
	(let ((found nil))
	  (goto-char (point-min))
	  (condition-case ()
	      (if (and (re-search-forward
			"makeinfo[ \n]version[ \n]\\([0-9]+.[0-9]+\\)"
			(line-beginning-position 4) t)
		       (not (version< (match-string 1) "4.7")))
		  (setq found t))
	    (error nil))
	  (setq Info-file-supports-index-cookies-list
		(cons (cons file found) Info-file-supports-index-cookies-list)))))
  (cdr (assoc file Info-file-supports-index-cookies-list)))


(defun Info--default-directory-list ()
  "Compute a directory list suitable for Info."
  (let* ((config-dir
	  (file-name-as-directory
	   ;; Self-contained NS build with info/ in the app-bundle.
	   (or (and (featurep 'ns)
		    (let ((dir (expand-file-name "../info" data-directory)))
		      (if (file-directory-p dir) dir)))
	       configure-info-directory)))
	 (prefixes
	  ;; Directory trees in which to look for info subdirectories
	  (prune-directory-list '("/usr/local/" "/usr/" "/opt/")))
	 (suffixes
	  ;; Subdirectories in each directory tree that may contain info
	  ;; directories.
	  '("share/" ""))
	 (standard-info-dirs
	  (apply #'nconc
		 (mapcar (lambda (pfx)
			   (let ((dirs
				  (mapcar (lambda (sfx)
					    (concat pfx sfx "info/"))
					  suffixes)))
			     (prune-directory-list dirs)))
			 prefixes)))
	 ;; If $(prefix)/share/info is not one of the standard info
	 ;; directories, they are probably installing an experimental
	 ;; version of Emacs, so make sure that experimental version's Info
	 ;; files override the ones in standard directories.
	 (dirs
	  (if (member config-dir standard-info-dirs)
	      ;; FIXME?  What is the point of adding it again at the end
	      ;; when it is already present earlier in the list?
	      (nconc standard-info-dirs (list config-dir))
	    (cons config-dir standard-info-dirs))))
    (if (not (eq system-type 'windows-nt))
	dirs
      ;; Include the info directory near where Emacs executable was installed.
      (let* ((instdir (file-name-directory invocation-directory))
	     (dir1 (expand-file-name "../info/" instdir))
	     (dir2 (expand-file-name "../../../info/" instdir)))
	(cond ((file-exists-p dir1) (append dirs (list dir1)))
	      ((file-exists-p dir2) (append dirs (list dir2)))
	      (t dirs))))))

(defun Info-default-dirs ()
  (let ((source (expand-file-name "info/" source-directory))
	(sibling (if installation-directory
		     (expand-file-name "info/" installation-directory)
		   (if invocation-directory
		       (let ((infodir (expand-file-name
				       "../share/info/"
				       invocation-directory)))
			 (if (file-exists-p infodir)
			     infodir
			   (setq infodir (expand-file-name
					  "../../../share/info/"
					  invocation-directory))
			   (and (file-exists-p infodir)
				infodir))))))
	alternative)
    (setq alternative
	  (if (and sibling (file-exists-p sibling))
	      ;; Uninstalled, Emacs builddir != srcdir.
	      sibling
	    ;; Uninstalled, builddir == srcdir
	    source))
    ;; `alternative' contains the Info files that came with this
    ;; version, so we should look there first.  `Info-insert-dir'
    ;; currently expects to find `alternative' first on the list.
    (append (cons alternative Info-default-directory-list)
            (Info--default-directory-list))))

(defun info-initialize ()
  "Initialize `Info-directory-list', if that hasn't been done yet."
  (unless Info-directory-list
    (let ((path (getenv "INFOPATH"))
	  (sep (regexp-quote path-separator)))
      (setq Info-directory-list
	    (prune-directory-list
	     (if path
		 (if (string-match-p (concat sep "\\'") path)
		     (append (split-string (substring path 0 -1) sep)
			     (Info-default-dirs))
		   (split-string path sep))
	       (Info-default-dirs))))
      ;; For a self-contained (ie relocatable) NS build, AFAICS we
      ;; always want the included info directory to be at the head of
      ;; the search path, unless it's already in INFOPATH somewhere.
      ;; It's at the head of Info-default-directory-list,
      ;; but there's no way to get it at the head of Info-directory-list
      ;; except by doing it here.
      (and path
	   (featurep 'ns)
	   (let ((dir (expand-file-name "../info" data-directory)))
	     (and (file-directory-p dir)
		  (not (member dir (split-string path ":" t)))
		  (push dir Info-directory-list)))))))

;;;###autoload
(defun info-other-window (&optional file-or-node buffer)
  "Like `info' but show the Info buffer in another window."
  (interactive (list
		(if (and current-prefix-arg (not (numberp current-prefix-arg)))
		    (read-file-name "Info file name: " nil nil t))
		(if (numberp current-prefix-arg)
		    (format "*info*<%s>" current-prefix-arg))))
  (info-setup file-or-node
	      (switch-to-buffer-other-window (or buffer "*info*"))))

;;;###autoload (put 'info 'info-file (purecopy "emacs"))
;;;###autoload
(defun info (&optional file-or-node buffer)
  "Enter Info, the documentation browser.
Optional argument FILE-OR-NODE specifies the file to examine;
the default is the top-level directory of Info.
Called from a program, FILE-OR-NODE may specify an Info node of the form
\"(FILENAME)NODENAME\".
Optional argument BUFFER specifies the Info buffer name;
the default buffer name is *info*.  If BUFFER exists,
just switch to BUFFER.  Otherwise, create a new buffer
with the top-level Info directory.

In interactive use, a non-numeric prefix argument directs
this command to read a file name from the minibuffer.

A numeric prefix argument of N selects an Info buffer named \"*info*<N>\".

The search path for Info files is in the variable `Info-directory-list'.
The top-level Info directory is made by combining all the files named `dir'
in all the directories in that path.

See a list of available Info commands in `Info-mode'."
  (interactive (list
                (if (and current-prefix-arg (not (numberp current-prefix-arg)))
                    (read-file-name "Info file name: " nil nil t))
                (if (numberp current-prefix-arg)
                    (format "*info*<%s>" current-prefix-arg))))
  (when file-or-node
    ;; Info node names don't contain newlines, so allow for easier use
    ;; of names that might have been wrapped (in emails, etc.).
    (setq file-or-node
          (string-replace "\n" " " file-or-node)))
  (info-setup file-or-node
	      (pop-to-buffer-same-window (or buffer "*info*"))))

(defun info-setup (file-or-node buffer)
  "Display Info node FILE-OR-NODE in BUFFER."
  (if (and buffer (not (derived-mode-p 'Info-mode)))
      (Info-mode))
  (if file-or-node
      ;; If argument already contains parentheses, don't add another set
      ;; since the argument will then be parsed improperly.  This also
      ;; has the added benefit of allowing node names to be included
      ;; following the parenthesized filename.
      (Info-goto-node
       (if (and (stringp file-or-node) (string-match "(.*)" file-or-node))
           file-or-node
         (concat "(" file-or-node ")")))
    (if (and (zerop (buffer-size))
	     (null Info-history))
	;; If we just created the Info buffer, go to the directory.
	(Info-directory))))

;;;###autoload
(defun info-emacs-manual ()
  "Display the Emacs manual in Info mode."
  (interactive)
  (info "emacs"))

;;;###autoload
(defun info-emacs-bug ()
  "Display the \"Reporting Bugs\" section of the Emacs manual in Info mode."
  (interactive)
  (info "(emacs)Bugs"))

;;;###autoload
(defun info-standalone ()
  "Run Emacs as a standalone Info reader.
Usage:  emacs -f info-standalone [filename]
In standalone mode, \\<Info-mode-map>\\[quit-window] exits Emacs itself."
  (setq Info-standalone t)
  (if (and command-line-args-left
	   (not (string-match "^-" (car command-line-args-left))))
      (condition-case err
	  (progn
	    (info (car command-line-args-left))
	    (setq command-line-args-left (cdr command-line-args-left)))
	(error (send-string-to-terminal
		(format "%s\n" (if (eq (car-safe err) 'error)
				   (nth 1 err) err)))
	       (save-buffers-kill-emacs)))
    (info)))

;; See if the accessible portion of the buffer begins with a node
;; delimiter, and the node header line which follows matches REGEXP.
;; Typically, this test will be followed by a loop that examines the
;; rest of the buffer with (search-forward "\n\^_"), and it's a pity
;; to have the overhead of this special test inside the loop.

;; This function changes match-data, but supposedly the caller might
;; want to use the results of re-search-backward.

;; The return value is the value of point at the beginning of matching
;; REGEXP, if the function succeeds, nil otherwise.
(defun Info-node-at-bob-matching (regexp)
  (and (bobp)				; are we at beginning of buffer?
       (looking-at "\^_")		; does it begin with node delimiter?
       (let (beg)
	 (forward-line 1)
	 (setq beg (point))
	 (forward-line 1)		; does the line after delimiter match REGEXP?
	 (re-search-backward regexp beg t))))

(defun Info-find-file (filename &optional noerror no-pop-to-dir)
  "Return expanded FILENAME, or t if FILENAME is \"dir\".
Optional second argument NOERROR, if t, means if file is not found
just return nil (no error).

If NO-POP-TO-DIR, don't try to pop to the info buffer if we can't
find a node."
  (info-initialize)
  ;; Convert filename to lower case if not found as specified.
  ;; Expand it.
  (cond
   ((Info-virtual-call
     (Info-virtual-fun 'find-file filename nil)
     filename noerror))
   ((stringp filename)
    (let (temp temp-downcase found)
      (setq filename (substitute-in-file-name filename))
      (let ((dirs (if (string-match "^\\./" filename)
		      ;; If specified name starts with `./'
		      ;; then just try current directory.
		      '("./")
		    (if (file-name-absolute-p filename)
			;; No point in searching for an
			;; absolute file name
			'(nil)
		      (if Info-additional-directory-list
			  (append Info-directory-list
				  Info-additional-directory-list)
			Info-directory-list)))))
	;; Fall back on the installation directory if we can't find
	;; the info node anywhere else.
	(when installation-directory
	  (setq dirs (append dirs (list (expand-file-name
					 "info" installation-directory)))))
	;; Search the directory list for file FILENAME.
	(while (and dirs (not found))
	  (setq temp (expand-file-name filename (car dirs)))
	  (setq temp-downcase
		(expand-file-name (downcase filename) (car dirs)))
	  ;; Try several variants of specified name.
	  (let ((suffix-list Info-suffix-list)
		(lfn (if (fboundp 'msdos-long-file-names)
			 (msdos-long-file-names)
		       t)))
	    (while (and suffix-list (not found))
	      (cond ((info-file-exists-p
		      (info-insert-file-contents-1
		       temp (car (car suffix-list)) lfn))
		     (setq found temp))
		    ((info-file-exists-p
		      (info-insert-file-contents-1
		       temp-downcase (car (car suffix-list)) lfn))
		     (setq found temp-downcase))
		    ((and (fboundp 'msdos-long-file-names)
			  lfn
			  (info-file-exists-p
			   (info-insert-file-contents-1
			    temp (car (car suffix-list)) nil)))
		     (setq found temp)))
	      (setq suffix-list (cdr suffix-list))))
	  (setq dirs (cdr dirs))))
      (if found
	  (setq filename found)
	(if noerror
	    (setq filename nil)
	  ;; If there is no previous Info file, go to the directory.
	  (when (and (not no-pop-to-dir)
                     (not Info-current-file))
	    (Info-directory))
          (user-error "Info file `%s' does not exist; consider installing it"
                      filename)))
      filename))))

(defun Info-find-node (filename nodename &optional no-going-back strict-case
                                noerror)
  "Go to an Info node specified as separate FILENAME and NODENAME.
NO-GOING-BACK is non-nil if recovering from an error in this function;
it says do not attempt further (recursive) error recovery.

This function first looks for a case-sensitive match for NODENAME;
if none is found it then tries a case-insensitive match (unless
STRICT-CASE is non-nil).

If NOERROR, inhibit error messages when we can't find the node."
  (info-initialize)
  (setq nodename (info--node-canonicalize-whitespace nodename))
  (setq filename (Info-find-file filename noerror))
  ;; Go into Info buffer.
  (or (derived-mode-p 'Info-mode) (switch-to-buffer "*info*"))
  ;; Record the node we are leaving, if we were in one.
  (and (not no-going-back)
       Info-current-file
       (push (list Info-current-file Info-current-node (point))
             Info-history))
  (Info-find-node-2 filename nodename no-going-back strict-case))

;;;###autoload
(defun Info-on-current-buffer (&optional nodename)
  "Use Info mode to browse the current Info buffer.
With a prefix arg, this queries for the node name to visit first;
otherwise, that defaults to `Top'."
  (interactive
   (list (if current-prefix-arg
	     (completing-read "Node name: " (Info-build-node-completions)
			      nil t "Top"))))
  (unless nodename (setq nodename "Top"))
  (info-initialize)
  (Info-mode)
  (setq Info-current-file
        (or buffer-file-name
            ;; If called on a non-file buffer, make a fake file name.
            (concat default-directory (buffer-name))))
  (Info-find-node-2 nil nodename))

(defun Info-revert-find-node (filename nodename)
  "Go to an Info node FILENAME and NODENAME, re-reading disk contents.
When *info* is already displaying FILENAME and NODENAME, the window position
is preserved, if possible."
  (or (derived-mode-p 'Info-mode) (switch-to-buffer "*info*"))
  (let ((old-filename Info-current-file)
	(old-nodename Info-current-node)
	(window-selected (eq (selected-window) (get-buffer-window)))
	(pcolumn      (current-column))
	(pline        (count-lines (point-min) (line-beginning-position)))
	(wline        (count-lines (point-min) (window-start)))
	(new-history  (and Info-current-file
			   (list Info-current-file Info-current-node (point)))))
    ;; When `Info-current-file' is nil, `Info-find-node-2' rereads the file.
    (setq Info-current-file nil)
    (Info-find-node filename nodename)
    (if (and (equal old-filename Info-current-file)
	     (equal old-nodename Info-current-node))
	(progn
	  ;; note goto-line is no good, we want to measure from point-min
	  (when window-selected
	    (goto-char (point-min))
	    (forward-line wline)
	    (set-window-start (selected-window) (point)))
	  (goto-char (point-min))
	  (forward-line pline)
	  (move-to-column pcolumn))
      ;; only add to the history when coming from a different file+node
      (if new-history
	  (setq Info-history (cons new-history Info-history))))))

(defun Info-revert-buffer-function (_ignore-auto noconfirm)
  (when (or noconfirm (y-or-n-p "Revert info buffer? "))
    (Info-revert-find-node Info-current-file Info-current-node)
    (message "Reverted %s" Info-current-file)))

(defun Info-find-in-tag-table-1 (marker regexp case-fold)
  "Find a node in a tag table.
MARKER specifies the buffer and position to start searching at.
REGEXP is a regular expression matching nodes or references.  Its first
group should match `Node:' or `Ref:'.
CASE-FOLD t means search for a case-insensitive match.
If a match was found, value is a list (FOUND-ANCHOR POS MODE), where
FOUND-ANCHOR is non-nil if a `Ref:' was matched, POS is the file position
where the match was found, and MODE is `major-mode' of the buffer in
which the match was found."
  (let ((case-fold-search case-fold))
    (with-current-buffer (marker-buffer marker)
      (goto-char marker)

      ;; Search tag table
      (beginning-of-line)
      (when (re-search-forward regexp nil t)
	(list (string-equal "Ref:" (match-string 1))
              (read (current-buffer))
	      major-mode)))))

(defun Info-find-in-tag-table (marker regexp &optional strict-case)
  "Find a node in a tag table.
MARKER specifies the buffer and position to start searching at.
REGEXP is a regular expression matching nodes or references.  Its first
group should match `Node:' or `Ref:'.
If a match was found, value is a list (FOUND-ANCHOR POS MODE), where
FOUND-ANCHOR is non-nil if a `Ref:' was matched, POS is the file position
where the match was found, and MODE is `major-mode' of the buffer in
which the match was found.
This function tries to find a case-sensitive match first, then a
case-insensitive match is tried (unless optional argument STRICT-CASE
is non-nil)."
  (let ((result (Info-find-in-tag-table-1 marker regexp nil)))
    (or strict-case (car result)
	(setq result (Info-find-in-tag-table-1 marker regexp t)))
    result))

(defun Info-find-node-in-buffer-1 (regexp case-fold)
  "Find a node or anchor in the current buffer.
REGEXP is a regular expression matching nodes or references.  Its first
group should match `Node:' or `Ref:'.
CASE-FOLD t means search for a case-insensitive match.
Value is the position at which a match was found, or nil if not found."
  (let ((case-fold-search case-fold)
	found)
    (save-excursion
      (if (Info-node-at-bob-matching regexp)
          (setq found (point))
        (while (and (not found)
                    (search-forward "\n\^_" nil t))
          (forward-line 1)
          (let ((beg (point)))
            (forward-line 1)
            (if (re-search-backward regexp beg t)
                (setq found (line-beginning-position)))))))
    found))

(defun Info-find-node-in-buffer (regexp &optional strict-case)
  "Find a node or anchor in the current buffer.
REGEXP is a regular expression matching nodes or references.  Its first
group should match `Node:' or `Ref:'.
Value is the position at which a match was found, or nil if not found.
This function looks for a case-sensitive match first.  If none is found,
a case-insensitive match is tried (unless optional argument STRICT-CASE
is non-nil)."
  (or (Info-find-node-in-buffer-1 regexp nil)
      (and (not strict-case)
	   (Info-find-node-in-buffer-1 regexp t))))

(defun Info-find-node-2 (filename nodename &optional no-going-back strict-case)
  (buffer-disable-undo (current-buffer))
  (or (derived-mode-p 'Info-mode)
      (Info-mode))
  (widen)
  (setq Info-current-node nil)
  (unwind-protect
      (let ((case-fold-search t)
	    (virtual-fun (Info-virtual-fun 'find-node
					   (or filename Info-current-file)
					   nodename))
	    anchorpos)
	(cond
	 ((functionp virtual-fun)
	  (let ((filename (or filename Info-current-file)))
	    (setq buffer-read-only nil)
	    (setq Info-current-file filename
		  Info-current-subfile nil
		  Info-current-file-completions nil
		  buffer-file-name nil)
	    (erase-buffer)
	    (Info-virtual-call virtual-fun filename nodename no-going-back)
	    (set-marker Info-tag-table-marker nil)
	    (setq buffer-read-only t)
	    (set-buffer-modified-p nil)
	    (setq Info-current-node-virtual t)))
	 ((not (and
		;; Reread a file when moving from a virtual node.
		(not Info-current-node-virtual)
		(or (null filename)
		    (equal Info-current-file filename))))
	  ;; Switch files if necessary
	  (let ((inhibit-read-only t))
	    (when Info-current-node-virtual
	      ;; When moving from a virtual node.
	      (setq Info-current-node-virtual nil)
	      (if (null filename)
		  (setq filename Info-current-file)))
	    (setq Info-current-file nil
		  Info-current-subfile nil
		  Info-current-file-completions nil
		  buffer-file-name nil)
	    (erase-buffer)
            ;; Erase any memory of the previous coding-system, so that
            ;; info-insert-file-contents sets the buffer's encoding to
            ;; what the Info file specifies.
            (set-buffer-file-coding-system 'undecided t)
	    (info-insert-file-contents filename nil)
	    (setq default-directory (file-name-directory filename))
	    (set-buffer-modified-p nil)
	    (setq Info-file-supports-index-cookies
		 (Info-file-supports-index-cookies filename))

	    ;; See whether file has a tag table.  Record the location if yes.
	    (goto-char (point-max))
	    (forward-line -8)
	    ;; Use string-equal, not equal, to ignore text props.
	    (if (not (or (string-equal nodename "*")
			 (not
			  (search-forward "\^_\nEnd tag table\n" nil t))))
		(let (pos)
		  ;; We have a tag table.  Find its beginning.
		  ;; Is this an indirect file?
		  (search-backward "\nTag table:\n")
		  (setq pos (point))
		  (if (save-excursion
			(forward-line 2)
			(looking-at "(Indirect)\n"))
		      ;; It is indirect.  Copy it to another buffer
		      ;; and record that the tag table is in that buffer.
		      (let ((buf (current-buffer))
			    (tagbuf
			     (or Info-tag-table-buffer
				 (generate-new-buffer " *info tag table*"))))
			(setq Info-tag-table-buffer tagbuf)
			(with-current-buffer tagbuf
			  (buffer-disable-undo (current-buffer))
			  (setq case-fold-search t)
			  (erase-buffer)
			  (insert-buffer-substring buf))
			(set-marker Info-tag-table-marker
				    (match-end 0) tagbuf))
		    (set-marker Info-tag-table-marker pos)))
	      (set-marker Info-tag-table-marker nil))
	    (setq Info-current-file filename)
	    )))

        ;; Use string-equal, not equal, to ignore text props.
        (if (string-equal nodename "*")
            (progn (setq Info-current-node nodename)
                   (Info-set-mode-line))
          ;; Possibilities:
          ;;
          ;; 1. Anchor found in tag table
          ;; 2. Anchor *not* in tag table
          ;;
          ;; 3. Node found in tag table
          ;; 4. Node *not* found in tag table, but found in file
          ;; 5. Node *not* in tag table, and *not* in file
          ;;
          ;; *Or* the same, but in an indirect subfile.

          ;; Search file for a suitable node.
	  (let ((guesspos (point-min))
		(regexp (concat "\\(Node:\\|Ref:\\) *\\("
				(if (stringp nodename)
				    (regexp-quote nodename)
				  "")
				"\\) *[,\t\n\177]")))

	    (catch 'foo

	      ;; First, search a tag table, if any
	      (when (marker-position Info-tag-table-marker)
		(let* ((m Info-tag-table-marker)
		       (found (Info-find-in-tag-table m regexp strict-case)))

		  (when found
		    ;; FOUND is (ANCHOR POS MODE).
		    (let ((filepos (nth 1 found))) ;File position in bytes.

                      ;; If this is an indirect file, determine which
                      ;; file really holds this node and read it in.
                      (unless (eq (nth 2 found) 'Info-mode)
                        ;; Note that the current buffer must be the
                        ;; *info* buffer on entry to
                        ;; Info-read-subfile.  Thus the hackery above.
                        (setq filepos (Info-read-subfile filepos)))

                      (setq guesspos
                            (filepos-to-bufferpos filepos 'approximate)))

		    ;; Handle anchor
		    (when (nth 0 found)
		      (goto-char (setq anchorpos guesspos))
		      (throw 'foo t)))))

	      ;; Else we may have a node, which we search for:
	      (goto-char (max (point-min) (- guesspos 1000)))

	      ;; Now search from our advised position (or from beg of
	      ;; buffer) to find the actual node.  First, check
	      ;; whether the node is right where we are, in case the
	      ;; buffer begins with a node.
	      (let ((pos (Info-find-node-in-buffer regexp strict-case)))
		(when pos
		  (goto-char pos)
		  (throw 'foo t)))

              ;; If the Texinfo source had an @ifnottex block of text
              ;; before the Top node, makeinfo 5.0 and 5.1 mistakenly
              ;; omitted that block's size from the starting position
              ;; of the 1st subfile, which makes GUESSPOS overshoot
              ;; the correct position by the length of that text.  So
              ;; we try again with a larger slop.
              (goto-char (max (point-min) (- guesspos 10000)))
	      (let ((pos (Info-find-node-in-buffer regexp strict-case)))
		(when pos
		  (goto-char pos)
		  (throw 'foo t)))

              (when (string-match "\\([^.]+\\)\\." nodename)
                (let (Info-point-loc)
                  (Info-find-node-2
                   filename (match-string 1 nodename) no-going-back))
                (widen)
                (throw 'foo t))

              ;; No such anchor in tag table or node in tag table or file
              (user-error "No such node or anchor: %s" nodename))

	    (Info-select-node)
	    (goto-char (point-min))
	    (forward-line 1)		       ; skip header line
	    ;; (when (> Info-breadcrumbs-depth 0) ; skip breadcrumbs line
	    ;;   (forward-line 1))

	    (cond (anchorpos
                   (let ((new-history (list Info-current-file
                                            (substring-no-properties nodename))))
                     ;; Add anchors to the history too
                     (setq Info-history-list
                           (cons new-history
                                 (remove new-history Info-history-list))))
                   (goto-char anchorpos))
                  ((numberp Info-point-loc)
                   (forward-line (- Info-point-loc 2))
                   (setq Info-point-loc nil))
		  ((stringp Info-point-loc)
		   (Info-find-index-name Info-point-loc)
		   (setq Info-point-loc nil))))))
    ;; If we did not finish finding the specified node,
    ;; go back to the previous one or to the Top node.
    (unless (or Info-current-node no-going-back)
      (if Info-history
	  (let ((hist (car Info-history)))
	    (setq Info-history (cdr Info-history))
	    (Info-find-node (nth 0 hist) (nth 1 hist) t t)
	    (goto-char (nth 2 hist)))
	(Info-find-node Info-current-file "Top" t t)))))

;; Cache the contents of the (virtual) dir file, once we have merged
;; it for the first time, so we can save time subsequently.
(defvar-local Info-dir-contents nil)

;; Cache for the directory we decided to use for the default-directory
;; of the merged dir text.
(defvar-local Info-dir-contents-directory nil)

;; Record the file attributes of all the files from which we
;; constructed Info-dir-contents.
(defvar-local Info-dir-file-attributes nil)

(defvar-local Info-dir-file-name nil)

;; Construct the Info directory node by merging the files named `dir'
;; from various directories.  Set the *info* buffer's
;; default-directory to the first directory we actually get any text
;; from.
(defun Info-insert-dir ()
  (if (and Info-dir-contents Info-dir-file-attributes
	   ;; Verify that none of the files we used has changed
	   ;; since we used it.
	   (eval (cons 'and
		       (mapcar (lambda (elt)
				 (let ((curr (file-attributes
					      ;; Handle symlinks
					      (file-truename (car elt)))))

				   ;; Don't compare the access time.
				   (if curr (setcar (nthcdr 4 curr) 0))
				   (setcar (nthcdr 4 (cdr elt)) 0)
				   (equal (cdr elt) curr)))
			       Info-dir-file-attributes))))
      (progn
	(insert Info-dir-contents)
	(goto-char (point-min)))
    (let ((dirs (if Info-additional-directory-list
		    (append Info-directory-list
			    Info-additional-directory-list)
		  Info-directory-list))
	  (dir-file-attrs nil)
	  ;; Bind this in case the user sets it to nil.
	  (case-fold-search t)
	  ;; This is set non-nil if we find a problem in some input files.
	  problems
	  buffers buffer others nodes dirs-done)

      ;; Search the directory list for the directory file.
      (while dirs
	(let ((truename (file-truename (expand-file-name (car dirs)))))
	  (or (member truename dirs-done)
	      (member (directory-file-name truename) dirs-done)
	      ;; Try several variants of specified name.
	      ;; Try upcasing, appending `.info', or both.
	      (let* (file
		     (attrs
		      (or
		       (progn (setq file (expand-file-name "dir" truename))
			      (file-attributes file))
		       (progn (setq file (expand-file-name "DIR" truename))
			      (file-attributes file))
		       (progn (setq file (expand-file-name "dir.info" truename))
			      (file-attributes file))
		       (progn (setq file (expand-file-name "DIR.INFO" truename))
			      (file-attributes file))
		       ;; Shouldn't really happen, but sometimes does,
		       ;; eg on Debian systems with buggy packages;
		       ;; so may as well try it.
		       ;; https://lists.gnu.org/r/emacs-devel/2012-03/msg00005.html
		       (progn (setq file (expand-file-name "dir.gz" truename))
			      (file-attributes file)))))
		(setq dirs-done
		      (cons truename
			    (cons (directory-file-name truename)
				  dirs-done)))
		(if attrs
		    (with-current-buffer (generate-new-buffer " info dir")
		      (or buffers
			  (message "Composing main Info directory..."))
		      (condition-case nil
			  ;; Index nodes include null bytes.  DIR
			  ;; files should not have indices, but who
			  ;; knows...
			  (let ((inhibit-null-byte-detection t))
			    (insert-file-contents file)
			    (setq Info-dir-file-name file)
			    (push (current-buffer) buffers)
			    (push (cons file attrs) dir-file-attrs))
			(error (kill-buffer (current-buffer))))))))
	  (unless (cdr dirs)
	    (setq Info-dir-contents-directory
		 (file-name-as-directory (car dirs))))
	  (setq dirs (cdr dirs))))

      (or buffers
	  (error "Can't find the Info directory node"))

      ;; Distinguish the dir file that comes with Emacs from all the
      ;; others.  Yes, that is really what this is supposed to do.
      ;; The definition of `Info-directory-list' puts it first on that
      ;; list and so last in `buffers' at this point.
      (setq buffer (car (last buffers))
	    others (delq buffer buffers))

      ;; Insert the entire original dir file as a start; note that we've
      ;; already saved its default directory to use as the default
      ;; directory for the whole concatenation.
      (save-excursion (insert-buffer-substring buffer))

      ;; Look at each of the other buffers one by one.
      (dolist (other others)
	(let (this-buffer-nodes)
	  ;; In each, find all the menus.
	  (with-current-buffer other
	    (goto-char (point-min))
	    ;; Find each menu, and add an elt to NODES for it.
	    (while (re-search-forward "^\\* Menu:" nil t)
	      (while (and (zerop (forward-line 1)) (eolp)))
	      (let ((beg (point))
		    nodename end)
		(re-search-backward "^\^_")
		(search-forward "Node: ")
		(setq nodename (Info-following-node-name))
		(search-forward "\n\^_" nil 'move)
		(beginning-of-line)
		(setq end (point))
		(push (list nodename other beg end) this-buffer-nodes)))
	    (if (assoc-string "top" this-buffer-nodes t)
		(setq nodes (nconc this-buffer-nodes nodes))
	      (setq problems t)
	      (message "No `top' node in %s" Info-dir-file-name)))))
      ;; Add to the main menu a menu item for each other node.
      (re-search-forward "^\\* Menu:")
      (forward-line 1)
      (let ((menu-items '("top"))
	    (end (save-excursion (search-forward "\^_" nil t) (point))))
	(dolist (node nodes)
	  (let ((nodename (car node)))
	    (save-excursion
	      (or (member (downcase nodename) menu-items)
		  (re-search-forward (concat "^\\* +"
					     (regexp-quote nodename)
					     "::")
				     end t)
		  (progn
		    (insert "* " nodename "::" "\n")
		    (push nodename menu-items)))))))
      ;; Now take each node of each of the other buffers
      ;; and merge it into the main buffer.
      (dolist (node nodes)
	(let ((case-fold-search t)
	      (nodename (car node)))
	  (goto-char (point-min))
	  ;; Find the like-named node in the main buffer.
	  (if (re-search-forward (concat "^\^_.*\n.*Node: "
					 (regexp-quote nodename)
					 "[,\n\t]")
				 nil t)
	      (progn
		(search-forward "\n\^_" nil 'move)
		(beginning-of-line)
		(insert "\n"))
	    ;; If none exists, add one.
	    (goto-char (point-max))
	    (insert "\^_\nFile: dir\tNode: " nodename "\n\n* Menu:\n\n"))
	  ;; Merge the text from the other buffer's menu
	  ;; into the menu in the like-named node in the main buffer.
	  (apply #'insert-buffer-substring (cdr node))))
      (Info-dir-remove-duplicates)
      ;; Kill all the buffers we just made, including the special one excised.
      (mapc #'kill-buffer (cons buffer buffers))
      (goto-char (point-min))
      (if problems
	  (message "Composing main Info directory...problems encountered, see `*Messages*'")
	(message "Composing main Info directory...done"))
      (setq Info-dir-contents (buffer-string))
      (setq Info-dir-file-attributes dir-file-attrs)))
  (setq default-directory Info-dir-contents-directory))

(defvar Info-streamline-headings
  '(("Emacs" . "Emacs")
    ("Software development\\|Programming" . "Software development")
    ("Compression\\|Data Compression" . "Compression")
    ("Libraries" . "Libraries")
    ("Network applications\\|World Wide Web\\|Net Utilities"
     . "Network applications"))
  "List of elements (RE . NAME) to merge headings matching RE to NAME.")

(defun Info-dir-remove-duplicates ()
  (let (limit)
    (goto-char (point-min))
    ;; Remove duplicate headings in the same menu.
    (while (search-forward "\n* Menu:" nil t)
      (setq limit (save-excursion (search-forward "\n\^_" nil t)))
      ;; Look for the next heading to unify.
      (while (re-search-forward "^\\(\\w.*\\)\n\\*" limit t)
	(let ((name (match-string 1))
	      (start (match-beginning 0))
	      (entries nil) re)
	  ;; Check whether this heading should be streamlined.
	  (save-match-data
	    (dolist (x Info-streamline-headings)
	      (when (string-match (car x) name)
		(setq name (cdr x))
		(setq re (car x)))))
	  (if re (replace-match name t t nil 1))
	  (goto-char (if (re-search-forward "^[^* \n\t]" limit t)
			 (match-beginning 0)
		       (or limit (point-max))))
	  ;; Look for other headings of the same category and merge them.
	  (save-excursion
	    (while (re-search-forward "^\\(\\w.*\\)\n\\*" limit t)
	      (when (if re (save-match-data (string-match re (match-string 1)))
		      (equal name (match-string 1)))
		(forward-line 0)
		;; Delete redundant heading.
		(delete-region (match-beginning 0) (point))
		;; Push the entries onto `text'.
		(push
		 (delete-and-extract-region
		  (point)
		  (if (re-search-forward "^[^* \n\t]" nil t)
		      (match-beginning 0)
		    (or limit (point-max))))
		 entries)
		(forward-line 0))))
	  ;; Insert the entries just found.
	  (while (= (line-beginning-position 0) (1- (point)))
	    (backward-char))
	  (dolist (entry (nreverse entries))
	    (insert entry)
	    (while (= (line-beginning-position 0) (1- (point)))
	      (delete-region (1- (point)) (point))))

	  ;; Now remove duplicate entries under the same heading.
	  (let (seen)
	    (save-restriction
	      (narrow-to-region start (point))
	      (goto-char (point-min))
	      (while (re-search-forward "^\\* \\([^:\n]+:[^.\n]+.\\)" nil 'move)
		;; Fold case straight away; `member-ignore-case' here wasteful.
		(let ((x (downcase (match-string 1))))
		  (if (member x seen)
		      (delete-region
		       (match-beginning 0)
		       (if (re-search-forward "^[^ \t]" nil 'move)
			   (goto-char (match-beginning 0))
			 (point-max)))
		    (push x seen)))))))))))

;; Note that on entry to this function the current-buffer must be the
;; *info* buffer; not the info tags buffer.
(defun Info-read-subfile (nodepos)
  ;; NODEPOS is either a position in bytes (in the Info file as a whole,
  ;; not relative to a subfile) or the name of a subfile.
  (let (lastfilepos
	lastfilename)
    (if (numberp nodepos)
	(with-current-buffer (marker-buffer Info-tag-table-marker)
	  (goto-char (point-min))
	  (or (looking-at "\^_")
	      (search-forward "\n\^_"))
	  (forward-line 2)
	  (catch 'foo
	    (while (not (looking-at "\^_"))
	      (if (not (eolp))
		  (let ((beg (point))
			thisfilepos thisfilename)
		    (search-forward ": ")
		    (setq thisfilename  (buffer-substring beg (- (point) 2)))
		    (setq thisfilepos (read (current-buffer)))
		    ;; read in version 19 stops at the end of number.
		    ;; Advance to the next line.
		    (forward-line 1)
		    (if (> thisfilepos nodepos)
			(throw 'foo t))
		    (setq lastfilename thisfilename)
		    (setq lastfilepos thisfilepos))
		(forward-line 1)))))
      (setq lastfilename nodepos)
      (setq lastfilepos 0))
    ;; Assume previous buffer is in Info-mode.
    ;; (set-buffer (get-buffer "*info*"))
    (or (equal Info-current-subfile lastfilename)
	(let ((inhibit-read-only t))
	  (setq buffer-file-name nil)
	  (widen)
	  (erase-buffer)
	  (info-insert-file-contents lastfilename)
	  (set-buffer-modified-p nil)
	  (setq Info-current-subfile lastfilename)))
    ;; Widen in case we are in the same subfile as before.
    (widen)
    (goto-char (point-min))
    ;; Skip the summary segment for `Info-search'.
    (if (looking-at "\^_")
	(forward-char 1)
      (search-forward "\n\^_"))
    (if (numberp nodepos)
        ;; Our caller ('Info-find-node-2') wants the (zero-based) byte
        ;; offset corresponding to NODEPOS, from the beginning of the
        ;; subfile.  This is especially important if NODEPOS is for an
        ;; anchor reference, because for those the position is all we
        ;; have.
	(+ (- nodepos lastfilepos) (bufferpos-to-filepos (point) 'exact)))))

(defun Info-unescape-quotes (value)
  "Unescape double quotes and backslashes in VALUE."
  (let ((start 0)
	(unquote value))
    (while (string-match "[^\\\"]*\\(\\\\\\)[\\\"]" unquote start)
      (setq unquote (replace-match "" t t unquote 1))
      (setq start (- (match-end 0) 1)))
    unquote))

;; As of Texinfo 4.6, makeinfo writes constructs like
;;   \0\h[image param=value ...\h\0]
;; into the Info file for handling images.
(defun Info-split-parameter-string (parameter-string)
  "Return alist of (\"KEY\" . \"VALUE\") from PARAMETER-STRING.
PARAMETER-STRING is a whitespace separated list of KEY=VALUE pairs.
If VALUE contains whitespace or double quotes, it must be quoted
in double quotes and any double quotes or backslashes must be
escaped (\\\",\\\\)."
  (let ((start 0)
	(parameter-alist))
    (while (string-match
	    "\\s *\\([^=]+\\)=\\(?:\\([^\\s \"]+\\)\\|\\(?:\"\\(\\(?:[^\\\"]\\|\\\\[\\\"]\\)*\\)\"\\)\\)"
	    parameter-string start)
      (setq start (match-end 0))
      (push (cons (match-string 1 parameter-string)
		  (or (match-string 2 parameter-string)
		      (Info-unescape-quotes
		       (match-string 3 parameter-string))))
	    parameter-alist))
    parameter-alist))

(defun Info-node-description (file)
  (cond
   ((equal file "dir") "*Info Directory*")
   ((eq file 'apropos) "*Info Apropos*")
   ((eq file 'history) "*Info History*")
   ((eq file 'toc)     "*Info TOC*")
   ((not (stringp file)) "") ; Avoid errors
   (t
    (concat "(" (file-name-nondirectory file) ") " Info-current-node))))

(defun Info-display-images-node ()
  "Display images in current node."
  (save-excursion
    (let ((inhibit-read-only t)
	  (case-fold-search t))
      (goto-char (point-min))
      (while (re-search-forward
	      "\\(\0\b[[]image\\(\\(?:[^\b]\\|[^\0]+\b\\)*\\)\0\b[]]\\)"
	      nil t)
	(let* ((start (match-beginning 1))
	       (parameter-alist (Info-split-parameter-string (match-string 2)))
               (src (cdr (assoc-string "src" parameter-alist))))
          (if (display-images-p)
              (let* ((image-file (if src (if (file-name-absolute-p src) src
                                           (concat default-directory src))
                                   ""))
                     (image (if (file-exists-p image-file)
                                (create-image image-file)
                              (or (cdr (assoc-string "text" parameter-alist))
				  (and src (concat "[broken image:" src "]"))
				  "[broken image]"))))
                (if (not (get-text-property start 'display))
                    (add-text-properties
                     start (point)
		     `(display ,image rear-nonsticky (display)
		       help-echo ,(cdr (assoc-string "alt" parameter-alist))))))
            ;; text-only display, show alternative text if provided, or
            ;; otherwise a clue that there's meant to be a picture
            (delete-region start (point))
            (insert (or (cdr (assoc-string "text" parameter-alist))
                        (cdr (assoc-string "alt" parameter-alist))
                        (and src (concat "[image:" src "]"))
                        "[image]"))))))
    (set-buffer-modified-p nil)))

;; Texinfo 4.7 adds cookies of the form ^@^H[NAME CONTENTS ^@^H].
;; Hide any construct of the general form ^@[^@-^_][ ...  ^@[^@-^_]],
;; including one optional trailing newline.
(defun Info-hide-cookies-node ()
  "Hide unrecognized cookies in current node."
  (save-excursion
    (let ((inhibit-read-only t)
	  (case-fold-search t))
      (goto-char (point-min))
      (while (re-search-forward
	      "\\(\0[\0-\37][[][^\0]*\0[\0-\37][]]\n?\\)"
	      nil t)
	(let* ((start (match-beginning 1)))
	  (if (and (not (get-text-property start 'invisible))
		   (not (get-text-property start 'display)))
	      (put-text-property start (point) 'invisible t)))))
    (set-buffer-modified-p nil)))

(defun Info-select-node ()
  "Select the Info node that point is in."
  ;; Bind this in case the user sets it to nil.
  (let ((case-fold-search t))
    (save-excursion
      ;; Find beginning of node.
      (if (search-backward "\n\^_" nil 'move)
	  (forward-line 2)
	(if (looking-at "\^_")
	    (forward-line 1)
	  (signal 'search-failed (list "\n\^_"))))
      ;; Get nodename spelled as it is in the node.
      (re-search-forward "Node:[ \t]*")
      (setq Info-current-node
	    (buffer-substring-no-properties (point)
					    (progn
					      (skip-chars-forward "^,\t\n")
					      (point))))
      (Info-set-mode-line)
      ;; Find the end of it, and narrow.
      (beginning-of-line)
      (let (active-expression)
	;; Narrow to the node contents
	(narrow-to-region (point)
			  (if (re-search-forward "\n[\^_\f]" nil t)
			      (prog1
				  (1- (point))
				(if (looking-at "[\n\^_\f]*execute: ")
				    (progn
				      (goto-char (match-end 0))
				      (setq active-expression
					    (read (current-buffer))))))
			    (point-max)))
	(if Info-enable-active-nodes (eval active-expression))
	;; Add a new unique history item to full history list
	(let ((new-history (list Info-current-file Info-current-node)))
	  (setq Info-history-list
		(cons new-history (remove new-history Info-history-list)))
	  (setq Info-history-forward nil))
	(if (not (eq Info-fontify-maximum-menu-size nil))
            (Info-fontify-node))
        (setq list-buffers-directory (Info-node-description Info-current-file))
	(Info-display-images-node)
	(Info-hide-cookies-node)
	(run-hooks 'Info-selection-hook)))))

(defvar Info-mode-line-node-keymap
  (let ((map (make-sparse-keymap)))
    (define-key map [mode-line mouse-1] 'Info-mouse-scroll-up)
    (define-key map [mode-line mouse-3] 'Info-mouse-scroll-down)
    map)
  "Keymap to put on the Info node name in the mode line.")

(defun Info-set-mode-line ()
  (setq mode-line-buffer-identification
	(nconc (propertized-buffer-identification "%b")
	       (list
		(concat
		 " ("
                 (propertize
		  (if (stringp Info-current-file)
                      (string-replace
		       "%" "%%"
                       ;; Remove trailing ".info" and ".info.gz", etc.
		       (replace-regexp-in-string
                        "\\..*\\'" ""
                        (file-name-nondirectory Info-current-file)))
		    (format "*%S*" Info-current-file))
                  'help-echo "Manual name")
		 ") ")
		(if Info-current-node
		    (propertize (string-replace
				 "%" "%%" Info-current-node)
				'face 'mode-line-buffer-id
				'help-echo
				"mouse-1: scroll forward, mouse-3: scroll back"
				'mouse-face 'mode-line-highlight
				'local-map Info-mode-line-node-keymap)
		  "")))))

;; Go to an Info node specified with a filename-and-nodename string
;; of the sort that is found in pointers in nodes.

;; Don't autoload this function: the correct entry point for other packages
;; to use is `info'.  --Stef
;; ;;;###autoload
(defun Info-goto-node (nodename &optional fork strict-case)
  "Go to Info node named NODENAME.  Give just NODENAME or (FILENAME)NODENAME.
If NODENAME is of the form (FILENAME)NODENAME, the node is in the Info file
FILENAME; otherwise, NODENAME should be in the current Info file (or one of
its sub-files).
Completion is available for node names in the current Info file as well as
in the Info file FILENAME after the closing parenthesis in (FILENAME).
Empty NODENAME in (FILENAME) defaults to the Top node.
If FORK is non-nil (interactively with a prefix arg), show the node in
a new Info buffer.
If FORK is a string, it is the name to use for the new buffer.

This function first looks for a case-sensitive match for the node part
of NODENAME; if none is found it then tries a case-insensitive match
\(unless STRICT-CASE is non-nil)."
  (interactive (list (Info-read-node-name "Go to node: ") current-prefix-arg))
  (info-initialize)
  (if fork
      (set-buffer
       (clone-buffer (concat "*info-" (if (stringp fork) fork nodename) "*") t)))
  (let (filename)
    (string-match "\\s *\\((\\s *\\([^\t)]*\\)\\s *)\\s *\\|\\)\\(.*\\)"
		  nodename)
    (setq filename (if (= (match-beginning 1) (match-end 1))
		       ""
		     (match-string 2 nodename))
	  nodename (match-string 3 nodename))
    (let ((trim (string-match "\\s +\\'" filename)))
      (if trim (setq filename (substring filename 0 trim))))
    (let ((trim (string-match "\\s +\\'" nodename)))
      (if trim (setq nodename (substring nodename 0 trim))))
    (if transient-mark-mode (deactivate-mark))
    (Info-find-node (if (equal filename "") nil filename)
                    (if (equal nodename "") "Top" nodename) nil strict-case)))

(defun Info-goto-node-web (node)
  "Use `browse-url' to go to the gnu.org web server's version of NODE.
By default, go to the current Info node."
  (interactive (list (Info-read-node-name
                      "Go to node (default current page): " Info-current-node))
               Info-mode)
  (browse-url-button-open-url
   (Info-url-for-node (format "(%s)%s" (file-name-sans-extension
                                        (file-name-nondirectory
                                         Info-current-file))
                              node))))

(defun Info-url-for-node (node)
  "Return a URL for NODE, a node in the GNU Emacs or Elisp manual.
NODE should be a string on the form \"(manual)Node\".  Only emacs
and elisp manuals are supported."
  (unless (string-match "\\`(\\(.+\\))\\(.+\\)\\'" node)
    (error "Invalid node name %s" node))
  (let ((manual (match-string 1 node))
        (node (match-string 2 node)))
    (unless (member manual '("emacs" "elisp"))
      (error "Only emacs/elisp manuals are supported"))
    ;; Encode a bunch of characters the way that makeinfo does.
    (setq node
          (mapconcat (lambda (ch)
                       (if (or (< ch 32)        ; ^@^A-^Z^[^\^]^^^-
                               (<= 33 ch 47)    ; !"#$%&'()*+,-./
                               (<= 58 ch 64)    ; :;<=>?@
                               (<= 91 ch 96)    ; [\]_`
                               (<= 123 ch 127)) ; {|}~ DEL
                           (format "_00%x" ch)
                         (char-to-string ch)))
                     node
                     ""))
    (concat "https://www.gnu.org/software/emacs/manual/html_node/"
            manual "/"
            (url-hexify-string (string-replace " " "-" node))
            ".html")))

(defvar Info-read-node-completion-table)

(defun Info-read-node-name-2 (dirs suffixes string pred action)
  "Internal function used to complete Info node names.
Return a completion table for Info files---the FILENAME part of a
node named \"(FILENAME)NODENAME\".  DIRS is a list of Info
directories to search if FILENAME is not absolute; SUFFIXES is a
list of valid filename suffixes for Info files.  See
`try-completion' for a description of the remaining arguments."
  (setq suffixes (remove "" suffixes))
  (let ((names nil)
        (suffix (concat (regexp-opt suffixes t) "\\'")))
    (dolist (dir dirs)
      (when (file-directory-p dir)
        (dolist (file (directory-files dir))
          ;; If the file name has a standard suffix,
          ;; include it (without the suffix).
          (when (and (string-match suffix file)
                     ;; But exclude subfiles of split Info files.
                     (not (string-match "\\.info-[0-9]+" file))
                     ;; And exclude backup files.
                     (not (string-match "~\\'" file)))
            (push (substring file 0 (match-beginning 0))
                  names)))))
    (complete-with-action action (delete-dups (nreverse names))
                          string pred)))

(defun Info-read-node-name-1 (string predicate code)
  "Internal function used by `Info-read-node-name'.
See `completing-read' for a description of arguments and usage."
  (cond
   ;; First complete embedded file names.
   ((string-match "\\`([^)]*\\'" string)
    (completion-table-with-context
     "("
     (apply-partially #'completion-table-with-terminator ")"
                      (apply-partially #'Info-read-node-name-2
                                       Info-directory-list
                                       (mapcar #'car Info-suffix-list)))
     (substring string 1)
     predicate
     code))
   ;; If a file name was given, complete nodes in the file.
   ((string-match "\\`(\\([^)]+\\))" string)
    (let ((file0 (match-string 0 string))
	  (file1 (match-string 1 string))
	  (nodename (substring string (match-end 0))))
      (if (and (equal nodename "") (eq code 'lambda))
	  ;; Empty node name is permitted that means "Top".
	  t
	(completion-table-with-context
	 file0
         (lambda (string pred action)
           (complete-with-action
            action
            (when-let ((file2 (Info-find-file file1 'noerror t)))
              (Info-build-node-completions file2))
            string pred))
	 nodename predicate code))))
   ;; Otherwise use Info-read-node-completion-table.
   (t (complete-with-action
       code Info-read-node-completion-table string predicate))))

(defvar Info-minibuf-history nil
  "History for `Info-read-node-name'.")

;; Arrange to highlight the proper letters in the completion list buffer.
(defun Info-read-node-name (prompt &optional default)
  "Read an Info node name with completion, prompting with PROMPT.
A node name can have the form \"NODENAME\", referring to a node
in the current Info file, or \"(FILENAME)NODENAME\", referring to
a node in FILENAME.  \"(FILENAME)\" is a short format to go to
the Top node in FILENAME."
  (let* ((completion-ignore-case t)
	 (Info-read-node-completion-table (Info-build-node-completions))
         (nodename (completing-read prompt #'Info-read-node-name-1 nil t nil
                                    'Info-minibuf-history default)))
    (if (equal nodename "")
	(Info-read-node-name prompt)
      nodename)))

(defun Info-build-node-completions (&optional filename)
  (if filename
      (or (cdr (assoc filename Info-file-completions))
	  (with-temp-buffer
	    (Info-mode)
            (condition-case nil
	        (Info-goto-node (format "(%s)Top" filename))
              ;; `Info-goto-node' signals a `user-error' when there
              ;; are no nodes in the file in question (for instance,
              ;; if it's not actually an Info file).
              (user-error nil)
              (:success
	       (Info-build-node-completions-1)
	       (push (cons filename Info-current-file-completions)
                     Info-file-completions)
	       Info-current-file-completions))))
    (or Info-current-file-completions
	(Info-build-node-completions-1))))

(defun Info-build-node-completions-1 ()
  (let ((compl nil)
	;; Bind this in case the user sets it to nil.
	(case-fold-search t)
	(node-regexp "Node: *\\([^,\n]*\\) *[,\n\t]"))
    (save-excursion
      (save-restriction
	(or Info-tag-table-marker
	    (error "No Info tags found"))
	(if (marker-buffer Info-tag-table-marker)
	    (let ((marker Info-tag-table-marker))
	      (set-buffer (marker-buffer marker))
	      (widen)
	      (goto-char marker)
	      (while (re-search-forward "\n\\(Node\\|Ref\\): \\(.*\\)\177" nil t)
		(setq compl
		      (cons (list (match-string-no-properties 2))
			    compl))))
	  (widen)
	  (goto-char (point-min))
	  ;; If the buffer begins with a node header, process that first.
	  (if (Info-node-at-bob-matching node-regexp)
	      (setq compl (list (match-string-no-properties 1))))
	  ;; Now for the rest of the nodes.
	  (while (search-forward "\n\^_" nil t)
	    (forward-line 1)
	    (let ((beg (point)))
	      (forward-line 1)
	      (if (re-search-backward node-regexp beg t)
		  (setq compl
			(cons (list (match-string-no-properties 1))
			      compl))))))))
    (setq compl (cons '("*") (nreverse compl)))
    (setq Info-current-file-completions compl)
    compl))


(defun Info-restore-point (hl)
  "If this node has been visited, restore the point value when we left."
  (while hl
    (if (and (equal (nth 0 (car hl)) Info-current-file)
	     ;; Use string-equal, not equal, to ignore text props.
	     (string-equal (nth 1 (car hl)) Info-current-node))
	(progn
	  (goto-char (nth 2 (car hl)))
	  (setq hl nil))		;terminate the while at next iter
      (setq hl (cdr hl)))))

(defvar Info-search-history nil
  "The history list for `Info-search'.")

(defvar Info-search-case-fold nil
  "The value of `case-fold-search' from previous `Info-search' command.")

(defun Info--search-loop (regexp bound backward)
  (when backward
    ;; Hide Info file header for backward search.
    (narrow-to-region (save-excursion
                        (goto-char (point-min))
                        (search-forward "\n\^_")
                        (1- (point)))
                      (point-max)))
  (let ((give-up nil)
        (found nil)
        (beg-found nil))
    (while (not (or give-up
                    (and found
                         (funcall isearch-filter-predicate
                                  beg-found found))))
      (let ((search-spaces-regexp Info-search-whitespace-regexp))
        (if (funcall
             (if backward #'re-search-backward #'re-search-forward)
             regexp bound t)
            (setq found (point) beg-found (if backward (match-end 0)
                                            (match-beginning 0)))
          (setq give-up t found nil))))
    found))

(defun Info-search (regexp &optional bound _noerror _count direction)
  "Search for REGEXP, starting from point, and select node it's found in.
If DIRECTION is `backward', search in the reverse direction."
  (interactive (list (read-string
                      (format-prompt
                       "Regexp search%s" (car Info-search-history)
		       (if case-fold-search "" " case-sensitively"))
		      nil 'Info-search-history))
               Info-mode)
  (when (equal regexp "")
    (setq regexp (car Info-search-history)))
  (when regexp
    (setq Info-search-case-fold case-fold-search)
    (let* ((backward (eq direction 'backward))
           (onode Info-current-node)
           (ofile Info-current-file)
           (opoint (point))
           (opoint-min (point-min))
           (opoint-max (point-max))
           (ostart (window-start))
           (osubfile Info-current-subfile)
           (found
            (save-excursion
              (save-restriction
                (widen)
                (Info--search-loop regexp bound backward)))))

      (unless (or (not isearch-mode) (not Info-isearch-search)
                  Info-isearch-initial-node
                  bound
                  (and found (> found opoint-min) (< found opoint-max)))
	(signal 'user-search-failed (list regexp "end of node")))

      ;; If no subfiles, give error now.
      (unless (or found Info-current-subfile)
        (if isearch-mode
            (signal 'user-search-failed (list regexp "end of manual"))
          (let ((search-spaces-regexp Info-search-whitespace-regexp))
            (unless (if backward
                        (re-search-backward regexp nil t)
                      (re-search-forward regexp nil t))
              (signal 'user-search-failed (list regexp))))))

      (if (and bound (not found))
          (signal 'user-search-failed (list regexp)))

      (unless (or found bound)
	(unwind-protect
	    ;; Try other subfiles.
	    (let ((list ()))
	      (with-current-buffer (marker-buffer Info-tag-table-marker)
		(goto-char (point-min))
		(search-forward "\n\^_\nIndirect:")
		(save-restriction
		  (narrow-to-region (point)
				    (progn (search-forward "\n\^_")
					   (1- (point))))
		  (goto-char (point-min))
		  ;; Find the subfile we just searched.
		  (search-forward (concat "\n" osubfile ": "))
		  ;; Skip that one.
		  (forward-line (if backward 0 1))
		  (if backward (forward-char -1))
		  ;; Make a list of all following subfiles.
		  ;; Each elt has the form (VIRT-POSITION . SUBFILENAME).
		  (while (not (if backward (bobp) (eobp)))
		    (if backward
		        (re-search-backward "\\(^.*\\): [0-9]+$")
		      (re-search-forward "\\(^.*\\): [0-9]+$"))
		    (goto-char (+ (match-end 1) 2))
		    (push (cons (read (current-buffer))
                                (match-string-no-properties 1))
                          list)
		    (goto-char (if backward
                                   (1- (match-beginning 0))
                                 (1+ (match-end 0)))))
		  ;; Put in forward order
		  (setq list (nreverse list))))
	      (while list
		(message "Searching subfile %s..." (cdr (car list)))
		(Info-read-subfile (car (car list)))
		(when backward (goto-char (point-max)))
		(setq list (cdr list))
                (setq found (Info--search-loop regexp nil backward))
		(if found
		    (setq list nil)))
	      (if found
		  (message "")
                (signal 'user-search-failed
                        `(,regexp ,@(if isearch-mode '("end of manual"))))))
	  (if (not found)
	      (progn (Info-read-subfile osubfile)
		     (goto-char opoint)
		     (Info-select-node)
		     (set-window-start (selected-window) ostart)))))

      (if (and (string= osubfile Info-current-subfile)
               (> found opoint-min)
               (< found opoint-max))
          ;; Search landed in the same node
          (goto-char found)
        (deactivate-mark)
        (widen)
        (goto-char found)
        (save-match-data (Info-select-node)))

      ;; Use string-equal, not equal, to ignore text props.
      (or (and (string-equal onode Info-current-node)
	       (equal ofile Info-current-file))
          (and isearch-mode isearch-wrapped
	       (eq opoint (if isearch-forward opoint-min opoint-max)))
	  (setq Info-history (cons (list ofile onode opoint)
				   Info-history))))))

(defun Info-search-case-sensitively ()
  "Search for a regexp case-sensitively."
  (interactive nil Info-mode)
  (let ((case-fold-search nil))
    (call-interactively 'Info-search)))

(defun Info-search-next ()
  "Search for next regexp from a previous `Info-search' command."
  (interactive nil Info-mode)
  (let ((case-fold-search Info-search-case-fold))
    (if Info-search-history
        (Info-search (car Info-search-history))
      (call-interactively 'Info-search))))

(defun Info-search-backward (regexp &optional bound noerror count)
  "Search for REGEXP in the reverse direction."
  (interactive (list (read-string
                      (format-prompt
                       "Regexp search%s backward" (car Info-search-history)
		       (if case-fold-search "" " case-sensitively"))
		      nil 'Info-search-history))
               Info-mode)
  (Info-search regexp bound noerror count 'backward))

(defun Info-isearch-search ()
  (if Info-isearch-search
      (lambda (string &optional bound noerror count)
	(let ((Info-search-whitespace-regexp
	       (if (if isearch-regexp
		       isearch-regexp-lax-whitespace
		     isearch-lax-whitespace)
		   search-whitespace-regexp)))
	  (Info-search
	   (cond
	    (isearch-regexp-function
	     ;; Lax version of word search
	     (let ((lax (and (not bound) (isearch--lax-regexp-function-p))))
	       (when lax
		 (setq isearch-adjusted t))
	       (if (functionp isearch-regexp-function)
		   (funcall isearch-regexp-function string lax)
		 (word-search-regexp string lax))))
	    (isearch-regexp string)
	    (t (regexp-quote string)))
	   bound noerror count
	   (unless isearch-forward 'backward)))
	(point))
    (isearch-search-fun-default)))

(defun Info-isearch-wrap ()
  (if Info-isearch-search
      (if Info-isearch-initial-node
	  (progn
	    (if isearch-forward (Info-top-node) (Info-final-node))
	    (goto-char (if isearch-forward (point-min) (point-max))))
	(setq Info-isearch-initial-node Info-current-node)
	(setq isearch-wrapped nil))
    (goto-char (if isearch-forward (point-min) (point-max)))))

(defun Info-isearch-push-state ()
  (let ((file Info-current-file)
        (node Info-current-node))
    (lambda (cmd)
      (Info-isearch-pop-state cmd file node))))

(defun Info-isearch-pop-state (_cmd file node)
  (or (and (equal Info-current-file file)
           (equal Info-current-node node))
      (progn (Info-find-node file node) (sit-for 0))))

(defun Info-isearch-start ()
  (setq Info-isearch-initial-node
	;; Don't stop at initial node for nonincremental search.
	;; Otherwise this variable is set after first search failure.
	(and isearch-nonincremental Info-current-node))
  (setq Info-isearch-initial-history      Info-history
	Info-isearch-initial-history-list Info-history-list)
  (add-hook 'isearch-mode-end-hook 'Info-isearch-end nil t))

(defun Info-isearch-end ()
  ;; Remove intermediate nodes (visited while searching)
  ;; from the history.  Add only the last node (where Isearch ended).
  (if (> (length Info-history)
	 (length Info-isearch-initial-history))
      (setq Info-history
	    (nthcdr (- (length Info-history)
		       (length Info-isearch-initial-history)
		       1)
		    Info-history)))
  (if (> (length Info-history-list)
	 (length Info-isearch-initial-history-list))
      (setq Info-history-list
	    (cons (car Info-history-list)
		  Info-isearch-initial-history-list)))
  (remove-hook 'isearch-mode-end-hook  'Info-isearch-end t))

(defun Info-isearch-filter (beg-found found)
  "Test whether the current search hit is a visible useful text.
Return non-nil if the text from BEG-FOUND to FOUND is visible
and is not in the header line or a tag table."
  (save-match-data
    (let ((backward (< found beg-found)))
      (not
       (or
	(and (not (eq search-invisible t))
	     (if backward
		 (or (text-property-not-all found beg-found 'invisible nil)
		     (text-property-not-all found beg-found 'display nil))
	       (or (text-property-not-all beg-found found 'invisible nil)
		   (text-property-not-all beg-found found 'display nil))))
	;; Skip node header line
	(and (save-excursion (forward-line -1)
			     (looking-at "\^_"))
	     (forward-line (if backward -1 1)))
	;; Skip Tag Table node
	(save-excursion
	  (and (search-backward "\^_" nil t)
	       (looking-at
		"\^_\n\\(Tag Table\\|Local Variables\\)"))))))))


(defun Info-extract-pointer (name &optional errorname)
  "Extract the value of the node-pointer named NAME.
If there is none, use ERRORNAME in the error message;
if ERRORNAME is nil, just return nil."
  ;; Bind this in case the user sets it to nil.
  (let ((case-fold-search t))
    (save-excursion
      (goto-char (point-min))
      (let ((bound (point)))
	(forward-line 1)
	(cond ((re-search-backward
		(concat name ":" (Info-following-node-name-re)) bound t)
	       (match-string-no-properties 1))
	      ((not (eq errorname t))
	       (user-error "Node has no %s"
                           (capitalize (or errorname name)))))))))

(defun Info-following-node-name-re (&optional allowedchars)
  "Return a regexp matching a node name.
ALLOWEDCHARS, if non-nil, goes within [...] to make a regexp
saying which chars may appear in the node name.
Submatch 1 is the complete node name.
Submatch 2 if non-nil is the parenthesized file name part of the node name.
Submatch 3 is the local part of the node name.
End of submatch 0, 1, and 3 are the same, so you can safely concat."
  (concat "[ \t\n]*"			;Skip leading space.
	  "\\(\\(([^)]+)\\)?"	;Node name can start with a file name.
	  "\\([" (or allowedchars "^,\t\n") "]*" ;Any number of allowed chars.
	  "[" (or allowedchars "^,\t\n") " ]" ;The last char can't be a space.
	  "\\|\\)\\)"))			      ;Allow empty node names.

;; For compatibility; other files have used this name.
(defun Info-following-node-name ()
  (and (looking-at (Info-following-node-name-re))
       (match-string-no-properties 1)))

(defun Info-next ()
  "Go to the \"next\" node, staying on the same hierarchical level.
This command doesn't descend into sub-nodes, like \\<Info-mode-map>\\[Info-forward-node] does."
  (interactive nil Info-mode)
  ;; In case another window is currently selected
  (save-window-excursion
    (or (derived-mode-p 'Info-mode) (switch-to-buffer "*info*"))
    (Info-goto-node (Info-extract-pointer "next"))))

(defun Info-prev ()
  "Go to the \"previous\" node, staying on the same hierarchical level.
This command doesn't go up to the parent node, like \\<Info-mode-map>\\[Info-backward-node] does."
  (interactive nil Info-mode)
  ;; In case another window is currently selected
  (save-window-excursion
    (or (derived-mode-p 'Info-mode) (switch-to-buffer "*info*"))
    (Info-goto-node (Info-extract-pointer "prev[ious]*" "previous"))))

(defun Info-up (&optional same-file)
  "Go to the superior node of this node.
If SAME-FILE is non-nil, do not move to a different Info file."
  (interactive nil Info-mode)
  ;; In case another window is currently selected
  (save-window-excursion
    (or (derived-mode-p 'Info-mode) (switch-to-buffer "*info*"))
    (let ((old-node Info-current-node)
	  (old-file Info-current-file)
	  (node (Info-extract-pointer "up")) p)
      (and same-file
	   (string-match "^(" node)
	   (error "Up node is in another Info file"))
      (Info-goto-node node)
      (setq p (point))
      (goto-char (point-min))
      (if (and (stringp old-file)
	       (search-forward "\n* Menu:" nil t)
	       (re-search-forward
		(if (string-equal old-node "Top")
		    (concat "\n\\*[^:]+: +(" (file-name-nondirectory old-file) ")")
		  (concat "\n\\* +\\(" (regexp-quote old-node)
			  ":\\|[^:]+: +" (regexp-quote old-node) "\\)"))
		nil t))
	  (progn (beginning-of-line) (if (looking-at "^\\* ") (forward-char 2)))
	(goto-char p)
	(Info-restore-point Info-history))))
  ;; If scroll-conservatively is non-zero and less than 101, display
  ;; as much of the superior node above the target line as possible.
  (when (< 0 scroll-conservatively 101)
    (recenter)))

(defun Info-history-back ()
  "Go back in the history to the last node visited."
  (interactive nil Info-mode)
  (or Info-history
      (user-error "This is the first Info node you looked at"))
  (let ((history-forward
	 (cons (list Info-current-file Info-current-node (point))
	       Info-history-forward))
	filename nodename opoint)
    (setq filename (car (car Info-history)))
    (setq nodename (car (cdr (car Info-history))))
    (setq opoint (car (cdr (cdr (car Info-history)))))
    (setq Info-history (cdr Info-history))
    (Info-find-node filename nodename)
    (setq Info-history (cdr Info-history))
    (setq Info-history-forward history-forward)
    (goto-char opoint)))

(defalias 'Info-last 'Info-history-back)

(defun Info-history-forward ()
  "Go forward in the history of visited nodes."
  (interactive nil Info-mode)
  (or Info-history-forward
      (user-error "This is the last Info node you looked at"))
  (let ((history-forward (cdr Info-history-forward))
	filename nodename opoint)
    (setq filename (car (car Info-history-forward)))
    (setq nodename (car (cdr (car Info-history-forward))))
    (setq opoint (car (cdr (cdr (car Info-history-forward)))))
    (Info-find-node filename nodename)
    (setq Info-history-forward history-forward)
    (goto-char opoint)))

(add-to-list 'Info-virtual-files
	     '("\\`dir\\'"
	       (toc-nodes . Info-directory-toc-nodes)
	       (find-file . Info-directory-find-file)
	       (find-node . Info-directory-find-node)
	       ))

(defun Info-directory-toc-nodes (filename)
  "Directory-specific implementation of `Info-toc-nodes'."
  `(,filename
    ("Top" nil nil nil)))

(defun Info-directory-find-file (filename &optional _noerror)
  "Directory-specific implementation of `Info-find-file'."
  filename)

(defun Info-directory-find-node (_filename _nodename &optional _no-going-back)
  "Directory-specific implementation of `Info-find-node-2'."
  (Info-insert-dir))

;;;###autoload
(defun Info-directory ()
  "Go to the Info directory node."
  (interactive)
  (Info-find-node "dir" "top"))

(add-to-list 'Info-virtual-files
	     '("\\`\\*History\\*\\'"
	       (toc-nodes . Info-history-toc-nodes)
	       (find-file . Info-history-find-file)
	       (find-node . Info-history-find-node)
	       ))

(defun Info-history-toc-nodes (filename)
  "History-specific implementation of `Info-toc-nodes'."
  `(,filename
    ("Top" nil nil nil)))

(defun Info-history-find-file (filename &optional _noerror)
  "History-specific implementation of `Info-find-file'."
  filename)

(defun Info-history-find-node (filename nodename &optional _no-going-back)
  "History-specific implementation of `Info-find-node-2'."
  (insert (format "\n\^_\nFile: %s,  Node: %s,  Up: (dir)\n\n"
		  (or filename Info-current-file) nodename))
  (insert "History of Visited Nodes\n")
  (insert "************************\n\n")
  (insert "* Menu:\n\n")
  (let ((hl (remove '("*History*" "Top") Info-history-list)))
    (while hl
      (let ((file (nth 0 (car hl)))
	    (node (nth 1 (car hl))))
	(if (stringp file)
	    (insert "* " node ": ("
		    (propertize (or (file-name-directory file) "") 'invisible t)
		    (file-name-nondirectory file)
		    ")" node ".\n")))
      (setq hl (cdr hl)))))

(defun Info-history ()
  "Go to a node with a menu of visited nodes."
  (interactive nil Info-mode)
  (Info-find-node "*History*" "Top")
  (Info-next-reference)
  (Info-next-reference))

(add-to-list 'Info-virtual-nodes
	     '("\\`\\*TOC\\*\\'"
	       (find-node . Info-toc-find-node)
	       ))

(defun Info-toc-find-node (filename nodename &optional _no-going-back)
  "Toc-specific implementation of `Info-find-node-2'."
  (let* ((curr-file (substring-no-properties (or filename Info-current-file)))
	 (curr-node (substring-no-properties (or nodename Info-current-node)))
	 (node-list (Info-toc-nodes curr-file)))
    (insert (format "\n\^_\nFile: %s,  Node: %s,  Up: Top\n\n"
		    curr-file curr-node))
    (insert "Table of Contents\n")
    (insert "*****************\n\n")
    (insert "*Note Top::\n")
    (Info-toc-insert
     (nth 3 (assoc "Top" node-list))	; get Top nodes
     node-list 0 curr-file)
    (unless (bobp)
      (let ((Info-hide-note-references 'hide)
	    (Info-fontify-visited-nodes nil))
	(setq Info-current-file filename Info-current-node "*TOC*")
	(goto-char (point-min))
	(narrow-to-region (or (re-search-forward "\n[\^_\f]\n" nil t)
			      (point-min))
			  (point-max))
	(Info-fontify-node)
	(widen)))))

(defun Info-toc ()
  "Go to a node with table of contents of the current Info file.
Table of contents is created from the tree structure of menus."
  (interactive nil Info-mode)
  (Info-find-node Info-current-file "*TOC*")
  (let ((prev-node (nth 1 (car Info-history))) p)
    (goto-char (point-min))
    (if (setq p (search-forward (concat "*Note " prev-node ":") nil t))
	(setq p (- p (length prev-node) 2)))
    (goto-char (or p (point-min)))))

(defun Info-toc-insert (nodes node-list level curr-file)
  "Insert table of contents with references to nodes."
  (let ((section "Top"))
    (while nodes
      (let ((node (assoc (car nodes) node-list))
            (indentation (make-string level ?\t)))
        (when (and (not (member (nth 2 node) (list nil section)))
                   (not (equal (nth 1 node) (nth 2 node))))
          (insert indentation (setq section (nth 2 node)) "\n"))
        (insert indentation "*Note " (car nodes) ":: \n")
        (Info-toc-insert (nth 3 node) node-list (1+ level) curr-file)
        (setq nodes (cdr nodes))))))

(defun Info-toc-build (file)
  "Build table of contents from menus of Info FILE and its subfiles."
  (with-temp-buffer
    (let* ((file (and (stringp file) (Info-find-file file)))
           (default-directory (or (and (stringp file)
                                       (file-name-directory file))
                                  default-directory))
           (main-file (and (stringp file) file))
           (sections '(("Top" "Top")))
           nodes subfiles)
      (while (or main-file subfiles)
        (erase-buffer)
        (info-insert-file-contents (or main-file (car subfiles)))
        (goto-char (point-min))
        (while (and (search-forward "\n\^_\nFile:" nil 'move)
                    (search-forward "Node: " nil 'move))
          (let* ((nodename (substring-no-properties (Info-following-node-name)))
		 (bound (- (or (save-excursion (search-forward "\n\^_" nil t))
			       (point-max)) 2))
		 (upnode (and (re-search-forward
			       (concat "Up:" (Info-following-node-name-re))
			       bound t)
			      (match-string-no-properties 1)))
		 (section "Top")
		 menu-items)
	    (when (and upnode (string-search "(" upnode)) (setq upnode nil))
            (when (and (not (Info-index-node nodename file))
                       (re-search-forward "^\\* Menu:" bound t))
              (forward-line 1)
              (beginning-of-line)
              (setq bound (or (and (equal nodename "Top")
                                   (save-excursion
                                     (re-search-forward
                                      "^[ \t—-]*The Detailed Node Listing" nil t)))
                              bound))
              (while (< (point) bound)
                (cond
                 ;; Menu item line
                 ((looking-at "^\\* +[^:]+:")
                  (beginning-of-line)
                  (forward-char 2)
                  (let ((menu-node-name (substring-no-properties
                                         (Info-extract-menu-node-name))))
                    (setq menu-items (cons menu-node-name menu-items))
                    (if (equal nodename "Top")
                        (setq sections
                              (cons (list menu-node-name section) sections)))))
                 ;; Other non-empty strings in the Top node are section names
                 ((and (equal nodename "Top")
                       (looking-at "^\\([^ \t\n*=.-][^:\n]*\\)"))
                  (setq section (match-string-no-properties 1))))
                (forward-line 1)
                (beginning-of-line)))
            (setq nodes (cons (list nodename upnode
                                    (cadr (assoc nodename sections))
                                    (nreverse menu-items))
                              nodes))
            (goto-char bound)))
        (if main-file
            (save-excursion
              (goto-char (point-min))
              (if (search-forward "\n\^_\nIndirect:" nil t)
                  (let ((bound (save-excursion (search-forward "\n\^_" nil t))))
                    (while (re-search-forward "^\\(.*\\): [0-9]+$" bound t)
                      (setq subfiles (cons (match-string-no-properties 1)
                                           subfiles)))))
              (setq subfiles (nreverse subfiles)
                    main-file nil))
          (setq subfiles (cdr subfiles))))
      (nreverse nodes))))

(defun Info-toc-nodes (filename)
  "Return a node list of Info FILENAME with parent-children information.
This information is cached in the variable `Info-toc-nodes' with the help
of the function `Info-toc-build'."
  (cond
   ((Info-virtual-call
     (Info-virtual-fun 'toc-nodes (or filename Info-current-file) nil)
     filename))
   (t
    (or filename (setq filename Info-current-file))
    (or (assoc filename Info-toc-nodes)
	;; Skip virtual Info files
	(and (or (not (stringp filename))
		 (Info-virtual-file-p filename))
	     (push (cons filename nil) Info-toc-nodes))
	;; Scan the entire manual and cache the result in Info-toc-nodes
	(let ((nodes (Info-toc-build filename)))
	  (push (cons filename nodes) Info-toc-nodes)
	  nodes)
	;; If there is an error, still add nil to the cache
	(push (cons filename nil) Info-toc-nodes))
    (cdr (assoc filename Info-toc-nodes)))))


(defun Info-follow-reference (footnotename &optional fork)
  "Follow cross reference named FOOTNOTENAME to the node it refers to.
FOOTNOTENAME may be an abbreviation of the reference name.
If FORK is non-nil (interactively with a prefix arg), show the node in
a new Info buffer.  If FORK is a string, it is the name to use for the
new buffer."
  (interactive
   (let ((completion-ignore-case t)
	 (case-fold-search t)
	 completions default alt-default (start-point (point)) str i bol eol)
     (save-excursion
       ;; Store end and beginning of line.
       (setq eol (line-end-position)
             bol (line-beginning-position))
       (goto-char (point-min))
       (while (re-search-forward "\\*note[ \n\t]+\\([^:]*\\):" nil t)
	 (setq str (match-string-no-properties 1))
	 ;; See if this one should be the default.
	 (and (null default)
	      (<= (match-beginning 0) start-point)
	      (<= start-point (point))
	      (setq default t))
	 ;; See if this one should be the alternate default.
	 (and (null alt-default)
	      (and (<= bol (match-beginning 0))
		   (<= (point) eol))
	      (setq alt-default t))
	 (setq i 0)
	 (while (setq i (string-match "[ \n\t]+" str i))
	   (setq str (concat (substring str 0 i) " "
			     (substring str (match-end 0))))
	   (setq i (1+ i)))
	 ;; Record as a completion and perhaps as default.
	 (if (eq default t) (setq default str))
	 (if (eq alt-default t) (setq alt-default str))
	 ;; Don't add this string if it's a duplicate.
	 (or (assoc-string str completions t)
	     (push str completions)))
       (setq completions (nreverse completions)))
     ;; If no good default was found, try an alternate.
     (or default
	 (setq default alt-default))
     ;; If only one cross-reference found, then make it default.
     (if (eq (length completions) 1)
         (setq default (car completions)))
     (if completions
         (let ((input (completing-read (format-prompt "Follow reference named"
                                                      default)
                                       completions nil t)))
	   (list (if (equal input "")
		     default input)
                 current-prefix-arg))
       (user-error "No cross-references in this node")))
   Info-mode)

  (unless footnotename
    (error "No reference was specified"))

  (let (target i (str (concat "\\*note " (regexp-quote footnotename)))
	       (case-fold-search t))
    (while (setq i (string-search " " str i))
      (setq str (concat (substring str 0 i) "[ \t\n]+" (substring str (1+ i))))
      (setq i (+ i 6)))
    (save-excursion
      ;; Move point to the beginning of reference if point is on reference
      (or (looking-at "\\*note[ \n\t]+")
          (and (looking-back "\\*note[ \n\t]+"
                             (save-excursion (skip-chars-backward " \n\t")
                                             (line-beginning-position)))
               (goto-char (match-beginning 0)))
          (if (and (save-excursion
                     (goto-char (+ (point) 5)) ; skip a possible *note
                     (re-search-backward "\\*note[ \n\t]+" nil t)
                     (looking-at str))
                   (<= (point) (match-end 0)))
              (goto-char (match-beginning 0))))
      ;; Go to the reference closest to point
      (let ((next-ref (save-excursion (and (re-search-forward str nil t)
                                           (+ (match-beginning 0) 5))))
            (prev-ref (save-excursion (and (re-search-backward str nil t)
                                           (+ (match-beginning 0) 5)))))
        (goto-char (cond ((and next-ref prev-ref)
                          (if (< (abs (- next-ref (point)))
                                 (abs (- prev-ref (point))))
                              next-ref prev-ref))
                         ((or next-ref prev-ref))
                         ((user-error "No cross-reference named %s"
                                      footnotename))))
        (setq target (Info-extract-menu-node-name t))))
    (while (setq i (string-match "[ \t\n]+" target i))
      (setq target (concat (substring target 0 i) " "
			   (substring target (match-end 0))))
      (setq i (+ i 1)))
    (Info-goto-node target fork)))

(defconst Info-menu-entry-name-re "\\(?:[^:]\\|:[^:,.;() \t\n]\\)*"
  ;; We allow newline because this is also used in Info-follow-reference,
  ;; where the xref name might be wrapped over two lines.
  "Regexp that matches a menu entry name up to but not including the colon.
Because of ambiguities, this should be concatenated with something like
`:' and `Info-following-node-name-re'.")

(defun Info-extract-menu-node-name (&optional multi-line index-node)
  (skip-chars-forward " \t\n")
  (when (looking-at (concat Info-menu-entry-name-re ":\\(:\\|"
			    (Info-following-node-name-re
                             (cond
                              (index-node "^,\t\n")
                              (multi-line "^.,\t")
                              (t          "^.,\t\n")))
                            "\\)"
                            (if index-node
                                "\\.\\(?:[ \t\n]+(line +\\([0-9]+\\))\\)?"
                              "")))
    (if index-node
        (setq Info-point-loc
              (if (match-beginning 5)
                  (string-to-number (match-string 5))
                (buffer-substring-no-properties
		 (match-beginning 0) (1- (match-beginning 1)))))
;;; Uncomment next line to use names of cross-references in non-index nodes:
;;;       (setq Info-point-loc
;;;             (buffer-substring (match-beginning 0) (1- (match-beginning 1))))
      )
    (info--node-canonicalize-whitespace
     (or (and (not (equal (match-string-no-properties 2) ""))
	      (match-string-no-properties 2))
	 ;; If the node name is the menu entry name (using `entry::').
	 (buffer-substring-no-properties
	  (match-beginning 0) (1- (match-beginning 1)))))))

(defun info--node-canonicalize-whitespace (string)
  (replace-regexp-in-string "[ \t\n]+" " " string))

;; No one calls this.
;;(defun Info-menu-item-sequence (list)
;;  (while list
;;    (Info-menu (car list))
;;    (setq list (cdr list))))

(defvar Info-complete-menu-buffer)
(defvar Info-complete-next-re nil)
(defvar Info-complete-nodes nil)
(defvar-local Info-complete-cache nil)

(defconst Info-node-spec-re
  (concat (Info-following-node-name-re "^.,:") "[,:.]")
  "Regexp to match the text after a : until the terminating `.'.")

(defun Info-complete-menu-item (string predicate action)
  ;; This uses two dynamically bound variables:
  ;; - `Info-complete-menu-buffer' which contains the buffer in which
  ;; is the menu of items we're trying to complete.
  ;; - `Info-complete-next-re' which, if non-nil, indicates that we should
  ;; also look for menu items in subsequent nodes as long as those
  ;; nodes' names match `Info-complete-next-re'.  This feature is currently
  ;; not used.
  ;; - `Info-complete-nodes' which, if non-nil, indicates that we should
  ;; also look for menu items in these nodes.  This feature is currently
  ;; only used for completion in Info-index.

  ;; Note that `Info-complete-menu-buffer' could be current already,
  ;; so we want to save point.
  (with-current-buffer Info-complete-menu-buffer
    (save-excursion
      (let ((completion-ignore-case t)
            (case-fold-search t)
            (orignode Info-current-node)
            nextnode)
        (goto-char (point-min))
        (unless (search-forward "\n* Menu:" nil t)
          (user-error "No menu in this node"))
        (cond
         ((eq (car-safe action) 'boundaries) nil)
         ((eq action 'metadata) '(metadata (category . info-menu)))
         ((eq action 'lambda)
          (re-search-forward
           (concat "\n\\* +" (regexp-quote string) ":") nil t))
         (t
          (let ((pattern (concat "\n\\* +\\("
                                 (regexp-quote string)
                                 Info-menu-entry-name-re "\\):"
                                 Info-node-spec-re))
                completions
                (complete-nodes Info-complete-nodes))
            ;; Check the cache.
            (if (and (equal (nth 0 Info-complete-cache) Info-current-file)
                     (equal (nth 1 Info-complete-cache) Info-current-node)
                     (equal (nth 2 Info-complete-cache) Info-complete-next-re)
                     (equal (nth 5 Info-complete-cache) Info-complete-nodes)
                     (string-prefix-p (nth 3 Info-complete-cache) string) t)
                ;; We can reuse the previous list.
                (setq completions (nth 4 Info-complete-cache))
              ;; The cache can't be used.
              (while
                  (progn
                    (while (re-search-forward pattern nil t)
                      (push (match-string-no-properties 1)
                            completions))
		    (setq completions (delete-dups completions))
                    ;; Check subsequent nodes if applicable.
                    (or (and Info-complete-next-re
                             (setq nextnode (Info-extract-pointer "next" t))
                             (string-match Info-complete-next-re nextnode))
                        (and complete-nodes
                             (setq complete-nodes (cdr complete-nodes)
                                   nextnode (car complete-nodes)))))
                (Info-goto-node nextnode))
              ;; Go back to the start node (for the next completion).
              (unless (equal Info-current-node orignode)
                (Info-goto-node orignode))
              ;; Arrange list to be in order found in node.
              (setq completions (nreverse completions))
              ;; Update the cache.
              (setq Info-complete-cache
		   (list Info-current-file Info-current-node
			 Info-complete-next-re string completions
			 Info-complete-nodes)))
            (complete-with-action action completions string predicate))))))))


(defun Info-menu (menu-item &optional fork)
  "Go to the node pointed to by the menu item named (or abbreviated) MENU-ITEM.
The menu item should one of those listed in the current node's menu.
Completion is allowed, and the default menu item is the one point is on.
If FORK is non-nil (interactively with a prefix arg), show the node in
a new Info buffer.  If FORK is a string, it is the name to use for the
new buffer."
  (interactive
   (let (;; If point is within a menu item, use that item as the default
	 (default nil)
	 (p (point))
	 beg
	 (case-fold-search t))
     (save-excursion
       (goto-char (point-min))
       (if (not (search-forward "\n* menu:" nil t))
	   (user-error "No menu in this node"))
       (setq beg (point))
       (and (< (point) p)
	    (save-excursion
	      (goto-char p)
	      (end-of-line)
	      (if (re-search-backward (concat "\n\\* +\\("
					      Info-menu-entry-name-re
					      "\\):")
                                      beg t)
		  (setq default (match-string-no-properties 1))))))
     (let ((item nil))
       (while (null item)
	 (setq item (let ((completion-ignore-case t)
			  (Info-complete-menu-buffer (current-buffer)))
		      (completing-read (format-prompt "Menu item" default)
				       #'Info-complete-menu-item nil t nil nil
                                       default))))
       (list item current-prefix-arg)))
   Info-mode)
  ;; there is a problem here in that if several menu items have the same
  ;; name you can only go to the node of the first with this command.
  (Info-goto-node (Info-extract-menu-item menu-item)
		  (and fork
		       (if (stringp fork) fork menu-item))))

(defun Info-extract-menu-item (menu-item)
  (setq menu-item (regexp-quote menu-item))
  (let ((case-fold-search t))
    (save-excursion
      (let ((case-fold-search t))
	(goto-char (point-min))
	(or (search-forward "\n* menu:" nil t)
	    (user-error "No menu in this node"))
	(or (re-search-forward (concat "\n\\* +" menu-item ":") nil t)
	    (re-search-forward (concat "\n\\* +" menu-item) nil t)
	    (user-error "No such item in menu"))
	(beginning-of-line)
	(forward-char 2)
	(Info-extract-menu-node-name nil (Info-index-node))))))

;; If COUNT is nil, use the last item in the menu.
(defun Info-extract-menu-counting (count &optional no-detail)
  (let ((case-fold-search t))
    (save-excursion
      (let ((case-fold-search t)
	    (bound (when (and no-detail
			      (re-search-forward
			       "^[ \t-]*The Detailed Node Listing" nil t))
		     (match-beginning 0))))
	(goto-char (point-min))
	(or (search-forward "\n* menu:" bound t)
	    (user-error "No menu in this node"))
	(if count
	    (or (search-forward "\n* " bound t count)
		(error "Too few items in menu"))
	  (while (search-forward "\n* " bound t)
	    nil))
	(Info-extract-menu-node-name nil (Info-index-node))))))

(defun Info-nth-menu-item ()
  "Go to the node of the Nth menu item.
N is the digit argument used to invoke this command."
  (interactive nil Info-mode)
  (Info-goto-node
   (Info-extract-menu-counting
    (- (aref (this-command-keys) (1- (length (this-command-keys)))) ?0))))

(defun Info-top-node ()
  "Go to the Top node of this file."
  (interactive nil Info-mode)
  (Info-goto-node "Top"))

(defun Info-final-node ()
  "Go to the final node in this file."
  (interactive nil Info-mode)
  (Info-goto-node "Top")
  (let ((Info-history nil)
	(case-fold-search t))
    ;; Go to the last node in the menu of Top.  But don't delve into
    ;; detailed node listings.
    (Info-goto-node (Info-extract-menu-counting nil t))
    ;; If the last node in the menu is not last in pointer structure,
    ;; move forward (but not down- or upward - see bug#1116) until we
    ;; can't go any farther.
    (while (Info-forward-node t t t) nil)
    ;; Then keep moving down to last subnode, unless we reach an index.
    (while (and (not (Info-index-node))
		(save-excursion (search-forward "\n* Menu:" nil t)))
      (Info-goto-node (Info-extract-menu-counting nil)))))

(defun Info-forward-node (&optional not-down not-up no-error)
  "Go forward one node, considering all nodes as forming one sequence.
Interactively, if the current node has sub-nodes, descend into the first
sub-node; otherwise go to the \"next\" node, if it exists, else go \"up\"
to the parent node.
When called from Lisp, NOT-DOWN non-nil means don't descend into sub-nodes,
NOT-UP non-nil means don't go to parent nodes, and NO-ERROR non-nil means
don't signal a user-error if there's no node to go to."
  (interactive nil Info-mode)
  (goto-char (point-min))
  (forward-line 1)
  (let ((case-fold-search t))
    ;; three possibilities, in order of priority:
    ;;     1. next node is in a menu in this node (but not in an index)
    ;;     2. next node is next at same level
    ;;     3. next node is up and next
    (cond ((and (not not-down)
		(save-excursion (search-forward "\n* menu:" nil t))
		(not (Info-index-node)))
	   (Info-goto-node (Info-extract-menu-counting 1))
	   t)
	  ((save-excursion (search-backward "next:" nil t))
	   (Info-next)
	   t)
	  ((and (not not-up)
		(save-excursion (search-backward "up:" nil t))
		;; Use string-equal, not equal, to ignore text props.
		(not (string-equal (downcase (Info-extract-pointer "up"))
				   "top")))
	   (let ((old-node Info-current-node))
	     (Info-up)
	     (let ((old-history Info-history)
		   success)
	       (unwind-protect
		   (setq success (Info-forward-node t nil no-error))
		 (or success (Info-goto-node old-node)))
	       (if Info-history-skip-intermediate-nodes
		   (setq Info-history old-history)))))
	  (no-error nil)
	  (t (user-error "No pointer forward from this node")))))

(defun Info-backward-node ()
  "Go backward one node, considering all nodes as forming one sequence.
If the current node has a \"previous\" node, go to it, descending into its
last sub-node, if any; otherwise go \"up\" to the parent node."
  (interactive nil Info-mode)
  (let ((prevnode (Info-extract-pointer "prev[ious]*" t))
	(upnode (Info-extract-pointer "up" t))
	(case-fold-search t))
    (cond ((and upnode (string-search "(" upnode))
	   (user-error "First node in file"))
	  ((and upnode (or (null prevnode)
			   ;; Use string-equal, not equal,
			   ;; to ignore text properties.
			   (string-equal (downcase prevnode)
					 (downcase upnode))))
	   (Info-up))
	  (prevnode
	   ;; If we move back at the same level,
	   ;; go down to find the last subnode*.
	   (Info-prev)
	   (let ((old-history Info-history))
	     (while (and (not (Info-index-node))
			 (save-excursion (search-forward "\n* Menu:" nil t)))
	       (Info-goto-node (Info-extract-menu-counting nil)))
	     (if Info-history-skip-intermediate-nodes
		 (setq Info-history old-history))))
	  (t
	   (user-error "No pointer backward from this node")))))

(define-obsolete-function-alias 'Info-exit #'quit-window "27.1")

(defun Info-next-menu-item ()
  "Go to the node of the next menu item."
  (interactive nil Info-mode)
  ;; Bind this in case the user sets it to nil.
  (let* ((case-fold-search t)
	 (node
	  (save-excursion
	    (forward-line -1)
	    (search-forward "\n* menu:" nil t)
	    (and (search-forward "\n* " nil t)
		 (Info-extract-menu-node-name)))))
    (if node (Info-goto-node node)
      (user-error "No more items in menu"))))

(defun Info-last-menu-item ()
  "Go to the node of the previous menu item."
  (interactive nil Info-mode)
  (save-excursion
    (forward-line 1)
    ;; Bind this in case the user sets it to nil.
    (let* ((case-fold-search t)
	   (beg (save-excursion
		  (and (search-backward "\n* menu:" nil t)
		       (point)))))
      (or (and beg (search-backward "\n* " beg t))
	  (user-error "No previous items in menu")))
    (Info-goto-node (save-excursion
		      (goto-char (match-end 0))
		      (Info-extract-menu-node-name)))))

(defmacro Info-no-error (&rest body)
  `(condition-case nil (progn ,@body t) (error nil)))

(defun Info-next-preorder ()
  "Go to the next subnode or the next node, or go up a level."
  (interactive nil Info-mode)
  (cond ((Info-no-error (Info-next-menu-item)))
	((Info-no-error (Info-next)))
	((Info-no-error (Info-up t))
	 ;; Since we have already gone thru all the items in this menu,
	 ;; go up to the end of this node.
	 (goto-char (point-max))
	 ;; Since logically we are done with the node with that menu,
	 ;; move on from it.  But don't add intermediate nodes
	 ;; to the history on recursive calls.
	 (let ((old-history Info-history))
	   (Info-next-preorder)
	   (if Info-history-skip-intermediate-nodes
	       (setq Info-history old-history))))
	(t
	 (user-error "No more nodes"))))

(defun Info-last-preorder ()
  "Go to the last node, popping up a level if there is none."
  (interactive nil Info-mode)
  (cond ((and Info-scroll-prefer-subnodes
	      (Info-no-error
	       (Info-last-menu-item)
	       ;; If we go down a menu item, go to the end of the node
	       ;; so we can scroll back through it.
	       (goto-char (point-max))))
	 ;; Keep going down, as long as there are nested menu nodes.
	 (let ((old-history Info-history))
	   (while (Info-no-error
		   (Info-last-menu-item)
		   ;; If we go down a menu item, go to the end of the node
		   ;; so we can scroll back through it.
		   (goto-char (point-max))))
	   (if Info-history-skip-intermediate-nodes
	       (setq Info-history old-history)))
	 (recenter -1))
	((and (Info-no-error (Info-extract-pointer "prev"))
	      (not (equal (Info-extract-pointer "up")
			  (Info-extract-pointer "prev"))))
	 (Info-no-error (Info-prev))
	 (goto-char (point-max))
	 (let ((old-history Info-history))
	   (while (Info-no-error
		   (Info-last-menu-item)
		   ;; If we go down a menu item, go to the end of the node
		   ;; so we can scroll back through it.
		   (goto-char (point-max))))
	   (if Info-history-skip-intermediate-nodes
	       (setq Info-history old-history)))
	 (recenter -1))
	((Info-no-error (Info-up t))
	 (goto-char (point-min))
	 (let ((case-fold-search t))
	   (or (search-forward "\n* Menu:" nil t)
	       (goto-char (point-max)))))
	(t (user-error "No previous nodes"))))

(defun Info-scroll-up ()
  "Scroll one screenful forward in Info, considering all nodes as one sequence.
Once you scroll far enough in a node that its menu appears on the screen
but after point, the next scroll moves into its first subnode, unless
`Info-scroll-prefer-subnodes' is nil.

When you scroll past the end of a node, that goes to the next node if
`Info-scroll-prefer-subnodes' is non-nil and to the first subnode otherwise;
if this node has no successor, it moves to the parent node's successor,
and so on.  If `Info-scroll-prefer-subnodes' is non-nil and point is inside
the menu of a node, it moves to subnode indicated by the following menu
item.  (That case won't normally result from this command, but can happen
in other ways.)"

  (interactive nil Info-mode)
  (if (or (< (window-start) (point-min))
	  (> (window-start) (point-max)))
      (set-window-start (selected-window) (point)))
  (let* ((case-fold-search t)
	 (virtual-end (save-excursion
			(goto-char (point-min))
			(if (and Info-scroll-prefer-subnodes
				 (search-forward "\n* Menu:" nil t))
			    (point)
			  (point-max)))))
    (if (or (< virtual-end (window-start))
	    (pos-visible-in-window-p virtual-end))
	(cond
	 (Info-scroll-prefer-subnodes (Info-next-preorder))
	 ((Info-no-error (Info-goto-node (Info-extract-menu-counting 1))))
	 (t (Info-next-preorder)))
      (scroll-up))))

(defun Info-mouse-scroll-up (e)
  "Scroll one screenful forward in Info, using the mouse.
See `Info-scroll-up'."
  (interactive "e" Info-mode)
  (save-selected-window
    (if (eventp e)
	(select-window (posn-window (event-start e))))
    (Info-scroll-up)))

(defun Info-scroll-down ()
  "Scroll one screenful back in Info, considering all nodes as one sequence.
If point is within the menu of a node, and `Info-scroll-prefer-subnodes'
is non-nil, this goes to its last subnode.  When you scroll past the
beginning of a node, that goes to the previous node or back up to the
parent node."
  (interactive nil Info-mode)
  (if (or (< (window-start) (point-min))
	  (> (window-start) (point-max)))
      (set-window-start (selected-window) (point)))
  (let* ((case-fold-search t)
	 (current-point (point))
	 (virtual-end
	  (and Info-scroll-prefer-subnodes
	       (save-excursion
		 (setq current-point (line-beginning-position))
		 (goto-char (point-min))
		 (search-forward "\n* Menu:" current-point t)))))
    (if (or virtual-end
	    (pos-visible-in-window-p (point-min) nil t))
	(Info-last-preorder)
      (scroll-down))))

(defun Info-mouse-scroll-down (e)
  "Scroll one screenful backward in Info, using the mouse.
See `Info-scroll-down'."
  (interactive "e" Info-mode)
  (save-selected-window
    (if (eventp e)
	(select-window (posn-window (event-start e))))
    (Info-scroll-down)))

(defun Info-next-reference-or-link (pat prop)
  "Move point to the next pattern-based cross-reference or property-based link.
The next cross-reference is searched using the regexp PAT, and the next link
is searched using the text property PROP.  Move point to the closest found
position of either a cross-reference found by `re-search-forward' or a link
found by `next-single-char-property-change'.

Return the new position of point, or nil."
  (let ((pxref (save-excursion (re-search-forward pat nil t)))
	(plink (next-single-char-property-change (point) prop)))
    (when (and (< plink (point-max)) (not (get-char-property plink prop)))
      (setq plink (next-single-char-property-change plink prop)))
    (if (< plink (point-max))
	(if (and pxref (<= pxref plink))
	    (goto-char (or (match-beginning 1) (match-beginning 0)))
	  (goto-char plink))
      (if pxref (goto-char (or (match-beginning 1) (match-beginning 0)))))))

(defun Info-prev-reference-or-link (pat prop)
  "Move point to the previous pattern-based cross-reference or property-based link.
The previous cross-reference is searched using the regexp PAT, and the previous
link is searched using the text property PROP.  Move point to the closest found
position of either a cross-reference found by `re-search-backward' or a link
found by `previous-single-char-property-change'.

Return the new position of point, or nil."
  (let ((pxref (save-excursion (re-search-backward pat nil t)))
	(plink (previous-single-char-property-change (point) prop)))
    (when (and (> plink (point-min)) (not (get-char-property plink prop)))
      (setq plink (previous-single-char-property-change plink prop)))
    (if (> plink (point-min))
	(if (and pxref (>= pxref plink))
	    (goto-char (or (match-beginning 1) (match-beginning 0)))
	  (goto-char plink))
      (if pxref (goto-char (or (match-beginning 1) (match-beginning 0)))))))

(defun Info-next-reference (&optional recur count)
  "Move cursor to the next cross-reference or menu item in the node.
If COUNT is non-nil (interactively with a prefix arg), jump over
COUNT cross-references."
  (interactive "i\np" Info-mode)
  (unless count
    (setq count 1))
  (if (< count 0)
      (Info-prev-reference recur (- count))
    (while (unless (zerop count) (setq count (1- count)))
      (let ((pat "\\*note[ \n\t]+\\([^:]+\\):\\|^\\* .*:\\|[hf]t?tps?://")
	    (old-pt (point))
	    (case-fold-search t))
	(or (eobp) (forward-char 1))
	(or (Info-next-reference-or-link pat 'link)
	    (progn
	      (goto-char (point-min))
	      (or (Info-next-reference-or-link pat 'link)
		  (progn
		    (goto-char old-pt)
		    (user-error "No cross references in this node")))))
	(if (looking-at "\\* Menu:")
	    (if recur
		(user-error "No cross references in this node")
	      (Info-next-reference t))
	  (if (looking-at "^\\* ")
	      (forward-char 2)))))))

(defun Info-prev-reference (&optional recur count)
  "Move cursor to the previous cross-reference or menu item in the node.
If COUNT is non-nil (interactively with a prefix arg), jump over
COUNT cross-references."
  (interactive "i\np" Info-mode)
  (unless count
    (setq count 1))
  (if (< count 0)
      (Info-next-reference recur (- count))
    (while (unless (zerop count) (setq count (1- count)))
      (let ((pat "\\*note[ \n\t]+\\([^:]+\\):\\|^\\* .*:\\|[hf]t?tps?://")
	    (old-pt (point))
	    (case-fold-search t))
	(or (Info-prev-reference-or-link pat 'link)
	    (progn
	      (goto-char (point-max))
	      (or (Info-prev-reference-or-link pat 'link)
		  (progn
		    (goto-char old-pt)
		    (user-error "No cross references in this node")))))
	(if (looking-at "\\* Menu:")
	    (if recur
		(user-error "No cross references in this node")
	      (Info-prev-reference t))
	  (if (looking-at "^\\* ")
	      (forward-char 2)))))))

(defun Info-index-nodes (&optional file)
  "Return a list of names of all index nodes in Info FILE.
If FILE is omitted, it defaults to the current Info file.
First look in a list of cached index node names.  Then scan Info
file and its subfiles for nodes with the index cookie.  Then try
to find index nodes starting from the first node in the top level
menu whose name contains the word \"Index\", plus any immediately
following nodes whose names also contain the word \"Index\"."
  (or file (setq file Info-current-file))
  (or (assoc file Info-index-nodes)
      ;; Skip virtual Info files
      (and (or (not (stringp file))
	       (Info-virtual-file-p file))
           (setq Info-index-nodes (cons (cons file nil) Info-index-nodes)))
      (if (Info-file-supports-index-cookies file)
	  ;; Find nodes with index cookie
	  (let* ((default-directory (or (and (stringp file)
					     (file-name-directory
					      (setq file (Info-find-file file))))
					default-directory))
		 Info-history Info-history-list Info-fontify-maximum-menu-size
		 (main-file file) subfiles nodes)
	    (condition-case nil
		(with-temp-buffer
		  (while (or main-file subfiles)
		    (erase-buffer)
		    (info-insert-file-contents (or main-file (car subfiles)))
		    (goto-char (point-min))
		    (while (search-forward "\0\b[index\0\b]" nil 'move)
		      (save-excursion
			(re-search-backward "^\^_")
			(search-forward "Node: ")
			(setq nodes (cons (Info-following-node-name) nodes))))
		    (if main-file
			(save-excursion
			  (goto-char (point-min))
			  (if (search-forward "\n\^_\nIndirect:" nil t)
			      (let ((bound (save-excursion (search-forward "\n\^_" nil t))))
				(while (re-search-forward "^\\(.*\\): [0-9]+$" bound t)
				  (setq subfiles (cons (match-string-no-properties 1)
						       subfiles)))))
			  (setq subfiles (nreverse subfiles)
				main-file nil))
		      (setq subfiles (cdr subfiles)))))
	      (error nil))
	    (if nodes
		(setq nodes (nreverse nodes)
		      Info-index-nodes (cons (cons file nodes) Info-index-nodes)))
	    nodes)
	;; Else find nodes with the word "Index" in the node name
	(let ((case-fold-search t)
	      Info-history Info-history-list Info-fontify-maximum-menu-size Info-point-loc
	      nodes node)
	  (condition-case nil
	      (with-temp-buffer
		(Info-mode)
		(Info-find-node file "Top")
		(when (and (search-forward "\n* menu:" nil t)
			   (re-search-forward "\n\\* \\(.*\\<Index\\>\\)" nil t))
		  (goto-char (match-beginning 1))
		  (setq nodes (list (Info-extract-menu-node-name)))
		  (Info-goto-node (car nodes))
		  (while (and (setq node (Info-extract-pointer "next" t))
			      (string-match "\\<Index\\>" node))
		    (push node nodes)
		    (Info-goto-node node))))
	    (error nil))
	  (if nodes
	      (setq nodes (nreverse nodes)
		    Info-index-nodes (cons (cons file nodes) Info-index-nodes)))
	  nodes))
      ;; If file has no index nodes, still add it to the cache
      (setq Info-index-nodes (cons (cons file nil) Info-index-nodes)))
  (cdr (assoc file Info-index-nodes)))

(defun Info-index-node (&optional node file)
  "Return non-nil value if NODE is an index node.
If NODE is nil, check the current Info node.
If FILE is nil, check the current Info file."
  (or file (setq file Info-current-file))
  (if (and (or (and node (not (equal node Info-current-node)))
	       (assoc file Info-index-nodes))
	   (not Info-current-node-virtual))
      (member (or node Info-current-node) (Info-index-nodes file))
    ;; Don't search all index nodes if request is only for the current node
    ;; and file is not in the cache of index nodes
    (save-match-data
      (if (Info-file-supports-index-cookies file)
	  (save-excursion
	    (goto-char (+ (or (save-excursion
				(search-backward "\n\^_" nil t))
			      (point-min)) 2))
	    (search-forward "\0\b[index\0\b]"
			    (or (save-excursion
				  (search-forward "\n\^_" nil t))
				(point-max)) t))
	(string-match "\\<Index\\>" (or node Info-current-node ""))))))

(defun Info-goto-index ()
  "Go to the first index node."
  (let ((node (car (Info-index-nodes))))
    (or node (error "No index"))
    (Info-goto-node node)))

(defun info--ensure-not-in-directory-node ()
  (if (equal Info-current-file "dir")
      (error (substitute-command-keys
              (concat "The Info directory node has no index; "
                      "type \\[Info-menu] to select a manual")))))

;;;###autoload
(defun Info-index (topic)
  "Look up a string TOPIC in the index for this manual and go to that entry.
If there are no exact matches to the specified topic, this chooses
the first match which is a case-insensitive substring of a topic.
Use the \\<Info-mode-map>\\[Info-index-next] command to see the other matches.
Give an empty topic name to go to the Index node itself."
  (interactive
   (list
    (let ((completion-ignore-case t)
	  (Info-complete-menu-buffer (clone-buffer))
	  (Info-complete-nodes (Info-index-nodes))
	  (Info-history-list nil))
<<<<<<< HEAD
=======
      (info--ensure-not-in-directory-node)
>>>>>>> 30d4011b
      (unwind-protect
          (with-current-buffer Info-complete-menu-buffer
	    (unless (equal Info-current-file "dir")
              (Info-goto-index)
	      (completing-read "Index topic: " #'Info-complete-menu-item)))
	(kill-buffer Info-complete-menu-buffer)))))
<<<<<<< HEAD
  (when (equal Info-current-file "dir")
    (error "The Info directory node has no index; use m to select a manual"))
  (unless (stringp topic)
    (signal 'wrong-type-argument topic))
=======
  (info--ensure-not-in-directory-node)
>>>>>>> 30d4011b
  ;; Strip leading colon in topic; index format does not allow them.
  (when (and (> (length topic) 0)
	     (= (aref topic 0) ?:))
    (setq topic (substring topic 1)))
  (let ((orignode Info-current-node)
	(pattern (format "\n\\* +\\([^\n]*\\(%s\\)[^\n]*\\):[ \t]+\\([^\n]*\\)\\.\\(?:[ \t\n]*(line +\\([0-9]+\\))\\)?"
			 (regexp-quote topic)))
	node (nodes (Info-index-nodes))
	(ohist-list Info-history-list)
	(case-fold-search t))
    (Info-goto-index)
    (or (equal topic "")
	(let ((matches nil)
	      (exact nil)
	      ;; We bind Info-history to nil for internal node-switches so
	      ;; that we don't put junk in the history.  In the first
	      ;; Info-goto-index call, above, we do update the history
	      ;; because that is what the user's previous node choice into it.
	      (Info-history nil)
	      found)
	  (while
	      (progn
		(goto-char (point-min))
		(while (re-search-forward pattern nil t)
		  (let ((entry (match-string-no-properties 1))
			(nodename (match-string-no-properties 3))
			(line (string-to-number (concat "0" (match-string 4)))))
		    (add-text-properties
		     (- (match-beginning 2) (match-beginning 1))
		     (- (match-end 2) (match-beginning 1))
		     '(face info-index-match) entry)
		    (push (list entry nodename Info-current-node line) matches)))
		(setq nodes (cdr nodes) node (car nodes)))
	    (Info-goto-node node))
	  (or matches
	      (progn
		(Info-goto-node orignode)
		(user-error "No `%s' in index" topic)))
	  ;; Here it is a feature that assoc is case-sensitive.
	  (while (setq found (assoc topic matches))
	    (setq exact (cons found exact)
		  matches (delq found matches)))
          (setq Info-history-list ohist-list)
	  (setq Info-index-alternatives (nconc exact (nreverse matches))
                Info--current-index-alternative 0)
	  (Info-index-next 0)))))

(defun Info-index-next (num)
  "Go to the next matching index item from the last \\<Info-mode-map>\\[Info-index] command.
If given a numeric prefix, skip that many index items forward (or
backward).

Also see the `Info-warn-on-index-alternatives-wrap' user option."
  (interactive "p" Info-mode)
  (unless Info-index-alternatives
    (user-error "No previous `i' command"))
  (let ((index (+ Info--current-index-alternative num))
        (total (length Info-index-alternatives))
        (next-key (key-description (where-is-internal
				    'Info-index-next overriding-local-map t))))
    (if (and Info-warn-on-index-alternatives-wrap
             (> total 1)
             (cond
              ((< index 0)
               (setq Info--current-index-alternative (- total 2))
               (message
                "No previous matches, use `%s' to continue from end of list"
                next-key)
               t)
              ((>= index total)
               (setq Info--current-index-alternative -1)
               (message
                "No previous matches, use `%s' to continue from start of list"
                next-key)
               t)))
        ()                              ; Do nothing
      (setq index (mod index total)
            Info--current-index-alternative index)
      (let ((entry (nth index Info-index-alternatives)))
        (Info-goto-node (nth 1 entry))
        (if (> (nth 3 entry) 0)
            ;; Forward 2 lines less because `Info-find-node-2' initially
            ;; puts point to the 2nd line.
            (forward-line (- (nth 3 entry) 2))
          (forward-line 3)              ; don't search in headers
          (Info-find-index-name (car entry)))
        (message "Found `%s' in %s.  %s"
	         (car entry)
	         (nth 2 entry)
	         (if (> total 1)
	             (format-message
                      "(%s total; use `%s' for next)" total next-key)
	           "(Only match)"))))))

(defun Info-find-index-name (name)
  "Move point to the place within the current node where NAME is defined."
  (let ((case-fold-search t))
    (if (or (re-search-forward (format
				"[a-zA-Z]+: %s\\( \\|$\\)"
				(regexp-quote name)) nil t)
	    ;; Find a function definition with a return type.
	    (re-search-forward (format
                                "[a-zA-Z]+: [a-zA-Z0-9_ *&]+ %s\\( \\|$\\)"
                                (regexp-quote name)) nil t)
	    (search-forward (format "['`‘]%s['’]" name) nil t)
	    (and (string-match "\\`.*\\( (.*)\\)\\'" name)
		 (search-forward
		  (format "['`‘]%s['’]" (substring name 0 (match-beginning 1)))
		  nil t))
	    (search-forward name nil t)
	    ;; Try again without the " <1>" makeinfo can append
            (and (string-match "\\`\\(.*\\) <[0-9]+>\\'" name)
                 (Info-find-index-name (match-string 1 name))))
	(progn (beginning-of-line) t)  ;; non-nil for recursive call
      (goto-char (point-min)))))

(add-to-list 'Info-virtual-nodes
	     '("\\`\\*Index.*\\*\\'"
	       (find-node . Info-virtual-index-find-node)
	       (slow . t)
	       ))

(defvar Info-virtual-index-nodes nil
  "Alist of cached matched index search nodes.
Each element is ((FILENAME . TOPIC) MATCHES) where
FILENAME is the file name of the manual,
TOPIC is the search string given as an argument to `Info-virtual-index',
MATCHES is a list of index matches found by `Info-index'.")

(defun Info-virtual-index-find-node (filename nodename &optional _no-going-back)
  "Index-specific implementation of `Info-find-node-2'."
  ;; Generate Index-like menu of matches
  (if (string-match "^\\*Index for ‘\\(.+\\)’\\*$" nodename)
      ;; Generate Index-like menu of matches
      (let* ((topic (match-string 1 nodename))
	     (matches (cdr (assoc (cons (or filename Info-current-file) topic)
				  Info-virtual-index-nodes))))
	(insert (format "\n\^_\nFile: %s,  Node: %s,  Up: *Index*\n\n"
			(or filename Info-current-file) nodename))
	(insert "Info Virtual Index\n")
	(insert "******************\n\n")
	(insert "Index entries that match ‘" topic "’:\n\n")
	(insert "\0\b[index\0\b]\n")
	(if (null matches)
	    (insert "No matches found.\n")
	  (insert "* Menu:\n\n")
	  (dolist (entry matches)
	    (insert (format "* %-38s %s.%s\n"
			    (format "%s [%s]:" (nth 0 entry) (nth 2 entry))
			    (nth 1 entry)
			    (if (nth 3 entry)
				(format " (line %s)" (nth 3 entry))
			      ""))))))
    ;; Else, Generate a list of previous search results
    (let ((nodes (reverse Info-virtual-index-nodes)))
      (insert (format "\n\^_\nFile: %s,  Node: %s,  Up: Top\n\n"
		      (or filename Info-current-file) nodename))
      (insert "Info Virtual Index\n")
      (insert "******************\n\n")
      (insert "This is a list of search results produced by\n"
	      "‘Info-virtual-index’ for the current manual.\n\n")
      (insert "* Menu:\n\n")
      (dolist (nodeinfo nodes)
	(when (equal (car (nth 0 nodeinfo)) (or filename Info-current-file))
	  (insert
	   (format "* %-20s %s.\n"
		   (format "*Index for ‘%s’*::" (cdr (nth 0 nodeinfo)))
		   (cdr (nth 0 nodeinfo)))))))))

(defun Info-virtual-index (topic)
  "Show a node with all lines in the index containing a string TOPIC.
Like `Info-index' but displays a node with index search results.
Give an empty topic name to go to the node with links to previous
search results."
  ;; `interactive' is a copy from `Info-index'
  (interactive
   (list
    (let ((completion-ignore-case t)
	  (Info-complete-menu-buffer (clone-buffer))
	  (Info-complete-nodes (Info-index-nodes))
	  (Info-history-list nil))
      (info--ensure-not-in-directory-node)
      (unwind-protect
	  (with-current-buffer Info-complete-menu-buffer
	    (Info-goto-index)
	    (completing-read "Index topic: " #'Info-complete-menu-item))
	(kill-buffer Info-complete-menu-buffer))))
   Info-mode)
  (if (equal topic "")
      (Info-find-node Info-current-file "*Index*")
    (unless (assoc (cons Info-current-file topic) Info-virtual-index-nodes)
      (let ((orignode Info-current-node)
	    (ohist-list Info-history-list))
	;; Reuse `Info-index' to set `Info-index-alternatives'.
	(Info-index topic)
	(push (cons (cons Info-current-file topic) Info-index-alternatives)
	      Info-virtual-index-nodes)
	;; Clean up unnecessary side-effects of `Info-index'.
	(setq Info-history-list ohist-list)
	(Info-goto-node orignode)
	(message "")))
    (Info-find-node Info-current-file
                    (format "*Index for ‘%s’*" topic))))

(add-to-list 'Info-virtual-files
	     '("\\`\\*Apropos\\*\\'"
	       (toc-nodes . Info-apropos-toc-nodes)
	       (find-file . Info-apropos-find-file)
	       (find-node . Info-apropos-find-node)
	       (slow . t)
	       ))

(defvar Info-apropos-file "*Apropos*"
  "Info file name of the virtual manual for matches of `info-apropos'.")

(defvar Info-apropos-nodes nil
  "Alist of cached apropos matched nodes.
Each element is (NODENAME STRING MATCHES) where
NODENAME is the name of the node that holds the search result,
STRING is the search string given as an argument to `info-apropos',
MATCHES is a list of index matches found by `Info-apropos-matches'.")

(defun Info-apropos-toc-nodes (filename)
  "Apropos-specific implementation of `Info-toc-nodes'."
  (let ((nodes (mapcar #'car (reverse Info-apropos-nodes))))
    `(,filename
      ("Top" nil nil ,nodes)
      ,@(mapcar (lambda (node) `(,node "Top" nil nil)) nodes))))

(defun Info-apropos-find-file (filename &optional _noerror)
  "Apropos-specific implementation of `Info-find-file'."
  filename)

(defun Info-apropos-find-node (_filename nodename &optional _no-going-back)
  "Apropos-specific implementation of `Info-find-node-2'."
  (if (equal nodename "Top")
      ;; Generate Top menu
      (let ((nodes (reverse Info-apropos-nodes)))
	(insert (format "\n\^_\nFile: %s,  Node: %s,  Up: (dir)\n\n"
			Info-apropos-file nodename))
	(insert "Apropos Index\n")
	(insert "*************\n\n")
	(insert "This is a list of search results produced by ‘info-apropos’.\n\n")
	(insert "* Menu:\n\n")
	(dolist (nodeinfo nodes)
	  (insert (format "* %-20s %s.\n"
			  (format "%s::" (nth 0 nodeinfo))
			  (nth 1 nodeinfo)))))
    ;; Else, Generate Index-like menu of matches
    (let* ((nodeinfo (assoc nodename Info-apropos-nodes))
	   (matches (nth 2 nodeinfo)))
      (when matches
	(insert (format "\n\^_\nFile: %s,  Node: %s,  Up: Top\n\n"
			Info-apropos-file nodename))
	(insert "Apropos Index\n")
	(insert "*************\n\n")
	(insert "Index entries that match ‘" (nth 1 nodeinfo) "’:\n\n")
	(insert "\0\b[index\0\b]\n")
	(if (eq matches t)
	    (insert "No matches found.\n")
	  (insert "* Menu:\n\n")
	  (dolist (entry matches)
	    (insert (format "* %-38s (%s)%s.%s\n"
			    (format "%s [%s]:" (nth 1 entry) (nth 0 entry))
			    (nth 0 entry)
			    (nth 2 entry)
			    (if (nth 3 entry)
				(format " (line %s)" (nth 3 entry))
			      "")))))))))

(defun Info-apropos-matches (string &optional regexp)
  "Collect STRING matches from all known Info files on your system.
If REGEXP, use regexp matching instead of literal matching.
Return a list of matches where each element is in the format
\((FILENAME INDEXTEXT NODENAME LINENUMBER))."
  (unless (string= string "")
    (let ((pattern (format "\n\\* +\\([^\n]*\\(%s\\)[^\n]*\\):[ \t]+\\([^\n]+\\)\\.\\(?:[ \t\n]*(line +\\([0-9]+\\))\\)?"
			   (if regexp
                               string
                             (regexp-quote string))))
	  (ohist Info-history)
	  (ohist-list Info-history-list)
	  (current-node Info-current-node)
	  (current-file Info-current-file)
	  manuals matches node nodes)
      (let ((Info-fontify-maximum-menu-size nil))
	(Info-directory)
	;; current-node and current-file are nil when they invoke info-apropos
	;; as the first Info command, i.e. info-apropos loads info.el.  In that
	;; case, we use (DIR)Top instead, to avoid signaling an error after
	;; the search is complete.
	(when (null current-node)
	  (setq current-file Info-current-file)
	  (setq current-node Info-current-node))
	(message "Searching indices...")
	(goto-char (point-min))
	(re-search-forward "\\* Menu: *\n" nil t)
	(while (re-search-forward "\\*.*: *(\\([^)]+\\))" nil t)
	  ;; Make sure we don't have duplicates in `manuals',
	  ;; so that the following dolist loop runs faster.
	  (cl-pushnew (match-string 1) manuals :test #'equal))
	(dolist (manual (nreverse manuals))
	  (message "Searching %s" manual)
	  (condition-case err
	      (if (setq nodes (Info-index-nodes (Info-find-file manual t)))
                  (save-excursion
                    (Info-find-node manual (car nodes) nil nil t)
                    (while
                        (progn
                          (goto-char (point-min))
                          (while (re-search-forward pattern nil t)
			    (let ((entry (match-string-no-properties 1))
				  (nodename (match-string-no-properties 3))
				  (line (match-string-no-properties 4)))
			      (add-text-properties
			       (- (match-beginning 2) (match-beginning 1))
			       (- (match-end 2) (match-beginning 1))
			       '(face info-index-match) entry)
			      (setq matches (cons (list manual entry nodename line)
						  matches))))
                          (setq nodes (cdr nodes) node (car nodes)))
                      (Info-goto-node node))))
	    (error
	     (message "%s" (if (eq (car-safe err) 'error)
			       (nth 1 err) err))
	     (sit-for 1 t)))))
      (Info-find-node current-file current-node)
      (setq Info-history ohist
	    Info-history-list ohist-list)
      (message "Searching indices...done")
      (or (nreverse matches) t))))

;;;###autoload
(defun info-apropos (string &optional regexp)
  "Search indices of all known Info files on your system for STRING.
If REGEXP (interactively, the prefix), use a regexp match.

Display a menu of the possible matches."
  (interactive "sIndex apropos: \nP")
  (if (equal string "")
      (Info-find-node Info-apropos-file "Top")
    (let ((nodes Info-apropos-nodes)
          nodename)
      (while (and nodes (not (equal string (nth 1 (car nodes)))))
	(setq nodes (cdr nodes)))
      (if nodes
	  (Info-find-node Info-apropos-file (car (car nodes)) nil nil t)
	(setq nodename (format "Index for ‘%s’" string))
	(push (list nodename string (Info-apropos-matches string regexp))
	      Info-apropos-nodes)
	(Info-find-node Info-apropos-file nodename)))))

(add-to-list 'Info-virtual-files
	     '("\\`\\*Finder.*\\*\\'"
	       (find-file . Info-finder-find-file)
	       (find-node . Info-finder-find-node)
	       ))

(defvar Info-finder-file "*Finder*"
  "Info file name of the virtual Info keyword finder manual.")

(defun Info-finder-find-file (filename &optional _noerror)
  "Finder-specific implementation of `Info-find-file'."
  filename)

(defvar finder-known-keywords)
(declare-function find-library-name "find-func" (library))
(declare-function finder-unknown-keywords "finder" ())
(declare-function lm-commentary "lisp-mnt" (&optional file))
(defvar finder-keywords-hash)
(defvar package--builtins)		; finder requires package

(defun info--prettify-description (desc)
  (if (stringp desc)
      (with-temp-buffer
	(insert (substitute-command-keys desc))
	(if (equal ?. (char-before))
	    (delete-char -1))
	(goto-char (point-min))
	(or (let (case-fold-search) (looking-at-p "\\.\\|[[:upper:]]"))
	    (capitalize-word 1))
	(buffer-string))
    desc))

(defun Info-finder-find-node (_filename nodename &optional _no-going-back)
  "Finder-specific implementation of `Info-find-node-2'."
  (require 'finder)
  (cond
   ((equal nodename "Top")
    ;; Display Top menu with descriptions of the keywords
    (insert (format "\n\^_\nFile: %s,  Node: %s,  Up: (dir)\n\n"
		    Info-finder-file nodename))
    (insert "Finder Keywords\n")
    (insert "***************\n\n")
    (insert "* Menu:\n\n")
    (dolist (assoc (append '((all . "All package info")
			     (unknown . "Unknown keywords"))
			   finder-known-keywords))
      (let ((keyword (car assoc)))
	(insert (format "* %s %s.\n"
			(concat (symbol-name keyword) ": "
				"Keyword " (symbol-name keyword) ".")
			(info--prettify-description (cdr assoc)))))))
   ((equal nodename "Keyword unknown")
    ;; Display unknown keywords
    (insert (format "\n\^_\nFile: %s,  Node: %s,  Up: Top\n\n"
		    Info-finder-file nodename))
    (insert "Finder Unknown Keywords\n")
    (insert "***********************\n\n")
    (insert "* Menu:\n\n")
    (mapc
     (lambda (assoc)
       (insert (format "* %-14s %s.\n"
		       (concat (symbol-name (car assoc)) ": "
			       "Keyword " (symbol-name (car assoc)) ".")
		       (cdr assoc))))
     (finder-unknown-keywords)))
   ((equal nodename "Keyword all")
    ;; Display all package info.
    (insert (format "\n\^_\nFile: %s,  Node: %s,  Up: Top\n\n"
		    Info-finder-file nodename))
    (insert "Finder Package Info\n")
    (insert "*******************\n\n")
    (insert "* Menu:\n\n")
    (let (desc)
      (dolist (package package--builtins)
	(setq desc (cdr-safe package))
	(when (vectorp desc)
	  (insert (format "* %-16s %s.\n"
			  (concat (symbol-name (car package)) "::")
			  (info--prettify-description (aref desc 2))))))))
   ((string-match "\\`Keyword " nodename)
    (setq nodename (substring nodename (match-end 0)))
    ;; Display packages that match the keyword
    ;; or the list of keywords separated by comma.
    (insert (format "\n\^_\nFile: %s,  Node: Keyword %s,  Up: Top\n\n"
		    Info-finder-file nodename))
    (insert "Finder Packages\n")
    (insert "***************\n\n")
    (insert
     "The following packages match the keyword ‘" nodename "’:\n\n")
    (insert "* Menu:\n\n")
    (let ((keywords
	   (mapcar #'intern (if (string-search "," nodename)
			       (split-string nodename ",[ \t\n]*" t)
			     (list nodename))))
	  hits desc)
      (dolist (keyword keywords)
	(push (copy-tree (gethash keyword finder-keywords-hash)) hits))
      (setq hits (delete-dups (apply #'append hits))
	    ;; Not a meaningful package.
	    hits (delete 'emacs hits)
	    hits (sort hits (lambda (a b) (string< (symbol-name a)
						   (symbol-name b)))))
      (dolist (package hits)
	(setq desc (cdr-safe (assq package package--builtins)))
	(when (vectorp desc)
	  (insert (format "* %-16s %s.\n"
			  (concat (symbol-name package) "::")
			  (info--prettify-description (aref desc 2))))))))
   (t
    ;; Display commentary section
    (insert (format "\n\^_\nFile: %s,  Node: %s,  Up: Top\n\n"
		    Info-finder-file nodename))
    (insert "Package Description\n")
    (insert "*******************\n\n")
    (insert
     "Description of the package ‘" nodename "’:\n\n")
    ;; This assumes that a file named package.el exists,
    ;; which is not always true.  E.g. for the nxml package,
    ;; there is no "nxml.el" (it's nxml-mode.el).
    ;; But package.el makes the same assumption.
    ;; I think nxml is the only exception - maybe it should be just be renamed.
    (insert (or (ignore-errors (lm-commentary (find-library-name nodename)))
                (insert "Can’t find package description.\n\n"))))))

;;;###autoload
(defun info-finder (&optional keywords)
  "Display descriptions of the keywords in the Finder virtual manual.
In interactive use, a prefix argument directs this command to read
a list of keywords separated by comma.  After that, it displays a node
with a list of packages that contain all specified keywords."
  (interactive
   (when current-prefix-arg
     (require 'finder)
     (list
      (completing-read-multiple
       "Keywords (separated by comma): "
       (mapcar #'symbol-name (mapcar #'car (append finder-known-keywords
                                                   (finder-unknown-keywords))))
       nil t))))
  (require 'finder)
  (if keywords
      (Info-find-node Info-finder-file (mapconcat 'identity keywords ", "))
    (Info-find-node Info-finder-file "Top")))


(defun Info-undefined ()
  "Make command be undefined in Info."
  (interactive nil Info-mode)
  (ding))

(defun Info-help ()
  "Enter the Info tutorial."
  (interactive)
  (delete-other-windows)
  (Info-find-node "info"
		  (if (< (window-height) 23)
		      "Help-Small-Screen"
		    "Help")))

(defun Info-summary ()
  "Display a brief summary of all Info commands."
  (interactive)
  (save-window-excursion
    (switch-to-buffer "*Help*")
    (setq buffer-read-only nil)
    (erase-buffer)
    (insert (documentation 'Info-mode))
    (help-mode)
    (goto-char (point-min))
    (let (ch flag)
      (while (progn (setq flag (not (pos-visible-in-window-p (point-max))))
		    (message (if flag "Type Space to see more"
			       "Type Space to return to Info"))
		    (if (not (eq ?\s (setq ch (read-event))))
			(progn (push ch unread-command-events) nil)
		      flag))
	(scroll-up)))
    (bury-buffer "*Help*")))

(defun Info-get-token (pos start all &optional errorstring)
  "Return the token around POS.
POS must be somewhere inside the token.
START is a regular expression which will match the
    beginning of the tokens delimited string.
ALL is a regular expression with a single
    parenthesized subpattern which is the token to be
    returned.  E.g. `{(.*)}' would return any string
    enclosed in braces around POS.
ERRORSTRING optional fourth argument, controls action on no match:
    nil: return nil
    t: beep
    a string: signal an error, using that string."
  (let ((case-fold-search t))
    (save-excursion
      (goto-char pos)
      ;; First look for a match for START that goes across POS.
      (while (and (not (bobp)) (> (point) (- pos (length start)))
		  (not (looking-at start)))
	(forward-char -1))
      ;; If we did not find one, search back for START
      ;; (this finds only matches that end at or before POS).
      (or (looking-at start)
	  (progn
	    (goto-char pos)
	    (re-search-backward start (max (point-min) (- pos 200)) 'yes)))
      (let (found)
	(while (and (re-search-forward all (min (point-max) (+ pos 200)) 'yes)
		    (not (setq found (and (<= (match-beginning 0) pos)
					  (> (match-end 0) pos))))))
	(if (and found (<= (match-beginning 0) pos)
		 (> (match-end 0) pos))
	    (match-string-no-properties 1)
	  (cond ((null errorstring)
		 nil)
		((eq errorstring t)
		 (beep)
		 nil)
		(t
		 (error "No %s around position %d" errorstring pos))))))))

(defun Info-mouse-follow-nearest-node (click)
  "\\<Info-mode-map>Follow a node reference near point.
Like \\[Info-menu], \\[Info-follow-reference], \\[Info-next], \\[Info-prev] or \\[Info-up] command, depending on where you click.
At end of the node's text, moves to the next node, or up if none."
  (interactive "e" Info-mode)
  (mouse-set-point click)
  (and (not (Info-follow-nearest-node))
       (save-excursion (forward-line 1) (eobp))
       (Info-next-preorder)))

(defun Info-follow-nearest-node (&optional fork)
  "Follow a node reference near point.
If point is on a reference, follow that reference.  Otherwise,
if point is in a menu item description, follow that menu item.

If FORK is non-nil (interactively with a prefix arg), show the node in
a new Info buffer.
If FORK is a string, it is the name to use for the new buffer."
  (interactive "P" Info-mode)
  (or (Info-try-follow-nearest-node fork)
      (when (save-excursion
	      (search-backward "\n* menu:" nil t))
	(save-excursion
	  (beginning-of-line)
	  (while (not (or (bobp) (looking-at "[^ \t]\\|[ \t]*$")))
	    (beginning-of-line 0))
	  (when (looking-at "\\* +\\([^\t\n]*\\):")
	    (Info-goto-node
	     (Info-extract-menu-item (match-string-no-properties 1)) fork)
	    t)))
      (and (eq this-command 'Info-mouse-follow-nearest-node)
	   ;; Don't raise an error when mouse-1 is bound to this - it's
	   ;; often used to simply select the window or frame.
	   (eq 'mouse-1 (event-basic-type last-input-event)))
      (user-error "Point neither on reference nor in menu item description")))

;; Common subroutine.
(defun Info-try-follow-nearest-node (&optional fork)
  "Follow a node reference near point.  Return non-nil if successful.
If FORK is non-nil, it is passed to `Info-goto-node'."
  (let (node)
    (cond
     ((setq node (Info-get-token (point) "\\(?:f\\(?:ile\\|tp\\)\\|https?\\)://"
				 "\\(\\(?:f\\(?:ile\\|tp\\)\\|https?\\)://[^ \t\n\"`‘({<>})’']+\\)"))
      (browse-url node)
      (setq node t))
     ((setq node (Info-get-token (point) "\\*note[ \n\t]+"
				 "\\*note[ \n\t]+\\([^:]*\\):\\(:\\|[ \n\t]*(\\)?"))
      (Info-follow-reference node fork))
     ;; footnote
     ((setq node (Info-get-token (point) "(" "\\(([0-9]+)\\)"))
      (let ((old-point (point)) new-point)
	(save-excursion
	  (goto-char (point-min))
	  (when (re-search-forward "^[ \t]*-+ Footnotes -+$" nil t)
	    (setq new-point (if (< old-point (point))
				;; Go to footnote reference
				(and (search-forward node nil t)
				     ;; Put point at beginning of link
				     (match-beginning 0))
			      ;; Go to footnote definition
			      (search-backward node nil t)))))
	(if new-point
	    (progn
	      (goto-char new-point)
	      (setq node t))
	  (setq node nil))))
     ;; menu item: node name
     ((setq node (Info-get-token (point) "\\* +" "\\* +\\([^:]*\\)::"))
      (Info-goto-node node fork))
     ;; menu item: node name or index entry
     ((Info-get-token (point) "\\* +" "\\* +\\(.*\\): ")
      (beginning-of-line)
      (forward-char 2)
      (setq node (Info-extract-menu-node-name nil (Info-index-node)))
      (Info-goto-node node fork))
     ((setq node (Info-get-token (point) "Up: " "Up: \\([^,\n\t]*\\)"))
      (Info-goto-node node fork))
     ((setq node (Info-get-token (point) "Next: " "Next: \\([^,\n\t]*\\)"))
      (Info-goto-node node fork))
     ((setq node (Info-get-token (point) "File: " "File: \\([^,\n\t]*\\)"))
      (Info-goto-node "Top" fork))
     ((setq node (Info-get-token (point) "Prev: " "Prev: \\([^,\n\t]*\\)"))
      (Info-goto-node node fork)))
    node))

(defun Info-mouse-follow-link (click)
  "Follow a link where you click."
  (interactive "@e" Info-mode)
  (let* ((position (event-start click))
	 (posn-string (and position (posn-string position)))
	 (link-args (if posn-string
			(get-text-property (cdr posn-string)
					   'link-args
					   (car posn-string))
		      (get-char-property (posn-point position)
					 'link-args))))
    (cond ((stringp link-args)
	   (Info-goto-node link-args))
	  ;; These special values of the `link-args' property are used
	  ;; for navigation; see `Info-fontify-node'.
	  ((eq link-args 'prev) (Info-prev))
	  ((eq link-args 'next) (Info-next))
	  ((eq link-args 'up)   (Info-up)))))


(defvar Info-mode-map
  (let ((map (make-keymap)))
    (suppress-keymap map)
    (define-key map "." 'beginning-of-buffer)
    (define-key map " " 'Info-scroll-up)
    (define-key map [?\S-\ ] 'Info-scroll-down)
    (define-key map "\C-m" 'Info-follow-nearest-node)
    (define-key map "\t" 'Info-next-reference)
    (define-key map "\e\t" 'Info-prev-reference)
    (define-key map [backtab] 'Info-prev-reference)
    (define-key map "1" 'Info-nth-menu-item)
    (define-key map "2" 'Info-nth-menu-item)
    (define-key map "3" 'Info-nth-menu-item)
    (define-key map "4" 'Info-nth-menu-item)
    (define-key map "5" 'Info-nth-menu-item)
    (define-key map "6" 'Info-nth-menu-item)
    (define-key map "7" 'Info-nth-menu-item)
    (define-key map "8" 'Info-nth-menu-item)
    (define-key map "9" 'Info-nth-menu-item)
    (define-key map "0" 'undefined)
    (define-key map "?" 'Info-summary)
    (define-key map "]" 'Info-forward-node)
    (define-key map "[" 'Info-backward-node)
    (define-key map "<" 'Info-top-node)
    (define-key map ">" 'Info-final-node)
    (define-key map "b" 'beginning-of-buffer)
    (put 'beginning-of-buffer :advertised-binding "b")
    (define-key map "d" 'Info-directory)
    (define-key map "e" 'end-of-buffer)
    (define-key map "f" 'Info-follow-reference)
    (define-key map "g" 'Info-goto-node)
    (define-key map "G" 'Info-goto-node-web)
    (define-key map "h" 'Info-help)
    ;; This is for compatibility with standalone info (>~ version 5.2).
    ;; Though for some time, standalone info had H and h reversed.
    ;; See <https://debbugs.gnu.org/16455>.
    (define-key map "H" 'describe-mode)
    (define-key map "i" 'Info-index)
    (define-key map "I" 'Info-virtual-index)
    (define-key map "l" 'Info-history-back)
    (define-key map "L" 'Info-history)
    (define-key map "m" 'Info-menu)
    (define-key map "n" 'Info-next)
    (define-key map "p" 'Info-prev)
    (define-key map "q" 'quit-window)
    (define-key map "r" 'Info-history-forward)
    (define-key map "s" 'Info-search)
    (define-key map "S" 'Info-search-case-sensitively)
    (define-key map "\M-n" 'clone-buffer)
    (define-key map "t" 'Info-top-node)
    (define-key map "T" 'Info-toc)
    (define-key map "u" 'Info-up)
    ;; `w' for consistency with `dired-copy-filename-as-kill'.
    (define-key map "w" 'Info-copy-current-node-name)
    (define-key map "c" 'Info-copy-current-node-name)
    ;; `^' for consistency with `dired-up-directory'.
    (define-key map "^" 'Info-up)
    (define-key map "," 'Info-index-next)
    (define-key map "\177" 'Info-scroll-down)
    (define-key map [remap goto-line] 'goto-line-relative)
    (define-key map [mouse-2] 'Info-mouse-follow-nearest-node)
    (define-key map [follow-link] 'mouse-face)
    (define-key map [XF86Back] 'Info-history-back)
    (define-key map [XF86Forward] 'Info-history-forward)
    (define-key map [tool-bar C-Back\ in\ history] 'Info-history-back-menu)
    (define-key map [tool-bar C-Forward\ in\ history] 'Info-history-forward-menu)
    map)
  "Keymap containing Info commands.")


(defun Info-check-pointer (item)
  "Non-nil if ITEM is present in this node."
  (condition-case nil
      (Info-extract-pointer item)
    (error nil)))

(easy-menu-define
 Info-mode-menu Info-mode-map
 "Menu for Info files."
 '("Info"
   ["Up" Info-up :active (Info-check-pointer "up")
    :help "Go up in the Info tree"]
   ["Next" Info-next :active (Info-check-pointer "next")
    :help "Go to the next node"]
   ["Previous" Info-prev :active (Info-check-pointer "prev[ious]*")
    :help "Go to the previous node"]
   ["Backward" Info-backward-node
    :help "Go backward one node, considering all as a sequence"]
   ["Forward" Info-forward-node
    :help "Go forward one node, considering all as a sequence"]
   ["Beginning" beginning-of-buffer
    :help "Go to beginning of this node"]
   ["Top" Info-top-node
    :help "Go to top node of file"]
   ["Final Node" Info-final-node
    :help "Go to final node in this file"]
   "---"
   ("Menu Item" ["You should never see this" report-emacs-bug t])
   ("Reference" ["You should never see this" report-emacs-bug t])
   ["Search..." Info-search
    :help "Search for regular expression in this Info file"]
   ["Search Next" Info-search-next
    :help "Search for another occurrence of regular expression"]
   "---"
   ("History"
    ["Back in History" Info-history-back :active Info-history
     :help "Go back in history to the last node you were at"]
    ["Forward in History" Info-history-forward :active Info-history-forward
     :help "Go forward in history"]
    ["Show History" Info-history :active Info-history-list
     :help "Go to menu of visited nodes"])
   ("Go to"
    ["Go to Node..." Info-goto-node
    :help "Go to a named node"]
    ["Table of Contents" Info-toc
     :help "Go to table of contents"]
    ["Go to Directory" Info-directory
     :help "Go to the Info directory node."])
   ("Index"
    ["Lookup a String..." Info-index
     :help "Look for a string in the index items"]
    ["Next Matching Item" Info-index-next :active Info-index-alternatives
     :help "Look for another occurrence of previous item"]
    ["Lookup a string and display index of results..." Info-virtual-index
     :help "Look for a string in the index items and display node with results"]
    ["Lookup a string in all indices..." info-apropos
     :help "Look for a string in the indices of all manuals"])
   ["Copy Node Name" Info-copy-current-node-name
    :help "Copy the name of the current node into the kill ring"]
   ["Clone Info buffer" clone-buffer
    :help "Create a twin copy of the current Info buffer."]
   "---"
   ["Exit" quit-window :help "Stop reading Info"]))

(defun Info-context-menu (menu click)
  "Populate MENU with Info commands at CLICK."
  (define-key menu [Info-separator] menu-bar-separator)
  (let ((easy-menu (make-sparse-keymap "Info")))
    (easy-menu-define nil easy-menu nil
      '("Info"
        ["Back in History" Info-history-back :visible Info-history
         :help "Go back in history to the last node you were at"]
        ["Forward in History" Info-history-forward :visible Info-history-forward
         :help "Go forward in history"]))
    (dolist (item (reverse (lookup-key easy-menu [menu-bar info])))
      (when (consp item)
        (define-key menu (vector (car item)) (cdr item)))))

  (when (mouse-posn-property (event-start click) 'mouse-face)
    (define-key menu [Info-mouse-follow-nearest-node]
      '(menu-item "Follow Link" Info-mouse-follow-nearest-node
                  :help "Follow a link where you click")))

  menu)

(defvar info-tool-bar-map
  (let ((map (make-sparse-keymap)))
    (tool-bar-local-item-from-menu 'Info-history-back "left-arrow" map Info-mode-map
				   :rtl "right-arrow"
				   :label "Back"
				   :vert-only t)
    (tool-bar-local-item-from-menu 'Info-history-forward "right-arrow" map Info-mode-map
				   :rtl "left-arrow"
				   :label "Forward"
				   :vert-only t)
    (define-key-after map [separator-1] menu-bar-separator)
    (tool-bar-local-item-from-menu 'Info-prev "prev-node" map Info-mode-map
				   :rtl "next-node")
    (tool-bar-local-item-from-menu 'Info-next "next-node" map Info-mode-map
				   :rtl "prev-node")
    (tool-bar-local-item-from-menu 'Info-up "up-node" map Info-mode-map
				   :vert-only t)
    (define-key-after map [separator-2] menu-bar-separator)
    (tool-bar-local-item-from-menu 'Info-top-node "home" map Info-mode-map
				   :vert-only t)
    (tool-bar-local-item-from-menu 'Info-goto-node "jump-to" map Info-mode-map)
    (define-key-after map [separator-3] menu-bar-separator)
    (tool-bar-local-item-from-menu 'Info-index "index" map Info-mode-map
				   :label "Index")
    (tool-bar-local-item-from-menu 'Info-search "search" map Info-mode-map
				   :vert-only t)
    (tool-bar-local-item-from-menu 'quit-window "exit" map Info-mode-map
				   :vert-only t)
    map))

(defun Info-history-menu (e name history command)
  (let* ((i (length history))
         (map (make-sparse-keymap name)))
    (mapc (lambda (history)
            (let ((file (nth 0 history))
                  (node (nth 1 history)))
              (when (stringp file)
                (setq file (file-name-sans-extension
                            (file-name-nondirectory file))))
              (define-key map (vector (intern (format "history-%i" i)))
                `(menu-item ,(format "(%s) %s" file node)
                            (lambda ()
                              (interactive)
                              (dotimes (_ ,i) (call-interactively ',command))))))
            (setq i (1- i)))
          (reverse history))
    (let* ((selection (x-popup-menu e map))
           (binding (and selection (lookup-key map (vector (car selection))))))
      (if binding (call-interactively binding)))))

(defun Info-history-back-menu (e)
  "Pop up the menu with a list of previously visited Info nodes."
  (interactive "e" Info-mode)
  (Info-history-menu e "Back in history" Info-history 'Info-history-back))

(defun Info-history-forward-menu (e)
  "Pop up the menu with a list of Info nodes visited with `Info-history-back'."
  (interactive "e" Info-mode)
  (Info-history-menu e "Forward in history" Info-history-forward 'Info-history-forward))

(defvar Info-menu-last-node nil)
;; Last node the menu was created for.
;; Value is a list, (FILE-NAME NODE-NAME).

(defun Info-menu-update ()
  "Update the Info menu for the current node."
  (condition-case nil
      (if (or (not (derived-mode-p 'Info-mode))
	      (equal (list Info-current-file Info-current-node)
		     Info-menu-last-node))
	  ()
	;; Update menu menu.
	(let* ((Info-complete-menu-buffer (current-buffer))
	       (items (nreverse (condition-case nil
				    (Info-complete-menu-item "" nil t)
				  (error nil))))
	       entries current
	       (number 0))
	  (while (and items (< number 9))
	    (setq current (car items)
		  items (cdr items)
		  number (1+ number))
	    (setq entries (cons `[,current
				  (Info-menu ,current)
				  :keys ,(format "%d" number)]
				entries)))
	  (if items
	      (setq entries (cons ["Other..." Info-menu t] entries)))
	  (or entries
	      (setq entries (list ["No menu" nil nil] nil :active)))
	  (easy-menu-change '("Info") "Menu Item" (nreverse entries)))
	;; Update reference menu.  Code stolen from `Info-follow-reference'.
	(let ((items nil)
	      str i entries current
	      (number 0)
	      (case-fold-search t))
	  (save-excursion
	    (goto-char (point-min))
	    (while (re-search-forward "\\*note[ \n\t]+\\([^:]*\\):" nil t)
	      (setq str (match-string 1))
	      (setq i 0)
	      (while (setq i (string-match "[ \n\t]+" str i))
		(setq str (concat (substring str 0 i) " "
				  (substring str (match-end 0))))
		(setq i (1+ i)))
	      (setq items
		    (cons str items)))
            (setq items (nreverse items)))
	  (while (and items (< number 9))
	    (setq current (car items)
		  items (cdr items)
		  number (1+ number))
	    (setq entries (cons `[,current
				  (Info-follow-reference ,current)
				  t]
				entries)))
	  (if items
	      (setq entries (cons ["Other..." Info-follow-reference t]
				  entries)))
	  (or entries
	      (setq entries (list ["No references" nil nil] nil :active)))
	  (easy-menu-change '("Info") "Reference" (nreverse entries)))
	;; Update last seen node.
	(setq Info-menu-last-node (list Info-current-file Info-current-node)))
    ;; Try to avoid entering infinite beep mode in case of errors.
    (error (ding))))


(defun Info-copy-current-node-name (&optional arg)
  "Put the name of the current Info node into the kill ring.
The name of the Info file is prepended to the node name in parentheses.
With a zero prefix arg, put the name inside a function call to `info'."
  (interactive "P" Info-mode)
  (unless Info-current-node
    (user-error "No current Info node"))
  (let ((node (if (stringp Info-current-file)
		  (concat "(" (file-name-sans-extension
			       (file-name-nondirectory Info-current-file))
			  ") "
			  Info-current-node))))
    (if (zerop (prefix-numeric-value arg))
        (setq node (concat "(info \"" node "\")")))
    (unless (stringp Info-current-file)
      (setq node (format "(Info-find-node '%S '%S)"
			 Info-current-file Info-current-node)))
    (kill-new node)
    (message "%s" node)))


;; Info mode is suitable only for specially formatted data.
(put 'Info-mode 'mode-class 'special)
(put 'Info-mode 'no-clone-indirect t)

(defvar tool-bar-map)
(defvar bookmark-make-record-function)

(defvar Info-mode-syntax-table
  (let ((st (copy-syntax-table text-mode-syntax-table)))
    ;; Use punctuation syntax for apostrophe because of
    ;; extensive use of quotes like `this' in Info manuals.
    (modify-syntax-entry ?' "." st)
    st)
  "Syntax table used in `Info-mode'.")

(defface Info-quoted
  '((t :inherit fixed-pitch-serif))
  "Face used for quoted elements.")

;; We deliberately fontify only ‘..’ quoting, and not `..', because
;; the former can be done much more reliably, i.e. without risking
;; false positives.
;; FIXME: It doesn't handle nested quotes.
(defvar Info-mode-font-lock-keywords
  '(("‘\\([‘’]\\|[^‘’]*\\)’" (1 'Info-quoted))))

;; See info-utils.c:degrade_utf8 in Texinfo for the source of the list
;; below.
(defvar info-symbols-and-replacements
  '((?\‘ . "`")
    (?\’ . "'")
    (?\“ . "\"")
    (?\” . "\"")
    (?© . "(C)")
    (?\》 . ">>")
    (?→ . "->")
    (?⇒ . "=>")
    (?⊣ . "-|")
    (?★ . "-!-")
    (?↦ . "==>")
    (?‐ . "-")
    (?‑ . "-")
    (?‒ . "-")
    (?– . "-")
    (?— . "--")
    (?− . "-")
    (?… . "...")
    (?• . "*")
    )
  "A list of Unicode symbols used in Info files and their ASCII translations.
Each element should be a cons cell with its car a character and its cdr
a string of ASCII characters.")

;; Autoload cookie needed by desktop.el
;;;###autoload
(define-derived-mode Info-mode special-mode "Info"
  "Info mode provides commands for browsing through the Info documentation tree.
Documentation in Info is divided into \"nodes\", each of which discusses
one topic and contains references to other nodes which discuss related
topics.  Info has commands to follow the references and show you other nodes.

\\<Info-mode-map>\
\\[Info-help]	Invoke the Info tutorial.
\\[quit-window]	Quit Info: reselect previously selected buffer.

Selecting other nodes:
\\[Info-mouse-follow-nearest-node]
	Follow a node reference you click on.
	  This works with menu items, cross references, and
	  the \"next\", \"previous\" and \"up\", depending on where you click.
\\[Info-follow-nearest-node]	Follow a node reference near point, like \\[Info-mouse-follow-nearest-node].
\\[Info-next]	Move to the \"next\" node of this node.
\\[Info-prev]	Move to the \"previous\" node of this node.
\\[Info-up]	Move \"up\" from this node.
\\[Info-menu]	Pick menu item specified by name (or abbreviation).
	  Picking a menu item causes another node to be selected.
\\[Info-directory]	Go to the Info directory node.
\\[Info-top-node]	Go to the Top node of this file.
\\[Info-final-node]	Go to the final node in this file.
\\[Info-backward-node]	Go backward one node, considering all nodes as forming one sequence.
\\[Info-forward-node]	Go forward one node, considering all nodes as forming one sequence.
\\[Info-next-reference]	Move cursor to next cross-reference or menu item.
\\[Info-prev-reference]	Move cursor to previous cross-reference or menu item.
\\[Info-follow-reference]	Follow a cross reference.  Reads name of reference.
\\[Info-history-back]	Move back in history to the last node you were at.
\\[Info-history-forward]	Move forward in history to the node you returned from after using \\[Info-history-back].
\\[Info-history]	Go to menu of visited nodes.
\\[Info-toc]	Go to table of contents of the current Info file.

Moving within a node:
\\[Info-scroll-up]	Normally, scroll forward a full screen.
	  Once you scroll far enough in a node that its menu appears on the
	  screen but after point, the next scroll moves into its first
	  subnode.  When after all menu items (or if there is no menu),
	  move up to the parent node.
\\[Info-scroll-down]	Normally, scroll backward.  If the beginning of the buffer is
	  already visible, try to go to the previous menu entry, or up
	  if there is none.
\\[beginning-of-buffer]	Go to beginning of node.
\\[end-of-buffer]	Go to end of node.

Advanced commands:
\\[Info-search]	Search through this Info file for specified regexp,
	  and select the node in which the next occurrence is found.
\\[Info-search-case-sensitively]	Search through this Info file for specified regexp case-sensitively.
\\[isearch-forward], \\[isearch-forward-regexp]	Use Isearch to search through multiple Info nodes.
\\[Info-index]	Search for a topic in this manual's Index and go to index entry.
\\[Info-index-next]	(comma) Move to the next match from a previous \\<Info-mode-map>\\[Info-index] command.
\\[Info-virtual-index]	Look for a string and display the index node with results.
\\[info-apropos]	Look for a string in the indices of all manuals.
\\[Info-goto-node]	Move to node specified by name.
	  You may include a filename as well, as (FILENAME)NODENAME.
1 .. 9	Pick first ... ninth item in node's menu.
	  Every third `*' is highlighted to help pick the right number.
\\[Info-copy-current-node-name]	Put name of current Info node in the kill ring.
\\[clone-buffer]	Select a new cloned Info buffer in another window.
\\[universal-argument] \\[info]	Move to new Info file with completion.
\\[universal-argument] N \\[info]	Select Info buffer with prefix number in the name *info*<N>."
  :syntax-table Info-mode-syntax-table
  :abbrev-table text-mode-abbrev-table
  (setq tab-width 8)
  (add-hook 'activate-menubar-hook 'Info-menu-update nil t)
  (setq case-fold-search t)
  (setq buffer-read-only t)
  (setq Info-tag-table-marker (make-marker))
  (unless (or (display-multi-font-p)
              (and (coding-system-equal
                    (coding-system-base (terminal-coding-system))
                    'utf-8)
                   ;; The Linux console has limited character
                   ;; repertoire even when its encoding is UTF-8.
                   (not (equal (tty-type) "linux"))))
    (dolist (elt info-symbols-and-replacements)
      (let ((ch (car elt))
            (repl (cdr elt)))
        (or (char-displayable-p ch)
            (aset (or buffer-display-table
                      (setq buffer-display-table (make-display-table)))
                  ch (vconcat (mapcar (lambda (c)
                                        (make-glyph-code c 'homoglyph))
                                      repl)))))))

  (if Info-use-header-line    ; do not override global header lines
      (setq header-line-format
 	    '(:eval (get-text-property (point-min) 'header-line))))
  (setq-local tool-bar-map info-tool-bar-map)
  ;; This is for the sake of the invisible text we use handling titles.
  (setq-local line-move-ignore-invisible t)
  (setq-local desktop-save-buffer 'Info-desktop-buffer-misc-data)
  (setq-local widen-automatically nil)
  (add-hook 'kill-buffer-hook 'Info-kill-buffer nil t)
  (add-hook 'clone-buffer-hook 'Info-clone-buffer nil t)
  (add-hook 'change-major-mode-hook 'font-lock-defontify nil t)
  (add-hook 'isearch-mode-hook 'Info-isearch-start nil t)
  (add-hook 'context-menu-functions 'Info-context-menu 5 t)
  (when Info-standalone
    (add-hook 'quit-window-hook 'save-buffers-kill-emacs nil t))
  (setq-local isearch-search-fun-function #'Info-isearch-search)
  (setq-local isearch-wrap-function #'Info-isearch-wrap)
  (setq-local isearch-push-state-function #'Info-isearch-push-state)
  (setq-local isearch-filter-predicate #'Info-isearch-filter)
  (setq-local revert-buffer-function #'Info-revert-buffer-function)
  (setq-local font-lock-defaults '(Info-mode-font-lock-keywords t t))
  (Info-set-mode-line)
  (setq-local bookmark-make-record-function #'Info-bookmark-make-record)
  (unless search-default-mode
    (isearch-fold-quotes-mode)))

;; When an Info buffer is killed, make sure the associated tags buffer
;; is killed too.
(defun Info-kill-buffer ()
  (and (derived-mode-p 'Info-mode)
       Info-tag-table-buffer
       (kill-buffer Info-tag-table-buffer)))

;; Placed on `clone-buffer-hook'.
(defun Info-clone-buffer ()
  (when (bufferp Info-tag-table-buffer)
    (setq Info-tag-table-buffer
	  (with-current-buffer Info-tag-table-buffer (clone-buffer))))
  (let ((m Info-tag-table-marker))
    (when (markerp m)
      (setq Info-tag-table-marker
	    (if (and (marker-position m) (bufferp Info-tag-table-buffer))
		(with-current-buffer Info-tag-table-buffer
		  (copy-marker (marker-position m)))
	      (make-marker))))))


(defvar Info-file-list-for-emacs
  '("ediff" "eudc" "forms" "gnus" "info" ("Info" . "info") ("mh" . "mh-e")
    "sc" "message" ("dired" . "dired-x") "viper" "vip" "idlwave"
    ("c" . "ccmode") ("c++" . "ccmode") ("objc" . "ccmode")
    ("java" . "ccmode") ("idl" . "ccmode") ("pike" . "ccmode")
    ("skeleton" . "autotype") ("auto-insert" . "autotype")
    ("copyright" . "autotype") ("executable" . "autotype")
    ("time-stamp" . "autotype")
    ("tempo" . "autotype") ("hippie-expand" . "autotype")
    ("cvs" . "pcl-cvs") ("ada" . "ada-mode") "calc"
    ("calcAlg" . "calc") ("calcDigit" . "calc") ("calcVar" . "calc")
    "ebrowse" "eshell" "cl" "reftex" "speedbar" "widget" "woman"
    ("mail-header" . "emacs-mime") ("mail-content" . "emacs-mime")
    ("mail-encode" . "emacs-mime") ("mail-decode" . "emacs-mime")
    ("rfc2045" . "emacs-mime")
    ("rfc2231" . "emacs-mime")  ("rfc2047" . "emacs-mime")
    ("rfc2045" . "emacs-mime") ("rfc1843" . "emacs-mime")
    ("ietf-drums" . "emacs-mime")  ("quoted-printable" . "emacs-mime")
    ("binhex" . "emacs-mime") ("uudecode" . "emacs-mime")
    ("mailcap" . "emacs-mime") ("mm" . "emacs-mime")
    ("mml" . "emacs-mime")
    "tramp" "dbus")
  "List of Info files that describe Emacs commands.
An element can be a file name, or a list of the form (PREFIX . FILE)
where PREFIX is a name prefix and FILE is the file to look in.
If the element is just a file name, the file name also serves as the prefix.")

(defun Info-find-emacs-command-nodes (command)
  "Return a list of locations documenting COMMAND.
The `info-file' property of COMMAND says which Info manual to search.
If COMMAND has no property, the variable `Info-file-list-for-emacs'
defines heuristics for which Info manual to try.
The locations are of the format used in the variable `Info-history', i.e.
\(FILENAME NODENAME BUFFERPOS), where BUFFERPOS is the line number
in the first element of the returned list (which is treated specially in
`Info-goto-emacs-command-node'), and 0 for the rest elements of a list."
  (let ((where '()) line-number
	(cmd-desc (concat "^\\* +" (regexp-quote (symbol-name command))
			  "\\( <[0-9]+>\\)?:\\s *\\(.*\\)\\."
			  "\\(?:[ \t\n]+(line +\\([0-9]+\\))\\)?"))
	(info-file "emacs"))		;default
    ;; Determine which Info file this command is documented in.
    (if (get command 'info-file)
	(setq info-file (get command 'info-file))
      ;; If it doesn't say explicitly, test its name against
      ;; various prefixes that we know.
      (let ((file-list Info-file-list-for-emacs))
	(while file-list
	  (let* ((elt (car file-list))
		 (name (if (consp elt)
			   (car elt)
			 elt))
		 (file (if (consp elt) (cdr elt) elt))
		 (case-fold-search nil)
		 (regexp (concat "\\`" (regexp-quote name)
				 "\\(\\'\\|-\\)")))
	    (if (string-match regexp (symbol-name command))
		(setq info-file file file-list nil))
	    (setq file-list (cdr file-list))))))
    (Info-find-node info-file "Top")
    ;; Bind Info-history to nil, to prevent the index nodes from
    ;; getting into the node history.
    (let ((Info-history nil)
          (Info-history-list nil)
	  node (nodes (Info-index-nodes)))
      (Info-goto-node (car nodes))
      (while
	  (progn
	    (goto-char (point-min))
	    (while (re-search-forward cmd-desc nil t)
	      (setq where
		    (cons (list Info-current-file
				(match-string-no-properties 2)
				0)
			  where))
	      (setq line-number (and (match-beginning 3)
				     (string-to-number (match-string 3)))))
	    (and (setq nodes (cdr nodes) node (car nodes))))
	(Info-goto-node node)))
    (if (and line-number where)
	(cons (list (nth 0 (car where)) (nth 1 (car where)) line-number)
	      (cdr where))
      where)))

;;;###autoload (put 'Info-goto-emacs-command-node 'info-file (purecopy "emacs"))
;;;###autoload
(defun Info-goto-emacs-command-node (command)
  "Go to the Info node in the Emacs manual for command COMMAND.
The command is found by looking up in Emacs manual's indices
or in another manual found via COMMAND's `info-file' property or
the variable `Info-file-list-for-emacs'.
COMMAND must be a symbol or string."
  (interactive "CFind documentation for command: ")
  ;; If command is given as a string, convert it to a symbol.
  (if (stringp command)
      (setq command (intern command)))
  (or (commandp command)
      (signal 'wrong-type-argument (list 'commandp command)))
  (let ((where (Info-find-emacs-command-nodes command)))
    (if where
	(let ((num-matches (length where)))
	  ;; Get Info running, and pop to it in another window.
	  (save-window-excursion
	    (info))
	  (or (derived-mode-p 'Info-mode) (pop-to-buffer "*info*"))
	  ;; Bind Info-history to nil, to prevent the last Index node
	  ;; visited by Info-find-emacs-command-nodes from being
	  ;; pushed onto the history.
	  (let ((Info-history nil) (Info-history-list nil)
		(line-number (nth 2 (car where))))
	    (Info-find-node (nth 0 (car where)) (nth 1 (car where)))
	    (if (and (integerp line-number) (> line-number 0))
		(forward-line (1- line-number))))
	  (if (> num-matches 1)
	      (progn
		;; (car where) will be pushed onto Info-history
		;; when/if they go to another node.  Put the other
		;; nodes that were found on the history.
		(setq Info-history (nconc (cdr where) Info-history))
		(message "Found %d other entr%s.  Use %s to see %s."
			 (1- num-matches)
			 (if (> num-matches 2) "ies" "y")
			 (substitute-command-keys "\\[Info-history-back]")
			 (if (> num-matches 2) "them" "it")))))
      (error "Couldn't find documentation for %s" command))))

;;;###autoload (put 'Info-goto-emacs-key-command-node 'info-file (purecopy "emacs"))
;;;###autoload
(defun Info-goto-emacs-key-command-node (key)
  "Go to the node in the Emacs manual which describes the command bound to KEY.
KEY is a string.
Interactively, if the binding is `execute-extended-command', a command is read.
The command is found by looking up in Emacs manual's indices
or in another manual found via COMMAND's `info-file' property or
the variable `Info-file-list-for-emacs'."
  (interactive "kFind documentation for key: ")
  (let ((command (key-binding key)))
    (cond ((null command)
	   (message "%s is undefined" (key-description key)))
	  ((and (called-interactively-p 'interactive)
		(eq command 'execute-extended-command))
	   (Info-goto-emacs-command-node
	    (read-command "Find documentation for command: ")))
	  (t
	   (Info-goto-emacs-command-node command)))))

(defvar Info-link-keymap
  (let ((keymap (make-sparse-keymap)))
    (define-key keymap [header-line down-mouse-1] 'mouse-drag-header-line)
    (define-key keymap [header-line mouse-1] 'Info-mouse-follow-link)
    (define-key keymap [header-line mouse-2] 'Info-mouse-follow-link)
    (define-key keymap [mouse-2] 'Info-mouse-follow-link)
    (define-key keymap [follow-link] 'mouse-face)
    keymap)
  "Keymap to put on Info links.
This is used for the \"Next\", \"Prev\", and \"Up\" links in the
first line or header line, and for breadcrumb links.")

(defun Info-breadcrumbs ()
  (let ((nodes (Info-toc-nodes Info-current-file))
	(node Info-current-node)
        (crumbs ())
        (depth Info-breadcrumbs-depth)
	line)

    ;; Get ancestors from the cached parent-children node info
    (while (and (not (equal "Top" node)) (> depth 0))
      (setq node (nth 1 (assoc node nodes)))
      (if node (push node crumbs))
      (setq depth (1- depth)))

    ;; Add bottom node.
    (when Info-use-header-line
      ;; Let it disappear if crumbs is nil.
      (nconc crumbs (list Info-current-node)))
    (when (or Info-use-header-line crumbs)
      ;; Add top node (and continuation if needed).
      (setq crumbs
	    (cons "Top" (if (member (pop crumbs) '(nil "Top"))
			    crumbs (cons nil crumbs))))
      ;; Eliminate duplicate.
      (forward-line 1)
      (dolist (node crumbs)
	(let ((text
	       (if (not (equal node "Top")) node
		 (format "(%s)Top"
			 (if (stringp Info-current-file)
			     (file-name-sans-extension
			      (file-name-nondirectory Info-current-file))
			   ;; Some legacy code can still use a symbol.
			   Info-current-file)))))
	  (setq line (concat
		      line
		      (if (null line) "" " > ")
		      (cond
		       ((null node) "...")
		       ((equal node Info-current-node)
			;; No point linking to ourselves.
			(propertize text 'font-lock-face 'info-header-node))
		       (t
			(propertize text
				    'mouse-face 'highlight
				    'font-lock-face 'info-header-xref
				    'help-echo "mouse-2: Go to node"
				    'keymap Info-link-keymap
				    'link-args text)))))))
      (setq line (concat line "\n")))
    ;; (font-lock-append-text-property 0 (length line)
    ;; 				    'font-lock-face 'header-line line)
    line))

(defun Info-fontify-node ()
  "Fontify the node."
  (save-excursion
    (let* ((inhibit-read-only t)
           (case-fold-search t)
           paragraph-markers
           (not-fontified-p ; the node hasn't already been fontified
            (not (let ((where (next-single-property-change (point-min)
							   'font-lock-face)))
                   (and where (not (= where (point-max)))))))
           (fontify-visited-p ; visited nodes need to be re-fontified
            (and Info-fontify-visited-nodes
                 ;; Don't take time to refontify visited nodes in huge nodes
		 Info-fontify-maximum-menu-size
                 (or (eq Info-fontify-maximum-menu-size t)
		     (< (- (point-max) (point-min))
			Info-fontify-maximum-menu-size))))
           rbeg rend)

      ;; Fontify header line
      (goto-char (point-min))
      (when (and not-fontified-p (looking-at "^\\(File: [^,: \t]+,?[ \t]+\\)?"))
        (goto-char (match-end 0))
        (while (looking-at "[ \t]*\\([^:, \t\n]+\\):[ \t]+\\([^:,\t\n]+\\),?")
          (goto-char (match-end 0))
          (let* ((nbeg (match-beginning 2))
                 (nend (match-end 2))
                 (tbeg (match-beginning 1))
                 (tag (match-string 1)))
            (if (string-equal (downcase tag) "node")
                (put-text-property nbeg nend 'font-lock-face 'info-header-node)
              (put-text-property nbeg nend 'font-lock-face 'info-header-xref)
              (put-text-property tbeg nend 'mouse-face 'header-line-highlight)
              (put-text-property tbeg nend
                                 'help-echo
                                 (concat "mouse-2: Go to node "
                                         (buffer-substring nbeg nend)))
              ;; Set up the text property keymap.  Depending on
              ;; `Info-use-header-line', it is either used in the
              ;; buffer, or copied to the header line.  A symbol value
              ;; of the `link-args' property is handled specially by
              ;; `Info-mouse-follow-link'.
              (put-text-property tbeg nend 'keymap Info-link-keymap)
              (put-text-property tbeg nend 'link-args
				 (intern (downcase tag))))))

        ;; (when (> Info-breadcrumbs-depth 0)
        ;;   (insert (Info-breadcrumbs)))

        ;; Treat header line.
        (when Info-use-header-line
          (goto-char (point-min))
          (let* ((header-end (line-end-position))
                 (header
                  ;; If we find neither Next: nor Prev: link, show the entire
                  ;; node header.  Otherwise, don't show the File: and Node:
                  ;; parts, to avoid wasting precious space on information that
                  ;; is available in the mode line.
                  (if (re-search-forward
                       "\\(next\\|up\\|prev[ious]*\\): "
                       header-end t)
                      (progn
                        (goto-char (match-beginning 1))
                        (buffer-substring (point) header-end))
                    (if (re-search-forward "node:[ \t]*[^ \t]+[ \t]*"
                                           header-end t)
                        (concat "No next, prev or up links  --  "
                                (buffer-substring (point) header-end))
                      (buffer-substring (point) header-end)))))
            (put-text-property (point-min) (1+ (point-min))
                               'header-line
			       (replace-regexp-in-string
				"%"
				;; Preserve text properties on duplicated `%'.
				(lambda (s) (concat s s)) header))
            ;; Hide the part of the first line
            ;; that is in the header, if it is just part.
            (cond
             ((> Info-breadcrumbs-depth 0)
	      (let ((ov (make-overlay (point-min) (1+ header-end))))
		(overlay-put ov 'display (Info-breadcrumbs))
		(overlay-put ov 'evaporate t)))
             ((not (bobp))
              ;; Hide the punctuation at the end, too.
              (skip-chars-backward " \t,")
              (put-text-property (point) header-end 'invisible t)
	      ;; Hide the suffix of the Info file name.
	      (beginning-of-line)
	      (if (re-search-forward
		   (format "File: %s\\([^,\n\t]+\\),"
			   (if (stringp Info-current-file)
			       (file-name-sans-extension
				(file-name-nondirectory Info-current-file))
			     Info-current-file))
		   header-end t)
		  (put-text-property (match-beginning 1) (match-end 1)
				     'invisible t)))))))

      ;; Fontify titles
      (goto-char (point-min))
      (when (and font-lock-mode not-fontified-p)
        (while (re-search-forward "\n\\([^ \t\n].+\\)\n\\(\\*\\*+\\|==+\\|--+\\|\\.\\.+\\)$"
                                  nil t)
          ;; Only consider it as an underlined title if the ASCII
          ;; underline has the same size as the text.  A typical
          ;; counter example is when a continuation "..." is alone
          ;; on a line.
          (when (= (string-width (match-string 1))
                   (string-width (match-string 2)))
            (let* ((c (preceding-char))
                   (face
                    (cond ((= c ?*) 'info-title-1)
                          ((= c ?=) 'info-title-2)
                          ((= c ?-) 'info-title-3)
                          (t        'info-title-4))))
              (put-text-property (match-beginning 1) (match-end 1)
                                 'font-lock-face face))
            ;; This is a serious problem for trying to handle multiple
            ;; frame types at once.  We want this text to be invisible
            ;; on frames that can display the font above.
            (when (display-multi-font-p)
              (add-text-properties (1- (match-beginning 2)) (match-end 2)
                                   '(invisible t front-sticky nil rear-nonsticky t))))))

      ;; Fontify cross references
      (goto-char (point-min))
      (when (or not-fontified-p fontify-visited-p)
        (while (re-search-forward "\\(\\*Note[ \n\t]+\\)\\([^:]*\\)\\(:[ \t]*\\([^.,:(]*\\)\\(\\(([^)]*)\\)[^.,:]*\\)?[,:]?\n?\\)" nil t)
          (let ((start (match-beginning 0))
                (next (point))
                other-tag)
            (when not-fontified-p
              (when Info-hide-note-references
                (when (and (not (eq Info-hide-note-references 'hide))
                           (> (line-number-at-pos) 4)) ; Skip breadcrumbs
                  ;; *Note is often used where *note should have been
                  (goto-char start)
                  (skip-syntax-backward " ")
		  (when (memq (char-before) '(?\( ?\[ ?\{))
		    ;; Check whether the paren is preceded by
		    ;; an end of sentence
		    (skip-syntax-backward " ("))
                  (setq other-tag
                        (cond ((save-match-data (looking-back "\\(^\\|[ (]\\)see"
                                                              (- (point) 4)))
			       "")
                              ;; We want "Also *note" to produce
                              ;; "Also see", but "See also *note" to produce
                              ;; "See also", so match case-sensitively.
                              ((save-match-data (let ((case-fold-search nil))
                                                  (looking-back "\\(^\\| \\)also"
                                                              (- (point) 5))))
                               "")
			      ((save-match-data (looking-back "\\(^\\| \\)in"
                                                              (- (point) 3)))
			       "")
			      ((memq (char-before) '(nil ?\. ?! ??))
                               "See ")
			      ((save-match-data
				 (save-excursion
				   (search-forward "\n\n" start t)))
			       "See ")
			      (t "see "))))
                (goto-char next)
                (add-text-properties
                 (match-beginning 1)
                 (or (save-match-data
                       ;; Don't hide \n after *Note
                       (let ((start1 (match-beginning 1)))
                         (if (string-match "\n" (match-string 1))
                             (+ start1 (match-beginning 0)))))
                     (match-end 1))
                 (if other-tag
                     `(display ,other-tag front-sticky nil rear-nonsticky t)
                   '(invisible t front-sticky nil rear-nonsticky t))))
              (add-text-properties
               (match-beginning 2) (match-end 2)
               (list
                'help-echo (if (or (match-end 5)
                                   (not (equal (match-string 4) "")))
                               (concat "mouse-2: go to " (or (match-string 5)
                                                             (match-string 4)))
                             "mouse-2: go to this node")
                'mouse-face 'highlight)))
            (when (or not-fontified-p fontify-visited-p)
              (setq rbeg (match-beginning 2)
                    rend (match-end 2))
              (put-text-property
               rbeg rend
               'font-lock-face
               ;; Display visited nodes in a different face
               (if (and Info-fontify-visited-nodes
                        (save-match-data
                          (let* ((node (replace-regexp-in-string
                                        "^[ \t]+" ""
                                        (replace-regexp-in-string
                                         "[ \t\n]+" " "
                                         (or (match-string-no-properties 5)
                                             (and (not (equal (match-string 4) ""))
                                                  (match-string-no-properties 4))
                                             (match-string-no-properties 2)))))
				 (external-link-p
				  (string-match "(\\([^)]+\\))\\([^)]*\\)" node))
                                 (file (if external-link-p
					   (file-name-nondirectory
					    (match-string-no-properties 1 node))
					 Info-current-file))
                                 (hl Info-history-list)
                                 res)
                            (if external-link-p
				(setq node (if (equal (match-string 2 node) "")
                                               "Top"
                                             (match-string-no-properties 2 node))))
			    (while hl
			      (if (and (string-equal node (nth 1 (car hl)))
				       (equal file
					      (if (and external-link-p
						       (stringp (caar hl)))
						  (file-name-nondirectory
						   (caar hl))
						(caar hl))))
				  (setq res (car hl) hl nil)
				(setq hl (cdr hl))))
                            res))) 'info-xref-visited 'info-xref))
              ;; For multiline ref, unfontify newline and surrounding whitespace
              (save-excursion
                (goto-char rbeg)
                (save-match-data
                  (while (re-search-forward "\\s-*\n\\s-*" rend t nil)
                    (remove-text-properties (match-beginning 0)
                                            (match-end 0)
                                            '(font-lock-face t))))))
            (when not-fontified-p
              (when (memq Info-hide-note-references '(t hide))
                (add-text-properties (match-beginning 3) (match-end 3)
                                     '(invisible t front-sticky nil rear-nonsticky t))
                ;; Unhide the file name of the external reference in parens
                (if (and (match-string 6) (not (eq Info-hide-note-references 'hide)))
                    (remove-text-properties (match-beginning 6) (match-end 6)
                                            '(invisible t front-sticky nil rear-nonsticky t)))
                ;; Unhide newline because hidden newlines cause too long lines
                (save-match-data
                  (let ((beg3 (match-beginning 3))
                        (end3 (match-end 3)))
                    (if (and (string-match "\n[ \t]*" (match-string 3))
                             (not (save-match-data
                                    (save-excursion
                                      (goto-char (1+ end3))
                                      (looking-at "[.)]*$")))))
                        (remove-text-properties (+ beg3 (match-beginning 0))
                                                (+ beg3 (match-end 0))
                                                '(invisible t front-sticky nil rear-nonsticky t))))))
              (when (and Info-refill-paragraphs Info-hide-note-references)
                (push (set-marker (make-marker) start)
                      paragraph-markers))))))

      ;; Refill paragraphs (experimental feature)
      (when (and not-fontified-p
                 Info-refill-paragraphs
                 paragraph-markers)
        (let ((fill-nobreak-invisible t)
              (fill-individual-varying-indent nil)
              (paragraph-start "\f\\|[ \t]*[-*]\\|[ \t]*$")
              (paragraph-separate ".*\\.[ \t]*\n[ \t]\\|[ \t]*[-*]\\|[ \t\f]*$")
              (adaptive-fill-mode nil))
          (goto-char (point-max))
          (dolist (m paragraph-markers)
            (when (< m (point))
              (goto-char m)
              (beginning-of-line)
              (let ((beg (point)))
                (when (zerop (forward-paragraph))
                  (fill-individual-paragraphs beg (point) nil nil)
                  (goto-char beg))))
            (set-marker m nil))))

      ;; Fontify menu items
      (goto-char (point-min))
      (when (and (or not-fontified-p fontify-visited-p)
                 (search-forward "\n* Menu:" nil t)
                 ;; Don't take time to annotate huge menus
		 Info-fontify-maximum-menu-size
		 (or (eq Info-fontify-maximum-menu-size t)
		     (< (- (point-max) (point))
			Info-fontify-maximum-menu-size)))
        (let ((n 0)
              cont)
          (while (re-search-forward
                  (concat "^\\* Menu:\\|\\(?:^\\* +\\(" Info-menu-entry-name-re "\\)\\(:"
                          Info-node-spec-re "\\([ \t]*\\)\\)\\)")
                  nil t)
	    (when (match-beginning 1)
	      (when not-fontified-p
		(setq n (1+ n))
		(if (and (<= n 9) (zerop (% n 3))) ; visual aids to help with 1-9 keys
		    (put-text-property (match-beginning 0)
				       (1+ (match-beginning 0))
				       'font-lock-face 'info-menu-star)))
	      (when not-fontified-p
		(add-text-properties
		 (match-beginning 1) (match-end 1)
		 (list
		  'help-echo (if (and (match-end 3)
				      (not (equal (match-string 3) "")))
				 (concat "mouse-2: go to " (match-string 3))
			       "mouse-2: go to this node")
		  'mouse-face 'highlight)))
	      (when (or not-fontified-p fontify-visited-p)
		(put-text-property
		 (match-beginning 1) (match-end 1)
                 'font-lock-face
                 ;; Display visited menu items in a different face
                 (if (and Info-fontify-visited-nodes
                          (save-match-data
                            (let* ((node (if (equal (match-string 3) "")
					     (match-string-no-properties 1)
					   (match-string-no-properties 3)))
				   (external-link-p
				    (string-match "(\\([^)]+\\))\\([^)]*\\)" node))
				   (file (if external-link-p
					     (file-name-nondirectory
					      (match-string-no-properties 1 node))
					   Info-current-file))
				   (hl Info-history-list)
				   res)
                              (if external-link-p
                                  (setq node (if (equal (match-string 2 node) "")
                                                 "Top"
                                               (match-string-no-properties 2 node))))
			      (while hl
				(if (and (string-equal node (nth 1 (car hl)))
					 (equal file
						(if (and external-link-p
							 (stringp (caar hl)))
						    (file-name-nondirectory
						     (caar hl))
						  (caar hl))))
				    (setq res (car hl) hl nil)
				  (setq hl (cdr hl))))
                              res))) 'info-xref-visited 'info-xref)))
	      (when (and not-fontified-p
			 (memq Info-hide-note-references '(t hide))
			 (not (Info-index-node)))
		(put-text-property (match-beginning 2) (1- (match-end 6))
				   'invisible t)
		;; Unhide the file name in parens
		(if (and (match-end 4) (not (eq (char-after (match-end 4)) ?.)))
		    (remove-text-properties (match-beginning 4) (match-end 4)
					    '(invisible t)))
		;; We need a stretchable space like :align-to but with
		;; a minimum value.
		(put-text-property (1- (match-end 6)) (match-end 6) 'display
				   (if (>= 22 (- (match-end 1)
						 (match-beginning 0)))
				       '(space :align-to 24)
				     '(space :width 2)))
		(setq cont (looking-at "."))
		(while (and (= (forward-line 1) 0)
			    (looking-at "\\([ \t]+\\)[^*\n]"))
		  (put-text-property (match-beginning 1) (1- (match-end 1))
				     'invisible t)
		  (put-text-property (1- (match-end 1)) (match-end 1)
				     'display
				     (if cont
					 '(space :align-to 26)
				       '(space :align-to 24)))
		  (setq cont t)))))))

      ;; Fontify menu headers
      ;; Add the face `info-menu-header' to any header before a menu entry
      (goto-char (point-min))
      (when (and not-fontified-p (re-search-forward "^\\* Menu:" nil t))
        (put-text-property (match-beginning 0) (match-end 0)
                           'font-lock-face 'info-menu-header)
        (while (re-search-forward "\n\n\\([^*\n ].*\\)\n\n?[*]" nil t)
          (put-text-property (match-beginning 1) (match-end 1)
                             'font-lock-face 'info-menu-header)))

      ;; Hide index line numbers
      (goto-char (point-min))
      (when (and not-fontified-p (Info-index-node))
        (while (re-search-forward "[ \t\n]*(line +[0-9]+)" nil t)
          (put-text-property (match-beginning 0) (match-end 0)
                             'invisible t)))

      ;; Fontify http and ftp references
      (goto-char (point-min))
      (when not-fontified-p
        (while (re-search-forward "\\(https?\\|ftp\\)://[^ \t\n\"`‘({<>})’']+"
                                  nil t)
          (add-text-properties (match-beginning 0) (match-end 0)
                               '(font-lock-face info-xref
                                 mouse-face highlight
                                 help-echo "mouse-2: go to this URL"))))

      ;; Fontify footnotes
      (goto-char (point-min))
      (when (and not-fontified-p (re-search-forward "^[ \t]*-+ Footnotes -+$" nil t))
        (let ((limit (point))
              (fncount 0))
          ;; How many footnotes do we have in this node?
          (while (re-search-forward "^ [ \t]*([0-9]+) " nil t)
            (setq fncount (1+ fncount)))
          (goto-char (point-min))
          (while (re-search-forward "\\((\\([0-9]+\\))\\)" nil t)
            (let ((footnote-num (string-to-number (match-string 2))))
              ;; Don't fontify parenthesized numbers that cannot
              ;; possibly be one of this node's footnotes.  This still
              ;; doesn't catch unrelated numbers that happen to be
              ;; small enough, but in that case they should use
              ;; "@footnotestyle separate" in the Texinfo sources.
              (when (and (> footnote-num 0)
                         (<= footnote-num fncount))
                (add-text-properties (match-beginning 0) (match-end 0)
                                     `(font-lock-face info-xref
                                       link t
                                       mouse-face highlight
                                       help-echo
                                       ,(if (< (point) limit)
                                          "mouse-2: go to footnote definition"
                                         "mouse-2: go to footnote reference"))))))))

      ;; Hide empty lines at the end of the node.
      (goto-char (point-max))
      (skip-chars-backward "\n")
      (when (< (point) (1- (point-max)))
	(put-text-property (point) (1- (point-max)) 'invisible t))

      (set-buffer-modified-p nil))))

;;; Speedbar support:
;; These functions permit speedbar to display the "tags" in the
;; current Info node.
(eval-when-compile (require 'speedbar))	; for speedbar-with-writable

(declare-function speedbar-add-expansion-list "speedbar" (new-list))
(declare-function speedbar-center-buffer-smartly "speedbar" ())
(declare-function speedbar-change-expand-button-char "speedbar" (char))
(declare-function speedbar-change-initial-expansion-list "speedbar" (new-default))
(declare-function speedbar-delete-subblock "speedbar" (indent))
(declare-function speedbar-make-specialized-keymap "speedbar" ())
(declare-function speedbar-make-tag-line "speedbar"
                  (exp-button-type exp-button-char exp-button-function
                   exp-button-data tag-button tag-button-function
                   tag-button-data tag-button-face depth))

(defvar Info-speedbar-key-map nil
  "Keymap used when in the Info display mode.")

(defun Info-install-speedbar-variables ()
  "Install those variables used by speedbar to enhance Info."
  (if Info-speedbar-key-map
      nil
    (setq Info-speedbar-key-map (speedbar-make-specialized-keymap))

    ;; Basic tree features
    (define-key Info-speedbar-key-map "e" 'speedbar-edit-line)
    (define-key Info-speedbar-key-map "\C-m" 'speedbar-edit-line)
    (define-key Info-speedbar-key-map "+" 'speedbar-expand-line)
    (define-key Info-speedbar-key-map "-" 'speedbar-contract-line)
    )

  (speedbar-add-expansion-list '("Info" Info-speedbar-menu-items
				 Info-speedbar-key-map
				 Info-speedbar-hierarchy-buttons)))

(defvar Info-speedbar-menu-items
  '(["Browse Node" speedbar-edit-line t]
    ["Expand Node" speedbar-expand-line
     (save-excursion (beginning-of-line)
		     (looking-at "[0-9]+: *.\\+. "))]
    ["Contract Node" speedbar-contract-line
     (save-excursion (beginning-of-line)
		     (looking-at "[0-9]+: *.-. "))]
    )
  "Additional menu-items to add to speedbar frame.")

;; Make sure our special speedbar major mode is loaded
(with-eval-after-load 'speedbar
  (Info-install-speedbar-variables))

;;; Info hierarchy display method
;;;###autoload
(defun Info-speedbar-browser ()
  "Initialize speedbar to display an Info node browser.
This will add a speedbar major display mode."
  (interactive)
  (require 'speedbar)
  ;; Make sure that speedbar is active
  (speedbar-frame-mode 1)
  ;; Now, throw us into Info mode on speedbar.
  (speedbar-change-initial-expansion-list "Info")
  )

;; speedbar loads dframe at runtime.
(declare-function dframe-select-attached-frame "dframe" (&optional frame))
(declare-function dframe-current-frame "dframe" (frame-var desired-major-mode))

(defun Info-speedbar-hierarchy-buttons (_directory depth &optional node)
  "Display an Info directory hierarchy in speedbar.
DIRECTORY is the current directory in the attached frame.
DEPTH is the current indentation depth.
NODE is an optional argument that is used to represent the
specific node to expand."
  (if (and (not node)
	   (save-excursion (goto-char (point-min))
			   (let ((case-fold-search t))
			     (looking-at "Info Nodes:"))))
      ;; Update our "current node" maybe?
      nil
    ;; We cannot use the generic list code, that depends on all leaves
    ;; being known at creation time.
    (if (not node)
	(speedbar-with-writable (insert "Info Nodes:\n")))
    (let ((completions nil))
      (speedbar-select-attached-frame)
      (save-window-excursion
	(setq completions
	      (Info-speedbar-fetch-file-nodes (or node '"(dir)top"))))
      (select-frame (speedbar-current-frame))
      (if completions
	  (speedbar-with-writable
	   (dolist (completion completions)
	     (speedbar-make-tag-line 'bracket ?+ 'Info-speedbar-expand-node
				     (cdr completion)
				     (car completion)
				     'Info-speedbar-goto-node
				     (cdr completion)
				     'info-xref depth))
	   t)
	nil))))

(defun Info-speedbar-goto-node (_text node _indent)
  "When user clicks on TEXT, go to an info NODE.
The INDENT level is ignored."
  (speedbar-select-attached-frame)
  (let* ((buff (or (get-buffer "*info*")
		   (progn (info) (get-buffer "*info*"))))
	 (bwin (get-buffer-window buff 0)))
    (if bwin
	(progn
	  (select-window bwin)
	  (raise-frame (window-frame bwin)))
      (if speedbar-power-click
	  (switch-to-buffer-other-frame buff)
	(speedbar-select-attached-frame)
	(switch-to-buffer buff)))
    (if (not (string-match "^(\\([^)]+\\))\\([^.]+\\)$" node))
	(error "Invalid node %s" node)
      (Info-find-node (match-string 1 node) (match-string 2 node))
      ;; If we do a find-node, and we were in info mode, restore
      ;; the old default method.  Once we are in info mode, it makes
      ;; sense to return to whatever method the user was using before.
      (if (string= speedbar-initial-expansion-list-name "Info")
	  (speedbar-change-initial-expansion-list
	   speedbar-previously-used-expansion-list-name)))))

(defun Info-speedbar-expand-node (text token indent)
  "Expand the node the user clicked on.
TEXT is the text of the button we clicked on, a + or - item.
TOKEN is data related to this node (NAME . FILE).
INDENT is the current indentation depth."
  (cond ((string-search "+" text)	;we have to expand this file
	 (speedbar-change-expand-button-char ?-)
	 (if (speedbar-with-writable
	      (save-excursion
		(end-of-line) (forward-char 1)
		(Info-speedbar-hierarchy-buttons nil (1+ indent) token)))
	     (speedbar-change-expand-button-char ?-)
	   (speedbar-change-expand-button-char ??)))
	((string-search "-" text)	;we have to contract this node
	 (speedbar-change-expand-button-char ?+)
	 (speedbar-delete-subblock indent))
	(t (error "Ooops... not sure what to do")))
  (speedbar-center-buffer-smartly))

(defun Info-speedbar-fetch-file-nodes (nodespec)
  "Fetch the subnodes from the info NODESPEC.
NODESPEC is a string of the form: (file)node."
  ;; Set up a buffer we can use to fake-out Info.
  (with-current-buffer (get-buffer-create " *info-browse-tmp*")
    (if (not (derived-mode-p 'Info-mode))
	(Info-mode))
    ;; Get the node into this buffer
    (if (not (string-match "^(\\([^)]+\\))\\([^.]+\\)$" nodespec))
	(error "Invalid node specification %s" nodespec)
      (Info-find-node (match-string 1 nodespec) (match-string 2 nodespec)))
    ;; Scan the created buffer
    (goto-char (point-min))
    (let ((completions nil)
	  (case-fold-search t)
	  (thisfile (progn (string-match "^(\\([^)]+\\))" nodespec)
			   (match-string 1 nodespec))))
      ;; Always skip the first one...
      (re-search-forward "\n\\* \\([^:\t\n]*\\):" nil t)
      (while (re-search-forward "\n\\* \\([^:\t\n]*\\):" nil t)
	(let ((name (match-string 1)))
	  (push (cons name
		      (if (looking-at " *\\(([^)]+)[^.\n]+\\)\\.")
			  (match-string 1)
			(if (looking-at " *\\(([^)]+)\\)\\.")
			    (concat (match-string 1) "Top")
			  (concat "(" thisfile ")"
				  (if (looking-at " \\([^.]+\\).")
				      (match-string 1)
				    name)))))
		completions)))
      (nreverse completions))))

;;; Info mode node listing
;; This is called by `speedbar-add-localized-speedbar-support'
(defun Info-speedbar-buttons (_buffer)
  "Create a speedbar display to help navigation in an Info file.
BUFFER is the buffer speedbar is requesting buttons for."
  (if (save-excursion (goto-char (point-min))
		      (let ((case-fold-search t))
			(not (looking-at "Info Nodes:"))))
      (erase-buffer))
  (Info-speedbar-hierarchy-buttons nil 0))

;;;;  Desktop support

(defun Info-desktop-buffer-misc-data (_desktop-dirname)
  "Auxiliary information to be saved in desktop file."
  (list Info-current-file
	Info-current-node
	;; Additional data as an association list.
	(delq nil (list
		   (and Info-history
			(cons 'history Info-history))
		   (and (Info-virtual-fun
			 'slow Info-current-file Info-current-node)
			(cons 'slow t))))))

(defun Info-restore-desktop-buffer (_desktop-buffer-file-name
                                    desktop-buffer-name
                                    desktop-buffer-misc)
  "Restore an Info buffer specified in a desktop file."
  (let* ((file (nth 0 desktop-buffer-misc))
	 (node (nth 1 desktop-buffer-misc))
	 (data (nth 2 desktop-buffer-misc))
	 (hist (assq 'history data))
	 (slow (assq 'slow data)))
    ;; Don't restore nodes slow to regenerate.
    (unless slow
      (when (and file node)
	(when desktop-buffer-name
	  (set-buffer (get-buffer-create desktop-buffer-name))
	  (Info-mode))
	(Info-find-node file node)
	(when hist
	  (setq Info-history (cdr hist)))
	(current-buffer)))))

(add-to-list 'desktop-buffer-mode-handlers
	     '(Info-mode . Info-restore-desktop-buffer))

;;;; Bookmark support
(declare-function bookmark-make-record-default
                  "bookmark" (&optional no-file no-context posn))
(declare-function bookmark-prop-get "bookmark" (bookmark prop))
(declare-function bookmark-default-handler "bookmark" (bmk))
(declare-function bookmark-get-bookmark-record "bookmark" (bmk))

(defun Info-bookmark-make-record ()
  "This implements the `bookmark-make-record-function' type (which see)
for Info nodes."
  (let* ((file (and (stringp Info-current-file)
		    (file-name-sans-extension
		     (file-name-nondirectory Info-current-file))))
	 (bookmark-name (if file
			    (concat "(" file ") " Info-current-node)
			  Info-current-node))
	 (defaults (delq nil (list bookmark-name file Info-current-node))))
    `(,bookmark-name
      ,@(bookmark-make-record-default 'no-file)
      (filename . ,Info-current-file)
      (info-node . ,Info-current-node)
      (handler . Info-bookmark-jump)
      (defaults . ,defaults))))

;;;###autoload
(defun Info-bookmark-jump (bmk)
  "This implements the `handler' function interface for the record
type returned by `Info-bookmark-make-record', which see."
  (let* ((file                   (bookmark-prop-get bmk 'filename))
         (info-node              (bookmark-prop-get bmk 'info-node))
         (buf (save-window-excursion    ;FIXME: doesn't work with frames!
                (Info-find-node file info-node) (current-buffer))))
    ;; Use bookmark-default-handler to move to the appropriate location
    ;; within the node.
    (bookmark-default-handler
     `("" (buffer . ,buf) . ,(bookmark-get-bookmark-record bmk)))))

(put 'Info-bookmark-jump 'bookmark-handler-type "Info")

;;;###autoload
(defun info-display-manual (manual)
  "Display an Info buffer displaying MANUAL.
If there is an existing Info buffer for MANUAL, display it.
Otherwise, visit the manual in a new Info buffer.  In interactive
use, a prefix argument directs this command to limit the
completion alternatives to currently visited manuals."
  (interactive
   (list
    (progn
      (info-initialize)
      (completing-read "Manual name: "
		       (info--filter-manual-names
                        (info--manual-names current-prefix-arg))
		       nil t))))
  (let ((blist (buffer-list))
	(manual-re (concat "\\(/\\|\\`\\)" manual "\\(\\.\\|\\'\\)"))
	(case-fold-search t)
	found)
    (dolist (buffer blist)
      (with-current-buffer buffer
        (when (and (derived-mode-p 'Info-mode)
		   (stringp Info-current-file)
		   (string-match manual-re Info-current-file))
	  (setq found buffer
		blist nil))))
    (if found
        (let ((window (get-buffer-window found t)))
          ;; If the buffer is already displayed in a window somewhere,
          ;; then select that window (and pop its frame to the top).
          (if window
              (progn
                (raise-frame (window-frame window))
                (select-frame-set-input-focus (window-frame window))
                (select-window window))
	    (switch-to-buffer found)))
      ;; The buffer doesn't exist; create it.
      (info-initialize)
      (info (Info-find-file manual)
	    (generate-new-buffer-name "*info*")))))

(defun info--filter-manual-names (names)
  (cl-flet ((strip (name)
              (replace-regexp-in-string "\\([-.]info\\)?\\(\\.gz\\)?\\'"
                                        "" name)))
    (seq-uniq (sort (seq-filter
                     (lambda (name)
                       (and (not (string-match-p "info-[0-9]" name))
                            (not (member name '("./" "../" "ChangeLog"
                                                "NEWS" "README")))))
                     names)
                    ;; We prefer the shorter names ("foo" over "foo.gz").
                    (lambda (s1 s2)
                      (< (length s1) (length s2))))
              (lambda (s1 s2)
                (equal (strip s1) (strip s2))))))

(defun info--manual-names (visited-only)
  (let (names)
    (dolist (buffer (buffer-list))
      (with-current-buffer buffer
        (and (derived-mode-p 'Info-mode)
	     (stringp Info-current-file)
	     (not (string= (substring (buffer-name) 0 1) " "))
	     (push (file-name-sans-extension
		    (file-name-nondirectory Info-current-file))
		   names))))
    (delete-dups (append (nreverse names)
			 (when (not visited-only)
			   (all-completions
			    ""
			    (apply-partially #'Info-read-node-name-2
					     Info-directory-list
					     (mapcar #'car Info-suffix-list))))))))

(provide 'info)

;;; info.el ends here<|MERGE_RESOLUTION|>--- conflicted
+++ resolved
@@ -3363,24 +3363,16 @@
 	  (Info-complete-menu-buffer (clone-buffer))
 	  (Info-complete-nodes (Info-index-nodes))
 	  (Info-history-list nil))
-<<<<<<< HEAD
-=======
-      (info--ensure-not-in-directory-node)
->>>>>>> 30d4011b
       (unwind-protect
           (with-current-buffer Info-complete-menu-buffer
 	    (unless (equal Info-current-file "dir")
               (Info-goto-index)
 	      (completing-read "Index topic: " #'Info-complete-menu-item)))
 	(kill-buffer Info-complete-menu-buffer)))))
-<<<<<<< HEAD
   (when (equal Info-current-file "dir")
     (error "The Info directory node has no index; use m to select a manual"))
   (unless (stringp topic)
     (signal 'wrong-type-argument topic))
-=======
-  (info--ensure-not-in-directory-node)
->>>>>>> 30d4011b
   ;; Strip leading colon in topic; index format does not allow them.
   (when (and (> (length topic) 0)
 	     (= (aref topic 0) ?:))
