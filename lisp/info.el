--- conflicted
+++ resolved
@@ -289,14 +289,10 @@
 (defvar Info-isearch-initial-history nil)
 (defvar Info-isearch-initial-history-list nil)
 
-<<<<<<< HEAD
 (defcustom Info-mode-hook
   ;; Try to obey obsolete Info-fontify settings.
   (unless (and (boundp 'Info-fontify) (null Info-fontify))
     '(font-lock-mode))
-=======
-(defcustom Info-mode-hook '(turn-on-font-lock)
->>>>>>> 021ae515
   "Hook run when activating Info Mode."
   :type 'hook
   :version "29.1")
