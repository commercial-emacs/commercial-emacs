;;; transient.el --- Transient commands  -*- lexical-binding:t -*-

;; Copyright (C) 2018-2023 Free Software Foundation, Inc.

;; Author: Jonas Bernoulli <jonas@bernoul.li>
;; URL: https://github.com/magit/transient
;; Keywords: extensions

;; Package-Version: 0.3.7.50
;; Package-Requires: ((emacs "26.1"))

;; SPDX-License-Identifier: GPL-3.0-or-later

;; This file is part of GNU Emacs.

;; GNU Emacs is free software: you can redistribute it and/or modify
;; it under the terms of the GNU General Public License as published
;; by the Free Software Foundation, either version 3 of the License,
;; or (at your option) any later version.
;;
;; GNU Emacs is distributed in the hope that it will be useful,
;; but WITHOUT ANY WARRANTY; without even the implied warranty of
;; MERCHANTABILITY or FITNESS FOR A PARTICULAR PURPOSE.  See the
;; GNU General Public License for more details.
;;
;; You should have received a copy of the GNU General Public License
;; along with this program.  If not, see <https://www.gnu.org/licenses/>.

;;; Commentary:

;; Taking inspiration from prefix keys and prefix arguments, Transient
;; implements a similar abstraction involving a prefix command, infix
;; arguments and suffix commands.  We could call this abstraction a
;; "transient command", but because it always involves at least two
;; commands (a prefix and a suffix) we prefer to call it just a
;; "transient".

;; When the user calls a transient prefix command, then a transient
;; (temporary) keymap is activated, which binds the transient's infix
;; and suffix commands, and functions that control the transient state
;; are added to `pre-command-hook' and `post-command-hook'.  The
;; available suffix and infix commands and their state are shown in
;; the echo area until the transient is exited by invoking a suffix
;; command.

;; Calling an infix command causes its value to be changed, possibly
;; by reading a new value in the minibuffer.

;; Calling a suffix command usually causes the transient to be exited
;; but suffix commands can also be configured to not exit the
;; transient state.

;;; Code:

(require 'cl-lib)
(require 'eieio)
(require 'edmacro)
(require 'format-spec)
(require 'seq)

(eval-when-compile (require 'subr-x))

(declare-function info "info" (&optional file-or-node buffer))
(declare-function Man-find-section "man" (section))
(declare-function Man-next-section "man" (n))
(declare-function Man-getpage-in-background "man" (topic))

(defvar display-line-numbers) ; since Emacs 26.1
(defvar Man-notify-method)

(defmacro transient--with-emergency-exit (&rest body)
  (declare (indent defun))
  `(condition-case err
       (let ((debugger #'transient--exit-and-debug))
         ,(macroexp-progn body))
     ((debug error)
      (transient--emergency-exit)
      (signal (car err) (cdr err)))))

(defun transient--exit-and-debug (&rest args)
  (transient--emergency-exit)
  (apply #'debug args))

;;; Options

(defgroup transient nil
  "Transient commands."
  :group 'extensions)

(defcustom transient-show-popup t
  "Whether to show the current transient in a popup buffer.
\\<transient-map>
- If t, then show the popup as soon as a transient prefix command
  is invoked.

- If nil, then do not show the popup unless the user explicitly
  requests it, by pressing \\[transient-show] or a prefix key.

- If a number, then delay displaying the popup and instead show
  a brief one-line summary.  If zero or negative, then suppress
  even showing that summary and display the pressed key only.

  Show the popup when the user explicitly requests it by pressing
  \\[transient-show] or a prefix key.  Unless zero, then also show the popup
  after that many seconds of inactivity (using the absolute value)."
  :package-version '(transient . "0.1.0")
  :group 'transient
  :type '(choice (const  :tag "instantly" t)
                 (const  :tag "on demand" nil)
                 (const  :tag "on demand (no summary)" 0)
                 (number :tag "after delay" 1)))

(defcustom transient-enable-popup-navigation t
  "Whether navigation commands are enabled in the transient popup.

While a transient is active the transient popup buffer is not the
current buffer, making it necessary to use dedicated commands to
act on that buffer itself.  If this is non-nil, then the following
bindings are available:

\\<transient-popup-navigation-map>\
- \\[transient-backward-button] moves the cursor to the previous suffix.
- \\[transient-forward-button] moves the cursor to the next suffix.
- \\[transient-push-button] invokes the suffix the cursor is on.
\\<transient-button-map>\
- \\`<mouse-1>' and \\`<mouse-2>' invoke the clicked on suffix.
\\<transient-popup-navigation-map>\
- \\[transient-isearch-backward]\
 and \\[transient-isearch-forward] start isearch in the popup buffer.

\\`<mouse-1>' and \\`<mouse-2>' are bound in `transient-push-button'.
All other bindings are in `transient-popup-navigation-map'.

By default \\`M-RET' is bound to `transient-push-button', instead of
\\`RET', because if a transient allows the invocation of non-suffixes
then it is likely that you would want \\`RET' to do what it would do
if no transient were active."
  :package-version '(transient . "0.4.0")
  :group 'transient
  :type 'boolean)

(defcustom transient-display-buffer-action
  '(display-buffer-in-side-window
    (side . bottom)
    (dedicated . t)
    (inhibit-same-window . t)
    (window-parameters (no-other-window . t)))
  "The action used to display the transient popup buffer.

The transient popup buffer is displayed in a window using

  (display-buffer BUFFER transient-display-buffer-action)

The value of this option has the form (FUNCTION . ALIST),
where FUNCTION is a function or a list of functions.  Each such
function should accept two arguments: a buffer to display and an
alist of the same form as ALIST.  See info node `(elisp)Choosing
Window' for details.

The default is:

  (display-buffer-in-side-window
    (side . bottom)
    (dedicated . t)
    (inhibit-same-window . t)
    (window-parameters (no-other-window . t)))

This displays the window at the bottom of the selected frame.
Another useful FUNCTION is `display-buffer-below-selected', which
is what `magit-popup' used by default.  For more alternatives see
info node `(elisp)Display Action Functions' and info node
`(elisp)Buffer Display Action Alists'.

Note that the buffer that was current before the transient buffer
is shown should remain the current buffer.  Many suffix commands
act on the thing at point, if appropriate, and if the transient
buffer became the current buffer, then that would change what is
at point.  To that effect `inhibit-same-window' ensures that the
selected window is not used to show the transient buffer.

It may be possible to display the window in another frame, but
whether that works in practice depends on the window-manager.
If the window manager selects the new window (Emacs frame),
then that unfortunately changes which buffer is current.

If you change the value of this option, then you might also
want to change the value of `transient-mode-line-format'."
  :package-version '(transient . "0.3.0")
  :group 'transient
  :type '(cons (choice function (repeat :tag "Functions" function))
               alist))

(defcustom transient-mode-line-format 'line
  "The mode-line format for the transient popup buffer.

If nil, then the buffer has no mode-line.  If the buffer is not
displayed right above the echo area, then this probably is not
a good value.

If `line' (the default), then the buffer also has no mode-line,
but a thin line is drawn instead, using the background color of
the face `transient-separator'.  Termcap frames cannot display
thin lines and therefore fallback to treating `line' like nil.

Otherwise this can be any mode-line format.
See `mode-line-format' for details."
  :package-version '(transient . "0.2.0")
  :group 'transient
  :type '(choice (const :tag "hide mode-line" nil)
                 (const :tag "substitute thin line" line)
                 (const :tag "name of prefix command"
                        ("%e" mode-line-front-space
                         mode-line-buffer-identification))
                 (sexp  :tag "custom mode-line format")))

(defcustom transient-show-common-commands nil
  "Whether to show common transient suffixes in the popup buffer.

These commands are always shown after typing the prefix key
\"C-x\" when a transient command is active.  To toggle the value
of this variable use \"C-x t\" when a transient is active."
  :package-version '(transient . "0.1.0")
  :group 'transient
  :type 'boolean)

(defcustom transient-read-with-initial-input nil
  "Whether to use the last history element as initial minibuffer input."
  :package-version '(transient . "0.2.0")
  :group 'transient
  :type 'boolean)

(defcustom transient-highlight-mismatched-keys nil
  "Whether to highlight keys that do not match their argument.

This only affects infix arguments that represent command-line
arguments.  When this option is non-nil, then the key binding
for infix argument are highlighted when only a long argument
\(e.g. \"--verbose\") is specified but no shor-thand (e.g \"-v\").
In the rare case that a short-hand is specified but does not
match the key binding, then it is highlighted differently.

The highlighting is done using `transient-mismatched-key'
and `transient-nonstandard-key'."
  :package-version '(transient . "0.1.0")
  :group 'transient
  :type 'boolean)

(defcustom transient-highlight-higher-levels nil
  "Whether to highlight suffixes on higher levels.

This is primarily intended for package authors.

When non-nil then highlight the description of suffixes whose
level is above 4, the default of `transient-default-level'.
Assuming you have set that variable to 7, this highlights all
suffixes that won't be available to users without them making
the same customization."
  :package-version '(transient . "0.3.6")
  :group 'transient
  :type 'boolean)

(defcustom transient-substitute-key-function nil
  "Function used to modify key bindings.

This function is called with one argument, the prefix object,
and must return a key binding description, either the existing
key description it finds in the `key' slot, or a substitution.

This is intended to let users replace certain prefix keys.  It
could also be used to make other substitutions, but that is
discouraged.

For example, \"=\" is hard to reach using my custom keyboard
layout, so I substitute \"(\" for that, which is easy to reach
using a layout optimized for Lisp.

  (setq transient-substitute-key-function
        (lambda (obj)
          (let ((key (oref obj key)))
            (if (string-match \"\\\\`\\\\(=\\\\)[a-zA-Z]\" key)
                (replace-match \"(\" t t key 1)
              key)))))"
  :package-version '(transient . "0.1.0")
  :group 'transient
  :type '(choice (const :tag "Transform no keys (nil)" nil) function))

(defcustom transient-semantic-coloring nil
  "Whether to color prefixes and suffixes in Hydra-like fashion.
This feature is experimental.

If non-nil, then the key binding of each suffix is colorized to
indicate whether it exits the transient state or not.  The color
of the prefix is indicated using the line that is drawn when the
value of `transient-mode-line-format' is `line'.

For more information about how Hydra uses colors see
https://github.com/abo-abo/hydra#color and
https://oremacs.com/2015/02/19/hydra-colors-reloaded."
  :package-version '(transient . "0.3.0")
  :group 'transient
  :type 'boolean)

(defcustom transient-detect-key-conflicts nil
  "Whether to detect key binding conflicts.

Conflicts are detected when a transient prefix command is invoked
and results in an error, which prevents the transient from being
used."
  :package-version '(transient . "0.1.0")
  :group 'transient
  :type 'boolean)

(defcustom transient-align-variable-pitch nil
  "Whether to align columns pixel-wise in the popup buffer.

If this is non-nil, then columns are aligned pixel-wise to
support variable-pitch fonts.  Keys are not aligned, so you
should use a fixed-pitch font for the `transient-key' face.
Other key faces inherit from that face unless a theme is
used that breaks that relationship.

This option is intended for users who use a variable-pitch
font for the `default' face.

Also see `transient-force-fixed-pitch'."
  :package-version '(transient . "0.4.0")
  :group 'transient
  :type 'boolean)

(defcustom transient-force-fixed-pitch nil
  "Whether to force use of monospaced font in the popup buffer.

Even if you use a proportional font for the `default' face,
you might still want to use a monospaced font in transient's
popup buffer.  Setting this option to t causes `default' to
be remapped to `fixed-pitch' in that buffer.

Also see `transient-align-variable-pitch'."
  :package-version '(transient . "0.2.0")
  :group 'transient
  :type 'boolean)

(defcustom transient-force-single-column nil
  "Whether to force use of a single column to display suffixes.

This might be useful for users with low vision who use large
text and might otherwise have to scroll in two dimensions."
  :package-version '(transient . "0.3.6")
  :group 'transient
  :type 'boolean)

(defcustom transient-hide-during-minibuffer-read nil
  "Whether to hide the transient buffer while reading in the minibuffer."
  :package-version '(transient . "0.4.0")
  :group 'transient
  :type 'boolean)

(defconst transient--default-child-level 1)

(defconst transient--default-prefix-level 4)

(defcustom transient-default-level transient--default-prefix-level
  "Control what suffix levels are made available by default.

Each suffix command is placed on a level and each prefix command
has a level, which controls which suffix commands are available.
Integers between 1 and 7 (inclusive) are valid levels.

The levels of individual transients and/or their individual
suffixes can be changed individually, by invoking the prefix and
then pressing \"C-x l\".

The default level for both transients and their suffixes is 4.
This option only controls the default for transients.  The default
suffix level is always 4.  The author of a transient should place
certain suffixes on a higher level if they expect that it won't be
of use to most users, and they should place very important suffixes
on a lower level so that they remain available even if the user
lowers the transient level.

\(Magit currently places nearly all suffixes on level 4 and lower
levels are not used at all yet.  So for the time being you should
not set a lower level here and using a higher level might not
give you as many additional suffixes as you hoped.)"
  :package-version '(transient . "0.1.0")
  :group 'transient
  :type '(choice (const :tag "1 - fewest suffixes" 1)
                 (const 2)
                 (const 3)
                 (const :tag "4 - default" 4)
                 (const 5)
                 (const 6)
                 (const :tag "7 - most suffixes" 7)))

(defcustom transient-levels-file
  (locate-user-emacs-file "transient/levels.el")
  "File used to save levels of transients and their suffixes."
  :package-version '(transient . "0.1.0")
  :group 'transient
  :type 'file)

(defcustom transient-values-file
  (locate-user-emacs-file "transient/values.el")
  "File used to save values of transients."
  :package-version '(transient . "0.1.0")
  :group 'transient
  :type 'file)

(defcustom transient-history-file
  (locate-user-emacs-file "transient/history.el")
  "File used to save history of transients and their infixes."
  :package-version '(transient . "0.1.0")
  :group 'transient
  :type 'file)

(defcustom transient-history-limit 10
  "Number of history elements to keep when saving to file."
  :package-version '(transient . "0.1.0")
  :group 'transient
  :type 'integer)

(defcustom transient-save-history t
  "Whether to save history of transient commands when exiting Emacs."
  :package-version '(transient . "0.1.0")
  :group 'transient
  :type 'boolean)

;;; Faces

(defgroup transient-faces nil
  "Faces used by Transient."
  :group 'transient)

(defface transient-heading '((t :inherit font-lock-keyword-face))
  "Face used for headings."
  :group 'transient-faces)

(defface transient-key '((t :inherit font-lock-builtin-face))
  "Face used for keys."
  :group 'transient-faces)

(defface transient-argument '((t :inherit font-lock-warning-face))
  "Face used for enabled arguments."
  :group 'transient-faces)

(defface transient-value '((t :inherit font-lock-string-face))
  "Face used for values."
  :group 'transient-faces)

(defface transient-inactive-argument '((t :inherit shadow))
  "Face used for inactive arguments."
  :group 'transient-faces)

(defface transient-inactive-value '((t :inherit shadow))
  "Face used for inactive values."
  :group 'transient-faces)

(defface transient-unreachable '((t :inherit shadow))
  "Face used for suffixes unreachable from the current prefix sequence."
  :group 'transient-faces)

(defface transient-active-infix '((t :inherit secondary-selection))
  "Face used for the infix for which the value is being read."
  :group 'transient-faces)

(defface transient-unreachable-key '((t :inherit (transient-key shadow)))
  "Face used for keys unreachable from the current prefix sequence."
  :group 'transient-faces)

(defface transient-nonstandard-key '((t :underline t))
  "Face optionally used to highlight keys conflicting with short-argument.
Also see option `transient-highlight-mismatched-keys'."
  :group 'transient-faces)

(defface transient-mismatched-key '((t :underline t))
  "Face optionally used to highlight keys without a short-argument.
Also see option `transient-highlight-mismatched-keys'."
  :group 'transient-faces)

(defface transient-inapt-suffix '((t :inherit shadow :italic t))
  "Face used for suffixes that are inapt at this time."
  :group 'transient-faces)

(defface transient-enabled-suffix
  '((t :background "green" :foreground "black" :weight bold))
  "Face used for enabled levels while editing suffix levels.
See info node `(transient)Enabling and Disabling Suffixes'."
  :group 'transient-faces)

(defface transient-disabled-suffix
  '((t :background "red" :foreground "black" :weight bold))
  "Face used for disabled levels while editing suffix levels.
See info node `(transient)Enabling and Disabling Suffixes'."
  :group 'transient-faces)

(defface transient-higher-level '((t :underline t))
  "Face optionally used to highlight suffixes on higher levels.
Also see option `transient-highlight-higher-levels'."
  :group 'transient-faces)

(defface transient-separator
  `((((class color) (background light))
     ,@(and (>= emacs-major-version 27) '(:extend t))
     :background "grey80")
    (((class color) (background  dark))
     ,@(and (>= emacs-major-version 27) '(:extend t))
     :background "grey30"))
  "Face used to draw line below transient popup window.
This is only used if `transient-mode-line-format' is `line'.
Only the background color is significant."
  :group 'transient-faces)

(defgroup transient-color-faces
  '((transient-semantic-coloring custom-variable))
  "Faces used by Transient for Hydra-like command coloring.
These faces are only used if `transient-semantic-coloring'
\(which see) is non-nil."
  :group 'transient-faces)

(defface transient-red
  '((t :inherit transient-key :foreground "red"))
  "Face used for red prefixes and suffixes."
  :group 'transient-color-faces)

(defface transient-blue
  '((t :inherit transient-key :foreground "blue"))
  "Face used for blue prefixes and suffixes."
  :group 'transient-color-faces)

(defface transient-amaranth
  '((t :inherit transient-key :foreground "#E52B50"))
  "Face used for amaranth prefixes."
  :group 'transient-color-faces)

(defface transient-pink
  '((t :inherit transient-key :foreground "#FF6EB4"))
  "Face used for pink prefixes."
  :group 'transient-color-faces)

(defface transient-teal
  '((t :inherit transient-key :foreground "#367588"))
  "Face used for teal prefixes."
  :group 'transient-color-faces)

(defface transient-purple
  '((t :inherit transient-key :foreground "#a020f0"))
  "Face used for purple prefixes.

This is an addition to the colors supported by Hydra.  It is
used by suffixes that quit the current prefix but return to
the previous prefix."
  :group 'transient-color-faces)

;;; Persistence

(defun transient--read-file-contents (file)
  (with-demoted-errors "Transient error: %S"
    (and (file-exists-p file)
         (with-temp-buffer
           (insert-file-contents file)
           (read (current-buffer))))))

(defun transient--pp-to-file (list file)
  (make-directory (file-name-directory file) t)
  (setq list (cl-sort (copy-sequence list) #'string< :key #'car))
  (with-temp-file file
    (let ((print-level nil)
          (print-length nil))
      (pp list (current-buffer)))))

(defvar transient-values
  (transient--read-file-contents transient-values-file)
  "Values of transient commands.
The value of this variable persists between Emacs sessions
and you usually should not change it manually.")

(defun transient-save-values ()
  (transient--pp-to-file transient-values transient-values-file))

(defvar transient-levels
  (transient--read-file-contents transient-levels-file)
  "Levels of transient commands.
The value of this variable persists between Emacs sessions
and you usually should not change it manually.")

(defun transient-save-levels ()
  (transient--pp-to-file transient-levels transient-levels-file))

(defvar transient-history
  (transient--read-file-contents transient-history-file)
  "History of transient commands and infix arguments.
The value of this variable persists between Emacs sessions
\(unless `transient-save-history' is nil) and you usually
should not change it manually.")

(defun transient-save-history ()
  (setq transient-history
        (cl-sort (mapcar (pcase-lambda (`(,key . ,val))
                           (cons key (seq-take (delete-dups val)
                                               transient-history-limit)))
                         transient-history)
                 #'string< :key #'car))
  (transient--pp-to-file transient-history transient-history-file))

(defun transient-maybe-save-history ()
  "Save the value of `transient-history'.
If `transient-save-history' is nil, then do nothing."
  (when transient-save-history
    (transient-save-history)))

(unless noninteractive
  (add-hook 'kill-emacs-hook #'transient-maybe-save-history))

;;; Classes
;;;; Prefix

(defclass transient-prefix ()
  ((prototype   :initarg :prototype)
   (command     :initarg :command)
   (level       :initarg :level)
   (variable    :initarg :variable    :initform nil)
   (init-value  :initarg :init-value)
   (value) (default-value :initarg :value)
   (scope       :initarg :scope       :initform nil)
   (history     :initarg :history     :initform nil)
   (history-pos :initarg :history-pos :initform 0)
   (history-key :initarg :history-key :initform nil)
   (show-help   :initarg :show-help   :initform nil)
   (info-manual :initarg :info-manual :initform nil)
   (man-page    :initarg :man-page    :initform nil)
   (transient-suffix     :initarg :transient-suffix     :initform nil)
   (transient-non-suffix :initarg :transient-non-suffix :initform nil)
   (incompatible         :initarg :incompatible         :initform nil)
   (suffix-description   :initarg :suffix-description)
   (variable-pitch       :initarg :variable-pitch       :initform nil)
   (unwind-suffix        :documentation "Internal use." :initform nil))
  "Transient prefix command.

Each transient prefix command consists of a command, which is
stored in a symbol's function slot and an object, which is
stored in the `transient--prefix' property of the same symbol.

When a transient prefix command is invoked, then a clone of that
object is stored in the global variable `transient--prefix' and
the prototype is stored in the clone's `prototype' slot.")

;;;; Suffix

(defclass transient-child ()
  ((level
    :initarg :level
    :initform (symbol-value 'transient--default-child-level)
    :documentation "Enable if level of prefix is equal or greater.")
   (if
    :initarg :if
    :initform nil
    :documentation "Enable if predicate returns non-nil.")
   (if-not
    :initarg :if-not
    :initform nil
    :documentation "Enable if predicate returns nil.")
   (if-non-nil
    :initarg :if-non-nil
    :initform nil
    :documentation "Enable if variable's value is non-nil.")
   (if-nil
    :initarg :if-nil
    :initform nil
    :documentation "Enable if variable's value is nil.")
   (if-mode
    :initarg :if-mode
    :initform nil
    :documentation "Enable if major-mode matches value.")
   (if-not-mode
    :initarg :if-not-mode
    :initform nil
    :documentation "Enable if major-mode does not match value.")
   (if-derived
    :initarg :if-derived
    :initform nil
    :documentation "Enable if major-mode derives from value.")
   (if-not-derived
    :initarg :if-not-derived
    :initform nil
    :documentation "Enable if major-mode does not derive from value."))
  "Abstract superclass for group and suffix classes.

It is undefined what happens if more than one `if*' predicate
slot is non-nil."
  :abstract t)

(defclass transient-suffix (transient-child)
  ((key         :initarg :key)
   (command     :initarg :command)
   (transient   :initarg :transient)
   (format      :initarg :format      :initform " %k %d")
   (description :initarg :description :initform nil)
   (show-help   :initarg :show-help   :initform nil)
   (inapt                             :initform nil)
   (inapt-if
    :initarg :inapt-if
    :initform nil
    :documentation "Inapt if predicate returns non-nil.")
   (inapt-if-not
    :initarg :inapt-if-not
    :initform nil
    :documentation "Inapt if predicate returns nil.")
   (inapt-if-non-nil
    :initarg :inapt-if-non-nil
    :initform nil
    :documentation "Inapt if variable's value is non-nil.")
   (inapt-if-nil
    :initarg :inapt-if-nil
    :initform nil
    :documentation "Inapt if variable's value is nil.")
   (inapt-if-mode
    :initarg :inapt-if-mode
    :initform nil
    :documentation "Inapt if major-mode matches value.")
   (inapt-if-not-mode
    :initarg :inapt-if-not-mode
    :initform nil
    :documentation "Inapt if major-mode does not match value.")
   (inapt-if-derived
    :initarg :inapt-if-derived
    :initform nil
    :documentation "Inapt if major-mode derives from value.")
   (inapt-if-not-derived
    :initarg :inapt-if-not-derived
    :initform nil
    :documentation "Inapt if major-mode does not derive from value."))
  "Superclass for suffix command.")

(defclass transient-infix (transient-suffix)
  ((transient                         :initform t)
   (argument    :initarg :argument)
   (shortarg    :initarg :shortarg)
   (value                             :initform nil)
   (init-value  :initarg :init-value)
   (unsavable   :initarg :unsavable   :initform nil)
   (multi-value :initarg :multi-value :initform nil)
   (always-read :initarg :always-read :initform nil)
   (allow-empty :initarg :allow-empty :initform nil)
   (history-key :initarg :history-key :initform nil)
   (reader      :initarg :reader      :initform nil)
   (prompt      :initarg :prompt      :initform nil)
   (choices     :initarg :choices     :initform nil)
   (format                            :initform " %k %d (%v)"))
  "Transient infix command."
  :abstract t)

(defclass transient-argument (transient-infix) ()
  "Abstract superclass for infix arguments."
  :abstract t)

(defclass transient-switch (transient-argument) ()
  "Class used for command-line argument that can be turned on and off.")

(defclass transient-option (transient-argument) ()
  "Class used for command-line argument that can take a value.")

(defclass transient-variable (transient-infix)
  ((variable    :initarg :variable)
   (format                            :initform " %k %d %v"))
  "Abstract superclass for infix commands that set a variable."
  :abstract t)

(defclass transient-switches (transient-argument)
  ((argument-format  :initarg :argument-format)
   (argument-regexp  :initarg :argument-regexp))
  "Class used for sets of mutually exclusive command-line switches.")

(defclass transient-files (transient-option) ()
  ((key         :initform "--")
   (argument    :initform "--")
   (multi-value :initform rest)
   (reader      :initform transient-read-files))
  "Class used for the \"--\" argument or similar.
All remaining arguments are treated as files.
They become the value of this argument.")

;;;; Group

(defclass transient-group (transient-child)
  ((suffixes       :initarg :suffixes       :initform nil)
   (hide           :initarg :hide           :initform nil)
   (description    :initarg :description    :initform nil)
   (setup-children :initarg :setup-children)
   (pad-keys       :initarg :pad-keys))
  "Abstract superclass of all group classes."
  :abstract t)

(defclass transient-column (transient-group) ()
  "Group class that displays each element on a separate line.")

(defclass transient-row (transient-group) ()
  "Group class that displays all elements on a single line.")

(defclass transient-columns (transient-group) ()
  "Group class that displays elements organized in columns.
Direct elements have to be groups whose elements have to be
commands or strings.  Each subgroup represents a column.
This class takes care of inserting the subgroups' elements.")

(defclass transient-subgroups (transient-group) ()
  "Group class that wraps other groups.

Direct elements have to be groups whose elements have to be
commands or strings.  This group inserts an empty line between
subgroups.  The subgroups are responsible for displaying their
elements themselves.")

;;; Define

;;;###autoload
(defmacro transient-define-prefix (name arglist &rest args)
  "Define NAME as a transient prefix command.

ARGLIST are the arguments that command takes.
DOCSTRING is the documentation string and is optional.

These arguments can optionally be followed by key-value pairs.
Each key has to be a keyword symbol, either `:class' or a keyword
argument supported by the constructor of that class.  The
`transient-prefix' class is used if the class is not specified
explicitly.

GROUPs add key bindings for infix and suffix commands and specify
how these bindings are presented in the popup buffer.  At least
one GROUP has to be specified.  See info node `(transient)Binding
Suffix and Infix Commands'.

The BODY is optional.  If it is omitted, then ARGLIST is also
ignored and the function definition becomes:

  (lambda ()
    (interactive)
    (transient-setup \\='NAME))

If BODY is specified, then it must begin with an `interactive'
form that matches ARGLIST, and it must call `transient-setup'.
It may however call that function only when some condition is
satisfied; that is one of the reason why you might want to use
an explicit BODY.

All transients have a (possibly nil) value, which is exported
when suffix commands are called, so that they can consume that
value.  For some transients it might be necessary to have a sort
of secondary value, called a scope.  Such a scope would usually
be set in the commands `interactive' form and has to be passed
to the setup function:

  (transient-setup \\='NAME nil nil :scope SCOPE)

\(fn NAME ARGLIST [DOCSTRING] [KEYWORD VALUE]... GROUP... [BODY...])"
  (declare (debug ( &define name lambda-list
                    [&optional lambda-doc]
                    [&rest keywordp sexp]
                    [&rest vectorp]
                    [&optional ("interactive" interactive) def-body]))
           (indent defun)
           (doc-string 3))
  (pcase-let ((`(,class ,slots ,suffixes ,docstr ,body)
               (transient--expand-define-args args arglist)))
    `(progn
       (defalias ',name
         ,(if body
              `(lambda ,arglist ,@body)
            `(lambda ()
               (interactive)
               (transient-setup ',name))))
       (put ',name 'interactive-only t)
       (put ',name 'function-documentation ,docstr)
       (put ',name 'transient--prefix
            (,(or class 'transient-prefix) :command ',name ,@slots))
       (put ',name 'transient--layout
            (list ,@(cl-mapcan (lambda (s) (transient--parse-child name s))
                               suffixes))))))

(defmacro transient-define-suffix (name arglist &rest args)
  "Define NAME as a transient suffix command.

ARGLIST are the arguments that the command takes.
DOCSTRING is the documentation string and is optional.

These arguments can optionally be followed by key-value pairs.
Each key has to be a keyword symbol, either `:class' or a
keyword argument supported by the constructor of that class.
The `transient-suffix' class is used if the class is not
specified explicitly.

The BODY must begin with an `interactive' form that matches
ARGLIST.  The infix arguments are usually accessed by using
`transient-args' inside `interactive'.

\(fn NAME ARGLIST [DOCSTRING] [KEYWORD VALUE]... BODY...)"
  (declare (debug ( &define name lambda-list
                    [&optional lambda-doc]
                    [&rest keywordp sexp]
                    ("interactive" interactive)
                    def-body))
           (indent defun)
           (doc-string 3))
  (pcase-let ((`(,class ,slots ,_ ,docstr ,body)
               (transient--expand-define-args args arglist)))
    `(progn
       (defalias ',name (lambda ,arglist ,@body))
       (put ',name 'interactive-only t)
       (put ',name 'function-documentation ,docstr)
       (put ',name 'transient--suffix
            (,(or class 'transient-suffix) :command ',name ,@slots)))))

(defmacro transient-define-infix (name arglist &rest args)
  "Define NAME as a transient infix command.

ARGLIST is always ignored and reserved for future use.
DOCSTRING is the documentation string and is optional.

The key-value pairs are mandatory.  All transient infix commands
are equal to each other (but not eq), so it is meaningless to
define an infix command without also setting at least `:class'
and one other keyword (which it is depends on the used class,
usually `:argument' or `:variable').

Each key has to be a keyword symbol, either `:class' or a keyword
argument supported by the constructor of that class.  The
`transient-switch' class is used if the class is not specified
explicitly.

The function definitions is always:

   (lambda ()
     (interactive)
     (let ((obj (transient-suffix-object)))
       (transient-infix-set obj (transient-infix-read obj)))
     (transient--show))

`transient-infix-read' and `transient-infix-set' are generic
functions.  Different infix commands behave differently because
the concrete methods are different for different infix command
classes.  In rare case the above command function might not be
suitable, even if you define your own infix command class.  In
that case you have to use `transient-define-suffix' to define
the infix command and use t as the value of the `:transient'
keyword.

\(fn NAME ARGLIST [DOCSTRING] [KEYWORD VALUE]...)"
  (declare (debug ( &define name lambda-list
                    [&optional lambda-doc]
                    [&rest keywordp sexp]))
           (indent defun)
           (doc-string 3))
  (pcase-let ((`(,class ,slots ,_ ,docstr ,_)
               (transient--expand-define-args args arglist)))
    `(progn
       (defalias ',name ,(transient--default-infix-command))
       (put ',name 'interactive-only t)
       (put ',name 'command-modes (list 'not-a-mode))
       (put ',name 'function-documentation ,docstr)
       (put ',name 'transient--suffix
            (,(or class 'transient-switch) :command ',name ,@slots)))))

(defalias 'transient-define-argument #'transient-define-infix
  "Define NAME as a transient infix command.

Only use this alias to define an infix command that actually
sets an infix argument.  To define a infix command that, for
example, sets a variable use `transient-define-infix' instead.

\(fn NAME ARGLIST [DOCSTRING] [KEYWORD VALUE]...)")

(defun transient--expand-define-args (args &optional arglist)
  (unless (listp arglist)
    (error "Mandatory ARGLIST is missing"))
  (let (class keys suffixes docstr)
    (when (stringp (car args))
      (setq docstr (pop args)))
    (while (keywordp (car args))
      (let ((k (pop args))
            (v (pop args)))
        (if (eq k :class)
            (setq class v)
          (push k keys)
          (push v keys))))
    (while (let ((arg (car args)))
             (or (vectorp arg)
                 (and arg (symbolp arg))))
      (push (pop args) suffixes))
    (list (if (eq (car-safe class) 'quote)
              (cadr class)
            class)
          (nreverse keys)
          (nreverse suffixes)
          docstr
          args)))

(defun transient--parse-child (prefix spec)
  (cl-etypecase spec
    (symbol  (let ((value (symbol-value spec)))
               (if (and (listp value)
                        (or (listp (car value))
                            (vectorp (car value))))
                   (cl-mapcan (lambda (s) (transient--parse-child prefix s)) value)
                 (transient--parse-child prefix value))))
    (vector  (and-let* ((c (transient--parse-group  prefix spec))) (list c)))
    (list    (and-let* ((c (transient--parse-suffix prefix spec))) (list c)))
    (string  (list spec))))

(defun transient--parse-group (prefix spec)
  (setq spec (append spec nil))
  (cl-symbol-macrolet
      ((car (car spec))
       (pop (pop spec)))
    (let (level class args)
      (when (integerp car)
        (setq level pop))
      (when (stringp car)
        (setq args (plist-put args :description pop)))
      (while (keywordp car)
        (let ((key pop)
              (val pop))
          (cond ((eq key :class)
                 (setq class (macroexp-quote val)))
                ((or (symbolp val)
                     (and (listp val) (not (eq (car val) 'lambda))))
                 (setq args (plist-put args key (macroexp-quote val))))
                ((setq args (plist-put args key val))))))
      (list 'vector
            (or level transient--default-child-level)
            (or class
                (if (vectorp car)
                    (quote 'transient-columns)
                  (quote 'transient-column)))
            (and args (cons 'list args))
            (cons 'list
                  (cl-mapcan (lambda (s) (transient--parse-child prefix s))
                             spec))))))

(defun transient--parse-suffix (prefix spec)
  (let (level class args)
    (cl-symbol-macrolet
        ((car (car spec))
         (pop (pop spec)))
      (when (integerp car)
        (setq level pop))
      (when (or (stringp car)
                (vectorp car))
        (setq args (plist-put args :key pop)))
      (cond
       ((or (stringp car)
            (eq (car-safe car) 'lambda))
        (setq args (plist-put args :description pop)))
       ((and (symbolp car)
             (not (commandp car))
             (commandp (cadr spec)))
        (setq args (plist-put args :description (macroexp-quote pop)))))
      (cond
       ((keywordp car)
        (error "Need command, got %S" car))
       ((symbolp car)
        (setq args (plist-put args :command (macroexp-quote pop))))
       ((and (commandp car)
             (not (stringp car)))
        (let ((cmd pop)
              (sym (intern (format "transient:%s:%s"
                                   prefix
                                   (or (plist-get args :description)
                                       (plist-get args :key))))))
          (defalias sym cmd)
          (setq args (plist-put args :command (macroexp-quote sym)))))
       ((or (stringp car)
            (and car (listp car)))
        (let ((arg pop))
          (cl-typecase arg
            (list
             (setq args (plist-put args :shortarg (car  arg)))
             (setq args (plist-put args :argument (cadr arg)))
             (setq arg  (cadr arg)))
            (string
             (when-let ((shortarg (transient--derive-shortarg arg)))
               (setq args (plist-put args :shortarg shortarg)))
             (setq args (plist-put args :argument arg))))
          (setq args (plist-put args :command
                                (list 'quote (intern (format "transient:%s:%s"
                                                             prefix arg)))))
          (cond ((and car (not (keywordp car)))
                 (setq class 'transient-option)
                 (setq args (plist-put args :reader (macroexp-quote pop))))
                ((not (string-suffix-p "=" arg))
                 (setq class 'transient-switch))
                (t
                 (setq class 'transient-option)))))
       (t
        (error "Needed command or argument, got %S" car)))
      (while (keywordp car)
        (let ((key pop)
              (val pop))
          (cond ((eq key :class) (setq class val))
                ((eq key :level) (setq level val))
                ((eq (car-safe val) '\,)
                 (setq args (plist-put args key (cadr val))))
                ((or (symbolp val)
                     (and (listp val) (not (eq (car val) 'lambda))))
                 (setq args (plist-put args key (macroexp-quote val))))
                ((setq args (plist-put args key val)))))))
    (unless (plist-get args :key)
      (when-let ((shortarg (plist-get args :shortarg)))
        (setq args (plist-put args :key shortarg))))
    (list 'list
          (or level transient--default-child-level)
          (macroexp-quote (or class 'transient-suffix))
          (cons 'list args))))

(defun transient--default-infix-command ()
  (cons 'lambda
        '(()
          (interactive)
          (let ((obj (transient-suffix-object)))
            (transient-infix-set obj (transient-infix-read obj)))
          (transient--show))))

(defun transient--ensure-infix-command (obj)
  (let ((cmd (oref obj command)))
    (unless (or (commandp cmd)
                (get cmd 'transient--infix-command))
      (if (or (cl-typep obj 'transient-switch)
              (cl-typep obj 'transient-option))
          (put cmd 'transient--infix-command
               (transient--default-infix-command))
        ;; This is not an anonymous infix argument.
        (when (transient--use-suffix-p obj)
          (error "Suffix %s is not defined or autoloaded as a command" cmd))))))

(defun transient--derive-shortarg (arg)
  (save-match-data
    (and (string-match "\\`\\(-[a-zA-Z]\\)\\(\\'\\|=\\)" arg)
         (match-string 1 arg))))

(defun transient-parse-suffix (prefix suffix)
  "Parse SUFFIX, to be added to PREFIX.
PREFIX is a prefix command, a symbol.
SUFFIX is a suffix command or a group specification (of
  the same forms as expected by `transient-define-prefix').
Intended for use in a group's `:setup-children' function."
  (eval (car (transient--parse-child prefix suffix))))

(defun transient-parse-suffixes (prefix suffixes)
  "Parse SUFFIXES, to be added to PREFIX.
PREFIX is a prefix command, a symbol.
SUFFIXES is a list of suffix command or a group specification
  (of the same forms as expected by `transient-define-prefix').
Intended for use in a group's `:setup-children' function."
  (mapcar (apply-partially #'transient-parse-suffix prefix) suffixes))

;;; Edit

(defun transient--insert-suffix (prefix loc suffix action &optional keep-other)
  (let* ((suf (cl-etypecase suffix
                (vector (transient--parse-group  prefix suffix))
                (list   (transient--parse-suffix prefix suffix))
                (string suffix)))
         (mem (transient--layout-member loc prefix))
         (elt (car mem)))
    (setq suf (eval suf))
    (cond
     ((not mem)
      (message "Cannot insert %S into %s; %s not found"
               suffix prefix loc))
     ((or (and (vectorp suffix) (not (vectorp elt)))
          (and (listp   suffix) (vectorp elt))
          (and (stringp suffix) (vectorp elt)))
      (message "Cannot place %S into %s at %s; %s"
               suffix prefix loc
               "suffixes and groups cannot be siblings"))
     (t
      (when-let* ((bindingp (listp suf))
                  (key (transient--spec-key suf))
                  (conflict (car (transient--layout-member key prefix)))
                  (conflictp
                   (and (not (and (eq action 'replace)
                                  (eq conflict elt)))
                        (or (not keep-other)
                            (eq (plist-get (nth 2 suf) :command)
                                (plist-get (nth 2 conflict) :command)))
                        (equal (transient--suffix-predicate suf)
                               (transient--suffix-predicate conflict)))))
        (transient-remove-suffix prefix key))
      (cl-ecase action
        (insert  (setcdr mem (cons elt (cdr mem)))
                 (setcar mem suf))
        (append  (setcdr mem (cons suf (cdr mem))))
        (replace (setcar mem suf)))))))

;;;###autoload
(defun transient-insert-suffix (prefix loc suffix &optional keep-other)
  "Insert a SUFFIX into PREFIX before LOC.
PREFIX is a prefix command, a symbol.
SUFFIX is a suffix command or a group specification (of
  the same forms as expected by `transient-define-prefix').
LOC is a command, a key vector, a key description (a string
  as returned by `key-description'), or a coordination list
  (whose last element may also be a command or key).
Remove a conflicting binding unless optional KEEP-OTHER is
  non-nil.
See info node `(transient)Modifying Existing Transients'."
  (declare (indent defun))
  (transient--insert-suffix prefix loc suffix 'insert keep-other))

;;;###autoload
(defun transient-append-suffix (prefix loc suffix &optional keep-other)
  "Insert a SUFFIX into PREFIX after LOC.
PREFIX is a prefix command, a symbol.
SUFFIX is a suffix command or a group specification (of
  the same forms as expected by `transient-define-prefix').
LOC is a command, a key vector, a key description (a string
  as returned by `key-description'), or a coordination list
  (whose last element may also be a command or key).
Remove a conflicting binding unless optional KEEP-OTHER is
  non-nil.
See info node `(transient)Modifying Existing Transients'."
  (declare (indent defun))
  (transient--insert-suffix prefix loc suffix 'append keep-other))

;;;###autoload
(defun transient-replace-suffix (prefix loc suffix)
  "Replace the suffix at LOC in PREFIX with SUFFIX.
PREFIX is a prefix command, a symbol.
SUFFIX is a suffix command or a group specification (of
  the same forms as expected by `transient-define-prefix').
LOC is a command, a key vector, a key description (a string
  as returned by `key-description'), or a coordination list
  (whose last element may also be a command or key).
See info node `(transient)Modifying Existing Transients'."
  (declare (indent defun))
  (transient--insert-suffix prefix loc suffix 'replace))

;;;###autoload
(defun transient-remove-suffix (prefix loc)
  "Remove the suffix or group at LOC in PREFIX.
PREFIX is a prefix command, a symbol.
LOC is a command, a key vector, a key description (a string
  as returned by `key-description'), or a coordination list
  (whose last element may also be a command or key).
See info node `(transient)Modifying Existing Transients'."
  (declare (indent defun))
  (transient--layout-member loc prefix 'remove))

(defun transient-get-suffix (prefix loc)
  "Return the suffix or group at LOC in PREFIX.
PREFIX is a prefix command, a symbol.
LOC is a command, a key vector, a key description (a string
  as returned by `key-description'), or a coordination list
  (whose last element may also be a command or key).
See info node `(transient)Modifying Existing Transients'."
  (if-let ((mem (transient--layout-member loc prefix)))
      (car mem)
    (error "%s not found in %s" loc prefix)))

(defun transient-suffix-put (prefix loc prop value)
  "Edit the suffix at LOC in PREFIX, setting PROP to VALUE.
PREFIX is a prefix command, a symbol.
SUFFIX is a suffix command or a group specification (of
  the same forms as expected by `transient-define-prefix').
LOC is a command, a key vector, a key description (a string
  as returned by `key-description'), or a coordination list
  (whose last element may also be a command or key).
See info node `(transient)Modifying Existing Transients'."
  (let ((suf (transient-get-suffix prefix loc)))
    (setf (elt suf 2)
          (plist-put (elt suf 2) prop value))))

(defun transient--layout-member (loc prefix &optional remove)
  (let ((val (or (get prefix 'transient--layout)
                 (error "%s is not a transient command" prefix))))
    (when (listp loc)
      (while (integerp (car loc))
        (let* ((children (if (vectorp val) (aref val 3) val))
               (mem (transient--nthcdr (pop loc) children)))
          (if (and remove (not loc))
              (let ((rest (delq (car mem) children)))
                (if (vectorp val)
                    (aset val 3 rest)
                  (put prefix 'transient--layout rest))
                (setq val nil))
            (setq val (if loc (car mem) mem)))))
      (setq loc (car loc)))
    (if loc
        (transient--layout-member-1 (transient--kbd loc) val remove)
      val)))

(defun transient--layout-member-1 (loc layout remove)
  (cond ((listp layout)
         (seq-some (lambda (elt) (transient--layout-member-1 loc elt remove))
                   layout))
        ((vectorp (car (aref layout 3)))
         (seq-some (lambda (elt) (transient--layout-member-1 loc elt remove))
                   (aref layout 3)))
        (remove
         (aset layout 3
               (delq (car (transient--group-member loc layout))
                     (aref layout 3)))
         nil)
        (t (transient--group-member loc layout))))

(defun transient--group-member (loc group)
  (cl-member-if (lambda (suffix)
                  (and (listp suffix)
                       (let* ((def (nth 2 suffix))
                              (cmd (plist-get def :command)))
                         (if (symbolp loc)
                             (eq cmd loc)
                           (equal (transient--kbd
                                   (or (plist-get def :key)
                                       (transient--command-key cmd)))
                                  loc)))))
                (aref group 3)))

(defun transient--kbd (keys)
  (when (vectorp keys)
    (setq keys (key-description keys)))
  (when (stringp keys)
    (setq keys (kbd keys)))
  keys)

(defun transient--spec-key (spec)
  (let ((plist (nth 2 spec)))
    (or (plist-get plist :key)
        (transient--command-key
         (plist-get plist :command)))))

(defun transient--command-key (cmd)
  (and-let* ((obj (get cmd 'transient--suffix)))
    (cond ((slot-boundp obj 'key)
           (oref obj key))
          ((slot-exists-p obj 'shortarg)
           (if (slot-boundp obj 'shortarg)
               (oref obj shortarg)
             (transient--derive-shortarg (oref obj argument)))))))

(defun transient--nthcdr (n list)
  (nthcdr (if (< n 0) (- (length list) (abs n)) n) list))

;;; Variables

(defvar transient-current-prefix nil
  "The transient from which this suffix command was invoked.
This is an object representing that transient, use
`transient-current-command' to get the respective command.")

(defvar transient-current-command nil
  "The transient from which this suffix command was invoked.
This is a symbol representing that transient, use
`transient-current-prefix' to get the respective object.")

(defvar transient-current-suffixes nil
  "The suffixes of the transient from which this suffix command was invoked.
This is a list of objects.  Usually it is sufficient to instead
use the function `transient-args', which returns a list of
values.  In complex cases it might be necessary to use this
variable instead.")

(defvar transient-exit-hook nil
  "Hook run after exiting a transient.")

(defvar transient--prefix nil)
(defvar transient--layout nil)
(defvar transient--suffixes nil)

(defconst transient--stay t   "Do not exit the transient.")
(defconst transient--exit nil "Do exit the transient.")

(defvar transient--exitp nil "Whether to exit the transient.")
(defvar transient--showp nil "Whether the transient is show in a popup buffer.")
(defvar transient--helpp nil "Whether help-mode is active.")
(defvar transient--editp nil "Whether edit-mode is active.")

(defvar transient--active-infix nil "The active infix awaiting user input.")

(defvar transient--timer nil)

(defvar transient--stack nil)

(defvar transient--minibuffer-depth 0)

(defvar transient--buffer-name " *transient*"
  "Name of the transient buffer.")

(defvar transient--window nil
  "The window used to display the transient popup.")

(defvar transient--original-window nil
  "The window that was selected before the transient was invoked.
Usually it remains selected while the transient is active.")

(defvar transient--original-buffer nil
  "The buffer that was current before the transient was invoked.
Usually it remains current while the transient is active.")

(defvar transient--debug nil "Whether put debug information into *Messages*.")

(defvar transient--history nil)

(defvar transient--scroll-commands
  '(transient-scroll-up
    transient-scroll-down
    mwheel-scroll
    scroll-bar-toolkit-scroll))

;;; Identities

(defun transient-suffix-object (&optional command)
  "Return the object associated with the current suffix command.

Each suffix commands is associated with an object, which holds
additional information about the suffix, such as its value (in
the case of an infix command, which is a kind of suffix command).

This function is intended to be called by infix commands, whose
command definition usually (at least when defined using
`transient-define-infix') is this:

   (lambda ()
     (interactive)
     (let ((obj (transient-suffix-object)))
       (transient-infix-set obj (transient-infix-read obj)))
     (transient--show))

\(User input is read outside of `interactive' to prevent the
command from being added to `command-history'.  See #23.)

Such commands need to be able to access their associated object
to guide how `transient-infix-read' reads the new value and to
store the read value.  Other suffix commands (including non-infix
commands) may also need the object to guide their behavior.

This function attempts to return the object associated with the
current suffix command even if the suffix command was not invoked
from a transient.  (For some suffix command that is a valid thing
to do, for others it is not.)  In that case nil may be returned
if the command was not defined using one of the macros intended
to define such commands.

The optional argument COMMAND is intended for internal use.  If
you are contemplating using it in your own code, then you should
probably use this instead:

  (get COMMAND \\='transient--suffix)"
  (when command
    (cl-check-type command command))
  (if (or transient--prefix
          transient-current-prefix)
      (let ((suffixes
             (cl-remove-if-not
              (lambda (obj)
                (eq (transient--suffix-command obj)
                    (or command
                        (if (eq this-command 'transient-set-level)
                            ;; This is how it can look up for which
                            ;; command it is setting the level.
                            this-original-command
                          this-command))))
              (or transient--suffixes
                  transient-current-suffixes))))
        (or (and (cdr suffixes)
                 (cl-find-if
                  (lambda (obj)
                    (equal (listify-key-sequence (transient--kbd (oref obj key)))
                           (listify-key-sequence (this-command-keys))))
                  suffixes))
            (car suffixes)))
    (when-let* ((obj (get (or command this-command) 'transient--suffix))
                (obj (clone obj)))
      ;; Cannot use and-let* because of debbugs#31840.
      (transient-init-scope obj)
      (transient-init-value obj)
      obj)))

(defun transient--suffix-command (object)
  "Return the command represented by OBJECT.

If the value of OBJECT's `command' slot is a command, then return
that.  Otherwise it is a symbol whose `transient--infix-command'
property holds an anonymous command, which is returned instead."
  (cl-check-type object transient-suffix)
  (let ((sym (oref object command)))
    (if (commandp sym)
        sym
      (get sym 'transient--infix-command))))

(defun transient--suffix-symbol (arg)
  "Return a symbol representing ARG.

ARG must be a command and/or a symbol.  If it is a symbol,
then just return it.  Otherwise return the symbol whose
`transient--infix-command' property's value is ARG."
  (or (cl-typep arg 'command)
      (cl-typep arg 'symbol)
      (signal 'wrong-type-argument `((command symbol) ,arg)))
  (if (symbolp arg)
      arg
    (let* ((obj (transient-suffix-object))
           (sym (oref obj command)))
      (if (eq (get sym 'transient--infix-command) arg)
          sym
        (catch 'found
          (mapatoms (lambda (sym)
                      (when (eq (get sym 'transient--infix-command) arg)
                        (throw 'found sym)))))))))

;;; Keymaps

(defvar transient-base-map
  (let ((map (make-sparse-keymap)))
    (define-key map (kbd "ESC ESC ESC") #'transient-quit-all)
    (define-key map (kbd "C-g")   #'transient-quit-one)
    (define-key map (kbd "C-q")   #'transient-quit-all)
    (define-key map (kbd "C-z")   #'transient-suspend)
    (define-key map (kbd "C-v")   #'transient-scroll-up)
    (define-key map (kbd "C-M-v") #'transient-scroll-down)
    (define-key map [next]        #'transient-scroll-up)
    (define-key map [prior]       #'transient-scroll-down)
    map)
  "Parent of other keymaps used by Transient.

This is the parent keymap of all the keymaps that are used in
all transients: `transient-map' (which in turn is the parent
of the transient-specific keymaps), `transient-edit-map' and
`transient-sticky-map'.

If you change a binding here, then you might also have to edit
`transient-sticky-map' and `transient-common-commands'.  While
the latter isn't a proper transient prefix command, it can be
edited using the same functions as used for transients.

If you add a new command here, then you must also add a binding
to `transient-predicate-map'.")

(defvar transient-map
  (let ((map (make-sparse-keymap)))
    (set-keymap-parent map transient-base-map)
    (define-key map (kbd "C-u")   #'universal-argument)
    (define-key map (kbd "C--")   #'negative-argument)
    (define-key map (kbd "C-t")   #'transient-show)
    (define-key map (kbd "?")     #'transient-help)
    (define-key map (kbd "C-h")   #'transient-help)
    ;; Also bound to "C-x p" and "C-x n" in transient-common-commands.
    (define-key map (kbd "C-M-p") #'transient-history-prev)
    (define-key map (kbd "C-M-n") #'transient-history-next)
    map)
  "Top-level keymap used by all transients.

If you add a new command here, then you must also add a binding
to `transient-predicate-map'.  Also see `transient-base-map'.")

(defvar transient-edit-map
  (let ((map (make-sparse-keymap)))
    (set-keymap-parent map transient-base-map)
    (define-key map (kbd "?")     #'transient-help)
    (define-key map (kbd "C-h")   #'transient-help)
    (define-key map (kbd "C-x l") #'transient-set-level)
    map)
  "Keymap that is active while a transient in is in \"edit mode\".")

(defvar transient-sticky-map
  (let ((map (make-sparse-keymap)))
    (set-keymap-parent map transient-base-map)
    (define-key map (kbd "C-g") #'transient-quit-seq)
    map)
  "Keymap that is active while an incomplete key sequence is active.")

(defvar transient--common-command-prefixes '(?\C-x))

(put 'transient-common-commands
     'transient--layout
     (list
      (eval
       (car (transient--parse-child
             'transient-common-commands
             (vector
              :hide
              (lambda ()
                (and (not (memq
                           (car (bound-and-true-p transient--redisplay-key))
                           transient--common-command-prefixes))
                     (not transient-show-common-commands)))
              (vector
               "Value commands"
               (list "C-x s  " "Set"            #'transient-set)
               (list "C-x C-s" "Save"           #'transient-save)
               (list "C-x C-k" "Reset"          #'transient-reset)
               (list "C-x p  " "Previous value" #'transient-history-prev)
               (list "C-x n  " "Next value"     #'transient-history-next))
              (vector
               "Sticky commands"
               ;; Like `transient-sticky-map' except that
               ;; "C-g" has to be bound to a different command.
               (list "C-g" "Quit prefix or transient" #'transient-quit-one)
               (list "C-q" "Quit transient stack"     #'transient-quit-all)
               (list "C-z" "Suspend transient stack"  #'transient-suspend))
              (vector
               "Customize"
               (list "C-x t" 'transient-toggle-common :description
                     (lambda ()
                       (if transient-show-common-commands
                           "Hide common commands"
                         "Show common permanently")))
               (list "C-x l" "Show/hide suffixes" #'transient-set-level))))))))

(defvar transient-popup-navigation-map
  (let ((map (make-sparse-keymap)))
    (define-key map (kbd "<down-mouse-1>") #'transient-noop)
    (define-key map (kbd "<up>")   #'transient-backward-button)
    (define-key map (kbd "<down>") #'transient-forward-button)
    (define-key map (kbd "C-r")    #'transient-isearch-backward)
    (define-key map (kbd "C-s")    #'transient-isearch-forward)
    (define-key map (kbd "M-RET")  #'transient-push-button)
    map)
  "One of the keymaps used when popup navigation is enabled.
See `transient-enable-popup-navigation'.")

(defvar transient-button-map
  (let ((map (make-sparse-keymap)))
    (define-key map (kbd "<mouse-1>") #'transient-push-button)
    (define-key map (kbd "<mouse-2>") #'transient-push-button)
    map)
  "One of the keymaps used when popup navigation is enabled.
See `transient-enable-popup-navigation'.")

(defvar transient-predicate-map
  (let ((map (make-sparse-keymap)))
    (define-key map [transient-suspend]       #'transient--do-suspend)
    (define-key map [transient-help]          #'transient--do-stay)
    (define-key map [transient-set-level]     #'transient--do-stay)
    (define-key map [transient-history-prev]  #'transient--do-stay)
    (define-key map [transient-history-next]  #'transient--do-stay)
    (define-key map [universal-argument]      #'transient--do-stay)
    (define-key map [negative-argument]       #'transient--do-minus)
    (define-key map [digit-argument]          #'transient--do-stay)
    (define-key map [top-level]               #'transient--do-quit-all)
    (define-key map [transient-quit-all]      #'transient--do-quit-all)
    (define-key map [transient-quit-one]      #'transient--do-quit-one)
    (define-key map [transient-quit-seq]      #'transient--do-stay)
    (define-key map [transient-show]          #'transient--do-stay)
    (define-key map [transient-update]        #'transient--do-stay)
    (define-key map [transient-toggle-common] #'transient--do-stay)
    (define-key map [transient-set]           #'transient--do-call)
    (define-key map [transient-save]          #'transient--do-call)
    (define-key map [transient-reset]         #'transient--do-call)
    (define-key map [describe-key-briefly]    #'transient--do-stay)
    (define-key map [describe-key]            #'transient--do-stay)
    (define-key map [transient-scroll-up]     #'transient--do-stay)
    (define-key map [transient-scroll-down]   #'transient--do-stay)
    (define-key map [mwheel-scroll]           #'transient--do-stay)
    (define-key map [scroll-bar-toolkit-scroll]   #'transient--do-stay)
    (define-key map [transient-noop]              #'transient--do-noop)
    (define-key map [transient-mouse-push-button] #'transient--do-move)
    (define-key map [transient-push-button]       #'transient--do-push-button)
    (define-key map [transient-backward-button]   #'transient--do-move)
    (define-key map [transient-forward-button]    #'transient--do-move)
    (define-key map [transient-isearch-backward]  #'transient--do-move)
    (define-key map [transient-isearch-forward]   #'transient--do-move)
    ;; If a valid but incomplete prefix sequence is followed by
    ;; an unbound key, then Emacs calls the `undefined' command
    ;; but does not set `this-command', `this-original-command'
    ;; or `real-this-command' accordingly.  Instead they are nil.
    (define-key map [nil] #'transient--do-warn)
    map)
  "Base keymap used to map common commands to their transient behavior.

The \"transient behavior\" of a command controls, among other
things, whether invoking the command causes the transient to be
exited or not and whether infix arguments are exported before
doing so.

Each \"key\" is a command that is common to all transients and
that is bound in `transient-map', `transient-edit-map',
`transient-sticky-map' and/or `transient-common-command'.

Each binding is a \"pre-command\", a function that controls the
transient behavior of the respective command.

For transient commands that are bound in individual transients,
the transient behavior is specified using the `:transient' slot
of the corresponding object.")

(defvar transient--transient-map nil)
(defvar transient--predicate-map nil)
(defvar transient--redisplay-map nil)
(defvar transient--redisplay-key nil)

(defun transient--push-keymap (var)
  (let ((map (symbol-value var)))
    (transient--debug "     push %s%s" var (if map "" " VOID"))
    (when map
      (with-demoted-errors "transient--push-keymap: %S"
        (internal-push-keymap map 'overriding-terminal-local-map)))))

(defun transient--pop-keymap (var)
  (let ((map (symbol-value var)))
    (when map
      (transient--debug "     pop  %s" var)
      (with-demoted-errors "transient--pop-keymap: %S"
        (internal-pop-keymap map 'overriding-terminal-local-map)))))

(defun transient--make-transient-map ()
  (let ((map (make-sparse-keymap)))
    (set-keymap-parent map (if transient--editp
                               transient-edit-map
                             transient-map))
    (dolist (obj transient--suffixes)
      (let ((key (oref obj key)))
        (when (vectorp key)
          (setq key (key-description key))
          (oset obj key key))
        (when transient-substitute-key-function
          (setq key (save-match-data
                      (funcall transient-substitute-key-function obj)))
          (oset obj key key))
        (let ((kbd (kbd key))
              (cmd (transient--suffix-command obj)))
          (when-let ((conflict (and transient-detect-key-conflicts
                                    (transient--lookup-key map kbd))))
            (unless (eq cmd conflict)
              (error "Cannot bind %S to %s and also %s"
                     (string-trim key)
                     cmd conflict)))
          (define-key map kbd cmd))))
    (when-let ((b (lookup-key map "-"))) (define-key map [kp-subtract] b))
    (when-let ((b (lookup-key map "="))) (define-key map [kp-equal] b))
    (when-let ((b (lookup-key map "+"))) (define-key map [kp-add] b))
    (when transient-enable-popup-navigation
      ;; `transient--make-redisplay-map' maps only over bindings that are
      ;; directly in the base keymap, so that cannot be a composed keymap.
      (set-keymap-parent
       map (make-composed-keymap
            (keymap-parent map)
            transient-popup-navigation-map)))
    map))

(defun transient--make-predicate-map ()
  (let ((map (make-sparse-keymap)))
    (set-keymap-parent map transient-predicate-map)
    (when (memq (oref transient--prefix transient-non-suffix)
                '(nil transient--do-warn transient--do-noop))
      (define-key map [handle-switch-frame] #'transient--do-suspend))
    (dolist (obj transient--suffixes)
      (let* ((cmd (oref obj command))
             (sub-prefix (and (symbolp cmd) (get cmd 'transient--prefix) t))
             (sym (transient--suffix-symbol cmd)))
        (cond
         ((oref obj inapt)
          (define-key map (vector sym) #'transient--do-warn-inapt))
         ((slot-boundp obj 'transient)
          (define-key map (vector sym)
            (let ((do (oref obj transient)))
              (pcase (list do sub-prefix)
                ('(t     t) #'transient--do-recurse)
                ('(t   nil) (if (cl-typep obj 'transient-infix)
                                #'transient--do-stay
                              #'transient--do-call))
                ('(nil   t) #'transient--do-replace)
                ('(nil nil) #'transient--do-exit)
                (_          do)))))
         ((not (lookup-key transient-predicate-map (vector sym)))
          (define-key map (vector sym)
            (if sub-prefix
                #'transient--do-replace
              (or (oref transient--prefix transient-suffix)
                  #'transient--do-exit)))))))
    map))

(defun transient--make-redisplay-map ()
  (setq transient--redisplay-key
        (cl-case this-command
          (transient-update
           (setq transient--showp t)
           (setq unread-command-events
                 (listify-key-sequence (this-single-command-raw-keys))))
          (transient-quit-seq
           (setq unread-command-events
                 (butlast (listify-key-sequence
                           (this-single-command-raw-keys))
                          2))
           (butlast transient--redisplay-key))
          (t nil)))
  (let ((topmap (make-sparse-keymap))
        (submap (make-sparse-keymap)))
    (when transient--redisplay-key
      (define-key topmap (vconcat transient--redisplay-key) submap)
      (set-keymap-parent submap transient-sticky-map))
    (map-keymap-internal
     (lambda (key def)
       (when (and (not (eq key ?\e))
                  (listp def)
                  (keymapp def))
         (define-key topmap (vconcat transient--redisplay-key (list key))
           #'transient-update)))
     (if transient--redisplay-key
         (let ((key (vconcat transient--redisplay-key)))
           (or (lookup-key transient--transient-map key)
               (and-let* ((regular (lookup-key local-function-key-map key)))
                 (lookup-key transient--transient-map (vconcat regular)))))
       transient--transient-map))
    topmap))

;;; Setup

(defun transient-setup (&optional name layout edit &rest params)
  "Setup the transient specified by NAME.

This function is called by transient prefix commands to setup the
transient.  In that case NAME is mandatory, LAYOUT and EDIT must
be nil and PARAMS may be (but usually is not) used to set e.g. the
\"scope\" of the transient (see `transient-define-prefix').

This function is also called internally in which case LAYOUT and
EDIT may be non-nil."
  (transient--debug 'setup)
  (transient--with-emergency-exit
    (cond
     ((not name)
      ;; Switching between regular and edit mode.
      (transient--pop-keymap 'transient--transient-map)
      (transient--pop-keymap 'transient--redisplay-map)
      (setq name (oref transient--prefix command))
      (setq params (list :scope (oref transient--prefix scope))))
     (transient--prefix
      ;; Invoked as a ":transient-non-suffix 'transient--do-{stay,call}"
      ;; of an outer prefix.  Unlike the usual `transient--do-replace',
      ;; these predicates fail to clean up after the outer prefix.
      (transient--pop-keymap 'transient--transient-map)
      (transient--pop-keymap 'transient--redisplay-map))
     ((not (or layout                      ; resuming parent/suspended prefix
               transient-current-command)) ; entering child prefix
      (transient--stack-zap))              ; replace suspended prefix, if any
     (edit
      ;; Returning from help to edit.
      (setq transient--editp t)))
    (transient--init-objects name layout params)
    (transient--history-init transient--prefix)
    (setq transient--predicate-map (transient--make-predicate-map))
    (setq transient--transient-map (transient--make-transient-map))
    (setq transient--redisplay-map (transient--make-redisplay-map))
    (setq transient--original-window (selected-window))
    (setq transient--original-buffer (current-buffer))
    (setq transient--minibuffer-depth (minibuffer-depth))
    (transient--redisplay)
    (transient--init-transient)
    (transient--suspend-which-key-mode)))

(cl-defgeneric transient-setup-children (group children)
  "Setup the CHILDREN of GROUP.
If the value of the `setup-children' slot is non-nil, then call
that function with CHILDREN as the only argument and return the
value.  Otherwise return CHILDREN as is."
  (if (slot-boundp group 'setup-children)
      (funcall (oref group setup-children) children)
    children))

(defun transient--init-objects (name layout params)
  (setq transient--prefix (transient--init-prefix name params))
  (setq transient--layout (or layout (transient--init-suffixes name)))
  (setq transient--suffixes (transient--flatten-suffixes transient--layout)))

(defun transient--init-prefix (name &optional params)
  (let ((obj (let ((proto (get name 'transient--prefix)))
               (apply #'clone proto
                      :prototype proto
                      :level (or (alist-get t (alist-get name transient-levels))
                                 transient-default-level)
                      params))))
    (transient--setup-recursion obj)
    (transient-init-value obj)
    obj))

(defun transient--init-suffixes (name)
  (let ((levels (alist-get name transient-levels)))
    (cl-mapcan (lambda (c) (transient--init-child levels c))
               (append (get name 'transient--layout)
                       (and (not transient--editp)
                            (get 'transient-common-commands
                                 'transient--layout))))))

(defun transient--flatten-suffixes (layout)
  (cl-labels ((s (def)
                (cond
                 ((stringp def) nil)
                 ((listp def) (cl-mapcan #'s def))
                 ((transient-group--eieio-childp def)
                  (cl-mapcan #'s (oref def suffixes)))
                 ((transient-suffix--eieio-childp def)
                  (list def)))))
    (cl-mapcan #'s layout)))

(defun transient--init-child (levels spec)
  (cl-etypecase spec
    (vector  (transient--init-group  levels spec))
    (list    (transient--init-suffix levels spec))
    (string  (list spec))))

(defun transient--init-group (levels spec)
  (pcase-let ((`(,level ,class ,args ,children) (append spec nil)))
    (when-let* ((- (transient--use-level-p level))
                (obj (apply class :level level args))
                (- (transient--use-suffix-p obj))
                (suffixes (cl-mapcan (lambda (c) (transient--init-child levels c))
                                     (transient-setup-children obj children))))
      ;; Cannot use and-let* because of debbugs#31840.
      (oset obj suffixes suffixes)
      (list obj))))

(defun transient--init-suffix (levels spec)
  (pcase-let* ((`(,level ,class ,args) spec)
               (cmd (plist-get args :command))
               (level (or (alist-get (transient--suffix-symbol cmd) levels)
                          level)))
    (let ((fn (and (symbolp cmd)
                   (symbol-function cmd))))
      (when (autoloadp fn)
        (transient--debug "   autoload %s" cmd)
        (autoload-do-load fn)))
    (when (transient--use-level-p level)
      (let ((obj (if-let ((proto (and cmd
                                      (symbolp cmd)
                                      (get cmd 'transient--suffix))))
                     (apply #'clone proto :level level args)
                   (apply class :level level args))))
        (transient--init-suffix-key obj)
        (transient--ensure-infix-command obj)
        (when (transient--use-suffix-p obj)
          (if (transient--inapt-suffix-p obj)
              (oset obj inapt t)
            (transient-init-scope obj)
            (transient-init-value obj))
          (list obj))))))

(cl-defmethod transient--init-suffix-key ((obj transient-suffix))
  (unless (slot-boundp obj 'key)
    (error "No key for %s" (oref obj command))))

(cl-defmethod transient--init-suffix-key ((obj transient-argument))
  (if (transient-switches--eieio-childp obj)
      (cl-call-next-method obj)
    (unless (slot-boundp obj 'shortarg)
      (when-let ((shortarg (transient--derive-shortarg (oref obj argument))))
        (oset obj shortarg shortarg)))
    (unless (slot-boundp obj 'key)
      (if (slot-boundp obj 'shortarg)
          (oset obj key (oref obj shortarg))
        (error "No key for %s" (oref obj command))))))

(defun transient--use-level-p (level &optional edit)
  (or (and transient--editp (not edit))
      (and (>= level 1)
           (<= level (oref transient--prefix level)))))

(defun transient--use-suffix-p (obj)
  (transient--do-suffix-p
   (oref obj if)
   (oref obj if-not)
   (oref obj if-nil)
   (oref obj if-non-nil)
   (oref obj if-mode)
   (oref obj if-not-mode)
   (oref obj if-derived)
   (oref obj if-not-derived)
   t))

(defun transient--inapt-suffix-p (obj)
  (transient--do-suffix-p
   (oref obj inapt-if)
   (oref obj inapt-if-not)
   (oref obj inapt-if-nil)
   (oref obj inapt-if-non-nil)
   (oref obj inapt-if-mode)
   (oref obj inapt-if-not-mode)
   (oref obj inapt-if-derived)
   (oref obj inapt-if-not-derived)
   nil))

(defun transient--do-suffix-p
    (if if-not if-nil if-non-nil if-mode if-not-mode if-derived if-not-derived
        default)
  (cond
   (if                  (funcall if))
   (if-not         (not (funcall if-not)))
   (if-non-nil          (symbol-value if-non-nil))
   (if-nil         (not (symbol-value if-nil)))
   (if-mode             (if (atom if-mode)
                            (eq major-mode if-mode)
                          (memq major-mode if-mode)))
   (if-not-mode    (not (if (atom if-not-mode)
                            (eq major-mode if-not-mode)
                          (memq major-mode if-not-mode))))
   (if-derived          (if (atom if-derived)
                            (derived-mode-p if-derived)
                          (apply #'derived-mode-p if-derived)))
   (if-not-derived (not (if (atom if-not-derived)
                            (derived-mode-p if-not-derived)
                          (apply #'derived-mode-p if-not-derived))))
   (t default)))

(defun transient--suffix-predicate (spec)
  (let ((plist (nth 2 spec)))
    (seq-some (lambda (prop)
                (and-let* ((pred (plist-get plist prop)))
                  (list prop pred)))
              '( :if :if-not
                 :if-nil :if-non-nil
                 :if-mode :if-not-mode
                 :if-derived :if-not-derived
                 :inapt-if :inapt-if-not
                 :inapt-if-nil :inapt-if-non-nil
                 :inapt-if-mode :inapt-if-not-mode
                 :inapt-if-derived :inapt-if-not-derived))))

;;; Flow-Control

(defun transient--init-transient ()
  (transient--debug 'init-transient)
  (transient--push-keymap 'transient--transient-map)
  (transient--push-keymap 'transient--redisplay-map)
  (add-hook 'pre-command-hook  #'transient--pre-command)
  (add-hook 'post-command-hook #'transient--post-command)
  (advice-add 'recursive-edit :around #'transient--recursive-edit)
  (when transient--exitp
    ;; This prefix command was invoked as the suffix of another.
    ;; Prevent `transient--post-command' from removing the hooks
    ;; that we just added.
    (setq transient--exitp 'replace)))

(defun transient--pre-command ()
  (transient--debug 'pre-command)
  (transient--with-emergency-exit
    ;; The use of `overriding-terminal-local-map' does not prevent the
    ;; lookup of command remappings in the overridden maps, which can
    ;; lead to a suffix being remapped to a non-suffix.  We have to undo
    ;; the remapping in that case.  However, remapping a non-suffix to
    ;; another should remain possible.
    (when (and (transient--get-predicate-for this-original-command 'suffix)
               (not (transient--get-predicate-for this-command 'suffix)))
      (setq this-command this-original-command))
    (cond
     ((memq this-command '(transient-update transient-quit-seq))
      (transient--pop-keymap 'transient--redisplay-map))
     ((and transient--helpp
           (not (memq this-command '(transient-quit-one
                                     transient-quit-all))))
      (cond
       ((transient-help)
        (transient--do-suspend)
        (setq this-command 'transient-suspend)
        (transient--pre-exit))
       ((not (transient--edebug-command-p))
        (setq this-command 'transient-undefined))))
     ((and transient--editp
           (transient-suffix-object)
           (not (memq this-command '(transient-quit-one
                                     transient-quit-all
                                     transient-help))))
      (setq this-command 'transient-set-level)
      (transient--wrap-command))
     (t
      (setq transient--exitp nil)
      (let ((exitp (eq (transient--do-pre-command) transient--exit)))
        (transient--wrap-command)
        (when exitp
          (transient--pre-exit)))))))

(defun transient--do-pre-command ()
  (if-let ((fn (transient--get-predicate-for this-command)))
      (let ((action (funcall fn)))
        (when (eq action transient--exit)
          (setq transient--exitp (or transient--exitp t)))
        action)
    (if (let ((keys (this-command-keys-vector)))
          (eq (aref keys (1- (length keys))) ?\C-g))
        (setq this-command 'transient-noop)
      (unless (transient--edebug-command-p)
        (setq this-command 'transient-undefined)))
    transient--stay))

(defun transient--get-predicate-for (cmd &optional suffix-only)
  (or (ignore-errors
        (lookup-key transient--predicate-map
                    (vector (transient--suffix-symbol cmd))))
      (and (not suffix-only)
           (let ((pred (oref transient--prefix transient-non-suffix)))
             (pcase pred
               ('t   #'transient--do-stay)
               ('nil #'transient--do-warn)
               (_    pred))))))

(defun transient--pre-exit ()
  (transient--debug 'pre-exit)
  (transient--delete-window)
  (transient--timer-cancel)
  (transient--pop-keymap 'transient--transient-map)
  (transient--pop-keymap 'transient--redisplay-map)
  (unless transient--showp
    (let ((message-log-max nil))
      (message "")))
  (setq transient--transient-map nil)
  (setq transient--predicate-map nil)
  (setq transient--redisplay-map nil)
  (setq transient--redisplay-key nil)
  (setq transient--helpp nil)
  (setq transient--editp nil)
  (setq transient--prefix nil)
  (setq transient--layout nil)
  (setq transient--suffixes nil)
  (setq transient--original-window nil)
  (setq transient--original-buffer nil)
  (setq transient--window nil))

(defun transient--delete-window ()
  (when (window-live-p transient--window)
    (let ((remain-in-minibuffer-window
           (and (minibuffer-selected-window)
                (selected-window)))
          (buf (window-buffer transient--window)))
      ;; Only delete the window if it never showed another buffer.
      (unless (eq (car (window-parameter transient--window 'quit-restore)) 'other)
        (with-demoted-errors "Error while exiting transient: %S"
          (delete-window transient--window)))
      (kill-buffer buf)
      (when remain-in-minibuffer-window
        (select-window remain-in-minibuffer-window)))))

(defun transient--export ()
  (setq transient-current-prefix transient--prefix)
  (setq transient-current-command (oref transient--prefix command))
  (setq transient-current-suffixes transient--suffixes)
  (transient--history-push transient--prefix))

(defun transient--suspend-override (&optional nohide)
  (transient--debug 'suspend-override)
  (transient--timer-cancel)
  (cond ((and (not nohide) transient-hide-during-minibuffer-read)
         (transient--delete-window))
        ((and transient--prefix transient--redisplay-key)
         (setq transient--redisplay-key nil)
         (when transient--showp
           (transient--show))))
  (transient--pop-keymap 'transient--transient-map)
  (transient--pop-keymap 'transient--redisplay-map)
  (remove-hook 'pre-command-hook  #'transient--pre-command)
  (remove-hook 'post-command-hook #'transient--post-command))

(defun transient--resume-override (&optional _ignore)
  (transient--debug 'resume-override)
  (when (and transient--showp transient-hide-during-minibuffer-read)
    (transient--show))
  (transient--push-keymap 'transient--transient-map)
  (transient--push-keymap 'transient--redisplay-map)
  (add-hook 'pre-command-hook  #'transient--pre-command)
  (add-hook 'post-command-hook #'transient--post-command))

(defun transient--recursive-edit (fn)
  (transient--debug 'recursive-edit)
  (if (not transient--prefix)
      (funcall fn)
    (transient--suspend-override (bound-and-true-p edebug-active))
    (funcall fn) ; Already unwind protected.
    (cond ((memq this-command '(top-level abort-recursive-edit))
           (setq transient--exitp t)
           (transient--post-exit)
           (transient--delete-window))
          (transient--prefix
           (transient--resume-override)))))

(defmacro transient--with-suspended-override (&rest body)
  (let ((depth (make-symbol "depth"))
        (setup (make-symbol "setup"))
        (exit  (make-symbol "exit")))
    `(if (and transient--transient-map
              (memq transient--transient-map
                    overriding-terminal-local-map))
         (let ((,depth (1+ (minibuffer-depth))) ,setup ,exit)
           (setq ,setup
                 (lambda () "@transient--with-suspended-override"
                   (transient--debug 'minibuffer-setup)
                   (remove-hook 'minibuffer-setup-hook ,setup)
                   (transient--suspend-override)))
           (setq ,exit
                 (lambda () "@transient--with-suspended-override"
                   (transient--debug 'minibuffer-exit)
                   (when (= (minibuffer-depth) ,depth)
                     (transient--resume-override))))
           (unwind-protect
               (progn
                 (add-hook 'minibuffer-setup-hook ,setup)
                 (add-hook 'minibuffer-exit-hook ,exit)
                 ,@body)
             (remove-hook 'minibuffer-setup-hook ,setup)
             (remove-hook 'minibuffer-exit-hook ,exit)))
       ,@body)))

<<<<<<< HEAD
(defun transient--post-command-hook ()
  (run-hooks 'transient--post-command-hook))

(add-hook 'post-command-hook #'transient--post-command-hook)

(defun transient--delay-post-command (&optional abort-only)
  (transient--debug 'delay-post-command)
  (let ((depth (minibuffer-depth))
        (command this-command)
        (delayed (if transient--exitp
                     (apply-partially #'transient--post-exit this-command)
                   #'transient--resume-override))
        outside-interactive post-command abort-minibuffer)
    (unless abort-only
      (setq post-command
            (lambda () "@transient--delay-post-command"
              (let ((act (and (not (equal (this-command-keys-vector) []))
                              (or (eq this-command command)
                                  ;; `execute-extended-command' was
                                  ;; used to call another command
                                  ;; that also uses the minibuffer.
                                  (equal
                                   (ignore-errors
                                     (string-to-multibyte (this-command-keys)))
                                   (format "\M-x%s\r" this-command))
                                  ;; Minibuffer used outside `interactive'.
                                  (and outside-interactive 'post-cmd)))))
                (transient--debug 'post-command-hook "act: %s" act)
                (when act
                  (remove-hook 'transient--post-command-hook post-command)
                  (remove-hook 'minibuffer-exit-hook abort-minibuffer)
                  (funcall delayed)))))
      (add-hook 'transient--post-command-hook post-command))
    (setq abort-minibuffer
          (lambda () "@transient--delay-post-command"
            (let ((act (and (= (minibuffer-depth) depth)
                            (or (memq this-command transient--abort-commands)
                                (equal (this-command-keys) "")
                                (prog1 nil
                                  (setq outside-interactive t))))))
              (transient--debug
               'abort-minibuffer
               "mini: %s|%s, act: %s" (minibuffer-depth) depth
               (or act (and outside-interactive '->post-cmd)))
              (when act
                (remove-hook 'transient--post-command-hook post-command)
                (remove-hook 'minibuffer-exit-hook abort-minibuffer)
                (funcall delayed)))))
    (add-hook 'minibuffer-exit-hook abort-minibuffer)))
=======
(defun transient--wrap-command ()
  (let* ((prefix transient--prefix)
         (suffix this-command)
         (advice nil)
         (advice-interactive
          (lambda (spec)
            (let ((abort t))
              (unwind-protect
	          (prog1 (advice-eval-interactive-spec spec)
	            (setq abort nil))
	        (when abort
                  (when-let ((unwind (oref prefix unwind-suffix)))
                    (transient--debug 'unwind-interactive)
                    (funcall unwind suffix))
                  (if (symbolp suffix)
                      (advice-remove suffix advice)
                    (remove-function suffix advice))
                  (oset prefix unwind-suffix nil))))))
         (advice-body
          (lambda (fn &rest args)
            (unwind-protect
                (apply fn args)
              (when-let ((unwind (oref prefix unwind-suffix)))
                (transient--debug 'unwind-command)
                (funcall unwind suffix))
              (if (symbolp suffix)
                  (advice-remove suffix advice)
                (remove-function suffix advice))
              (oset prefix unwind-suffix nil)))))
    (setq advice `(lambda (fn &rest args)
                    (interactive ,advice-interactive)
                    (apply ',advice-body fn args)))
    (if (symbolp suffix)
        (advice-add suffix :around advice '((depth . -99)))
      (add-function :around (var suffix) advice '((depth . -99))))))

(defun transient--premature-post-command ()
  (and (equal (this-command-keys-vector) [])
       (= (minibuffer-depth)
          (1+ transient--minibuffer-depth))
       (progn
         (transient--debug 'premature-post-command)
         (transient--suspend-override)
         (oset (or transient--prefix transient-current-prefix)
               unwind-suffix
               (if transient--exitp
                   #'transient--post-exit
                 #'transient--resume-override))
         t)))
>>>>>>> 4da398d8

(defun transient--post-command ()
  (unless (transient--premature-post-command)
    (transient--debug 'post-command)
    (transient--with-emergency-exit
      (cond (transient--exitp (transient--post-exit))
            ((eq this-command (oref transient--prefix command)))
            ((let ((old transient--redisplay-map)
                   (new (transient--make-redisplay-map)))
               (unless (equal old new)
                 (transient--pop-keymap 'transient--redisplay-map)
                 (setq transient--redisplay-map new)
                 (transient--push-keymap 'transient--redisplay-map))
               (transient--redisplay)))))))

(defun transient--post-exit (&optional command)
  (transient--debug 'post-exit)
  (unless (and (eq transient--exitp 'replace)
               (or transient--prefix
                   ;; The current command could act as a prefix,
                   ;; but decided not to call `transient-setup',
                   ;; or it is prevented from doing so because it
                   ;; uses the minibuffer and the user aborted
                   ;; that.
                   (prog1 nil
                     (if (let ((obj (transient-suffix-object command)))
                           (and (slot-boundp obj 'transient)
                                (oref obj transient)))
                         ;; This sub-prefix is a transient suffix;
                         ;; go back to outer prefix, by calling
                         ;; `transient--stack-pop' further down.
                         (setq transient--exitp nil)
                       (transient--stack-zap)))))
    (remove-hook 'pre-command-hook  #'transient--pre-command)
    (remove-hook 'post-command-hook #'transient--post-command)
    (advice-remove 'recursive-edit #'transient--recursive-edit))
  (setq transient-current-prefix nil)
  (setq transient-current-command nil)
  (setq transient-current-suffixes nil)
  (let ((resume (and transient--stack
                     (not (memq transient--exitp '(replace suspend))))))
    (unless (or resume (eq transient--exitp 'replace))
      (setq transient--showp nil))
    (setq transient--exitp nil)
    (setq transient--helpp nil)
    (setq transient--editp nil)
    (setq transient--minibuffer-depth 0)
    (run-hooks 'transient-exit-hook)
    (when resume
      (transient--stack-pop))))

(defun transient--stack-push ()
  (transient--debug 'stack-push)
  (push (list (oref transient--prefix command)
              transient--layout
              transient--editp
              :scope (oref transient--prefix scope))
        transient--stack))

(defun transient--stack-pop ()
  (transient--debug 'stack-pop)
  (and transient--stack
       (prog1 t (apply #'transient-setup (pop transient--stack)))))

(defun transient--stack-zap ()
  (transient--debug 'stack-zap)
  (setq transient--stack nil))

(defun transient--redisplay ()
  (if (or (eq transient-show-popup t)
          transient--showp)
      (unless
          (or (memq this-command transient--scroll-commands)
              (and (or (memq this-command '(mouse-drag-region
                                            mouse-set-region))
                       (equal (key-description (this-command-keys-vector))
                              "<mouse-movement>"))
                   (and (eq (current-buffer)
                            (get-buffer transient--buffer-name)))))
        (transient--show))
    (when (and (numberp transient-show-popup)
               (not (zerop transient-show-popup))
               (not transient--timer))
      (transient--timer-start))
    (transient--show-brief)))

(defun transient--timer-start ()
  (setq transient--timer
        (run-at-time (abs transient-show-popup) nil
                     (lambda ()
                       (transient--timer-cancel)
                       (transient--show)
                       (let ((message-log-max nil))
                         (message ""))))))

(defun transient--timer-cancel ()
  (when transient--timer
    (cancel-timer transient--timer)
    (setq transient--timer nil)))

(defun transient--debug (arg &rest args)
  (when transient--debug
    (let ((inhibit-message (not (eq transient--debug 'message))))
      (if (symbolp arg)
          (message "-- %-22s (cmd: %s, event: %S, exit: %s%s)"
                   arg
                   (or (ignore-errors (transient--suffix-symbol this-command))
                       (if (byte-code-function-p this-command)
                           "#[...]"
                         this-command))
                   (key-description (this-command-keys-vector))
                   transient--exitp
                   (cond ((stringp (car args))
                          (concat ", " (apply #'format args)))
                         (args
                          (concat ", " (apply (car args) (cdr args))))
                         (t "")))
        (apply #'message arg args)))))

(defun transient--emergency-exit ()
  "Exit the current transient command after an error occurred.
When no transient is active (i.e. when `transient--prefix' is
nil) then do nothing."
  (transient--debug 'emergency-exit)
  (when transient--prefix
    (setq transient--stack nil)
    (setq transient--exitp t)
    (transient--pre-exit)
    (transient--post-exit)))

;;; Pre-Commands

(defun transient--do-stay ()
  "Call the command without exporting variables and stay transient."
  transient--stay)

(defun transient--do-noop ()
  "Call `transient-noop' and stay transient."
  (setq this-command 'transient-noop)
  transient--stay)

(defun transient--do-warn ()
  "Call `transient-undefined' and stay transient."
  (setq this-command 'transient-undefined)
  transient--stay)

(defun transient--do-warn-inapt ()
  "Call `transient-inapt' and stay transient."
  (setq this-command 'transient-inapt)
  transient--stay)

(defun transient--do-call ()
  "Call the command after exporting variables and stay transient."
  (transient--export)
  transient--stay)

(defun transient--do-return ()
  "Call the command after exporting variables and return to parent prefix.
If there is no parent prefix, then behave like `transient--do-exit'."
  (if (not transient--stack)
      (transient--do-exit)
    (transient--export)
    transient--exit))

(defun transient--do-exit ()
  "Call the command after exporting variables and exit the transient."
  (transient--export)
  (transient--stack-zap)
  transient--exit)

(defun transient--do-leave ()
  "Call the command without exporting variables and exit the transient."
  transient--stay)

(defun transient--do-push-button ()
  "Call the command represented by the activated button.
Use that command's pre-command to determine transient behavior."
  (if (and (mouse-event-p last-command-event)
           (not (eq (posn-window (event-start last-command-event))
                    transient--window)))
      transient--stay
    (setq this-command
          (with-selected-window transient--window
            (get-text-property (if (mouse-event-p last-command-event)
                                   (posn-point (event-start last-command-event))
                                 (point))
                               'command)))
    (transient--do-pre-command)))

(defun transient--do-recurse ()
  "Call the transient prefix command, preparing for return to active transient.
If there is no parent prefix, then just call the command."
  (transient--do-replace))

(defun transient--setup-recursion (prefix-obj)
  (when transient--stack
    (let ((command (oref prefix-obj command)))
      (when-let ((suffix-obj (transient-suffix-object command)))
        (when (and (slot-boundp suffix-obj 'transient)
                   (memq (oref suffix-obj transient)
                         (list t #'transient--do-recurse)))
          (oset prefix-obj transient-suffix 'transient--do-return))))))

(defun transient--do-replace ()
  "Call the transient prefix command, replacing the active transient."
  (transient--export)
  (transient--stack-push)
  (setq transient--exitp 'replace)
  transient--exit)

(defun transient--do-suspend ()
  "Suspend the active transient, saving the transient stack."
  (transient--stack-push)
  (setq transient--exitp 'suspend)
  transient--exit)

(defun transient--do-quit-one ()
  "If active, quit help or edit mode, else exit the active transient."
  (cond (transient--helpp
         (setq transient--helpp nil)
         transient--stay)
        (transient--editp
         (setq transient--editp nil)
         (transient-setup)
         transient--stay)
        (t transient--exit)))

(defun transient--do-quit-all ()
  "Exit all transients without saving the transient stack."
  (transient--stack-zap)
  transient--exit)

(defun transient--do-move ()
  "Call the command if `transient-enable-popup-navigation' is non-nil.
In that case behave like `transient--do-stay', otherwise similar
to `transient--do-warn'."
  (unless transient-enable-popup-navigation
    (setq this-command 'transient-popup-navigation-help))
  transient--stay)

(defun transient--do-minus ()
  "Call `negative-argument' or pivot to `transient-update'.
If `negative-argument' is invoked using \"-\" then preserve the
prefix argument and pivot to `transient-update'."
  (when (equal (this-command-keys) "-")
    (setq this-command 'transient-update))
  transient--stay)

(put 'transient--do-stay       'transient-color 'transient-red)
(put 'transient--do-noop       'transient-color 'transient-red)
(put 'transient--do-warn       'transient-color 'transient-red)
(put 'transient--do-warn-inapt 'transient-color 'transient-red)
(put 'transient--do-call       'transient-color 'transient-red)
(put 'transient--do-return     'transient-color 'transient-purple)
(put 'transient--do-exit       'transient-color 'transient-blue)
(put 'transient--do-recurse    'transient-color 'transient-red)
(put 'transient--do-replace    'transient-color 'transient-blue)
(put 'transient--do-suspend    'transient-color 'transient-blue)
(put 'transient--do-quit-one   'transient-color 'transient-blue)
(put 'transient--do-quit-all   'transient-color 'transient-blue)
(put 'transient--do-move       'transient-color 'transient-red)
(put 'transient--do-minus      'transient-color 'transient-red)

;;; Commands

(defun transient-noop ()
  "Do nothing at all."
  (interactive))

(defun transient-undefined ()
  "Warn the user that the pressed key is not bound to any suffix."
  (interactive)
  (transient--invalid "Unbound suffix"))

(defun transient-inapt ()
  "Warn the user that the invoked command is inapt."
  (interactive)
  (transient--invalid "Inapt command"))

(defun transient--invalid (msg)
  (ding)
  (message "%s: `%s' (Use `%s' to abort, `%s' for help) [%s]"
           msg
           (propertize (key-description (this-single-command-keys))
                       'face 'font-lock-warning-face)
           (propertize "C-g" 'face 'transient-key)
           (propertize "?"   'face 'transient-key)
           ;; `this-command' is `transient--undefined' or similar at this
           ;; point.  Show the command the user actually tried to invoke.
           (propertize (symbol-name (transient--suffix-symbol
                                     this-original-command))
                       'face 'font-lock-warning-face))
  (unless (and transient--transient-map
               (memq transient--transient-map overriding-terminal-local-map))
    (let ((transient--prefix (or transient--prefix 'sic)))
      (transient--emergency-exit))
    (view-lossage)
    (other-window 1)
    (display-warning 'transient "Inconsistent transient state detected.
This should never happen.
Please open an issue and post the shown command log.
This is a heisenbug, so any additional details might help.
Thanks!" :error)))

(defun transient-toggle-common ()
  "Toggle whether common commands are always shown."
  (interactive)
  (setq transient-show-common-commands (not transient-show-common-commands)))

(defun transient-suspend ()
  "Suspend the current transient.
It can later be resumed using `transient-resume' while no other
transient is active."
  (interactive))

(defun transient-quit-all ()
  "Exit all transients without saving the transient stack."
  (interactive))

(defun transient-quit-one ()
  "Exit the current transients, possibly returning to the previous."
  (interactive))

(defun transient-quit-seq ()
  "Abort the current incomplete key sequence."
  (interactive))

(defun transient-update ()
  "Redraw the transient's state in the popup buffer."
  (interactive)
  (when (equal this-original-command 'negative-argument)
    (setq prefix-arg current-prefix-arg)))

(defun transient-show ()
  "Show the transient's state in the popup buffer."
  (interactive)
  (setq transient--showp t))

(defvar-local transient--restore-winconf nil)

(defvar transient-resume-mode)

(defun transient-help ()
  "Show help for the active transient or one of its suffixes."
  (interactive)
  (if (called-interactively-p 'any)
      (setq transient--helpp t)
    (with-demoted-errors "transient-help: %S"
      (when (lookup-key transient--transient-map
                        (this-single-command-raw-keys))
        (setq transient--helpp nil)
        (let ((winconf (current-window-configuration)))
          (transient-show-help
           (if (eq this-original-command 'transient-help)
               transient--prefix
             (or (transient-suffix-object)
                 this-original-command)))
          (setq transient--restore-winconf winconf))
        (fit-window-to-buffer nil (frame-height) (window-height))
        (transient-resume-mode)
        (message "Type \"q\" to resume transient command.")
        t))))

(defun transient-set-level (&optional command level)
  "Set the level of the transient or one of its suffix commands."
  (interactive
   (let ((command this-original-command)
         (prefix (oref transient--prefix command)))
     (and (or (not (eq command 'transient-set-level))
              (and transient--editp
                   (setq command prefix)))
          (list command
                (let ((keys (this-single-command-raw-keys)))
                  (and (lookup-key transient--transient-map keys)
                       (string-to-number
                        (let ((transient--active-infix
                               (transient-suffix-object command)))
                          (transient--show)
                          (transient--read-number-N
                           (format "Set level for `%s': "
                                   (transient--suffix-symbol command))
                           nil nil (not (eq command prefix)))))))))))
  (cond
   ((not command)
    (setq transient--editp t)
    (transient-setup))
   (level
    (let* ((prefix (oref transient--prefix command))
           (alist (alist-get prefix transient-levels))
           (sym (transient--suffix-symbol command)))
      (if (eq command prefix)
          (progn (oset transient--prefix level level)
                 (setq sym t))
        (oset (transient-suffix-object command) level level))
      (setf (alist-get sym alist) level)
      (setf (alist-get prefix transient-levels) alist))
    (transient-save-levels)
    (transient--show))
   (t
    (transient-undefined))))

(defun transient-set ()
  "Save the value of the active transient for this Emacs session."
  (interactive)
  (transient-set-value (or transient--prefix transient-current-prefix)))

(defun transient-save ()
  "Save the value of the active transient persistenly across Emacs sessions."
  (interactive)
  (transient-save-value (or transient--prefix transient-current-prefix)))

(defun transient-reset ()
  "Clear the set and saved values of the active transient."
  (interactive)
  (transient-reset-value (or transient--prefix transient-current-prefix)))

(defun transient-history-next ()
  "Switch to the next value used for the active transient."
  (interactive)
  (let* ((obj transient--prefix)
         (pos (1- (oref obj history-pos)))
         (hst (oref obj history)))
    (if (< pos 0)
        (user-error "End of history")
      (oset obj history-pos pos)
      (oset obj value (nth pos hst))
      (mapc #'transient-init-value transient--suffixes))))

(defun transient-history-prev ()
  "Switch to the previous value used for the active transient."
  (interactive)
  (let* ((obj transient--prefix)
         (pos (1+ (oref obj history-pos)))
         (hst (oref obj history))
         (len (length hst)))
    (if (> pos (1- len))
        (user-error "End of history")
      (oset obj history-pos pos)
      (oset obj value (nth pos hst))
      (mapc #'transient-init-value transient--suffixes))))

(defun transient-scroll-up (&optional arg)
  "Scroll text of transient popup window upward ARG lines.
If ARG is nil scroll near full screen.  This is a wrapper
around `scroll-up-command' (which see)."
  (interactive "^P")
  (with-selected-window transient--window
    (scroll-up-command arg)))

(defun transient-scroll-down (&optional arg)
  "Scroll text of transient popup window down ARG lines.
If ARG is nil scroll near full screen.  This is a wrapper
around `scroll-down-command' (which see)."
  (interactive "^P")
  (with-selected-window transient--window
    (scroll-down-command arg)))

(defun transient-push-button ()
  "Invoke the suffix command represented by this button."
  (interactive))

(defun transient-resume ()
  "Resume a previously suspended stack of transients."
  (interactive)
  (cond (transient--stack
         (let ((winconf transient--restore-winconf))
           (kill-local-variable 'transient--restore-winconf)
           (when transient-resume-mode
             (transient-resume-mode -1)
             (quit-window))
           (when winconf
             (set-window-configuration winconf)))
         (transient--stack-pop))
        (transient-resume-mode
         (kill-local-variable 'transient--restore-winconf)
         (transient-resume-mode -1)
         (quit-window))
        (t
         (message "No suspended transient command"))))

;;; Value
;;;; Init

(cl-defgeneric transient-init-scope (obj)
  "Set the scope of the suffix object OBJ.

The scope is actually a property of the transient prefix, not of
individual suffixes.  However it is possible to invoke a suffix
command directly instead of from a transient.  In that case, if
the suffix expects a scope, then it has to determine that itself
and store it in its `scope' slot.

This function is called for all suffix commands, but unless a
concrete method is implemented this falls through to the default
implementation, which is a noop.")

(cl-defmethod transient-init-scope ((_   transient-suffix))
  "Noop." nil)

(cl-defgeneric transient-init-value (_)
  "Set the initial value of the object OBJ.

This function is called for all prefix and suffix commands.

For suffix commands (including infix argument commands) the
default implementation is a noop.  Classes derived from the
abstract `transient-infix' class must implement this function.
Non-infix suffix commands usually don't have a value."
  nil)

(cl-defmethod transient-init-value :around ((obj transient-prefix))
  "If bound, then call OBJ's `init-value' function.
Otherwise call the primary method according to object's class."
  (if (slot-boundp obj 'init-value)
      (funcall (oref obj init-value) obj)
    (cl-call-next-method obj)))

(cl-defmethod transient-init-value :around ((obj transient-infix))
  "If bound, then call OBJ's `init-value' function.
Otherwise call the primary method according to object's class."
  (if (slot-boundp obj 'init-value)
      (funcall (oref obj init-value) obj)
    (cl-call-next-method obj)))

(cl-defmethod transient-init-value ((obj transient-prefix))
  (if (slot-boundp obj 'value)
      (oref obj value)
    (oset obj value
          (if-let ((saved (assq (oref obj command) transient-values)))
              (cdr saved)
            (transient-default-value obj)))))

(cl-defmethod transient-init-value ((obj transient-argument))
  (oset obj value
        (let ((value (oref transient--prefix value))
              (argument (and (slot-boundp obj 'argument)
                             (oref obj argument)))
              (multi-value (oref obj multi-value))
              (case-fold-search nil)
              (regexp (if (slot-exists-p obj 'argument-regexp)
                          (oref obj argument-regexp)
                        (format "\\`%s\\(.*\\)" (oref obj argument)))))
          (if (memq multi-value '(t rest))
              (cdr (assoc argument value))
            (let ((match (lambda (v)
                           (and (stringp v)
                                (string-match regexp v)
                                (match-string 1 v)))))
              (if multi-value
                  (delq nil (mapcar match value))
                (cl-some match value)))))))

(cl-defmethod transient-init-value ((obj transient-switch))
  (oset obj value
        (car (member (oref obj argument)
                     (oref transient--prefix value)))))

;;;; Default

(cl-defgeneric transient-default-value (_)
  "Return the default value."
  nil)

(cl-defmethod transient-default-value ((obj transient-prefix))
  (if-let ((default (and (slot-boundp obj 'default-value)
                         (oref obj default-value))))
      (if (functionp default)
          (funcall default)
        default)
    nil))

;;;; Read

(cl-defgeneric transient-infix-read (obj)
  "Determine the new value of the infix object OBJ.

This function merely determines the value; `transient-infix-set'
is used to actually store the new value in the object.

For most infix classes this is done by reading a value from the
user using the reader specified by the `reader' slot (using the
`transient-infix' method described below).

For some infix classes the value is changed without reading
anything in the minibuffer, i.e. the mere act of invoking the
infix command determines what the new value should be, based
on the previous value.")

(cl-defmethod transient-infix-read :around ((obj transient-infix))
  "Highlight the infix in the popup buffer.

This also wraps the call to `cl-call-next-method' with two
macros.

`transient--with-suspended-override' is necessary to allow
reading user input using the minibuffer.

`transient--with-emergency-exit' arranges for the transient to
be exited in case of an error because otherwise Emacs would get
stuck in an inconsistent state, which might make it necessary to
kill it from the outside.

If you replace this method, then you must make sure to always use
the latter macro and most likely also the former."
  (let ((transient--active-infix obj))
    (transient--show))
  (transient--with-emergency-exit
    (transient--with-suspended-override
     (cl-call-next-method obj))))

(cl-defmethod transient-infix-read ((obj transient-infix))
  "Read a value while taking care of history.

This method is suitable for a wide variety of infix commands,
including but not limited to inline arguments and variables.

If you do not use this method for your own infix class, then
you should likely replicate a lot of the behavior of this
method.  If you fail to do so, then users might not appreciate
the lack of history, for example.

Only for very simple classes that toggle or cycle through a very
limited number of possible values should you replace this with a
simple method that does not handle history.  (E.g. for a command
line switch the only possible values are \"use it\" and \"don't use
it\", in which case it is pointless to preserve history.)"
  (with-slots (value multi-value always-read allow-empty choices) obj
    (if (and value
             (not multi-value)
             (not always-read)
             transient--prefix)
        (oset obj value nil)
      (let* ((enable-recursive-minibuffers t)
             (reader (oref obj reader))
             (prompt (transient-prompt obj))
             (value (if multi-value (mapconcat #'identity value ",") value))
             (history-key (or (oref obj history-key)
                              (oref obj command)))
             (transient--history (alist-get history-key transient-history))
             (transient--history (if (or (null value)
                                         (eq value (car transient--history)))
                                     transient--history
                                   (cons value transient--history)))
             (initial-input (and transient-read-with-initial-input
                                 (car transient--history)))
             (history (if initial-input
                          (cons 'transient--history 1)
                        'transient--history))
             (value
              (cond
               (reader (funcall reader prompt initial-input history))
               (multi-value
                (completing-read-multiple prompt choices nil nil
                                          initial-input history))
               (choices
                (completing-read prompt choices nil t initial-input history))
               (t (read-string prompt initial-input history)))))
        (cond ((and (equal value "") (not allow-empty))
               (setq value nil))
              ((and (equal value "\"\"") allow-empty)
               (setq value "")))
        (when value
          (when (and (bound-and-true-p ivy-mode)
                     (stringp (car transient--history)))
            (set-text-properties 0 (length (car transient--history)) nil
                                 (car transient--history)))
          (setf (alist-get history-key transient-history)
                (delete-dups transient--history)))
        value))))

(cl-defmethod transient-infix-read ((obj transient-switch))
  "Toggle the switch on or off."
  (if (oref obj value) nil (oref obj argument)))

(cl-defmethod transient-infix-read ((obj transient-switches))
  "Cycle through the mutually exclusive switches.
The last value is \"don't use any of these switches\"."
  (let ((choices (mapcar (apply-partially #'format (oref obj argument-format))
                         (oref obj choices))))
    (if-let ((value (oref obj value)))
        (cadr (member value choices))
      (car choices))))

(cl-defmethod transient-infix-read ((command symbol))
  "Elsewhere use the reader of the infix command COMMAND.
Use this if you want to share an infix's history with a regular
stand-alone command."
  (cl-letf (((symbol-function #'transient--show) #'ignore))
    (transient-infix-read (get command 'transient--suffix))))

;;;; Readers

(defun transient-read-file (prompt _initial-input _history)
  "Read a file."
  (file-local-name (expand-file-name (read-file-name prompt))))

(defun transient-read-existing-file (prompt _initial-input _history)
  "Read an existing file."
  (file-local-name (expand-file-name (read-file-name prompt nil nil t))))

(defun transient-read-directory (prompt _initial-input _history)
  "Read a directory."
  (file-local-name (expand-file-name (read-directory-name prompt))))

(defun transient-read-existing-directory (prompt _initial-input _history)
  "Read an existing directory."
  (file-local-name (expand-file-name (read-directory-name prompt nil nil t))))

(defun transient-read-number-N0 (prompt initial-input history)
  "Read a natural number (including zero) and return it as a string."
  (transient--read-number-N prompt initial-input history t))

(defun transient-read-number-N+ (prompt initial-input history)
  "Read a natural number (excluding zero) and return it as a string."
  (transient--read-number-N prompt initial-input history nil))

(defun transient--read-number-N (prompt initial-input history include-zero)
  (save-match-data
    (cl-block nil
      (while t
        (let ((str (read-from-minibuffer prompt initial-input nil nil history)))
          (when (or (string-equal str "")
                    (string-match-p (if include-zero
                                        "\\`\\(0\\|[1-9][0-9]*\\)\\'"
                                      "\\`[1-9][0-9]*\\'")
                                    str))
            (cl-return str)))
        (message "Please enter a natural number (%s zero)."
                 (if include-zero "including" "excluding"))
        (sit-for 1)))))

(defun transient-read-date (prompt default-time _history)
  "Read a date using `org-read-date' (which see)."
  (require 'org)
  (when (fboundp 'org-read-date)
    (org-read-date 'with-time nil nil prompt default-time)))

;;;; Prompt

(cl-defgeneric transient-prompt (obj)
  "Return the prompt to be used to read infix object OBJ's value.")

(cl-defmethod transient-prompt ((obj transient-infix))
  "Return the prompt to be used to read infix object OBJ's value.

This implementation should be suitable for almost all infix
commands.

If the value of OBJ's `prompt' slot is non-nil, then it must be
a string or a function.  If it is a string, then use that.  If
it is a function, then call that with OBJ as the only argument.
That function must return a string, which is then used as the
prompt.

Otherwise, if the value of either the `argument' or `variable'
slot of OBJ is a string, then base the prompt on that (preferring
the former), appending either \"=\" (if it appears to be a
command-line option) or \": \".

Finally fall through to using \"(BUG: no prompt): \" as the
prompt."
  (if-let ((prompt (oref obj prompt)))
      (let ((prompt (if (functionp prompt)
                        (funcall prompt obj)
                      prompt)))
        (if (stringp prompt)
            prompt
          "(BUG: no prompt): "))
    (or (and-let* ((arg (and (slot-boundp obj 'argument) (oref obj argument))))
          (if (and (stringp arg) (string-suffix-p "=" arg))
              arg
            (concat arg ": ")))
        (and-let* ((var (and (slot-boundp obj 'variable) (oref obj variable))))
          (and (stringp var)
               (concat var ": ")))
        "(BUG: no prompt): ")))

;;;; Set

(defvar transient--unset-incompatible t)

(cl-defgeneric transient-infix-set (obj value)
  "Set the value of infix object OBJ to value.")

(cl-defmethod transient-infix-set ((obj transient-infix) value)
  "Set the value of infix object OBJ to value."
  (oset obj value value))

(cl-defmethod transient-infix-set :around ((obj transient-argument) value)
  "Unset incompatible infix arguments."
  (let ((arg (if (slot-boundp obj 'argument)
                 (oref obj argument)
               (oref obj argument-regexp))))
    (if-let ((sic (and value arg transient--unset-incompatible))
             (spec (oref transient--prefix incompatible))
             (incomp (cl-mapcan (lambda (rule)
                                  (and (member arg rule)
                                       (remove arg rule)))
                                spec)))
        (progn
          (cl-call-next-method obj value)
          (dolist (arg incomp)
            (when-let ((obj (cl-find-if (lambda (obj)
                                          (and (slot-boundp obj 'argument)
                                               (equal (oref obj argument) arg)))
                                        transient--suffixes)))
              (let ((transient--unset-incompatible nil))
                (transient-infix-set obj nil)))))
      (cl-call-next-method obj value))))

(cl-defgeneric transient-set-value (obj)
  "Set the value of the transient prefix OBJ.")

(cl-defmethod transient-set-value ((obj transient-prefix))
  (oset (oref obj prototype) value (transient-get-value))
  (transient--history-push obj))

;;;; Save

(cl-defgeneric transient-save-value (obj)
  "Save the value of the transient prefix OBJ.")

(cl-defmethod transient-save-value ((obj transient-prefix))
  (let ((value (transient-get-value)))
    (oset (oref obj prototype) value value)
    (setf (alist-get (oref obj command) transient-values) value)
    (transient-save-values))
  (transient--history-push obj))

;;;; Reset

(cl-defgeneric transient-reset-value (obj)
  "Clear the set and saved values of the transient prefix OBJ.")

(cl-defmethod transient-reset-value ((obj transient-prefix))
  (let ((value (transient-default-value obj)))
    (oset obj value value)
    (oset (oref obj prototype) value value)
    (setf (alist-get (oref obj command) transient-values nil 'remove) nil)
    (transient-save-values))
  (transient--history-push obj)
  (mapc #'transient-init-value transient--suffixes))

;;;; Get

(defun transient-args (prefix)
  "Return the value of the transient prefix command PREFIX.
If the current command was invoked from the transient prefix
command PREFIX, then return the active infix arguments.  If
the current command was not invoked from PREFIX, then return
the set, saved or default value for PREFIX."
  (cl-mapcan #'transient--get-wrapped-value (transient-suffixes prefix)))

(defun transient-suffixes (prefix)
  "Return the suffix objects of the transient prefix command PREFIX."
  (if (eq transient-current-command prefix)
      transient-current-suffixes
    (let ((transient--prefix (transient--init-prefix prefix)))
      (transient--flatten-suffixes
       (transient--init-suffixes prefix)))))

(defun transient-get-value ()
  (transient--with-emergency-exit
    (cl-mapcan (lambda (obj)
                 (and (or (not (slot-exists-p obj 'unsavable))
                          (not (oref obj unsavable)))
                      (transient--get-wrapped-value obj)))
               transient-current-suffixes)))

(defun transient--get-wrapped-value (obj)
  (and-let* ((value (transient-infix-value obj)))
    (cl-ecase (and (slot-exists-p obj 'multi-value)
                   (oref obj multi-value))
      ((nil)    (list value))
      ((t rest) (list value))
      (repeat   value))))

(cl-defgeneric transient-infix-value (obj)
  "Return the value of the suffix object OBJ.

This function is called by `transient-args' (which see), meaning
this function is how the value of a transient is determined so
that the invoked suffix command can use it.

Currently most values are strings, but that is not set in stone.
Nil is not a value, it means \"no value\".

Usually only infixes have a value, but see the method for
`transient-suffix'.")

(cl-defmethod transient-infix-value ((_   transient-suffix))
  "Return nil, which means \"no value\".

Infix arguments contribute the transient's value while suffix
commands consume it.  This function is called for suffixes anyway
because a command that both contributes to the transient's value
and also consumes it is not completely unconceivable.

If you define such a command, then you must define a derived
class and implement this function because this default method
does nothing." nil)

(cl-defmethod transient-infix-value ((obj transient-infix))
  "Return the value of OBJ's `value' slot."
  (oref obj value))

(cl-defmethod transient-infix-value ((obj transient-option))
  "Return ARGUMENT and VALUE as a unit or nil if the latter is nil."
  (and-let* ((value (oref obj value)))
    (let ((arg (oref obj argument)))
      (cl-ecase (oref obj multi-value)
        ((nil)    (concat arg value))
        ((t rest) (cons arg value))
        (repeat   (mapcar (lambda (v) (concat arg v)) value))))))

(cl-defmethod transient-infix-value ((_   transient-variable))
  "Return nil, which means \"no value\".

Setting the value of a variable is done by, well, setting the
value of the variable.  I.e. this is a side-effect and does not
contribute to the value of the transient."
  nil)

;;;; Utilities

(defun transient-arg-value (arg args)
  "Return the value of ARG as it appears in ARGS.

For a switch return a boolean.  For an option return the value as
a string, using the empty string for the empty value, or nil if
the option does not appear in ARGS."
  (if (string-suffix-p "=" arg)
      (save-match-data
        (and-let* ((match (let ((case-fold-search nil)
                                (re (format "\\`%s\\(?:=\\(.+\\)\\)?\\'"
                                            (substring arg 0 -1))))
                            (cl-find-if (lambda (a)
                                          (and (stringp a)
                                               (string-match re a)))
                                        args))))
          (or (match-string 1 match) "")))
    (and (member arg args) t)))

;;; History

(cl-defgeneric transient--history-key (obj)
  "Return OBJ's history key.
If the value of the `history-key' slot is non-nil, then return
that.  Otherwise return the value of the `command' slot."
  (or (oref obj history-key)
      (oref obj command)))

(cl-defgeneric transient--history-push (obj)
  "Push the current value of OBJ to its entry in `transient-history'."
  (let ((key (transient--history-key obj)))
    (setf (alist-get key transient-history)
          (let ((args (transient-get-value)))
            (cons args (delete args (alist-get key transient-history)))))))

(cl-defgeneric transient--history-init (obj)
  "Initialize OBJ's `history' slot.
This is the transient-wide history; many individual infixes also
have a history of their own.")

(cl-defmethod transient--history-init ((obj transient-prefix))
  "Initialize OBJ's `history' slot from the variable `transient-history'."
  (let ((val (oref obj value)))
    (oset obj history
          (cons val (delete val (alist-get (transient--history-key obj)
                                           transient-history))))))

;;; Draw

(defun transient--show-brief ()
  (let ((message-log-max nil))
    (if (and transient-show-popup (<= transient-show-popup 0))
        (message "%s-" (key-description (this-command-keys)))
      (message
       "%s- [%s] %s"
       (key-description (this-command-keys))
       (oref transient--prefix command)
       (mapconcat
        #'identity
        (sort
         (cl-mapcan
          (lambda (suffix)
            (let ((key (kbd (oref suffix key))))
              ;; Don't list any common commands.
              (and (not (memq (oref suffix command)
                              `(,(lookup-key transient-map key)
                                ,(lookup-key transient-sticky-map key)
                                ;; From transient-common-commands:
                                transient-set
                                transient-save
                                transient-history-prev
                                transient-history-next
                                transient-quit-one
                                transient-toggle-common
                                transient-set-level)))
                   (list (propertize (oref suffix key) 'face 'transient-key)))))
          transient--suffixes)
         #'string<)
        (propertize "|" 'face 'transient-unreachable-key))))))

(defun transient--show ()
  (transient--timer-cancel)
  (setq transient--showp t)
  (let ((buf (get-buffer-create transient--buffer-name))
        (focus nil))
    (with-current-buffer buf
      (when transient-enable-popup-navigation
        (setq focus (or (button-get (point) 'command)
                        (transient--heading-at-point))))
      (erase-buffer)
      (setq window-size-fixed t)
      (when (bound-and-true-p tab-line-format)
        (setq tab-line-format nil))
      (setq header-line-format nil)
      (setq mode-line-format (if (eq transient-mode-line-format 'line)
                                 nil
                               transient-mode-line-format))
      (setq mode-line-buffer-identification
            (symbol-name (oref transient--prefix command)))
      (if transient-enable-popup-navigation
          (setq-local cursor-in-non-selected-windows 'box)
        (setq cursor-type nil))
      (setq display-line-numbers nil)
      (setq show-trailing-whitespace nil)
      (transient--insert-groups)
      (when (or transient--helpp transient--editp)
        (transient--insert-help))
      (when (and (eq transient-mode-line-format 'line)
                 window-system)
        (let ((face
               (if-let ((f (and (transient--semantic-coloring-p)
                                (transient--prefix-color transient--prefix))))
                   `(,@(and (>= emacs-major-version 27) '(:extend t))
                     :background ,(face-foreground f))
                 'transient-separator)))
          (insert (propertize "__" 'face face 'display '(space :height (1))))
          (insert (propertize "\n" 'face face 'line-height t))))
      (when transient-force-fixed-pitch
        (transient--force-fixed-pitch)))
    (unless (window-live-p transient--window)
      (setq transient--window
            (display-buffer buf transient-display-buffer-action)))
    (when (window-live-p transient--window)
      (with-selected-window transient--window
        (goto-char (point-min))
        (when transient-enable-popup-navigation
          (transient--goto-button focus))
        (transient--fit-window-to-buffer transient--window)))))

(defun transient--fit-window-to-buffer (window)
  (let ((window-resize-pixelwise t)
        (window-size-fixed nil))
    (if (eq (car (window-parameter window 'quit-restore)) 'other)
        ;; Grow but never shrink window that previously displayed
        ;; another buffer and is going to display that again.
        (fit-window-to-buffer window nil (window-height window))
      (fit-window-to-buffer window nil 1))))

(defun transient--insert-groups ()
  (let ((groups (cl-mapcan (lambda (group)
                             (let ((hide (oref group hide)))
                               (and (not (and (functionp hide)
                                              (funcall   hide)))
                                    (list group))))
                           transient--layout))
        group)
    (while (setq group (pop groups))
      (transient--insert-group group)
      (when groups
        (insert ?\n)))))

(defvar transient--max-group-level 1)

(cl-defgeneric transient--insert-group (group)
  "Format GROUP and its elements and insert the result.")

(cl-defmethod transient--insert-group :around ((group transient-group))
  "Insert GROUP's description, if any."
  (when-let ((desc (transient-format-description group)))
    (insert desc ?\n))
  (let ((transient--max-group-level
         (max (oref group level) transient--max-group-level)))
    (cl-call-next-method group)))

(cl-defmethod transient--insert-group ((group transient-row))
  (transient--maybe-pad-keys group)
  (dolist (suffix (oref group suffixes))
    (insert (transient-format suffix))
    (insert "   "))
  (insert ?\n))

(cl-defmethod transient--insert-group ((group transient-column))
  (transient--maybe-pad-keys group)
  (dolist (suffix (oref group suffixes))
    (let ((str (transient-format suffix)))
      (insert str)
      (unless (string-match-p ".\n\\'" str)
        (insert ?\n)))))

(cl-defmethod transient--insert-group ((group transient-columns))
  (let* ((columns
          (mapcar
           (lambda (column)
             (transient--maybe-pad-keys column group)
             (let ((rows (mapcar #'transient-format (oref column suffixes))))
               (when-let ((desc (transient-format-description column)))
                 (push desc rows))
               (flatten-tree rows)))
           (oref group suffixes)))
         (vp (or (oref transient--prefix variable-pitch)
                 transient-align-variable-pitch))
         (rs (apply #'max (mapcar #'length columns)))
         (cs (length columns))
         (cw (mapcar (lambda (col)
                       (apply #'max
                              (mapcar (if vp #'transient--pixel-width #'length)
                                      col)))
                     columns))
         (cc (transient--seq-reductions-from
              (apply-partially #'+ (* 3 (if vp (transient--pixel-width " ") 1)))
              cw 0)))
    (if transient-force-single-column
        (dotimes (c cs)
          (dotimes (r rs)
            (when-let ((cell (nth r (nth c columns))))
              (unless (equal cell "")
                (insert cell ?\n))))
          (unless (= c (1- cs))
            (insert ?\n)))
      (dotimes (r rs)
        (dotimes (c cs)
          (if vp
              (progn
                (when-let ((cell (nth r (nth c columns))))
                  (insert cell))
                (if (= c (1- cs))
                    (insert ?\n)
                  (insert (propertize " " 'display
                                      `(space :align-to (,(nth (1+ c) cc)))))))
            (insert (make-string (max 1 (- (nth c cc) (current-column))) ?\s))
            (when-let ((cell (nth r (nth c columns))))
              (insert cell))
            (when (= c (1- cs))
              (insert ?\n))))))))

(defun transient--pixel-width (string)
  (save-window-excursion
    (with-temp-buffer
      (insert string)
      (set-window-dedicated-p nil nil)
      (set-window-buffer nil (current-buffer))
      (car (window-text-pixel-size
            nil (line-beginning-position) (point))))))

(cl-defmethod transient--insert-group ((group transient-subgroups))
  (let* ((subgroups (oref group suffixes))
         (n (length subgroups)))
    (dotimes (s n)
      (let ((subgroup (nth s subgroups)))
        (transient--maybe-pad-keys subgroup group)
        (transient--insert-group subgroup)
        (when (< s (1- n))
          (insert ?\n))))))

(cl-defgeneric transient-format (obj)
  "Format and return OBJ for display.

When this function is called, then the current buffer is some
temporary buffer.  If you need the buffer from which the prefix
command was invoked to be current, then do so by temporarily
making `transient--original-buffer' current.")

(cl-defmethod transient-format ((arg string))
  "Return the string ARG after applying the `transient-heading' face."
  (propertize arg 'face 'transient-heading))

(cl-defmethod transient-format ((_   null))
  "Return a string containing just the newline character."
  "\n")

(cl-defmethod transient-format ((arg integer))
  "Return a string containing just the ARG character."
  (char-to-string arg))

(cl-defmethod transient-format :around ((obj transient-infix))
  "When reading user input for this infix, then highlight it."
  (let ((str (cl-call-next-method obj)))
    (when (eq obj transient--active-infix)
      (setq str (concat str "\n"))
      (add-face-text-property
       (if (eq this-command 'transient-set-level) 3 0)
       (length str)
       'transient-active-infix nil str))
    str))

(cl-defmethod transient-format :around ((obj transient-suffix))
  "When edit-mode is enabled, then prepend the level information.
Optional support for popup buttons is also implemented here."
  (let ((str (concat
              (and transient--editp
                   (let ((level (oref obj level)))
                     (propertize (format " %s " level)
                                 'face (if (transient--use-level-p level t)
                                           'transient-enabled-suffix
                                         'transient-disabled-suffix))))
              (cl-call-next-method obj))))
    (when (oref obj inapt)
      (add-face-text-property 0 (length str) 'transient-inapt-suffix nil str))
    (if transient-enable-popup-navigation
        (make-text-button str nil
                          'type 'transient
                          'command (transient--suffix-command obj))
      str)))

(cl-defmethod transient-format ((obj transient-infix))
  "Return a string generated using OBJ's `format'.
%k is formatted using `transient-format-key'.
%d is formatted using `transient-format-description'.
%v is formatted using `transient-format-value'."
  (format-spec (oref obj format)
               `((?k . ,(transient-format-key obj))
                 (?d . ,(transient-format-description obj))
                 (?v . ,(transient-format-value obj)))))

(cl-defmethod transient-format ((obj transient-suffix))
  "Return a string generated using OBJ's `format'.
%k is formatted using `transient-format-key'.
%d is formatted using `transient-format-description'."
  (format-spec (oref obj format)
               `((?k . ,(transient-format-key obj))
                 (?d . ,(transient-format-description obj)))))

(cl-defgeneric transient-format-key (obj)
  "Format OBJ's `key' for display and return the result.")

(cl-defmethod transient-format-key ((obj transient-suffix))
  "Format OBJ's `key' for display and return the result."
  (let ((key (oref obj key))
        (cmd (oref obj command)))
    (if transient--redisplay-key
        (let ((len (length transient--redisplay-key))
              (seq (cl-coerce (edmacro-parse-keys key t) 'list)))
          (cond
           ((member (seq-take seq len)
                    (list transient--redisplay-key
                          (thread-last transient--redisplay-key
                            (cl-substitute ?- 'kp-subtract)
                            (cl-substitute ?= 'kp-equal)
                            (cl-substitute ?+ 'kp-add))))
            (let ((pre (key-description (vconcat (seq-take seq len))))
                  (suf (key-description (vconcat (seq-drop seq len)))))
              (setq pre (string-replace "RET" "C-m" pre))
              (setq pre (string-replace "TAB" "C-i" pre))
              (setq suf (string-replace "RET" "C-m" suf))
              (setq suf (string-replace "TAB" "C-i" suf))
              ;; We use e.g. "-k" instead of the more correct "- k",
              ;; because the former is prettier.  If we did that in
              ;; the definition, then we want to drop the space that
              ;; is reinserted above.  False-positives are possible
              ;; for silly bindings like "-C-c C-c".
              (unless (string-search " " key)
                (setq pre (string-replace " " "" pre))
                (setq suf (string-replace " " "" suf)))
              (concat (propertize pre 'face 'transient-unreachable-key)
                      (and (string-prefix-p (concat pre " ") key) " ")
                      (transient--colorize-key suf cmd)
                      (save-excursion
                        (and (string-match " +\\'" key)
                             (propertize (match-string 0 key)
                                         'face 'fixed-pitch))))))
           ((transient--lookup-key transient-sticky-map (kbd key))
            (transient--colorize-key key cmd))
           (t
            (propertize key 'face 'transient-unreachable-key))))
      (transient--colorize-key key cmd))))

(defun transient--colorize-key (key command)
  (propertize key 'face
              (or (and (transient--semantic-coloring-p)
                       (transient--suffix-color command))
                  'transient-key)))

(cl-defmethod transient-format-key :around ((obj transient-argument))
  (let ((key (cl-call-next-method obj)))
    (cond ((not transient-highlight-mismatched-keys))
          ((not (slot-boundp obj 'shortarg))
           (add-face-text-property
            0 (length key) 'transient-nonstandard-key nil key))
          ((not (string-equal key (oref obj shortarg)))
           (add-face-text-property
            0 (length key) 'transient-mismatched-key nil key)))
    key))

(cl-defgeneric transient-format-description (obj)
  "Format OBJ's `description' for display and return the result.")

(cl-defmethod transient-format-description ((obj transient-child))
  "The `description' slot may be a function, in which case that is
called inside the correct buffer (see `transient--insert-group')
and its value is returned to the caller."
  (and-let* ((desc (oref obj description)))
    (if (functionp desc)
        (with-current-buffer transient--original-buffer
          (funcall desc))
      desc)))

(cl-defmethod transient-format-description ((obj transient-group))
  "Format the description by calling the next method.  If the result
doesn't use the `face' property at all, then apply the face
`transient-heading' to the complete string."
  (and-let* ((desc (cl-call-next-method obj)))
    (if (text-property-not-all 0 (length desc) 'face nil desc)
        desc
      (propertize desc 'face 'transient-heading))))

(cl-defmethod transient-format-description :around ((obj transient-suffix))
  "Format the description by calling the next method.  If the result
is nil, then use \"(BUG: no description)\" as the description.
If the OBJ's `key' is currently unreachable, then apply the face
`transient-unreachable' to the complete string."
  (let ((desc (or (cl-call-next-method obj)
                  (and (slot-boundp transient--prefix 'suffix-description)
                       (funcall (oref transient--prefix suffix-description)
                                obj))
                  (propertize "(BUG: no description)" 'face 'error))))
    (cond ((transient--key-unreachable-p obj)
           (propertize desc 'face 'transient-unreachable))
          ((and transient-highlight-higher-levels
                (> (max (oref obj level) transient--max-group-level)
                   transient--default-prefix-level))
           (add-face-text-property
            0 (length desc) 'transient-higher-level nil desc)
           desc)
          (t
           desc))))

(cl-defgeneric transient-format-value (obj)
  "Format OBJ's value for display and return the result.")

(cl-defmethod transient-format-value ((obj transient-suffix))
  (propertize (oref obj argument)
              'face (if (oref obj value)
                        'transient-argument
                      'transient-inactive-argument)))

(cl-defmethod transient-format-value ((obj transient-option))
  (let ((argument (oref obj argument)))
    (if-let ((value (oref obj value)))
        (propertize
         (cl-ecase (oref obj multi-value)
           ((nil)    (concat argument value))
           ((t rest) (concat argument
                             (and (not (string-suffix-p " " argument)) " ")
                             (mapconcat #'prin1-to-string value " ")))
           (repeat   (mapconcat (lambda (v) (concat argument v)) value " ")))
         'face 'transient-value)
      (propertize argument 'face 'transient-inactive-value))))

(cl-defmethod transient-format-value ((obj transient-switches))
  (with-slots (value argument-format choices) obj
    (format (propertize argument-format
                        'face (if value
                                  'transient-value
                                'transient-inactive-value))
            (concat
             (propertize "[" 'face 'transient-inactive-value)
             (mapconcat
              (lambda (choice)
                (propertize choice 'face
                            (if (equal (format argument-format choice) value)
                                'transient-value
                              'transient-inactive-value)))
              choices
              (propertize "|" 'face 'transient-inactive-value))
             (propertize "]" 'face 'transient-inactive-value)))))

(defun transient--key-unreachable-p (obj)
  (and transient--redisplay-key
       (let ((key (oref obj key)))
         (not (or (equal (seq-take (cl-coerce (edmacro-parse-keys key t) 'list)
                                   (length transient--redisplay-key))
                         transient--redisplay-key)
                  (transient--lookup-key transient-sticky-map (kbd key)))))))

(defun transient--lookup-key (keymap key)
  (let ((val (lookup-key keymap key)))
    (and val (not (integerp val)) val)))

(defun transient--maybe-pad-keys (group &optional parent)
  (when-let ((pad (if (slot-boundp group 'pad-keys)
                      (oref group pad-keys)
                    (and parent
                         (slot-boundp parent 'pad-keys)
                         (oref parent pad-keys)))))
    (let ((width (apply #'max
                        (cons (if (integerp pad) pad 0)
                              (mapcar (lambda (suffix)
                                        (length (oref suffix key)))
                                      (oref group suffixes))))))
      (dolist (suffix (oref group suffixes))
        (oset suffix key
              (truncate-string-to-width (oref suffix key) width nil ?\s))))))

(defun transient-command-summary-or-name (obj)
  "Return the summary or name of the command represented by OBJ.

If the command has a doc-string, then return the first line of
that, else its name.

Intended to be temporarily used as the `:suffix-description' of
a prefix command, while porting a regular keymap to a transient."
  (let ((command (transient--suffix-symbol (oref obj command))))
    (if-let ((doc (documentation command)))
        (propertize (car (split-string doc "\n")) 'face 'font-lock-doc-face)
      (propertize (symbol-name command) 'face 'font-lock-function-name-face))))

;;; Help

(cl-defgeneric transient-show-help (obj)
  "Show documentation for the command represented by OBJ.")

(cl-defmethod transient-show-help ((obj transient-prefix))
  "Call `show-help' if non-nil, else show `info-manual',
if non-nil, else show the `man-page' if non-nil, else use
`describe-function'."
  (with-slots (show-help info-manual man-page command) obj
    (cond (show-help (funcall show-help obj))
          (info-manual (transient--show-manual info-manual))
          (man-page (transient--show-manpage man-page))
          (t (transient--describe-function command)))))

(cl-defmethod transient-show-help ((obj transient-suffix))
  "Call `show-help' if non-nil, else use `describe-function'.
Also used to dispatch showing documentation for the current
prefix.  If the suffix is a sub-prefix, then also call the
prefix method."
  (cond
   ((eq this-command 'transient-help)
    (transient-show-help transient--prefix))
   ((let ((prefix (get (transient--suffix-command obj)
                       'transient--prefix)))
      (and prefix (not (eq (oref transient--prefix command) this-command))
           (prog1 t (transient-show-help prefix)))))
   (t (if-let ((show-help (oref obj show-help)))
          (funcall show-help obj)
        (transient--describe-function this-command)))))

(cl-defmethod transient-show-help ((obj transient-infix))
  "Call `show-help' if non-nil, else show the `man-page'
if non-nil, else use `describe-function'.  When showing the
manpage, then try to jump to the correct location."
  (if-let ((show-help (oref obj show-help)))
      (funcall show-help obj)
    (if-let ((man-page (oref transient--prefix man-page))
             (argument (and (slot-boundp obj 'argument)
                            (oref obj argument))))
        (transient--show-manpage man-page argument)
      (transient--describe-function this-command))))

;; `cl-generic-generalizers' doesn't support `command' et al.
(cl-defmethod transient-show-help (cmd)
  "Show the command doc-string."
  (transient--describe-function cmd))

(defun transient--describe-function (fn)
  (describe-function (if (symbolp fn) fn 'transient--anonymous-infix-argument))
  (unless (derived-mode-p 'help-mode)
    (when-let* ((buf (get-buffer "*Help*"))
                (win (or (and buf (get-buffer-window buf))
                         (cl-find-if (lambda (win)
                                       (with-current-buffer (window-buffer win)
                                         (derived-mode-p 'help-mode)))
                                     (window-list)))))
      (select-window win))))

(defun transient--anonymous-infix-argument ()
  "Cannot show any documentation for this anonymous infix command.

The infix command in question was defined anonymously, i.e.,
it was define when the prefix command that it belongs to was
defined, which means that it gets no docstring and also that
no symbol is bound to it.

When you request help for an infix command, then we usually
show the respective man-page and jump to the location where
the respective argument is being described.

Because the containing prefix command does not specify any
man-page, we cannot do that in this case.  Sorry about that.")

(defun transient--show-manual (manual)
  (info manual))

(defun transient--show-manpage (manpage &optional argument)
  (require 'man)
  (let* ((Man-notify-method 'meek)
         (buf (Man-getpage-in-background manpage))
         (proc (get-buffer-process buf)))
    (while (and proc (eq (process-status proc) 'run))
      (accept-process-output proc))
    (switch-to-buffer buf)
    (when argument
      (transient--goto-argument-description argument))))

(defun transient--goto-argument-description (arg)
  (goto-char (point-min))
  (let ((case-fold-search nil)
        ;; This matches preceding/proceeding options.  Options
        ;; such as "-a", "-S[<keyid>]", and "--grep=<pattern>"
        ;; are matched by this regex without the shy group.
        ;; The ". " in the shy group is for options such as
        ;; "-m parent-number", and the "-[^[:space:]]+ " is
        ;; for options such as "--mainline parent-number"
        (others "-\\(?:. \\|-[^[:space:]]+ \\)?[^[:space:]]+"))
    (when (re-search-forward
           (if (equal arg "--")
               ;; Special case.
               "^[\t\s]+\\(--\\(?: \\|$\\)\\|\\[--\\]\\)"
             ;; Should start with whitespace and may have
             ;; any number of options before and/or after.
             (format
              "^[\t\s]+\\(?:%s, \\)*?\\(?1:%s\\)%s\\(?:, %s\\)*$"
              others
              ;; Options don't necessarily end in an "="
              ;; (e.g., "--gpg-sign[=<keyid>]")
              (string-remove-suffix "=" arg)
              ;; Simple options don't end in an "=".  Splitting this
              ;; into 2 cases should make getting false positives
              ;; less likely.
              (if (string-suffix-p "=" arg)
                  ;; "[^[:space:]]*[^.[:space:]]" matches the option
                  ;; value, which is usually after the option name
                  ;; and either '=' or '[='.  The value can't end in
                  ;; a period, as that means it's being used at the
                  ;; end of a sentence.  The space is for options
                  ;; such as '--mainline parent-number'.
                  "\\(?: \\|\\[?=\\)[^[:space:]]*[^.[:space:]]"
                ;; Either this doesn't match anything (e.g., "-a"),
                ;; or the option is followed by a value delimited
                ;; by a "[", "<", or ":".  A space might appear
                ;; before this value, as in "-f <file>".  The
                ;; space alternative is for options such as
                ;; "-m parent-number".
                "\\(?:\\(?: \\| ?[\\[<:]\\)[^[:space:]]*[^.[:space:]]\\)?")
              others))
           nil t)
      (goto-char (match-beginning 1)))))

(defun transient--insert-help ()
  (unless (looking-back "\n\n" 2)
    (insert "\n"))
  (when transient--helpp
    (insert
     (format (propertize "\
Type a %s to show help for that suffix command, or %s to show manual.
Type %s to exit help.\n"
                         'face 'transient-heading)
             (propertize "<KEY>" 'face 'transient-key)
             (propertize "?"     'face 'transient-key)
             (propertize "C-g"   'face 'transient-key))))
  (when transient--editp
    (unless transient--helpp
      (insert
       (format (propertize "\
Type a %s to set level for that suffix command.
Type %s to set what levels are available for this prefix command.\n"
                           'face 'transient-heading)
               (propertize "<KEY>"   'face 'transient-key)
               (propertize "C-x l" 'face 'transient-key))))
    (with-slots (level) transient--prefix
      (insert
       (format (propertize "
Suffixes on levels %s are available.
Suffixes on levels %s and %s are unavailable.\n"
                           'face 'transient-heading)
               (propertize (format "1-%s" level)
                           'face 'transient-enabled-suffix)
               (propertize " 0 "
                           'face 'transient-disabled-suffix)
               (propertize (format ">=%s" (1+ level))
                           'face 'transient-disabled-suffix))))))

(defvar transient-resume-mode-map
  (let ((map (make-sparse-keymap)))
    (define-key map [remap Man-quit]    #'transient-resume)
    (define-key map [remap Info-exit]   #'transient-resume)
    (define-key map [remap quit-window] #'transient-resume)
    map)
  "Keymap for `transient-resume-mode'.

This keymap remaps every command that would usually just quit the
documentation buffer to `transient-resume', which additionally
resumes the suspended transient.")

(define-minor-mode transient-resume-mode
  "Auxiliary minor-mode used to resume a transient after viewing help.")

(defun transient-toggle-debug ()
  "Toggle debugging statements for transient commands."
  (interactive)
  (setq transient--debug (not transient--debug))
  (message "Debugging transient %s"
           (if transient--debug "enabled" "disabled")))

;;; Popup Navigation

(defun transient-popup-navigation-help ()
  "Inform the user how to enable popup navigation commands."
  (interactive)
  (message "This command is only available if `%s' is non-nil"
           'transient-enable-popup-navigation))

(define-button-type 'transient
  'face nil
  'keymap transient-button-map)

(defun transient-backward-button (n)
  "Move to the previous button in the transient popup buffer.
See `backward-button' for information about N."
  (interactive "p")
  (with-selected-window transient--window
    (backward-button n t)))

(defun transient-forward-button (n)
  "Move to the next button in the transient popup buffer.
See `forward-button' for information about N."
  (interactive "p")
  (with-selected-window transient--window
    (forward-button n t)))

(defun transient--goto-button (command)
  (cond
   ((stringp command)
    (when (re-search-forward (concat "^" (regexp-quote command)) nil t)
      (goto-char (match-beginning 0))))
   (command
    (while (and (ignore-errors (forward-button 1))
                (not (eq (button-get (button-at (point)) 'command) command))))
    (unless (eq (button-get (button-at (point)) 'command) command)
      (goto-char (point-min))
      (forward-button 1)))))

(defun transient--heading-at-point ()
  (and (eq (get-text-property (point) 'face) 'transient-heading)
       (let ((beg (line-beginning-position)))
         (buffer-substring-no-properties
          beg (next-single-property-change
               beg 'face nil (line-end-position))))))

;;; Compatibility
;;;; Popup Isearch

(defvar transient--isearch-mode-map
  (let ((map (make-sparse-keymap)))
    (set-keymap-parent map isearch-mode-map)
    (define-key map [remap isearch-exit]   #'transient-isearch-exit)
    (define-key map [remap isearch-cancel] #'transient-isearch-cancel)
    (define-key map [remap isearch-abort]  #'transient-isearch-abort)
    map))

(defun transient-isearch-backward (&optional regexp-p)
  "Do incremental search backward.
With a prefix argument, do an incremental regular expression
search instead."
  (interactive "P")
  (transient--isearch-setup)
  (let ((isearch-mode-map transient--isearch-mode-map))
    (isearch-mode nil regexp-p)))

(defun transient-isearch-forward (&optional regexp-p)
  "Do incremental search forward.
With a prefix argument, do an incremental regular expression
search instead."
  (interactive "P")
  (transient--isearch-setup)
  (let ((isearch-mode-map transient--isearch-mode-map))
    (isearch-mode t regexp-p)))

(defun transient-isearch-exit ()
  "Like `isearch-exit' but adapted for `transient'."
  (interactive)
  (isearch-exit)
  (transient--isearch-exit))

(defun transient-isearch-cancel ()
  "Like `isearch-cancel' but adapted for `transient'."
  (interactive)
  (condition-case nil (isearch-cancel) (quit))
  (transient--isearch-exit))

(defun transient-isearch-abort ()
  "Like `isearch-abort' but adapted for `transient'."
  (interactive)
  (condition-case nil (isearch-abort) (quit))
  (transient--isearch-exit))

(defun transient--isearch-setup ()
  (select-window transient--window)
  (transient--suspend-override t))

(defun transient--isearch-exit ()
  (select-window transient--original-window)
  (transient--resume-override))

;;;; Hydra Color Emulation

(defun transient--semantic-coloring-p ()
  (and transient-semantic-coloring
       (not transient--helpp)
       (not transient--editp)))

(defun transient--suffix-color (command)
  (or (get command 'transient-color)
      (get (transient--get-predicate-for command) 'transient-color)))

(defun transient--prefix-color (command)
  (let* ((nonsuf (or (oref command transient-non-suffix)
                     'transient--do-warn))
         (nonsuf (if (memq nonsuf '(transient--do-noop transient--do-warn))
                     'disallow
                   (get nonsuf 'transient-color)))
         (suffix (if-let ((pred (oref command transient-suffix)))
                     (get pred 'transient-color)
                   (if (eq nonsuf 'transient-red)
                       'transient-red
                     'transient-blue))))
    (pcase (list suffix nonsuf)
      (`(transient-purple ,_)           'transient-purple)
      ('(transient-red  disallow)       'transient-amaranth)
      ('(transient-blue disallow)       'transient-teal)
      ('(transient-red  transient-red)  'transient-pink)
      ('(transient-red  transient-blue) 'transient-red)
      ('(transient-blue transient-blue) 'transient-blue))))

;;;; Edebug

(defun transient--edebug-command-p ()
  (and (bound-and-true-p edebug-active)
       (or (memq this-command '(top-level abort-recursive-edit))
           (string-prefix-p "edebug" (symbol-name this-command)))))

;;;; Miscellaneous

(cl-pushnew (list nil (concat "^\\s-*("
                              (eval-when-compile
                                (regexp-opt
                                 '("transient-define-prefix"
                                   "transient-define-suffix"
                                   "transient-define-infix"
                                   "transient-define-argument")
                                 t))
                              "\\s-+\\(" lisp-mode-symbol-regexp "\\)")
                  2)
            lisp-imenu-generic-expression :test #'equal)

(declare-function which-key-mode "which-key" (&optional arg))

(defun transient--suspend-which-key-mode ()
  (when (bound-and-true-p which-key-mode)
    (which-key-mode -1)
    (add-hook 'transient-exit-hook #'transient--resume-which-key-mode)))

(defun transient--resume-which-key-mode ()
  (unless transient--prefix
    (which-key-mode 1)
    (remove-hook 'transient-exit-hook #'transient--resume-which-key-mode)))

(defun transient-bind-q-to-quit ()
  "Modify some keymaps to bind \"q\" to the appropriate quit command.

\"C-g\" is the default binding for such commands now, but Transient's
predecessor Magit-Popup used \"q\" instead.  If you would like to get
that binding back, then call this function in your init file like so:

  (with-eval-after-load \\='transient
    (transient-bind-q-to-quit))

Individual transients may already bind \"q\" to something else
and such a binding would shadow the quit binding.  If that is the
case then \"Q\" is bound to whatever \"q\" would have been bound
to by setting `transient-substitute-key-function' to a function
that does that.  Of course \"Q\" may already be bound to something
else, so that function binds \"M-q\" to that command instead.
Of course \"M-q\" may already be bound to something else, but
we stop there."
  (define-key transient-base-map   "q" #'transient-quit-one)
  (define-key transient-sticky-map "q" #'transient-quit-seq)
  (setq transient-substitute-key-function
        #'transient-rebind-quit-commands))

(defun transient-rebind-quit-commands (obj)
  "See `transient-bind-q-to-quit'."
  (let ((key (oref obj key)))
    (cond ((string-equal key "q") "Q")
          ((string-equal key "Q") "M-q")
          (t key))))

(defun transient--force-fixed-pitch ()
  (require 'face-remap)
  (face-remap-reset-base 'default)
  (face-remap-add-relative 'default 'fixed-pitch))

;;;; Missing from Emacs

(defun transient--seq-reductions-from (function sequence initial-value)
  (let ((acc (list initial-value)))
    (seq-doseq (elt sequence)
      (push (funcall function (car acc) elt) acc))
    (nreverse acc)))

(defun transient-plist-to-alist (plist)
  (let (alist)
    (while plist
      (push (cons (let* ((symbol (pop plist))
                         (name (symbol-name symbol)))
                    (if (eq (aref name 0) ?:)
                        (intern (substring name 1))
                      symbol))
                  (pop plist))
            alist))
    (nreverse alist)))

;;; Font-Lock

(defconst transient-font-lock-keywords
  (eval-when-compile
    `((,(concat "("
                (regexp-opt (list "transient-define-prefix"
                                  "transient-define-infix"
                                  "transient-define-argument"
                                  "transient-define-suffix"
                                  "transient-define-groups")
                            t)
                "\\_>[ \t'(]*"
                "\\(\\(?:\\sw\\|\\s_\\)+\\)?")
       (1 'font-lock-keyword-face)
       (2 'font-lock-function-name-face nil t)))))

(font-lock-add-keywords 'emacs-lisp-mode transient-font-lock-keywords)

;;; Auxiliary Classes
;;;; `transient-lisp-variable'

(defclass transient-lisp-variable (transient-variable)
  ((reader :initform #'transient-lisp-variable--reader)
   (always-read :initform t)
   (set-value :initarg :set-value :initform #'set))
  "[Experimental] Class used for Lisp variables.")

(cl-defmethod transient-init-value ((obj transient-lisp-variable))
  (oset obj value (symbol-value (oref obj variable))))

(cl-defmethod transient-infix-set ((obj transient-lisp-variable) value)
  (funcall (oref obj set-value)
           (oref obj variable)
           (oset obj value value)))

(cl-defmethod transient-format-description ((obj transient-lisp-variable))
  (or (cl-call-next-method obj)
      (symbol-name (oref obj variable))))

(cl-defmethod transient-format-value ((obj transient-lisp-variable))
  (propertize (prin1-to-string (oref obj value))
              'face 'transient-value))

(cl-defmethod transient-prompt ((obj transient-lisp-variable))
  (if (and (slot-boundp obj 'prompt)
           (oref obj prompt))
      (cl-call-next-method obj)
    (format "Set %s: " (oref obj variable))))

(defun transient-lisp-variable--reader (prompt initial-input _history)
  (read--expression prompt initial-input))

;;; _
(provide 'transient)
;; Local Variables:
;; indent-tabs-mode: nil
;; checkdoc-symbol-words: ("command-line" "edit-mode" "help-mode")
;; End:
;;; transient.el ends here<|MERGE_RESOLUTION|>--- conflicted
+++ resolved
@@ -2196,57 +2196,6 @@
              (remove-hook 'minibuffer-exit-hook ,exit)))
        ,@body)))
 
-<<<<<<< HEAD
-(defun transient--post-command-hook ()
-  (run-hooks 'transient--post-command-hook))
-
-(add-hook 'post-command-hook #'transient--post-command-hook)
-
-(defun transient--delay-post-command (&optional abort-only)
-  (transient--debug 'delay-post-command)
-  (let ((depth (minibuffer-depth))
-        (command this-command)
-        (delayed (if transient--exitp
-                     (apply-partially #'transient--post-exit this-command)
-                   #'transient--resume-override))
-        outside-interactive post-command abort-minibuffer)
-    (unless abort-only
-      (setq post-command
-            (lambda () "@transient--delay-post-command"
-              (let ((act (and (not (equal (this-command-keys-vector) []))
-                              (or (eq this-command command)
-                                  ;; `execute-extended-command' was
-                                  ;; used to call another command
-                                  ;; that also uses the minibuffer.
-                                  (equal
-                                   (ignore-errors
-                                     (string-to-multibyte (this-command-keys)))
-                                   (format "\M-x%s\r" this-command))
-                                  ;; Minibuffer used outside `interactive'.
-                                  (and outside-interactive 'post-cmd)))))
-                (transient--debug 'post-command-hook "act: %s" act)
-                (when act
-                  (remove-hook 'transient--post-command-hook post-command)
-                  (remove-hook 'minibuffer-exit-hook abort-minibuffer)
-                  (funcall delayed)))))
-      (add-hook 'transient--post-command-hook post-command))
-    (setq abort-minibuffer
-          (lambda () "@transient--delay-post-command"
-            (let ((act (and (= (minibuffer-depth) depth)
-                            (or (memq this-command transient--abort-commands)
-                                (equal (this-command-keys) "")
-                                (prog1 nil
-                                  (setq outside-interactive t))))))
-              (transient--debug
-               'abort-minibuffer
-               "mini: %s|%s, act: %s" (minibuffer-depth) depth
-               (or act (and outside-interactive '->post-cmd)))
-              (when act
-                (remove-hook 'transient--post-command-hook post-command)
-                (remove-hook 'minibuffer-exit-hook abort-minibuffer)
-                (funcall delayed)))))
-    (add-hook 'minibuffer-exit-hook abort-minibuffer)))
-=======
 (defun transient--wrap-command ()
   (let* ((prefix transient--prefix)
          (suffix this-command)
@@ -2296,7 +2245,6 @@
                    #'transient--post-exit
                  #'transient--resume-override))
          t)))
->>>>>>> 4da398d8
 
 (defun transient--post-command ()
   (unless (transient--premature-post-command)
