--- conflicted
+++ resolved
@@ -26,11 +26,8 @@
 ;; You should have received a copy of the GNU General Public License
 ;; along with this program.  If not, see <https://www.gnu.org/licenses/>.
 
-<<<<<<< HEAD
 ;; This file is NOT part of GNU Emacs.
 
-=======
->>>>>>> 90addeb2
 ;;; Commentary:
 
 ;; Taking inspiration from prefix keys and prefix arguments, Transient
