--- conflicted
+++ resolved
@@ -266,28 +266,6 @@
   ## Let autoreconf figure out what, if anything, needs doing.
   ## Use autoreconf's -f option in case autoreconf itself has changed.
   autoreconf -fi -I m4 || exit
-<<<<<<< HEAD
-=======
-
-  echo "Building 'aclocal.m4' in exec ..."
-
-  # Create a placeholder aclocal.m4 in exec, preventing autoreconf
-  # from running aclocal.
-
-  echo "" > exec/aclocal.m4
-
-  echo "Running 'autoreconf -fi' in exec ..."
-
-  # Now, run autoreconf inside the exec directory to generate its
-  # configure script.
-  autoreconf -fi exec || exit
-
-  # Restore config.guess etc. in build-aux, and copy them to exec.
-  for file in config.guess config.sub install-sh; do
-    cp build-aux/$file.tmp exec/$file &&
-    mv build-aux/$file.tmp build-aux/$file || exit
-  done
->>>>>>> afc9cd17
 fi
 
 
