--- conflicted
+++ resolved
@@ -3,11 +3,7 @@
 % Load plain if necessary, i.e., if running under initex.
 \expandafter\ifx\csname fmtname\endcsname\relax\input plain\fi
 %
-<<<<<<< HEAD
 \def\texinfoversion{2022-04-09.08}
-=======
-\def\texinfoversion{2023-01-02.21}
->>>>>>> 39b77970
 %
 % Copyright 1985, 1986, 1988, 1990-2023 Free Software Foundation, Inc.
 %
@@ -7837,7 +7833,6 @@
 % distinguishable.  Prevent hyphenation at `-' chars.
 %
 \def\defunargs#1{%
-<<<<<<< HEAD
   % use sl by default (not ttsl),
   % tt for the names.
   \df \sl \hyphenchar\font=0
@@ -7850,14 +7845,6 @@
   \def\var##1{{\setregularquotes\ttslanted{##1}}}%
   #1%
   \sl\hyphenchar\font=45
-=======
-  \bgroup
-    \df \ifdoingtypefn \tt \else \sl \fi
-    \ifflagclear{txicodevaristt}{}%
-       {\def\var##1{{\setregularquotes \ttsl ##1}}}%
-    #1%
-  \egroup
->>>>>>> 39b77970
 }
 
 % We want ()&[] to print specially on the defun line.
@@ -11356,134 +11343,6 @@
 \hfuzz = 1pt
 
 
-<<<<<<< HEAD
-=======
-\message{microtype,}
-
-% protrusion, from Thanh's protcode.tex.
-\def\mtsetprotcode#1{%
-  \rpcode#1`\!=200  \rpcode#1`\,=700  \rpcode#1`\-=700  \rpcode#1`\.=700
-  \rpcode#1`\;=500  \rpcode#1`\:=500  \rpcode#1`\?=200
-  \rpcode#1`\'=700
-  \rpcode#1 34=500  % ''
-  \rpcode#1 123=300 % --
-  \rpcode#1 124=200 % ---
-  \rpcode#1`\)=50   \rpcode#1`\A=50   \rpcode#1`\F=50   \rpcode#1`\K=50
-  \rpcode#1`\L=50   \rpcode#1`\T=50   \rpcode#1`\V=50   \rpcode#1`\W=50
-  \rpcode#1`\X=50   \rpcode#1`\Y=50   \rpcode#1`\k=50   \rpcode#1`\r=50
-  \rpcode#1`\t=50   \rpcode#1`\v=50   \rpcode#1`\w=50   \rpcode#1`\x=50
-  \rpcode#1`\y=50
-  %
-  \lpcode#1`\`=700
-  \lpcode#1 92=500  % ``
-  \lpcode#1`\(=50   \lpcode#1`\A=50   \lpcode#1`\J=50   \lpcode#1`\T=50
-  \lpcode#1`\V=50   \lpcode#1`\W=50   \lpcode#1`\X=50   \lpcode#1`\Y=50
-  \lpcode#1`\v=50   \lpcode#1`\w=50   \lpcode#1`\x=50   \lpcode#1`\y=0
-  %
-  \mtadjustprotcode#1\relax
-}
-
-\newcount\countC
-\def\mtadjustprotcode#1{%
-  \countC=0
-  \loop
-    \ifcase\lpcode#1\countC\else
-      \mtadjustcp\lpcode#1\countC
-    \fi
-    \ifcase\rpcode#1\countC\else
-      \mtadjustcp\rpcode#1\countC
-    \fi
-    \advance\countC 1
-  \ifnum\countC < 256 \repeat
-}
-
-\newcount\countB
-\def\mtadjustcp#1#2#3{%
-  \setbox\boxA=\hbox{%
-    \ifx#2\font\else#2\fi
-    \char#3}%
-  \countB=\wd\boxA
-  \multiply\countB #1#2#3\relax
-  \divide\countB \fontdimen6 #2\relax
-  #1#2#3=\countB\relax
-}
-
-\ifx\XeTeXrevision\thisisundefined
-  \ifx\luatexversion\thisisundefined
-    \ifpdf % pdfTeX
-      \mtsetprotcode\textrm
-      \def\mtfontexpand#1{\pdffontexpand#1 20 20 1 autoexpand\relax}
-    \else % TeX
-      \def\mtfontexpand#1{}
-    \fi
-  \else % LuaTeX
-    \mtsetprotcode\textrm
-    \def\mtfontexpand#1{\expandglyphsinfont#1 20 20 1\relax}
-  \fi
-\else % XeTeX
-  \mtsetprotcode\textrm
-  \def\mtfontexpand#1{}
-\fi
-
-
-\newif\ifmicrotype
-
-\def\microtypeON{%
-  \microtypetrue
-  %
-  \ifx\XeTeXrevision\thisisundefined
-    \ifx\luatexversion\thisisundefined
-      \ifpdf % pdfTeX
-        \pdfadjustspacing=2
-        \pdfprotrudechars=2
-      \fi
-    \else % LuaTeX
-      \adjustspacing=2
-      \protrudechars=2
-    \fi
-  \else % XeTeX
-    \XeTeXprotrudechars=2
-  \fi
-  %
-  \mtfontexpand\textrm
-  \mtfontexpand\textsl
-  \mtfontexpand\textbf
-}
-
-\def\microtypeOFF{%
-  \microtypefalse
-  %
-  \ifx\XeTeXrevision\thisisundefined
-    \ifx\luatexversion\thisisundefined
-      \ifpdf % pdfTeX
-        \pdfadjustspacing=0
-        \pdfprotrudechars=0
-      \fi
-    \else % LuaTeX
-      \adjustspacing=0
-      \protrudechars=0
-    \fi
-  \else % XeTeX
-    \XeTeXprotrudechars=0
-  \fi
-}
-
-\microtypeOFF
-
-\parseargdef\microtype{%
-  \def\txiarg{#1}%
-  \ifx\txiarg\onword
-    \microtypeON
-  \else\ifx\txiarg\offword
-    \microtypeOFF
-  \else
-    \errhelp = \EMsimple
-    \errmessage{Unknown @microtype option `\txiarg', must be on|off}%
-  \fi\fi
-}
-
-
->>>>>>> 39b77970
 \message{and turning on texinfo input format.}
 
 % Make UTF-8 the default encoding.
