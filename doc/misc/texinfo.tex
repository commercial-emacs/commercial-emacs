--- conflicted
+++ resolved
@@ -3,11 +3,7 @@
 % Load plain if necessary, i.e., if running under initex.
 \expandafter\ifx\csname fmtname\endcsname\relax\input plain\fi
 %
-<<<<<<< HEAD
 \def\texinfoversion{2022-04-09.08}
-=======
-\def\texinfoversion{2023-03-27.21}
->>>>>>> ebf5e4ca
 %
 % Copyright 1985, 1986, 1988, 1990-2023 Free Software Foundation, Inc.
 %
@@ -7571,30 +7567,8 @@
 
 \def\Edefun{\endgraf\medbreak}
 
-<<<<<<< HEAD
 % \makedefun{deffn} creates \deffn, \deffnx and \Edeffn;
 % the only thing remaining is to define \deffnheader.
-=======
-% @defblock, @defline do not automatically create index entries
-\envdef\defblock{%
-  \startdefun
-}
-\let\Edefblock\Edefun
-
-\def\defline{%
-  \doingtypefnfalse
-  \parseargusing\activeparens{\printdefunline\deflineheader}%
-}
-\def\deflineheader#1 #2 #3\endheader{%
-  \printdefname{#1}{}{#2}\magicamp\defunargs{#3\unskip}%
-}
-\def\deftypeline{%
-  \doingtypefntrue
-  \parseargusing\activeparens{\printdefunline\deflineheader}%
-}
-
-% \makedefun{deffoo} (\deffooheader parameters) { (\deffooheader expansion) }
->>>>>>> ebf5e4ca
 %
 \def\makedefun#1{%
   \expandafter\let\csname E#1\endcsname = \Edefun
@@ -7668,7 +7642,6 @@
 % Untyped functions:
 
 % @deffn category name args
-<<<<<<< HEAD
 \makedefun{deffn}{\deffngeneral{}}
 
 % @deffn category class name args
@@ -7682,32 +7655,12 @@
 \def\deffngeneral#1#2 #3 #4\endheader{%
   \dosubind{fn}{\code{#3}}{#1}%
   \defname{#2}{}{#3}\magicamp\defunargs{#4\unskip}%
-=======
-\makedefun{deffn}#1 #2 #3\endheader{%
-  \doind{fn}{\code{#2}}%
-  \printdefname{#1}{}{#2}\magicamp\defunargs{#3\unskip}%
-}
-
-% @defop category class name args
-\makedefun{defop}#1 {\defopheaderx{#1\ \putwordon}}
-\def\defopheaderx#1#2 #3 #4\endheader{%
-  \doind{fn}{\code{#3}\space\putwordon\ \code{#2}}%
-  \printdefname{#1\ \code{#2}}{}{#3}\magicamp\defunargs{#4\unskip}%
->>>>>>> ebf5e4ca
 }
 
 % Typed functions:
 
 % @deftypefn category type name args
-<<<<<<< HEAD
 \makedefun{deftypefn}{\deftypefngeneral{}}
-=======
-\makedefun{deftypefn}#1 #2 #3 #4\endheader{%
-  \doind{fn}{\code{#3}}%
-  \doingtypefntrue
-  \printdefname{#1}{#2}{#3}\defunargs{#4\unskip}%
-}
->>>>>>> ebf5e4ca
 
 % @deftypeop category class type name args
 \makedefun{deftypeop}#1 {\deftypeopon{#1\ \putwordon}}
@@ -7720,17 +7673,12 @@
 \def\deftypefngeneral#1#2 #3 #4 #5\endheader{%
   \dosubind{fn}{\code{#4}}{#1}%
   \doingtypefntrue
-<<<<<<< HEAD
   \defname{#2}{#3}{#4}\defunargs{#5\unskip}%
-=======
-  \printdefname{#1\ \code{#2}}{#3}{#4}\defunargs{#5\unskip}%
->>>>>>> ebf5e4ca
 }
 
 % Typed variables:
 
 % @deftypevr category type var args
-<<<<<<< HEAD
 \makedefun{deftypevr}{\deftypecvgeneral{}}
 
 % @deftypecv category class type var args
@@ -7744,18 +7692,6 @@
 \def\deftypecvgeneral#1#2 #3 #4 #5\endheader{%
   \dosubind{vr}{\code{#4}}{#1}%
   \defname{#2}{#3}{#4}\defunargs{#5\unskip}%
-=======
-\makedefun{deftypevr}#1 #2 #3 #4\endheader{%
-  \doind{vr}{\code{#3}}%
-  \printdefname{#1}{#2}{#3}\defunargs{#4\unskip}%
-}
-
-% @deftypecv category class type var args
-\makedefun{deftypecv}#1 {\deftypecvheaderx{#1\ \putwordof}}
-\def\deftypecvheaderx#1#2 #3 #4 #5\endheader{%
-  \doind{vr}{\code{#4}\space\putwordof\ \code{#2}}%
-  \printdefname{#1\ \code{#2}}{#3}{#4}\defunargs{#5\unskip}%
->>>>>>> ebf5e4ca
 }
 
 % Untyped variables:
@@ -9716,13 +9652,8 @@
 %
 \def\caption{\docaption\thiscaption}
 \def\shortcaption{\docaption\thisshortcaption}
-<<<<<<< HEAD
 \def\docaption{\checkenv\float \bgroup\scanargctxt\defcaption}
 \def\defcaption#1#2{\egroup \def#1{#2}}
-=======
-\def\docaption{\checkenv\float \bgroup\scanctxt\docaptionz}
-\def\docaptionz#1#2{\egroup \def#1{#2}}
->>>>>>> ebf5e4ca
 
 % The parameter is the control sequence identifying the counter we are
 % going to use.  Create it if it doesn't exist and assign it to \floatno.
