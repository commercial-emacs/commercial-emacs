--- conflicted
+++ resolved
@@ -957,227 +957,6 @@
 make the most sense, but any reasonably printable object is
 acceptable.
 
-<<<<<<< HEAD
-=======
-@node SASL
-@section Authenticating via SASL
-@cindex SASL
-
-Regardless of the mechanism or the network, you'll likely have to be
-registered before first use.  Please refer to the network's own
-instructions for details.  If you're new to IRC and using a bouncer,
-know that you probably won't be needing SASL for the client-to-bouncer
-connection.  To get started, just add @code{sasl} to
-@code{erc-modules} like any other module.  But before that, please
-explore all custom options pertaining to your chosen mechanism.
-
-@defopt erc-sasl-mechanism
-The name of an SASL subprotocol type as a @emph{lowercase} symbol.
-
-@var{plain} and @var{scram} (``password-based''):
-
-@indentedblock
-Here, ``password'' refers to your account password, which is usually
-your @samp{NickServ} password.  To make this work, customize
-@code{erc-sasl-user} and @code{erc-sasl-password} or specify the
-@code{:user} and @code{:password} keyword arguments when invoking
-@code{erc-tls}.  Note that @code{:user} cannot be given interactively.
-@end indentedblock
-
-@var{external} (via Client TLS Certificate):
-
-@indentedblock
-This works in conjunction with the @code{:client-certificate} keyword
-offered by @code{erc-tls}.  Just ensure you've registered your
-fingerprint with the network beforehand.  The fingerprint is usually a
-SHA1 or SHA256 digest in either "normalized" or "openssl" forms.  The
-first is lowercase without delims (@samp{deadbeef}) and the second
-uppercase with colon seps (@samp{DE:AD:BE:EF}).  These days, there's
-usually a @samp{CERT ADD} command offered by NickServ that can
-register you automatically if you issue it while connected with a
-client cert.  (@pxref{ERC client-certificate}).
-
-Additional considerations:
-@enumerate
-@item
-Most IRCds will allow you to authenticate with a client cert but
-without the hassle of SASL (meaning you may not need this module).
-@item
-Technically, @var{EXTERNAL} merely indicates that an out-of-band mode
-of authentication is in effect (being deferred to), so depending on
-the specific application or service, there's a remote chance your
-server has something else in mind.
-@end enumerate
-@end indentedblock
-
-@var{ecdsa-nist256p-challenge}:
-
-@indentedblock
-This mechanism is quite complicated and currently requires the
-external @samp{openssl} executable, so please use something else if at
-all possible.  Ignoring that, specify your key file (e.g.,
-@samp{~/pki/mykey.pem}) as the value of @code{erc-sasl-password}, and
-then configure your network settings.  On servers running Atheme
-services, you can add your public key with @samp{NickServ} like so:
-
-@example
-ERC> /msg NickServ set property \
-     pubkey AgGZmlYTUjJlea/BVz7yrjJ6gysiAPaQxzeUzTH4hd5j
-
-@end example
-(You may be able to omit the @samp{property} subcommand.)
-@end indentedblock
-
-@end defopt
-
-@defopt erc-sasl-user
-This should be your network account username, typically the same one
-registered with nickname services.  Specify this when your NickServ
-login differs from the @code{:user} you're connecting with.
-(@pxref{ERC username})
-@end defopt
-
-@defopt erc-sasl-password
-As noted elsewhere, the @code{:password} parameter for @code{erc-tls}
-was originally intended for traditional ``server passwords,'' but these
-aren't really used any more.  As such, this option defaults to
-borrowing that parameter for its own uses, thus allowing you to call
-@code{erc-tls} with @code{:password} set to your NickServ password.
-
-You can also set this to a nonemtpy string, and ERC will send that
-when needed, no questions asked.  Or, if you'd rather use auth-source,
-set @code{erc-sasl-auth-source-function} to a function, and ERC will
-perform an auth-source query instead.  As last resort in all cases,
-ERC will prompt you for input.
-
-Lastly, if your mechanism is @code{ecdsa-nist256p-challenge}, this
-option should instead hold the file name of your key.
-@end defopt
-
-@defopt erc-sasl-auth-source-function
-This is nearly identical to the other ERC @samp{auth-source} function
-options (@pxref{ERC auth-source functions}) except that the default
-value here is @code{nil}, meaning you have to set it to something like
-@code{erc-auth-source-search} for queries to be performed.  For
-convenience, this module provides the following as a possible value:
-
-@defun erc-sasl-auth-source-password-as-host &rest plist
-Setting @code{erc-sasl-auth-source-function} to this function tells
-ERC to use @code{erc-sasl-password} for the @code{:host} field when
-querying auth-source, even if its value is the default
-@code{:password}, in which case ERC knows to ``resolve'' it to
-@code{erc-session-password} and use that as long as it's
-non-@code{nil}.  Otherwise, ERC just defers to
-@code{erc-auth-source-search} to determine the @code{:host}, along
-with everything else.
-@end defun
-
-As long as this option specifies a function, ERC will pass it the
-``resolved'' value of @code{erc-sasl-user} for the auth-source
-@code{:user} param.
-@end defopt
-
-@defopt erc-sasl-authzid
-In the rarest of circumstances, a network may want you to specify a
-specific role or assume an alternate identity.  In most cases, this
-happens because the server is buggy or misconfigured.  If you suspect
-such a thing, please contact your network operator.  Otherwise, just
-leave this set to @code{nil}.
-@end defopt
-
-@subheading Examples
-
-@itemize @bullet
-@item
-Defaults
-
-@lisp
-(erc-tls :server "irc.libera.chat" :port 6697
-         :nick "aph"
-         :user "APHacker"
-         :password "changeme")
-@end lisp
-
-Here, after adding @code{sasl} to @code{erc-modules} via the Customize
-interface, you authenticate to Libera.Chat using the @samp{PLAIN}
-mechanism and your NickServ credentials, @samp{APHacker} and
-@samp{changeme}.
-
-@item
-External
-
-@lisp
-(setopt erc-sasl-mechanism 'external)
-
-(erc-tls :server "irc.libera.chat" :port 6697 :nick "aph"
-         :client-certificate
-         '("/home/aph/my.key" "/home/aph/my.crt"))
-@end lisp
-
-You decide to switch things up and try out the @samp{EXTERNAL}
-mechanism.  You follow your network's instructions for telling
-NickServ about your client-certificate's fingerprint, and you
-authenticate successfully.
-
-@item
-Multiple networks
-
-@example
-# ~/.authinfo.gpg
-
-machine irc.libera.chat key /home/aph/my.key cert /home/aph/my.crt
-machine Example.Net login alyssa password sEcReT
-machine Example.Net login aph-bot password sesame
-@end example
-
-@lisp
-;; init.el
-
-(defun my-erc-up (network)
-  (interactive "Snetwork: ")
-
-  (pcase network
-    ('libera
-     (let ((erc-sasl-mechanism 'external))
-       (erc-tls :server "irc.libera.chat" :port 6697
-                :client-certificate t)))
-    ('example
-     (let ((erc-sasl-auth-source-function
-            #'erc-sasl-auth-source-password-as-host))
-       (erc-tls :server "irc.example.net" :port 6697
-                :user "alyssa"
-                :password "Example.Net")))))
-@end lisp
-
-You've started storing your credentials with auth-source and have
-decided to try SASL on another network as well.  But there's a catch:
-this network doesn't support @samp{EXTERNAL}.  You use
-@code{let}-binding to get around this and successfully authenticate to
-both networks.
-
-@end itemize
-
-@subheading Troubleshooting
-
-@strong{Warning:} ERC's SASL offering is currently limited by a lack
-of support for proper IRCv3 capability negotiation.  In most cases,
-this shouldn't affect your ability to authenticate.
-
-If you're struggling, remember that your SASL password is almost
-always your NickServ password.  When in doubt, try restoring all SASL
-options to their defaults and calling @code{erc-tls} with @code{:user}
-set to your NickServ account name and @code{:password} to your
-NickServ password.  If you're still having trouble, please contact us
-(@pxref{Getting Help and Reporting Bugs}).
-
-As you try out different settings, keep in mind that it's best to
-create a fresh session for every change, for example, by calling
-@code{erc-tls} from scratch.  More experienced users may be able to
-get away with cycling @code{erc-sasl-mode} and issuing a
-@samp{/reconnect}, but that's generally not recommended.  Whatever the
-case, you'll probably want to temporarily disable
-@code{erc-server-auto-reconnect} while experimenting.
->>>>>>> 26c2ebd0
 
 @node Sample Configuration
 @section Sample Configuration
