--- conflicted
+++ resolved
@@ -6417,17 +6417,12 @@
 three arguments.  The first argument specifies the frame whose windows
 have been restored.  The third argument is either the symbol
 @code{configuration} if the windows are restored by
-<<<<<<< HEAD
 @code{set-window-configuration} or the constant @code{state} if the
-=======
-@code{set-window-configuration}, or the symbol @code{state} if the
->>>>>>> c12852bb
 windows are restored by @code{window-state-put}.
 
 The second argument specifies a list of entries for @emph{any} window
 whose previous buffer has been encountered dead at the time
 @code{set-window-configuration} or @code{window-state-put} tried to
-<<<<<<< HEAD
 restore it in that window (minibuffer windows are excluded).  This means
 that the function specified by this variable may also delete windows
 encountered live by @code{set-window-configuration}.
@@ -6435,17 +6430,6 @@
 Each entry is a list of six values - the window whose buffer was found
 dead, the dead buffer or its name, the positions of start and point of
 the buffer in that window, the dedicated status of the window as
-=======
-restore them (minibuffer windows are excluded).  This means that the
-function may also delete windows which were found live by
-@code{set-window-configuration}.
-
-Each entry in the list that is passed as the second argument to the
-function is itself a list of six values: the window whose buffer was
-found dead, the dead buffer or its name, the positions of window-start
-(@pxref{Window Start and End}) and window-point (@pxref{Window Point})
-of the buffer in that window, the dedicated state of the window as
->>>>>>> c12852bb
 previously reported by @code{window-dedicated-p} and a flag that is
 @code{t} if the window has been encountered live by
 @code{set-window-configuration} and @code{nil} otherwise.
