@c -*- mode: texinfo; coding: utf-8 -*-
@c This is part of the GNU Emacs Lisp Reference Manual.
@c Copyright (C) 2021--2024 Free Software Foundation, Inc.
@c See the file elisp.texi for copying conditions.
@node Parsing Program Source
@chapter Parsing Program Source

@cindex syntax tree, from parsing program source
Emacs provides various ways to parse program source text and produce a
@dfn{syntax tree}.  In a syntax tree, text is no longer considered a
one-dimensional stream of characters, but a structured tree of nodes,
where each node represents a piece of text.  Thus, a syntax tree can
enable interesting features like precise fontification, indentation,
navigation, structured editing, etc.

Emacs has a simple facility for parsing balanced expressions
(@pxref{Parsing Expressions}).  There is also the SMIE library for
generic navigation and indentation (@pxref{SMIE}).

In addition to those, Emacs also provides integration with
@uref{https://tree-sitter.github.io/tree-sitter, the tree-sitter
library} if support for it was compiled in.  The tree-sitter library
implements an incremental parser and has support for a wide range of
programming languages.

@defun treesit-available-p
This function returns non-@code{nil} if tree-sitter features are
available for the current Emacs session.
@end defun

To be able to parse the program source using the tree-sitter library
and access the syntax tree of the program, a Lisp program needs to
load a language grammar library, and create a parser for that
language and the current buffer.  After that, the Lisp program can
query the parser about specific nodes of the syntax tree.  Then, it
can access various kinds of information about each node, and search
for nodes using a powerful pattern-matching syntax.  This chapter
explains how to do all this, and also how a Lisp program can work with
source files that mix multiple programming languages.

@menu
* Language Grammar::         Loading tree-sitter language grammar.
* Using Parser::             Introduction to parsers.
* Retrieving Nodes::         Retrieving nodes from a syntax tree.
* Accessing Node Information:: Accessing node information.
* Pattern Matching::         Pattern matching with query patterns.
* Multiple Languages::       Parse text written in multiple languages.
* Tree-sitter Major Modes::  Develop major modes using tree-sitter.
* Tree-sitter C API::        Compare the C API and the ELisp API.
@end menu

@node Language Grammar
@section Tree-sitter Language Grammar
@cindex language grammar, for tree-sitter

@heading Loading a language grammar
@cindex loading language grammar for tree-sitter

@cindex language argument, for tree-sitter
Tree-sitter relies on language grammar to parse text in that
language.  In Emacs, a language grammar is represented by a symbol.
For example, the C language grammar is represented as the symbol
@code{c}, and @code{c} can be passed to tree-sitter functions as the
@var{language} argument.

@vindex treesit-extra-load-path
@vindex treesit-load-language-error
Tree-sitter language grammars are distributed as dynamic libraries.
In order to use a language grammar in Emacs, you need to make sure
that the dynamic library is installed on the system.  Emacs looks for
language grammars in several places, in the following order:

@itemize @bullet
@item
first, in the list of directories specified by the variable
@code{treesit-extra-load-path};
@item
then, in the @file{tree-sitter} subdirectory of the directory
specified by @code{user-emacs-directory} (@pxref{Init File});
@item
and finally, in the system's default locations for dynamic libraries.
@end itemize

In each of these directories, Emacs looks for a file with file-name
extensions specified by the variable @code{dynamic-library-suffixes}.

If Emacs cannot find the library or has problems loading it, Emacs
signals the @code{treesit-load-language-error} error.  The data of
that signal could be one of the following:

@table @code
@item (not-found @var{error-msg} @dots{})
This means that Emacs could not find the language grammar library.
@item (symbol-error @var{error-msg})
This means that Emacs could not find in the library the expected function
that every language grammar library should export.
@item (version-mismatch @var{error-msg})
This means that the version of the language grammar library is
incompatible with that of the tree-sitter library.
@end table

@noindent
In all of these cases, @var{error-msg} might provide additional
details about the failure.

@defun treesit-language-available-p language &optional detail
This function returns non-@code{nil} if the language grammar for
@var{language} exists and can be loaded.

If @var{detail} is non-@code{nil}, return @code{(t . nil)} when
@var{language} is available, and @code{(nil . @var{data})} when it's
unavailable.  @var{data} is the signal data of
@code{treesit-load-language-error}.
@end defun

@vindex treesit-load-name-override-list
By convention, the file name of the dynamic library for @var{language} is
@file{libtree-sitter-@var{language}.@var{ext}}, where @var{ext} is the
system-specific extension for dynamic libraries.  Also by convention,
the function provided by that library is named
@code{tree_sitter_@var{language}}.  If a language grammar library
doesn't follow this convention, you should add an entry

@example
(@var{language} @var{library-base-name} @var{function-name})
@end example

to the list in the variable @code{treesit-load-name-override-list}, where
@var{library-base-name} is the basename of the dynamic library's file name
(usually, @file{libtree-sitter-@var{language}}), and
@var{function-name} is the function provided by the library
(usually, @code{tree_sitter_@var{language}}).  For example,

@example
(cool-lang "libtree-sitter-coool" "tree_sitter_cooool")
@end example

@noindent
for a language that considers itself too ``cool'' to abide by
conventions.

@cindex language grammar version, compatibility
@defun treesit-library-abi-version &optional min-compatible
This function returns the version of the language grammar
Application Binary Interface (@acronym{ABI}) supported by the
tree-sitter library.  By default, it returns the latest ABI version
supported by the library, but if @var{min-compatible} is
non-@code{nil}, it returns the oldest ABI version which the library
still can support.  Language grammar libraries must be built for
ABI versions between the oldest and the latest versions supported by
the tree-sitter library, otherwise the library will be unable to load
them.
@end defun

@defun treesit-language-abi-version language
This function returns the @acronym{ABI} version of the language
grammar library loaded by Emacs for @var{language}.  If @var{language}
is unavailable, this function returns @code{nil}.
@end defun

@heading Concrete syntax tree
@cindex syntax tree, concrete

A syntax tree is what a parser generates.  In a syntax tree, each node
represents a piece of text, and is connected to each other by a
parent-child relationship.  For example, if the source text is

@example
1 + 2
@end example

@noindent
its syntax tree could be

@example
@group
                  +--------------+
                  | root "1 + 2" |
                  +--------------+
                         |
        +--------------------------------+
        |       expression "1 + 2"       |
        +--------------------------------+
           |             |            |
+------------+   +--------------+   +------------+
| number "1" |   | operator "+" |   | number "2" |
+------------+   +--------------+   +------------+
@end group
@end example

We can also represent it as an s-expression:

@example
(root (expression (number) (operator) (number)))
@end example

@subheading Node types
@cindex node types, in a syntax tree

@cindex type of node, tree-sitter
@anchor{tree-sitter node type}
@cindex named node, tree-sitter
@anchor{tree-sitter named node}
@cindex anonymous node, tree-sitter
Names like @code{root}, @code{expression}, @code{number}, and
@code{operator} specify the @dfn{type} of the nodes.  However, not all
nodes in a syntax tree have a type.  Nodes that don't have a type are
known as @dfn{anonymous nodes}, and nodes with a type are @dfn{named
nodes}.  Anonymous nodes are tokens with fixed spellings, including
punctuation characters like bracket @samp{]}, and keywords like
@code{return}.

@subheading Field names

@cindex field name, tree-sitter
@cindex tree-sitter node field name
@anchor{tree-sitter node field name}
To make the syntax tree easier to analyze, many language grammar
assign @dfn{field names} to child nodes.  For example, a
@code{function_definition} node could have a @code{declarator} and a
@code{body}:

@example
@group
(function_definition
 declarator: (declaration)
 body: (compound_statement))
@end group
@end example

@heading Exploring the syntax tree
@cindex explore tree-sitter syntax tree
@cindex inspection of tree-sitter parse tree nodes

To aid in understanding the syntax of a language and in debugging Lisp
programs that use the syntax tree, Emacs provides an ``explore'' mode,
which displays the syntax tree of the source in the current buffer in
real time.  Emacs also comes with an ``inspect mode'', which displays
information of the nodes at point in the mode-line.

@deffn Command treesit-explore-mode
This mode pops up a window displaying the syntax tree of the source in
the current buffer.  Selecting text in the source buffer highlights
the corresponding nodes in the syntax tree display.  Clicking
on nodes in the syntax tree highlights the corresponding text in the
source buffer.
@end deffn

@deffn Command treesit-inspect-mode
This minor mode displays on the mode-line the node that @emph{starts}
at point.  For example, the mode-line can display

@example
@var{parent} @var{field}: (@var{node} (@var{child} (@dots{})))
@end example

@noindent
where @var{node}, @var{child}, etc., are nodes which begin at point.
@var{parent} is the parent of @var{node}.  @var{node} is displayed in
a bold typeface.  @var{field-name}s are field names of @var{node} and
of @var{child}, etc.

If no node starts at point, i.e., point is in the middle of a node,
then the mode line displays the earliest node that spans point, and
its immediate parent.

This minor mode doesn't create parsers on its own.  It uses the first
parser in @code{(treesit-parser-list)} (@pxref{Using Parser}).
@end deffn

@heading Reading the grammar definition
@cindex reading grammar definition, tree-sitter

Authors of language grammars define the @dfn{grammar} of a
programming language, which determines how a parser constructs a
concrete syntax tree out of the program text.  In order to use the
syntax tree effectively, you need to consult the @dfn{grammar file}.

The grammar file is usually @file{grammar.js} in a language
grammar's project repository.  The link to a language grammar's
home page can be found on
@uref{https://tree-sitter.github.io/tree-sitter, tree-sitter's
homepage}.

The grammar definition is written in JavaScript.  For example, the
rule matching a @code{function_definition} node may look like

@example
@group
function_definition: $ => seq(
  $.declaration_specifiers,
  field('declarator', $.declaration),
  field('body', $.compound_statement)
)
@end group
@end example

@noindent
The rules are represented by functions that take a single argument
@var{$}, representing the whole grammar.  The function itself is
constructed by other functions: the @code{seq} function puts together
a sequence of children; the @code{field} function annotates a child
with a field name.  If we write the above definition in the so-called
@dfn{Backus-Naur Form} (@acronym{BNF}) syntax, it would look like

@example
@group
function_definition :=
  <declaration_specifiers> <declaration> <compound_statement>
@end group
@end example

@noindent
and the node returned by the parser would look like

@example
@group
(function_definition
  (declaration_specifier)
  declarator: (declaration)
  body: (compound_statement))
@end group
@end example

Below is a list of functions that one can see in a grammar definition.
Each function takes other rules as arguments and returns a new rule.

@table @code
@item seq(@var{rule1}, @var{rule2}, @dots{})
matches each rule one after another.
@item choice(@var{rule1}, @var{rule2}, @dots{})
matches one of the rules in its arguments.
@item repeat(@var{rule})
matches @var{rule} @emph{zero or more} times.
This is like the @samp{*} operator in regular expressions.
@item repeat1(@var{rule})
matches @var{rule} @emph{one or more} times.
This is like the @samp{+} operator in regular expressions.
@item optional(@var{rule})
matches @var{rule} @emph{zero or one} times.
This is like the @samp{?} operator in regular expressions.
@item field(@var{name}, @var{rule})
assigns field name @var{name} to the child node matched by @var{rule}.
@item alias(@var{rule}, @var{alias})
makes nodes matched by @var{rule} appear as @var{alias} in the syntax
tree generated by the parser.  For example,

@example
alias(preprocessor_call_exp, call_expression)
@end example

@noindent
makes any node matched by @code{preprocessor_call_exp} appear as
@code{call_expression}.
@end table

Below are grammar functions of lesser importance for reading a
language grammar.

@table @code
@item token(@var{rule})
marks @var{rule} to produce a single leaf node.  That is, instead of
generating a parent node with individual child nodes under it,
everything is combined into a single leaf node.  @xref{Retrieving
Nodes}.
@item token.immediate(@var{rule})
Normally, grammar rules ignore preceding whitespace; this
changes @var{rule} to match only when there is no preceding
whitespace.
@item prec(@var{n}, @var{rule})
gives @var{rule} the level-@var{n} precedence.
@item prec.left([@var{n},] @var{rule})
marks @var{rule} as left-associative, optionally with level @var{n}.
@item prec.right([@var{n},] @var{rule})
marks @var{rule} as right-associative, optionally with level @var{n}.
@item prec.dynamic(@var{n}, @var{rule})
this is like @code{prec}, but the precedence is applied at runtime
instead.
@end table

The documentation of the tree-sitter project has
@uref{https://tree-sitter.github.io/tree-sitter/creating-parsers, more
about writing a grammar}.  Read especially ``The Grammar DSL''
section.

@node Using Parser
@section Using Tree-sitter Parser
@cindex tree-sitter parser, using

This section describes how to create and configure a tree-sitter
parser.  In Emacs, each tree-sitter parser is associated with a
buffer.  As the user edits the buffer, the associated parser and
syntax tree are automatically kept up-to-date.

@defvar treesit-max-buffer-size
This variable contains the maximum size of buffers in which
tree-sitter can be activated.  Major modes should check this value
when deciding whether to enable tree-sitter features.
@end defvar

@cindex creating tree-sitter parsers
@cindex tree-sitter parser, creating
@defun treesit-parser-create language &optional buffer no-reuse tag
Create a parser for the specified @var{buffer} and @var{language}
(@pxref{Language Grammar}), with @var{tag}.  If @var{buffer} is
omitted or @code{nil}, it stands for the current buffer.

By default, this function reuses a parser if one already exists for
@var{language} with @var{tag} in @var{buffer}, but if @var{no-reuse}
is non-@code{nil}, this function always creates a new parser.

@var{tag} can be any symbol except @code{t}, and defaults to
@code{nil}.  Different parsers can have the same tag.

If that buffer is an indirect buffer, its base buffer is used instead.
That is, indirect buffers use their base buffer's parsers.  If the
base buffer is narrowed, an indirect buffer might not be able to
retrieve information of the portion of the buffer text that is
invisible in the base buffer.  Lisp programs should widen as necessary
should they want to use a parser in an indirect buffer.
@end defun

Given a parser, we can query information about it.

@defun treesit-parser-buffer parser
This function returns the buffer associated with @var{parser}.
@end defun

@defun treesit-parser-language parser
This function returns the language used by @var{parser}.
@end defun

@defun treesit-parser-p object
This function checks if @var{object} is a tree-sitter parser, and
returns non-@code{nil} if it is, and @code{nil} otherwise.
@end defun

There is no need to explicitly parse a buffer, because parsing is done
automatically and lazily.  A parser only parses when a Lisp program
queries for a node in its syntax tree.  Therefore, when a parser is
first created, it doesn't parse the buffer; it waits until the Lisp
program queries for a node for the first time.  Similarly, when some
change is made in the buffer, a parser doesn't re-parse immediately.

@vindex treesit-buffer-too-large
When a parser does parse, it checks for the size of the buffer.
Tree-sitter can only handle buffers no larger than about 4GB@.  If the
size exceeds that, Emacs signals the @code{treesit-buffer-too-large}
error with signal data being the buffer size.

Once a parser is created, Emacs automatically adds it to the
internal parser list.  Every time a change is made to the buffer,
Emacs updates parsers in this list so they can update their syntax
tree incrementally.

@defun treesit-parser-list &optional buffer language tag
This function returns the parser list of @var{buffer}, filtered by
@var{language} and @var{tag}.  If @var{buffer} is @code{nil} or
omitted, it defaults to the current buffer.  If that buffer is an
indirect buffer, its base buffer is used instead.  That is, indirect
buffers use their base buffer's parsers.

If @var{language} is non-@var{nil}, only include parsers for that
language, and only include parsers with @var{tag}.  @var{tag} defaults
to @code{nil}.  If @var{tag} is @code{t}, include parsers in the
returned list regardless of their tag.
@end defun

@defun treesit-parser-delete parser
This function deletes @var{parser}.
@end defun

@cindex tree-sitter narrowing
@anchor{tree-sitter narrowing}
Normally, a parser ``sees'' the whole buffer, but when the buffer is
narrowed (@pxref{Narrowing}), the parser will only see the accessible
portion of the buffer.  As far as the parser can tell, the hidden
region was deleted.  When the buffer is later widened, the parser
thinks text is inserted at the beginning and at the end.  Although
parsers respect narrowing, modes should not use narrowing as a means
to handle a multi-language buffer; instead, set the ranges in which the
parser should operate.  @xref{Multiple Languages}.

Because a parser parses lazily, when the user or a Lisp program
narrows the buffer, the parser is not affected immediately; as long as
the mode doesn't query for a node while the buffer is narrowed, the
parser is oblivious of the narrowing.

@cindex tree-sitter parse string
@cindex parse string, tree-sitter
Besides creating a parser for a buffer, a Lisp program can also parse a
string.  Unlike a buffer, parsing a string is a one-off operation, and
there is no way to update the result.

@defun treesit-parse-string string language
This function parses @var{string} using @var{language}, and returns
the root node of the generated syntax tree.
@end defun

@heading Be notified by changes to the parse tree
@cindex update callback, for tree-sitter parse-tree
@cindex after-change notifier, for tree-sitter parse-tree
@cindex tree-sitter parse-tree, update and after-change callback
@cindex notifiers, tree-sitter

A Lisp program might want to be notified of text affected by
incremental parsing.  For example, inserting a comment-closing token
converts text before that token into a comment.  Even
though the text is not directly edited, it is deemed to be ``changed''
nevertheless.

Emacs lets a Lisp program register callback functions (a.k.a.@:
@dfn{notifiers}) for these kinds of changes.  A notifier function
takes two arguments: @var{ranges} and @var{parser}.  @var{ranges} is a
list of cons cells of the form @w{@code{(@var{start} . @var{end})}},
where @var{start} and @var{end} mark the start and the end positions
of a range.  @var{parser} is the parser issuing the notification.

Every time a parser reparses a buffer, it compares the old and new
parse-tree, computes the ranges in which nodes have changed, and
passes the ranges to notifier functions.  Note that the initial parse
is also considered a ``change'', so notifier functions are called on
the initial parse, with range being the whole buffer.

@defun treesit-parser-add-notifier parser function
This function adds @var{function} to @var{parser}'s list of
after-change notifier functions.  @var{function} must be a function
symbol, not a lambda function (@pxref{Anonymous Functions}).
@end defun

@defun treesit-parser-remove-notifier parser function
This function removes @var{function} from the list of @var{parser}'s
after-change notifier functions.  @var{function} must be a function
symbol, rather than a lambda function.
@end defun

@defun treesit-parser-notifiers parser
This function returns the list of @var{parser}'s notifier functions.
@end defun

@node Retrieving Nodes
@section Retrieving Nodes
@cindex retrieve node, tree-sitter
@cindex tree-sitter, find node
@cindex get node, tree-sitter

@cindex terminology, for tree-sitter functions
Here are some terms and conventions we use when documenting
tree-sitter functions.

A node in a syntax tree spans some portion of the program text in the
buffer.  We say that a node is ``smaller'' or ``larger'' than another
if it spans, respectively, a smaller or larger portion of buffer text
than the other node.  Since nodes that are deeper (``lower'') in the
tree are children of the nodes that are ``higher'' in the tree, it
follows that a lower node will always be smaller than a node that is
higher in the node hierarchy.  A node that is higher up in the syntax
tree contains one or more smaller nodes as its children, and therefore
spans a larger portion of buffer text.

When a function cannot find a node, it returns @code{nil}.  For
convenience, all functions that take a node as argument and return
a node, also accept the node argument of @code{nil} and in that case
just return @code{nil}.

@vindex treesit-node-outdated
Nodes are not automatically updated when the associated buffer is
modified, and there is no way to update a node once it is retrieved.
Using an outdated node signals the @code{treesit-node-outdated} error.

@heading Retrieving nodes from syntax tree
@cindex retrieving tree-sitter nodes
@cindex syntax tree, retrieving nodes

@cindex leaf node, of tree-sitter parse tree
@cindex tree-sitter parse tree, leaf node
@defun treesit-node-at pos &optional parser-or-lang named
This function returns a @dfn{leaf} node at buffer position @var{pos}.
A leaf node is a node that doesn't have any child nodes.

This function tries to return a node whose span covers @var{pos}: the
node's beginning position is less than or equal to @var{pos}, and the
node's end position is greater than or equal to @var{pos}.

If no leaf node's span covers @var{pos} (e.g., @var{pos} is in the
whitespace between two leaf nodes), this function returns the first
leaf node after @var{pos}.

Finally, if there is no leaf node after @var{pos}, return the first
leaf node before @var{pos}.

If @var{parser-or-lang} is a parser object, this function uses that
parser; if @var{parser-or-lang} is a language, this function uses the
first parser for that language in the current buffer, or creates one
if none exists; if @var{parser-or-lang} is @code{nil}, this function
tries to guess the language at @var{pos} by calling
@code{treesit-language-at} (@pxref{Multiple Languages}).

If this function cannot find a suitable node to return, it returns
@code{nil}.

If @var{named} is non-@code{nil}, this function looks only for named
nodes (@pxref{tree-sitter named node, named node}).

Example:

@example
@group
;; Find the node at point in a C parser's syntax tree.
(treesit-node-at (point) 'c)
  @result{} #<treesit-node (primitive_type) in 23-27>
@end group
@end example
@end defun

@defun treesit-node-on beg end &optional parser-or-lang named
This function returns the @emph{smallest} node that covers the region
of buffer text between @var{beg} and @var{end}.  In other words, the
start of the node is before or at @var{beg}, and the end of the node
is at or after @var{end}.

@emph{Beware:} calling this function on an empty line that is not
inside any top-level construct (function definition, etc.@:) most
probably will give you the root node, because the root node is the
smallest node that covers that empty line.  Most of the time, you want
to use @code{treesit-node-at} instead.

If @var{parser-or-lang} is a parser object, this function uses that
parser; if @var{parser-or-lang} is a language, this function uses the
first parser for that language in the current buffer, or creates one
if none exists; if @var{parser-or-lang} is @code{nil}, this function
tries to guess the language at @var{beg} by calling
@code{treesit-language-at}.

If @var{named} is non-@code{nil}, this function looks for a named node
only (@pxref{tree-sitter named node, named node}).
@end defun

@defun treesit-parser-root-node parser
This function returns the root node of the syntax tree generated by
@var{parser}.
@end defun

@defun treesit-buffer-root-node &optional language
This function finds the first parser for @var{language} in the current
buffer, or creates one if none exists, and returns the root node
generated by that parser.  If @var{language} is omitted, it uses the
first parser in the parser list.  If it cannot find an appropriate
parser, it returns @code{nil}.
@end defun

Given a node, a Lisp program can retrieve other nodes starting from
it, or query for information about this node.

@heading Retrieving nodes from other nodes
@cindex syntax tree nodes, retrieving from other nodes

@subheading By kinship
@cindex kinship, syntax tree nodes
@cindex nodes, by kinship
@cindex syntax tree nodes, by kinship

@defun treesit-node-parent node
This function returns the immediate parent of @var{node}.

If @var{node} is more than 1000 levels deep in a parse tree, the
return value is undefined.  Currently it returns @code{nil}, but that
could change in the future.
@end defun

@defun treesit-node-child node n &optional named
This function returns the @var{n}'th child of @var{node}.  If
@var{named} is non-@code{nil}, it counts only named nodes
(@pxref{tree-sitter named node, named node}).

For example, in a node that represents a string @code{"text"}, there
are three children nodes: the opening quote @code{"}, the string text
@code{text}, and the closing quote @code{"}.  Among these nodes, the
first child is the opening quote @code{"}, and the first named child
is the string text.

This function returns @code{nil} if there is no @var{n}'th child.
@var{n} could be negative, e.g., @minus{}1 represents the last child.
@end defun

@defun treesit-node-children node &optional named
This function returns all of @var{node}'s children as a list.  If
@var{named} is non-@code{nil}, it retrieves only named nodes.
@end defun

@defun treesit-node-next-sibling node &optional named
This function finds the next sibling of @var{node}.  If @var{named} is
non-@code{nil}, it finds the next named sibling.
@end defun

@defun treesit-node-prev-sibling node &optional named
This function finds the previous sibling of @var{node}.  If
@var{named} is non-@code{nil}, it finds the previous named sibling.
@end defun

@subheading By field name
@cindex nodes, by field name
@cindex syntax tree nodes, by field name

To make the syntax tree easier to analyze, many language grammars
assign @dfn{field names} to child nodes (@pxref{tree-sitter node field
name, field name}).  For example, a @code{function_definition} node
could have a @code{declarator} child and a @code{body} child.

@defun treesit-node-child-by-field-name node field-name
This function finds the child of @var{node} whose field name is
@var{field-name}, a string.

@example
@group
;; Get the child that has "body" as its field name.
(treesit-node-child-by-field-name node "body")
  @result{} #<treesit-node (compound_statement) in 45-89>
@end group
@end example
@end defun

@subheading By position
@cindex nodes, by position
@cindex syntax tree nodes, by position

@defun treesit-node-first-child-for-pos node pos &optional named
This function finds the first child of @var{node} that extends beyond
buffer position @var{pos}.  ``Extends beyond'' means the end of the
child node is greater or equal to @var{pos}.  This function only looks
for immediate children of @var{node}, and doesn't look in its
grandchildren.  If @var{named} is non-@code{nil}, it looks for the
first named child (@pxref{tree-sitter named node, named node}).
@end defun

@defun treesit-node-descendant-for-range node beg end &optional named
This function finds the @emph{smallest} descendant node of @var{node}
that spans the region of text between positions @var{beg} and
@var{end}.  It is similar to @code{treesit-node-at}.  If @var{named}
is non-@code{nil}, it looks for the smallest named child.
@end defun

@heading Searching for node

@defun treesit-search-subtree node predicate &optional backward all depth
This function traverses the subtree of @var{node} (including
@var{node} itself), looking for a node for which @var{predicate}
returns non-@code{nil}.  @var{predicate} is a regexp that is matched
against each node's type, or a predicate function that takes a node
and returns non-@code{nil} if the node matches.  The function returns
the first node that matches, or @code{nil} if none does.

By default, this function only traverses named nodes, but if @var{all}
is non-@code{nil}, it traverses all the nodes.  If @var{backward} is
non-@code{nil}, it traverses backwards (i.e., it visits the last child
first when traversing down the tree).  If @var{depth} is
non-@code{nil}, it must be a number that limits the tree traversal to
that many levels down the tree.  If @var{depth} is @code{nil}, it
defaults to 1000.
@end defun

@defun treesit-search-forward start predicate &optional backward all
Like @code{treesit-search-subtree}, this function also traverses the
parse tree and matches each node with @var{predicate} (except for
@var{start}), where @var{predicate} can be a regexp or a function.
For a tree like the one below where @var{start} is marked @samp{S},
this function traverses as numbered from 1 to 12:

@example
@group
              12
              |
     S--------3----------11
     |        |          |
o--o-+--o  1--+--2    6--+-----10
|  |                  |        |
o  o                +-+-+   +--+--+
                    |   |   |  |  |
                    4   5   7  8  9
@end group
@end example

Note that this function doesn't traverse the subtree of @var{start},
and it always traverses leaf nodes first, before moving upwards.

Like @code{treesit-search-subtree}, this function only searches for
named nodes by default, but if @var{all} is non-@code{nil}, it
searches for all nodes.  If @var{backward} is non-@code{nil}, it
searches backwards.

While @code{treesit-search-subtree} traverses the subtree of a node,
this function starts with node @var{start} and traverses every node
that comes after it in the buffer position order, i.e., nodes with
start positions greater than the end position of @var{start}.

In the tree shown above, @code{treesit-search-subtree} traverses node
@samp{S} (@var{start}) and nodes marked with @code{o}, whereas this
function traverses the nodes marked with numbers.  This function is
useful for answering questions like ``what is the first node after
@var{start} in the buffer that satisfies some condition?''
@end defun

@defun treesit-search-forward-goto node predicate &optional start backward all
This function moves point to the start or end of the next node after
@var{node} in the buffer that matches @var{predicate}.  If @var{start}
is non-@code{nil}, stop at the beginning rather than the end of a node.

This function guarantees that the matched node it returns makes
progress in terms of buffer position: the start/end position of the
returned node is always greater than that of @var{node}.

Arguments @var{predicate}, @var{backward}, and @var{all} are the same
as in @code{treesit-search-forward}.
@end defun

@defun treesit-induce-sparse-tree root predicate &optional process-fn depth
This function creates a sparse tree from @var{root}'s subtree.

It takes the subtree under @var{root}, and combs it so only the nodes
that match @var{predicate} are left.  Like previous functions, the
@var{predicate} can be a regexp string that matches against each
node's type, or a function that takes a node and returns
non-@code{nil} if it matches.

For example, given the subtree on the left that consists of both
numbers and letters, if @var{predicate} is ``letter only'', the
returned tree is the one on the right.

@example
@group
    a                 a              a
    |                 |              |
+---+---+         +---+---+      +---+---+
|   |   |         |   |   |      |   |   |
b   1   2         b   |   |      b   c   d
    |   |     =>      |   |  =>      |
    c   +--+          c   +          e
    |   |  |          |   |
 +--+   d  4       +--+   d
 |  |              |
 e  5              e
@end group
@end example

If @var{process-fn} is non-@code{nil}, instead of returning the
matched nodes, this function passes each node to @var{process-fn} and
uses the returned value instead.  If non-@code{nil}, @var{depth}
limits the number of levels to go down from @var{root}.  If
@var{depth} is @code{nil}, it defaults to 1000.

Each node in the returned tree looks like
@w{@code{(@var{tree-sitter-node} . (@var{child} @dots{}))}}.  The
@var{tree-sitter-node} of the root of this tree will be @code{nil} if
@var{root} doesn't match @var{predicate}.  If no node matches
@var{predicate}, the function returns @code{nil}.
@end defun

@heading More convenience functions

@defun treesit-node-get node instructions
This is a convenience function that chains together multiple node
accessor functions together.  For example, to get @var{node}'s
parent's next sibling's second child's text:

@example
@group
(treesit-node-get node
   '((parent 1)
    (sibling 1 nil)
    (child 1 nil)
    (text nil)))
@end group
@end example

@var{instruction} is a list of INSTRUCTIONs of the form
@w{@code{(@var{fn} @var{arg}...)}}.  The following @var{fn}'s are
supported:

@table @code
@item (child @var{idx} @var{named})
Get the @var{idx}'th child.

@item (parent @var{n})
Go to parent @var{n} times.

@item (field-name)
Get the field name of the current node.

@item (type)
Get the type of the current node.

@item (text @var{no-property})
Get the text of the current node.

@item (children @var{named})
Get a list of children.

@item (sibling @var{step} @var{named})
Get the nth prev/next sibling, negative @var{step} means prev sibling,
positive means next sibling.
@end table

Note that arguments like @var{named} and @var{no-property} can't be
omitted, unlike in their original functions.
@end defun

@defun treesit-filter-child node predicate &optional named
This function finds immediate children of @var{node} that satisfy
@var{predicate}.

The @var{predicate} function takes a node as argument and should
return non-@code{nil} to indicate that the node should be kept.  If
@var{named} is non-@code{nil}, this function only examines named
nodes.
@end defun

@defun treesit-parent-until node predicate &optional include-node
This function repeatedly finds the parents of @var{node}, and returns
<<<<<<< HEAD
the parent that satisfies @var{pred}.  @var{pred} can be either a
function that takes a node as argument and returns @code{t} or
@code{nil}, or a regexp matching node type names, or other valid
predicates described in @var{treesit-thing-settings}.  If no parent
satisfies @var{pred}, this function returns @code{nil}.
=======
the parent that satisfies @var{predicate}, a function that takes a node as
argument and returns a boolean that indicates a match.  If no parent
satisfies @var{predicate}, this function returns @code{nil}.
>>>>>>> 7d3a1444

Normally this function only looks at the parents of @var{node} but not
@var{node} itself.  But if @var{include-node} is non-@code{nil}, this
function returns @var{node} if @var{node} satisfies @var{predicate}.
@end defun

@defun treesit-parent-while node predicate
This function goes up the tree starting from @var{node}, and keeps
<<<<<<< HEAD
doing so as long as the nodes satisfy @var{pred}.  That is, this
function returns the highest parent of @var{node} that still satisfies
@var{pred}.  Note that if @var{node} satisfies @var{pred} but its
immediate parent doesn't, @var{node} itself is returned.

@var{pred} is the same as in @code{treesit-parent-until} above.
=======
doing so as long as the nodes satisfy @var{predicate}, a function that
takes a node as argument.  That is, this function returns the highest
parent of @var{node} that still satisfies @var{predicate}.  Note that if
@var{node} satisfies @var{predicate} but its immediate parent doesn't,
@var{node} itself is returned.
>>>>>>> 7d3a1444
@end defun

@defun treesit-node-top-level node &optional predicate include-node
This function returns the highest parent of @var{node} that has the
same type as @var{node}.  If no such parent exists, it returns
@code{nil}.  Therefore this function is also useful for testing
whether @var{node} is top-level.

If @var{predicate} is @code{nil}, this function uses @var{node}'s type
to find the parent.  If @var{predicate} is non-@code{nil}, this
function searches the parent that satisfies @var{predicate}.  If
@var{include-node} is non-@code{nil}, this function returns @var{node}
if @var{node} satisfies @var{predicate}.
@end defun

@node Accessing Node Information
@section Accessing Node Information
@cindex information of node, syntax trees
@cindex syntax trees, node information

@heading Basic information of Node

Every node is associated with a parser, and that parser is associated
with a buffer.  The following functions retrieve them.

@defun treesit-node-parser node
This function returns @var{node}'s associated parser.
@end defun

@defun treesit-node-buffer node
This function returns @var{node}'s parser's associated buffer.
@end defun

@defun treesit-node-language node
This function returns @var{node}'s parser's associated language.
@end defun

Each node represents a portion of text in the buffer.  Functions below
find relevant information about that text.

@defun treesit-node-start node
Return the start position of @var{node}.
@end defun

@defun treesit-node-end node
Return the end position of @var{node}.
@end defun

@defun treesit-node-text node &optional object
Return the buffer text that @var{node} represents, as a string.  (If
@var{node} is retrieved from parsing a string, it will be the text
from that string.)
@end defun

@cindex predicates for syntax tree nodes
Here are some predicates on tree-sitter nodes:

@defun treesit-node-p object
Checks if @var{object} is a tree-sitter syntax node.
@end defun

@cindex compare tree-sitter syntax nodes
@cindex tree-sitter nodes, comparing
@defun treesit-node-eq node1 node2
Checks if @var{node1} and @var{node2} refer to the same node in a
tree-sitter syntax tree.  This function uses the same equivalence
metric as @code{equal}.  You can also compare nodes using @code{equal}
(@pxref{Equality Predicates}).
@end defun

@heading Property information

In general, nodes in a concrete syntax tree fall into two categories:
@dfn{named nodes} and @dfn{anonymous nodes}.  Whether a node is named
or anonymous is determined by the language grammar
(@pxref{tree-sitter named node, named node}).

@cindex tree-sitter missing node
@cindex missing node, tree-sitter
Apart from being named or anonymous, a node can have other properties.
A node can be ``missing'': such nodes are inserted by the parser in
order to recover from certain kinds of syntax errors, i.e., something
should probably be there according to the grammar, but is not there.
This can happen during editing of the program source, when the source
is not yet in its final form.

@cindex tree-sitter extra node
@cindex extra node, tree-sitter
A node can be ``extra'': such nodes represent things like comments,
which can appear anywhere in the text.

@cindex tree-sitter outdated node
@cindex outdated node, tree-sitter
A node can be ``outdated'', if its parser has reparsed at least once
after the node was created.

@cindex tree-sitter node that has error
@cindex has error, tree-sitter node
A node ``has error'' if the text it spans contains a syntax error.  It
can be that the node itself has an error, or one of its descendants
has an error.

@cindex tree-sitter, live parsing node
@cindex live node, tree-sitter
A node is considered @dfn{live} if its parser is not deleted, and the
buffer to which it belongs is a live buffer (@pxref{Killing Buffers}).

@defun treesit-node-check node property
This function returns non-@code{nil} if @var{node} has the specified
@var{property}.  @var{property} can be @code{named}, @code{missing},
@code{extra}, @code{outdated}, @code{has-error}, or @code{live}.
@end defun

@defun treesit-node-type node
Named nodes have ``types'' (@pxref{tree-sitter node type, node type}).
For example, a named node can be a @code{string_literal} node, where
@code{string_literal} is its type.  The type of an anonymous node is
just the text that the node represents; e.g., the type of a @samp{,}
node is just @samp{,}.

This function returns @var{node}'s type as a string.
@end defun

@heading Information as a child or parent

@defun treesit-node-index node &optional named
This function returns the index of @var{node} as a child node of its
parent.  If @var{named} is non-@code{nil}, it only counts named nodes
(@pxref{tree-sitter named node, named node}).
@end defun

@defun treesit-node-field-name node
A child of a parent node could have a field name (@pxref{tree-sitter
node field name, field name}).  This function returns the field name
of @var{node} as a child of its parent.
@end defun

@defun treesit-node-field-name-for-child node n
This function returns the field name of the @var{n}'th child of
@var{node}.  It returns @code{nil} if there is no @var{n}'th child, or
the @var{n}'th child doesn't have a field name.

Note that @var{n} counts both named and anonymous children, and
@var{n} can be negative, e.g., @minus{}1 represents the last child.
@end defun

@defun treesit-node-child-count node &optional named
This function returns the number of children of @var{node}.  If
@var{named} is non-@code{nil}, it only counts named children
(@pxref{tree-sitter named node, named node}).
@end defun

@heading Convenience functions

@defun treesit-node-enclosed-p smaller larger &optional strict
This function returns non-@code{nil} if @var{smaller} is enclosed in
@var{larger}.  @var{smaller} and @var{larger} can be either a cons
@code{(@var{beg} . @var{end})} or a node.

Return non-@code{nil} if @var{larger}'s start <= @var{smaller}'s start
and @var{larger}'s end <= @var{smaller}'s end.

If @var{strict} is @code{t}, compare with < rather than <=.

If @var{strict} is @code{partial}, consider @var{larger} encloses
@var{smaller} when at least one side is strictly enclosing.
@end defun

@node Pattern Matching
@section Pattern Matching Tree-sitter Nodes
@cindex pattern matching with tree-sitter nodes

@cindex capturing, tree-sitter node
Tree-sitter lets Lisp programs match patterns using a small
declarative language.  This pattern matching consists of two steps:
first tree-sitter matches a @dfn{pattern} against nodes in the syntax
tree, then it @dfn{captures} specific nodes that matched the pattern
and returns the captured nodes.

We describe first how to write the most basic query pattern and how to
capture nodes in a pattern, then the pattern-matching function, and
finally the more advanced pattern syntax.

@heading Basic query syntax

@cindex tree-sitter query pattern syntax
@cindex pattern syntax, tree-sitter query
@cindex query, tree-sitter
A @dfn{query} consists of multiple @dfn{patterns}.  Each pattern is an
s-expression that matches a certain node in the syntax node.  A
pattern has the form @w{@code{(@var{type} (@var{child}@dots{}))}}.

For example, a pattern that matches a @code{binary_expression} node that
contains @code{number_literal} child nodes would look like

@example
(binary_expression (number_literal))
@end example

To @dfn{capture} a node using the query pattern above, append
@code{@@@var{capture-name}} after the node pattern you want to
capture.  For example,

@example
(binary_expression (number_literal) @@number-in-exp)
@end example

@noindent
captures @code{number_literal} nodes that are inside a
@code{binary_expression} node with the capture name
@code{number-in-exp}.

We can capture the @code{binary_expression} node as well, with, for
example, the capture name @code{biexp}:

@example
(binary_expression
 (number_literal) @@number-in-exp) @@biexp
@end example

@heading Query function

@cindex query functions, tree-sitter
Now we can introduce the @dfn{query functions}.

@defun treesit-query-capture node query &optional beg end node-only
This function matches patterns in @var{query} within @var{node}.  The
argument @var{query} can be either an s-expression, a string, or a
compiled query object.  For now, we focus on the s-expression syntax;
string syntax and compiled queries are described at the end of
the section.

The argument @var{node} can also be a parser or a language symbol.  A
parser means use its root node, a language symbol means find or create
a parser for that language in the current buffer, and use the root
node.

The function returns all the captured nodes in an alist with elements
of the form @w{@code{(@var{capture_name} . @var{node})}}.  If
@var{node-only} is non-@code{nil}, it returns the list of @var{node}s
instead.  By default the entire text of @var{node} is searched, but if
@var{beg} and @var{end} are both non-@code{nil}, they specify the
region of buffer text where this function should match nodes.  Any
matching node whose span overlaps with the region between @var{beg}
and @var{end} is captured; it doesn't have to be completely contained
in the region.

@vindex treesit-query-error
@findex treesit-query-validate
This function raises the @code{treesit-query-error} error if
@var{query} is malformed.  The signal data contains a description of
the specific error.  You can use @code{treesit-query-validate} to
validate and debug the query.
@end defun

For example, suppose @var{node}'s text is @code{1 + 2}, and
@var{query} is

@example
@group
(setq query
      '((binary_expression
         (number_literal) @@number-in-exp) @@biexp)
@end group
@end example

Matching that query would return

@example
@group
(treesit-query-capture node query)
    @result{} ((biexp . @var{<node for "1 + 2">})
       (number-in-exp . @var{<node for "1">})
       (number-in-exp . @var{<node for "2">}))
@end group
@end example

As mentioned earlier, @var{query} could contain multiple patterns.
For example, it could have two top-level patterns:

@example
@group
(setq query
      '((binary_expression) @@biexp
        (number_literal) @@number @@biexp)
@end group
@end example

@defun treesit-query-string string query language
This function parses @var{string} as @var{language}, matches its root
node with @var{query}, and returns the result.
@end defun

@heading More query syntax

Besides node type and capture name, tree-sitter's pattern syntax can
express anonymous node, field name, wildcard, quantification,
grouping, alternation, anchor, and predicate.

@subheading Anonymous node

An anonymous node is written verbatim, surrounded by quotes.  A
pattern matching (and capturing) keyword @code{return} would be

@example
"return" @@keyword
@end example

@subheading Wild card

In a pattern, @samp{(_)} matches any named node, and @samp{_} matches
any named or anonymous node.  For example, to capture any named child
of a @code{binary_expression} node, the pattern would be

@example
(binary_expression (_) @@in-biexp)
@end example

@subheading Field name

It is possible to capture child nodes that have specific field names.
In the pattern below, @code{declarator} and @code{body} are field
names, indicated by the colon following them.

@example
@group
(function_definition
  declarator: (_) @@func-declarator
  body: (_) @@func-body)
@end group
@end example

It is also possible to capture a node that doesn't have a certain
field, say, a @code{function_definition} without a @code{body} field:

@example
(function_definition !body) @@func-no-body
@end example

@subheading Quantify node

@cindex quantify node, tree-sitter
Tree-sitter recognizes quantification operators @samp{:*}, @samp{:+},
and @samp{:?}.  Their meanings are the same as in regular expressions:
@samp{:*} matches the preceding pattern zero or more times, @samp{:+}
matches one or more times, and @samp{:?} matches zero or one times.

For example, the following pattern matches @code{type_declaration}
nodes that have @emph{zero or more} @code{long} keywords.

@example
(type_declaration "long" :*) @@long-type
@end example

The following pattern matches a type declaration that may or may not
have a @code{long} keyword:

@example
(type_declaration "long" :?) @@long-type
@end example

@subheading Grouping

Similar to groups in regular expressions, we can bundle patterns into
groups and apply quantification operators to them.  For example, to
express a comma-separated list of identifiers, one could write

@example
(identifier) ("," (identifier)) :*
@end example

@subheading Alternation

Again, similar to regular expressions, we can express ``match any one
of these patterns'' in a pattern.  The syntax is a vector of patterns.
For example, to capture some keywords in C, the pattern would be

@example
@group
[
  "return"
  "break"
  "if"
  "else"
] @@keyword
@end group
@end example

@subheading Anchor

The anchor operator @code{:anchor} can be used to enforce juxtaposition,
i.e., to enforce two things to be directly next to each other.  The
two ``things'' can be two nodes, or a child and the end of its parent.
For example, to capture the first child, the last child, or two
adjacent children:

@example
@group
;; Anchor the child with the end of its parent.
(compound_expression (_) @@last-child :anchor)
@end group

@group
;; Anchor the child with the beginning of its parent.
(compound_expression :anchor (_) @@first-child)
@end group

@group
;; Anchor two adjacent children.
(compound_expression
 (_) @@prev-child
 :anchor
 (_) @@next-child)
@end group
@end example

Note that the enforcement of juxtaposition ignores any anonymous
nodes.

@subheading Predicate

It is possible to add predicate constraints to a pattern.  For
example, with the following pattern:

@example
@group
(
 (array :anchor (_) @@first (_) @@last :anchor)
 (:equal @@first @@last)
)
@end group
@end example

@noindent
tree-sitter only matches arrays where the first element is equal to
the last element.  To attach a predicate to a pattern, we need to
group them together.  Currently there are three predicates:
@code{:equal}, @code{:match}, and @code{:pred}.

@deffn Predicate :equal arg1 arg2
Matches if @var{arg1} is equal to @var{arg2}.  Arguments can be either
strings or capture names.  Capture names represent the text that the
captured node spans in the buffer.
@end deffn

@deffn Predicate :match regexp capture-name
Matches if the text that @var{capture-name}'s node spans in the buffer
matches regular expression @var{regexp}, given as a string literal.
Matching is case-sensitive.
@end deffn

@deffn Predicate :pred fn &rest nodes
Matches if function @var{fn} returns non-@code{nil} when passed each
node in @var{nodes} as arguments.  The function runs with the current
buffer set to the buffer of node being queried.
@end deffn

Note that a predicate can only refer to capture names that appear in
the same pattern.  Indeed, it makes little sense to refer to capture
names in other patterns.

@heading String patterns

@cindex tree-sitter patterns as strings
@cindex patterns, tree-sitter, in string form
Besides s-expressions, Emacs allows the tree-sitter's native query
syntax to be used by writing them as strings.  It largely resembles
the s-expression syntax.  For example, the following query

@example
@group
(treesit-query-capture
 node '((addition_expression
         left: (_) @@left
         "+" @@plus-sign
         right: (_) @@right) @@addition

         ["return" "break"] @@keyword))
@end group
@end example

@noindent
is equivalent to

@example
@group
(treesit-query-capture
 node "(addition_expression
        left: (_) @@left
        \"+\" @@plus-sign
        right: (_) @@right) @@addition

        [\"return\" \"break\"] @@keyword")
@end group
@end example

Most patterns can be written directly as s-expressions inside a string.
Only a few of them need modification:

@itemize
@item
Anchor @code{:anchor} is written as @samp{.}.
@item
@samp{:?} is written as @samp{?}.
@item
@samp{:*} is written as @samp{*}.
@item
@samp{:+} is written as @samp{+}.
@item
@code{:equal}, @code{:match} and @code{:pred} are written as
@code{#equal}, @code{#match} and @code{#pred}, respectively.
In general, predicates change their @samp{:} to @samp{#}.
@end itemize

For example,

@example
@group
'((
   (compound_expression :anchor (_) @@first (_) :* @@rest)
   (:match "love" @@first)
   ))
@end group
@end example

@noindent
is written in string form as

@example
@group
"(
  (compound_expression . (_) @@first (_)* @@rest)
  (#match \"love\" @@first)
  )"
@end group
@end example

@heading Compiling queries

@cindex compiling tree-sitter queries
@cindex queries, compiling
If a query is intended to be used repeatedly, especially in tight
loops, it is important to compile that query, because a compiled query
is much faster than an uncompiled one.  A compiled query can be used
anywhere a query is accepted.

@defun treesit-query-compile language query
This function compiles @var{query} for @var{language} into a compiled
query object and returns it.

This function raises the @code{treesit-query-error} error if
@var{query} is malformed.  The signal data contains a description of
the specific error.  You can use @code{treesit-query-validate} to
validate and debug the query.
@end defun

@defun treesit-query-language query
This function returns the language of @var{query}.
@end defun

@defun treesit-query-expand query
This function converts the s-expression @var{query} into the string
format.
@end defun

@defun treesit-pattern-expand pattern
This function converts the s-expression @var{pattern} into the string
format.
@end defun

For more details, read the tree-sitter project's documentation about
pattern-matching, which can be found at
@uref{https://tree-sitter.github.io/tree-sitter/using-parsers#pattern-matching-with-queries}.

@node Multiple Languages
@section Parsing Text in Multiple Languages
@cindex multiple languages, parsing with tree-sitter
@cindex parsing multiple languages with tree-sitter
Sometimes, the source of a programming language could contain snippets
of other languages; @acronym{HTML} + @acronym{CSS} + JavaScript is one
example.  In that case, text segments written in different languages
need to be assigned different parsers.  Traditionally, this is
achieved by using narrowing.  While tree-sitter works with narrowing
(@pxref{tree-sitter narrowing, narrowing}), the recommended way is
instead to specify regions of buffer text (i.e., ranges) in which a
parser will operate.  This section describes functions for setting and
getting ranges for a parser.

Lisp programs should call @code{treesit-update-ranges} to make sure
the ranges for each parser are correct before using parsers in a
buffer, and call @code{treesit-language-at} to figure out the language
responsible for the text at some position.  These two functions don't
work by themselves, they need major modes to set
@code{treesit-range-settings} and
@code{treesit-language-at-point-function}, which do the actual work.
These functions and variables are explained in more detail towards the
end of the section.

@heading Getting and setting ranges

@defun treesit-parser-set-included-ranges parser ranges
This function sets up @var{parser} to operate on @var{ranges}.  The
@var{parser} will only read the text of the specified ranges.  Each
range in @var{ranges} is a pair of the form @w{@code{(@var{beg}
. @var{end})}}.

The ranges in @var{ranges} must come in order and must not overlap.
That is, in pseudo code:

@example
@group
(cl-loop for idx from 1 to (1- (length ranges))
         for prev = (nth (1- idx) ranges)
         for next = (nth idx ranges)
         should (<= (car prev) (cdr prev)
                    (car next) (cdr next)))
@end group
@end example

@vindex treesit-range-invalid
If @var{ranges} violates this constraint, or something else went
wrong, this function signals the @code{treesit-range-invalid} error.
The signal data contains a specific error message and the ranges we
are trying to set.

This function can also be used for disabling ranges.  If @var{ranges}
is @code{nil}, the parser is set to parse the whole buffer.

Example:

@example
@group
(treesit-parser-set-included-ranges
 parser '((1 . 9) (16 . 24) (24 . 25)))
@end group
@end example
@end defun

@defun treesit-parser-included-ranges parser
This function returns the ranges set for @var{parser}.  The return
value is the same as the @var{ranges} argument of
@code{treesit-parser-included-ranges}: a list of cons cells of the form
@w{@code{(@var{beg} . @var{end})}}.  If @var{parser} doesn't have any
ranges, the return value is @code{nil}.

@example
@group
(treesit-parser-included-ranges parser)
    @result{} ((1 . 9) (16 . 24) (24 . 25))
@end group
@end example
@end defun

@defun treesit-query-range source query &optional beg end
This function matches @var{source} with @var{query} and returns the
ranges of captured nodes.  The return value is a list of cons cells of
the form @w{@code{(@var{beg} . @var{end})}}, where @var{beg} and
@var{end} specify the beginning and the end of a region of text.

For convenience, @var{source} can be a language symbol, a parser, or a
node.  If it's a language symbol, this function matches in the root
node of the first parser using that language; if a parser, this
function matches in the root node of that parser; if a node, this
function matches in that node.

The argument @var{query} is the query used to capture nodes
(@pxref{Pattern Matching}).  The capture names don't matter.  The
arguments @var{beg} and @var{end}, if both non-@code{nil}, limit the
range in which this function queries.

Like other query functions, this function raises the
@code{treesit-query-error} error if @var{query} is malformed.
@end defun

@heading Supporting multiple languages in Lisp programs

It should suffice for general Lisp programs to call the following two
functions in order to support program sources that mix multiple
languages.

@defun treesit-update-ranges &optional beg end
This function updates ranges for parsers in the buffer.  It makes sure
the parsers' ranges are set correctly between @var{beg} and @var{end},
according to @code{treesit-range-settings}.  If omitted, @var{beg}
defaults to the beginning of the buffer, and @var{end} defaults to the
end of the buffer.

For example, fontification functions use this function before querying
for nodes in a region.
@end defun

@defun treesit-language-at pos
This function returns the language of the text at buffer position
@var{pos}.  Under the hood it calls
@code{treesit-language-at-point-function} and returns its return
value.  If @code{treesit-language-at-point-function} is @code{nil},
this function returns the language of the first parser in the returned
value of @code{treesit-parser-list}.  If there is no parser in the
buffer, it returns @code{nil}.
@end defun

@heading Supporting multiple languages in major modes

@cindex host language, tree-sitter
@cindex tree-sitter host and embedded languages
@cindex embedded language, tree-sitter
Normally, in a set of languages that can be mixed together, there is a
@dfn{host language} and one or more @dfn{embedded languages}.  A Lisp
program usually first parses the whole document with the host
language's parser, retrieves some information, sets ranges for the
embedded languages with that information, and then parses the embedded
languages.

Take a buffer containing @acronym{HTML}, @acronym{CSS}, and JavaScript
as an example.  A Lisp program will first parse the whole buffer with
an @acronym{HTML} parser, then query the parser for
@code{style_element} and @code{script_element} nodes, which correspond
to @acronym{CSS} and JavaScript text, respectively.  Then it sets the
range of the @acronym{CSS} and JavaScript parsers to the range which
their corresponding nodes span.

Given a simple @acronym{HTML} document:

@example
@group
<html>
  <script>1 + 2</script>
  <style>body @{ color: "blue"; @}</style>
</html>
@end group
@end example

@noindent
a Lisp program will first parse with a @acronym{HTML} parser, then set
ranges for @acronym{CSS} and JavaScript parsers:

@example
@group
;; Create parsers.
(setq html (treesit-parser-create 'html))
(setq css (treesit-parser-create 'css))
(setq js (treesit-parser-create 'javascript))
@end group

@group
;; Set CSS ranges.
(setq css-range
      (treesit-query-range
       'html
       '((style_element (raw_text) @@capture))))
(treesit-parser-set-included-ranges css css-range)
@end group

@group
;; Set JavaScript ranges.
(setq js-range
      (treesit-query-range
       'html
       '((script_element (raw_text) @@capture))))
(treesit-parser-set-included-ranges js js-range)
@end group
@end example

Emacs automates this process in @code{treesit-update-ranges}.  A
multi-language major mode should set @code{treesit-range-settings} so
that @code{treesit-update-ranges} knows how to perform this process
automatically.  Major modes should use the helper function
@code{treesit-range-rules} to generate a value that can be assigned to
@code{treesit-range-settings}.  The settings in the following example
directly translate into operations shown above.

@example
@group
(setq treesit-range-settings
      (treesit-range-rules
       :embed 'javascript
       :host 'html
       '((script_element (raw_text) @@capture))
@end group

@group
       :embed 'css
       :host 'html
       '((style_element (raw_text) @@capture))))
@end group
@end example

@defun treesit-range-rules &rest query-specs
This function is used to set @code{treesit-range-settings}.  It takes
care of compiling queries and other post-processing, and outputs a
value that @code{treesit-range-settings} can have.

It takes a series of @var{query-spec}s, where each @var{query-spec} is
a @var{query} preceded by zero or more @var{keyword}/@var{value}
pairs.  Each @var{query} is a tree-sitter query in either the string,
s-expression, or compiled form, or a function.

If @var{query} is a tree-sitter query, it should be preceded by two
@var{keyword}/@var{value} pairs, where the @code{:embed} keyword
specifies the embedded language, and the @code{:host} keyword
specifies the host language.

@cindex local parser
If the query is given the @code{:local} keyword whose value is
@code{t}, the range set by this query has a dedicated local parser;
otherwise the range shares a parser with other ranges for the same
language.

By default, a parser sees its ranges as a continuum, rather than
treating them as separate independent segments.  Therefore, if the
embedded ranges are semantically independent segments, they should be
processed by local parsers, described below.

Local parser set to a range can be retrieved by
@code{treesit-local-parsers-at} and @code{treesit-local-parsers-on}.

@code{treesit-update-ranges} uses @var{query} to figure out how to set
the ranges for parsers for the embedded language.  It queries
@var{query} in a host language parser, computes the ranges which the
captured nodes span, and applies these ranges to embedded language
parsers.

If @var{query} is a function, it doesn't need any @var{keyword} and
@var{value} pair.  It should be a function that takes 2 arguments,
@var{start} and @var{end}, and sets the ranges for parsers in the
current buffer in the region between @var{start} and @var{end}.  It is
fine for this function to set ranges in a larger region that
encompasses the region between @var{start} and @var{end}.
@end defun

@defvar treesit-range-settings
This variable helps @code{treesit-update-ranges} in updating the
ranges for parsers in the buffer.  It is a list of @var{setting}s
where the exact format of a @var{setting} is considered internal.  You
should use @code{treesit-range-rules} to generate a value that this
variable can have.

@c Because the format is internal, we don't document them here.  Though
@c we do have it explained in the docstring.  We also expose the fact
@c that it is a list of settings, so one could combine two of them with
@c append.
@end defvar


@defvar treesit-language-at-point-function
This variable's value should be a function that takes a single
argument, @var{pos}, which is a buffer position, and returns the
language of the buffer text at @var{pos}.  This variable is used by
@code{treesit-language-at}.
@end defvar

@defun treesit-local-parsers-at &optional pos language
This function returns all the local parsers at @var{pos} in the
current buffer.  @var{pos} defaults to point.

Local parsers are those which only parse a limited region marked by an
overlay with a non-@code{nil} @code{treesit-parser} property.  If
@var{language} is non-@code{nil}, only return parsers for that
language.
@end defun

@defun treesit-local-parsers-on &optional beg end language
This function is the same as @code{treesit-local-parsers-at}, but it
returns the local parsers in the range between @var{beg} and @var{end}
instead of at point.

@var{beg} and @var{end} default to the entire accessible portion of
the buffer.
@end defun

@node Tree-sitter Major Modes
@section Developing major modes with tree-sitter
@cindex major mode, developing with tree-sitter

This section covers some general guidelines on developing tree-sitter
integration for a major mode.

A major mode supporting tree-sitter features should roughly follow
this pattern:

@example
@group
(define-derived-mode woomy-mode prog-mode "Woomy"
  "A mode for Woomy programming language."
  (when (treesit-ready-p 'woomy)
    (setq-local treesit-variables ...)
    ...
    (treesit-major-mode-setup)))
@end group
@end example

@code{treesit-ready-p} automatically emits a warning if conditions for
enabling tree-sitter aren't met.

If a tree-sitter major mode shares setup with its ``native''
counterpart, one can create a ``base mode'' that contains the common
setup, like this:

@example
@group
(define-derived-mode woomy--base-mode prog-mode "Woomy"
  "An internal mode for Woomy programming language."
  (common-setup)
  ...)
@end group

@group
(define-derived-mode woomy-mode woomy--base-mode "Woomy"
  "A mode for Woomy programming language."
  (native-setup)
  ...)
@end group

@group
(define-derived-mode woomy-ts-mode woomy--base-mode "Woomy"
  "A mode for Woomy programming language."
  (when (treesit-ready-p 'woomy)
    (setq-local treesit-variables ...)
    ...
    (treesit-major-mode-setup)))
@end group
@end example

@defun treesit-ready-p language &optional quiet
This function checks for conditions for activating tree-sitter.  It
checks whether Emacs was built with tree-sitter, whether the buffer's
size is not too large for tree-sitter to handle, and whether the
grammar for @var{language} is available on the system (@pxref{Language
Grammar}).

This function emits a warning if tree-sitter cannot be activated.  If
@var{quiet} is @code{message}, the warning is turned into a message;
if @var{quiet} is @code{t}, no warning or message is displayed.

If all the necessary conditions are met, this function returns
non-@code{nil}; otherwise it returns @code{nil}.
@end defun

@defun treesit-major-mode-setup
This function activates some tree-sitter features for a major mode.

Currently, it sets up the following features:
@itemize
@item
If @code{treesit-font-lock-settings} (@pxref{Parser-based Font Lock})
is non-@code{nil}, it sets up fontification.

@item
If @code{treesit-simple-indent-rules} (@pxref{Parser-based Indentation})
is non-@code{nil}, it sets up indentation.

@item
If @code{treesit-defun-type-regexp} is non-@code{nil}, it sets up
navigation functions for @code{beginning-of-defun} and
@code{end-of-defun}.

@item
If @code{treesit-defun-name-function} is non-@code{nil}, it sets up
add-log functions used by @code{add-log-current-defun}.

@item
If @code{treesit-simple-imenu-settings} (@pxref{Imenu}) is
non-@code{nil}, it sets up Imenu.
@end itemize

@c TODO: Add treesit-thing-settings stuff once we finalize it.
@end defun

For more information on these built-in tree-sitter features,
@pxref{Parser-based Font Lock}, @pxref{Parser-based Indentation}, and
@pxref{List Motion}.

For supporting mixing of multiple languages in a major mode,
@pxref{Multiple Languages}.

Besides @code{beginning-of-defun} and @code{end-of-defun}, Emacs
provides some additional functions for working with defuns:
@code{treesit-defun-at-point} returns the defun node at point, and
@code{treesit-defun-name} returns the name of a defun node.

@c FIXME: Cross-reference to treesit-defun-tactic once we have it in
@c the user manual.
@defun treesit-defun-at-point
This function returns the defun node at point, or @code{nil} if none
is found.  It respects @code{treesit-defun-tactic}: if its value is
@code{top-level}, this function returns the top-level defun, and if
its value is @code{nested}, it returns the immediate enclosing defun.

This function requires @code{treesit-defun-type-regexp} to work.  If
it is @code{nil}, this function simply returns @code{nil}.
@end defun

@defun treesit-defun-name node
This function returns the defun name of @var{node}.  It returns
@code{nil} if there is no defun name for @var{node}, or if @var{node}
is not a defun node, or if @var{node} is @code{nil}.

Depending on the language and major mode, the defun names are names
like function name, class name, struct name, etc.

If @code{treesit-defun-name-function} is @code{nil}, this function
always returns @code{nil}.
@end defun

@defvar treesit-defun-name-function
If non-@code{nil}, this variable's value should be a function that is
called with a node as its argument, and returns the defun name of the
node.  The function should have the same semantics as
@code{treesit-defun-name}: if the node is not a defun node, or the
node is a defun node but doesn't have a name, or the node is
@code{nil}, it should return @code{nil}.
@end defvar

@node Tree-sitter C API
@section Tree-sitter C API Correspondence

Emacs' tree-sitter integration doesn't expose every feature
provided by tree-sitter's C API@.  Missing features include:

@itemize
@item
Creating a tree cursor and navigating the syntax tree with it.
@item
Setting timeout and cancellation flag for a parser.
@item
Setting the logger for a parser.
@item
Printing a @acronym{DOT} graph of the syntax tree to a file.
@item
Copying and modifying a syntax tree.  (Emacs doesn't expose a tree
object.)
@item
Using (row, column) coordinates as position.
@item
Updating a node with changes.  (In Emacs, retrieve a new node instead
of updating the existing one.)
@item
Querying statics of a language grammar.
@end itemize

In addition, Emacs makes some changes to the C API to make the API more
convenient and idiomatic:

@itemize
@item
Instead of using byte positions, the Emacs Lisp API uses character
positions.
@item
Null nodes are converted to @code{nil}.
@end itemize

Below is the correspondence between all C API functions and their
ELisp counterparts.  Sometimes one ELisp function corresponds to
multiple C functions, and many C functions don't have an ELisp
counterpart.

@example
ts_parser_new                           treesit-parser-create
ts_parser_delete
ts_parser_set_language
ts_parser_language                      treesit-parser-language
ts_parser_set_included_ranges           treesit-parser-set-included-ranges
ts_parser_included_ranges               treesit-parser-included-ranges
ts_parser_parse
ts_parser_parse_string                  treesit-parse-string
ts_parser_parse_string_encoding
ts_parser_reset
ts_parser_set_timeout_micros
ts_parser_timeout_micros
ts_parser_set_cancellation_flag
ts_parser_cancellation_flag
ts_parser_set_logger
ts_parser_logger
ts_parser_print_dot_graphs
ts_tree_copy
ts_tree_delete
ts_tree_root_node
ts_tree_language
ts_tree_edit
ts_tree_get_changed_ranges
ts_tree_print_dot_graph
ts_node_type                            treesit-node-type
ts_node_symbol
ts_node_start_byte                      treesit-node-start
ts_node_start_point
ts_node_end_byte                        treesit-node-end
ts_node_end_point
ts_node_string                          treesit-node-string
ts_node_is_null
ts_node_is_named                        treesit-node-check
ts_node_is_missing                      treesit-node-check
ts_node_is_extra                        treesit-node-check
ts_node_has_changes
ts_node_has_error                       treesit-node-check
ts_node_parent                          treesit-node-parent
ts_node_child                           treesit-node-child
ts_node_field_name_for_child            treesit-node-field-name-for-child
ts_node_child_count                     treesit-node-child-count
ts_node_named_child                     treesit-node-child
ts_node_named_child_count               treesit-node-child-count
ts_node_child_by_field_name             treesit-node-child-by-field-name
ts_node_child_by_field_id
ts_node_next_sibling                    treesit-node-next-sibling
ts_node_prev_sibling                    treesit-node-prev-sibling
ts_node_next_named_sibling              treesit-node-next-sibling
ts_node_prev_named_sibling              treesit-node-prev-sibling
ts_node_first_child_for_byte            treesit-node-first-child-for-pos
ts_node_first_named_child_for_byte      treesit-node-first-child-for-pos
ts_node_descendant_for_byte_range       treesit-node-descendant-for-range
ts_node_descendant_for_point_range
ts_node_named_descendant_for_byte_range treesit-node-descendant-for-range
ts_node_named_descendant_for_point_range
ts_node_edit
ts_node_eq                              treesit-node-eq
ts_tree_cursor_new
ts_tree_cursor_delete
ts_tree_cursor_reset
ts_tree_cursor_current_node
ts_tree_cursor_current_field_name
ts_tree_cursor_current_field_id
ts_tree_cursor_goto_parent
ts_tree_cursor_goto_next_sibling
ts_tree_cursor_goto_first_child
ts_tree_cursor_goto_first_child_for_byte
ts_tree_cursor_goto_first_child_for_point
ts_tree_cursor_copy
ts_query_new
ts_query_delete
ts_query_pattern_count
ts_query_capture_count
ts_query_string_count
ts_query_start_byte_for_pattern
ts_query_predicates_for_pattern
ts_query_step_is_definite
ts_query_capture_name_for_id
ts_query_string_value_for_id
ts_query_disable_capture
ts_query_disable_pattern
ts_query_cursor_new
ts_query_cursor_delete
ts_query_cursor_exec                    treesit-query-capture
ts_query_cursor_did_exceed_match_limit
ts_query_cursor_match_limit
ts_query_cursor_set_match_limit
ts_query_cursor_set_byte_range
ts_query_cursor_set_point_range
ts_query_cursor_next_match
ts_query_cursor_remove_match
ts_query_cursor_next_capture
ts_language_symbol_count
ts_language_symbol_name
ts_language_symbol_for_name
ts_language_field_count
ts_language_field_name_for_id
ts_language_field_id_for_name
ts_language_symbol_type
ts_language_version
@end example<|MERGE_RESOLUTION|>--- conflicted
+++ resolved
@@ -916,17 +916,11 @@
 
 @defun treesit-parent-until node predicate &optional include-node
 This function repeatedly finds the parents of @var{node}, and returns
-<<<<<<< HEAD
-the parent that satisfies @var{pred}.  @var{pred} can be either a
-function that takes a node as argument and returns @code{t} or
-@code{nil}, or a regexp matching node type names, or other valid
+the parent that satisfies @var{predicate}.  @var{predicate} can be
+either a function that takes a node as argument and returns @code{t}
+or @code{nil}, or a regexp matching node type names, or other valid
 predicates described in @var{treesit-thing-settings}.  If no parent
-satisfies @var{pred}, this function returns @code{nil}.
-=======
-the parent that satisfies @var{predicate}, a function that takes a node as
-argument and returns a boolean that indicates a match.  If no parent
-satisfies @var{predicate}, this function returns @code{nil}.
->>>>>>> 7d3a1444
+satisfies @var{predicates}, this function returns @code{nil}.
 
 Normally this function only looks at the parents of @var{node} but not
 @var{node} itself.  But if @var{include-node} is non-@code{nil}, this
@@ -935,20 +929,11 @@
 
 @defun treesit-parent-while node predicate
 This function goes up the tree starting from @var{node}, and keeps
-<<<<<<< HEAD
-doing so as long as the nodes satisfy @var{pred}.  That is, this
-function returns the highest parent of @var{node} that still satisfies
-@var{pred}.  Note that if @var{node} satisfies @var{pred} but its
-immediate parent doesn't, @var{node} itself is returned.
-
-@var{pred} is the same as in @code{treesit-parent-until} above.
-=======
 doing so as long as the nodes satisfy @var{predicate}, a function that
 takes a node as argument.  That is, this function returns the highest
 parent of @var{node} that still satisfies @var{predicate}.  Note that if
 @var{node} satisfies @var{predicate} but its immediate parent doesn't,
 @var{node} itself is returned.
->>>>>>> 7d3a1444
 @end defun
 
 @defun treesit-node-top-level node &optional predicate include-node
