--- conflicted
+++ resolved
@@ -4682,15 +4682,6 @@
 startup (@emph{not} a timestamp), and that for the other is a vector
 of available selection data types, as elsewhere.
 
-<<<<<<< HEAD
-=======
-@cindex Android selections
-  Much like MS-Windows, Android provides a clipboard but no primary or
-secondary selection; @code{gui-set-selection} simulates the primary
-and secondary selections by saving the value supplied into a variable
-subsequent calls to @code{gui-get-selection} return.
-
->>>>>>> de380adb
   From the clipboard, @code{gui-get-selection} is capable of returning
 UTF-8 string data of the type @code{STRING}, the @code{TAREGTS} data
 type, or image and application data of any MIME type.
