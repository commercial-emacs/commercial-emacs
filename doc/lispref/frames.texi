--- conflicted
+++ resolved
@@ -4037,610 +4037,6 @@
 names of @code{gui-get-selection} and @code{gui-set-selection} before
 Emacs 25.1.
 
-<<<<<<< HEAD
-=======
-@node Accessing Selections
-@section Accessing Selections
-
-  The data types and selections that @code{gui-get-selection} and
-@code{gui-set-selection} understand are not precisely specified and
-differ subject to the window system on which Emacs is running.
-
-  At the same time, @code{gui-set-selection} abstracts over plenty of
-complexity: its @var{data} argument is given verbatim to
-system-specific code to be rendered suitable for transfer to the
-window system or requesting clients.
-
-  The most comprehensive implementation of selections is that under
-the X Window System.  This is both an artifact of history (X was the
-first window system supported by Emacs) and one occasioned by
-technical considerations: X selections are not merely an expedient for
-the transfer of text and multimedia content between clients, but a
-general inter-client communication system, a design that has yielded a
-proliferation of selection and data types.
-
-  Compounding this confusion, there is another inter-client
-communication mechanism under X: the Inter-Client Exchange.  ICE is
-only used by Emacs to communicate with session managers, and is a
-separate topic.
-
-@menu
-* X Selections::        Selection data types (and more) on X@.
-* Other Selections::    How they work on other window systems.
-@end menu
-
-@node X Selections
-@subsection X Selections
-
-  X refrains from defining fixed data types for selection data or a
-fixed number of selections.  Selections are identified by X ``atoms'',
-which are unique 29-bit identifiers issued by the X server for string
-names.  This complexity is hidden by Emacs: when Lisp provides a
-symbol whose name is that of the atom, Emacs will request these
-identifiers without further intervention.
-
-  When a program ``sets'' a selection under X, it actually makes
-itself the ``owner'' of the selection---the X server will then deliver
-selection requests to the program, which is obliged to respond to the
-requesting client with the selection data.
-
-  Similarly, a program does not ``get'' selection data from the X
-server.  Instead, its selection requests are sent to the client with
-the window which last asserted ownership over the selection, which
-which is expected to respond with the requested data.
-
-  Each selection request incorporates three parameters:
-
-@itemize @bullet
-@item
-The window which requested the selection, which identifies the
-@c Not a typo: X spells ``requestor'' with an o.
-requesting program, otherwise known as the @dfn{requestor}.
-
-@item
-An atom identifying the @dfn{target} to which the owner should convert
-the selection.  It is easiest to think of the conversion target as the
-kind of data that the requestor wants: in selection requests made by
-Emacs, the target is determined by the @var{type} argument to
-@code{gui-get-selection}.
-
-@item
-A 32-bit timestamp representing the X server time at which the
-requestor last received input; this parameter is not relevant to Lisp
-code, for it's only meant to abet synchronization between the X
-server, owner and requestor.
-@end itemize
-
-  The selection owner responds by tranferring to the requestor a
-series of bytes, 16 bit words, or 32 bit words, along with another
-atom identifying the type of those words.  After requesting a
-selection, Emacs then applies its own interpretation of the data
-format and data type to convert the data transferred by the selection
-owner to a Lisp representation, which @code{gui-get-selection}
-returns.
-
-  By default, Emacs converts selection data consisting of any series
-of bytes to a unibyte string holding those bytes, that consisting of a
-single 16-bit or 32-bit word as an unsigned number, and that
-consisting of multiple such words as a vector of unsigned numbers.
-However, Emacs applies special treatment for data from the following
-conversion targets:
-
-@table @code
-@item INTEGER
-16-bit or 32-bit words of this type are treated as signed rather than
-unsigned integers.  If there are multiple words in the selection data,
-a vector is returned; otherwise, the integer is returned by itself.
-
-@item ATOM
-32-bit words of this type are treated as X atoms, and returned (either
-alone or as vectors) as Lisp symbols by the names they identify.
-Invalid atoms are replaced by @code{nil}.
-
-@item COMPOUND_TEXT
-@item UTF8_STRING
-@item STRING
-A single @code{foreign-selection} text property set to the type of the
-selection data will be placed in unibyte strings derived from a
-request for these data types.
-@end table
-
-  Each selection owner must return at least two selection targets:
-@code{TARGETS}, which returns a number of atoms describing the
-selection targets that the owner supports, and @code{MULTIPLE}, used
-for internal purposes by X clients.  A selection owner may support any
-number of other targets, some of which may be standardized by the X
-Consortium's
-@url{http://x.org/releases/X11R7.6/doc/xorg-docs/specs/ICCCM/icccm.html,
-Inter-Client Communication Conventions Manual}, while others, such as
-@code{UTF8_STRING}, were meant to be standardized by the XFree86
-Project, but their standardization was never completed.
-
-  Requests for a given selection target may, by convention, return
-data in a specific type, or it may return data in one of several
-types, whichever is most convenient for the selection owner; the
-latter type of selection target is dubbed a @dfn{polymorphic target}.
-In response to a request, a selection target may also return no data
-at all, whereafter the selection owner executes some action as a side
-effect.  Targets that are thus replied to are termed @dfn{side-effect
-targets}.
-
-  Here are some selection targets whose behavior is generally
-consistent with a standard when requested from the @code{CLIPBOARD},
-@code{PRIMARY}, or @code{SECONDARY} selections.
-
-@table @code
-@item ADOBE_PORTABLE_DOCUMENT_FORMAT
-This target returns data in Adobe System's ``Portable Document
-Format'' format, as a string.
-
-@item APPLE_PICT
-This target returns data in the ``PICT'' image format used on
-Macintosh computers, as a string.
-
-@item BACKGROUND
-@item BITMAP
-@item COLORMAP
-@item FOREGROUND
-Together, these four targets return integer data necessary to make use
-of a bitmap image stored on the X server: the pixel value of the
-bitmap's background color, the X identifier of the bitmap, the
-colormap inside which the background and foreground are allocated, and
-the pixel value of the bitmap's foreground color.
-
-@item CHARACTER_POSITION
-This target returns two unsigned 32-bit integers of type @code{SPAN}
-describing the start and end positions of the selection data in the
-text field containing it, in bytes.
-
-@item COMPOUND_TEXT
-This target returns a string of type @code{COMPOUND_TEXT} in the X
-Consortium's multi-byte text encoding system.
-
-@item DELETE
-This target returns nothing, but as a side-effect deletes the
-selection contents from any text field containing them.
-
-@item DRAWABLE
-@item PIXMAP
-This target returns a list of unsigned 32-bit integers, each of which
-corresponds to an X server drawable or pixmap.
-
-@item ENCAPSULATED_POSTSCRIPT
-@item _ADOBE_EPS
-This target returns a string containing encapsulated Postscript code.
-
-@item FILE_NAME
-This target returns a string containing one or more file names,
-separated by NULL characters.
-
-@item HOST_NAME
-This target returns a string containing the fully-qualified domain
-name of the machine on which the selection owner is running.
-
-@item USER
-This target returns a string containing the user name of the machine
-on which the selection owner is running.
-
-@item LENGTH
-This target returns an unsigned 32-bit or 16-bit integer containing
-the length of the selection data.
-
-@item LINE_NUMBER
-This target returns two unsigned 32-bit integers of type @code{SPAN}
-describing the line numbers corresponding to the start and end
-positions of the selection data in the text field containing it.
-
-@item MODULE
-This target returns the name of any function containing the selection
-data.  It is principally requested by text editors.
-
-@item STRING
-This target returns the selection data as a string of type
-@code{STRING}, encoded in ISO Latin-1 format, with Unix newline
-characters.
-
-@item C_STRING
-This target returns the selection data as a ``C string''.  This has
-been interpreted as meaning the raw selection data in whatever
-encoding used by the owner, either terminated with a NULL byte or not
-at all, or an ASCII string which may or may not be terminated.
-
-@item UTF8_STRING
-This returns the selection data as a string of type
-@code{UTF8_STRING}, encoded in UTF-8, with unspecified EOL format.
-
-@item TIMESTAMP
-This target returns the X server time at which the selection owner
-took ownership over the selection as a 16-bit or 32-bit word of type
-@code{CARDINAL}.
-
-@item TEXT
-This polymorphic target returns selection data as a string, either
-@code{COMPOUND_TEXT}, @code{STRING}, @code{C_STRING}, or
-@code{UTF8_STRING}, whichever data type is convenient for the
-selection owner.
-@end table
-
-  When a request for the targets @code{STRING}, @code{COMPOUND_TEXT},
-or @code{UTF8_STRING} is made using the function
-@code{gui-get-selection}, and neither @code{selection-coding-system}
-nor @code{next-selection-coding-system} is set, the resultant strings
-are decoded by the proper coding systems for those targets:
-@code{iso-8859-1}, @code{compound-text-with-extensions} and
-@code{utf-8} respectively.
-
-  In addition to the targets specified above (and the many targets
-used by various programs for their own purposes), several popular
-programs and toolkits have defined selection data types of their own,
-without consulting the appropriate X standards bodies.  These targets
-are generally named after such MIME types as @code{text/html} or
-@code{image/jpeg}; they have been witnessed returning the following
-forms of data:
-
-@itemize @bullet
-@item
-Unterminated, newline terminated, or NULL character terminated file
-names of an image or text file.
-
-@item
-Image or text data in the appropriate format.
-
-@item
-@code{file://} URIs (or conceivably newline or NUL terminated lists of
-URIs) identifying files in the appropriate format.
-@end itemize
-
-  These selection targets were first used by Netscape, but are now
-proffered by all kinds of programs, especially those based on recent
-versions of the GTK+ or Qt toolkits.
-
-  Emacs is also capable of serving as a selection owner.  When
-@code{gui-set-selection} is called, the selection data provided is
-recorded internally and Emacs obtains ownership of the selection being
-set.
-
-@defvar selection-converter-alist
-Alist of selection targets to ``selection converter'' functions.  When
-a selection request is received, Emacs looks up the selection
-converter pertaining to the requested selection target.
-
-Selection converters are called with three arguments: the symbol
-corresponding to the atom identifying the selection being requested,
-the selection target that is being requested, and the value set with
-@code{gui-set-selection}.  The values which they must return are
-either conses of symbols designating the data type and numbers,
-symbols, vectors of numbers or symbols, or the cdrs of such conses by
-themselves.
-
-If a selection converter's value is the special symbol @code{NULL},
-the data type returned to its requestor is set to @code{NULL}, and no
-data is sent in response.
-
-If such a value is a string, it must be a unibyte string; should no
-data type be explicitly specified, the data is transferred to its
-requestor with the type @code{STRING}.
-
-If it is a symbol, its ``atom'' is retrieved, and it is transferred to
-its requestor as a 32-bit value---if no data type is specified, its
-type is @code{ATOM}.
-
-If it is a number between @code{-32769} and @code{32768}, it is
-transferred to its requestor as a 16 bit value---if no data type is
-specified, its type is @code{INTEGER}.
-
-If it is any other number, it is accounted a 32 bit value.  Even if
-the number returned is unsigned, its requestor will treat words of
-type @code{INTEGER} as signed.  To return an unsigned value, specify
-the type @code{CARDINAL} in its place.
-
-If it is a vector of symbols or numbers, the response to its requestor
-will be a list of multiple atoms or numbers.  The data type returned
-when not expressly set is that of the list's first element.
-@end defvar
-
-  By default, Emacs is configured with selection converters for the
-following selection targets:
-
-@table @code
-@item TEXT
-This selection converter returns selection data as:
-
-@itemize @bullet
-@item
-A string of type @code{C_STRING}, if the selection contents contain no
-multibyte characters, or contains 8-bit characters with all 8 bits
-set.
-
-@item
-A string of type @code{STRING}, if the selection contents can be
-represented as ISO-Latin-1 text.
-
-@item
-A string of type @code{COMPOUND_TEXT}, if the selection contents can
-be encoded in the X Consortium's Compound Text Encoding, and
-@code{selection-coding-system} or @code{next-selection-coding-system}
-is set to a coding system whose @code{:mime-charset} property is
-@code{x-ctext}.
-
-@item
-A string of type @code{UTF8_STRING} otherwise.
-@end itemize
-
-@item COMPOUND_TEXT
-This selection converter returns selection data as a string of type
-@code{COMPOUND_TEXT}.
-
-@item STRING
-This selection converter returns selection data as a string of type
-@code{STRING}, encoded in ISO-Latin-1 format.
-
-@item UTF8_STRING
-This selection converter returns selection data in UTF-8 format.
-
-@item text/plain
-@item text/plain;charset=utf-8
-@item text/uri-list
-@item text/x-xdnd-username
-@item XmTRANSFER_SUCCESS
-@item XmTRANSFER_FAILURE
-@item FILE
-@item _DT_NETFILE
-These selection converters are used for internal purposes during
-drag-and-drop operations and are not available for selections other
-than @code{XdndSelection}.
-
-@item TARGETS
-This selection converter returns a list of atoms, one for each
-selection target understood by Emacs.
-
-@item MULTIPLE
-This selection converter is implemented in C code and is used to
-implement efficient transfer of selection requests which specify
-multiple selection targets at the same time.
-
-@item LENGTH
-This selection converter returns the length of the selection data, in
-bytes.
-
-@item DELETE
-This selection converter is used for internal purposes during
-drag-and-drop operations.
-
-@item FILE_NAME
-This selection converter returns the file name of the buffer
-containing the selection data.
-
-@item CHARACTER_POSITION
-This selection converter returns the character positions of each end
-of the selection in the buffer containing the selection data.
-
-@item LINE_NUMBER
-@item COLUMN_NUMBER
-This selection converter returns the line and column numbers of each
-end of the selection in the buffer containing the selection data.
-
-@item OWNER_OS
-This selection converter returns the name of the operating system on
-which Emacs is running.
-
-@item HOST_NAME
-This selection converter returns the fully-qualified domain name of
-the machine on which Emacs is running.
-
-@item USER
-This selection converter returns the username of the user account
-under which Emacs is running.
-
-@item CLASS
-@item NAME
-These selection converters return the resource class and name used by
-Emacs.
-
-@item INTEGER
-This selection converter returns an integer value verbatim.
-
-@item SAVE_TARGETS
-@item _EMACS_INTERNAL
-These selection converters are used for internal purposes.
-@end table
-
-  With the exception of @code{INTEGER}, all selection converters
-expect the data provided to @code{gui-set-selection} to be one of the
-following:
-
-@itemize @bullet
-@item
-A string.
-
-@item
-A list of the form @w{@code{(@var{beg} @var{end} @var{buf})}}, where
-@var{beg} and @var{end} are two markers or overlays describing the
-bounds of the selection data in the buffer @var{buf}.
-@end itemize
-
-@node Other Selections
-@subsection Other Selections
-
-  Selections under such window systems as MS-Windows, Nextstep, Haiku
-and Android are not aligned with those under X@.  Each of these window
-system improvises its own selection mechanism without employing the
-``selection converter'' mechanism illustrated in the preceeding node.
-Only the @code{PRIMARY}, @code{CLIPBOARD}, and @code{SECONDARY}
-selections are generally supported, with the @code{XdndSelection}
-selection that records drag-and-drop data also available under
-Nextstep and Haiku.
-
-@cindex PGTK selections
-  GTK seeks to emulate the X selection system, but its emulations are
-not altogether dependable, with the overall quality of each subject to
-the GDK backend being used.  Therefore, Emacs built with PGTK will
-supply the same selection interface as Emacs built with X, but many
-selection targets will not be useful.
-
-@cindex MS-Windows selection emulation
-@cindex MS-Windows primary and secondary selection
-  Although a clipboard exists, there is no concept of primary or
-secondary selections within the MS-Windows operating system.  On this
-system, Emacs simulates the presence of a primary and secondary
-selection, while saving to and retrieving from the clipboard when so
-requested.
-
-  The simulation of the primary and secondary selections is conducted
-by saving values supplied to @code{gui-set-selection} within the
-@code{x-selections} property of the symbol designating the pertinent
-selection, namely the @var{type} argument to @code{gui-get-selection}.
-Each subsequent call to @code{gui-get-selection} in turn returns its
-value, which is not subject to further examination (such as type
-checks and the like).  Under such circumstances, @var{data-type}
-argument is generally disregarded.  (But see below for the
-qualification regarding @code{TARGETS}.)
-
-@cindex MS-Windows clipboard
-  Where the clipboard selection is concerned (whenever @var{type} is
-@code{CLIPBOARD}), @code{gui-set-selection} verifies that the value
-provided is a string and saves it within the system clipboard once it
-is encoded by the coding system configured in
-@code{selection-coding-system}.  Callers of @code{gui-get-selection}
-are required to set @var{data-type} to either @code{STRING} or
-@code{TARGETS}.
-
-  When @var{data-type} is set to @code{TARGETS} in a call to
-@code{gui-get-selection}, a vector of symbols is returned when
-selection data exists, much as it is under X@.  It is impossible to
-request clipboard data in any format besides @code{STRING}, for the
-prerequisite data conversion routines are absent.  Just as strings
-saved into the clipboard are encoded by the
-@code{selection-coding-system}, so those read from the clipboard are
-decoded by that same coding system; this variable and its cousin
-@code{next-selection-coding-system} merit particular scrutiny when
-difficulties are encountered with saving selection text into the
-clipboard.
-
-@cindex Nextstep selections
-  All three selections standard in X exist in Nextstep as well, but
-Emacs is only capable of saving strings to such selections.
-Restrictions imposed upon calls to @code{gui-set-selection} there are
-much the same as those on MS-Windows, though text is uniformly encoded
-as @code{utf-8-unix} without regard to the value of
-@code{selection-coding-system}.  @code{gui-get-selection} is more
-charitable, and accepts requests for the following selection targets:
-
-@c FIXME: how is the text coding system determined, and do image/* or
-@c application/* return image data or file names?
-@itemize @bullet
-@item text/plain
-@item image/png
-@item text/html
-@item application/pdf
-@item application/rtf
-@item application/rtfd
-@item STRING
-@item text/plain
-@item image/tiff
-@end itemize
-
-  The @code{XdndSelection} selection is also present under Nextstep,
-in the form of a repository that records values supplied to
-@code{gui-set-selection}.  Its sole purpose is to save such values for
-the fundamental drag-and-drop function @code{x-begin-drag}
-(@pxref{Drag and Drop}); no guarantees exist concerning its value when
-read by anything else.
-
-@cindex Haiku selections
-  Selections on Haiku systems comprise all three selections customary
-under X and the @code{XdndSelection} that records drag-and-drop data.
-
-  When @code{gui-set-selection} is called for the former three
-selections, the data supplied is converted into a window server
-``message'' by a list of @dfn{selection encoder} functions, which is
-sent to the window server.
-
-@defvar haiku-normal-selection-encoders
-List of selection encoder functions.  When @code{gui-set-selection} is
-called, each function in this list is successively called with its
-@var{selection} and @var{value} arguments.  If such a function returns
-non-@code{nil}, its return value must be a list of the form
-@w{@code{(@var{key} @var{type} @var{value})}}.  In this list,
-@var{key} must be the name of the data being transferred, generally
-that of a MIME type, for example @samp{"text/plain"}, and @var{type}
-is a symbol or a number designating the type of the data, thus also
-governing the interpretation of @var{value}; following is a list of
-valid data types and how each of them will cause @var{value} to be
-interpreted.
-
-@table @code
-@item string
-A unibyte string.  The string is NULL-terminated after being placed in
-the message.
-
-@item ref
-A file name.  The file is located and the inode identifying the file
-is placed in the message.
-
-@item short
-A 16-bit integer value.
-
-@item long
-A 32-bit integer value.
-
-@item llong
-A 64-bit integer value.
-
-@item byte
-@item char
-An unsigned byte between 0 and 255.
-
-@item size_t
-A number between 0 and 1 minus two to the power of the word size of
-the computer Emacs is running on.
-
-@item ssize_t
-A number which fits in the C type @code{ssize_t}.
-
-@item point
-A cons of two floats, specifying a coordinate on-screen.
-
-@item float
-@item double
-A single or double-precision floating point number in an unspecified
-format.
-
-@item (haiku-numeric-enum MIME)
-A unibyte string containing data in a certain MIME type.
-@end table
-@end defvar
-
-  A call to @code{gui-get-selection} generally returns the the data
-named @var{data-type} within the selection message, albeit with
-@var{data-type} replaced by an alternative name should it be one of
-the following X selection targets:
-
-@table @code
-@item STRING
-This represents Latin-1 text under X: ``text/plain;charset=iso-8859-1''
-
-@item UTF8_STRING
-This represents UTF-8 text: ``text/plain''
-@end table
-
-  If @var{data-type} is a text type such as @code{STRING} or a MIME
-type matching the pattern @samp{`text/*}, the string data is decoded
-with the coding system apposite for it before being returned.
-
-  Furthermore, the two data types @var{TIMESTAMP} and @code{TARGETS}
-are afforded special treatment; the value returned for the first is
-the number of times the selection has been modified since system
-startup (@emph{not} a timestamp), and that for the other is a vector
-of available selection data types, as elsewhere.
-
-@cindex Android selections
-  Under Android, @code{gui-get-selection} is capable of returning
-UTF-8 string data of the type @code{STRING}, or image and application
-data associated with a MIME type.  @code{gui-set-selection} will only
-set string data, as on MS-Windows.
-
->>>>>>> d33a72e8
 @node Yanking Media
 @section Yanking Media
 
